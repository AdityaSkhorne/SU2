/*!
 * \file config_structure.hpp
 * \brief All the information about the definition of the physical problem.
 *        The subroutines and functions are in the <i>config_structure.cpp</i> file.
 * \author F. Palacios, T. Economon, B. Tracey
 * \version 4.3.0 "Cardinal"
 *
 * SU2 Lead Developers: Dr. Francisco Palacios (Francisco.D.Palacios@boeing.com).
 *                      Dr. Thomas D. Economon (economon@stanford.edu).
 *
 * SU2 Developers: Prof. Juan J. Alonso's group at Stanford University.
 *                 Prof. Piero Colonna's group at Delft University of Technology.
 *                 Prof. Nicolas R. Gauger's group at Kaiserslautern University of Technology.
 *                 Prof. Alberto Guardone's group at Polytechnic University of Milan.
 *                 Prof. Rafael Palacios' group at Imperial College London.
 *                 Prof. Edwin van der Weide's group at the University of Twente.
 *                 Prof. Vincent Terrapon's group at the University of Liege.
 *
 * Copyright (C) 2012-2016 SU2, the open-source CFD code.
 *
 * SU2 is free software; you can redistribute it and/or
 * modify it under the terms of the GNU Lesser General Public
 * License as published by the Free Software Foundation; either
 * version 2.1 of the License, or (at your option) any later version.
 *
 * SU2 is distributed in the hope that it will be useful,
 * but WITHOUT ANY WARRANTY; without even the implied warranty of
 * MERCHANTABILITY or FITNESS FOR A PARTICULAR PURPOSE. See the GNU
 * Lesser General Public License for more details.
 *
 * You should have received a copy of the GNU Lesser General Public
 * License along with SU2. If not, see <http://www.gnu.org/licenses/>.
 */

#pragma once

#include "./mpi_structure.hpp"

#include <iostream>
#include <cstdlib>
#include <fstream>
#include <sstream>
#include <string>
#include <cstring>
#include <vector>
#include <stdlib.h>
#include <cmath>
#include <map>
#include <assert.h>

#include "./option_structure.hpp"
#include "./datatype_structure.hpp"

#ifdef HAVE_CGNS
  #include "cgnslib.h"
#endif

using namespace std;

/*!
 * \class CConfig
 * \brief Main class for defining the problem; basically this class reads the configuration file, and
 *        stores all the information.
 * \author F. Palacios
 * \version 4.3.0 "Cardinal"
 */

class CConfig {
private:
	unsigned short Kind_SU2; /*!< \brief Kind of SU2 software component.*/
  unsigned short Ref_NonDim; /*!< \brief Kind of non dimensionalization.*/
  unsigned short Kind_MixingProcess; /*!< \brief Kind of mixing process.*/
  unsigned short *Kind_TurboPerformance; /*!< \brief Kind of Turbomachinery performance calculation.*/
  unsigned short iZone, nZone; /*!< \brief Number of zones in the mesh. */
  su2double Highlite_Area; /*!< \brief Highlite area. */
  su2double Fan_Poly_Eff; /*!< \brief Highlite area. */
	su2double OrderMagResidual; /*!< \brief Order of magnitude reduction. */
	su2double MinLogResidual; /*!< \brief Minimum value of the log residual. */
	su2double OrderMagResidualFSI; /*!< \brief Order of magnitude reduction. */
	su2double MinLogResidualFSI; /*!< \brief Minimum value of the log residual. */
	su2double Res_FEM_UTOL; 		/*!< \brief UTOL criteria for structural FEM. */
	su2double Res_FEM_RTOL; 		/*!< \brief RTOL criteria for structural FEM. */
	su2double Res_FEM_ETOL; 		/*!< \brief ETOL criteria for structural FEM. */
	su2double EA_ScaleFactor; /*!< \brief Equivalent Area scaling factor */
	su2double* EA_IntLimit; /*!< \brief Integration limits of the Equivalent Area computation */
  su2double AdjointLimit; /*!< \brief Adjoint variable limit */
  su2double* Obj_ChainRuleCoeff; /*!< \brief Array defining objective function for adjoint problem based on chain rule in terms of gradient w.r.t. density, velocity, pressure */
  bool MG_AdjointFlow; /*!< \brief MG with the adjoint flow problem */
  su2double* SubsonicEngine_Cyl; /*!< \brief Coordinates of the box subsonic region */
  su2double* SubsonicEngine_Values; /*!< \brief Values of the box subsonic region */
  su2double* Hold_GridFixed_Coord; /*!< \brief Coordinates of the box to hold fixed the nbumerical grid */
  su2double *DistortionRack;
  su2double *PressureLimits,
  *DensityLimits,
  *TemperatureLimits; /*!< \brief Limits for the primitive variables */
  bool ActDisk_DoubleSurface;  /*!< \brief actuator disk double surface  */
  bool ActDisk_SU2_DEF;  /*!< \brief actuator disk double surface  */
  unsigned short ConvCriteria;	/*!< \brief Kind of convergence criteria. */
  unsigned short nFFD_Iter; 	/*!< \brief Iteration for the point inversion problem. */
  su2double FFD_Tol;  	/*!< \brief Tolerance in the point inversion problem. */
  bool Viscous_Limiter_Flow, Viscous_Limiter_Turb;			/*!< \brief Viscous limiters. */
  bool Write_Conv_FSI;			/*!< \brief Write convergence file for FSI problems. */
  bool ContinuousAdjoint,			/*!< \brief Flag to know if the code is solving an adjoint problem. */
  Viscous,                /*!< \brief Flag to know if the code is solving a viscous problem. */
  EquivArea,				/*!< \brief Flag to know if the code is going to compute and plot the equivalent area. */
  InvDesign_Cp,				/*!< \brief Flag to know if the code is going to compute and plot the inverse design. */
  InvDesign_HeatFlux,				/*!< \brief Flag to know if the code is going to compute and plot the inverse design. */
  Grid_Movement,			/*!< \brief Flag to know if there is grid movement. */
  Wind_Gust,              /*!< \brief Flag to know if there is a wind gust. */
  Aeroelastic_Simulation, /*!< \brief Flag to know if there is an aeroelastic simulation. */
  Rotating_Frame,			/*!< \brief Flag to know if there is a rotating frame. */
	PoissonSolver,			/*!< \brief Flag to know if we are solving  poisson forces  in plasma solver. */
	Low_Mach_Precon,		/*!< \brief Flag to know if we are using a low Mach number preconditioner. */
	Low_Mach_Corr,			/*!< \brief Flag to know if we are using a low Mach number correction. */
	GravityForce,			/*!< \brief Flag to know if the gravity force is incuded in the formulation. */
	SmoothNumGrid,			/*!< \brief Smooth the numerical grid. */
	AdaptBoundary,			/*!< \brief Adapt the elements on the boundary. */
	SubsonicEngine,			/*!< \brief Engine intake subsonic region. */
	Frozen_Visc,			/*!< \brief Flag for adjoint problem with/without frozen viscosity. */
	Sens_Remove_Sharp,			/*!< \brief Flag for removing or not the sharp edges from the sensitivity computation. */
	Hold_GridFixed,	/*!< \brief Flag hold fixed some part of the mesh during the deformation. */
  Axisymmetric; /*!< \brief Flag for axisymmetric calculations */
  su2double Damp_Engine_Inflow;	/*!< \brief Damping factor for the engine inlet. */
  su2double Damp_Engine_Exhaust;	/*!< \brief Damping factor for the engine exhaust. */
  su2double Damp_Res_Restric,	/*!< \brief Damping factor for the residual restriction. */
	Damp_Correc_Prolong; /*!< \brief Damping factor for the correction prolongation. */
	su2double Position_Plane; /*!< \brief Position of the Near-Field (y coordinate 2D, and z coordinate 3D). */
	su2double WeightCd; /*!< \brief Weight of the drag coefficient. */
  su2double dCD_dCL; /*!< \brief Weight of the drag coefficient. */
  su2double dCD_dCM; /*!< \brief Weight of the drag coefficient. */
  su2double CL_Target; /*!< \brief Weight of the drag coefficient. */
  su2double CM_Target; /*!< \brief Weight of the drag coefficient. */
  su2double *HTP_Min_XCoord, *HTP_Min_YCoord; /*!< \brief Identification of the HTP. */
	unsigned short Unsteady_Simulation;	/*!< \brief Steady or unsteady (time stepping or dual time stepping) computation. */
	unsigned short Dynamic_Analysis;	/*!< \brief Static or dynamic structural analysis. */
	unsigned short nStartUpIter;	/*!< \brief Start up iterations using the fine grid. */
  su2double FixAzimuthalLine; /*!< \brief Fix an azimuthal line due to misalignments of the nearfield. */
  su2double **DV_Value;		/*!< \brief Previous value of the design variable. */
	su2double LimiterCoeff;				/*!< \brief Limiter coefficient */
  unsigned long LimiterIter;	/*!< \brief Freeze the value of the limiter after a number of iterations */
	su2double SharpEdgesCoeff;				/*!< \brief Coefficient to identify the limit of a sharp edge. */
  unsigned short SystemMeasurements; /*!< \brief System of measurements. */
  unsigned short Kind_Regime;  /*!< \brief Kind of adjoint function. */
  unsigned short *Kind_ObjFunc;  /*!< \brief Kind of objective function. */
  su2double *Weight_ObjFunc;    /*!< \brief Weight applied to objective function. */
  unsigned short Kind_SensSmooth; /*!< \brief Kind of sensitivity smoothing technique. */
  unsigned short Continuous_Eqns; /*!< \brief Which equations to treat continuously (Hybrid adjoint)*/
  unsigned short Discrete_Eqns; /*!< \brief Which equations to treat discretely (Hybrid adjoint). */
	unsigned short *Design_Variable; /*!< \brief Kind of design variable. */
	su2double RatioDensity,				/*!< \brief Ratio of density for a free surface problem. */
	RatioViscosity,				/*!< \brief Ratio of viscosity for a free surface problem. */
	FreeSurface_Thickness,  /*!< \brief Thickness of the interfase for a free surface problem. */
	FreeSurface_Outlet,  /*!< \brief Outlet of the interfase for a free surface problem. */
	FreeSurface_Damping_Coeff,  /*!< \brief Damping coefficient of the free surface for a free surface problem. */
	FreeSurface_Damping_Length;  /*!< \brief Damping length of the free surface for a free surface problem. */
	unsigned short Kind_Adaptation;	/*!< \brief Kind of numerical grid adaptation. */
	unsigned short nTimeInstances;  /*!< \brief Number of periodic time instances for  harmonic balance. */
	su2double HarmonicBalance_Period;		/*!< \brief Period of oscillation to be used with harmonic balance computations. */
	su2double New_Elem_Adapt;			/*!< \brief Elements to adapt in the numerical grid adaptation process. */
	su2double Delta_UnstTime,			/*!< \brief Time step for unsteady computations. */
	Delta_UnstTimeND;						/*!< \brief Time step for unsteady computations (non dimensional). */
  su2double Delta_DynTime,		/*!< \brief Time step for dynamic structural computations. */
	Total_DynTime,				/*!< \brief Total time for dynamic structural computations. */
	Current_DynTime;			/*!< \brief Global time of the dynamic structural computations. */
	su2double Total_UnstTime,						/*!< \brief Total time for unsteady computations. */
	Total_UnstTimeND;								/*!< \brief Total time for unsteady computations (non dimensional). */
	su2double Current_UnstTime,									/*!< \brief Global time of the unsteady simulation. */
	Current_UnstTimeND;									/*!< \brief Global time of the unsteady simulation. */
	unsigned short nMarker_Euler,	/*!< \brief Number of Euler wall markers. */
	nMarker_FarField,				/*!< \brief Number of far-field markers. */
	nMarker_Custom,
	nMarker_SymWall,				/*!< \brief Number of symmetry wall markers. */
  nMarker_Pressure,				/*!< \brief Number of pressure wall markers. */
	nMarker_PerBound,				/*!< \brief Number of periodic boundary markers. */
	nMarker_MixBound,				/*!< \brief Number of mixing boundary markers. */
	nMarker_TurboPerf,				/*!< \brief Number of mixing boundary markers. */
	nMarker_NearFieldBound,				/*!< \brief Number of near field boundary markers. */
  nMarker_ActDiskInlet, nMarker_ActDiskOutlet,
	nMarker_InterfaceBound,				/*!< \brief Number of interface boundary markers. */
	nMarker_Dirichlet,				/*!< \brief Number of interface boundary markers. */
	nMarker_Inlet,					/*!< \brief Number of inlet flow markers. */
	nMarker_Riemann,					/*!< \brief Number of Riemann flow markers. */
	nMarker_NRBC,					/*!< \brief Number of NRBC flow markers. */
	nMarker_Supersonic_Inlet,					/*!< \brief Number of supersonic inlet flow markers. */
  nMarker_Supersonic_Outlet,					/*!< \brief Number of supersonic outlet flow markers. */
  nMarker_Outlet,					/*!< \brief Number of outlet flow markers. */
	nMarker_Out_1D,         /*!< \brief Number of outlet flow markers over which to calculate 1D outputs */
	nMarker_Isothermal,     /*!< \brief Number of isothermal wall boundaries. */
	nMarker_HeatFlux,       /*!< \brief Number of constant heat flux wall boundaries. */
	nMarker_EngineExhaust,					/*!< \brief Number of nacelle exhaust flow markers. */
	nMarker_EngineInflow,					/*!< \brief Number of nacelle inflow flow markers. */
  nMarker_Clamped,						/*!< \brief Number of clamped markers in the FEM. */
  nMarker_Displacement,					/*!< \brief Number of displacement surface markers. */
	nMarker_Load,					/*!< \brief Number of load surface markers. */
	nMarker_Load_Dir,					/*!< \brief Number of load surface markers defined by magnitude and direction. */
	nMarker_Load_Sine,					/*!< \brief Number of load surface markers defined by magnitude and direction. */
	nMarker_FlowLoad,					/*!< \brief Number of load surface markers. */
	nMarker_Neumann,				/*!< \brief Number of Neumann flow markers. */
  nMarker_Internal,				/*!< \brief Number of Neumann flow markers. */
	nMarker_All,					/*!< \brief Total number of markers using the grid information. */
  nMarker_Max,					/*!< \brief Max number of number of markers using the grid information. */
  nMarker_CfgFile;					/*!< \brief Total number of markers using the config file
									(note that using parallel computation this number can be different
									from nMarker_All). */
	string *Marker_Euler,			/*!< \brief Euler wall markers. */
	*Marker_FarField,				/*!< \brief Far field markers. */
	*Marker_Custom,
	*Marker_SymWall,				/*!< \brief Symmetry wall markers. */
  *Marker_Pressure,				/*!< \brief Pressure boundary markers. */
	*Marker_PerBound,				/*!< \brief Periodic boundary markers. */
	*Marker_PerDonor,				/*!< \brief Rotationally periodic boundary donor markers. */
	*Marker_MixBound,				/*!< \brief MixingPlane boundary markers. */
	*Marker_MixDonor,				/*!< \brief MixingPlane boundary donor markers. */
	*Marker_TurboBoundIn,				/*!< \brief Turbomachinery performance boundary markers. */
	*Marker_TurboBoundOut,				/*!< \brief Turbomachinery performance boundary donor markers. */
	*Marker_NearFieldBound,				/*!< \brief Near Field boundaries markers. */
	*Marker_InterfaceBound,				/*!< \brief Interface boundaries markers. */
  *Marker_ActDiskInlet,
  *Marker_ActDiskOutlet,
	*Marker_Dirichlet,				/*!< \brief Interface boundaries markers. */
	*Marker_Inlet,					/*!< \brief Inlet flow markers. */
	*Marker_Riemann,					/*!< \brief Riemann markers. */
	*Marker_NRBC,					/*!< \brief NRBC markers. */
	*Marker_Supersonic_Inlet,					/*!< \brief Supersonic inlet flow markers. */
  *Marker_Supersonic_Outlet,					/*!< \brief Supersonic outlet flow markers. */
  *Marker_Outlet,					/*!< \brief Outlet flow markers. */
	*Marker_Out_1D,         /*!< \brief Outlet flow markers over which to calculate 1D output. */
	*Marker_Isothermal,     /*!< \brief Isothermal wall markers. */
	*Marker_HeatFlux,       /*!< \brief Constant heat flux wall markers. */
	*Marker_EngineInflow,					/*!< \brief Engine Inflow flow markers. */
  *Marker_EngineExhaust,					/*!< \brief Engine Exhaust flow markers. */
	*Marker_Clamped,						/*!< \brief Clamped markers. */
	*Marker_Displacement,					/*!< \brief Displacement markers. */
	*Marker_Load,					/*!< \brief Load markers. */
	*Marker_Load_Dir,					/*!< \brief Load markers defined in cartesian coordinates. */
	*Marker_Load_Sine,					/*!< \brief Sine-wave loaded markers defined in cartesian coordinates. */
	*Marker_FlowLoad,					/*!< \brief Flow Load markers. */
	*Marker_Neumann,					/*!< \brief Neumann flow markers. */
  *Marker_Internal,					/*!< \brief Neumann flow markers. */
	*Marker_All_TagBound;				/*!< \brief Global index for markers using grid information. */
	su2double *Dirichlet_Value;    /*!< \brief Specified Dirichlet value at the boundaries. */
	su2double *Exhaust_Temperature_Target;    /*!< \brief Specified total temperatures for nacelle boundaries. */
	su2double *Exhaust_Pressure_Target;    /*!< \brief Specified total pressures for nacelle boundaries. */
	su2double *Inlet_Ttotal;    /*!< \brief Specified total temperatures for inlet boundaries. */
	su2double *Riemann_Var1, *Riemann_Var2;    /*!< \brief Specified values for Riemann boundary. */
	su2double **Riemann_FlowDir;  /*!< \brief Specified flow direction vector (unit vector) for Riemann boundaries. */
	su2double *NRBC_Var1, *NRBC_Var2;    /*!< \brief Specified values for NRBC boundary. */
	su2double **NRBC_FlowDir;  /*!< \brief Specified flow direction vector (unit vector) for NRBC boundaries. */
	su2double *Inlet_Ptotal;    /*!< \brief Specified total pressures for inlet boundaries. */
  su2double **Inlet_FlowDir;  /*!< \brief Specified flow direction vector (unit vector) for inlet boundaries. */
	su2double *Inlet_Temperature;    /*!< \brief Specified temperatures for a supersonic inlet boundaries. */
	su2double *Inlet_Pressure;    /*!< \brief Specified static pressures for supersonic inlet boundaries. */
	su2double **Inlet_Velocity;  /*!< \brief Specified flow velocity vectors for supersonic inlet boundaries. */
  su2double *EngineInflow_Target;    /*!< \brief Specified fan face mach for nacelle boundaries. */
  su2double *Inflow_Mach;    /*!< \brief Specified fan face mach for nacelle boundaries. */
  su2double *Inflow_Pressure;    /*!< \brief Specified fan face mach for nacelle boundaries. */
  su2double *Inflow_MassFlow;    /*!< \brief Specified fan face mach for nacelle boundaries. */
  su2double *Inflow_ReverseMassFlow;    /*!< \brief Specified fan face mach for nacelle boundaries. */
  su2double *Inflow_TotalPressure;    /*!< \brief Specified fan face mach for nacelle boundaries. */
  su2double *Inflow_Temperature;    /*!< \brief Specified fan face mach for nacelle boundaries. */
  su2double *Inflow_TotalTemperature;    /*!< \brief Specified fan face mach for nacelle boundaries. */
  su2double *Inflow_RamDrag;    /*!< \brief Specified fan face mach for nacelle boundaries. */
  su2double *Inflow_Force;    /*!< \brief Specified fan face mach for nacelle boundaries. */
  su2double *Inflow_Power;    /*!< \brief Specified fan face mach for nacelle boundaries. */
  su2double *Exhaust_Pressure;    /*!< \brief Specified fan face mach for nacelle boundaries. */
  su2double *Exhaust_Temperature;    /*!< \brief Specified fan face mach for nacelle boundaries. */
  su2double *Exhaust_MassFlow;    /*!< \brief Specified fan face mach for nacelle boundaries. */
  su2double *Exhaust_TotalPressure;    /*!< \brief Specified fan face mach for nacelle boundaries. */
  su2double *Exhaust_TotalTemperature;    /*!< \brief Specified fan face mach for nacelle boundaries. */
  su2double *Exhaust_GrossThrust;    /*!< \brief Specified fan face mach for nacelle boundaries. */
  su2double *Exhaust_Force;    /*!< \brief Specified fan face mach for nacelle boundaries. */
  su2double *Exhaust_Power;    /*!< \brief Specified fan face mach for nacelle boundaries. */
  su2double *Engine_Power;    /*!< \brief Specified fan face mach for nacelle boundaries. */
  su2double *Engine_Mach;    /*!< \brief Specified fan face mach for nacelle boundaries. */
  su2double *Engine_Force;    /*!< \brief Specified fan face mach for nacelle boundaries. */
  su2double *Engine_NetThrust;    /*!< \brief Specified fan face mach for nacelle boundaries. */
  su2double *Engine_GrossThrust;    /*!< \brief Specified fan face mach for nacelle boundaries. */
  su2double *Engine_Area;    /*!< \brief Specified fan face mach for nacelle boundaries. */
  su2double *Outlet_Pressure;    /*!< \brief Specified back pressures (static) for outlet boundaries. */
	su2double *Isothermal_Temperature; /*!< \brief Specified isothermal wall temperatures (static). */
	su2double *Heat_Flux;  /*!< \brief Specified wall heat fluxes. */
	su2double *Displ_Value;    /*!< \brief Specified displacement for displacement boundaries. */
	su2double *Load_Value;    /*!< \brief Specified force for load boundaries. */
  su2double *Load_Dir_Value;    /*!< \brief Specified force for load boundaries defined in cartesian coordinates. */
	su2double *Load_Dir_Multiplier;    /*!< \brief Specified multiplier for load boundaries defined in cartesian coordinates. */
	su2double **Load_Dir;  /*!< \brief Specified flow direction vector (unit vector) for inlet boundaries. */
	su2double *Load_Sine_Amplitude;    /*!< \brief Specified amplitude for a sine-wave load. */
	su2double *Load_Sine_Frequency;    /*!< \brief Specified multiplier for load boundaries defined in cartesian coordinates. */
	su2double **Load_Sine_Dir;  /*!< \brief Specified flow direction vector (unit vector) for inlet boundaries. */
	su2double *FlowLoad_Value;    /*!< \brief Specified force for flow load boundaries. */
  su2double *ActDiskInlet_MassFlow;    /*!< \brief Specified fan face mach for nacelle boundaries. */
  su2double *ActDiskInlet_Temperature;    /*!< \brief Specified fan face mach for nacelle boundaries. */
  su2double *ActDiskInlet_TotalTemperature;    /*!< \brief Specified fan face mach for nacelle boundaries. */
  su2double *ActDiskInlet_Pressure;    /*!< \brief Specified fan face mach for nacelle boundaries. */
  su2double *ActDiskInlet_TotalPressure;    /*!< \brief Specified fan face mach for nacelle boundaries. */
  su2double *ActDiskInlet_RamDrag;    /*!< \brief Specified fan face mach for nacelle boundaries. */
  su2double *ActDiskInlet_Force;    /*!< \brief Specified fan face mach for nacelle boundaries. */
  su2double *ActDiskInlet_Power;    /*!< \brief Specified fan face mach for nacelle boundaries. */
  su2double *ActDiskOutlet_MassFlow;    /*!< \brief Specified fan face mach for nacelle boundaries. */
  su2double *ActDiskOutlet_Temperature;    /*!< \brief Specified fan face mach for nacelle boundaries. */
  su2double *ActDiskOutlet_TotalTemperature;    /*!< \brief Specified fan face mach for nacelle boundaries. */
  su2double *ActDiskOutlet_Pressure;    /*!< \brief Specified fan face mach for nacelle boundaries. */
  su2double *ActDiskOutlet_TotalPressure;    /*!< \brief Specified fan face mach for nacelle boundaries. */
  su2double *ActDiskOutlet_GrossThrust;    /*!< \brief Specified fan face mach for nacelle boundaries. */
  su2double *ActDiskOutlet_Force;    /*!< \brief Specified fan face mach for nacelle boundaries. */
  su2double *ActDiskOutlet_Power;    /*!< \brief Specified fan face mach for nacelle boundaries. */
  su2double **ActDisk_PressJump, **ActDisk_TempJump,  **ActDisk_Omega;
  su2double *ActDisk_DeltaPress;    /*!< \brief Specified fan face mach for nacelle boundaries. */
  su2double *ActDisk_DeltaTemp;    /*!< \brief Specified fan face mach for nacelle boundaries. */
  su2double *ActDisk_TotalPressRatio;    /*!< \brief Specified fan face mach for nacelle boundaries. */
  su2double *ActDisk_TotalTempRatio;    /*!< \brief Specified fan face mach for nacelle boundaries. */
  su2double *ActDisk_StaticPressRatio;    /*!< \brief Specified fan face mach for nacelle boundaries. */
  su2double *ActDisk_StaticTempRatio;    /*!< \brief Specified fan face mach for nacelle boundaries. */
  su2double *ActDisk_Power;    /*!< \brief Specified fan face mach for nacelle boundaries. */
  su2double *ActDisk_MassFlow;    /*!< \brief Specified fan face mach for nacelle boundaries. */
  su2double *ActDisk_Mach;    /*!< \brief Specified fan face mach for nacelle boundaries. */
  su2double *ActDisk_Force;    /*!< \brief Specified fan face mach for nacelle boundaries. */
  su2double *Surface_MassFlow;    /*!< \brief Specified fan face mach for nacelle boundaries. */
  su2double *Surface_DC60;    /*!< \brief Specified fan face mach for nacelle boundaries. */
  su2double *Surface_IDC;    /*!< \brief Specified fan face mach for nacelle boundaries. */
  su2double *Surface_IDC_Mach;    /*!< \brief Specified fan face mach for nacelle boundaries. */
  su2double *Surface_IDR;    /*!< \brief Specified fan face mach for nacelle boundaries. */
  su2double *ActDisk_NetThrust;    /*!< \brief Specified fan face mach for nacelle boundaries. */
  su2double *ActDisk_BCThrust;    /*!< \brief Specified fan face mach for nacelle boundaries. */
  su2double *ActDisk_BCThrust_Old;    /*!< \brief Specified fan face mach for nacelle boundaries. */
  su2double *ActDisk_GrossThrust;    /*!< \brief Specified fan face mach for nacelle boundaries. */
  su2double *ActDisk_Area;    /*!< \brief Specified fan face mach for nacelle boundaries. */
  su2double *ActDisk_ReverseMassFlow;    /*!< \brief Specified fan face mach for nacelle boundaries. */
  su2double **Periodic_RotCenter;  /*!< \brief Rotational center for each periodic boundary. */
	su2double **Periodic_RotAngles;      /*!< \brief Rotation angles for each periodic boundary. */
	su2double **Periodic_Translation;      /*!< \brief Translation vector for each periodic boundary. */
	unsigned short nPeriodic_Index;     /*!< \brief Number of SEND_RECEIVE periodic transformations. */
	su2double **Periodic_Center;         /*!< \brief Rotational center for each SEND_RECEIVE boundary. */
	su2double **Periodic_Rotation;      /*!< \brief Rotation angles for each SEND_RECEIVE boundary. */
	su2double **Periodic_Translate;      /*!< \brief Translation vector for each SEND_RECEIVE boundary. */
	string *Marker_CfgFile_TagBound;			/*!< \brief Global index for markers using config file. */
	unsigned short *Marker_All_KindBC,			/*!< \brief Global index for boundaries using grid information. */
	*Marker_CfgFile_KindBC;		/*!< \brief Global index for boundaries using config file. */
	short *Marker_All_SendRecv;		/*!< \brief Information about if the boundary is sended (+), received (-). */
	short *Marker_All_PerBound;	/*!< \brief Global index for periodic bc using the grid information. */
	unsigned long nExtIter;			/*!< \brief Number of external iterations. */
	unsigned long ExtIter;			/*!< \brief Current external iteration number. */
  unsigned long ExtIter_OffSet;			/*!< \brief External iteration number offset. */
	unsigned long IntIter;			/*!< \brief Current internal iteration number. */
	unsigned long FSIIter;			/*!< \brief Current Fluid Structure Interaction sub-iteration number. */
	unsigned long Unst_nIntIter;			/*!< \brief Number of internal iterations (Dual time Method). */
	unsigned long Dyn_nIntIter;			/*!< \brief Number of internal iterations (Newton-Raphson Method for nonlinear structural analysis). */
  long Unst_RestartIter;			/*!< \brief Iteration number to restart an unsteady simulation (Dual time Method). */
  long Unst_AdjointIter;			/*!< \brief Iteration number to begin the reverse time integration in the direct solver for the unsteady adjoint. */
  long Iter_Avg_Objective;			/*!< \brief Iteration the number of time steps to be averaged, counting from the back */
  long Dyn_RestartIter;			/*!< \brief Iteration number to restart a dynamic structural analysis. */
  unsigned short nRKStep;			/*!< \brief Number of steps of the explicit Runge-Kutta method. */
	su2double *RK_Alpha_Step;			/*!< \brief Runge-Kutta beta coefficients. */
	unsigned short nMGLevels;		/*!< \brief Number of multigrid levels (coarse levels). */
	unsigned short nCFL;			/*!< \brief Number of CFL, one for each multigrid level. */
	su2double
	CFLRedCoeff_Turb,		/*!< \brief CFL reduction coefficient on the LevelSet problem. */
	CFLRedCoeff_AdjFlow,	/*!< \brief CFL reduction coefficient for the adjoint problem. */
	CFLRedCoeff_AdjTurb,	/*!< \brief CFL reduction coefficient for the adjoint problem. */
	CFLFineGrid,		/*!< \brief CFL of the finest grid. */
  Max_DeltaTime,  		/*!< \brief Max delta time. */
	Unst_CFL;		/*!< \brief Unsteady CFL number. */
	bool AddIndNeighbor;			/*!< \brief Include indirect neighbor in the agglomeration process. */
	unsigned short nDV,		/*!< \brief Number of design variables. */
	nObj, nObjW;              /*! \brief Number of objective functions. */
  unsigned short* nDV_Value;		/*!< \brief Number of values for each design variable (might be different than 1 if we allow arbitrary movement). */
  unsigned short nFFDBox;		/*!< \brief Number of ffd boxes. */
  unsigned short nGridMovement;		/*!< \brief Number of grid movement types specified. */
	unsigned short nParamDV;		/*!< \brief Number of parameters of the design variable. */
	su2double **ParamDV;				/*!< \brief Parameters of the design variable. */
  su2double **CoordFFDBox;				/*!< \brief Coordinates of the FFD boxes. */
  unsigned short **DegreeFFDBox;	/*!< \brief Degree of the FFD boxes. */
  string *FFDTag;				/*!< \brief Parameters of the design variable. */
  string *TagFFDBox;				/*!< \brief Tag of the FFD box. */
	unsigned short GeometryMode;			/*!< \brief Gemoetry mode (analysis or gradient computation). */
	unsigned short MGCycle;			/*!< \brief Kind of multigrid cycle. */
	unsigned short FinestMesh;		/*!< \brief Finest mesh for the full multigrid approach. */
	unsigned short nMG_PreSmooth,                 /*!< \brief Number of MG pre-smooth parameters found in config file. */
	nMG_PostSmooth,                             /*!< \brief Number of MG post-smooth parameters found in config file. */
	nMG_CorrecSmooth;                           /*!< \brief Number of MG correct-smooth parameters found in config file. */
	unsigned short *MG_PreSmooth,	/*!< \brief Multigrid Pre smoothing. */
	*MG_PostSmooth,					/*!< \brief Multigrid Post smoothing. */
	*MG_CorrecSmooth;					/*!< \brief Multigrid Jacobi implicit smoothing of the correction. */
	unsigned short Kind_Solver,	/*!< \brief Kind of solver Euler, NS, Continuous adjoint, etc.  */
	Kind_FluidModel,			/*!< \brief Kind of the Fluid Model: Ideal or Van der Walls, ... . */
	Kind_ViscosityModel,			/*!< \brief Kind of the Viscosity Model*/
	Kind_ConductivityModel,			/*!< \brief Kind of the Thermal Conductivity Model*/
	Kind_FreeStreamOption,			/*!< \brief Kind of free stream option to choose if initializing with density or temperature  */
	Kind_InitOption,			/*!< \brief Kind of Init option to choose if initializing with Reynolds number or with thermodynamic conditions   */
	Kind_GasModel,				/*!< \brief Kind of the Gas Model. */
	*Kind_GridMovement,    /*!< \brief Kind of the unsteady mesh movement. */
	Kind_Gradient_Method,		/*!< \brief Numerical method for computation of spatial gradients. */
	Kind_Linear_Solver,		/*!< \brief Numerical solver for the implicit scheme. */
	Kind_Linear_Solver_FSI_Struc,	 /*!< \brief Numerical solver for the structural part in FSI problems. */
	Kind_Linear_Solver_Prec,		/*!< \brief Preconditioner of the linear solver. */
	Kind_Linear_Solver_Prec_FSI_Struc,		/*!< \brief Preconditioner of the linear solver for the structural part in FSI problems. */
	Kind_AdjTurb_Linear_Solver,		/*!< \brief Numerical solver for the turbulent adjoint implicit scheme. */
	Kind_AdjTurb_Linear_Prec,		/*!< \brief Preconditioner of the turbulent adjoint linear solver. */
  Kind_DiscAdj_Linear_Solver, /*!< \brief Linear solver for the discrete adjoint system. */
  Kind_DiscAdj_Linear_Prec,  /*!< \brief Preconditioner of the discrete adjoint linear solver. */
	Kind_SlopeLimit,				/*!< \brief Global slope limiter. */
	Kind_SlopeLimit_Flow,		/*!< \brief Slope limiter for flow equations.*/
	Kind_SlopeLimit_Turb,		/*!< \brief Slope limiter for the turbulence equation.*/
	Kind_SlopeLimit_AdjLevelSet,		/*!< \brief Slope limiter for the adjoint level set equation.*/
	Kind_SlopeLimit_AdjTurb,	/*!< \brief Slope limiter for the adjoint turbulent equation.*/
	Kind_SlopeLimit_AdjFlow,	/*!< \brief Slope limiter for the adjoint equation.*/
	Kind_TimeNumScheme,			/*!< \brief Global explicit or implicit time integration. */
	Kind_TimeIntScheme_Flow,	/*!< \brief Time integration for the flow equations. */
	Kind_TimeIntScheme_AdjFlow,		/*!< \brief Time integration for the adjoint flow equations. */
	Kind_TimeIntScheme_Turb,	/*!< \brief Time integration for the turbulence model. */
	Kind_TimeIntScheme_AdjLevelSet,	/*!< \brief Time integration for the adjoint level set model. */
	Kind_TimeIntScheme_AdjTurb,	/*!< \brief Time integration for the adjoint turbulence model. */
	Kind_TimeIntScheme_Wave,	/*!< \brief Time integration for the wave equations. */
	Kind_TimeIntScheme_Heat,	/*!< \brief Time integration for the wave equations. */
	Kind_TimeIntScheme_Poisson,	/*!< \brief Time integration for the wave equations. */
	Kind_TimeIntScheme_FEA,	/*!< \brief Time integration for the FEA equations. */
	Kind_SpaceIteScheme_FEA,	/*!< \brief Iterative scheme for nonlinear structural analysis. */
	Kind_ConvNumScheme,			/*!< \brief Global definition of the convective term. */
	Kind_ConvNumScheme_Flow,	/*!< \brief Centered or upwind scheme for the flow equations. */
	Kind_ConvNumScheme_Heat,	/*!< \brief Centered or upwind scheme for the flow equations. */
	Kind_ConvNumScheme_AdjFlow,		/*!< \brief Centered or upwind scheme for the adjoint flow equations. */
	Kind_ConvNumScheme_Turb,	/*!< \brief Centered or upwind scheme for the turbulence model. */
	Kind_ConvNumScheme_AdjTurb,	/*!< \brief Centered or upwind scheme for the adjoint turbulence model. */
	Kind_ConvNumScheme_AdjLevelSet,	/*!< \brief Centered or upwind scheme for the adjoint level set equation. */
	Kind_ConvNumScheme_Template,	/*!< \brief Centered or upwind scheme for the level set equation. */
	Kind_Centered,				/*!< \brief Centered scheme. */
	Kind_Centered_Flow,			/*!< \brief Centered scheme for the flow equations. */
	Kind_Centered_AdjLevelSet,			/*!< \brief Centered scheme for the level set equation. */
	Kind_Centered_AdjFlow,			/*!< \brief Centered scheme for the adjoint flow equations. */
	Kind_Centered_Turb,			/*!< \brief Centered scheme for the turbulence model. */
	Kind_Centered_AdjTurb,		/*!< \brief Centered scheme for the adjoint turbulence model. */
	Kind_Centered_Template,		/*!< \brief Centered scheme for the template model. */
	Kind_Upwind,				/*!< \brief Upwind scheme. */
	Kind_Upwind_Flow,			/*!< \brief Upwind scheme for the flow equations. */
	Kind_Upwind_AdjLevelSet,			/*!< \brief Upwind scheme for the level set equations. */
	Kind_Upwind_AdjFlow,			/*!< \brief Upwind scheme for the adjoint flow equations. */
	Kind_Upwind_Turb,			/*!< \brief Upwind scheme for the turbulence model. */
	Kind_Upwind_AdjTurb,		/*!< \brief Upwind scheme for the adjoint turbulence model. */
	Kind_Upwind_Template,			/*!< \brief Upwind scheme for the template model. */
  Kind_Solver_Fluid_FSI,		/*!< \brief Kind of solver for the fluid in FSI applications. */
	Kind_Solver_Struc_FSI,		/*!< \brief Kind of solver for the structure in FSI applications. */
  Kind_BGS_RelaxMethod,				/*!< \brief Kind of relaxation method for Block Gauss Seidel method in FSI problems. */
  Kind_TransferMethod,	/*!< \brief Iterative scheme for nonlinear structural analysis. */
  SpatialOrder,		/*!< \brief Order of the spatial numerical integration.*/
  SpatialOrder_Flow,		/*!< \brief Order of the spatial numerical integration.*/
	SpatialOrder_Turb,		/*!< \brief Order of the spatial numerical integration.*/
  SpatialOrder_AdjFlow,		/*!< \brief Order of the spatial numerical integration.*/
	SpatialOrder_AdjTurb,		/*!< \brief Order of the spatial numerical integration.*/
  SpatialOrder_AdjLevelSet;		/*!< \brief Order of the spatial numerical integration.*/
  bool FSI_Problem;			/*!< \brief Boolean to determine whether the simulation is FSI or not. */
  bool AD_Mode;         /*!< \brief Algorithmic Differentiation support. */
  unsigned short Kind_Material_Compress,	/*!< \brief Determines if the material is compressible or incompressible (structural analysis). */
  Kind_Material,			/*!< \brief Determines the material model to be used (structural analysis). */
  Kind_Struct_Solver;		/*!< \brief Determines the geometric condition (small or large deformations) for structural analysis. */
  unsigned short Kind_Turb_Model;			/*!< \brief Turbulent model definition. */
  unsigned short Kind_Trans_Model,			/*!< \brief Transition model definition. */
	Kind_ActDisk, Kind_Engine_Inflow, Kind_Inlet, *Kind_Data_Riemann, *Kind_Data_NRBC;           /*!< \brief Kind of inlet boundary treatment. */
	su2double Linear_Solver_Error;		/*!< \brief Min error of the linear solver for the implicit formulation. */
	su2double Linear_Solver_Error_FSI_Struc;		/*!< \brief Min error of the linear solver for the implicit formulation in the structural side for FSI problems . */
	unsigned long Linear_Solver_Iter;		/*!< \brief Max iterations of the linear solver for the implicit formulation. */
	unsigned long Linear_Solver_Iter_FSI_Struc;		/*!< \brief Max iterations of the linear solver for FSI applications and structural solver. */
	unsigned long Linear_Solver_Restart_Frequency;   /*!< \brief Restart frequency of the linear solver for the implicit formulation. */
  su2double Roe_Kappa;		/*!< \brief Relaxation of the Roe scheme. */
  su2double Relaxation_Factor_Flow;		/*!< \brief Relaxation coefficient of the linear solver mean flow. */
  su2double Relaxation_Factor_Turb;		/*!< \brief Relaxation coefficient of the linear solver turbulence. */
  su2double Relaxation_Factor_AdjFlow;		/*!< \brief Relaxation coefficient of the linear solver adjoint mean flow. */
	su2double AdjTurb_Linear_Error;		/*!< \brief Min error of the turbulent adjoint linear solver for the implicit formulation. */
  su2double EntropyFix_Coeff;              /*!< \brief Entropy fix coefficient. */
	unsigned short AdjTurb_Linear_Iter;		/*!< \brief Min error of the turbulent adjoint linear solver for the implicit formulation. */
	su2double *Section_Location;                  /*!< \brief Airfoil section limit. */
  unsigned short nSections,      /*!< \brief Number of section cuts to make when calculating internal volume. */
  nVolSections;               /*!< \brief Number of sections. */
	su2double* Kappa_Flow,           /*!< \brief Numerical dissipation coefficients for the flow equations. */
	*Kappa_AdjFlow;                  /*!< \brief Numerical dissipation coefficients for the linearized equations. */
	su2double Kappa_1st_AdjFlow,	/*!< \brief JST 1st order dissipation coefficient for adjoint flow equations (coarse multigrid levels). */
	Kappa_2nd_AdjFlow,			/*!< \brief JST 2nd order dissipation coefficient for adjoint flow equations. */
	Kappa_4th_AdjFlow,			/*!< \brief JST 4th order dissipation coefficient for adjoint flow equations. */
	Kappa_1st_Flow,			/*!< \brief JST 1st order dissipation coefficient for flow equations (coarse multigrid levels). */
	Kappa_2nd_Flow,			/*!< \brief JST 2nd order dissipation coefficient for flow equations. */
	Kappa_4th_Flow;			/*!< \brief JST 4th order dissipation coefficient for flow equations. */

	su2double Min_Beta_RoeTurkel,		/*!< \brief Minimum value of Beta for the Roe-Turkel low Mach preconditioner. */
	Max_Beta_RoeTurkel;		/*!< \brief Maximum value of Beta for the Roe-Turkel low Mach preconditioner. */
  unsigned long GridDef_Nonlinear_Iter, /*!< \brief Number of nonlinear increments for grid deformation. */
  GridDef_Linear_Iter; /*!< \brief Number of linear smoothing iterations for grid deformation. */
  unsigned short Deform_Stiffness_Type; /*!< \brief Type of element stiffness imposed for FEA mesh deformation. */
  bool Deform_Output;  /*!< \brief Print the residuals during mesh deformation to the console. */
  su2double Deform_Tol_Factor; /*!< Factor to multiply smallest volume for deform tolerance (0.001 default) */
  su2double Deform_Coeff; /*!< Deform coeffienct */
  unsigned short Deform_Linear_Solver; /*!< Numerical method to deform the grid */
  unsigned short FFD_Continuity; /*!< Surface continuity at the intersection with the FFD */
  su2double Deform_ElasticityMod, Deform_PoissonRatio; /*!< young's modulus and poisson ratio for volume deformation stiffness model */
  bool Visualize_Deformation;	/*!< \brief Flag to visualize the deformation in MDC. */
	su2double Mach;		/*!< \brief Mach number. */
	su2double Reynolds;	/*!< \brief Reynolds number. */
	su2double Froude;	/*!< \brief Froude number. */
	su2double Length_Reynolds;	/*!< \brief Reynolds length (dimensional). */
  su2double AoA,			/*!< \brief Angle of attack (just external flow). */
  iH, AoS, AoA_Offset, AoS_Offset, AoA_Sens;		/*!< \brief Angle of sideSlip (just external flow). */
  bool Fixed_CL_Mode;			/*!< \brief Activate fixed CL mode (external flow only). */
  bool Fixed_CM_Mode;			/*!< \brief Activate fixed CL mode (external flow only). */
<<<<<<< HEAD
  bool Eval_dCD_dCX;			/*!< \brief Activate fixed CL mode (external flow only). */
  bool Discard_InFiles; /*!< \brief Discard angle of attack in solution and geometry files. */
=======
>>>>>>> 29ab279d
  su2double Target_CL;			/*!< \brief Specify a target CL instead of AoA (external flow only). */
  su2double Target_CM;			/*!< \brief Specify a target CL instead of AoA (external flow only). */
  su2double Total_CM;			/*!< \brief Specify a target CL instead of AoA (external flow only). */
  su2double Total_CD;			/*!< \brief Specify a target CL instead of AoA (external flow only). */
  su2double dCL_dAlpha;        /*!< \brief value of dCl/dAlpha. */
  su2double dCM_diH;        /*!< \brief value of dCM/dHi. */
  unsigned long Iter_Fixed_CL;			/*!< \brief Iterations to re-evaluate the angle of attack (external flow only). */
<<<<<<< HEAD
  unsigned long Iter_Fixed_CM;			/*!< \brief Iterations to re-evaluate the angle of attack (external flow only). */
  unsigned long Iter_Fixed_NetThrust;			/*!< \brief Iterations to re-evaluate the angle of attack (external flow only). */
  unsigned long Update_Alpha;			/*!< \brief Iterations to re-evaluate the angle of attack (external flow only). */
  unsigned long Update_iH;			/*!< \brief Iterations to re-evaluate the angle of attack (external flow only). */
=======
  unsigned long Iter_Fixed_NetThrust;			/*!< \brief Iterations to re-evaluate the angle of attack (external flow only). */
  unsigned long Update_Alpha;			/*!< \brief Iterations to re-evaluate the angle of attack (external flow only). */
>>>>>>> 29ab279d
  unsigned long Update_BCThrust;			/*!< \brief Iterations to re-evaluate the angle of attack (external flow only). */
  su2double dNetThrust_dBCThrust;        /*!< \brief value of dCl/dAlpha. */
  bool Update_BCThrust_Bool;			/*!< \brief Boolean flag for whether to update the AoA for fixed lift mode on a given iteration. */
  bool Update_AoA;			/*!< \brief Boolean flag for whether to update the AoA for fixed lift mode on a given iteration. */
  bool Update_HTPIncidence;			/*!< \brief Boolean flag for whether to update the AoA for fixed lift mode on a given iteration. */
	su2double ChargeCoeff;		/*!< \brief Charge coefficient (just for poisson problems). */
	unsigned short Cauchy_Func_Flow,	/*!< \brief Function where to apply the convergence criteria in the flow problem. */
	Cauchy_Func_AdjFlow,				/*!< \brief Function where to apply the convergence criteria in the adjoint problem. */
	Cauchy_Elems;						/*!< \brief Number of elements to evaluate. */
	unsigned short Residual_Func_Flow;	/*!< \brief Equation to apply residual convergence to. */
	unsigned long StartConv_Iter;	/*!< \brief Start convergence criteria at iteration. */
  su2double Cauchy_Eps;	/*!< \brief Epsilon used for the convergence. */
	unsigned long Wrt_Sol_Freq,	/*!< \brief Writing solution frequency. */
	Wrt_Sol_Freq_DualTime,	/*!< \brief Writing solution frequency for Dual Time. */
	Wrt_Con_Freq,				/*!< \brief Writing convergence history frequency. */
	Wrt_Con_Freq_DualTime;				/*!< \brief Writing convergence history frequency. */
	bool Wrt_Unsteady;  /*!< \brief Write unsteady data adding header and prefix. */
  bool Wrt_Dynamic;  		/*!< \brief Write dynamic data adding header and prefix. */
	bool LowFidelitySim;  /*!< \brief Compute a low fidelity simulation. */
	bool Restart,	/*!< \brief Restart solution (for direct, adjoint, and linearized problems).*/
	Restart_Flow;	/*!< \brief Restart flow solution for adjoint and linearized problems. */
	unsigned short nMarker_Monitoring,	/*!< \brief Number of markers to monitor. */
	nMarker_Designing,					/*!< \brief Number of markers for the objective function. */
	nMarker_GeoEval,					/*!< \brief Number of markers for the objective function. */
	nMarker_Plotting,					/*!< \brief Number of markers to plot. */
  nMarker_Analyze,					/*!< \brief Number of markers to plot. */
	nMarker_FSIinterface,					/*!< \brief Number of markers in the FSI interface. */
  nMarker_Moving,               /*!< \brief Number of markers in motion (DEFORMING, MOVING_WALL, or FLUID_STRUCTURE). */
	nMarker_DV;               /*!< \brief Number of markers affected by the design variables. */
  string *Marker_Monitoring,     /*!< \brief Markers to monitor. */
  *Marker_Designing,         /*!< \brief Markers to plot. */
  *Marker_GeoEval,         /*!< \brief Markers to plot. */
  *Marker_Plotting,          /*!< \brief Markers to plot. */
  *Marker_Analyze,          /*!< \brief Markers to plot. */
  *Marker_FSIinterface,          /*!< \brief Markers in the FSI interface. */
  *Marker_Moving,            /*!< \brief Markers in motion (DEFORMING, MOVING_WALL, or FLUID_STRUCTURE). */
  *Marker_DV;            /*!< \brief Markers affected by the design variables. */
  unsigned short  *Marker_All_Monitoring,        /*!< \brief Global index for monitoring using the grid information. */
  *Marker_All_GeoEval,       /*!< \brief Global index for geometrical evaluation. */
  *Marker_All_Plotting,        /*!< \brief Global index for plotting using the grid information. */
  *Marker_All_Analyze,        /*!< \brief Global index for plotting using the grid information. */
  *Marker_All_FSIinterface,        /*!< \brief Global index for FSI interface markers using the grid information. */
  *Marker_All_DV,          /*!< \brief Global index for design variable markers using the grid information. */
  *Marker_All_Moving,          /*!< \brief Global index for moving surfaces using the grid information. */
  *Marker_All_Designing,         /*!< \brief Global index for moving using the grid information. */
  *Marker_All_Out_1D,      /*!< \brief Global index for moving using 1D integrated output. */
  *Marker_CfgFile_Monitoring,     /*!< \brief Global index for monitoring using the config information. */
  *Marker_CfgFile_Designing,      /*!< \brief Global index for monitoring using the config information. */
  *Marker_CfgFile_GeoEval,      /*!< \brief Global index for monitoring using the config information. */
  *Marker_CfgFile_Plotting,     /*!< \brief Global index for plotting using the config information. */
  *Marker_CfgFile_Analyze,     /*!< \brief Global index for plotting using the config information. */
  *Marker_CfgFile_FSIinterface,     /*!< \brief Global index for FSI interface using the config information. */
  *Marker_CfgFile_Out_1D,      /*!< \brief Global index for plotting using the config information. */
  *Marker_CfgFile_Moving,       /*!< \brief Global index for moving surfaces using the config information. */
  *Marker_CfgFile_DV,       /*!< \brief Global index for design variable markers using the config information. */
  *Marker_CfgFile_PerBound;     /*!< \brief Global index for periodic boundaries using the config information. */
  string *PlaneTag;      /*!< \brief Global index for the plane adaptation (upper, lower). */
	su2double DualVol_Power;			/*!< \brief Power for the dual volume in the grid adaptation sensor. */
	unsigned short Analytical_Surface;	/*!< \brief Information about the analytical definition of the surface for grid adaptation. */
	unsigned short Axis_Orientation;	/*!< \brief Axis orientation. */
	unsigned short Mesh_FileFormat;	/*!< \brief Mesh input format. */
	unsigned short Output_FileFormat;	/*!< \brief Format of the output files. */
  unsigned short ActDisk_Jump;	/*!< \brief Format of the output files. */
  bool CFL_Adapt;      /*!< \brief Adaptive CFL number. */
	su2double RefAreaCoeff,		/*!< \brief Reference area for coefficient computation. */
	RefElemLength,				/*!< \brief Reference element length for computing the slope limiting epsilon. */
	RefSharpEdges,				/*!< \brief Reference coefficient for detecting sharp edges. */
	RefLengthMoment,			/*!< \brief Reference length for moment computation. */
  *RefOriginMoment,           /*!< \brief Origin for moment computation. */
  *RefOriginMoment_X,      /*!< \brief X Origin for moment computation. */
  *RefOriginMoment_Y,      /*!< \brief Y Origin for moment computation. */
  *RefOriginMoment_Z,      /*!< \brief Z Origin for moment computation. */
  *CFL_AdaptParam,      /*!< \brief Information about the CFL ramp. */
  *CFL,
  *HTP_Axis,      /*!< \brief Location of the HTP axis. */
	DomainVolume;		/*!< \brief Volume of the computational grid. */
  unsigned short nRefOriginMoment_X,    /*!< \brief Number of X-coordinate moment computation origins. */
	nRefOriginMoment_Y,           /*!< \brief Number of Y-coordinate moment computation origins. */
	nRefOriginMoment_Z;           /*!< \brief Number of Z-coordinate moment computation origins. */
	string Mesh_FileName,			/*!< \brief Mesh input file. */
	Mesh_Out_FileName,				/*!< \brief Mesh output file. */
	Solution_FlowFileName,			/*!< \brief Flow solution input file. */
	Solution_LinFileName,			/*!< \brief Linearized flow solution input file. */
	Solution_AdjFileName,			/*!< \brief Adjoint solution input file for drag functional. */
	Solution_FEMFileName,			/*!< \brief Adjoint solution input file for drag functional. */
	Flow_FileName,					/*!< \brief Flow variables output file. */
	Structure_FileName,					/*!< \brief Structure variables output file. */
	SurfStructure_FileName,					/*!< \brief Surface structure variables output file. */
  SurfWave_FileName,					/*!< \brief Surface structure variables output file. */
	SurfHeat_FileName,					/*!< \brief Surface structure variables output file. */
	Wave_FileName,					/*!< \brief Wave variables output file. */
	Heat_FileName,					/*!< \brief Heat variables output file. */
	AdjWave_FileName,					/*!< \brief Adjoint wave variables output file. */
	Residual_FileName,				/*!< \brief Residual variables output file. */
	Conv_FileName,					/*!< \brief Convergence history output file. */
  Breakdown_FileName,			    /*!< \brief Breakdown output file. */
  Conv_FileName_FSI,					/*!< \brief Convergence history output file. */
  Restart_FlowFileName,			/*!< \brief Restart file for flow variables. */
	Restart_WaveFileName,			/*!< \brief Restart file for wave variables. */
	Restart_HeatFileName,			/*!< \brief Restart file for heat variables. */
	Restart_AdjFileName,			/*!< \brief Restart file for adjoint variables, drag functional. */
	Restart_FEMFileName,			/*!< \brief Restart file for FEM elasticity. */
	Adj_FileName,					/*!< \brief Output file with the adjoint variables. */
	ObjFunc_Grad_FileName,			/*!< \brief Gradient of the objective function. */
	ObjFunc_Value_FileName,			/*!< \brief Objective function. */
	SurfFlowCoeff_FileName,			/*!< \brief Output file with the flow variables on the surface. */
	SurfAdjCoeff_FileName,			/*!< \brief Output file with the adjoint variables on the surface. */
  New_SU2_FileName,       		/*!< \brief Output SU2 mesh file converted from CGNS format. */
  SurfSens_FileName,			/*!< \brief Output file for the sensitivity on the surface (discrete adjoint). */
  VolSens_FileName;			/*!< \brief Output file for the sensitivity in the volume (discrete adjoint). */
	bool Low_MemoryOutput,      /*!< \brief Write a volume solution file */
  Wrt_Vol_Sol,                /*!< \brief Write a volume solution file */
	Wrt_Srf_Sol,                /*!< \brief Write a surface solution file */
	Wrt_Csv_Sol,                /*!< \brief Write a surface comma-separated values solution file */
	Wrt_Residuals,              /*!< \brief Write residuals to solution file */
  Wrt_Limiters,              /*!< \brief Write residuals to solution file */
	Wrt_SharpEdges,              /*!< \brief Write residuals to solution file */
  Wrt_Halo,                   /*!< \brief Write rind layers in solution files */
  Plot_Section_Forces,       /*!< \brief Write sectional forces for specified markers. */
	Wrt_1D_Output;                /*!< \brief Write average stagnation pressure specified markers. */
  unsigned short Console_Output_Verb;  /*!< \brief Level of verbosity for console output */
	su2double Gamma,			/*!< \brief Ratio of specific heats of the gas. */
	Bulk_Modulus,			/*!< \brief Value of the bulk modulus for incompressible flows. */
	ArtComp_Factor,			/*!< \brief Value of the artificial compresibility factor for incompressible flows. */
	Gas_Constant,     /*!< \brief Specific gas constant. */
	Gas_ConstantND,     /*!< \brief Non-dimensional specific gas constant. */
	Gas_Constant_Ref, /*!< \brief Reference specific gas constant. */
	Temperature_Critical,   /*!< \brief Critical Temperature for real fluid model.  */
	Pressure_Critical,   /*!< \brief Critical Pressure for real fluid model.  */
	Density_Critical,   /*!< \brief Critical Density for real fluid model.  */
	Acentric_Factor,   /*!< \brief Acentric Factor for real fluid model.  */
	Mu_ConstantND,   /*!< \brief Constant Viscosity for ConstantViscosity model.  */
	Kt_ConstantND,   /*!< \brief Constant Thermal Conductivity for ConstantConductivity model.  */
	Mu_RefND,   /*!< \brief reference viscosity for Sutherland model.  */
	Mu_Temperature_RefND,   /*!< \brief reference Temperature for Sutherland model.  */
	Mu_SND,   /*!< \brief reference S for Sutherland model.  */
	FreeSurface_Zero,	/*!< \brief Coordinate of the level set zero. */
	FreeSurface_Depth,	/*!< \brief Coordinate of the level set zero. */
	*Velocity_FreeStream,     /*!< \brief Total velocity of the fluid.  */
	Energy_FreeStream,     /*!< \brief Total energy of the fluid.  */
	ModVel_FreeStream,     /*!< \brief Total density of the fluid.  */
	ModVel_FreeStreamND,     /*!< \brief Total density of the fluid.  */
	Density_FreeStream,     /*!< \brief Total density of the fluid. */
	Viscosity_FreeStream,     /*!< \brief Total density of the fluid.  */
	Tke_FreeStream,     /*!< \brief Total turbulent kinetic energy of the fluid.  */
	Intermittency_FreeStream,     /*!< \brief Freestream intermittency (for sagt transition model) of the fluid.  */
	TurbulenceIntensity_FreeStream,     /*!< \brief Freestream turbulent intensity (for sagt transition model) of the fluid.  */
	Turb2LamViscRatio_FreeStream,          /*!< \brief Ratio of turbulent to laminar viscosity. */
	NuFactor_FreeStream,  /*!< \brief Ratio of turbulent to laminar viscosity. */
  NuFactor_Engine,  /*!< \brief Ratio of turbulent to laminar viscosity at the engine. */
<<<<<<< HEAD
=======
  NuFactor_ActDisk,  /*!< \brief Ratio of turbulent to laminar viscosity at the actuator disk. */
  SecondaryFlow_ActDisk,  /*!< \brief Ratio of turbulent to laminar viscosity at the actuator disk. */
>>>>>>> 29ab279d
  Initial_BCThrust,  /*!< \brief Ratio of turbulent to laminar viscosity at the actuator disk. */
  Pressure_FreeStream,     /*!< \brief Total pressure of the fluid. */
	Temperature_FreeStream,  /*!< \brief Total temperature of the fluid.  */
  Temperature_ve_FreeStream,  /*!< \brief Total vibrational-electronic temperature of the fluid.  */
  *MassFrac_FreeStream, /*!< \brief Mixture mass fractions of the fluid. */
	Prandtl_Lam,      /*!< \brief Laminar Prandtl number for the gas.  */
	Prandtl_Turb,     /*!< \brief Turbulent Prandtl number for the gas.  */
	Length_Ref,       /*!< \brief Reference length for non-dimensionalization. */
	Pressure_Ref,     /*!< \brief Reference pressure for non-dimensionalization.  */
	Temperature_Ref,  /*!< \brief Reference temperature for non-dimensionalization.*/
	Density_Ref,      /*!< \brief Reference density for non-dimensionalization.*/
	Velocity_Ref,     /*!< \brief Reference velocity for non-dimensionalization.*/
	Time_Ref,                  /*!< \brief Reference time for non-dimensionalization. */
	Viscosity_Ref,              /*!< \brief Reference viscosity for non-dimensionalization. */
	Conductivity_Ref,           /*!< \brief Reference conductivity for non-dimensionalization. */
	Energy_Ref,                 /*!< \brief Reference viscosity for non-dimensionalization. */
	Wall_Temperature,           /*!< \brief Temperature at an isotropic wall in Kelvin. */
	Omega_Ref,                  /*!< \brief Reference angular velocity for non-dimensionalization. */
	Force_Ref,                  /*!< \brief Reference body force for non-dimensionalization. */
	Pressure_FreeStreamND,      /*!< \brief Farfield pressure value (external flow). */
	Temperature_FreeStreamND,   /*!< \brief Farfield temperature value (external flow). */
	Density_FreeStreamND,       /*!< \brief Farfield density value (external flow). */
  Velocity_FreeStreamND[3],   /*!< \brief Farfield velocity values (external flow). */
	Energy_FreeStreamND,        /*!< \brief Farfield energy value (external flow). */
	Viscosity_FreeStreamND,     /*!< \brief Farfield viscosity value (external flow). */
	Tke_FreeStreamND,           /*!< \brief Farfield kinetic energy (external flow). */
  Omega_FreeStreamND,         /*!< \brief Specific dissipation (external flow). */
  Omega_FreeStream;           /*!< \brief Specific dissipation (external flow). */
	su2double ElasticyMod,			/*!< \brief Young's modulus of elasticity. */
	PoissonRatio,						    /*!< \brief Poisson's ratio. */
	MaterialDensity,					  /*!< \brief Material density. */
	Bulk_Modulus_Struct;				/*!< \brief Bulk modulus (on the structural side). */
	unsigned short Kind_2DElasForm;			/*!< \brief Kind of bidimensional elasticity solver. */
	unsigned short nIterFSI;	  /*!< \brief Number of maximum number of subiterations in a FSI problem. */
	su2double AitkenStatRelax;	/*!< \brief Aitken's relaxation factor (if set as static) */
	su2double AitkenDynMaxInit;	/*!< \brief Aitken's maximum dynamic relaxation factor for the first iteration */
	su2double AitkenDynMinInit;	/*!< \brief Aitken's minimum dynamic relaxation factor for the first iteration */
	su2double Wave_Speed;			  /*!< \brief Wave speed used in the wave solver. */
	su2double Thermal_Diffusivity;			/*!< \brief Thermal diffusivity used in the heat solver. */
	su2double Cyclic_Pitch,     /*!< \brief Cyclic pitch for rotorcraft simulations. */
	Collective_Pitch;           /*!< \brief Collective pitch for rotorcraft simulations. */
	string Motion_Filename;			/*!< \brief Arbitrary mesh motion input base filename. */
	su2double Mach_Motion;			/*!< \brief Mach number based on mesh velocity and freestream quantities. */
  su2double *Motion_Origin_X, /*!< \brief X-coordinate of the mesh motion origin. */
  *Motion_Origin_Y,           /*!< \brief Y-coordinate of the mesh motion origin. */
  *Motion_Origin_Z,           /*!< \brief Z-coordinate of the mesh motion origin. */
  *Translation_Rate_X,        /*!< \brief Translational velocity of the mesh in the x-direction. */
  *Translation_Rate_Y,        /*!< \brief Translational velocity of the mesh in the y-direction. */
  *Translation_Rate_Z,        /*!< \brief Translational velocity of the mesh in the z-direction. */
  *Rotation_Rate_X,           /*!< \brief Angular velocity of the mesh about the x-axis. */
  *Rotation_Rate_Y,           /*!< \brief Angular velocity of the mesh about the y-axis. */
  *Rotation_Rate_Z,           /*!< \brief Angular velocity of the mesh about the z-axis. */
  *Pitching_Omega_X,          /*!< \brief Angular frequency of the mesh pitching about the x-axis. */
  *Pitching_Omega_Y,          /*!< \brief Angular frequency of the mesh pitching about the y-axis. */
  *Pitching_Omega_Z,          /*!< \brief Angular frequency of the mesh pitching about the z-axis. */
  *Pitching_Ampl_X,           /*!< \brief Pitching amplitude about the x-axis. */
  *Pitching_Ampl_Y,           /*!< \brief Pitching amplitude about the y-axis. */
  *Pitching_Ampl_Z,           /*!< \brief Pitching amplitude about the z-axis. */
  *Pitching_Phase_X,          /*!< \brief Pitching phase offset about the x-axis. */
  *Pitching_Phase_Y,          /*!< \brief Pitching phase offset about the y-axis. */
  *Pitching_Phase_Z,          /*!< \brief Pitching phase offset about the z-axis. */
  *Plunging_Omega_X,          /*!< \brief Angular frequency of the mesh plunging in the x-direction. */
  *Plunging_Omega_Y,          /*!< \brief Angular frequency of the mesh plunging in the y-direction. */
  *Plunging_Omega_Z,          /*!< \brief Angular frequency of the mesh plunging in the z-direction. */
  *Plunging_Ampl_X,           /*!< \brief Plunging amplitude in the x-direction. */
  *Plunging_Ampl_Y,           /*!< \brief Plunging amplitude in the y-direction. */
  *Plunging_Ampl_Z,           /*!< \brief Plunging amplitude in the z-direction. */
  *Omega_HB;                  /*!< \brief Frequency for Harmonic Balance Operator (in rad/s). */
  unsigned short nMotion_Origin_X,    /*!< \brief Number of X-coordinate mesh motion origins. */
	nMotion_Origin_Y,           /*!< \brief Number of Y-coordinate mesh motion origins. */
	nMotion_Origin_Z,           /*!< \brief Number of Z-coordinate mesh motion origins. */
	nTranslation_Rate_X,        /*!< \brief Number of Translational x-velocities for mesh motion. */
	nTranslation_Rate_Y,        /*!< \brief Number of Translational y-velocities for mesh motion. */
	nTranslation_Rate_Z,        /*!< \brief Number of Translational z-velocities for mesh motion. */
	nRotation_Rate_X,           /*!< \brief Number of Angular velocities about the x-axis for mesh motion. */
	nRotation_Rate_Y,           /*!< \brief Number of Angular velocities about the y-axis for mesh motion. */
	nRotation_Rate_Z,           /*!< \brief Number of Angular velocities about the z-axis for mesh motion. */
	nPitching_Omega_X,          /*!< \brief Number of Angular frequencies about the x-axis for pitching. */
	nPitching_Omega_Y,          /*!< \brief Number of Angular frequencies about the y-axis for pitching. */
	nPitching_Omega_Z,          /*!< \brief Number of Angular frequencies about the z-axis for pitching. */
	nPitching_Ampl_X,           /*!< \brief Number of Pitching amplitudes about the x-axis. */
	nPitching_Ampl_Y,           /*!< \brief Number of Pitching amplitudes about the y-axis. */
	nPitching_Ampl_Z,           /*!< \brief Number of Pitching amplitudes about the z-axis. */
	nPitching_Phase_X,          /*!< \brief Number of Pitching phase offsets about the x-axis. */
	nPitching_Phase_Y,          /*!< \brief Number of Pitching phase offsets about the y-axis. */
	nPitching_Phase_Z,          /*!< \brief Number of Pitching phase offsets about the z-axis. */
	nPlunging_Omega_X,          /*!< \brief Number of Angular frequencies in the x-direction for plunging. */
	nPlunging_Omega_Y,          /*!< \brief Number of Angular frequencies in the y-direction for plunging. */
	nPlunging_Omega_Z,          /*!< \brief Number of Angular frequencies in the z-direction for plunging. */
	nPlunging_Ampl_X,           /*!< \brief Number of Plunging amplitudes in the x-direction. */
	nPlunging_Ampl_Y,           /*!< \brief Number of Plunging amplitudes in the y-direction. */
	nPlunging_Ampl_Z,           /*!< \brief Number of Plunging amplitudes in the z-direction. */
    nOmega_HB,                /*!< \brief Number of frequencies in Harmonic Balance Operator. */
  nMoveMotion_Origin,         /*!< \brief Number of motion origins. */
  *MoveMotion_Origin;         /*!< \brief Keeps track if we should move moment origin. */
  vector<vector<vector<su2double> > > Aeroelastic_np1, /*!< \brief Aeroelastic solution at time level n+1. */
  Aeroelastic_n,              /*!< \brief Aeroelastic solution at time level n. */
	Aeroelastic_n1;             /*!< \brief Aeroelastic solution at time level n-1. */
  su2double FlutterSpeedIndex,/*!< \brief The flutter speed index. */
  PlungeNaturalFrequency,     /*!< \brief Plunging natural frequency for Aeroelastic. */
  PitchNaturalFrequency,      /*!< \brief Pitch natural frequency for Aeroelastic. */
  AirfoilMassRatio,           /*!< \brief The airfoil mass ratio for Aeroelastic. */
  CG_Location,                /*!< \brief Center of gravity location for Aeroelastic. */
  RadiusGyrationSquared;      /*!< \brief The radius of gyration squared for Aeroelastic. */
  su2double *Aeroelastic_plunge, /*!< \brief Value of plunging coordinate at the end of an external iteration. */
	*Aeroelastic_pitch;         /*!< \brief Value of pitching coordinate at the end of an external iteration. */
  unsigned short AeroelasticIter; /*!< \brief Solve the aeroelastic equations every given number of internal iterations. */
  unsigned short Gust_Type,	  /*!< \brief Type of Gust. */
  Gust_Dir;                   /*!< \brief Direction of the gust */
  su2double Gust_WaveLength,  /*!< \brief The gust wavelength. */
  Gust_Periods,               /*!< \brief Number of gust periods. */
  Gust_Ampl,                  /*!< \brief Gust amplitude. */
  Gust_Begin_Time,            /*!< \brief Time at which to begin the gust. */
  Gust_Begin_Loc;             /*!< \brief Location at which the gust begins. */
  long Visualize_CV;          /*!< \brief Node number for the CV to be visualized */
  bool ExtraOutput;
  bool DeadLoad; 	          	/*!< Application of dead loads to the FE analysis */
  bool MatchingMesh; 	        /*!< Matching mesh (while implementing interpolation procedures). */
  bool SteadyRestart; 	      /*!< Restart from a steady state for FSI problems. */
  su2double Newmark_alpha,		/*!< \brief Parameter alpha for Newmark method. */
  Newmark_delta;				      /*!< \brief Parameter delta for Newmark method. */
  unsigned short nIntCoeffs;	/*!< \brief Number of integration coeffs for structural calculations. */
  su2double *Int_Coeffs;		  /*!< \brief Time integration coefficients for structural method. */
  bool Sigmoid_Load,		      /*!< \brief Apply the load using a sigmoid. */
  Ramp_Load;				          /*!< \brief Apply the load with linear increases. */
  bool IncrementalLoad;		    /*!< \brief Apply the load in increments (for nonlinear structural analysis). */
  unsigned long IncLoad_Nincrements; /*!< \brief Number of increments. */
  su2double *IncLoad_Criteria;/*!< \brief Criteria for the application of incremental loading. */
  su2double Ramp_Time;			  /*!< \brief Time until the maximum load is applied. */
  su2double Sigmoid_Time;			/*!< \brief Time until the maximum load is applied, using a sigmoid. */
  su2double Sigmoid_K;			  /*!< \brief Sigmoid parameter determining its steepness. */
  su2double Static_Time;			/*!< \brief Time while the structure is not loaded in FSI applications. */
  unsigned short Pred_Order;  /*!< \brief Order of the predictor for FSI applications. */
  unsigned short Kind_Interpolation; /*!\brief type of interpolation to use for FSI applications. */
  bool Prestretch;            /*!< Read a reference geometry for optimization purposes. */
  string Prestretch_FEMFileName;         /*!< \brief File name for reference geometry. */
  unsigned long Nonphys_Points, /*!< \brief Current number of non-physical points in the solution. */
  Nonphys_Reconstr;           /*!< \brief Current number of non-physical reconstructions for 2nd-order upwinding. */
  bool ParMETIS;              /*!< \brief Boolean for activating ParMETIS mode (while testing). */
  unsigned short DirectDiff;  /*!< \brief Direct Differentation mode. */
  bool DiscreteAdjoint;       /*!< \brief AD-based discrete adjoint mode. */
  su2double *default_vel_inf, /*!< \brief Default freestream velocity array for the COption class. */
  *default_eng_box,           /*!< \brief Default engine box array for the COption class. */
  *default_eng_val,           /*!< \brief Default engine box array values for the COption class. */
  *default_cfl_adapt,         /*!< \brief Default CFL adapt param array for the COption class. */
  *default_ad_coeff_flow,     /*!< \brief Default artificial dissipation (flow) array for the COption class. */
  *default_ad_coeff_adj,      /*!< \brief Default artificial dissipation (adjoint) array for the COption class. */
  *default_obj_coeff,         /*!< \brief Default objective array for the COption class. */
  *default_geo_loc,           /*!< \brief Default SU2_GEO section locations array for the COption class. */
  *default_distortion,        /*!< \brief Default SU2_GEO section locations array for the COption class. */
  *default_ea_lim,            /*!< \brief Default equivalent area limit array for the COption class. */
  *default_grid_fix,          /*!< \brief Default fixed grid (non-deforming region) array for the COption class. */
  *default_htp_axis,          /*!< \brief Default HTP axis for the COption class. */
  *default_inc_crit;          /*!< \brief Default incremental criteria array for the COption class. */
  
  /*--- all_options is a map containing all of the options. This is used during config file parsing
  to track the options which have not been set (so the default values can be used). Without this map
   there would be no list of all the config file options. ---*/
  
  map<string, bool> all_options;

  /*--- brief param is a map from the option name (config file string) to its decoder (the specific child
   class of COptionBase that turns the string into a value) ---*/
  
  map<string, COptionBase*> option_map;


  // All of the addXxxOptions take in the name of the option, and a refernce to the field of that option
  // in the option structure. Depending on the specific type, it may take in a default value, and may
  // take in extra options. The addXxxOptions mostly follow the same pattern, so please see addDoubleOption
  // for detailed comments.
  //
  // List options are those that can be an unknown number of elements, and also take in a reference to
  // an integer. This integer will be populated with the number of elements of that type unmarshaled.
  //
  // Array options are those with a fixed number of elements.
  //
  // List and Array options should also be able to be specified with the string "NONE" indicating that there
  // are no elements. This allows the option to be present in a config file but left blank.

  /*!<\brief addDoubleOption creates a config file parser for an option with the given name whose
   value can be represented by a su2double.*/
  
  void addDoubleOption(const string name, su2double & option_field, su2double default_value) {
    // Check if the key is already in the map. If this fails, it is coder error
    // and not user error, so throw.
    assert(option_map.find(name) == option_map.end());

    // Add this option to the list of all the options
    all_options.insert(pair<string, bool>(name, true));

    // Create the parser for a su2double option with a reference to the option_field and the desired
    // default value. This will take the string in the config file, convert it to a su2double, and
    // place that su2double in the memory location specified by the reference.
    COptionBase* val = new COptionDouble(name, option_field, default_value);

    // Create an association between the option name ("CFL") and the parser generated above.
    // During configuration, the parsing script will get the option name, and use this map
    // to find how to parse that option.
    option_map.insert(pair<string, COptionBase *>(name, val));
  }

  void addStringOption(const string name, string & option_field, string default_value) {
    assert(option_map.find(name) == option_map.end());
    all_options.insert(pair<string, bool>(name, true));
    COptionBase* val = new COptionString(name, option_field, default_value);
    option_map.insert(pair<string, COptionBase *>(name, val));
  }

  void addIntegerOption(const string name, int & option_field, int default_value) {
    assert(option_map.find(name) == option_map.end());
    all_options.insert(pair<string, bool>(name, true));
    COptionBase* val = new COptionInt(name, option_field, default_value);
    option_map.insert(pair<string, COptionBase *>(name, val));
  }

  void addUnsignedLongOption(const string name, unsigned long & option_field, unsigned long default_value) {
    assert(option_map.find(name) == option_map.end());
    all_options.insert(pair<string, bool>(name, true));
    COptionBase* val = new COptionULong(name, option_field, default_value);
    option_map.insert(pair<string, COptionBase *>(name, val));
  }

  void addUnsignedShortOption(const string name, unsigned short & option_field, unsigned short default_value) {
    assert(option_map.find(name) == option_map.end());
    all_options.insert(pair<string, bool>(name, true));
    COptionBase* val = new COptionUShort(name, option_field, default_value);
    option_map.insert(pair<string, COptionBase *>(name, val));
  }

  void addLongOption(const string name, long & option_field, long default_value) {
    assert(option_map.find(name) == option_map.end());
    all_options.insert(pair<string, bool>(name, true));
    COptionBase* val = new COptionLong(name, option_field, default_value);
    option_map.insert(pair<string, COptionBase *>(name, val));
  }

  void addBoolOption(const string name, bool & option_field, bool default_value) {
    assert(option_map.find(name) == option_map.end());
    all_options.insert(pair<string, bool>(name, true));
    COptionBase* val = new COptionBool(name, option_field, default_value);
    option_map.insert(pair<string, COptionBase *>(name, val));
  }

  // enum types work differently than all of the others because there are a small number of valid
  // string entries for the type. One must also provide a list of all the valid strings of that type.
  template <class Tenum>
  void addEnumOption(const string name, unsigned short & option_field, const map<string, Tenum> & enum_map, Tenum default_value) {
    assert(option_map.find(name) == option_map.end());
    all_options.insert(pair<string, bool>(name, true));
    COptionBase* val = new COptionEnum<Tenum>(name, enum_map, option_field, default_value);
    option_map.insert(pair<string, COptionBase *>(name, val));
    return;
  }


  // input_size is the number of options read in from the config file
  template <class Tenum>
	void addEnumListOption(const string name, unsigned short & input_size, unsigned short * & option_field, const map<string, Tenum> & enum_map) {
    input_size = 0;
    assert(option_map.find(name) == option_map.end());
    all_options.insert(pair<string, bool>(name, true));
		COptionBase* val = new COptionEnumList<Tenum>(name, enum_map, option_field, input_size);
    option_map.insert( pair<string, COptionBase*>(name, val) );
	}

  void addDoubleArrayOption(const string name, const int size, su2double * & option_field, su2double * default_value) {

  //  su2double * def = new su2double [size];
  //  for (int i = 0; i < size; i++) {
  //    def[i] = default_value[i];
  //  }
    assert(option_map.find(name) == option_map.end());
    all_options.insert(pair<string, bool>(name, true));
    COptionBase* val = new COptionDoubleArray(name, size, option_field, default_value);
    option_map.insert(pair<string, COptionBase *>(name, val));
  }

  void addDoubleListOption(const string name, unsigned short & size, su2double * & option_field) {
    assert(option_map.find(name) == option_map.end());
    all_options.insert(pair<string, bool>(name, true));
    COptionBase* val = new COptionDoubleList(name, size, option_field);
    option_map.insert(pair<string, COptionBase *>(name, val));
  }

  void addUShortListOption(const string name, unsigned short & size, unsigned short * & option_field) {
    assert(option_map.find(name) == option_map.end());
    all_options.insert(pair<string, bool>(name, true));
    COptionBase* val = new COptionUShortList(name, size, option_field);
    option_map.insert(pair<string, COptionBase *>(name, val));
  }

  void addStringListOption(const string name, unsigned short & num_marker, string* & option_field) {
    assert(option_map.find(name) == option_map.end());
    all_options.insert(pair<string, bool>(name, true));
    COptionBase* val = new COptionStringList(name, num_marker, option_field);
    option_map.insert(pair<string, COptionBase *>(name, val));
  }

  void addConvectOption(const string name, unsigned short & space_field, unsigned short & centered_field, unsigned short & upwind_field) {
    assert(option_map.find(name) == option_map.end());
    all_options.insert(pair<string, bool>(name, true));
    COptionBase* val = new COptionConvect(name, space_field, centered_field, upwind_field);
    option_map.insert(pair<string, COptionBase *>(name, val));
  }

  void addMathProblemOption(const string name, bool & ContinuousAdjoint, const bool & ContinuousAdjoint_default,
                            bool & DiscreteAdjoint, const bool & DiscreteAdjoint_default,
                            bool & Restart_Flow, const bool & Restart_Flow_default) {
    assert(option_map.find(name) == option_map.end());
    all_options.insert(pair<string, bool>(name, true));
    COptionBase* val = new COptionMathProblem(name, ContinuousAdjoint, ContinuousAdjoint_default, DiscreteAdjoint, DiscreteAdjoint_default, Restart_Flow, Restart_Flow_default);
    option_map.insert(pair<string, COptionBase *>(name, val));
  }

  void addDVParamOption(const string name, unsigned short & nDV_field, su2double** & paramDV, string* & FFDTag,
                        unsigned short* & design_variable) {
    assert(option_map.find(name) == option_map.end());
    all_options.insert(pair<string, bool>(name, true));
    COptionBase* val = new COptionDVParam(name, nDV_field, paramDV, FFDTag, design_variable);
    option_map.insert(pair<string, COptionBase *>(name, val));
  }
  
  void addDVValueOption(const string name, unsigned short* & nDVValue_field, su2double** & valueDV, unsigned short & nDV_field,  su2double** & paramDV,
                        unsigned short* & design_variable) {
    assert(option_map.find(name) == option_map.end());
    all_options.insert(pair<string, bool>(name, true));
    COptionBase* val = new COptionDVValue(name, nDVValue_field, valueDV, nDV_field, paramDV, design_variable);
    option_map.insert(pair<string, COptionBase *>(name, val));
  }

  void addFFDDefOption(const string name, unsigned short & nFFD_field, su2double** & coordFFD, string* & FFDTag) {
    assert(option_map.find(name) == option_map.end());
    all_options.insert(pair<string, bool>(name, true));
    COptionBase* val = new COptionFFDDef(name, nFFD_field, coordFFD, FFDTag);
    option_map.insert(pair<string, COptionBase *>(name, val));
  }
  
  void addFFDDegreeOption(const string name, unsigned short & nFFD_field, unsigned short** & degreeFFD) {
    assert(option_map.find(name) == option_map.end());
    all_options.insert(pair<string, bool>(name, true));
    COptionBase* val = new COptionFFDDegree(name, nFFD_field, degreeFFD);
    option_map.insert(pair<string, COptionBase *>(name, val));
  }

  void addStringDoubleListOption(const string name, unsigned short & list_size, string * & string_field,
                        su2double* & double_field) {
    assert(option_map.find(name) == option_map.end());
    all_options.insert(pair<string, bool>(name, true));
    COptionBase* val = new COptionStringDoubleList(name, list_size, string_field, double_field);
    option_map.insert(pair<string, COptionBase *>(name, val));
  }

  void addInletOption(const string name, unsigned short & nMarker_Inlet, string * & Marker_Inlet,
                                 su2double* & Ttotal, su2double* & Ptotal, su2double** & FlowDir) {
    assert(option_map.find(name) == option_map.end());
    all_options.insert(pair<string, bool>(name, true));
    COptionBase* val = new COptionInlet(name, nMarker_Inlet, Marker_Inlet, Ttotal, Ptotal, FlowDir);
    option_map.insert(pair<string, COptionBase *>(name, val));
  }
  template <class Tenum>
  
  void addRiemannOption(const string name, unsigned short & nMarker_Riemann, string * & Marker_Riemann, unsigned short* & option_field, const map<string, Tenum> & enum_map,
                                 su2double* & var1, su2double* & var2, su2double** & FlowDir) {
    assert(option_map.find(name) == option_map.end());
    all_options.insert(pair<string, bool>(name, true));
    COptionBase* val = new COptionRiemann<Tenum>(name, nMarker_Riemann, Marker_Riemann, option_field, enum_map, var1, var2, FlowDir);
    option_map.insert(pair<string, COptionBase *>(name, val));
  }
  template <class Tenum>
  void addNRBCOption(const string name, unsigned short & nMarker_NRBC, string * & Marker_NRBC, unsigned short* & option_field, const map<string, Tenum> & enum_map,
                                 su2double* & var1, su2double* & var2, su2double** & FlowDir) {
    assert(option_map.find(name) == option_map.end());
    all_options.insert(pair<string, bool>(name, true));
    COptionBase* val = new COptionNRBC<Tenum>(name, nMarker_NRBC, Marker_NRBC, option_field, enum_map, var1, var2, FlowDir);
    option_map.insert(pair<string, COptionBase *>(name, val));
  }

  void addExhaustOption(const string name, unsigned short & nMarker_Exhaust, string * & Marker_Exhaust,
                      su2double* & Ttotal, su2double* & Ptotal) {
    assert(option_map.find(name) == option_map.end());
    all_options.insert(pair<string, bool>(name, true));
    COptionBase* val = new COptionExhaust(name, nMarker_Exhaust, Marker_Exhaust, Ttotal, Ptotal);
    option_map.insert(pair<string, COptionBase *>(name, val));
  }
  
  void addPeriodicOption(const string & name, unsigned short & nMarker_PerBound,
                    string* & Marker_PerBound, string* & Marker_PerDonor,
                         su2double** & RotCenter, su2double** & RotAngles, su2double** & Translation) {
    assert(option_map.find(name) == option_map.end());
    all_options.insert(pair<string, bool>(name, true));
    COptionBase* val = new COptionPeriodic(name, nMarker_PerBound, Marker_PerBound, Marker_PerDonor, RotCenter, RotAngles, Translation);
    option_map.insert(pair<string, COptionBase *>(name, val));
  }

  void addMixingPlaneOption(const string & name, unsigned short & nMarker_MixBound,
                    string* & Marker_MixBound, string* & Marker_MixDonor) {
    assert(option_map.find(name) == option_map.end());
    all_options.insert(pair<string, bool>(name, true));
    COptionBase* val = new COptionMixingPlane(name, nMarker_MixBound, Marker_MixBound, Marker_MixDonor);
    option_map.insert(pair<string, COptionBase *>(name, val));
  }
  template <class Tenum>
  void addTurboPerfOption(const string & name, unsigned short & nMarker_TurboPerf,
                    string* & Marker_TurboBoundIn, string* & Marker_TurboBoundOut,  unsigned short* & Kind_TurboPerformance, const map<string, Tenum> & TurboPerformance_Map) {
    assert(option_map.find(name) == option_map.end());
    all_options.insert(pair<string, bool>(name, true));
    COptionBase* val = new COptionTurboPerformance<Tenum>(name, nMarker_TurboPerf, Marker_TurboBoundIn, Marker_TurboBoundOut, Kind_TurboPerformance, TurboPerformance_Map );
    option_map.insert(pair<string, COptionBase *>(name, val));
  }

  void addActDiskOption(const string & name,
                        unsigned short & nMarker_ActDiskInlet, unsigned short & nMarker_ActDiskOutlet, string* & Marker_ActDiskInlet, string* & Marker_ActDiskOutlet,
                        su2double** & ActDisk_PressJump, su2double** & ActDisk_TempJump, su2double** & ActDisk_Omega) {
    assert(option_map.find(name) == option_map.end());
    all_options.insert(pair<string, bool>(name, true));
    COptionBase* val = new COptionActDisk(name,
                                          nMarker_ActDiskInlet, nMarker_ActDiskOutlet, Marker_ActDiskInlet, Marker_ActDiskOutlet,
                                          ActDisk_PressJump, ActDisk_TempJump, ActDisk_Omega);
    option_map.insert(pair<string, COptionBase *>(name, val));
  }

  void addPythonOption(const string name) {
    assert(option_map.find(name) == option_map.end());
    all_options.insert(pair<string, bool>(name, true));
    COptionBase* val = new COptionPython(name);
    option_map.insert(pair<string, COptionBase *>(name, val));
  }

public:

	vector<string> fields; /*!< \brief Tags for the different fields in a restart file. */

	/*!
	 * \brief Constructor of the class which reads the input file.
	 */
	CConfig(char case_filename[MAX_STRING_SIZE], unsigned short val_software, unsigned short val_iZone, unsigned short val_nZone, unsigned short val_nDim, unsigned short verb_level);

	/*!
	 * \brief Constructor of the class which reads the input file.
	 */
	CConfig(char case_filename[MAX_STRING_SIZE], unsigned short val_software);
  
  /*!
   * \brief Constructor of the class which reads the input file.
   */
  CConfig(char case_filename[MAX_STRING_SIZE], CConfig *config);

	/*!
	 * \brief Destructor of the class.
	 */
	~CConfig(void);

  /*!
   * \brief Gets the number of zones in the mesh file.
   * \param[in] val_mesh_filename - Name of the file with the grid information.
   * \param[in] val_format - Format of the file with the grid information.
   * \param[in] config - Definition of the particular problem.
   * \return Total number of zones in the grid file.
   */
  static unsigned short GetnZone(string val_mesh_filename, unsigned short val_format, CConfig *config);

  /*!
   * \brief Gets the number of dimensions in the mesh file
   * \param[in] val_mesh_filename - Name of the file with the grid information.
   * \param[in] val_format - Format of the file with the grid information.
   * \return Total number of domains in the grid file.
   */
  static unsigned short GetnDim(string val_mesh_filename, unsigned short val_format);

  /*!
   * \brief Initializes pointers to null
   */
	void SetPointersNull(void);

	/*!
	 * \brief breaks an input line from the config file into a set of tokens
	 * \param[in] str - the input line string
	 * \param[out] option_name - the name of the option found at the beginning of the line
	 * \param[out] option_value - the tokens found after the "=" sign on the line
	 * \returns false if the line is empty or a commment, true otherwise
	 */
	bool TokenizeString(string & str, string & option_name,
			vector<string> & option_value);

	/*!
	 * \brief Get reference origin for moment computation.
     * \param[in] val_marker - the marker we are monitoring.
	 * \return Reference origin (in cartesians coordinates) for moment computation.
	 */
	su2double *GetRefOriginMoment(unsigned short val_marker);

  /*!
	 * \brief Get reference origin x-coordinate for moment computation.
   * \param[in] val_marker - the marker we are monitoring.
	 * \return Reference origin x-coordinate (in cartesians coordinates) for moment computation.
	 */
	su2double GetRefOriginMoment_X(unsigned short val_marker);

  /*!
	 * \brief Get reference origin y-coordinate for moment computation.
   * \param[in] val_marker - the marker we are monitoring.
	 * \return Reference origin y-coordinate (in cartesians coordinates) for moment computation.
	 */
	su2double GetRefOriginMoment_Y(unsigned short val_marker);

  /*!
	 * \brief Get reference origin z-coordinate for moment computation.
   * \param[in] val_marker - the marker we are monitoring.
	 * \return Reference origin z-coordinate (in cartesians coordinates) for moment computation.
	 */
	su2double GetRefOriginMoment_Z(unsigned short val_marker);

  /*!
	 * \brief Set reference origin x-coordinate for moment computation.
   * \param[in] val_marker - the marker we are monitoring.
	 * \param[in] val_origin - New x-coordinate of the mesh motion origin.
	 */
	void SetRefOriginMoment_X(unsigned short val_marker, su2double val_origin);

  /*!
	 * \brief Set reference origin y-coordinate for moment computation.
   * \param[in] val_marker - the marker we are monitoring.
	 * \param[in] val_origin - New y-coordinate of the mesh motion origin.
	 */
	void SetRefOriginMoment_Y(unsigned short val_marker, su2double val_origin);

  /*!
	 * \brief Set reference origin z-coordinate for moment computation.
   * \param[in] val_marker - the marker we are monitoring.
	 * \param[in] val_origin - New z-coordinate of the mesh motion origin.
	 */
	void SetRefOriginMoment_Z(unsigned short val_marker, su2double val_origin);

	/*!
	 * \brief Get index of the upper and lower horizontal plane.
	 * \param[in] index - 0 means upper surface, and 1 means lower surface.
	 * \return Index of the upper and lower surface.
	 */
	string GetPlaneTag(unsigned short index);

	/*!
	 * \brief Get the integration limits for the equivalent area computation.
	 * \param[in] index - 0 means x_min, and 1 means x_max.
	 * \return Integration limits for the equivalent area computation.
	 */
	su2double GetEA_IntLimit(unsigned short index);
  
  /*!
	 * \brief Get the integration limits for the equivalent area computation.
	 * \param[in] index - 0 means x_min, and 1 means x_max.
	 * \return Integration limits for the equivalent area computation.
	 */
	su2double GetEA_ScaleFactor(void);

  /*!
	 * \brief Get the limit value for the adjoint variables.
	 * \return Limit value for the adjoint variables.
	 */
	su2double GetAdjointLimit(void);

	/*!
	 * \brief Get the the coordinates where of the box where the grid is going to be deformed.
	 * \return Coordinates where of the box where the grid is going to be deformed.
	 */
	su2double *GetHold_GridFixed_Coord(void);

  /*!
   * \brief Get the the coordinates where of the box where a subsonic region is imposed.
   * \return Coordinates where of the box where the grid is going to be a subsonic region.
   */
  su2double *GetSubsonicEngine_Values(void);

  /*!
   * \brief Get the the coordinates where of the box where a subsonic region is imposed.
   * \return Coordinates where of the box where the grid is going to be a subsonic region.
   */
  su2double *GetSubsonicEngine_Cyl(void);
  
  /*!
   * \brief Get the the coordinates where of the box where a subsonic region is imposed.
   * \return Coordinates where of the box where the grid is going to be a subsonic region.
   */
  su2double *GetDistortionRack(void);

	/*!
	 * \brief Get the power of the dual volume in the grid adaptation sensor.
	 * \return Power of the dual volume in the grid adaptation sensor.
	 */
	su2double GetDualVol_Power(void);

	/*!
	 * \brief Get Information about if there is an analytical definition of the surface for doing the
	 *        grid adaptation.
	 * \return Definition of the surfaces. NONE implies that there isn't any analytical definition
	 *         and it will use and interpolation.
	 */
	unsigned short GetAnalytical_Surface(void);

  /*!
	 * \brief Get Information about if there is an analytical definition of the surface for doing the
	 *        grid adaptation.
	 * \return Definition of the surfaces. NONE implies that there isn't any analytical definition
	 *         and it will use and interpolation.
	 */
	unsigned short GetAxis_Orientation(void);

	/*!
	 * \brief Get the ratio of density for a free surface problem.
	 * \return Ratio of density for a free surface problem.
	 */
	su2double GetRatioDensity(void);

	/*!
	 * \brief Get the ratio of viscosity for a free surface problem.
	 * \return Ratio of viscosity for a free surface problem.
	 */
	su2double GetRatioViscosity(void);

	/*!
	 * \brief Get the thickness of the interfase for a free surface problem.
	 * \return Thickness of the interfase for a free surface problem.
	 */
	su2double GetFreeSurface_Thickness(void);

	/*!
	 * \brief Get the damping of the free surface for a free surface problem.
	 * \return Damping of the interfase for a free surface problem.
	 */
	su2double GetFreeSurface_Damping_Coeff(void);

	/*!
	 * \brief Get the damping of the free surface for a free surface problem.
	 * \return Damping of the interfase for a free surface problem.
	 */
	su2double GetFreeSurface_Damping_Length(void);

	/*!
	 * \brief Get the outlet position of the free surface for a free surface problem.
	 * \return Outlet position of the interfase for a free surface problem.
	 */
	su2double GetFreeSurface_Outlet(void);

  /*!
	 * \brief Creates a tecplot file to visualize the partition made by the DDC software.
	 * \return <code>TRUE</code> if the partition is going to be plotted; otherwise <code>FALSE</code>.
	 */
  bool GetExtraOutput(void);

	/*!
	 * \brief Get the value of the Mach number (velocity divided by speed of sound).
	 * \return Value of the Mach number.
	 */
	su2double GetMach(void);

	/*!
	 * \brief Get the value of the Gamma of fluid (ratio of specific heats).
	 * \return Value of the constant: Gamma
	 */
	su2double GetGamma(void);
  
  /*!
   * \brief Get the values of the CFL adapation.
   * \return Value of CFL adapation
   */
  su2double GetCFL_AdaptParam(unsigned short val_index);
  
  /*!
   * \brief Get the values of the CFL adapation.
   * \return Value of CFL adapation
   */
  bool GetCFL_Adapt(void);
  
  /*!
   * \brief Get the values of the CFL adapation.
   * \return Value of CFL adapation
   */
  su2double GetHTP_Axis(unsigned short val_index);

  /*!
	 * \brief Get the value of the limits for the sections.
	 * \return Value of the limits for the sections.
	 */
	su2double GetSection_Location(unsigned short val_var);

	/*!
	 * \brief Get the array that maps chemical consituents to each chemical reaction.
	 * \return Memory location of the triple pointer to the 3-D reaction map array.
	 */
	int ***GetReaction_Map(void);

	/*!
	 * \brief Get the array containing the curve fit coefficients for the Omega(0,0) collision integrals.
	 * \return Memory location of the triple pointer to the 3-D collision integral array.
	 */
	su2double ***GetCollisionIntegral00(void);

	/*!
	 * \brief Get the array containing the curve fit coefficients for the Omega(1,1) collision integrals.
	 * \return Memory location of the triple pointer to the 3-D collision integral array.
	 */
	su2double ***GetCollisionIntegral11(void);

	/*!
	 * \brief Get the value of the bulk modulus.
	 * \return Value of the bulk modulus.
	 */
	su2double GetBulk_Modulus(void);

	/*!
	 * \brief Get the artificial compresibility factor.
	 * \return Value of the artificial compresibility factor.
	 */
	su2double GetArtComp_Factor(void);

	/*!
	 * \brief Get the Level set zero for free surface .
	 * \return Value of the level set zero coordinate
	 */
	su2double GetFreeSurface_Zero(void);

	/*!
	 * \brief Get the Level set zero for free surface .
	 * \return Value of the level set zero coordinate
	 */
	su2double GetFreeSurface_Depth(void);

	/*!
	 * \brief Get the value of specific gas constant.
	 * \return Value of the constant: Gamma
	 */
	su2double GetGas_Constant(void);

  /*!
	 * \brief Get the value of specific gas constant.
	 * \return Value of the constant: Gamma
	 */
	su2double GetGas_ConstantND(void);

	/*!
	 * \brief Get the coefficients of the Blottner viscosity model
	 * \param[in] val_Species - Index of the species
	 * \param[in] val_Coeff - Index of the coefficient (As, Bs, Cs)
	 * \return Value of the Blottner coefficient
	 */
	su2double GetBlottnerCoeff(unsigned short val_Species, unsigned short val_Coeff);

  /*!
	 * \brief Get the p-norm for heat-flux objective functions (adjoint problem).
	 * \return Value of the heat flux p-norm
	 */
	su2double GetPnormHeat(void);

	/*!
	 * \brief Get the value of wall temperature.
	 * \return Value of the constant: Temperature
	 */
	su2double GetWallTemperature(void);

	/*!
	 * \brief Get the reference value for the specific gas constant.
	 * \return Reference value for the specific gas constant.
	 */
	su2double GetGas_Constant_Ref(void);

	/*!
	 * \brief Get the value of the frestream temperature.
	 * \return Freestream temperature.
	 */
	su2double GetTemperature_FreeStream(void);

  /*!
	 * \brief Get the value of the frestream temperature.
	 * \return Freestream temperature.
	 */
	su2double GetEnergy_FreeStream(void);

  /*!
	 * \brief Get the value of the frestream temperature.
	 * \return Freestream temperature.
	 */
	su2double GetViscosity_FreeStream(void);

  /*!
	 * \brief Get the value of the frestream temperature.
	 * \return Freestream temperature.
	 */
	su2double GetDensity_FreeStream(void);

  /*!
	 * \brief Get the value of the frestream temperature.
	 * \return Freestream temperature.
	 */
	su2double GetModVel_FreeStream(void);

  /*!
	 * \brief Get the value of the frestream temperature.
	 * \return Freestream temperature.
	 */
	su2double GetModVel_FreeStreamND(void);

  /*!
	 * \brief Get the value of the frestream vibrational-electronic temperature.
	 * \return Freestream temperature.
	 */
	su2double GetTemperature_ve_FreeStream(void);

	/*!
	 * \brief Get the value of the laminar Prandtl number.
	 * \return Laminar Prandtl number.
	 */
	su2double GetPrandtl_Lam(void);

	/*!
	 * \brief Get the value of the turbulent Prandtl number.
	 * \return Turbulent Prandtl number.
	 */
	su2double GetPrandtl_Turb(void);

	/*!
	 * \brief Get the value of the reference length for non-dimensionalization.
	 *        This value should always be 1 internally, and is not user-specified.
	 * \return Reference length for non-dimensionalization.
	 */
	su2double GetLength_Ref(void);

	/*!
	 * \brief Get the value of the reference pressure for non-dimensionalization.
	 * \return Reference pressure for non-dimensionalization.
	 */
	su2double GetPressure_Ref(void);

  /*!
	 * \brief Get the value of the reference pressure for non-dimensionalization.
	 * \return Reference pressure for non-dimensionalization.
	 */
	su2double GetEnergy_Ref(void);

	/*!
	 * \brief Get the value of the reference temperature for non-dimensionalization.
	 * \return Reference temperature for non-dimensionalization.
	 */
	su2double GetTemperature_Ref(void);

	/*!
	 * \brief Get the value of the reference density for non-dimensionalization.
	 * \return Reference density for non-dimensionalization.
	 */
	su2double GetDensity_Ref(void);

	/*!
	 * \brief Get the value of the reference velocity for non-dimensionalization.
	 * \return Reference velocity for non-dimensionalization.
	 */
	su2double GetVelocity_Ref(void);

	/*!
	 * \brief Get the value of the reference time for non-dimensionalization.
	 * \return Reference time for non-dimensionalization.
	 */
	su2double GetTime_Ref(void);

	/*!
	 * \brief Get the value of the reference viscosity for non-dimensionalization.
	 * \return Reference viscosity for non-dimensionalization.
	 */
	su2double GetViscosity_Ref(void);
  
  /*!
   * \brief Get the value of the reference viscosity for non-dimensionalization.
   * \return Reference viscosity for non-dimensionalization.
   */
  su2double GetHighlite_Area(void);
  
  /*!
   * \brief Get the value of the reference viscosity for non-dimensionalization.
   * \return Reference viscosity for non-dimensionalization.
   */
  su2double GetFan_Poly_Eff(void);

	/*!
	 * \brief Get the value of the reference conductivity for non-dimensionalization.
	 * \return Reference conductivity for non-dimensionalization.
	 */
	su2double GetConductivity_Ref(void);

	/*!
	 * \brief Get the value of the reference angular velocity for non-dimensionalization.
	 * \return Reference angular velocity for non-dimensionalization.
	 */
	su2double GetOmega_Ref(void);

	/*!
	 * \brief Get the value of the reference force for non-dimensionalization.
	 * \return Reference force for non-dimensionalization.
	 */
	su2double GetForce_Ref(void);

  /*!
	 * \brief Get the value of the non-dimensionalized freestream pressure.
	 * \return Non-dimensionalized freestream pressure.
	 */
	su2double GetPressure_FreeStream(void);

	/*!
	 * \brief Get the value of the non-dimensionalized freestream pressure.
	 * \return Non-dimensionalized freestream pressure.
	 */
	su2double GetPressure_FreeStreamND(void);

	/*!
	 * \brief Get the vector of the dimensionalized freestream velocity.
	 * \return Dimensionalized freestream velocity vector.
	 */
	su2double* GetVelocity_FreeStream(void);

	/*!
	 * \brief Get the value of the non-dimensionalized freestream temperature.
	 * \return Non-dimensionalized freestream temperature.
	 */
	su2double GetTemperature_FreeStreamND(void);

	/*!
	 * \brief Get the value of the non-dimensionalized freestream density.
	 * \return Non-dimensionalized freestream density.
	 */
	su2double GetDensity_FreeStreamND(void);

	/*!
	 * \brief Get the vector of the non-dimensionalized freestream velocity.
	 * \return Non-dimensionalized freestream velocity vector.
	 */
	su2double* GetVelocity_FreeStreamND(void);

	/*!
	 * \brief Get the value of the non-dimensionalized freestream energy.
	 * \return Non-dimensionalized freestream energy.
	 */
	su2double GetEnergy_FreeStreamND(void);

	/*!
	 * \brief Get the value of the non-dimensionalized freestream viscosity.
	 * \return Non-dimensionalized freestream viscosity.
	 */
	su2double GetViscosity_FreeStreamND(void);

  /*!
	 * \brief Get the value of the non-dimensionalized freestream viscosity.
	 * \return Non-dimensionalized freestream viscosity.
	 */
	su2double GetTke_FreeStreamND(void);

  /*!
	 * \brief Get the value of the non-dimensionalized freestream viscosity.
	 * \return Non-dimensionalized freestream viscosity.
	 */
	su2double GetOmega_FreeStreamND(void);

  /*!
	 * \brief Get the value of the non-dimensionalized freestream viscosity.
	 * \return Non-dimensionalized freestream viscosity.
	 */
	su2double GetTke_FreeStream(void);

  /*!
	 * \brief Get the value of the non-dimensionalized freestream viscosity.
	 * \return Non-dimensionalized freestream viscosity.
	 */
	su2double GetOmega_FreeStream(void);

	/*!
	 * \brief Get the value of the non-dimensionalized freestream intermittency.
	 * \return Non-dimensionalized freestream intermittency.
	 */
	su2double GetIntermittency_FreeStream(void);

	/*!
	 * \brief Get the value of the non-dimensionalized freestream turbulence intensity.
	 * \return Non-dimensionalized freestream intensity.
	 */
	su2double GetTurbulenceIntensity_FreeStream(void);

	/*!
	 * \brief Get the value of the non-dimensionalized freestream turbulence intensity.
	 * \return Non-dimensionalized freestream intensity.
	 */
	su2double GetNuFactor_FreeStream(void);
  
  /*!
   * \brief Get the value of the non-dimensionalized engine turbulence intensity.
   * \return Non-dimensionalized engine intensity.
   */
  su2double GetNuFactor_Engine(void);

  /*!
   * \brief Get the value of the non-dimensionalized actuator disk turbulence intensity.
   * \return Non-dimensionalized actuator disk intensity.
   */
  su2double GetNuFactor_ActDisk(void);
  
  /*!
   * \brief Get the value of the non-dimensionalized actuator disk turbulence intensity.
   * \return Non-dimensionalized actuator disk intensity.
   */
  su2double GetSecondaryFlow_ActDisk(void);
  
  /*!
   * \brief Get the value of the non-dimensionalized actuator disk turbulence intensity.
   * \return Non-dimensionalized actuator disk intensity.
   */
  su2double GetInitial_BCThrust(void);
  
  /*!
   * \brief Get the value of the non-dimensionalized actuator disk turbulence intensity.
   * \return Non-dimensionalized actuator disk intensity.
   */
  void SetInitial_BCThrust(su2double val_bcthrust);

	/*!
	 * \brief Get the value of the turbulent to laminar viscosity ratio.
	 * \return Ratio of turbulent to laminar viscosity ratio.
	 */
	su2double GetTurb2LamViscRatio_FreeStream(void);

  /*!
	 * \brief Get the vector of free stream mass fraction values.
	 * \return Ratio of species mass to mixture mass.
	 */
	su2double* GetMassFrac_FreeStream(void);
  
  /*!
   * \brief Get the value of the non-dimensionalized actuator disk turbulence intensity.
   * \return Non-dimensionalized actuator disk intensity.
   */
  su2double GetInitial_BCThrust(void);
  
  /*!
   * \brief Get the value of the non-dimensionalized actuator disk turbulence intensity.
   * \return Non-dimensionalized actuator disk intensity.
   */
  void SetInitial_BCThrust(su2double val_bcthrust);

	/*!
	 * \brief Get the value of the Reynolds length.
	 * \return Reynolds length.
	 */
	su2double GetLength_Reynolds(void);

	/*!
	 * \brief Get the start up iterations using the fine grid, this works only for multigrid problems.
	 * \return Start up iterations using the fine grid.
	 */
	unsigned short GetnStartUpIter(void);

	/*!
	 * \brief Get the reference area for non dimensional coefficient computation. If the value from the
	 *        is 0 then, the code will compute the reference area using the projection of the shape into
	 *        the z plane (3D) or the x plane (2D).
	 * \return Value of the reference area for coefficient computation.
	 */
	su2double GetRefAreaCoeff(void);

	/*!
	 * \brief Get the wave speed.
	 * \return Value of the wave speed.
	 */
	su2double GetWaveSpeed(void);

	/*!
	 * \brief Get the wave speed.
	 * \return Value of the wave speed.
	 */
	su2double GetThermalDiffusivity(void);

	/*!
	 * \brief Get the Young's modulus of elasticity.
	 * \return Value of the Young's modulus of elasticity.
	 */
	su2double GetElasticyMod(void);

	/*!
	 * \brief Get the value of the bulk modulus on the structural side.
	 * \return Value of the bulk modulus on the structural side.
	 */
	su2double GetBulk_Modulus_Struct(void);

    /*!
	 * \brief Formulation for 2D elasticity (plane stress - strain)
	 * \return Flag to 2D elasticity model.
	 */
	unsigned short GetElas2D_Formulation(void);

  /*!
    * \brief Decide whether it's necessary to read a reference geometry.
    * \return <code>TRUE</code> if it's necessary to read a reference geometry, <code>FALSE</code> otherwise.
    */

  bool GetPrestretch(void);

  /*!
   * \brief Get the name of the file with the reference geometry of the structural problem.
   * \return Name of the file with the reference geometry of the structural problem.
   */
  string GetPrestretch_FEMFileName(void);

	/*!
	 * \brief Get the Poisson's ratio.
	 * \return Value of the Poisson's ratio.
	 */
	su2double GetPoissonRatio(void);

	/*!
	 * \brief Get the Material Density.
	 * \return Value of the Material Density.
	 */
	su2double GetMaterialDensity(void);

    /*!
	 * \brief Compressibility/incompressibility of the solids analysed using the structural solver.
	 * \return Compressible or incompressible.
	 */
	unsigned short GetMaterialCompressibility(void);

    /*!
	 * \brief Compressibility/incompressibility of the solids analysed using the structural solver.
	 * \return Compressible or incompressible.
	 */
	unsigned short GetMaterialModel(void);

    /*!
	 * \brief Geometric conditions for the structural solver.
	 * \return Small or large deformation structural analysis.
	 */
	unsigned short GetGeometricConditions(void);

	/*!
	 * \brief Get the reference length for computing moment (the default value is 1).
	 * \return Reference length for moment computation.
	 */
	su2double GetRefLengthMoment(void);

	/*!
	 * \brief Get the reference element length for computing the slope limiting epsilon.
	 * \return Reference element length for slope limiting epsilon.
	 */
	su2double GetRefElemLength(void);

  /*!
	 * \brief Get the reference coefficient for detecting sharp edges.
	 * \return Reference coefficient for detecting sharp edges.
	 */
	su2double GetRefSharpEdges(void);

	/*!
	 * \brief Get the volume of the whole domain using the fine grid, this value is common for all the grids
	 *        in the multigrid method.
	 * \return Volume of the whole domain.
	 */
	su2double GetDomainVolume(void);

	/*!
	 * \brief In case the <i>RefAreaCoeff</i> is equal to 0 then, it is necessary to compute a reference area,
	 *        with this function we set the value of the reference area.
	 * \param[in] val_area - Value of the reference area for non dimensional coefficient computation.
	 */
	void SetRefAreaCoeff(su2double val_area);

	/*!
	 * \brief Set the value of the domain volume computed on the finest grid.
	 * \note This volume do not include the volume of the body that is being simulated.
	 * \param[in] val_volume - Value of the domain volume computed on the finest grid.
	 */
	void SetDomainVolume(su2double val_volume);

	/*!
	 * \brief Set the finest mesh in a multigrid strategy.
	 * \note If we are using a Full Multigrid Strategy or a start up with finest grid, it is necessary
	 *       to change several times the finest grid.
	 * \param[in] val_finestmesh - Index of the finest grid.
	 */
	void SetFinestMesh(unsigned short val_finestmesh);

	/*!
	 * \brief Set the kind of time integration scheme.
	 * \note If we are solving different equations it will be necessary to change several
	 *       times the kind of time integration, to choose the right scheme.
	 * \param[in] val_kind_timeintscheme - Kind of time integration scheme.
	 */
	void SetKind_TimeIntScheme(unsigned short val_kind_timeintscheme);

	/*!
	 * \brief Set the parameters of the convective numerical scheme.
	 * \note The parameters will change because we are solving different kind of equations.
	 * \param[in] val_kind_convnumscheme - Center or upwind scheme.
	 * \param[in] val_kind_centered - If centered scheme, kind of centered scheme (JST, etc.).
	 * \param[in] val_kind_upwind - If upwind scheme, kind of upwind scheme (Roe, etc.).
	 * \param[in] val_kind_slopelimit - If upwind scheme, kind of slope limit.
	 */
	void SetKind_ConvNumScheme(unsigned short val_kind_convnumscheme, unsigned short val_kind_centered,
			unsigned short val_kind_upwind, unsigned short val_kind_slopelimit, unsigned short val_order_spatial_int);

	/*!
	 * \brief Get the value of limiter coefficient.
	 * \return Value of the limiter coefficient.
	 */
	su2double GetLimiterCoeff(void);
  
  /*!
	 * \brief Freeze the value of the limiter after a number of iterations.
	 * \return Number of iterations.
	 */
	unsigned long GetLimiterIter(void);

  /*!
	 * \brief Get the value of sharp edge limiter.
	 * \return Value of the sharp edge limiter coefficient.
	 */
	su2double GetSharpEdgesCoeff(void);

	/*!
	 * \brief Get the Reynolds number. Dimensionless number that gives a measure of the ratio of inertial forces
	 *        to viscous forces and consequently quantifies the relative importance of these two types of forces
	 *        for given flow condition.
	 * \return Value of the Reynolds number.
	 */
	su2double GetReynolds(void);

	/*!
	 * \brief Get the Froude number for free surface problems.
	 * \return Value of the Froude number.
	 */
	su2double GetFroude(void);

  /*!
	 * \brief Set the Froude number for free surface problems.
	 * \return Value of the Froude number.
	 */
	void SetFroude(su2double val_froude);

  /*!
	 * \brief Set the Froude number for free surface problems.
	 * \return Value of the Froude number.
	 */
	void SetMach(su2double val_mach);

  /*!
	 * \brief Set the Froude number for free surface problems.
	 * \return Value of the Froude number.
	 */
	void SetReynolds(su2double val_reynolds);

  /*!
	 * \brief Set the Froude number for free surface problems.
	 * \return Value of the Froude number.
	 */
	void SetLength_Ref(su2double val_length_ref);

  /*!
	 * \brief Set the Froude number for free surface problems.
	 * \return Value of the Froude number.
	 */
	void SetVelocity_Ref(su2double val_velocity_ref);

  /*!
	 * \brief Set the Froude number for free surface problems.
	 * \return Value of the Froude number.
	 */
	void SetPressure_Ref(su2double val_pressure_ref);

  /*!
	 * \brief Set the Froude number for free surface problems.
	 * \return Value of the Froude number.
	 */
	void SetDensity_Ref(su2double val_density_ref);
  
  /*!
   * \brief Set the reference temperature.
   * \return Value of the Froude number.
   */
  void SetTemperature_Ref(su2double val_temperature_ref);

  /*!
	 * \brief Set the Froude number for free surface problems.
	 * \return Value of the Froude number.
	 */
	void SetTime_Ref(su2double val_time_ref);

  /*!
	 * \brief Set the Froude number for free surface problems.
	 * \return Value of the Froude number.
	 */
	void SetEnergy_Ref(su2double val_energy_ref);

  /*!
	 * \brief Set the Froude number for free surface problems.
	 * \return Value of the Froude number.
	 */
	void SetOmega_Ref(su2double val_omega_ref);

  /*!
	 * \brief Set the Froude number for free surface problems.
	 * \return Value of the Froude number.
	 */
	void SetForce_Ref(su2double val_force_ref);

  /*!
	 * \brief Set the Froude number for free surface problems.
	 * \return Value of the Froude number.
	 */
	void SetGas_Constant_Ref(su2double val_gas_constant_ref);

  /*!
	 * \brief Set the Froude number for free surface problems.
	 * \return Value of the Froude number.
	 */
	void SetGas_Constant(su2double val_gas_constant);

  /*!
	 * \brief Set the Froude number for free surface problems.
	 * \return Value of the Froude number.
	 */
	void SetViscosity_Ref(su2double val_viscosity_ref);

   /*!
    * \brief Set the Froude number for free surface problems.
	* \return Value of the Froude number.
	*/
	void SetConductivity_Ref(su2double val_conductivity_ref);

  /*!
	 * \brief Set the Froude number for free surface problems.
	 * \return Value of the Froude number.
	 */
	void SetPressure_FreeStreamND(su2double val_pressure_freestreamnd);

  /*!
	 * \brief Set the Froude number for free surface problems.
	 * \return Value of the Froude number.
	 */
	void SetPressure_FreeStream(su2double val_pressure_freestream);

  /*!
	 * \brief Set the Froude number for free surface problems.
	 * \return Value of the Froude number.
	 */
	void SetDensity_FreeStreamND(su2double val_density_freestreamnd);

  /*!
	 * \brief Set the Froude number for free surface problems.
	 * \return Value of the Froude number.
	 */
	void SetDensity_FreeStream(su2double val_density_freestream);

  /*!
	 * \brief Set the Froude number for free surface problems.
	 * \return Value of the Froude number.
	 */
	void SetViscosity_FreeStream(su2double val_viscosity_freestream);

  /*!
	 * \brief Set the Froude number for free surface problems.
	 * \return Value of the Froude number.
	 */
	void SetModVel_FreeStream(su2double val_modvel_freestream);

  /*!
	 * \brief Set the Froude number for free surface problems.
	 * \return Value of the Froude number.
	 */
	void SetModVel_FreeStreamND(su2double val_modvel_freestreamnd);

  /*!
	 * \brief Set the Froude number for free surface problems.
	 * \return Value of the Froude number.
	 */
	void SetTemperature_FreeStream(su2double val_temperature_freestream);
  
  /*!
	 * \brief Set the Froude number for free surface problems.
	 * \return Value of the Froude number.
	 */
	void SetTemperature_FreeStreamND(su2double val_temperature_freestreamnd);

  /*!
	 * \brief Set the Froude number for free surface problems.
	 * \return Value of the Froude number.
	 */
	void SetGas_ConstantND(su2double val_gas_constantnd);

  /*!
	 * \brief Set the Froude number for free surface problems.
	 * \return Value of the Froude number.
	 */
	void SetVelocity_FreeStreamND(su2double val_velocity_freestreamnd, unsigned short val_dim);

  /*!
	 * \brief Set the Froude number for free surface problems.
	 * \return Value of the Froude number.
	 */
	void SetViscosity_FreeStreamND(su2double val_viscosity_freestreamnd);

  /*!
	 * \brief Set the Froude number for free surface problems.
	 * \return Value of the Froude number.
	 */
	void SetTke_FreeStreamND(su2double val_tke_freestreamnd);

  /*!
	 * \brief Set the Froude number for free surface problems.
	 * \return Value of the Froude number.
	 */
	void SetOmega_FreeStreamND(su2double val_omega_freestreamnd);

  /*!
	 * \brief Set the Froude number for free surface problems.
	 * \return Value of the Froude number.
	 */
	void SetTke_FreeStream(su2double val_tke_freestream);

  /*!
	 * \brief Set the Froude number for free surface problems.
	 * \return Value of the Froude number.
	 */
	void SetOmega_FreeStream(su2double val_omega_freestream);

  /*!
	 * \brief Set the Froude number for free surface problems.
	 * \return Value of the Froude number.
	 */
	void SetEnergy_FreeStreamND(su2double val_energy_freestreamnd);

  /*!
	 * \brief Set the Froude number for free surface problems.
	 * \return Value of the Froude number.
	 */
	void SetEnergy_FreeStream(su2double val_energy_freestream);

  /*!
	 * \brief Set the Froude number for free surface problems.
	 * \return Value of the Froude number.
	 */
	void SetTotal_UnstTimeND(su2double val_total_unsttimend);

	/*!
	 * \brief Get the angle of attack of the body. This is the angle between a reference line on a lifting body
	 *        (often the chord line of an airfoil) and the vector representing the relative motion between the
	 *        lifting body and the fluid through which it is moving.
	 * \return Value of the angle of attack.
	 */
	su2double GetAoA(void);
  
  /*!
   * \brief Get the angle of attack of the body. This is the angle between a reference line on a lifting body
   *        (often the chord line of an airfoil) and the vector representing the relative motion between the
   *        lifting body and the fluid through which it is moving.
   * \return Value of the angle of attack.
   */
  su2double GetiH(void);
  
  /*!
   * \brief Get the angle of attack of the body. This is the angle between a reference line on a lifting body
   *        (often the chord line of an airfoil) and the vector representing the relative motion between the
   *        lifting body and the fluid through which it is moving.
   * \return Value of the angle of attack.
   */
  su2double GetAoA_Offset(void);
  
  /*!
   * \brief Get the angle of attack of the body. This is the angle between a reference line on a lifting body
   *        (often the chord line of an airfoil) and the vector representing the relative motion between the
   *        lifting body and the fluid through which it is moving.
   * \return Value of the angle of attack.
   */
  su2double GetAoS_Offset(void);
  
  /*!
   * \brief Get the angle of attack of the body. This is the angle between a reference line on a lifting body
   *        (often the chord line of an airfoil) and the vector representing the relative motion between the
   *        lifting body and the fluid through which it is moving.
   * \return Value of the angle of attack.
   */
  su2double GetAoA_Sens(void);

	/*!
	 * \brief Set the angle of attack.
	 * \param[in] val_AoA - Value of the angle of attack.
	 */
	void SetAoA(su2double val_AoA);
  
  /*!
   * \brief Set the angle of attack.
   * \param[in] val_AoA - Value of the angle of attack.
   */
  void SetiH(su2double val_iH);
  
  /*!
   * \brief Set the angle of attack.
   * \param[in] val_AoA - Value of the angle of attack.
   */
  void SetAoA_Offset(su2double val_AoA_offset);
  
  /*!
   * \brief Set the angle of attack.
   * \param[in] val_AoA - Value of the angle of attack.
   */
  void SetAoS_Offset(su2double val_AoS_offset);
  
  /*!
   * \brief Set the angle of attack.
   * \param[in] val_AoA - Value of the angle of attack.
   */
  void SetAoA_Sens(su2double val_AoA_sens);

  /*!
	 * \brief Set the angle of attack.
	 * \param[in] val_AoA - Value of the angle of attack.
	 */
	void SetAoS(su2double val_AoS);

	/*!
	 * \brief Get the angle of sideslip of the body. It relates to the rotation of the aircraft centerline from
	 *        the relative wind.
	 * \return Value of the angle of sideslip.
	 */
	su2double GetAoS(void);

	/*!
	 * \brief Get the charge coefficient that is used in the poissonal potential simulation.
	 * \return Value of the charge coefficient.
	 */
	su2double GetChargeCoeff(void);

	/*!
	 * \brief Get the number of multigrid levels.
	 * \return Number of multigrid levels (without including the original grid).
	 */
	unsigned short GetnMGLevels(void);

	/*!
	 * \brief Set the number of multigrid levels.
	 * \param[in] val_nMGLevels - Index of the mesh were the CFL is applied
	 */
	void SetMGLevels(unsigned short val_nMGLevels);

	/*!
	 * \brief Get the index of the finest grid.
	 * \return Index of the finest grid in a multigrid strategy, this is 0 unless we are
		       performing a Full multigrid.
	 */
	unsigned short GetFinestMesh(void);

	/*!
	 * \brief Get the kind of multigrid (V or W).
	 * \note This variable is used in a recursive way to perform the different kind of cycles
	 * \return 0 or 1 depending of we are dealing with a V or W cycle.
	 */
	unsigned short GetMGCycle(void);

	/*!
	 * \brief Get the king of evaluation in the geometrical module.
	 * \return 0 or 1 depending of we are dealing with a V or W cycle.
	 */
	unsigned short GetGeometryMode(void);

	/*!
	 * \brief Get the Courant Friedrich Levi number for each grid.
	 * \param[in] val_mesh - Index of the mesh were the CFL is applied.
	 * \return CFL number for each grid.
	 */
	su2double GetCFL(unsigned short val_mesh);
  
  /*!
	 * \brief Get the Courant Friedrich Levi number for each grid.
	 * \param[in] val_mesh - Index of the mesh were the CFL is applied.
	 * \return CFL number for each grid.
	 */
	void SetCFL(unsigned short val_mesh, su2double val_cfl);

	/*!
	 * \brief Get the Courant Friedrich Levi number for unsteady simulations.
	 * \return CFL number for unsteady simulations.
	 */
	su2double GetUnst_CFL(void);
  
  /*!
   * \brief Get the Courant Friedrich Levi number for unsteady simulations.
   * \return CFL number for unsteady simulations.
   */
  su2double GetMax_DeltaTime(void);
  
	/*!
	 * \brief Get a parameter of the particular design variable.
	 * \param[in] val_dv - Number of the design variable that we want to read.
	 * \param[in] val_param - Index of the parameter that we want to read.
	 * \return Design variable parameter.
	 */
	su2double GetParamDV(unsigned short val_dv, unsigned short val_param);

  /*!
   * \brief Get a parameter of the particular design variable.
   * \param[in] val_ffd - Number of the ffd that we want to read.
   * \param[in] val_coord - Index of the coordinate that we want to read.
   * \return FFD parameter.
   */
  su2double GetCoordFFDBox(unsigned short val_ffd, unsigned short val_coord);

  /*!
   * \brief Get a parameter of the particular design variable.
   * \param[in] val_ffd - Number of the ffd that we want to read.
   * \param[in] val_coord - Index of the coordinate that we want to read.
   * \return FFD parameter.
   */
  unsigned short GetDegreeFFDBox(unsigned short val_ffd, unsigned short val_degree);

  /*!
	 * \brief Get the FFD Tag of a particular design variable.
	 * \param[in] val_dv - Number of the design variable that we want to read.
	 * \return Design variable parameter.
	 */
	string GetFFDTag(unsigned short val_dv);
  
  /*!
   * \brief Get the FFD Tag of a particular design variable.
   * \param[in] val_dv - Number of the design variable that we want to read.
   * \return Design variable parameter.
   */
  string GetTagFFDBox(unsigned short val_ffd);

	/*!
	 * \brief Get the number of design variables.
	 * \return Number of the design variables.
	 */
	unsigned short GetnDV(void);
  
  /*!
   * \brief Get the number of design variables.
   * \return Number of the design variables.
   */
  unsigned short GetnDV_Value(unsigned short iDV);

  /*!
   * \brief Get the number of design variables.
   * \return Number of the design variables.
   */
  unsigned short GetnFFDBox(void);
  
  /*!
   * \brief Get the required continuity level at the surface intersection with the FFD
   * \return Continuity level at the surface intersection.
   */
  unsigned short GetFFD_Continuity(void);

	/*!
	 * \brief Get the number of Runge-Kutta steps.
	 * \return Number of Runge-Kutta steps.
	 */
	unsigned short GetnRKStep(void);

	/*!
	 * \brief Get the total number of boundary markers.
	 * \return Total number of boundary markers.
	 */
	unsigned short GetnMarker_All(void);
  
  /*!
   * \brief Get the total number of boundary markers.
   * \return Total number of boundary markers.
   */
  unsigned short GetnMarker_Max(void);

    /*!
	 * \brief Get the total number of boundary markers.
	 * \return Total number of boundary markers.
	 */
	unsigned short GetnMarker_EngineInflow(void);

  /*!
	 * \brief Get the total number of boundary markers.
	 * \return Total number of boundary markers.
	 */
	unsigned short GetnMarker_EngineExhaust(void);

    /*!
	 * \brief Get the total number of boundary markers.
	 * \return Total number of boundary markers.
	 */
	unsigned short GetnMarker_NearFieldBound(void);

    /*!
	 * \brief Get the total number of boundary markers.
	 * \return Total number of boundary markers.
	 */
	unsigned short GetnMarker_InterfaceBound(void);

  /*!
	 * \brief Get the total number of boundary markers.
	 * \return Total number of boundary markers.
	 */
	unsigned short GetnMarker_ActDiskInlet(void);

  /*!
	 * \brief Get the total number of boundary markers.
	 * \return Total number of boundary markers.
	 */
	unsigned short GetnMarker_ActDiskOutlet(void);

  /*!
   * \brief Get the total number of 1D output markers.
   * \return Total number of monitoring markers.
   */
  unsigned short GetnMarker_Out_1D(void);


    /*!
	 * \brief Get the total number of monitoring markers.
	 * \return Total number of monitoring markers.
	 */
	unsigned short GetnMarker_Monitoring(void);

  /*!
	 * \brief Get the total number of moving markers.
	 * \return Total number of moving markers.
	 */
	unsigned short GetnMarker_Moving(void);
  
  /*!
   * \brief Get the total number of moving markers.
   * \return Total number of moving markers.
   */
  unsigned short GetnMarker_Analyze(void);

	/*!
   * \brief Get the total number of objectives in kind_objective list
   * \return Total number of objectives in kind_objective list
   */
	unsigned short GetnObj(void);

	/*!
	 * \brief Stores the number of marker in the simulation.
	 * \param[in] val_nmarker - Number of markers of the problem.
	 */
	void SetnMarker_All(unsigned short val_nmarker);

	/*!
	 * \brief Get the number of external iterations.
	 * \return Number of external iterations.
	 */
	unsigned long GetnExtIter(void);

	/*!
	 * \brief Get the number of internal iterations.
	 * \return Number of internal iterations.
	 */
	unsigned long GetUnst_nIntIter(void);

	/*!
	 * \brief Get the number of internal iterations for the Newton-Raphson Method in nonlinear structural applications.
	 * \return Number of internal iterations.
	 */
	unsigned long GetDyn_nIntIter(void);

  /*!
	 * \brief Get the restart iteration number for unsteady simulations.
	 * \return Restart iteration number for unsteady simulations.
	 */
  long GetUnst_RestartIter(void);

  /*!
	 * \brief Get the starting direct iteration number for the unsteady adjoint (reverse time integration).
	 * \return Starting direct iteration number for the unsteady adjoint.
	 */
  long GetUnst_AdjointIter(void);

  /*!
  * \brief Number of iterations to average (reverse time integration).
  * \return Starting direct iteration number for the unsteady adjoint.
  */
  unsigned long GetIter_Avg_Objective(void);

  /*!
   * \brief Get the restart iteration number for dynamic structural simulations.
	 * \return Restart iteration number for dynamic structural simulations.
	 */
  long GetDyn_RestartIter(void);

	/*!
	 * \brief Retrieves the number of periodic time instances for Harmonic Balance.
	 * \return: Number of periodic time instances for Harmonic Balance.
	 */
	unsigned short GetnTimeInstances(void);

	/*!
	 * \brief Retrieves the period of oscillations to be used with Harmonic Balance.
	 * \return: Period for Harmonic Balance.
	 */
	su2double GetHarmonicBalance_Period(void);

	/*!
	 * \brief Set the number of external iterations.
	 * \note This is important in no time depending methods, where only
	 *       one external iteration is needed.
	 * \param[in] val_niter - Set the number of external iterations.
	 */
	void SetnExtIter(unsigned long val_niter);

	/*!
	 * \brief Set the current external iteration number.
	 * \param[in] val_iter - Current external iteration number.
	 */
	void SetExtIter(unsigned long val_iter);
  
  /*!
   * \brief Set the current external iteration number.
   * \param[in] val_iter - Current external iteration number.
   */
  void SetExtIter_OffSet(unsigned long val_iter);

	/*!
	 * \brief Set the current FSI iteration number.
	 * \param[in] val_iter - Current FSI iteration number.
	 */
	void SetFSIIter(unsigned long val_iter);

	/*!
	 * \brief Set the current internal iteration number.
	 * \param[in] val_iter - Current external iteration number.
	 */
	void SetIntIter(unsigned long val_iter);

	/*!
	 * \brief Get the current external iteration number.
	 * \return Current external iteration.
	 */
	unsigned long GetExtIter(void);
  
  /*!
   * \brief Get the current internal iteration number.
   * \return Current external iteration.
   */
  unsigned long GetExtIter_OffSet(void);

	/*!
	 * \brief Get the current FSI iteration number.
	 * \return Current FSI iteration.
	 */
	unsigned long GetFSIIter(void);

	/*!
	 * \brief Get the current internal iteration number.
	 * \return Current internal iteration.
	 */
	unsigned long GetIntIter(void);

	/*!
	 * \brief Get the frequency for writing the solution file.
	 * \return It writes the solution file with this frequency.
	 */
	unsigned long GetWrt_Sol_Freq(void);

	/*!
	 * \brief Get the frequency for writing the solution file in Dual Time.
	 * \return It writes the solution file with this frequency.
	 */
	unsigned long GetWrt_Sol_Freq_DualTime(void);

	/*!
	 * \brief Get the frequency for writing the convergence file.
	 * \return It writes the convergence file with this frequency.
	 */
	unsigned long GetWrt_Con_Freq(void);

	/*!
	 * \brief Get the frequency for writing the convergence file in Dual Time.
	 * \return It writes the convergence file with this frequency.
	 */
	unsigned long GetWrt_Con_Freq_DualTime(void);

	/*!
	 * \brief Get information about writing unsteady headers and file extensions.
	 * \return 	<code>TRUE</code> means that unsteady solution files will be written.
	 */
	bool GetWrt_Unsteady(void);

	/*!
	 * \brief Get information about performing a low fidelity simulation.
	 * \return 	<code>TRUE</code> means that a low fidelity simulation will be performed.
	 */
	bool GetLowFidelitySim(void);

	/*!
	 * \brief Get information about writing a volume solution file.
	 * \return <code>TRUE</code> means that a volume solution file will be written.
	 */
	bool GetWrt_Vol_Sol(void);
  
  /*!
	 * \brief Get information about writing a volume solution file.
	 * \return <code>TRUE</code> means that a volume solution file will be written.
	 */
  bool GetLow_MemoryOutput(void);

	/*!
	 * \brief Get information about writing a surface solution file.
	 * \return <code>TRUE</code> means that a surface solution file will be written.
	 */
	bool GetWrt_Srf_Sol(void);

	/*!
	 * \brief Get information about writing a surface comma-separated values (CSV) solution file.
	 * \return <code>TRUE</code> means that a surface comma-separated values (CSV) solution file will be written.
	 */
	bool GetWrt_Csv_Sol(void);

	/*!
	 * \brief Get information about writing residuals to volume solution file.
	 * \return <code>TRUE</code> means that residuals will be written to the solution file.
	 */
	bool GetWrt_Residuals(void);
  
	/*!
	 * \brief Get information about writing residuals to volume solution file.
	 * \return <code>TRUE</code> means that residuals will be written to the solution file.
	 */
	bool GetWrt_Limiters(void);
  
	/*!
	 * \brief Get information about writing residuals to volume solution file.
	 * \return <code>TRUE</code> means that residuals will be written to the solution file.
	 */
	bool GetWrt_SharpEdges(void);

  /*!
	 * \brief Get information about writing rind layers to the solution files.
	 * \return <code>TRUE</code> means that rind layers will be written to the solution file.
	 */
	bool GetWrt_Halo(void);

  /*!
	 * \brief Get information about writing sectional force files.
	 * \return <code>TRUE</code> means that sectional force files will be written for specified markers.
	 */
	bool GetPlot_Section_Forces(void);

  /*!
   * \brief Get information about writing average stagnation pressure
   * \return <code>TRUE</code> means that the average stagnation pressure will be output for specified markers.
   */
  bool GetWrt_1D_Output(void);

	/*!
	 * \brief Get the alpha (convective) coefficients for the Runge-Kutta integration scheme.
	 * \param[in] val_step - Index of the step.
	 * \return Alpha coefficient for the Runge-Kutta integration scheme.
	 */
	su2double Get_Alpha_RKStep(unsigned short val_step);

	/*!
	 * \brief Get the index of the surface defined in the geometry file.
	 * \param[in] val_marker - Value of the marker in which we are interested.
	 * \return Value of the index that is in the geometry file for the surface that
	 *         has the marker <i>val_marker</i>.
	 */
	string GetMarker_All_TagBound(unsigned short val_marker);

  /*!
   * \brief Get the index of the surface defined in the geometry file.
   * \param[in] val_marker - Value of the marker in which we are interested.
   * \return Value of the index that is in the geometry file for the surface that
   *         has the marker <i>val_marker</i>.
   */
  string GetMarker_ActDiskInlet_TagBound(unsigned short val_marker);

  /*!
   * \brief Get the index of the surface defined in the geometry file.
   * \param[in] val_marker - Value of the marker in which we are interested.
   * \return Value of the index that is in the geometry file for the surface that
   *         has the marker <i>val_marker</i>.
   */
  string GetMarker_ActDiskOutlet_TagBound(unsigned short val_marker);
  
	/*!
	 * \brief Get the index of the surface defined in the geometry file.
	 * \param[in] val_marker - Value of the marker in which we are interested.
	 * \return Value of the index that is in the geometry file for the surface that
	 *         has the marker <i>val_marker</i>.
	 */
	string GetMarker_EngineInflow_TagBound(unsigned short val_marker);

	/*!
	 * \brief Get the index of the surface defined in the geometry file.
	 * \param[in] val_marker - Value of the marker in which we are interested.
	 * \return Value of the index that is in the geometry file for the surface that
	 *         has the marker <i>val_marker</i>.
	 */
	string GetMarker_EngineExhaust_TagBound(unsigned short val_marker);

  /*!
	 * \brief Get the name of the surface defined in the geometry file.
	 * \param[in] val_marker - Value of the marker in which we are interested.
	 * \return Name that is in the geometry file for the surface that
	 *         has the marker <i>val_marker</i>.
	 */
	string GetMarker_Monitoring_TagBound(unsigned short val_marker);

	/*!
	 * \brief Get the tag if the iMarker defined in the geometry file.
	 * \param[in] val_tag - Value of the tag in which we are interested.
	 * \return Value of the marker <i>val_marker</i> that is in the geometry file
	 *         for the surface that has the tag.
	 */
  short GetMarker_All_TagBound(string val_tag);

	/*!
	 * \brief Get the kind of boundary for each marker.
	 * \param[in] val_marker - Index of the marker in which we are interested.
	 * \return Kind of boundary for the marker <i>val_marker</i>.
	 */
	unsigned short GetMarker_All_KindBC(unsigned short val_marker);

  /*!
   * \brief Get the kind of boundary for each marker.
   * \param[in] val_marker - Index of the marker in which we are interested.
   * \return Kind of boundary for the marker <i>val_marker</i>.
   */
  unsigned short GetMarker_All_Out_1D(unsigned short val_marker);

  /*!
   * \brief Set the value of the boundary <i>val_boundary</i> (read from the config file)
   *        for the marker <i>val_marker</i>.
   * \param[in] val_marker - Index of the marker in which we are interested.
   * \param[in] val_boundary - Kind of boundary read from config file.
   */
  void SetMarker_All_Out_1D(unsigned short val_marker, unsigned short val_boundary);


	/*!
	 * \brief Set the value of the boundary <i>val_boundary</i> (read from the config file)
	 *        for the marker <i>val_marker</i>.
	 * \param[in] val_marker - Index of the marker in which we are interested.
	 * \param[in] val_boundary - Kind of boundary read from config file.
	 */
	void SetMarker_All_KindBC(unsigned short val_marker, unsigned short val_boundary);

	/*!
	 * \brief Set the value of the index <i>val_index</i> (read from the geometry file) for
	 *        the marker <i>val_marker</i>.
	 * \param[in] val_marker - Index of the marker in which we are interested.
	 * \param[in] val_index - Index of the surface read from geometry file.
	 */
	void SetMarker_All_TagBound(unsigned short val_marker, string val_index);

	/*!
	 * \brief Set if a marker <i>val_marker</i> is going to be monitored <i>val_monitoring</i>
	 *        (read from the config file).
	 * \note This is important for non dimensional coefficient computation.
	 * \param[in] val_marker - Index of the marker in which we are interested.
	 * \param[in] val_monitoring - 0 or 1 depending if the the marker is going to be monitored.
	 */
	void SetMarker_All_Monitoring(unsigned short val_marker, unsigned short val_monitoring);

  /*!
	 * \brief Set if a marker <i>val_marker</i> is going to be monitored <i>val_monitoring</i>
	 *        (read from the config file).
	 * \note This is important for non dimensional coefficient computation.
	 * \param[in] val_marker - Index of the marker in which we are interested.
	 * \param[in] val_monitoring - 0 or 1 depending if the the marker is going to be monitored.
	 */
	void SetMarker_All_GeoEval(unsigned short val_marker, unsigned short val_geoeval);

  /*!
	 * \brief Set if a marker <i>val_marker</i> is going to be designed <i>val_designing</i>
	 *        (read from the config file).
	 * \note This is important for non dimensional coefficient computation.
	 * \param[in] val_marker - Index of the marker in which we are interested.
	 * \param[in] val_monitoring - 0 or 1 depending if the the marker is going to be designed.
	 */
	void SetMarker_All_Designing(unsigned short val_marker, unsigned short val_designing);

	/*!
	 * \brief Set if a marker <i>val_marker</i> is going to be plot <i>val_plotting</i>
	 *        (read from the config file).
	 * \param[in] val_marker - Index of the marker in which we are interested.
	 * \param[in] val_plotting - 0 or 1 depending if the the marker is going to be plot.
	 */
	void SetMarker_All_Plotting(unsigned short val_marker, unsigned short val_plotting);

  /*!
   * \brief Set if a marker <i>val_marker</i> is going to be plot <i>val_plotting</i>
   *        (read from the config file).
   * \param[in] val_marker - Index of the marker in which we are interested.
   * \param[in] val_plotting - 0 or 1 depending if the the marker is going to be plot.
   */
  void SetMarker_All_Analyze(unsigned short val_marker, unsigned short val_analyze);

	/*!
	 * \brief Set if a marker <i>val_marker</i> is part of the FSI interface <i>val_plotting</i>
	 *        (read from the config file).
	 * \param[in] val_marker - Index of the marker in which we are interested.
	 * \param[in] val_plotting - 0 or 1 depending if the the marker is part of the FSI interface.
	 */
	void SetMarker_All_FSIinterface(unsigned short val_marker, unsigned short val_fsiinterface);

	/*!
	 * \brief Set if a marker <i>val_marker</i> is going to be affected by design variables <i>val_moving</i>
	 *        (read from the config file).
	 * \param[in] val_marker - Index of the marker in which we are interested.
	 * \param[in] val_DV - 0 or 1 depending if the the marker is affected by design variables.
	 */
	void SetMarker_All_DV(unsigned short val_marker, unsigned short val_DV);

  /*!
	 * \brief Set if a marker <i>val_marker</i> is going to be moved <i>val_moving</i>
	 *        (read from the config file).
	 * \param[in] val_marker - Index of the marker in which we are interested.
	 * \param[in] val_moving - 0 or 1 depending if the the marker is going to be moved.
	 */
	void SetMarker_All_Moving(unsigned short val_marker, unsigned short val_moving);

	/*!
	 * \brief Set if a marker <i>val_marker</i> is going to be periodic <i>val_perbound</i>
	 *        (read from the config file).
	 * \param[in] val_marker - Index of the marker in which we are interested.
	 * \param[in] val_perbound - Index of the surface with the periodic boundary.
	 */
	void SetMarker_All_PerBound(unsigned short val_marker, short val_perbound);

	/*!
	 * \brief Set if a marker <i>val_marker</i> is going to be sent or receive <i>val_index</i>
	 *        from another domain.
	 * \param[in] val_marker - 0 or 1 depending if the the marker is going to be moved.
	 * \param[in] val_index - Index of the surface read from geometry file.
	 */
	void SetMarker_All_SendRecv(unsigned short val_marker, short val_index);

	/*!
	 * \brief Get the send-receive information for a marker <i>val_marker</i>.
	 * \param[in] val_marker - 0 or 1 depending if the the marker is going to be moved.
	 * \return If positive, the information is sended to that domain, in case negative
	 *         the information is receive from that domain.
	 */
	short GetMarker_All_SendRecv(unsigned short val_marker);

	/*!
	 * \brief Get an internal index that identify the periodic boundary conditions.
	 * \param[in] val_marker - Value of the marker that correspond with the periodic boundary.
	 * \return The internal index of the periodic boundary condition.
	 */
	short GetMarker_All_PerBound(unsigned short val_marker);

	/*!
	 * \brief Get the monitoring information for a marker <i>val_marker</i>.
	 * \param[in] val_marker - 0 or 1 depending if the the marker is going to be monitored.
	 * \return 0 or 1 depending if the marker is going to be monitored.
	 */
	unsigned short GetMarker_All_Monitoring(unsigned short val_marker);

  /*!
	 * \brief Get the monitoring information for a marker <i>val_marker</i>.
	 * \param[in] val_marker - 0 or 1 depending if the the marker is going to be monitored.
	 * \return 0 or 1 depending if the marker is going to be monitored.
	 */
	unsigned short GetMarker_All_GeoEval(unsigned short val_marker);

  /*!
	 * \brief Get the design information for a marker <i>val_marker</i>.
	 * \param[in] val_marker - 0 or 1 depending if the the marker is going to be monitored.
	 * \return 0 or 1 depending if the marker is going to be monitored.
	 */
	unsigned short GetMarker_All_Designing(unsigned short val_marker);

	/*!
	 * \brief Get the plotting information for a marker <i>val_marker</i>.
	 * \param[in] val_marker - 0 or 1 depending if the the marker is going to be moved.
	 * \return 0 or 1 depending if the marker is going to be plotted.
	 */
	unsigned short GetMarker_All_Plotting(unsigned short val_marker);

  /*!
   * \brief Get the plotting information for a marker <i>val_marker</i>.
   * \param[in] val_marker - 0 or 1 depending if the the marker is going to be moved.
   * \return 0 or 1 depending if the marker is going to be plotted.
   */
  unsigned short GetMarker_All_Analyze(unsigned short val_marker);

	/*!
	 * \brief Get the FSI interface information for a marker <i>val_marker</i>.
	 * \param[in] val_marker - 0 or 1 depending if the the marker is going to be moved.
	 * \return 0 or 1 depending if the marker is part of the FSI interface.
	 */
	unsigned short GetMarker_All_FSIinterface(unsigned short val_marker);


	/*!
	 * \brief Get the number of FSI interface markers <i>val_marker</i>.
	 * \param[in] void.
	 * \return Number of markers belonging to the FSI interface.
	 */
	unsigned short GetMarker_n_FSIinterface(void);

	/*!
	 * \brief Get the DV information for a marker <i>val_marker</i>.
	 * \param[in] val_marker - 0 or 1 depending if the the marker is going to be affected by design variables.
	 * \return 0 or 1 depending if the marker is going to be affected by design variables.
	 */
	unsigned short GetMarker_All_DV(unsigned short val_marker);

  /*!
	 * \brief Get the motion information for a marker <i>val_marker</i>.
	 * \param[in] val_marker - 0 or 1 depending if the the marker is going to be moved.
	 * \return 0 or 1 depending if the marker is going to be moved.
	 */
	unsigned short GetMarker_All_Moving(unsigned short val_marker);

	/*!
	 * \brief Get the number of pre-smoothings in a multigrid strategy.
	 * \param[in] val_mesh - Index of the grid.
	 * \return Number of smoothing iterations.
	 */
	unsigned short GetMG_PreSmooth(unsigned short val_mesh);

	/*!
	 * \brief Get the number of post-smoothings in a multigrid strategy.
	 * \param[in] val_mesh - Index of the grid.
	 * \return Number of smoothing iterations.
	 */
	unsigned short GetMG_PostSmooth(unsigned short val_mesh);

	/*!
	 * \brief Get the number of implicit Jacobi smoothings of the correction in a multigrid strategy.
	 * \param[in] val_mesh - Index of the grid.
	 * \return Number of implicit smoothing iterations.
	 */
	unsigned short GetMG_CorrecSmooth(unsigned short val_mesh);

	/*!
	 * \brief Governing equations of the flow (it can be different from the run time equation).
	 * \param[in] val_zone - Zone where the soler is applied.
	 * \return Governing equation that we are solving.
	 */
	unsigned short GetKind_Solver(void);


	/*!
	 * \brief Governing equations of the flow (it can be different from the run time equation).
	 * \param[in] val_zone - Zone where the soler is applied.
	 * \return Governing equation that we are solving.
	 */
	void SetKind_Solver(unsigned short val_solver);


  /*!
	 * \brief Governing equations of the flow (it can be different from the run time equation).
	 * \param[in] val_zone - Zone where the soler is applied.
	 * \return Governing equation that we are solving.
	 */
	unsigned short GetKind_Regime(void);

  /*!
	 * \brief Governing equations of the flow (it can be different from the run time equation).
	 * \param[in] val_zone - Zone where the soler is applied.
	 * \return Governing equation that we are solving.
	 */
	unsigned short GetSystemMeasurements(void);

	/*!
	 * \brief Gas model that we are using.
	 * \return Gas model that we are using.
	 */
	unsigned short GetKind_GasModel(void);

	/*!
	 * \brief Fluid model that we are using.
	 * \return Fluid model that we are using.
	 */
	unsigned short GetKind_FluidModel(void);

	/*!
	 * \brief free stream option to initialize the solution
	 * \return free stream option
	 */
	unsigned short GetKind_FreeStreamOption(void);

	/*!
	 * \brief free stream option to initialize the solution
	 * \return free stream option
	 */
	unsigned short GetKind_InitOption(void);
	/*!
	 * \brief Get the value of the critical pressure.
	 * \return Critical pressure.
	 */
	su2double GetPressure_Critical(void);

	/*!
	 * \brief Get the value of the critical temperature.
	 * \return Critical temperature.
	 */
	su2double GetTemperature_Critical(void);

	/*!
	 * \brief Get the value of the critical pressure.
	 * \return Critical pressure.
	 */
	su2double GetAcentric_Factor(void);

	/*!
	 * \brief Get the value of the critical temperature.
	 * \return Critical temperature.
	 */
	unsigned short GetKind_ViscosityModel(void);

	/*!
	 * \brief Get the value of the thermal conductivity .
	 * \return Critical temperature.
	 */
	unsigned short GetKind_ConductivityModel(void);

	/*!
	 * \brief Get the value of the critical temperature.
	 * \return Critical temperature.
	 */
	su2double GetMu_ConstantND(void);

	/*!
	 * \brief Get the value of the non-dimensional thermal conductivity.
	 * \return Critical temperature.
	 */
	su2double GetKt_ConstantND(void);

	/*!
	 * \brief Get the value of the critical temperature.
	 * \return Critical temperature.
	 */
	su2double GetMu_RefND(void);

	/*!
	 * \brief Get the value of the critical temperature.
	 * \return Critical temperature.
	 */
	su2double GetMu_Temperature_RefND(void);

	/*!
	 * \brief Get the value of the critical temperature.
	 * \return Critical temperature.
	 */
	su2double GetMu_SND(void);

	/*!
	 * \brief Get the value of the critical temperature.
	 * \return Critical temperature.
	 */
	void SetMu_ConstantND(su2double mu_const);

	/*!
	 * \brief Get the value of the critical temperature.
	 * \return Critical temperature.
	 */
	void SetKt_ConstantND(su2double kt_const);

	/*!
	 * \brief Get the value of the critical temperature.
	 * \return Critical temperature.
	 */
	void SetMu_RefND(su2double mu_ref);

	/*!
	 * \brief Get the value of the critical temperature.
	 * \return Critical temperature.
	 */
	void SetMu_Temperature_RefND(su2double mu_Tref);

	/*!
	 * \brief Get the value of the critical temperature.
	 * \return Critical temperature.
	 */
	void SetMu_SND(su2double mu_s);

	/*!
	 * \brief Get the kind of method for computation of spatial gradients.
	 * \return Numerical method for computation of spatial gradients.
	 */
	unsigned short GetKind_Gradient_Method(void);

	/*!
	 * \brief Get the kind of solver for the implicit solver.
	 * \return Numerical solver for implicit formulation (solving the linear system).
	 */
	unsigned short GetKind_Linear_Solver(void);
  
  /*!
   * \brief Get the kind of solver for the implicit solver.
   * \return Numerical solver for implicit formulation (solving the linear system).
   */
  unsigned short GetDeform_Linear_Solver(void);

	/*!
	 * \brief Get the kind of preconditioner for the implicit solver.
	 * \return Numerical preconditioner for implicit formulation (solving the linear system).
	 */
	unsigned short GetKind_Linear_Solver_Prec(void);

	/*!
	 * \brief Set the kind of preconditioner for the implicit solver.
	 * \return Numerical preconditioner for implicit formulation (solving the linear system).
	 */
	void SetKind_Linear_Solver_Prec(unsigned short val_kind_prec);

	/*!
	 * \brief Get min error of the linear solver for the implicit formulation.
	 * \return Min error of the linear solver for the implicit formulation.
	 */
	su2double GetLinear_Solver_Error(void);

	/*!
	 * \brief Get max number of iterations of the linear solver for the implicit formulation.
	 * \return Max number of iterations of the linear solver for the implicit formulation.
	 */
	unsigned long GetLinear_Solver_Iter(void);

  /*!
   * \brief Get restart frequency of the linear solver for the implicit formulation.
   * \return Restart frequency of the linear solver for the implicit formulation.
   */
  unsigned long GetLinear_Solver_Restart_Frequency(void);

	/*!
	 * \brief Get the relaxation coefficient of the linear solver for the implicit formulation.
	 * \return relaxation coefficient of the linear solver for the implicit formulation.
	 */
	su2double GetRelaxation_Factor_Flow(void);
  
  /*!
   * \brief Get the relaxation coefficient of the linear solver for the implicit formulation.
   * \return relaxation coefficient of the linear solver for the implicit formulation.
   */
  su2double GetRelaxation_Factor_AdjFlow(void);
  
  /*!
   * \brief Get the relaxation coefficient of the linear solver for the implicit formulation.
   * \return relaxation coefficient of the linear solver for the implicit formulation.
   */
  su2double GetRelaxation_Factor_Turb(void);
  
  /*!
   * \brief Get the relaxation coefficient of the linear solver for the implicit formulation.
   * \return relaxation coefficient of the linear solver for the implicit formulation.
   */
  su2double GetRoe_Kappa(void);

	/*!
	 * \brief Get the kind of solver for the implicit solver.
	 * \return Numerical solver for implicit formulation (solving the linear system).
	 */
	unsigned short GetKind_AdjTurb_Linear_Solver(void);

	/*!
	 * \brief Get the kind of preconditioner for the implicit solver.
	 * \return Numerical preconditioner for implicit formulation (solving the linear system).
	 */
	unsigned short GetKind_AdjTurb_Linear_Prec(void);

  /*!
   * \brief Get the kind of solver for the implicit solver.
   * \return Numerical solver for implicit formulation (solving the linear system).
   */
  unsigned short GetKind_DiscAdj_Linear_Solver(void);

  /*!
   * \brief Get the kind of preconditioner for the implicit solver.
   * \return Numerical preconditioner for implicit formulation (solving the linear system).
   */
  unsigned short GetKind_DiscAdj_Linear_Prec(void);

	/*!
	 * \brief Set the kind of preconditioner for the implicit solver.
	 * \return Numerical preconditioner for implicit formulation (solving the linear system).
	 */
	void SetKind_AdjTurb_Linear_Prec(unsigned short val_kind_prec);

	/*!
	 * \brief Get min error of the linear solver for the implicit formulation.
	 * \return Min error of the linear solver for the implicit formulation.
	 */
	su2double GetAdjTurb_Linear_Error(void);
  
  /*!
	 * \brief Get the entropy fix.
	 * \return Vaule of the entropy fix.
	 */
	su2double GetEntropyFix_Coeff(void);

	/*!
	 * \brief Get max number of iterations of the linear solver for the implicit formulation.
	 * \return Max number of iterations of the linear solver for the implicit formulation.
	 */
	unsigned short GetAdjTurb_Linear_Iter(void);

	/*!
	 * \brief Get CFL reduction factor for adjoint turbulence model.
	 * \return CFL reduction factor.
	 */
	su2double GetCFLRedCoeff_AdjTurb(void);

  /*!
	 * \brief Get the number of linear smoothing iterations for mesh deformation.
	 * \return Number of linear smoothing iterations for mesh deformation.
	 */
	unsigned long GetGridDef_Linear_Iter(void);

  /*!
	 * \brief Get the number of nonlinear increments for mesh deformation.
	 * \return Number of nonlinear increments for mesh deformation.
	 */
	unsigned long GetGridDef_Nonlinear_Iter(void);

  /*!
	 * \brief Get information about writing grid deformation residuals to the console.
	 * \return <code>TRUE</code> means that grid deformation residuals will be written to the console.
	 */
	bool GetDeform_Output(void);

  /*!
	 * \brief Get factor to multiply smallest volume for deform tolerance.
	 * \return Factor to multiply smallest volume for deform tolerance.
	 */
	su2double GetDeform_Tol_Factor(void);
  
  /*!
   * \brief Get factor to multiply smallest volume for deform tolerance.
   * \return Factor to multiply smallest volume for deform tolerance.
   */
  su2double GetDeform_Coeff(void);

  /*!
   * \brief Get Young's modulus for deformation (constant stiffness deformation)
   */
  su2double GetDeform_ElasticityMod(void);

  /*!
   * \brief Get Poisson's ratio for deformation (constant stiffness deformation)
   * \
   */
  su2double GetDeform_PoissonRatio(void);

  /*!
	 * \brief Get the type of stiffness to impose for FEA mesh deformation.
	 * \return type of stiffness to impose for FEA mesh deformation.
	 */
	unsigned short GetDeform_Stiffness_Type(void);

	/*!
	 * \brief Creates a teot file to visualize the deformation made by the MDC software.
	 * \return <code>TRUE</code> if the deformation is going to be plotted; otherwise <code>FALSE</code>.
	 */
	bool GetVisualize_Deformation(void);

	/*!
	 * \brief Get the kind of SU2 software component.
	 * \return Kind of the SU2 software component.
	 */
	unsigned short GetKind_SU2(void);
  
  /*!
   * \brief Get the kind of non-dimensionalization.
   * \return Kind of non-dimensionalization.
   */
  unsigned short GetRef_NonDim(void);
  
  /*!
	 * \brief Get the kind of SU2 software component.
	 * \return Kind of the SU2 software component.
	 */
	void SetKind_SU2(unsigned short val_kind_su2);

	/*!
	 * \brief Get the kind of the turbulence model.
	 * \return Kind of the turbulence model.
	 */
	unsigned short GetKind_Turb_Model(void);

	/*!
	 * \brief Get the kind of the transition model.
	 * \return Kind of the transion model.
	 */
	unsigned short GetKind_Trans_Model(void);

	/*!
	 * \brief Get the kind of adaptation technique.
	 * \return Kind of adaptation technique.
	 */
	unsigned short GetKind_Adaptation(void);

	/*!
	 * \brief Get the number of new elements added in the adaptation process.
	 * \return percentage of new elements that are going to be added in the adaptation.
	 */
	su2double GetNew_Elem_Adapt(void);

	/*!
	 * \brief Get the kind of time integration method.
	 * \note This is the information that the code will use, the method will
	 *       change in runtime depending of the specific equation (direct, adjoint,
	 *       linearized) that is being solved.
	 * \return Kind of time integration method.
	 */
	unsigned short GetKind_TimeIntScheme(void);

	/*!
	 * \brief Get the kind of convective numerical scheme.
	 * \note This is the information that the code will use, the method will
	 *       change in runtime depending of the specific equation (direct, adjoint,
	 *       linearized) that is being solved.
	 * \return Kind of the convective scheme.
	 */
	unsigned short GetKind_ConvNumScheme(void);

	/*!
	 * \brief Get kind of center scheme for the convective terms.
	 * \note This is the information that the code will use, the method will
	 *       change in runtime depending of the specific equation (direct, adjoint,
	 *       linearized) that is being solved.
	 * \return Kind of center scheme for the convective terms.
	 */
	unsigned short GetKind_Centered(void);

	/*!
	 * \brief Get kind of upwind scheme for the convective terms.
	 * \note This is the information that the code will use, the method will
	 *       change in runtime depending of the specific equation (direct, adjoint,
	 *       linearized) that is being solved.
	 * \return Kind of upwind scheme for the convective terms.
	 */
	unsigned short GetKind_Upwind(void);

  /*!
	 * \brief Get the order of the spatial integration.
	 * \note This is the information that the code will use, the method will
	 *       change in runtime depending of the specific equation (direct, adjoint,
	 *       linearized) that is being solved.
	 * \return Kind of upwind scheme for the convective terms.
	 */
	unsigned short GetSpatialOrder(void);

  /*!
	 * \brief Get the order of the spatial integration.
	 * \note This is the information that the code will use, the method will
	 *       change in runtime depending of the specific equation (direct, adjoint,
	 *       linearized) that is being solved.
	 * \return Kind of upwind scheme for the convective terms.
	 */
	unsigned short GetSpatialOrder_Flow(void);

  /*!
	 * \brief Get the order of the spatial integration.
	 * \note This is the information that the code will use, the method will
	 *       change in runtime depending of the specific equation (direct, adjoint,
	 *       linearized) that is being solved.
	 * \return Kind of upwind scheme for the convective terms.
	 */
	unsigned short GetSpatialOrder_Turb(void);

  /*!
	 * \brief Get the order of the spatial integration.
	 * \note This is the information that the code will use, the method will
	 *       change in runtime depending of the specific equation (direct, adjoint,
	 *       linearized) that is being solved.
	 * \return Kind of upwind scheme for the convective terms.
	 */
	unsigned short GetSpatialOrder_AdjLevelSet(void);

  /*!
	 * \brief Get the order of the spatial integration.
	 * \note This is the information that the code will use, the method will
	 *       change in runtime depending of the specific equation (direct, adjoint,
	 *       linearized) that is being solved.
	 * \return Kind of upwind scheme for the convective terms.
	 */
	unsigned short GetSpatialOrder_AdjFlow(void);

	/*!
	 * \brief Get the kind of integration scheme (explicit or implicit)
	 *        for the flow equations.
	 * \note This value is obtained from the config file, and it is constant
	 *       during the computation.
	 * \return Kind of integration scheme for the flow equations.
	 */
	unsigned short GetKind_TimeIntScheme_Flow(void);

	/*!
	 * \brief Get the kind of integration scheme (explicit or implicit)
	 *        for the flow equations.
	 * \note This value is obtained from the config file, and it is constant
	 *       during the computation.
	 * \return Kind of integration scheme for the plasma equations.
	 */
	unsigned short GetKind_TimeIntScheme_Wave(void);

  /*!
	 * \brief Get the kind of integration scheme (explicit or implicit)
	 *        for the flow equations.
	 * \note This value is obtained from the config file, and it is constant
	 *       during the computation.
	 * \return Kind of integration scheme for the plasma equations.
	 */
	unsigned short GetKind_TimeIntScheme_Heat(void);

  /*!
	 * \brief Get the kind of integration scheme (explicit or implicit)
	 *        for the flow equations.
	 * \note This value is obtained from the config file, and it is constant
	 *       during the computation.
	 * \return Kind of integration scheme for the plasma equations.
	 */
	unsigned short GetKind_TimeIntScheme_Poisson(void);

	/*!
	 * \brief Get the kind of integration scheme (explicit or implicit)
	 *        for the flow equations.
	 * \note This value is obtained from the config file, and it is constant
	 *       during the computation.
	 * \return Kind of integration scheme for the plasma equations.
	 */
	unsigned short GetKind_TimeIntScheme_FEA(void);

	/*!
	 * \brief Get the kind of integration scheme (explicit or implicit)
	 *        for the template equations.
	 * \note This value is obtained from the config file, and it is constant
	 *       during the computation.
	 * \return Kind of integration scheme for the plasma equations.
	 */
	unsigned short GetKind_TimeIntScheme_Template(void);

	/*!
	 * \brief Get the kind of integration scheme (explicit or implicit)
	 *        for the flow equations.
	 * \note This value is obtained from the config file, and it is constant
	 *       during the computation.
	 * \return Kind of integration scheme for the plasma equations.
	 */
	unsigned short GetKind_SpaceIteScheme_FEA(void);

	/*!
	 * \brief Get the kind of transfer method we want to use for multiphysics problems
	 * \note This value is obtained from the config file, and it is constant
	 *       during the computation.
	 * \return Kind of transfer method for multiphysics problems
	 */
	unsigned short GetKind_TransferMethod(void);

	/*!
	 * \brief Get the kind of convective numerical scheme for the flow
	 *        equations (centered or upwind).
	 * \note This value is obtained from the config file, and it is constant
	 *       during the computation.
	 * \return Kind of convective numerical scheme for the flow equations.
	 */
	unsigned short GetKind_ConvNumScheme_Flow(void);

	/*!
	 * \brief Get the kind of convective numerical scheme for the template
	 *        equations (centered or upwind).
	 * \note This value is obtained from the config file, and it is constant
	 *       during the computation.
	 * \return Kind of convective numerical scheme for the flow equations.
	 */
	unsigned short GetKind_ConvNumScheme_Template(void);

	/*!
	 * \brief Get the kind of convective numerical scheme for the adjoint level set
	 *        equations (centered or upwind).
	 * \note This value is obtained from the config file, and it is constant
	 *       during the computation.
	 * \return Kind of convective numerical scheme for the level set equation.
	 */
	unsigned short GetKind_ConvNumScheme_AdjLevelSet(void);

	/*!
	 * \brief Get the kind of center convective numerical scheme for the flow equations.
	 * \note This value is obtained from the config file, and it is constant
	 *       during the computation.
	 * \return Kind of center convective numerical scheme for the flow equations.
	 */
	unsigned short GetKind_Centered_Flow(void);

	/*!
	 * \brief Get the kind of center convective numerical scheme for the adjoint level set equations.
	 * \note This value is obtained from the config file, and it is constant
	 *       during the computation.
	 * \return Kind of center convective numerical scheme for the level set equations.
	 */
	unsigned short GetKind_Centered_AdjLevelSet(void);

	/*!
	 * \brief Get the kind of center convective numerical scheme for the plasma equations.
	 * \note This value is obtained from the config file, and it is constant
	 *       during the computation.
	 * \return Kind of center convective numerical scheme for the flow equations.
	 */
	unsigned short GetKind_Centered_Template(void);

	/*!
	 * \brief Get the kind of upwind convective numerical scheme for the flow equations.
	 * \note This value is obtained from the config file, and it is constant
	 *       during the computation.
	 * \return Kind of upwind convective numerical scheme for the flow equations.
	 */
	unsigned short GetKind_Upwind_Flow(void);

	/*!
	 * \brief Get the kind of upwind convective numerical scheme for the adjoint level set equation.
	 * \note This value is obtained from the config file, and it is constant
	 *       during the computation.
	 * \return Kind of upwind convective numerical scheme for the flow equations.
	 */
	unsigned short GetKind_Upwind_AdjLevelSet(void);

	/*!
	 * \brief Get the method for limiting the spatial gradients.
	 * \return Method for limiting the spatial gradients.
	 */
	unsigned short GetKind_SlopeLimit(void);

	/*!
	 * \brief Get the method for limiting the spatial gradients.
	 * \return Method for limiting the spatial gradients solving the flow equations.
	 */
	unsigned short GetKind_SlopeLimit_Flow(void);

  /*!
	 * \brief Get the method for limiting the spatial gradients.
	 * \return Method for limiting the spatial gradients solving the turbulent equation.
	 */
	unsigned short GetKind_SlopeLimit_Turb(void);

	/*!
	 * \brief Get the method for limiting the spatial gradients.
	 * \return Method for limiting the spatial gradients solving the level set equation.
	 */
	unsigned short GetKind_SlopeLimit_AdjLevelSet(void);

	/*!
	 * \brief Get the method for limiting the spatial gradients.
	 * \return Method for limiting the spatial gradients solving the adjoint turbulent equation.
	 */
	unsigned short GetKind_SlopeLimit_AdjTurb(void);

	/*!
	 * \brief Get the method for limiting the spatial gradients.
	 * \return Method for limiting the spatial gradients solving the adjoint flow equation.
	 */
	unsigned short GetKind_SlopeLimit_AdjFlow(void);

	/*!
	 * \brief Value of the calibrated constant for the Lax method (center scheme).
	 * \note This constant is used in coarse levels and with first order methods.
	 * \return Calibrated constant for the Lax method.
	 */
	su2double GetKappa_1st_Flow(void);

	/*!
	 * \brief Value of the calibrated constant for the JST method (center scheme).
	 * \return Calibrated constant for the JST method for the flow equations.
	 */
	su2double GetKappa_2nd_Flow(void);

	/*!
	 * \brief Value of the calibrated constant for the JST method (center scheme).
	 * \return Calibrated constant for the JST method for the flow equations.
	 */
	su2double GetKappa_4th_Flow(void);

	/*!
	 * \brief Get the kind of integration scheme (explicit or implicit)
	 *        for the adjoint flow equations.
	 * \note This value is obtained from the config file, and it is constant
	 *       during the computation.
	 * \return Kind of integration scheme for the adjoint flow equations.
	 */
	unsigned short GetKind_TimeIntScheme_AdjFlow(void);

	/*!
	 * \brief Get the kind of convective numerical scheme for the adjoint flow
	 *        equations (centered or upwind).
	 * \note This value is obtained from the config file, and it is constant
	 *       during the computation.
	 * \return Kind of convective numerical scheme for the adjoint flow equations.
	 */
	unsigned short GetKind_ConvNumScheme_AdjFlow(void);

	/*!
	 * \brief Get the kind of center convective numerical scheme for the adjoint flow equations.
	 * \note This value is obtained from the config file, and it is constant
	 *       during the computation.
	 * \return Kind of center convective numerical scheme for the adjoint flow equations.
	 */
	unsigned short GetKind_Centered_AdjFlow(void);

	/*!
	 * \brief Get the kind of upwind convective numerical scheme for the adjoint flow equations.
	 * \note This value is obtained from the config file, and it is constant
	 *       during the computation.
	 * \return Kind of upwind convective numerical scheme for the adjoint flow equations.
	 */
	unsigned short GetKind_Upwind_AdjFlow(void);

	/*!
	 * \brief Value of the calibrated constant for the high order method (center scheme).
	 * \return Calibrated constant for the high order center method for the adjoint flow equations.
	 */
	su2double GetKappa_2nd_AdjFlow(void);

	/*!
	 * \brief Value of the calibrated constant for the high order method (center scheme).
	 * \return Calibrated constant for the high order center method for the adjoint flow equations.
	 */
	su2double GetKappa_4th_AdjFlow(void);

	/*!
	 * \brief Value of the calibrated constant for the low order method (center scheme).
	 * \return Calibrated constant for the low order center method for the adjoint flow equations.
	 */
	su2double GetKappa_1st_AdjFlow(void);

	/*!
	 * \brief Get the kind of integration scheme (implicit)
	 *        for the turbulence equations.
	 * \note This value is obtained from the config file, and it is constant
	 *       during the computation.
	 * \return Kind of integration scheme for the turbulence equations.
	 */
	unsigned short GetKind_TimeIntScheme_Turb(void);

	/*!
	 * \brief Get the kind of integration scheme (implicit)
	 *        for the level set equations.
	 * \note This value is obtained from the config file, and it is constant
	 *       during the computation.
	 * \return Kind of integration scheme for the level set equations.
	 */
	unsigned short GetKind_TimeIntScheme_AdjLevelSet(void);

	/*!
	 * \brief Get the kind of convective numerical scheme for the turbulence
	 *        equations (upwind).
	 * \note This value is obtained from the config file, and it is constant
	 *       during the computation.
	 * \return Kind of convective numerical scheme for the turbulence equations.
	 */
	unsigned short GetKind_ConvNumScheme_Turb(void);

	/*!
	 * \brief Get the kind of center convective numerical scheme for the turbulence equations.
	 * \note This value is obtained from the config file, and it is constant
	 *       during the computation.
	 * \return Kind of center convective numerical scheme for the turbulence equations.
	 */
	unsigned short GetKind_Centered_Turb(void);

	/*!
	 * \brief Get the kind of upwind convective numerical scheme for the turbulence equations.
	 * \note This value is obtained from the config file, and it is constant
	 *       during the computation.
	 * \return Kind of upwind convective numerical scheme for the turbulence equations.
	 */
	unsigned short GetKind_Upwind_Turb(void);

	/*!
	 * \brief Get the kind of integration scheme (explicit or implicit)
	 *        for the adjoint turbulence equations.
	 * \note This value is obtained from the config file, and it is constant
	 *       during the computation.
	 * \return Kind of integration scheme for the adjoint turbulence equations.
	 */
	unsigned short GetKind_TimeIntScheme_AdjTurb(void);

	/*!
	 * \brief Get the kind of convective numerical scheme for the adjoint turbulence
	 *        equations (centered or upwind).
	 * \note This value is obtained from the config file, and it is constant
	 *       during the computation.
	 * \return Kind of convective numerical scheme for the adjoint turbulence equations.
	 */
	unsigned short GetKind_ConvNumScheme_AdjTurb(void);

	/*!
	 * \brief Get the kind of center convective numerical scheme for the adjoint turbulence equations.
	 * \note This value is obtained from the config file, and it is constant
	 *       during the computation.
	 * \return Kind of center convective numerical scheme for the adjoint turbulence equations.
	 */
	unsigned short GetKind_Centered_AdjTurb(void);

	/*!
	 * \brief Get the kind of upwind convective numerical scheme for the adjoint turbulence equations.
	 * \note This value is obtained from the config file, and it is constant
	 *       during the computation.
	 * \return Kind of upwind convective numerical scheme for the adjoint turbulence equations.
	 */
	unsigned short GetKind_Upwind_AdjTurb(void);

	/*!
	 * \brief Provides information about the way in which the turbulence will be treated by the
	 *        adjoint method.
	 * \return <code>FALSE</code> means that the adjoint turbulence equations will be used.
	 */
	bool GetFrozen_Visc(void);

  /*!
   * \brief Viscous limiter mean flow.
   * \return <code>FALSE</code> means no viscous limiter turb equations.
   */
  bool GetViscous_Limiter_Flow(void);
  
  /*!
   * \brief Viscous limiter turb equations.
   * \return <code>FALSE</code> means no viscous limiter turb equations.
   */
  bool GetViscous_Limiter_Turb(void);
  
  /*!
   * \brief Write convergence file for FSI problems
   * \return <code>FALSE</code> means no file is written.
   */
  bool GetWrite_Conv_FSI(void);

  /*!
	 * \brief Provides information about if the sharp edges are going to be removed from the sensitivity.
	 * \return <code>FALSE</code> means that the sharp edges will be removed from the sensitivity.
	 */
	bool GetSens_Remove_Sharp(void);

	/*!
	 * \brief Get the kind of inlet boundary condition treatment (total conditions or mass flow).
	 * \return Kind of inlet boundary condition.
	 */
	unsigned short GetKind_Inlet(void);


	/*!
	 * \brief Get the kind of mixing process for averaging quantities at the boundaries.
	 * \return Kind of mixing process.
	 */
	unsigned short GetKind_MixingProcess(void);

	/*!
     * \brief Verify if there is mixing plane interface specified from config file.
	 * \return boolean.
	 */
	bool GetBoolMixingPlane(void);

	/*!
	 * \brief number mixing plane interface specified from config file.
	 * \return number of bound.
	 */
    unsigned short Get_nMarkerMixingPlane(void);

    /*!
	 * \brief get bounds name of mixing plane interface.
	 * \return name of the bound.
	 */
    string GetMarker_MixingPlane_Bound(unsigned short index);


    /*!
	 * \brief get bounds name of mixing plane interface.
	 * \return name of the bound.
	 */
    string GetMarker_MixingPlane_Donor(unsigned short index);

    /*!
     * \brief Verify if there is Turbomachinery performance option specified from config file.
	 * \return boolean.
	 */
	bool GetBoolTurboPerf(void);
    /*!
	 * \brief number Turbomachinery performance option specified from config file.
	 * \return number of bound.
	 */
	unsigned short Get_nMarkerTurboPerf(void);

    /*!
	 * \brief get inlet bounds name for Turbomachinery performance calculation.
	 * \return name of the bound.
	 */
	string GetMarker_TurboPerf_BoundIn(unsigned short index);

	/*!
	 * \brief get outlet bounds name for Turbomachinery performance calculation.
	 * \return name of the bound.
	 */
	string GetMarker_TurboPerf_BoundOut(unsigned short index);

	/*!
	 * \brief get marker kind for Turbomachinery performance calculation.
	 * \return kind index.
	 */
	unsigned short GetKind_TurboPerf(unsigned short index);
  
  /*!
   * \brief Get the kind of inlet boundary condition treatment (total conditions or mass flow).
   * \return Kind of inlet boundary condition.
   */
  unsigned short GetKind_Engine_Inflow(void);

  /*!
   * \brief Get the kind of inlet boundary condition treatment (total conditions or mass flow).
   * \return Kind of inlet boundary condition.
   */
  unsigned short GetKind_ActDisk(void);

    /*!
	 * \brief Get the number of sections.
	 * \return Number of sections
	 */
	unsigned short GetnSections(void);

  /*!
	 * \brief Get the number of sections for computing internal volume.
	 * \return Number of sections for computing internal volume.
	 */
	unsigned short GetnVolSections(void);

	/*!
	 * \brief Provides information about the the nodes that are going to be moved on a deformation
	 *        volumetric grid deformation.
	 * \return <code>TRUE</code> means that only the points on the FFD box will be moved.
	 */
	bool GetHold_GridFixed(void);

	/*!
	 * \brief Get the kind of objective function. There are several options: Drag coefficient,
	 *        Lift coefficient, efficiency, etc.
	 * \note The objective function will determine the boundary condition of the adjoint problem.
	 * \return Kind of objective function.
	 */
	unsigned short GetKind_ObjFunc(void);

	/*!
	 * \author H. Kline
   * \brief Get the kind of objective function. There are several options: Drag coefficient,
   *        Lift coefficient, efficiency, etc.
   * \note The objective function will determine the boundary condition of the adjoint problem.
   * \return Kind of objective function.
   */
  unsigned short GetKind_ObjFunc(unsigned short val_obj);

  /*!
   * \author H. Kline
   * \brief Get the weight of objective function. There are several options: Drag coefficient,
   *        Lift coefficient, efficiency, etc.
   * \note The objective function will determine the boundary condition of the adjoint problem.
   * \return Weight of objective function.
   */
  su2double GetWeight_ObjFunc(unsigned short val_obj);

  /*!
   * \author H. Kline
   * \brief Set the weight of objective function. There are several options: Drag coefficient,
   *        Lift coefficient, efficiency, etc.
   * \note The objective function will determine the boundary condition of the adjoint problem.
   * \return Weight of objective function.
   */
  void SetWeight_ObjFunc(unsigned short val_obj, su2double val);

  /*!
  * \author H. Kline
	 * \brief Get the coefficients of the objective defined by the chain rule with primitive variables.
   * \note This objective is only applicable to gradient calculations. Objective value must be
   * calculated using the area averaged outlet values of density, velocity, and pressure.
   * Gradients are w.r.t density, velocity[3], and pressure. when 2D gradient w.r.t. 3rd component of velocity set to 0.
	 */
	su2double GetCoeff_ObjChainRule(unsigned short iVar);

	/*!
	 * \author H. Kline
	 * \brief Get the flag indicating whether to comput a combined objective.
	 */
	bool GetComboObj(void);

	/*!
	 * \brief Get the kind of sensitivity smoothing technique.
	 * \return Kind of sensitivity smoothing technique.
	 */
	unsigned short GetKind_SensSmooth(void);

	/*!
	 * \brief Provides information about the time integration, and change the write in the output
	 *        files information about the iteration.
	 * \return The kind of time integration: Steady state, time stepping method (unsteady) or
	 *         dual time stepping method (unsteady).
	 */
	unsigned short GetUnsteady_Simulation(void);

	/*!
	 * \brief Provides the number of chemical reactions in the chemistry model
	 * \return: The number of chemical reactions, read from input file
	 */
	unsigned short GetnReactions(void);

	/*!
	 * \brief Provides the number of chemical reactions in the chemistry model
	 * \return: The number of chemical reactions, read from input file
	 */
	su2double GetArrheniusCoeff(unsigned short iReaction);

	/*!
	 * \brief Provides the number of chemical reactions in the chemistry model
	 * \return: The number of chemical reactions, read from input file
	 */
	su2double GetArrheniusEta(unsigned short iReaction);

	/*!
	 * \brief Provides the number of chemical reactions in the chemistry model
	 * \return: The number of chemical reactions, read from input file
	 */
	su2double GetArrheniusTheta(unsigned short iReaction);

  /*!
	 * \brief Provides the rate controlling temperature exponents for chemistry.
	 * \return: Rate controlling temperature exponents.
	 */
  su2double* GetRxnTcf_a(void);

  /*!
	 * \brief Provides the rate controlling temperature exponents for chemistry.
	 * \return: Rate controlling temperature exponents.
	 */
  su2double* GetRxnTcf_b(void);

  /*!
	 * \brief Provides the rate controlling temperature exponents for chemistry.
	 * \return: Rate controlling temperature exponents.
	 */
  su2double* GetRxnTcb_a(void);

  /*!
	 * \brief Provides the rate controlling temperature exponents for chemistry.
	 * \return: Rate controlling temperature exponents.
	 */
  su2double* GetRxnTcb_b(void);

  /*!
	 * \brief Dissociation potential of species.
	 * \return: Dissociation potential.
	 */
	su2double* GetDissociationPot(void);

	/*!
	 * \brief Provides the number of rotational modes of energy storage
	 * \return: Vector of rotational mode count
	 */
  su2double* GetRotationModes(void);

	/*!
	 * \brief Provides the characteristic vibrational temperature for calculating e_vib
	 * \return: Vector of characteristic vibrational temperatures [K]
	 */
	su2double* GetCharVibTemp(void);

  /*!
	 * \brief Provides the characteristic electronic temperature for calculating e_el
	 * \return: Vector of characteristic vibrational temperatures [K]
	 */
	su2double** GetCharElTemp(void);

  /*!
	 * \brief Provides the degeneracy of electron states for calculating e_el
	 * \return: Vector of characteristic vibrational temperatures [K]
	 */
	su2double** GetElDegeneracy(void);

  /*!
	 * \brief Provides number electron states for calculating e_el
	 * \return: Vector of number of electron states for each species
	 */
	unsigned short* GetnElStates(void);


  /*!
	 * \brief Provides the thermodynamic reference temperatures from the JANAF tables
	 * \return: Vector of reference temperatures [K]
	 */
  su2double* GetRefTemperature(void);

  /*!
	 * \brief Provides the characteristic vibrational temperature for calculating e_vib
	 * \return: The number of chemical reactions, read from input file
	 */
	su2double GetCharVibTemp(unsigned short iSpecies);

	/*!
	 * \brief Provides the molar mass of each species present in multi species fluid
	 * \return: Vector of molar mass of each species in kg/kmol
	 */
	su2double* GetMolar_Mass(void);

  /*!
	 * \brief Provides the molar mass of each species present in multi species fluid
	 * \return: Mass of each species in Kg
	 */
	su2double GetMolar_Mass(unsigned short iSpecies);

	/*!
	 * \brief Retrieves the number of monatomic species in the multicomponent gas.
	 * \return: Number of monatomic species.
	 */
	unsigned short GetnMonatomics(void);

	/*!
	 * \brief Retrieves the number of monatomic species in the multicomponent gas.
	 * \return: Number of monatomic species.
	 */
	unsigned short GetnDiatomics(void);

	/*!
	 * \brief Provides the molar mass of each species present in multi species fluid
	 * \return: Molar mass of the specified gas consituent [kg/kmol]
	 */
	su2double GetInitial_Gas_Composition(unsigned short iSpecies);

  /*!
	 * \brief Provides the formation enthalpy of the specified species at standard conditions
	 * \return: Enthalpy of formation
	 */
	su2double* GetEnthalpy_Formation(void);

	/*!
	 * \brief Provides the formation enthalpy of the specified species at standard conditions
	 * \return: Enthalpy of formation
	 */
	su2double GetEnthalpy_Formation(unsigned short iSpecies);

	/*!
	 * \brief Provides the restart information.
	 * \return Restart information, if <code>TRUE</code> then the code will use the solution as restart.
	 */
	bool GetRestart(void);

	/*!
	 * \brief Provides the number of varaibles.
	 * \return Number of variables.
	 */
	unsigned short GetnVar(void);

  /*!
	 * \brief Provides the number of varaibles.
	 * \return Number of variables.
	 */
	unsigned short GetnZone(void);

  /*!
	 * \brief Provides the number of varaibles.
	 * \return Number of variables.
	 */
	unsigned short GetiZone(void);

	/*!
	 * \brief For some problems like adjoint or the linearized equations it
	 *		  is necessary to restart the flow solution.
	 * \return Flow restart information, if <code>TRUE</code> then the code will restart the flow solution.
	 */

	bool GetRestart_Flow(void);

  /*!
   * \brief Indicates whether electron gas is present in the gas mixture.
   */
  bool GetIonization(void);

	/*!
	 * \brief Information about computing and plotting the equivalent area distribution.
	 * \return <code>TRUE</code> or <code>FALSE</code>  depending if we are computing the equivalent area.
	 */
	bool GetEquivArea(void);

  /*!
	 * \brief Information about computing and plotting the equivalent area distribution.
	 * \return <code>TRUE</code> or <code>FALSE</code>  depending if we are computing the equivalent area.
	 */
	bool GetInvDesign_Cp(void);

	/*!
	 * \brief Information about computing and plotting the equivalent area distribution.
	 * \return <code>TRUE</code> or <code>FALSE</code>  depending if we are computing the equivalent area.
	 */
	bool GetInvDesign_HeatFlux(void);

	/*!
	 * \brief Get name of the input grid.
	 * \return File name of the input grid.
	 */
	string GetMesh_FileName(void);

	/*!
	 * \brief Get name of the output grid, this parameter is important for grid
	 *        adaptation and deformation.
	 * \return File name of the output grid.
	 */
	string GetMesh_Out_FileName(void);

	/*!
	 * \brief Get the name of the file with the solution of the flow problem.
	 * \return Name of the file with the solution of the flow problem.
	 */
	string GetSolution_FlowFileName(void);

	/*!
	 * \brief Get the name of the file with the solution of the adjoint flow problem
	 *		  with drag objective function.
	 * \return Name of the file with the solution of the adjoint flow problem with
	 *         drag objective function.
	 */
	string GetSolution_AdjFileName(void);

	/*!
	 * \brief Get the name of the file with the solution of the structural problem.
	 * \return Name of the file with the solution of the structural problem.
	 */
	string GetSolution_FEMFileName(void);

	/*!
	 * \brief Get the name of the file with the residual of the problem.
	 * \return Name of the file with the residual of the problem.
	 */
	string GetResidual_FileName(void);

	/*!
	 * \brief Get the format of the input/output grid.
	 * \return Format of the input/output grid.
	 */
	unsigned short GetMesh_FileFormat(void);

	/*!
	 * \brief Get the format of the output solution.
	 * \return Format of the output solution.
	 */
	unsigned short GetOutput_FileFormat(void);

  /*!
   * \brief Get the format of the output solution.
   * \return Format of the output solution.
   */
  unsigned short GetActDisk_Jump(void);

	/*!
	 * \brief Get the name of the file with the convergence history of the problem.
	 * \return Name of the file with convergence history of the problem.
	 */
	string GetConv_FileName(void);

	/*!
	 * \brief Get the name of the file with the convergence history of the problem for FSI applications.
	 * \return Name of the file with convergence history of the problem.
	 */
	string GetConv_FileName_FSI(void);
    
  /*!
   * \brief Get the name of the file with the forces breakdown of the problem.
   * \return Name of the file with forces breakdown of the problem.
   */
  string GetBreakdown_FileName(void);

	/*!
	 * \brief Get the name of the file with the flow variables.
	 * \return Name of the file with the primitive variables.
	 */
	string GetFlow_FileName(void);

	/*!
	 * \brief Get the name of the file with the structure variables.
	 * \return Name of the file with the structure variables.
	 */
	string GetStructure_FileName(void);

  /*!
	 * \brief Get the name of the file with the structure variables.
	 * \return Name of the file with the structure variables.
	 */
	string GetSurfStructure_FileName(void);

  /*!
	 * \brief Get the name of the file with the structure variables.
	 * \return Name of the file with the structure variables.
	 */
	string GetSurfWave_FileName(void);

  /*!
	 * \brief Get the name of the file with the structure variables.
	 * \return Name of the file with the structure variables.
	 */
	string GetSurfHeat_FileName(void);

	/*!
	 * \brief Get the name of the file with the wave variables.
	 * \return Name of the file with the wave variables.
	 */
	string GetWave_FileName(void);

  /*!
	 * \brief Get the name of the file with the wave variables.
	 * \return Name of the file with the wave variables.
	 */
	string GetHeat_FileName(void);

	/*!
	 * \brief Get the name of the file with the adjoint wave variables.
	 * \return Name of the file with the adjoint wave variables.
	 */
	string GetAdjWave_FileName(void);

	/*!
	 * \brief Get the name of the restart file for the wave variables.
	 * \return Name of the restart file for the flow variables.
	 */
	string GetRestart_WaveFileName(void);

	/*!
	 * \brief Get the name of the restart file for the heat variables.
	 * \return Name of the restart file for the flow variables.
	 */
	string GetRestart_HeatFileName(void);

	/*!
	 * \brief Append the zone index to the restart or the solution files.
	 * \return Name of the restart file for the flow variables.
	 */
	string GetMultizone_FileName(string val_filename, int val_iZone);
    
    /*!
	 * \brief Get the name of the restart file for the flow variables.
	 * \return Name of the restart file for the flow variables.
	 */
	string GetRestart_FlowFileName(void);

	/*!
	 * \brief Get the name of the restart file for the adjoint variables (drag objective function).
	 * \return Name of the restart file for the adjoint variables (drag objective function).
	 */
	string GetRestart_AdjFileName(void);

	/*!
	 * \brief Get the name of the restart file for the flow variables.
	 * \return Name of the restart file for the flow variables.
	 */
	string GetRestart_FEMFileName(void);

	/*!
	 * \brief Get the name of the file with the adjoint variables.
	 * \return Name of the file with the adjoint variables.
	 */
	string GetAdj_FileName(void);

	/*!
	 * \brief Get the name of the file with the gradient of the objective function.
	 * \return Name of the file with the gradient of the objective function.
	 */
	string GetObjFunc_Grad_FileName(void);

	/*!
	 * \brief Get the name of the file with the gradient of the objective function.
	 * \return Name of the file with the gradient of the objective function.
	 */
	string GetObjFunc_Value_FileName(void);

	/*!
	 * \brief Get the name of the file with the surface information for the flow problem.
	 * \return Name of the file with the surface information for the flow problem.
	 */
	string GetSurfFlowCoeff_FileName(void);

	/*!
	 * \brief Get the name of the file with the surface information for the adjoint problem.
	 * \return Name of the file with the surface information for the adjoint problem.
	 */
	string GetSurfAdjCoeff_FileName(void);

  /*!
   * \brief Get the name of the file with the surface sensitivity (discrete adjoint).
   * \return Name of the file with the surface sensitivity (discrete adjoint).
   */
  string GetSurfSens_FileName(void);

  /*!
   * \brief Get the name of the file with the volume sensitivity (discrete adjoint).
   * \return Name of the file with the volume sensitivity (discrete adjoint).
   */
  string GetVolSens_FileName(void);

  /*!
	 * \brief Augment the input filename with the iteration number for an unsteady file.
   * \param[in] val_filename - String value of the base filename.
   * \param[in] val_iter - Unsteady iteration number or time instance.
	 * \return Name of the file with the iteration number for an unsteady solution file.
	 */
  string GetUnsteady_FileName(string val_filename, int val_iter);

  /*!
	 * \brief Append the input filename string with the appropriate objective function extension.
   * \param[in] val_filename - String value of the base filename.
	 * \return Name of the file with the appropriate objective function extension.
	 */
  string GetObjFunc_Extension(string val_filename);
  
        /*!
  	 * \brief Get functional that is going to be used to evaluate the residual flow convergence.
  	 * \return Functional that is going to be used to evaluate the residual flow convergence.
  	 */
  	unsigned short GetResidual_Func_Flow(void);

	/*!
	 * \brief Get functional that is going to be used to evaluate the flow convergence.
	 * \return Functional that is going to be used to evaluate the flow convergence.
	 */
	unsigned short GetCauchy_Func_Flow(void);

	/*!
	 * \brief Get functional that is going to be used to evaluate the adjoint flow convergence.
	 * \return Functional that is going to be used to evaluate the adjoint flow convergence.
	 */
	unsigned short GetCauchy_Func_AdjFlow(void);

	/*!
	 * \brief Get the number of iterations that are considered in the Cauchy convergence criteria.
	 * \return Number of elements in the Cauchy criteria.
	 */
	unsigned short GetCauchy_Elems(void);

	/*!
	 * \brief Get the number of iterations that are not considered in the convergence criteria.
	 * \return Number of iterations before starting with the convergence criteria.
	 */
	unsigned long GetStartConv_Iter(void);

	/*!
	 * \brief Get the value of convergence criteria for the Cauchy method in the direct,
	 *        adjoint or linearized problem.
	 * \return Value of the convergence criteria.
	 */
	su2double GetCauchy_Eps(void);

	/*!
	 * \brief If we are prforming an unsteady simulation, there is only
	 *        one value of the time step for the complete simulation.
	 * \return Value of the time step in an unsteady simulation (non dimensional).
	 */
	su2double GetDelta_UnstTimeND(void);

  /*!
	 * \brief If we are prforming an unsteady simulation, there is only
	 *        one value of the time step for the complete simulation.
	 * \return Value of the time step in an unsteady simulation (non dimensional).
	 */
	su2double GetTotal_UnstTimeND(void);

	/*!
	 * \brief If we are prforming an unsteady simulation, there is only
	 *        one value of the time step for the complete simulation.
	 * \return Value of the time step in an unsteady simulation.
	 */
	su2double GetDelta_UnstTime(void);

	/*!
	 * \brief Set the value of the unsteadty time step using the CFL number.
	 * \param[in] val_delta_unsttimend - Value of the unsteady time step using CFL number.
	 */
	void SetDelta_UnstTimeND(su2double val_delta_unsttimend);

	/*!
	 * \brief If we are performing an unsteady simulation, this is the
	 * 	value of max physical time for which we run the simulation
	 * \return Value of the physical time in an unsteady simulation.
	 */
	su2double GetTotal_UnstTime(void);

	/*!
	 * \brief If we are performing an unsteady simulation, this is the
	 * 	value of current time.
	 * \return Value of the physical time in an unsteady simulation.
	 */
	su2double GetCurrent_UnstTime(void);

  /*!
	 * \brief Divide the rectbles and hexahedron.
	 * \return <code>TRUE</code> if the elements must be divided; otherwise <code>FALSE</code>.
	 */
	bool GetSubsonicEngine(void);
  
  /*!
   * \brief Actuator disk defined with a double surface.
   * \return <code>TRUE</code> if the elements must be divided; otherwise <code>FALSE</code>.
   */
  bool GetActDisk_DoubleSurface(void);
  
  /*!
   * \brief Actuator disk defined with a double surface.
   * \return <code>TRUE</code> if the elements must be divided; otherwise <code>FALSE</code>.
   */
  bool GetActDisk_SU2_DEF(void);

	/*!
	 * \brief Value of the design variable step, we use this value in design problems.
	 * \param[in] val_dv - Number of the design variable that we want to read.
   * \param[in] val_value - Value of the design variable that we want to read.
	 * \return Design variable step.
	 */
  su2double GetDV_Value(unsigned short val_dv, unsigned short val_val = 0);

  /*!
   * \brief Set the value of the design variable step, we use this value in design problems.
   * \param[in] val_dv - Number of the design variable that we want to read.
   * \param[in] val    - Value of the design variable.
   */
  void SetDV_Value(unsigned short val_dv, unsigned short val_ind, su2double val);

	/*!
	 * \brief Get information about the grid movement.
	 * \return <code>TRUE</code> if there is a grid movement; otherwise <code>FALSE</code>.
	 */
	bool GetGrid_Movement(void);

	/*!
	 * \brief Get the type of dynamic mesh motion.
	 * \param[in] val_iZone - Number for the current zone in the mesh (each zone has independent motion).
	 * \return Type of dynamic mesh motion.
	 */
	unsigned short GetKind_GridMovement(unsigned short val_iZone);

	/*!
	 * \brief Set the type of dynamic mesh motion.
	 * \param[in] val_iZone - Number for the current zone in the mesh (each zone has independent motion).
	 * \param[in] motion_Type - Specify motion type.
	 */
	void SetKind_GridMovement(unsigned short val_iZone, unsigned short motion_Type);

	/*!
	 * \brief Get the mach number based on the mesh velocity and freestream quantities.
	 * \return Mach number based on the mesh velocity and freestream quantities.
	 */
	su2double GetMach_Motion(void);

	/*!
	 * \brief Get x-coordinate of the mesh motion origin.
	 * \param[in] val_iZone - Number for the current zone in the mesh (each zone has independent motion).
	 * \return X-coordinate of the mesh motion origin.
	 */
	su2double GetMotion_Origin_X(unsigned short val_iZone);

	/*!
	 * \brief Get y-coordinate of the mesh motion origin
	 * \param[in] val_iZone - Number for the current zone in the mesh (each zone has independent motion).
	 * \return Y-coordinate of the mesh motion origin.
	 */
	su2double GetMotion_Origin_Y(unsigned short val_iZone);

	/*!
	 * \brief Get z-coordinate of the mesh motion origin
	 * \param[in] val_iZone - Number for the current zone in the mesh (each zone has independent motion).
	 * \return Z-coordinate of the mesh motion origin.
	 */
	su2double GetMotion_Origin_Z(unsigned short val_iZone);

	/*!
	 * \brief Set x-coordinate of the mesh motion origin.
	 * \param[in] val_iZone - Number for the current zone in the mesh (each zone has independent motion).
	 * \param[in] val_origin - New x-coordinate of the mesh motion origin.
	 */
	void SetMotion_Origin_X(unsigned short val_iZone, su2double val_origin);

	/*!
	 * \brief Set y-coordinate of the mesh motion origin
	 * \param[in] val_iZone - Number for the current zone in the mesh (each zone has independent motion).
	 * \param[in] val_origin - New y-coordinate of the mesh motion origin.
	 */
	void SetMotion_Origin_Y(unsigned short val_iZone, su2double val_origin);

	/*!
	 * \brief Set z-coordinate of the mesh motion origin
	 * \param[in] val_iZone - Number for the current zone in the mesh (each zone has independent motion).
	 * \param[in] val_origin - New y-coordinate of the mesh motion origin.
	 */
	void SetMotion_Origin_Z(unsigned short val_iZone, su2double val_origin);

	/*!
	 * \brief Get the translational velocity of the mesh in the x-direction.
	 * \param[in] val_iZone - Number for the current zone in the mesh (each zone has independent motion).
	 * \return Translational velocity of the mesh in the x-direction.
	 */
	su2double GetTranslation_Rate_X(unsigned short val_iZone);

	/*!
	 * \brief Get the translational velocity of the mesh in the y-direction.
	 * \param[in] val_iZone - Number for the current zone in the mesh (each zone has independent motion).
	 * \return Translational velocity of the mesh in the y-direction.
	 */
	su2double GetTranslation_Rate_Y(unsigned short val_iZone);

	/*!
	 * \brief Get the translational velocity of the mesh in the z-direction.
	 * \param[in] val_iZone - Number for the current zone in the mesh (each zone has independent motion).
	 * \return Translational velocity of the mesh in the z-direction.
	 */
	su2double GetTranslation_Rate_Z(unsigned short val_iZone);

	/*!
	 * \brief Get the angular velocity of the mesh about the x-axis.
	 * \param[in] val_iZone - Number for the current zone in the mesh (each zone has independent motion).
	 * \return Angular velocity of the mesh about the x-axis.
	 */
	su2double GetRotation_Rate_X(unsigned short val_iZone);

	/*!
	 * \brief Get the angular velocity of the mesh about the y-axis.
	 * \param[in] val_iZone - Number for the current zone in the mesh (each zone has independent motion).
	 * \return Angular velocity of the mesh about the y-axis.
	 */
	su2double GetRotation_Rate_Y(unsigned short val_iZone);

	/*!
	 * \brief Get the angular velocity of the mesh about the z-axis.
	 * \param[in] val_iZone - Number for the current zone in the mesh (each zone has independent motion).
	 * \return Angular velocity of the mesh about the z-axis.
	 */
	su2double GetRotation_Rate_Z(unsigned short val_iZone);

	/*!
	 * \brief Get the angular frequency of a mesh pitching about the x-axis.
	 * \param[in] val_iZone - Number for the current zone in the mesh (each zone has independent motion).
	 * \return Angular frequency of a mesh pitching about the x-axis.
	 */
	su2double GetPitching_Omega_X(unsigned short val_iZone);

	/*!
	 * \brief Get the angular frequency of a mesh pitching about the y-axis.
	 * \param[in] val_iZone - Number for the current zone in the mesh (each zone has independent motion).
	 * \return Angular frequency of a mesh pitching about the y-axis.
	 */
	su2double GetPitching_Omega_Y(unsigned short val_iZone);

	/*!
	 * \brief Get the angular frequency of a mesh pitching about the z-axis.
	 * \param[in] val_iZone - Number for the current zone in the mesh (each zone has independent motion).
	 * \return Angular frequency of a mesh pitching about the z-axis.
	 */
	su2double GetPitching_Omega_Z(unsigned short val_iZone);

	/*!
	 * \brief Get the pitching amplitude about the x-axis.
	 * \param[in] val_iZone - Number for the current zone in the mesh (each zone has independent motion).
	 * \return Pitching amplitude about the x-axis.
	 */
	su2double GetPitching_Ampl_X(unsigned short val_iZone);

	/*!
	 * \brief Get the pitching amplitude about the y-axis.
	 * \param[in] val_iZone - Number for the current zone in the mesh (each zone has independent motion).
	 * \return Pitching amplitude about the y-axis.
	 */
	su2double GetPitching_Ampl_Y(unsigned short val_iZone);

	/*!
	 * \brief Get the pitching amplitude about the z-axis.
	 * \param[in] val_iZone - Number for the current zone in the mesh (each zone has independent motion).
	 * \return Pitching amplitude about the z-axis.
	 */
	su2double GetPitching_Ampl_Z(unsigned short val_iZone);

	/*!
	 * \brief Get the pitching phase offset about the x-axis.
	 * \param[in] val_iZone - Number for the current zone in the mesh (each zone has independent motion).
	 * \return Pitching phase offset about the x-axis.
	 */
	su2double GetPitching_Phase_X(unsigned short val_iZone);

	/*!
	 * \brief Get the pitching phase offset about the y-axis.
	 * \param[in] val_iZone - Number for the current zone in the mesh (each zone has independent motion).
	 * \return Pitching phase offset about the y-axis.
	 */
	su2double GetPitching_Phase_Y(unsigned short val_iZone);

	/*!
	 * \brief Get the pitching phase offset about the z-axis.
	 * \param[in] val_iZone - Number for the current zone in the mesh (each zone has independent motion).
	 * \return Pitching phase offset about the z-axis.
	 */
	su2double GetPitching_Phase_Z(unsigned short val_iZone);

	/*!
	 * \brief Get the angular frequency of a mesh plunging in the x-direction.
	 * \param[in] val_iZone - Number for the current zone in the mesh (each zone has independent motion).
	 * \return Angular frequency of a mesh plunging in the x-direction.
	 */
	su2double GetPlunging_Omega_X(unsigned short val_iZone);

	/*!
	 * \brief Get the angular frequency of a mesh plunging in the y-direction.
	 * \param[in] val_iZone - Number for the current zone in the mesh (each zone has independent motion).
	 * \return Angular frequency of a mesh plunging in the y-direction.
	 */
	su2double GetPlunging_Omega_Y(unsigned short val_iZone);

	/*!
	 * \brief Get the angular frequency of a mesh plunging in the z-direction.
	 * \param[in] val_iZone - Number for the current zone in the mesh (each zone has independent motion).
	 * \return Angular frequency of a mesh plunging in the z-direction.
	 */
	su2double GetPlunging_Omega_Z(unsigned short val_iZone);

	/*!
	 * \brief Get the plunging amplitude in the x-direction.
	 * \param[in] val_iZone - Number for the current zone in the mesh (each zone has independent motion).
	 * \return Plunging amplitude in the x-direction.
	 */
	su2double GetPlunging_Ampl_X(unsigned short val_iZone);

	/*!
	 * \brief Get the plunging amplitude in the y-direction.
	 * \param[in] val_iZone - Number for the current zone in the mesh (each zone has independent motion).
	 * \return Plunging amplitude in the y-direction.
	 */
	su2double GetPlunging_Ampl_Y(unsigned short val_iZone);

	/*!
	 * \brief Get the plunging amplitude in the z-direction.
	 * \param[in] val_iZone - Number for the current zone in the mesh (each zone has independent motion).
	 * \return Plunging amplitude in the z-direction.
	 */
	su2double GetPlunging_Ampl_Z(unsigned short val_iZone);
    
    /*!
     * \brief Get the Harmonic Balance frequency pointer.
     * \return Harmonic Balance Frequency pointer.
     */
    su2double* GetOmega_HB(void);

  /*!
	 * \brief Get if we should update the motion origin.
	 * \param[in] val_marker - Value of the marker in which we are interested.
	 * \return yes or no to update motion origin.
	 */
	unsigned short GetMoveMotion_Origin(unsigned short val_marker);

	/*!
	 * \brief Get the minimum value of Beta for Roe-Turkel preconditioner
	 * \return the minimum value of Beta for Roe-Turkel preconditioner
	 */
	su2double GetminTurkelBeta();

	/*!
	 * \brief Get the minimum value of Beta for Roe-Turkel preconditioner
	 * \return the minimum value of Beta for Roe-Turkel preconditioner
	 */
	su2double GetmaxTurkelBeta();

	/*!
	 * \brief Get information about the adibatic wall condition
	 * \return <code>TRUE</code> if it is a adiabatic wall condition; otherwise <code>FALSE</code>.
	 */
	bool GetAdiabaticWall(void);

	/*!
	 * \brief Get information about the isothermal wall condition
	 * \return <code>TRUE</code> if it is a isothermal wall condition; otherwise <code>FALSE</code>.
	 */
	bool GetIsothermalWall(void);

	/*!
	 * \brief Get information about the Low Mach Preconditioning
	 * \return <code>TRUE</code> if we are using low Mach preconditioner; otherwise <code>FALSE</code>.
	 */
	bool Low_Mach_Preconditioning(void);

	/*!
	 * \brief Get information about the Low Mach Correction
	 * \return <code>TRUE</code> if we are using low Mach correction; otherwise <code>FALSE</code>.
	 */
	bool Low_Mach_Correction(void);

	/*!
	 * \brief Get information about the poisson solver condition
	 * \return <code>TRUE</code> if it is a poisson solver condition; otherwise <code>FALSE</code>.
	 */
	bool GetPoissonSolver(void);

	/*!
	 * \brief Get information about the gravity force.
	 * \return <code>TRUE</code> if it uses the gravity force; otherwise <code>FALSE</code>.
	 */
	bool GetGravityForce(void);

	/*!
	 * \brief Get information about the rotational frame.
	 * \return <code>TRUE</code> if there is a rotational frame; otherwise <code>FALSE</code>.
	 */
	bool GetRotating_Frame(void);

	/*!
	 * \brief Get information about the axisymmetric frame.
	 * \return <code>TRUE</code> if there is a rotational frame; otherwise <code>FALSE</code>.
	 */
	bool GetAxisymmetric(void);
  
  /*!
	 * \brief Get information about the axisymmetric frame.
	 * \return <code>TRUE</code> if there is a rotational frame; otherwise <code>FALSE</code>.
	 */
	bool GetDebugMode(void);

	/*!
	 * \brief Get information about there is a smoothing of the grid coordinates.
	 * \return <code>TRUE</code> if there is smoothing of the grid coordinates; otherwise <code>FALSE</code>.
	 */
	bool GetAdaptBoundary(void);

	/*!
	 * \brief Get information about there is a smoothing of the grid coordinates.
	 * \return <code>TRUE</code> if there is smoothing of the grid coordinates; otherwise <code>FALSE</code>.
	 */
	bool GetSmoothNumGrid(void);

	/*!
	 * \brief Set information about there is a smoothing of the grid coordinates.
	 * \param[in] val_smoothnumgrid - <code>TRUE</code> if there is smoothing of the grid coordinates; otherwise <code>FALSE</code>.
	 */
	void SetSmoothNumGrid(bool val_smoothnumgrid);

	/*!
	 * \brief Subtract one to the index of the finest grid (full multigrid strategy).
	 * \return Change the index of the finest grid.
	 */
	void SubtractFinestMesh(void);

	/*!
	 * \brief Obtain the kind of design variable.
	 * \param[in] val_dv - Number of the design variable that we want to read.
	 * \return Design variable identification.
	 */
	unsigned short GetDesign_Variable(unsigned short val_dv);

	/*!
	 * \brief Obtain the kind of convergence criteria to establish the convergence of the CFD code.
	 * \return Kind of convergence criteria.
	 */
	unsigned short GetConvCriteria(void);

	/*!
	 * \brief Get the index in the config information of the marker <i>val_marker</i>.
	 * \note When we read the config file, it stores the markers in a particular vector.
	 * \return Index in the config information of the marker <i>val_marker</i>.
	 */
	unsigned short GetMarker_CfgFile_TagBound(string val_marker);
  
  /*!
   * \brief Get the name in the config information of the marker number <i>val_marker</i>.
   * \note When we read the config file, it stores the markers in a particular vector.
   * \return Name of the marker in the config information of the marker <i>val_marker</i>.
   */
  string GetMarker_CfgFile_TagBound(unsigned short val_marker);

	/*!
	 * \brief Get the boundary information (kind of boundary) in the config information of the marker <i>val_marker</i>.
	 * \return Kind of boundary in the config information of the marker <i>val_marker</i>.
	 */
	unsigned short GetMarker_CfgFile_KindBC(string val_marker);

	/*!
	 * \brief Get the monitoring information from the config definition for the marker <i>val_marker</i>.
	 * \return Monitoring information of the boundary in the config information for the marker <i>val_marker</i>.
	 */
	unsigned short GetMarker_CfgFile_Monitoring(string val_marker);

  /*!
	 * \brief Get the monitoring information from the config definition for the marker <i>val_marker</i>.
	 * \return Monitoring information of the boundary in the config information for the marker <i>val_marker</i>.
	 */
	unsigned short GetMarker_CfgFile_GeoEval(string val_marker);

  /*!
	 * \brief Get the monitoring information from the config definition for the marker <i>val_marker</i>.
	 * \return Monitoring information of the boundary in the config information for the marker <i>val_marker</i>.
	 */
	unsigned short GetMarker_CfgFile_Designing(string val_marker);

	/*!
	 * \brief Get the plotting information from the config definition for the marker <i>val_marker</i>.
	 * \return Plotting information of the boundary in the config information for the marker <i>val_marker</i>.
	 */
	unsigned short GetMarker_CfgFile_Plotting(string val_marker);

  /*!
   * \brief Get the plotting information from the config definition for the marker <i>val_marker</i>.
   * \return Plotting information of the boundary in the config information for the marker <i>val_marker</i>.
   */
  unsigned short GetMarker_CfgFile_Analyze(string val_marker);

	/*!
	 * \brief Get the FSI interface information from the config definition for the marker <i>val_marker</i>.
	 * \return Plotting information of the boundary in the config information for the marker <i>val_marker</i>.
	 */
	unsigned short GetMarker_CfgFile_FSIinterface(string val_marker);

  /*!
   * \brief Get the 1-D output (ie, averaged pressure) information from the config definition for the marker <i>val_marker</i>.
   * \return 1D output information of the boundary in the config information for the marker <i>val_marker</i>.
   */
  unsigned short GetMarker_CfgFile_Out_1D(string val_marker);

	/*!
	 * \brief Get the DV information from the config definition for the marker <i>val_marker</i>.
	 * \return DV information of the boundary in the config information for the marker <i>val_marker</i>.
	 */
	unsigned short GetMarker_CfgFile_DV(string val_marker);

  /*!
	 * \brief Get the motion information from the config definition for the marker <i>val_marker</i>.
	 * \return Motion information of the boundary in the config information for the marker <i>val_marker</i>.
	 */
	unsigned short GetMarker_CfgFile_Moving(string val_marker);

	/*!
	 * \brief Get the periodic information from the config definition of the marker <i>val_marker</i>.
	 * \return Periodic information of the boundary in the config information of the marker <i>val_marker</i>.
	 */
	unsigned short GetMarker_CfgFile_PerBound(string val_marker);

	/*!
	 * \brief Determines if problem is adjoint
	 * \return true if Adjoint
	 */
	bool GetContinuous_Adjoint(void);

    /*!
	 * \brief Determines if problem is viscous
	 * \return true if Viscous
	 */
	bool GetViscous(void);

	/*!
	 * \brief Provides the index of the solution in the container.
	 * \param[in] val_eqsystem - Equation that is being solved.
	 * \return Index on the solution container.
	 */
	unsigned short GetContainerPosition(unsigned short val_eqsystem);

	/*!
	 * \brief Value of the order of magnitude reduction of the residual.
	 * \return Value of the order of magnitude reduction of the residual.
	 */
	su2double GetOrderMagResidual(void);

	/*!
	 * \brief Value of the minimum residual value (log10 scale).
	 * \return Value of the minimum residual value (log10 scale).
	 */
	su2double GetMinLogResidual(void);

	/*!
	 * \brief Value of the order of magnitude reduction of the residual for FSI applications.
	 * \return Value of the order of magnitude reduction of the residual.
	 */
	su2double GetOrderMagResidualFSI(void);

	/*!
	 * \brief Value of the minimum residual value for FSI applications (log10 scale).
	 * \return Value of the minimum residual value (log10 scale).
	 */
	su2double GetMinLogResidualFSI(void);

	/*!
	 * \brief Value of the displacement tolerance UTOL for FEM structural analysis (log10 scale).
	 * \return Value of Res_FEM_UTOL (log10 scale).
	 */
	su2double GetResidual_FEM_UTOL(void);

	/*!
	 * \brief Value of the displacement tolerance UTOL for FEM structural analysis (log10 scale).
	 * \return Value of Res_FEM_UTOL (log10 scale).
	 */
	su2double GetResidual_FEM_RTOL(void);

	/*!
	 * \brief Value of the displacement tolerance UTOL for FEM structural analysis (log10 scale).
	 * \return Value of Res_FEM_UTOL (log10 scale).
	 */
	su2double GetResidual_FEM_ETOL(void);

  /*!
   * \brief Value of the damping factor for the engine inlet bc.
   * \return Value of the damping factor.
   */
  su2double GetDamp_Engine_Inflow(void);
  
  /*!
   * \brief Value of the damping factor for the engine exhaust inlet bc.
   * \return Value of the damping factor.
   */
  su2double GetDamp_Engine_Exhaust(void);
  
	/*!
	 * \brief Value of the damping factor for the residual restriction.
	 * \return Value of the damping factor.
	 */
	su2double GetDamp_Res_Restric(void);

	/*!
	 * \brief Value of the damping factor for the correction prolongation.
	 * \return Value of the damping factor.
	 */
	su2double GetDamp_Correc_Prolong(void);

	/*!
	 * \brief Value of the position of the Near Field (y coordinate for 2D, and z coordinate for 3D).
	 * \return Value of the Near Field position.
	 */
	su2double GetPosition_Plane(void);

	/*!
	 * \brief Value of the weight of the drag coefficient in the Sonic Boom optimization.
	 * \return Value of the weight of the drag coefficient in the Sonic Boom optimization.
	 */
	su2double GetWeightCd(void);
  
  /*!
   * \brief Value of the weight of the CD, CL, CM optimization.
   * \return Value of the weight of the CD, CL, CM optimization.
   */
  void SetdNetThrust_dBCThrust(su2double val_dnetthrust_dbcthrust);
  
  /*!
	 * \brief Value of the azimuthal line to fix due to a misalignments of the nearfield.
	 * \return Azimuthal line to fix due to a misalignments of the nearfield.
	 */
	su2double GetFixAzimuthalLine(void);
  
  /*!
   * \brief Value of the weight of the CD, CL, CM optimization.
   * \return Value of the weight of the CD, CL, CM optimization.
   */
  su2double GetdCD_dCM(void);
  
  /*!
   * \brief Value of the weight of the CD, CL, CM optimization.
   * \return Value of the weight of the CD, CL, CM optimization.
   */
  su2double GetCM_Target(void);
  
  /*!
   * \brief Value of the weight of the CD, CL, CM optimization.
   * \return Value of the weight of the CD, CL, CM optimization.
   */
  su2double GetdCD_dCL(void);
  
  /*!
   * \brief Value of the weight of the CD, CL, CM optimization.
   * \return Value of the weight of the CD, CL, CM optimization.
   */
  void SetdCD_dCL(su2double val_dcd_dcl);
  
  /*!
   * \brief Value of the weight of the CD, CL, CM optimization.
   * \return Value of the weight of the CD, CL, CM optimization.
   */
  void SetdCL_dAlpha(su2double val_dcl_dalpha);
  
  /*!
   * \brief Value of the weight of the CD, CL, CM optimization.
   * \return Value of the weight of the CD, CL, CM optimization.
   */
  void SetdCM_diH(su2double val_dcm_dhi);
  
  /*!
   * \brief Value of the weight of the CD, CL, CM optimization.
   * \return Value of the weight of the CD, CL, CM optimization.
   */
  void SetdCD_dCM(su2double val_dcd_dcm);
  
  /*!
   * \brief Value of the weight of the CD, CL, CM optimization.
   * \return Value of the weight of the CD, CL, CM optimization.
   */
  su2double GetCL_Target(void);
  
	/*!
	 * \brief Set the global parameters of each simulation for each runtime system.
	 * \param[in] val_solver - Solver of the simulation.
	 * \param[in] val_system - Runtime system that we are solving.
	 */
	void SetGlobalParam(unsigned short val_solver, unsigned short val_system, unsigned long val_extiter);

	/*!
	 * \brief Center of rotation for a rotational periodic boundary.
	 */
	su2double *GetPeriodicRotCenter(string val_marker);

	/*!
	 * \brief Angles of rotation for a rotational periodic boundary.
	 */
	su2double *GetPeriodicRotAngles(string val_marker);

	/*!
	 * \brief Translation vector for a rotational periodic boundary.
	 */
	su2double *GetPeriodicTranslation(string val_marker);

	/*!
	 * \brief Get the rotationally periodic donor marker for boundary <i>val_marker</i>.
	 * \return Periodic donor marker from the config information for the marker <i>val_marker</i>.
	 */
	unsigned short GetMarker_Periodic_Donor(string val_marker);
  
  /*!
   * \brief Get the origin of the actuator disk.
   */
  su2double GetActDisk_NetThrust(string val_marker);
  
  /*!
   * \brief Get the origin of the actuator disk.
   */
  su2double GetActDisk_Power(string val_marker);
  
  /*!
   * \brief Get the origin of the actuator disk.
   */
  su2double GetActDisk_MassFlow(string val_marker);
  /*!
   * \brief Get the origin of the actuator disk.
   */
  su2double GetActDisk_Mach(string val_marker);
  /*!
   * \brief Get the origin of the actuator disk.
   */
  su2double GetActDisk_Force(string val_marker);
  
  /*!
   * \brief Get the origin of the actuator disk.
   */
  su2double GetActDisk_BCThrust(string val_marker);
  
  /*!
   * \brief Get the origin of the actuator disk.
   */
  su2double GetActDisk_BCThrust_Old(string val_marker);
  
  /*!
   * \brief Get the tip radius of th actuator disk.
   */
  su2double GetActDisk_Area(string val_marker);
  
  /*!
   * \brief Get the tip radius of th actuator disk.
   */
  su2double GetActDisk_ReverseMassFlow(string val_marker);
  
  /*!
   * \brief Get the thrust corffient of the actuator disk.
   */
  su2double GetActDisk_PressJump(string val_marker, unsigned short val_index);
  
  /*!
   * \brief Get the thrust corffient of the actuator disk.
   */
  su2double GetActDisk_TempJump(string val_marker, unsigned short val_index);
  
  /*!
   * \brief Get the rev / min of the actuator disk.
   */
  su2double GetActDisk_Omega(string val_marker, unsigned short val_index);
  
  /*!
   * \brief Get Actuator Disk Outlet for boundary <i>val_marker</i> (actuator disk inlet).
   * \return Actuator Disk Outlet from the config information for the marker <i>val_marker</i>.
   */
  unsigned short GetMarker_CfgFile_ActDiskOutlet(string val_marker);
  
  /*!
   * \brief Get Actuator Disk Outlet for boundary <i>val_marker</i> (actuator disk inlet).
   * \return Actuator Disk Outlet from the config information for the marker <i>val_marker</i>.
   */
  unsigned short GetMarker_CfgFile_EngineExhaust(string val_marker);

  /*!
	 * \brief Get the internal index for a moving boundary <i>val_marker</i>.
	 * \return Internal index for a moving boundary <i>val_marker</i>.
	 */
	unsigned short GetMarker_Moving(string val_marker);

  /*!
	 * \brief Get the name of the surface defined in the geometry file.
	 * \param[in] val_marker - Value of the marker in which we are interested.
	 * \return Name that is in the geometry file for the surface that
	 *         has the marker <i>val_marker</i>.
	 */
	string GetMarker_Moving_TagBound(unsigned short val_marker);
  
  /*!
   * \brief Get the name of the surface defined in the geometry file.
   * \param[in] val_marker - Value of the marker in which we are interested.
   * \return Name that is in the geometry file for the surface that
   *         has the marker <i>val_marker</i>.
   */
  string GetMarker_Analyze_TagBound(unsigned short val_marker);

	/*!
	 * \brief Set the total number of SEND_RECEIVE periodic transformations.
	 * \param[in] val_index - Total number of transformations.
	 */
	void SetnPeriodicIndex(unsigned short val_index);

	/*!
	 * \brief Get the total number of SEND_RECEIVE periodic transformations.
	 * \return Total number of transformations.
	 */
	unsigned short GetnPeriodicIndex(void);

	/*!
	 * \brief Set the rotation center for a periodic transformation.
	 * \param[in] val_index - Index corresponding to the periodic transformation.
	 * \param[in] center - Pointer to a vector containing the coordinate of the center.
	 */
	void SetPeriodicCenter(unsigned short val_index, su2double* center);

	/*!
	 * \brief Get the rotation center for a periodic transformation.
	 * \param[in] val_index - Index corresponding to the periodic transformation.
	 * \return A vector containing coordinates of the center point.
	 */
	su2double* GetPeriodicCenter(unsigned short val_index);

	/*!
	 * \brief Set the rotation angles for a periodic transformation.
	 * \param[in] val_index - Index corresponding to the periodic transformation.
	 * \param[in] rotation - Pointer to a vector containing the rotation angles.
	 */
	void SetPeriodicRotation(unsigned short val_index, su2double* rotation);

	/*!
	 * \brief Get the rotation angles for a periodic transformation.
	 * \param[in] val_index - Index corresponding to the periodic transformation.
	 * \return A vector containing the angles of rotation.
	 */
	su2double* GetPeriodicRotation(unsigned short val_index);

	/*!
	 * \brief Set the translation vector for a periodic transformation.
	 * \param[in] val_index - Index corresponding to the periodic transformation.
	 * \param[in] translate - Pointer to a vector containing the coordinate of the center.
	 */
	void SetPeriodicTranslate(unsigned short val_index, su2double* translate);

	/*!
	 * \brief Get the translation vector for a periodic transformation.
	 * \param[in] val_index - Index corresponding to the periodic transformation.
	 * \return The translation vector.
	 */
	su2double* GetPeriodicTranslate(unsigned short val_index);

	/*!
	 * \brief Get the total temperature at a nacelle boundary.
	 * \param[in] val_index - Index corresponding to the inlet boundary.
	 * \return The total temperature.
	 */
	su2double GetExhaust_Temperature_Target(string val_index);

	/*!
	 * \brief Get the total temperature at an inlet boundary.
	 * \param[in] val_index - Index corresponding to the inlet boundary.
	 * \return The total temperature.
	 */
	su2double GetInlet_Ttotal(string val_index);

	/*!
	 * \brief Get the temperature at a supersonic inlet boundary.
	 * \param[in] val_index - Index corresponding to the inlet boundary.
	 * \return The inlet density.
	 */
	su2double GetInlet_Temperature(string val_index);

	/*!
	 * \brief Get the pressure at a supersonic inlet boundary.
	 * \param[in] val_index - Index corresponding to the inlet boundary.
	 * \return The inlet pressure.
	 */
	su2double GetInlet_Pressure(string val_index);

	/*!
	 * \brief Get the velocity vector at a supersonic inlet boundary.
	 * \param[in] val_index - Index corresponding to the inlet boundary.
	 * \return The inlet velocity vector.
	 */
	su2double* GetInlet_Velocity(string val_index);

	/*!
	 * \brief Get the fixed value at the Dirichlet boundary.
	 * \param[in] val_index - Index corresponding to the Dirichlet boundary.
	 * \return The total temperature.
	 */
	su2double GetDirichlet_Value(string val_index);

	/*!
	 * \brief Get whether this is a Dirichlet or a Neumann boundary.
	 * \param[in] val_index - Index corresponding to the Dirichlet boundary.
	 * \return Yes or No.
	 */
	bool GetDirichlet_Boundary(string val_index);

	/*!
	 * \brief Get the total pressure at an inlet boundary.
	 * \param[in] val_index - Index corresponding to the inlet boundary.
	 * \return The total pressure.
	 */
	su2double GetInlet_Ptotal(string val_index);

	/*!
	 * \brief Get the total pressure at an nacelle boundary.
	 * \param[in] val_index - Index corresponding to the inlet boundary.
	 * \return The total pressure.
	 */
	su2double GetExhaust_Pressure_Target(string val_index);

  /*!
	 * \brief Value of the CFL reduction in LevelSet problems.
	 * \return Value of the CFL reduction in LevelSet problems.
	 */
	su2double GetCFLRedCoeff_Turb(void);

	/*!
	 * \brief Get the flow direction unit vector at an inlet boundary.
	 * \param[in] val_index - Index corresponding to the inlet boundary.
	 * \return The flow direction vector.
	 */
	su2double* GetInlet_FlowDir(string val_index);

	/*!
	 * \brief Get the back pressure (static) at an outlet boundary.
	 * \param[in] val_index - Index corresponding to the outlet boundary.
	 * \return The outlet pressure.
	 */
	su2double GetOutlet_Pressure(string val_index);

	/*!
	 * \brief Get the var 1 at Riemann boundary.
	 * \param[in] val_marker - Index corresponding to the Riemann boundary.
	 * \return The var1
	 */
	su2double GetRiemann_Var1(string val_marker);

	/*!
	 * \brief Get the var 2 at Riemann boundary.
	 * \param[in] val_marker - Index corresponding to the Riemann boundary.
	 * \return The var2
	 */

	su2double GetRiemann_Var2(string val_marker);

	/*!
	 * \brief Get the Flowdir at Riemann boundary.
	 * \param[in] val_marker - Index corresponding to the Riemann boundary.
	 * \return The Flowdir
	 */
	su2double* GetRiemann_FlowDir(string val_marker);

	/*!
	 * \brief Get Kind Data of Riemann boundary.
	 * \param[in] val_marker - Index corresponding to the Riemann boundary.
	 * \return Kind data
	 */
	unsigned short GetKind_Data_Riemann(string val_marker);

	/*!
	 * \brief Get the var 1 at NRBC boundary.
	 * \param[in] val_marker - Index corresponding to the NRBC boundary.
	 * \return The var1
	 */
	su2double GetNRBC_Var1(string val_marker);

	/*!
	 * \brief Get the var 2 at NRBC boundary.
	 * \param[in] val_marker - Index corresponding to the NRBC boundary.
	 * \return The var2
	 */

	su2double GetNRBC_Var2(string val_marker);

	/*!
	 * \brief Get the Flowdir at NRBC boundary.
	 * \param[in] val_marker - Index corresponding to the NRBC boundary.
	 * \return The Flowdir
	 */
	su2double* GetNRBC_FlowDir(string val_marker);

	/*!
	 * \brief Get Kind Data of NRBC boundary.
	 * \param[in] val_marker - Index corresponding to the NRBC boundary.
	 * \return Kind data
	 */
	unsigned short GetKind_Data_NRBC(string val_marker);

	/*!
	 * \brief Get the wall temperature (static) at an isothermal boundary.
	 * \param[in] val_index - Index corresponding to the isothermal boundary.
	 * \return The wall temperature.
	 */
	su2double GetIsothermal_Temperature(string val_index);

	/*!
	 * \brief Get the wall heat flux on a constant heat flux boundary.
	 * \param[in] val_index - Index corresponding to the constant heat flux boundary.
	 * \return The heat flux.
	 */
	su2double GetWall_HeatFlux(string val_index);

	/*!
	 * \brief Get the target (pressure, massflow, etc) at an engine inflow boundary.
	 * \param[in] val_index - Index corresponding to the engine inflow boundary.
	 * \return Target (pressure, massflow, etc) .
	 */
	su2double GetEngineInflow_Target(string val_marker);

  /*!
   * \brief Get the fan face Mach number at an engine inflow boundary.
   * \param[in] val_marker - Name of the boundary.
   * \return The fan face Mach number.
   */
	su2double GetInflow_Mach(string val_marker);
  
  /*!
   * \brief Get the back pressure (static) at an engine inflow boundary.
   * \param[in] val_marker - Name of the boundary.
   * \return The engine inflow pressure.
   */
  su2double GetInflow_Pressure(string val_marker);
  
  /*!
   * \brief Get the mass flow rate at an engine inflow boundary.
   * \param[in] val_marker - Name of the boundary.
   * \return The engine mass flow rate.
   */
  su2double GetInflow_MassFlow(string val_marker);
  
  /*!
   * \brief Get the percentage of reverse flow at an engine inflow boundary.
   * \param[in] val_marker - Name of the boundary.
   * \return The percentage of reverse flow.
   */
  su2double GetInflow_ReverseMassFlow(string val_marker);
  
  /*!
   * \brief Get the percentage of reverse flow at an engine inflow boundary.
   * \param[in] val_index - Index corresponding to the engine inflow boundary.
   * \return The percentage of reverse flow.
   */
  su2double GetInflow_ReverseMassFlow(unsigned short val_marker);

  /*!
   * \brief Get the total pressure at an engine inflow boundary.
   * \param[in] val_marker - Name of the boundary.
   * \return The total pressure.
   */
  su2double GetInflow_TotalPressure(string val_marker);
  
  /*!
   * \brief Get the temperature (static) at an engine inflow boundary.
   * \param[in] val_marker - Name of the boundary.
   * \return The engine inflow temperature.
   */
  su2double GetInflow_Temperature(string val_marker);
  
  /*!
   * \brief Get the total temperature at an engine inflow boundary.
   * \param[in] val_marker - Name of the boundary.
   * \return The engine inflow total temperature.
   */
  su2double GetInflow_TotalTemperature(string val_marker);
  
  /*!
   * \brief Get the ram drag at an engine inflow boundary.
   * \param[in] val_marker - Name of the boundary.
   * \return The engine inflow ram drag.
   */
  su2double GetInflow_RamDrag(string val_marker);
  
  /*!
   * \brief Get the force balance at an engine inflow boundary.
   * \param[in] val_marker - Name of the boundary.
   * \return The engine inflow force balance.
   */
  su2double GetInflow_Force(string val_marker);
  
  /*!
   * \brief Get the power at an engine inflow boundary.
   * \param[in] val_marker - Name of the boundary.
   * \return The engine inflow power.
   */
  su2double GetInflow_Power(string val_marker);
  
  /*!
   * \brief Get the back pressure (static) at an engine exhaust boundary.
   * \param[in] val_marker - Name of the boundary.
   * \return The engine exhaust pressure.
   */
  su2double GetExhaust_Pressure(string val_marker);
  
  /*!
   * \brief Get the temperature (static) at an engine exhaust boundary.
   * \param[in] val_marker - Name of the boundary.
   * \return The engine exhaust temperature.
   */
  su2double GetExhaust_Temperature(string val_marker);
  
  /*!
   * \brief Get the massflow at an engine exhaust boundary.
   * \param[in] val_marker - Name of the boundary.
   * \return The engine exhaust massflow.
   */
  su2double GetExhaust_MassFlow(string val_marker);
  
  /*!
   * \brief Get the total pressure at an engine exhaust boundary.
   * \param[in] val_marker - Name of the boundary.
   * \return The engine exhaust total pressure.
   */
  su2double GetExhaust_TotalPressure(string val_marker);
  
  /*!
   * \brief Get the total temperature at an engine exhaust boundary.
   * \param[in] val_marker - Name of the boundary.
   * \return The total temperature.
   */
  su2double GetExhaust_TotalTemperature(string val_marker);
  
  /*!
   * \brief Get the gross thrust at an engine exhaust boundary.
   * \param[in] val_marker - Name of the boundary.
   * \return Gross thrust.
   */
  su2double GetExhaust_GrossThrust(string val_marker);
  
  /*!
   * \brief Get the force balance at an engine exhaust boundary.
   * \param[in] val_marker - Name of the boundary.
   * \return Force balance.
   */
  su2double GetExhaust_Force(string val_marker);
  
  /*!
   * \brief Get the power at an engine exhaust boundary.
   * \param[in] val_marker - Name of the boundary.
   * \return Power.
   */
  su2double GetExhaust_Power(string val_marker);

  /*!
	 * \brief Get the back pressure (static) at an outlet boundary.
	 * \param[in] val_index - Index corresponding to the outlet boundary.
	 * \return The outlet pressure.
	 */
	void SetInflow_Mach(unsigned short val_imarker, su2double val_fanface_mach);
  
  /*!
   * \brief Set the fan face static pressure at an engine inflow boundary.
   * \param[in] val_index - Index corresponding to the engine inflow boundary.
   * \param[in] val_fanface_pressure - Fan face static pressure.
   */
  void SetInflow_Pressure(unsigned short val_imarker, su2double val_fanface_pressure);
  
  /*!
   * \brief Set the massflow at an engine inflow boundary.
   * \param[in] val_index - Index corresponding to the engine inflow boundary.
   * \param[in] val_fanface_massflow - Massflow.
   */
  void SetInflow_MassFlow(unsigned short val_imarker, su2double val_fanface_massflow);
  
  /*!
   * \brief Set the reverse flow at an engine inflow boundary.
   * \param[in] val_index - Index corresponding to the engine inflow boundary.
   * \param[in] val_fanface_reversemassflow - reverse flow.
   */
  void SetInflow_ReverseMassFlow(unsigned short val_imarker, su2double val_fanface_reversemassflow);
  
  /*!
   * \brief Set the fan face total pressure at an engine inflow boundary.
   * \param[in] val_index - Index corresponding to the engine inflow boundary.
   * \param[in] val_fanface_totalpressure - Fan face total pressure.
   */
  void SetInflow_TotalPressure(unsigned short val_imarker, su2double val_fanface_totalpressure);
  
  /*!
   * \brief Set the fan face static temperature at an engine inflow boundary.
   * \param[in] val_index - Index corresponding to the engine inflow boundary.
   * \param[in] val_fanface_pressure - Fan face static temperature.
   */
  void SetInflow_Temperature(unsigned short val_imarker, su2double val_fanface_temperature);
  
  /*!
   * \brief Set the fan face total temperature at an engine inflow boundary.
   * \param[in] val_index - Index corresponding to the engine inflow boundary.
   * \param[in] val_fanface_totaltemperature - Fan face total temperature.
   */
  void SetInflow_TotalTemperature(unsigned short val_imarker, su2double val_fanface_totaltemperature);
  
  /*!
   * \brief Set the ram drag temperature at an engine inflow boundary.
   * \param[in] val_index - Index corresponding to the engine inflow boundary.
   * \param[in] val_fanface_ramdrag - Ram drag value.
   */
  void SetInflow_RamDrag(unsigned short val_imarker, su2double val_fanface_ramdrag);
  
  /*!
   * \brief Set the force balance at an engine inflow boundary.
   * \param[in] val_index - Index corresponding to the engine inflow boundary.
   * \param[in] val_fanface_force - Fan face force.
   */
  void SetInflow_Force(unsigned short val_imarker, su2double val_fanface_force);
  
  /*!
   * \brief Set the power at an engine inflow boundary.
   * \param[in] val_index - Index corresponding to the engine inflow boundary.
   * \param[in] val_fanface_force - Power.
   */
  void SetInflow_Power(unsigned short val_imarker, su2double val_fanface_power);
  
  /*!
   * \brief Set the back pressure (static) at an engine exhaust boundary.
   * \param[in] val_index - Index corresponding to the outlet boundary.
   * \param[in] val_exhaust_pressure - Exhaust static pressure.
   */
  void SetExhaust_Pressure(unsigned short val_imarker, su2double val_exhaust_pressure);
  
  /*!
   * \brief Set the temperature (static) at an engine exhaust boundary.
   * \param[in] val_index - Index corresponding to the outlet boundary.
   * \param[in] val_exhaust_temp - Exhaust static temperature.
   */
  void SetExhaust_Temperature(unsigned short val_imarker, su2double val_exhaust_temp);
  
  /*!
   * \brief Set the back pressure (static) at an engine exhaust boundary.
   * \param[in] val_index - Index corresponding to the outlet boundary.
   * \param[in] val_exhaust_temp - Exhaust static temperature.
   */
  void SetExhaust_MassFlow(unsigned short val_imarker, su2double val_exhaust_massflow);
  
  /*!
   * \brief Set the back pressure (total) at an engine exhaust boundary.
   * \param[in] val_index - Index corresponding to the outlet boundary.
   * \param[in] val_exhaust_totalpressure - Exhaust total pressure.
   */
  void SetExhaust_TotalPressure(unsigned short val_imarker, su2double val_exhaust_totalpressure);
  
  /*!
   * \brief Set the total temperature at an engine exhaust boundary.
   * \param[in] val_index - Index corresponding to the outlet boundary.
   * \param[in] val_exhaust_totaltemp - Exhaust total temperature.
   */
  void SetExhaust_TotalTemperature(unsigned short val_imarker, su2double val_exhaust_totaltemp);
  
  /*!
   * \brief Set the gross thrust at an engine exhaust boundary.
   * \param[in] val_index - Index corresponding to the outlet boundary.
   * \param[in] val_exhaust_grossthrust - Exhaust gross thrust temperature.
   */
  void SetExhaust_GrossThrust(unsigned short val_imarker, su2double val_exhaust_grossthrust);
  
  /*!
   * \brief Set the force balance at an engine exhaust boundary.
   * \param[in] val_index - Index corresponding to the outlet boundary.
   * \param[in] val_exhaust_force - Exhaust force balance.
   */
  void SetExhaust_Force(unsigned short val_imarker, su2double val_exhaust_force);
  
  /*!
   * \brief Set the power at an engine exhaust boundary.
   * \param[in] val_index - Index corresponding to the outlet boundary.
   * \param[in] val_exhaust_power - Exhaust power.
   */
  void SetExhaust_Power(unsigned short val_imarker, su2double val_exhaust_power);
  
  /*!
   * \brief Set the back pressure (static) at an outlet boundary.
   * \param[in] val_imarker - Index corresponding to a particular engine boundary.
   * \param[in] val_engine_mach - Exhaust power.
   */
  void SetEngine_Mach(unsigned short val_imarker, su2double val_engine_mach);
  
  /*!
   * \brief Set the back pressure (static) at an outlet boundary.
   * \param[in] val_imarker - Index corresponding to a particular engine boundary.
   * \param[in] val_engine_force - Exhaust power.
   */
  void SetEngine_Force(unsigned short val_imarker, su2double val_engine_force);
  
  /*!
   * \brief Get the back pressure (static) at an outlet boundary.
   * \param[in] val_imarker - Index corresponding to a particular engine boundary.
   * \param[in] val_engine_power - Exhaust power.
   */
  void SetEngine_Power(unsigned short val_imarker, su2double val_engine_power);
  
  /*!
   * \brief Get the back pressure (static) at an outlet boundary.
   * \param[in] val_imarker - Index corresponding to a particular engine boundary.
   * \param[in] val_engine_netthrust - Exhaust power.
   */
  void SetEngine_NetThrust(unsigned short val_imarker, su2double val_engine_netthrust);
  
  /*!
   * \brief Get the back pressure (static) at an outlet boundary.
   * \param[in] val_imarker - Index corresponding to a particular engine boundary.
   * \param[in] val_engine_grossthrust - Exhaust power.
   */
  void SetEngine_GrossThrust(unsigned short val_imarker, su2double val_engine_grossthrust);
  
  /*!
   * \brief Get the back pressure (static) at an outlet boundary.
   * \param[in] val_imarker - Index corresponding to a particular engine boundary.
   * \param[in] val_engine_area - Exhaust power.
   */
  void SetEngine_Area(unsigned short val_imarker, su2double val_engine_area);

  /*!
   * \brief Get the back pressure (static) at an outlet boundary.
   * \param[in] val_imarker - Index corresponding to a particular engine boundary.
   * \return The outlet pressure.
   */
  su2double GetEngine_Mach(unsigned short val_imarker);
  
  /*!
   * \brief Get the back pressure (static) at an outlet boundary.
   * \param[in] val_imarker - Index corresponding to a particular engine boundary.
   * \return The outlet pressure.
   */
  su2double GetEngine_Force(unsigned short val_imarker);
  
  /*!
   * \brief Get the back pressure (static) at an outlet boundary.
   * \param[in] val_imarker - Index corresponding to a particular engine boundary.
   * \return The outlet pressure.
   */
  su2double GetEngine_Power(unsigned short val_imarker);
  
  /*!
   * \brief Get the back pressure (static) at an outlet boundary.
   * \param[in] val_imarker - Index corresponding to a particular engine boundary.
   * \return The outlet pressure.
   */
  
  su2double GetEngine_NetThrust(unsigned short val_imarker);
  /*!
   * \brief Get the back pressure (static) at an outlet boundary.
   * \param[in] val_imarker - Index corresponding to a particular engine boundary.
   * \return The outlet pressure.
   */
  
  su2double GetEngine_GrossThrust(unsigned short val_imarker);
  
  /*!
   * \brief Get the back pressure (static) at an outlet boundary.
   * \param[in] val_imarker - Index corresponding to a particular engine boundary.
   * \return The outlet pressure.
   */
  su2double GetEngine_Area(unsigned short val_imarker);

  /*!
   * \brief Get the back pressure (static) at an outlet boundary.
   * \param[in] val_index - Index corresponding to the outlet boundary.
   * \return The outlet pressure.
   */
  void SetActDiskInlet_Temperature(unsigned short val_imarker, su2double val_actdisk_temp);
  
  /*!
   * \brief Get the back pressure (static) at an outlet boundary.
   * \param[in] val_index - Index corresponding to the outlet boundary.
   * \return The outlet pressure.
   */
  void SetActDiskInlet_TotalTemperature(unsigned short val_imarker, su2double val_actdisk_totaltemp);
  
  /*!
   * \brief Get the back pressure (static) at an outlet boundary.
   * \param[in] val_index - Index corresponding to the outlet boundary.
   * \return The outlet pressure.
   */
  su2double GetActDiskInlet_Temperature(string val_marker);
  
  /*!
   * \brief Get the back pressure (static) at an outlet boundary.
   * \param[in] val_index - Index corresponding to the outlet boundary.
   * \return The outlet pressure.
   */
  su2double GetActDiskInlet_TotalTemperature(string val_marker);
  
  /*!
   * \brief Get the back pressure (static) at an outlet boundary.
   * \param[in] val_index - Index corresponding to the outlet boundary.
   * \return The outlet pressure.
   */
  void SetActDiskOutlet_Temperature(unsigned short val_imarker, su2double val_actdisk_temp);
  
  /*!
   * \brief Get the back pressure (static) at an outlet boundary.
   * \param[in] val_index - Index corresponding to the outlet boundary.
   * \return The outlet pressure.
   */
  void SetActDiskOutlet_TotalTemperature(unsigned short val_imarker, su2double val_actdisk_totaltemp);
  
  /*!
   * \brief Get the back pressure (static) at an outlet boundary.
   * \param[in] val_index - Index corresponding to the outlet boundary.
   * \return The outlet pressure.
   */
  su2double GetActDiskOutlet_Temperature(string val_marker);
  
  /*!
   * \brief Get the back pressure (static) at an outlet boundary.
   * \param[in] val_index - Index corresponding to the outlet boundary.
   * \return The outlet pressure.
   */
  su2double GetActDiskOutlet_TotalTemperature(string val_marker);
  
  /*!
   * \brief Get the back pressure (static) at an outlet boundary.
   * \param[in] val_index - Index corresponding to the outlet boundary.
   * \return The outlet pressure.
   */
  su2double GetActDiskInlet_MassFlow(string val_marker);
  
  /*!
   * \brief Get the back pressure (static) at an outlet boundary.
   * \param[in] val_index - Index corresponding to the outlet boundary.
   * \return The outlet pressure.
   */
  void SetActDiskInlet_MassFlow(unsigned short val_imarker, su2double val_actdisk_massflow);
  
  /*!
   * \brief Get the back pressure (static) at an outlet boundary.
   * \param[in] val_index - Index corresponding to the outlet boundary.
   * \return The outlet pressure.
   */
  su2double GetActDiskOutlet_MassFlow(string val_marker);
  
  /*!
   * \brief Get the back pressure (static) at an outlet boundary.
   * \param[in] val_index - Index corresponding to the outlet boundary.
   * \return The outlet pressure.
   */
  void SetActDiskOutlet_MassFlow(unsigned short val_imarker, su2double val_actdisk_massflow);
  
  /*!
   * \brief Get the back pressure (static) at an outlet boundary.
   * \param[in] val_index - Index corresponding to the outlet boundary.
   * \return The outlet pressure.
   */
  su2double GetActDiskInlet_Pressure(string val_marker);
  
  /*!
   * \brief Get the back pressure (static) at an outlet boundary.
   * \param[in] val_index - Index corresponding to the outlet boundary.
   * \return The outlet pressure.
   */
  su2double GetActDiskInlet_TotalPressure(string val_marker);
  
  /*!
   * \brief Get the back pressure (static) at an outlet boundary.
   * \param[in] val_index - Index corresponding to the outlet boundary.
   * \return The outlet pressure.
   */
  su2double GetActDisk_DeltaPress(unsigned short val_marker);
  
  /*!
   * \brief Get the back pressure (static) at an outlet boundary.
   * \param[in] val_index - Index corresponding to the outlet boundary.
   * \return The outlet pressure.
   */
  su2double GetActDisk_DeltaTemp(unsigned short val_marker);
  
  /*!
   * \brief Get the back pressure (static) at an outlet boundary.
   * \param[in] val_index - Index corresponding to the outlet boundary.
   * \return The outlet pressure.
   */
  su2double GetActDisk_TotalPressRatio(unsigned short val_marker);
  
  /*!
   * \brief Get the back pressure (static) at an outlet boundary.
   * \param[in] val_index - Index corresponding to the outlet boundary.
   * \return The outlet pressure.
   */
  su2double GetActDisk_TotalTempRatio(unsigned short val_marker);
  
  /*!
   * \brief Get the back pressure (static) at an outlet boundary.
   * \param[in] val_index - Index corresponding to the outlet boundary.
   * \return The outlet pressure.
   */
  su2double GetActDisk_StaticPressRatio(unsigned short val_marker);
  
  /*!
   * \brief Get the back pressure (static) at an outlet boundary.
   * \param[in] val_index - Index corresponding to the outlet boundary.
   * \return The outlet pressure.
   */
  su2double GetActDisk_StaticTempRatio(unsigned short val_marker);
  
  /*!
   * \brief Get the back pressure (static) at an outlet boundary.
   * \param[in] val_index - Index corresponding to the outlet boundary.
   * \return The outlet pressure.
   */
  su2double GetActDisk_NetThrust(unsigned short val_marker);
  
  /*!
   * \brief Get the back pressure (static) at an outlet boundary.
   * \param[in] val_index - Index corresponding to the outlet boundary.
   * \return The outlet pressure.
   */
  su2double GetActDisk_BCThrust(unsigned short val_marker);
  
  /*!
   * \brief Get the back pressure (static) at an outlet boundary.
   * \param[in] val_index - Index corresponding to the outlet boundary.
   * \return The outlet pressure.
   */
  su2double GetActDisk_BCThrust_Old(unsigned short val_marker);
  
  /*!
   * \brief Get the back pressure (static) at an outlet boundary.
   * \param[in] val_index - Index corresponding to the outlet boundary.
   * \return The outlet pressure.
   */
  su2double GetActDisk_GrossThrust(unsigned short val_marker);
  
  /*!
   * \brief Get the back pressure (static) at an outlet boundary.
   * \param[in] val_index - Index corresponding to the outlet boundary.
   * \return The outlet pressure.
   */
  su2double GetActDisk_Area(unsigned short val_marker);
  
  /*!
   * \brief Get the back pressure (static) at an outlet boundary.
   * \param[in] val_index - Index corresponding to the outlet boundary.
   * \return The outlet pressure.
   */
  su2double GetActDisk_ReverseMassFlow(unsigned short val_marker);

  /*!
   * \brief Get the back pressure (static) at an outlet boundary.
   * \param[in] val_index - Index corresponding to the outlet boundary.
   * \return The outlet pressure.
   */
  su2double GetActDiskInlet_RamDrag(string val_marker);
  
  /*!
   * \brief Get the back pressure (static) at an outlet boundary.
   * \param[in] val_index - Index corresponding to the outlet boundary.
   * \return The outlet pressure.
   */
  su2double GetActDiskInlet_Force(string val_marker);
  
  /*!
   * \brief Get the back pressure (static) at an outlet boundary.
   * \param[in] val_index - Index corresponding to the outlet boundary.
   * \return The outlet pressure.
   */
  su2double GetActDiskInlet_Power(string val_marker);
  
  /*!
   * \brief Get the back pressure (static) at an outlet boundary.
   * \param[in] val_index - Index corresponding to the outlet boundary.
   * \return The outlet pressure.
   */
  void SetActDiskInlet_Pressure(unsigned short val_imarker, su2double val_actdisk_pressure);
  
  /*!
   * \brief Get the back pressure (static) at an outlet boundary.
   * \param[in] val_index - Index corresponding to the outlet boundary.
   * \return The outlet pressure.
   */
  void SetActDiskInlet_TotalPressure(unsigned short val_imarker, su2double val_actdisk_totalpressure);

  /*!
   * \brief Get the back pressure (static) at an outlet boundary.
   * \param[in] val_index - Index corresponding to the outlet boundary.
   * \return The outlet pressure.
   */
  void SetActDisk_DeltaPress(unsigned short val_imarker, su2double val_actdisk_deltapress);
  
  /*!
   * \brief Get the back pressure (static) at an outlet boundary.
   * \param[in] val_index - Index corresponding to the outlet boundary.
   * \return The outlet pressure.
   */
  void SetActDisk_Power(unsigned short val_imarker, su2double val_actdisk_power);
  
  /*!
   * \brief Get the back pressure (static) at an outlet boundary.
   * \param[in] val_index - Index corresponding to the outlet boundary.
   * \return The outlet pressure.
   */
  void SetActDisk_MassFlow(unsigned short val_imarker, su2double val_actdisk_massflow);
  
  /*!
   * \brief Get the back pressure (static) at an outlet boundary.
   * \param[in] val_index - Index corresponding to the outlet boundary.
   * \return The outlet pressure.
   */
  void SetActDisk_Mach(unsigned short val_imarker, su2double val_actdisk_mach);
  
  /*!
   * \brief Get the back pressure (static) at an outlet boundary.
   * \param[in] val_index - Index corresponding to the outlet boundary.
   * \return The outlet pressure.
   */
  void SetActDisk_Force(unsigned short val_imarker, su2double val_actdisk_force);
  
  /*!
   * \brief Get the back pressure (static) at an outlet boundary.
   * \param[in] val_index - Index corresponding to the outlet boundary.
   * \return The outlet pressure.
   */
  void SetSurface_DC60(unsigned short val_imarker, su2double val_surface_distortion);
  
  /*!
   * \brief Get the back pressure (static) at an outlet boundary.
   * \param[in] val_index - Index corresponding to the outlet boundary.
   * \return The outlet pressure.
   */
  void SetSurface_MassFlow(unsigned short val_imarker, su2double val_surface_massflow);

  /*!
   * \brief Get the back pressure (static) at an outlet boundary.
   * \param[in] val_index - Index corresponding to the outlet boundary.
   * \return The outlet pressure.
   */
  void SetSurface_IDC(unsigned short val_imarker, su2double val_surface_distortion);
  
  /*!
   * \brief Get the back pressure (static) at an outlet boundary.
   * \param[in] val_index - Index corresponding to the outlet boundary.
   * \return The outlet pressure.
   */
  void SetSurface_IDC_Mach(unsigned short val_imarker, su2double val_surface_distortion);
  
  /*!
   * \brief Get the back pressure (static) at an outlet boundary.
   * \param[in] val_index - Index corresponding to the outlet boundary.
   * \return The outlet pressure.
   */
  void SetSurface_IDR(unsigned short val_imarker, su2double val_surface_distortion);
  
  /*!
   * \brief Get the back pressure (static) at an outlet boundary.
   * \param[in] val_index - Index corresponding to the outlet boundary.
   * \return The outlet pressure.
   */
  void SetActDisk_DeltaTemp(unsigned short val_imarker, su2double val_actdisk_deltatemp);
  
  /*!
   * \brief Get the back pressure (static) at an outlet boundary.
   * \param[in] val_index - Index corresponding to the outlet boundary.
   * \return The outlet pressure.
   */
  void SetActDisk_TotalPressRatio(unsigned short val_imarker, su2double val_actdisk_pressratio);
  
  /*!
   * \brief Get the back pressure (static) at an outlet boundary.
   * \param[in] val_index - Index corresponding to the outlet boundary.
   * \return The outlet pressure.
   */
  void SetActDisk_TotalTempRatio(unsigned short val_imarker, su2double val_actdisk_tempratio);
  
  /*!
   * \brief Get the back pressure (static) at an outlet boundary.
   * \param[in] val_index - Index corresponding to the outlet boundary.
   * \return The outlet pressure.
   */
  void SetActDisk_StaticPressRatio(unsigned short val_imarker, su2double val_actdisk_pressratio);
  
  /*!
   * \brief Get the back pressure (static) at an outlet boundary.
   * \param[in] val_index - Index corresponding to the outlet boundary.
   * \return The outlet pressure.
   */
  void SetActDisk_StaticTempRatio(unsigned short val_imarker, su2double val_actdisk_tempratio);
  
  /*!
   * \brief Get the back pressure (static) at an outlet boundary.
   * \param[in] val_index - Index corresponding to the outlet boundary.
   * \return The outlet pressure.
   */
  void SetActDisk_NetThrust(unsigned short val_imarker, su2double val_actdisk_netthrust);
  
  /*!
   * \brief Get the back pressure (static) at an outlet boundary.
   * \param[in] val_index - Index corresponding to the outlet boundary.
   * \return The outlet pressure.
   */
  void SetActDisk_BCThrust(string val_marker, su2double val_actdisk_bcthrust);
  
  /*!
   * \brief Get the back pressure (static) at an outlet boundary.
   * \param[in] val_index - Index corresponding to the outlet boundary.
   * \return The outlet pressure.
   */
  void SetActDisk_BCThrust(unsigned short val_imarker, su2double val_actdisk_bcthrust);
  
  /*!
   * \brief Get the back pressure (static) at an outlet boundary.
   * \param[in] val_index - Index corresponding to the outlet boundary.
   * \return The outlet pressure.
   */
  void SetActDisk_BCThrust_Old(string val_marker, su2double val_actdisk_bcthrust_old);
  
  /*!
   * \brief Get the back pressure (static) at an outlet boundary.
   * \param[in] val_index - Index corresponding to the outlet boundary.
   * \return The outlet pressure.
   */
  void SetActDisk_BCThrust_Old(unsigned short val_imarker, su2double val_actdisk_bcthrust_old);
  
  /*!
   * \brief Get the back pressure (static) at an outlet boundary.
   * \param[in] val_index - Index corresponding to the outlet boundary.
   * \return The outlet pressure.
   */
  void SetActDisk_GrossThrust(unsigned short val_imarker, su2double val_actdisk_grossthrust);
  
  /*!
   * \brief Get the back pressure (static) at an outlet boundary.
   * \param[in] val_index - Index corresponding to the outlet boundary.
   * \return The outlet pressure.
   */
  void SetActDisk_Area(unsigned short val_imarker, su2double val_actdisk_area);
  
  /*!
   * \brief Get the back pressure (static) at an outlet boundary.
   * \param[in] val_index - Index corresponding to the outlet boundary.
   * \return The outlet pressure.
   */
  void SetActDiskInlet_ReverseMassFlow(unsigned short val_imarker, su2double val_actdisk_area);
  
  /*!
   * \brief Get the back pressure (static) at an outlet boundary.
   * \param[in] val_index - Index corresponding to the outlet boundary.
   * \return The outlet pressure.
   */
  void SetActDiskInlet_RamDrag(unsigned short val_imarker, su2double val_actdisk_ramdrag);
  
  /*!
   * \brief Get the back pressure (static) at an outlet boundary.
   * \param[in] val_index - Index corresponding to the outlet boundary.
   * \return The outlet pressure.
   */
  void SetActDiskInlet_Force(unsigned short val_imarker, su2double val_actdisk_force);
  
  /*!
   * \brief Get the back pressure (static) at an outlet boundary.
   * \param[in] val_index - Index corresponding to the outlet boundary.
   * \return The outlet pressure.
   */
  void SetActDiskInlet_Power(unsigned short val_imarker, su2double val_actdisk_power);
  
  /*!
   * \brief Get the back pressure (static) at an outlet boundary.
   * \param[in] val_index - Index corresponding to the outlet boundary.
   * \return The outlet pressure.
   */
  su2double GetActDisk_Power(unsigned short val_imarker);
  
  /*!
   * \brief Get the back pressure (static) at an outlet boundary.
   * \param[in] val_index - Index corresponding to the outlet boundary.
   * \return The outlet pressure.
   */
  su2double GetActDisk_MassFlow(unsigned short val_imarker);
  
  /*!
   * \brief Get the back pressure (static) at an outlet boundary.
   * \param[in] val_index - Index corresponding to the outlet boundary.
   * \return The outlet pressure.
   */
  su2double GetActDisk_Mach(unsigned short val_imarker);
  
  /*!
   * \brief Get the back pressure (static) at an outlet boundary.
   * \param[in] val_index - Index corresponding to the outlet boundary.
   * \return The outlet pressure.
   */
  su2double GetActDisk_Force(unsigned short val_imarker);
  
  /*!
   * \brief Get the back pressure (static) at an outlet boundary.
   * \param[in] val_index - Index corresponding to the outlet boundary.
   * \return The outlet pressure.
   */
  su2double GetSurface_DC60(unsigned short val_imarker);
  
  /*!
   * \brief Get the back pressure (static) at an outlet boundary.
   * \param[in] val_index - Index corresponding to the outlet boundary.
   * \return The outlet pressure.
   */
  su2double GetSurface_MassFlow(unsigned short val_imarker);

  /*!
   * \brief Get the back pressure (static) at an outlet boundary.
   * \param[in] val_index - Index corresponding to the outlet boundary.
   * \return The outlet pressure.
   */
  su2double GetSurface_IDC(unsigned short val_imarker);
  
  /*!
   * \brief Get the back pressure (static) at an outlet boundary.
   * \param[in] val_index - Index corresponding to the outlet boundary.
   * \return The outlet pressure.
   */
  su2double GetSurface_IDC_Mach(unsigned short val_imarker);
  
  /*!
   * \brief Get the back pressure (static) at an outlet boundary.
   * \param[in] val_index - Index corresponding to the outlet boundary.
   * \return The outlet pressure.
   */
  su2double GetSurface_IDR(unsigned short val_imarker);
  
  /*!
   * \brief Get the back pressure (static) at an outlet boundary.
   * \param[in] val_index - Index corresponding to the outlet boundary.
   * \return The outlet pressure.
   */
  su2double GetActDiskOutlet_Pressure(string val_marker);
  
  /*!
   * \brief Get the back pressure (static) at an outlet boundary.
   * \param[in] val_index - Index corresponding to the outlet boundary.
   * \return The outlet pressure.
   */
  su2double GetActDiskOutlet_TotalPressure(string val_marker);
  
  /*!
   * \brief Get the back pressure (static) at an outlet boundary.
   * \param[in] val_index - Index corresponding to the outlet boundary.
   * \return The outlet pressure.
   */
  su2double GetActDiskOutlet_GrossThrust(string val_marker);
  
  /*!
   * \brief Get the back pressure (static) at an outlet boundary.
   * \param[in] val_index - Index corresponding to the outlet boundary.
   * \return The outlet pressure.
   */
  su2double GetActDiskOutlet_Force(string val_marker);
  
  /*!
   * \brief Get the back pressure (static) at an outlet boundary.
   * \param[in] val_index - Index corresponding to the outlet boundary.
   * \return The outlet pressure.
   */
  su2double GetActDiskOutlet_Power(string val_marker);
  
  /*!
   * \brief Get the back pressure (static) at an outlet boundary.
   * \param[in] val_index - Index corresponding to the outlet boundary.
   * \return The outlet pressure.
   */
  void SetActDiskOutlet_Pressure(unsigned short val_imarker, su2double val_actdisk_pressure);
  
  /*!
   * \brief Get the back pressure (static) at an outlet boundary.
   * \param[in] val_index - Index corresponding to the outlet boundary.
   * \return The outlet pressure.
   */
  void SetActDiskOutlet_TotalPressure(unsigned short val_imarker, su2double val_actdisk_totalpressure);
  
  /*!
   * \brief Get the back pressure (static) at an outlet boundary.
   * \param[in] val_index - Index corresponding to the outlet boundary.
   * \return The outlet pressure.
   */
  void SetActDiskOutlet_GrossThrust(unsigned short val_imarker, su2double val_actdisk_grossthrust);
  
  /*!
   * \brief Get the back pressure (static) at an outlet boundary.
   * \param[in] val_index - Index corresponding to the outlet boundary.
   * \return The outlet pressure.
   */
  void SetActDiskOutlet_Force(unsigned short val_imarker, su2double val_actdisk_force);
  
  /*!
   * \brief Get the back pressure (static) at an outlet boundary.
   * \param[in] val_index - Index corresponding to the outlet boundary.
   * \return The outlet pressure.
   */
  void SetActDiskOutlet_Power(unsigned short val_imarker, su2double val_actdisk_power);

	/*!
	 * \brief Get the displacement value at an displacement boundary.
	 * \param[in] val_index - Index corresponding to the displacement boundary.
	 * \return The displacement value.
	 */
	su2double GetDispl_Value(string val_index);

	/*!
	 * \brief Get the force value at an load boundary.
	 * \param[in] val_index - Index corresponding to the load boundary.
	 * \return The load value.
	 */
	su2double GetLoad_Value(string val_index);

	/*!
	 * \brief Get the force value at a load boundary defined in cartesian coordinates.
	 * \param[in] val_index - Index corresponding to the load boundary.
	 * \return The load value.
	 */
	su2double GetLoad_Dir_Value(string val_index);

	/*!
	 * \brief Get the force multiplier at a load boundary in cartesian coordinates.
	 * \param[in] val_index - Index corresponding to the load boundary.
	 * \return The load multiplier.
	 */
	su2double GetLoad_Dir_Multiplier(string val_index);

	/*!
	 * \brief Get the force direction at a loaded boundary in cartesian coordinates.
	 * \param[in] val_index - Index corresponding to the load boundary.
	 * \return The load direction.
	 */
	su2double* GetLoad_Dir(string val_index);

	/*!
	 * \brief Get the amplitude of the sine-wave at a load boundary defined in cartesian coordinates.
	 * \param[in] val_index - Index corresponding to the load boundary.
	 * \return The load value.
	 */
	su2double GetLoad_Sine_Amplitude(string val_index);

	/*!
	 * \brief Get the frequency of the sine-wave at a load boundary in cartesian coordinates.
	 * \param[in] val_index - Index corresponding to the load boundary.
	 * \return The load frequency.
	 */
	su2double GetLoad_Sine_Frequency(string val_index);

	/*!
	 * \brief Get the force direction at a sine-wave loaded boundary in cartesian coordinates.
	 * \param[in] val_index - Index corresponding to the load boundary.
	 * \return The load direction.
	 */
	su2double* GetLoad_Sine_Dir(string val_index);

	/*!
	 * \brief Get the force value at an load boundary.
	 * \param[in] val_index - Index corresponding to the load boundary.
	 * \return The load value.
	 */
	su2double GetFlowLoad_Value(string val_index);

	/*!
	 * \brief Cyclic pitch amplitude for rotor blades.
	 * \return The specified cyclic pitch amplitude.
	 */
	su2double GetCyclic_Pitch(void);

	/*!
	 * \brief Collective pitch setting for rotor blades.
	 * \return The specified collective pitch setting.
	 */
	su2double GetCollective_Pitch(void);

	/*!
	 * \brief Get name of the arbitrary mesh motion input file.
	 * \return File name of the arbitrary mesh motion input file.
	 */
	string GetMotion_FileName(void);

  /*!
	 * \brief Set the config options.
	 */
	void SetConfig_Options(unsigned short val_iZone, unsigned short val_nZone);

  /*!
   * \brief Set the config options.
   */
  void SetRunTime_Options(void);

  /*!
	 * \brief Set the config file parsing.
	 */
  void SetConfig_Parsing(char case_filename[MAX_STRING_SIZE]);

  /*!
   * \brief Set the config file parsing.
   */
  bool SetRunTime_Parsing(char case_filename[MAX_STRING_SIZE]);
  
	/*!
	 * \brief Config file postprocessing.
	 */
	void SetPostprocessing(unsigned short val_software, unsigned short val_izone, unsigned short val_nDim);

	/*!
	 * \brief Config file markers processing.
	 */
	void SetMarkers(unsigned short val_software);

	/*!
	 * \brief Config file output.
	 */
	void SetOutput(unsigned short val_software, unsigned short val_izone);

	/*!
	 * \brief Value of Aeroelastic solution coordinate at time n+1.
	 */
	vector<vector<su2double> > GetAeroelastic_np1(unsigned short iMarker);

	/*!
	 * \brief Value of Aeroelastic solution coordinate at time n.
	 */
	vector<vector<su2double> > GetAeroelastic_n(unsigned short iMarker);

	/*!
	 * \brief Value of Aeroelastic solution coordinate at time n-1.
	 */
	vector<vector<su2double> > GetAeroelastic_n1(unsigned short iMarker);

	/*!
	 * \brief Value of Aeroelastic solution coordinate at time n+1.
	 */
	void SetAeroelastic_np1(unsigned short iMarker, vector<vector<su2double> > solution);

	/*!
	 * \brief Value of Aeroelastic solution coordinate at time n from time n+1.
	 */
	void SetAeroelastic_n(void);

	/*!
	 * \brief Value of Aeroelastic solution coordinate at time n-1 from time n.
	 */
	void SetAeroelastic_n1(void);

  /*!
   * \brief Aeroelastic Flutter Speed Index.
   */
  su2double GetAeroelastic_Flutter_Speed_Index(void);
  
	/*!
	 * \brief Uncoupled Aeroelastic Frequency Plunge.
	 */
	su2double GetAeroelastic_Frequency_Plunge(void);

	/*!
	 * \brief Uncoupled Aeroelastic Frequency Pitch.
	 */
	su2double GetAeroelastic_Frequency_Pitch(void);

  /*!
   * \brief Aeroelastic Airfoil Mass Ratio.
   */
  su2double GetAeroelastic_Airfoil_Mass_Ratio(void);

  /*!
   * \brief Aeroelastic center of gravity location.
   */
  su2double GetAeroelastic_CG_Location(void);

  /*!
   * \brief Aeroelastic radius of gyration squared.
   */
  su2double GetAeroelastic_Radius_Gyration_Squared(void);

  /*!
   * \brief Aeroelastic solve every x inner iteration.
   */
  unsigned short GetAeroelasticIter(void);
  
	/*!
	 * \brief Value of plunging coordinate.
     * \param[in] val_marker - the marker we are monitoring.
	 * \return Value of plunging coordinate.
	 */
	su2double GetAeroelastic_plunge(unsigned short val_marker);

    /*!
	 * \brief Value of pitching coordinate.
     * \param[in] val_marker - the marker we are monitoring.
	 * \return Value of pitching coordinate.
	 */
	su2double GetAeroelastic_pitch(unsigned short val_marker);

	/*!
	 * \brief Value of plunging coordinate.
     * \param[in] val_marker - the marker we are monitoring.
     * \param[in] val - value of plunging coordinate.
	 */
	void SetAeroelastic_plunge(unsigned short val_marker, su2double val);

	/*!
	 * \brief Value of pitching coordinate.
     * \param[in] val_marker - the marker we are monitoring.
     * \param[in] val - value of pitching coordinate.
	 */
	void SetAeroelastic_pitch(unsigned short val_marker, su2double val);

    /*!
	 * \brief Get information about the aeroelastic simulation.
	 * \return <code>TRUE</code> if it is an aeroelastic case; otherwise <code>FALSE</code>.
	 */
	bool GetAeroelastic_Simulation(void);

    /*!
	 * \brief Get information about the wind gust.
	 * \return <code>TRUE</code> if there is a wind gust; otherwise <code>FALSE</code>.
	 */
	bool GetWind_Gust(void);

    /*!
	 * \brief Get the type of gust to simulate.
	 * \return type of gust to use for the simulation.
	 */
	unsigned short GetGust_Type(void);

    /*!
	 * \brief Get the gust direction.
	 * \return the gust direction.
	 */
    unsigned short GetGust_Dir(void);

    /*!
	 * \brief Value of the gust wavelength.
	 */
	su2double GetGust_WaveLength(void);

    /*!
	 * \brief Value of the number of gust periods.
	 */
	su2double GetGust_Periods(void);

    /*!
	 * \brief Value of the gust amplitude.
	 */
	su2double GetGust_Ampl(void);

    /*!
	 * \brief Value of the time at which to begin the gust.
	 */
	su2double GetGust_Begin_Time(void);

    /*!
	 * \brief Value of the location ath which the gust begins.
	 */
	su2double GetGust_Begin_Loc(void);

  /*!
	 * \brief Value of the time at which to begin the gust.
	 */
	unsigned short GetnFFD_Iter(void);

  /*!
	 * \brief Value of the location ath which the gust begins.
	 */
	su2double GetFFD_Tol(void);

  /*!
	 * \brief Get the node number of the CV to visualize.
	 * \return Node number of the CV to visualize.
	 */
	long GetVisualize_CV(void);

  /*!
	 * \brief Get information about whether to use fixed CL mode.
	 * \return <code>TRUE</code> if fixed CL mode is active; otherwise <code>FALSE</code>.
	 */
	bool GetFixed_CL_Mode(void);
  
  /*!
   * \brief Get information about whether to use fixed CL mode.
   * \return <code>TRUE</code> if fixed CL mode is active; otherwise <code>FALSE</code>.
   */
  bool GetFixed_CM_Mode(void);
  
  /*!
   * \brief Get information about whether to use fixed CL mode.
   * \return <code>TRUE</code> if fixed CL mode is active; otherwise <code>FALSE</code>.
   */
  bool GetEval_dCD_dCX(void);
  
  /*!
   * \brief Get information about whether to use fixed CL mode.
   * \return <code>TRUE</code> if fixed CL mode is active; otherwise <code>FALSE</code>.
   */
  bool GetDiscard_InFiles(void);

  /*!
	 * \brief Get the value specified for the target CL.
	 * \return Value of the target CL.
	 */
	su2double GetTarget_CL(void);

  /*!
	 * \brief Get the value for the lift curve slope for fixed CL mode.
	 * \return Lift curve slope for fixed CL mode.
	 */
	su2double GetdCL_dAlpha(void);
  
  /*!
   * \brief Get the value of iterations to re-evaluate the angle of attack.
   * \return Number of iterations.
   */
  unsigned long GetUpdate_Alpha(void);

  /*!
   * \brief Get the value of the damping coefficient for fixed CL mode.
   * \return Damping coefficient for fixed CL mode.
   */
  su2double GetdCM_diH(void);

  /*!
   * \brief Get the value of iterations to re-evaluate the angle of attack.
   * \return Number of iterations.
   */
  unsigned long GetIter_Fixed_CL(void);
  
  /*!
   * \brief Get the value of iterations to re-evaluate the angle of attack.
   * \return Number of iterations.
   */
  unsigned long GetIter_Fixed_NetThrust(void);

  /*!
   * \brief Get the value of the damping coefficient for fixed CL mode.
   * \return Damping coefficient for fixed CL mode.
   */
  su2double GetdNetThrust_dBCThrust(void);

  /*!
   * \brief Get the value of iterations to re-evaluate the angle of attack.
   * \return Number of iterations.
   */
  unsigned long GetUpdate_BCThrust(void);
  
  /*!
   * \brief Set the value of the boolean for updating AoA in fixed lift mode.
   * \param[in] val_update - the bool for whether to update the AoA.
   */
  void SetUpdate_BCThrust_Bool(bool val_update);

  /*!
	 * \brief Set the value of the boolean for updating AoA in fixed lift mode.
   * \param[in] val_update - the bool for whether to update the AoA.
	 */
	void SetUpdate_AoA(bool val_update);
  
  /*!
   * \brief Get information about whether to update the AoA for fixed lift mode.
   * \return <code>TRUE</code> if we should update the AoA for fixed lift mode; otherwise <code>FALSE</code>.
   */
  bool GetUpdate_BCThrust_Bool(void);

  /*!
	 * \brief Get information about whether to update the AoA for fixed lift mode.
	 * \return <code>TRUE</code> if we should update the AoA for fixed lift mode; otherwise <code>FALSE</code>.
	 */
	bool GetUpdate_AoA(void);
  
  /*!
	 * \brief Set the current number of non-physical nodes in the solution.
   * \param[in] val_nonphys_points - current number of non-physical points.
	 */
	void SetNonphysical_Points(unsigned long val_nonphys_points);
  
  /*!
	 * \brief Get the current number of non-physical nodes in the solution.
	 * \return Current number of non-physical points.
	 */
	unsigned long GetNonphysical_Points(void);
  
  /*!
	 * \brief Set the current number of non-physical reconstructions for 2nd-order upwinding.
   * \param[in] val_nonphys_reconstr - current number of non-physical reconstructions for 2nd-order upwinding.
	 */
	void SetNonphysical_Reconstr(unsigned long val_nonphys_reconstr);
  
  /*!
	 * \brief Get the current number of non-physical reconstructions for 2nd-order upwinding.
	 * \return Current number of non-physical reconstructions for 2nd-order upwinding.
	 */
	unsigned long GetNonphysical_Reconstr(void);
  
	/*!
	 * \brief Given arrays x[1..n] and y[1..n] containing a tabulated function, i.e., yi = f(xi), with
	          x1 < x2 < . . . < xN , and given values yp1 and ypn for the first derivative of the interpolating
	          function at points 1 and n, respectively, this routine returns an array y2[1..n] that contains
	          the second derivatives of the interpolating function at the tabulated points xi. If yp1 and/or
	          ypn are equal to 1 × 1030 or larger, the routine is signaled to set the corresponding boundary
	          condition for a natural spline, with zero second derivative on that boundary.
						Numerical Recipes: The Art of Scientific Computing, Third Edition in C++.
	 */
	void SetSpline(vector<su2double> &x, vector<su2double> &y, unsigned long n, su2double yp1, su2double ypn, vector<su2double> &y2);

	/*!
	 * \brief Given the arrays xa[1..n] and ya[1..n], which tabulate a function (with the xai’s in order),
	          and given the array y2a[1..n], which is the output from spline above, and given a value of
	          x, this routine returns a cubic-spline interpolated value y.
         	  Numerical Recipes: The Art of Scientific Computing, Third Edition in C++.
	 * \returns The interpolated value of for x.
	 */
	su2double GetSpline(vector<su2double> &xa, vector<su2double> &ya, vector<su2double> &y2a, unsigned long n, su2double x);
  
  /*!
   * \brief Get the verbosity level of the console output.
   * \return Verbosity level for the console output.
   */
  unsigned short GetConsole_Output_Verb(void);

  /*!
   *
   * \brief Get the direct differentation method.
   * \return direct differentiation method.
   */
  unsigned short GetDirectDiff();

  /*!
   * \brief Get the indicator whether we are solving an discrete adjoint problem.
   * \return the discrete adjoint indicator.
  */
  bool GetDiscrete_Adjoint(void);

  /*!
   * \brief Get the indicator whether we want to benchmark the MPI performance of FSI problems
   * \return The value for checking
  */
  bool CheckFSI_MPI(void);

	/*!
	 * \brief Get the number of fluid subiterations roblems.
	 * \return Number of FSI subiters.
	 */
	unsigned short GetnIterFSI(void);

	/*!
	 * \brief Get Aitken's relaxation parameter for static relaxation cases.
	 * \return Aitken's relaxation parameters.
	 */
	su2double GetAitkenStatRelax(void);

	/*!
	 * \brief Get Aitken's maximum relaxation parameter for dynamic relaxation cases and first iteration.
	 * \return Aitken's relaxation parameters.
	 */
	su2double GetAitkenDynMaxInit(void);

	/*!
	 * \brief Get Aitken's maximum relaxation parameter for dynamic relaxation cases and first iteration.
	 * \return Aitken's relaxation parameters.
	 */
	su2double GetAitkenDynMinInit(void);


	/*!
	  * \brief Decide whether to apply dead loads to the model.
	  * \return <code>TRUE</code> if the dead loads are to be applied, <code>FALSE</code> otherwise.
	  */

	bool GetDeadLoad(void);

	/*!
	  * \brief Identifies if the mesh is matching or not (temporary, while implementing interpolation procedures).
	  * \return <code>TRUE</code> if the mesh is matching, <code>FALSE</code> otherwise.
	  */

	bool GetMatchingMesh(void);

	/*!
	  * \brief Identifies if we want to restart from a steady or an unsteady solution.
	  * \return <code>TRUE</code> if we restart from steady state solution, <code>FALSE</code> otherwise.
	  */

	bool GetSteadyRestart(void);


	/*!
	 * \brief Provides information about the time integration of the structural analysis, and change the write in the output
	 *        files information about the iteration.
	 * \return The kind of time integration: Static or dynamic analysis
	 */
	unsigned short GetDynamic_Analysis(void);

	/*!
	 * \brief If we are prforming an unsteady simulation, there is only
	 *        one value of the time step for the complete simulation.
	 * \return Value of the time step in an unsteady simulation (non dimensional).
	 */
	su2double GetDelta_DynTime(void);

	/*!
	 * \brief If we are prforming an unsteady simulation, there is only
	 *        one value of the time step for the complete simulation.
	 * \return Value of the time step in an unsteady simulation (non dimensional).
	 */
	su2double GetTotal_DynTime(void);

	/*!
	 * \brief If we are prforming an unsteady simulation, there is only
	 *        one value of the time step for the complete simulation.
	 * \return Value of the time step in an unsteady simulation (non dimensional).
	 */
	su2double GetCurrent_DynTime(void);

	/*!
	 * \brief Get information about writing dynamic structural analysis headers and file extensions.
	 * \return 	<code>TRUE</code> means that dynamic structural analysis solution files will be written.
	 */
	bool GetWrt_Dynamic(void);

	/*!
	 * \brief Get Newmark alpha parameter.
	 * \return Value of the Newmark alpha parameter.
	 */
	su2double GetNewmark_alpha(void);

	/*!
	 * \brief Get Newmark delta parameter.
	 * \return Value of the Newmark delta parameter.
	 */
	su2double GetNewmark_delta(void);

	/*!
	 * \brief Get the number of integration coefficients provided by the user.
	 * \return Number of integration coefficients.
	 */
	unsigned short GetnIntCoeffs(void);

	/*!
	 * \brief Get the integration coefficients for the Generalized Alpha - Newmark integration integration scheme.
	 * \param[in] val_coeff - Index of the coefficient.
	 * \return Alpha coefficient for the Runge-Kutta integration scheme.
	 */
	su2double Get_Int_Coeffs(unsigned short val_coeff);

	/*!
	 * \brief Check if the user wants to apply the load gradually.
	 * \return 	<code>TRUE</code> means that the load is to be applied gradually.
	 */
	 bool GetSigmoid_Load(void);

	/*!
	 * \brief Check if the user wants to apply the load as a ramp.
	 * \return 	<code>TRUE</code> means that the load is to be applied as a ramp.
	 */
	 bool GetRamp_Load(void);

	/*!
	 * \brief Get the maximum time of the ramp.
	 * \return 	Value of the max time while the load is linearly increased
	 */
	 su2double GetRamp_Time(void);

	/*!
	 * \brief Get the maximum time of the sigmoid.
	 * \return 	Value of the max time while the load is increased using a sigmoid
	 */
	 su2double GetSigmoid_Time(void);

	/*!
	 * \brief Get the sigmoid parameter.
	 * \return 	Parameter of steepness of the sigmoid
	 */
	 su2double GetSigmoid_K(void);

	/*!
	 * \brief Get the maximum time of the ramp.
	 * \return 	Value of the max time while the load is linearly increased
	 */
	su2double GetStatic_Time(void);

	/*!
	 * \brief Get the order of the predictor for FSI applications.
	 * \return 	Order of predictor
	 */
	 unsigned short GetPredictorOrder(void);

	/*!
	 * \brief Check if the simulation we are running is a FSI simulation
	 * \return Value of the physical time in an unsteady simulation.
	 */
	 bool GetFSI_Simulation(void);

	/*!
	 * \brief Check if we want to apply an incremental load to the nonlinear structural simulation
	 * \return <code>TRUE</code> means that the load is to be applied in increments.
	 */
	 bool GetIncrementalLoad(void);

	/*!
	 * \brief Get the number of increments for an incremental load.
	 * \return 	Number of increments.
	 */
	 unsigned long GetNumberIncrements(void);

	/*!
	 * \brief Get the value of the criteria for applying incremental loading.
	 * \return Value of the log10 of the residual.
	 */
	 su2double GetIncLoad_Criteria(unsigned short val_var);

	/*!
	 * \brief Get the relaxation method chosen for the simulation
	 * \return Value of the relaxation method
	 */
	unsigned short GetRelaxation_Method_FSI(void);

	/*!
	 * \brief Get the interpolation method used for matching between zones.
	 */
	inline unsigned short GetKindInterpolation(void);

  /*!
   * \brief Get the AD support.
   */
  bool GetAD_Mode(void);
};

#include "config_structure.inl"<|MERGE_RESOLUTION|>--- conflicted
+++ resolved
@@ -499,11 +499,8 @@
   iH, AoS, AoA_Offset, AoS_Offset, AoA_Sens;		/*!< \brief Angle of sideSlip (just external flow). */
   bool Fixed_CL_Mode;			/*!< \brief Activate fixed CL mode (external flow only). */
   bool Fixed_CM_Mode;			/*!< \brief Activate fixed CL mode (external flow only). */
-<<<<<<< HEAD
   bool Eval_dCD_dCX;			/*!< \brief Activate fixed CL mode (external flow only). */
   bool Discard_InFiles; /*!< \brief Discard angle of attack in solution and geometry files. */
-=======
->>>>>>> 29ab279d
   su2double Target_CL;			/*!< \brief Specify a target CL instead of AoA (external flow only). */
   su2double Target_CM;			/*!< \brief Specify a target CL instead of AoA (external flow only). */
   su2double Total_CM;			/*!< \brief Specify a target CL instead of AoA (external flow only). */
@@ -511,15 +508,10 @@
   su2double dCL_dAlpha;        /*!< \brief value of dCl/dAlpha. */
   su2double dCM_diH;        /*!< \brief value of dCM/dHi. */
   unsigned long Iter_Fixed_CL;			/*!< \brief Iterations to re-evaluate the angle of attack (external flow only). */
-<<<<<<< HEAD
   unsigned long Iter_Fixed_CM;			/*!< \brief Iterations to re-evaluate the angle of attack (external flow only). */
   unsigned long Iter_Fixed_NetThrust;			/*!< \brief Iterations to re-evaluate the angle of attack (external flow only). */
   unsigned long Update_Alpha;			/*!< \brief Iterations to re-evaluate the angle of attack (external flow only). */
   unsigned long Update_iH;			/*!< \brief Iterations to re-evaluate the angle of attack (external flow only). */
-=======
-  unsigned long Iter_Fixed_NetThrust;			/*!< \brief Iterations to re-evaluate the angle of attack (external flow only). */
-  unsigned long Update_Alpha;			/*!< \brief Iterations to re-evaluate the angle of attack (external flow only). */
->>>>>>> 29ab279d
   unsigned long Update_BCThrust;			/*!< \brief Iterations to re-evaluate the angle of attack (external flow only). */
   su2double dNetThrust_dBCThrust;        /*!< \brief value of dCl/dAlpha. */
   bool Update_BCThrust_Bool;			/*!< \brief Boolean flag for whether to update the AoA for fixed lift mode on a given iteration. */
@@ -670,11 +662,8 @@
 	Turb2LamViscRatio_FreeStream,          /*!< \brief Ratio of turbulent to laminar viscosity. */
 	NuFactor_FreeStream,  /*!< \brief Ratio of turbulent to laminar viscosity. */
   NuFactor_Engine,  /*!< \brief Ratio of turbulent to laminar viscosity at the engine. */
-<<<<<<< HEAD
-=======
   NuFactor_ActDisk,  /*!< \brief Ratio of turbulent to laminar viscosity at the actuator disk. */
   SecondaryFlow_ActDisk,  /*!< \brief Ratio of turbulent to laminar viscosity at the actuator disk. */
->>>>>>> 29ab279d
   Initial_BCThrust,  /*!< \brief Ratio of turbulent to laminar viscosity at the actuator disk. */
   Pressure_FreeStream,     /*!< \brief Total pressure of the fluid. */
 	Temperature_FreeStream,  /*!< \brief Total temperature of the fluid.  */
@@ -1704,18 +1693,6 @@
 	 * \return Ratio of species mass to mixture mass.
 	 */
 	su2double* GetMassFrac_FreeStream(void);
-  
-  /*!
-   * \brief Get the value of the non-dimensionalized actuator disk turbulence intensity.
-   * \return Non-dimensionalized actuator disk intensity.
-   */
-  su2double GetInitial_BCThrust(void);
-  
-  /*!
-   * \brief Get the value of the non-dimensionalized actuator disk turbulence intensity.
-   * \return Non-dimensionalized actuator disk intensity.
-   */
-  void SetInitial_BCThrust(su2double val_bcthrust);
 
 	/*!
 	 * \brief Get the value of the Reynolds length.
