/*!
 * \file CConfig.hpp
 * \brief All the information about the definition of the physical problem.
 *        The subroutines and functions are in the <i>CConfig.cpp</i> file.
 * \author F. Palacios, T. Economon, B. Tracey
 * \version 7.1.1 "Blackbird"
 *
 * SU2 Project Website: https://su2code.github.io
 *
 * The SU2 Project is maintained by the SU2 Foundation
 * (http://su2foundation.org)
 *
 * Copyright 2012-2021, SU2 Contributors (cf. AUTHORS.md)
 *
 * SU2 is free software; you can redistribute it and/or
 * modify it under the terms of the GNU Lesser General Public
 * License as published by the Free Software Foundation; either
 * version 2.1 of the License, or (at your option) any later version.
 *
 * SU2 is distributed in the hope that it will be useful,
 * but WITHOUT ANY WARRANTY; without even the implied warranty of
 * MERCHANTABILITY or FITNESS FOR A PARTICULAR PURPOSE. See the GNU
 * Lesser General Public License for more details.
 *
 * You should have received a copy of the GNU Lesser General Public
 * License along with SU2. If not, see <http://www.gnu.org/licenses/>.
 */

#pragma once

#include "parallelization/mpi_structure.hpp"

#include <iostream>
#include <cstdlib>
#include <fstream>
#include <sstream>
#include <string>
#include <cstring>
#include <vector>
#include <array>
#include <stdlib.h>
#include <cmath>
#include <map>
#include <assert.h>

#include "option_structure.hpp"
#include "containers/container_decorators.hpp"

#ifdef HAVE_CGNS
#include "cgnslib.h"
#endif

using namespace std;

/*!
 * \class CConfig
 * \brief Main class for defining the problem; basically this class reads the configuration file, and
 *        stores all the information.
 * \author F. Palacios
 */

class CConfig {
private:
  SU2_MPI::Comm SU2_Communicator; /*!< \brief MPI communicator of SU2.*/
  int rank, size;                 /*!< \brief MPI rank and size.*/
  bool base_config;
  SU2_COMPONENT Kind_SU2;        /*!< \brief Kind of SU2 software component.*/
  unsigned short Ref_NonDim;      /*!< \brief Kind of non dimensionalization.*/
  unsigned short Ref_Inc_NonDim;  /*!< \brief Kind of non dimensionalization.*/
  unsigned short Kind_AverageProcess;            /*!< \brief Kind of mixing process.*/
  unsigned short Kind_PerformanceAverageProcess; /*!< \brief Kind of mixing process.*/
  unsigned short Kind_MixingPlaneInterface;      /*!< \brief Kind of mixing process.*/
  unsigned short Kind_SpanWise;                  /*!< \brief Kind of span-wise section computation.*/
  unsigned short *Kind_TurboMachinery;           /*!< \brief Kind of turbomachynery architecture.*/
  unsigned short iZone, nZone;    /*!< \brief Number of zones in the mesh. */
  unsigned short nZoneSpecified;  /*!< \brief Number of zones that are specified in config file. */
  su2double Highlite_Area;        /*!< \brief Highlite area. */
  su2double Fan_Poly_Eff;         /*!< \brief Fan polytropic effeciency. */
  su2double MinLogResidual;       /*!< \brief Minimum value of the log residual. */
  su2double EA_ScaleFactor;       /*!< \brief Equivalent Area scaling factor */
  su2double AdjointLimit;         /*!< \brief Adjoint variable limit */
  string* ConvField;              /*!< \brief Field used for convergence check.*/
  string ConvCriteria;            // This option is deprecated. After a grace period until 7.2.0 the usage warning should become an error.

  string* WndConvField;              /*!< \brief Function where to apply the windowed convergence criteria for the time average of the unsteady (single zone) flow problem. */
  unsigned short nConvField;         /*!< \brief Number of fields used to monitor convergence.*/
  unsigned short nWndConvField;      /*!< \brief Number of fields used to monitor time convergence.*/
  unsigned short Wnd_Cauchy_Elems;   /*!< \brief Number of elements to evaluate in the time iteration  for convergence of the time average of the unsteady (single zone)´ flow problem.  */
  su2double Wnd_Cauchy_Eps;          /*!< \brief Epsilon used for the convergence of the time average of the unsteady (single zone)´ flow problem. */
  unsigned long Wnd_StartConv_Iter;  /*!< \brief Start convergence criteria at this iteration after Start_Iter_Wnd. */
  bool Wnd_Cauchy_Crit;              /*!< \brief True => Cauchy criterion is used for time average objective function in unsteady flows. */

  bool MG_AdjointFlow;              /*!< \brief MG with the adjoint flow problem */
  su2double *PressureLimits,
  *DensityLimits,
  *TemperatureLimits;             /*!< \brief Limits for the primitive variables */
  bool ActDisk_DoubleSurface;     /*!< \brief actuator disk double surface  */
  bool Engine_HalfModel;          /*!< \brief only half model is in the computational grid  */
  bool ActDisk_SU2_DEF;           /*!< \brief actuator disk double surface  */
  unsigned short nFFD_Iter;       /*!< \brief Iteration for the point inversion problem. */
  unsigned short FFD_Blending;    /*!< \brief Kind of FFD Blending function. */
  su2double FFD_Tol;              /*!< \brief Tolerance in the point inversion problem. */
  bool FFD_IntPrev;                       /*!< \brief Enables self-intersection prevention procedure within the FFD box. */
  unsigned short FFD_IntPrev_MaxIter;     /*!< \brief Amount of iterations for FFD box self-intersection prevention procedure. */
  unsigned short FFD_IntPrev_MaxDepth;    /*!< \brief Maximum recursion depth for FFD box self-intersection procedure. */
  bool ConvexityCheck;                    /*!< \brief Enables convexity check on all mesh elements. */
  unsigned short ConvexityCheck_MaxIter;  /*!< \brief Amount of iterations for convexity check in deformations. */
  unsigned short ConvexityCheck_MaxDepth; /*!< \brief Maximum recursion depth for convexity check in deformations.*/
  su2double Opt_RelaxFactor;              /*!< \brief Scale factor for the line search. */
  su2double Opt_LineSearch_Bound;         /*!< \brief Bounds for the line search. */
  su2double StartTime;
  unsigned short SmoothNumGrid;           /*!< \brief Smooth the numerical grid. */
  bool ContinuousAdjoint,   /*!< \brief Flag to know if the code is solving an adjoint problem. */
  Viscous,                  /*!< \brief Flag to know if the code is solving a viscous problem. */
  EquivArea,                /*!< \brief Flag to know if the code is going to compute and plot the equivalent area. */
  Engine,                   /*!< \brief Flag to know if the code is going to compute a problem with engine. */
  InvDesign_Cp,             /*!< \brief Flag to know if the code is going to compute and plot the inverse design. */
  InvDesign_HeatFlux,       /*!< \brief Flag to know if the code is going to compute and plot the inverse design. */
  Wind_Gust,                /*!< \brief Flag to know if there is a wind gust. */
  Turb_Fixed_Values,        /*!< \brief Flag to know if there are fixed values for turbulence quantities in one half-plane. */
  Aeroelastic_Simulation,   /*!< \brief Flag to know if there is an aeroelastic simulation. */
  Weakly_Coupled_Heat,      /*!< \brief Flag to know if a heat equation should be weakly coupled to the incompressible solver. */
  Rotating_Frame,           /*!< \brief Flag to know if there is a rotating frame. */
  PoissonSolver,            /*!< \brief Flag to know if we are solving  poisson forces  in plasma solver. */
  Low_Mach_Precon,          /*!< \brief Flag to know if we are using a low Mach number preconditioner. */
  Low_Mach_Corr,            /*!< \brief Flag to know if we are using a low Mach number correction. */
  GravityForce,             /*!< \brief Flag to know if the gravity force is incuded in the formulation. */
  SubsonicEngine,           /*!< \brief Engine intake subsonic region. */
  Frozen_Visc_Cont,         /*!< \brief Flag for cont. adjoint problem with/without frozen viscosity. */
  Frozen_Visc_Disc,         /*!< \brief Flag for disc. adjoint problem with/without frozen viscosity. */
  Frozen_Limiter_Disc,      /*!< \brief Flag for disc. adjoint problem with/without frozen limiter. */
  Inconsistent_Disc,        /*!< \brief Use an inconsistent (primal/dual) discrete adjoint formulation. */
  Sens_Remove_Sharp,        /*!< \brief Flag for removing or not the sharp edges from the sensitivity computation. */
  Hold_GridFixed,           /*!< \brief Flag hold fixed some part of the mesh during the deformation. */
  Axisymmetric,             /*!< \brief Flag for axisymmetric calculations */
  Integrated_HeatFlux;      /*!< \brief Flag for heat flux BC whether it deals with integrated values.*/
  su2double Buffet_k;       /*!< \brief Sharpness coefficient for buffet sensor.*/
  su2double Buffet_lambda;  /*!< \brief Offset parameter for buffet sensor.*/
  su2double Damp_Engine_Inflow;   /*!< \brief Damping factor for the engine inlet. */
  su2double Damp_Engine_Exhaust;  /*!< \brief Damping factor for the engine exhaust. */
  su2double Damp_Res_Restric,     /*!< \brief Damping factor for the residual restriction. */
  Damp_Correc_Prolong;            /*!< \brief Damping factor for the correction prolongation. */
  su2double Position_Plane;    /*!< \brief Position of the Near-Field (y coordinate 2D, and z coordinate 3D). */
  su2double WeightCd;          /*!< \brief Weight of the drag coefficient. */
  su2double dCD_dCL;           /*!< \brief Fixed Cl mode derivate . */
  su2double dCMx_dCL;          /*!< \brief Fixed Cl mode derivate. */
  su2double dCMy_dCL;          /*!< \brief Fixed Cl mode derivate. */
  su2double dCMz_dCL;          /*!< \brief Fixed Cl mode derivate. */
  su2double dCD_dCMy;          /*!< \brief Fixed Cl mode derivate. */
  su2double CL_Target;         /*!< \brief Fixed Cl mode Target Cl. */
  su2double CM_Target;         /*!< \brief Fixed Cl mode Target CM. */
  su2double *HTP_Min_XCoord,
  *HTP_Min_YCoord;                   /*!< \brief Identification of the HTP. */
  TIME_MARCHING TimeMarching;        /*!< \brief Steady or unsteady (time stepping or dual time stepping) computation. */
  unsigned short Dynamic_Analysis;   /*!< \brief Static or dynamic structural analysis. */
  unsigned short nStartUpIter;       /*!< \brief Start up iterations using the fine grid. */
  su2double FixAzimuthalLine;        /*!< \brief Fix an azimuthal line due to misalignments of the nearfield. */
  su2double **DV_Value;              /*!< \brief Previous value of the design variable. */
  su2double Venkat_LimiterCoeff;     /*!< \brief Limiter coefficient */
  unsigned long LimiterIter;         /*!< \brief Freeze the value of the limiter after a number of iterations */
  su2double AdjSharp_LimiterCoeff;   /*!< \brief Coefficient to identify the limit of a sharp edge. */
  unsigned short SystemMeasurements; /*!< \brief System of measurements. */
  ENUM_REGIME Kind_Regime;           /*!< \brief Kind of flow regime: in/compressible. */
  unsigned short *Kind_ObjFunc;      /*!< \brief Kind of objective function. */
  su2double *Weight_ObjFunc;         /*!< \brief Weight applied to objective function. */
  unsigned short Kind_SensSmooth;    /*!< \brief Kind of sensitivity smoothing technique. */
  unsigned short Continuous_Eqns;    /*!< \brief Which equations to treat continuously (Hybrid adjoint)*/
  unsigned short Discrete_Eqns;      /*!< \brief Which equations to treat discretely (Hybrid adjoint). */
  unsigned short *Design_Variable;   /*!< \brief Kind of design variable. */
  unsigned short nTimeInstances;     /*!< \brief Number of periodic time instances for  harmonic balance. */
  su2double HarmonicBalance_Period;  /*!< \brief Period of oscillation to be used with harmonic balance computations. */
  su2double Delta_UnstTime,          /*!< \brief Time step for unsteady computations. */
  Delta_UnstTimeND;                  /*!< \brief Time step for unsteady computations (non dimensional). */
  su2double Delta_DynTime,        /*!< \brief Time step for dynamic structural computations. */
  Total_DynTime,                  /*!< \brief Total time for dynamic structural computations. */
  Current_DynTime;                /*!< \brief Global time of the dynamic structural computations. */
  su2double Total_UnstTime,       /*!< \brief Total time for unsteady computations. */
  Total_UnstTimeND;               /*!< \brief Total time for unsteady computations (non dimensional). */
  su2double Current_UnstTime,     /*!< \brief Global time of the unsteady simulation. */
  Current_UnstTimeND;             /*!< \brief Global time of the unsteady simulation. */
  unsigned short nMarker_Euler,   /*!< \brief Number of Euler wall markers. */
  nMarker_FarField,               /*!< \brief Number of far-field markers. */
  nMarker_Custom,                 /*!< \brief Number of custom markers. */
  nMarker_SymWall,                /*!< \brief Number of symmetry wall markers. */
  nMarker_PerBound,               /*!< \brief Number of periodic boundary markers. */
  nMarker_MixingPlaneInterface,   /*!< \brief Number of mixing plane interface boundary markers. */
  nMarker_Turbomachinery,         /*!< \brief Number turbomachinery markers. */
  nMarker_TurboPerformance,       /*!< \brief Number of turboperformance markers. */
  nSpanWiseSections_User,         /*!< \brief Number of spanwise sections to compute 3D BC and Performance for turbomachinery   */
  nMarker_Shroud,                 /*!< \brief Number of shroud markers to set grid velocity to 0.*/
  nMarker_NearFieldBound,         /*!< \brief Number of near field boundary markers. */
  nMarker_ActDiskInlet,           /*!< \brief Number of actuator disk inlet markers. */
  nMarker_ActDiskOutlet,          /*!< \brief Number of actuator disk outlet markers. */
  nMarker_Deform_Mesh_Sym_Plane,  /*!< \brief Number of markers with symmetric deformation */
  nMarker_Deform_Mesh,            /*!< \brief Number of deformable markers at the boundary. */
  nMarker_Fluid_Load,             /*!< \brief Number of markers in which the flow load is computed/employed. */
  nMarker_Fluid_InterfaceBound,   /*!< \brief Number of fluid interface markers. */
  nMarker_CHTInterface,           /*!< \brief Number of conjugate heat transfer interface markers. */
  nMarker_Inlet,                  /*!< \brief Number of inlet flow markers. */
  nMarker_Riemann,                /*!< \brief Number of Riemann flow markers. */
  nMarker_Giles,                  /*!< \brief Number of Giles flow markers. */
  nRelaxFactor_Giles,             /*!< \brief Number of relaxation factors for Giles markers. */
  nMarker_Supersonic_Inlet,       /*!< \brief Number of supersonic inlet flow markers. */
  nMarker_Supersonic_Outlet,      /*!< \brief Number of supersonic outlet flow markers. */
  nMarker_Outlet,                 /*!< \brief Number of outlet flow markers. */
  nMarker_Smoluchowski_Maxwell,   /*!< \brief Number of smoluchowski/maxwell wall boundaries. */
  nMarker_Isothermal,             /*!< \brief Number of isothermal wall boundaries. */
  nMarker_HeatFlux,               /*!< \brief Number of constant heat flux wall boundaries. */
  nMarker_HeatTransfer,           /*!< \brief Number of heat flux wall boundaries with prescribed heat transfer coefficient. */
  nMarker_EngineExhaust,          /*!< \brief Number of nacelle exhaust flow markers. */
  nMarker_EngineInflow,           /*!< \brief Number of nacelle inflow flow markers. */
  nMarker_Clamped,                /*!< \brief Number of clamped markers in the FEM. */
  nMarker_Displacement,           /*!< \brief Number of displacement surface markers. */
  nMarker_Load,                   /*!< \brief Number of load surface markers. */
  nMarker_Damper,                 /*!< \brief Number of damper surface markers. */
  nMarker_Load_Dir,               /*!< \brief Number of load surface markers defined by magnitude and direction. */
  nMarker_Disp_Dir,               /*!< \brief Number of load surface markers defined by magnitude and direction. */
  nMarker_Load_Sine,              /*!< \brief Number of load surface markers defined by magnitude and direction. */
  nMarker_FlowLoad,               /*!< \brief Number of load surface markers. */
  nMarker_Internal,               /*!< \brief Number of internal flow markers. */
  nMarker_All,                    /*!< \brief Total number of markers using the grid information. */
  nMarker_Max,                    /*!< \brief Max number of number of markers using the grid information. */
  nMarker_CfgFile;                /*!< \brief Total number of markers using the config file (note that in
                                        parallel computations this number can be different from nMarker_All). */

  bool Inlet_From_File;         /*!< \brief True if the inlet profile is to be loaded from a file. */
  string Inlet_Filename;        /*!< \brief Filename specifying an inlet profile. */
  su2double Inlet_Matching_Tol; /*!< \brief Tolerance used when matching a point to a point from the inlet file. */
  string ActDisk_FileName;      /*!< \brief Filename specifying an actuator disk. */

  string *Marker_Euler,           /*!< \brief Euler wall markers. */
  *Marker_FarField,               /*!< \brief Far field markers. */
  *Marker_Custom,
  *Marker_SymWall,                /*!< \brief Symmetry wall markers. */
  *Marker_PerBound,               /*!< \brief Periodic boundary markers. */
  *Marker_PerDonor,               /*!< \brief Rotationally periodic boundary donor markers. */
  *Marker_MixingPlaneInterface,   /*!< \brief MixingPlane interface boundary markers. */
  *Marker_TurboBoundIn,           /*!< \brief Turbomachinery performance boundary markers. */
  *Marker_TurboBoundOut,          /*!< \brief Turbomachinery performance boundary donor markers. */
  *Marker_NearFieldBound,         /*!< \brief Near Field boundaries markers. */
  *Marker_Deform_Mesh,            /*!< \brief Deformable markers at the boundary. */
  *Marker_Deform_Mesh_Sym_Plane,  /*!< \brief Marker with symmetric deformation. */
  *Marker_Fluid_Load,             /*!< \brief Markers in which the flow load is computed/employed. */
  *Marker_Fluid_InterfaceBound,   /*!< \brief Fluid interface markers. */
  *Marker_CHTInterface,           /*!< \brief Conjugate heat transfer interface markers. */
  *Marker_ActDiskInlet,           /*!< \brief Actuator disk inlet markers. */
  *Marker_ActDiskOutlet,          /*!< \brief Actuator disk outlet markers. */
  *Marker_Inlet,                  /*!< \brief Inlet flow markers. */
  *Marker_Riemann,                /*!< \brief Riemann markers. */
  *Marker_Giles,                  /*!< \brief Giles markers. */
  *Marker_Shroud,                 /*!< \brief Shroud markers. */
  *Marker_Supersonic_Inlet,       /*!< \brief Supersonic inlet flow markers. */
  *Marker_Supersonic_Outlet,      /*!< \brief Supersonic outlet flow markers. */
  *Marker_Outlet,                 /*!< \brief Outlet flow markers. */
  *Marker_Smoluchowski_Maxwell,   /*!< \brief Smoluchowski/Maxwell wall markers. */
  *Marker_Isothermal,             /*!< \brief Isothermal wall markers. */
  *Marker_HeatFlux,               /*!< \brief Constant heat flux wall markers. */
  *Marker_HeatTransfer,           /*!< \brief Heat flux wall markers with specified heat transfer coefficient. */
  *Marker_RoughWall,              /*!< \brief Constant heat flux wall markers. */
  *Marker_EngineInflow,           /*!< \brief Engine Inflow flow markers. */
  *Marker_EngineExhaust,          /*!< \brief Engine Exhaust flow markers. */
  *Marker_Clamped,                /*!< \brief Clamped markers. */
  *Marker_Displacement,           /*!< \brief Displacement markers. */
  *Marker_Load,                   /*!< \brief Load markers. */
  *Marker_Damper,                 /*!< \brief Damper markers. */
  *Marker_Load_Dir,               /*!< \brief Load markers defined in cartesian coordinates. */
  *Marker_Disp_Dir,               /*!< \brief Load markers defined in cartesian coordinates. */
  *Marker_Load_Sine,              /*!< \brief Sine-wave loaded markers defined in cartesian coordinates. */
  *Marker_FlowLoad,               /*!< \brief Flow Load markers. */
  *Marker_Internal,               /*!< \brief Internal flow markers. */
  *Marker_All_TagBound;           /*!< \brief Global index for markers using grid information. */

  su2double *Exhaust_Temperature_Target;     /*!< \brief Specified total temperatures for nacelle boundaries. */
  su2double *Exhaust_Pressure_Target;        /*!< \brief Specified total pressures for nacelle boundaries. */
  su2double *Inlet_Ttotal;                   /*!< \brief Specified total temperatures for inlet boundaries. */
  su2double *Riemann_Var1, *Riemann_Var2;    /*!< \brief Specified values for Riemann boundary. */
  su2double **Riemann_FlowDir;               /*!< \brief Specified flow direction vector (unit vector) for Riemann boundaries. */
  su2double *Giles_Var1, *Giles_Var2,
  *RelaxFactorAverage, *RelaxFactorFourier;  /*!< \brief Specified values for Giles BC. */
  su2double **Giles_FlowDir;                 /*!< \brief Specified flow direction vector (unit vector) for Giles BC. */
  su2double *Inlet_Ptotal;                   /*!< \brief Specified total pressures for inlet boundaries. */
  su2double **Inlet_FlowDir;                 /*!< \brief Specified flow direction vector (unit vector) for inlet boundaries. */
  su2double *Inlet_Temperature;              /*!< \brief Specified temperatures for a supersonic inlet boundaries. */
  su2double *Inlet_Pressure;                 /*!< \brief Specified static pressures for supersonic inlet boundaries. */
  su2double **Inlet_Velocity;                /*!< \brief Specified flow velocity vectors for supersonic inlet boundaries. */
  su2double **Inlet_MassFrac;                /*!< \brief Specified Mass fraction vectors for supersonic inlet boundaries (NEMO solver). */
  su2double *EngineInflow_Target;            /*!< \brief Specified fan face targets for nacelle boundaries. */
  su2double *Inflow_Mach;                    /*!< \brief Specified fan face mach for nacelle boundaries. */
  su2double *Inflow_Pressure;                /*!< \brief Specified fan face pressure for nacelle boundaries. */
  su2double *Inflow_MassFlow;                /*!< \brief Specified fan face massflow for nacelle boundaries. */
  su2double *Inflow_ReverseMassFlow;         /*!< \brief Specified fan face reverse massflow for nacelle boundaries. */
  su2double *Inflow_TotalPressure;           /*!< \brief Specified fan face total pressure for nacelle boundaries. */
  su2double *Inflow_Temperature;             /*!< \brief Specified fan face temperature for nacelle boundaries. */
  su2double *Inflow_TotalTemperature;        /*!< \brief Specified fan face total temperature for nacelle boundaries. */
  su2double *Inflow_RamDrag;                 /*!< \brief Specified fan face ram drag for nacelle boundaries. */
  su2double *Inflow_Force;                   /*!< \brief Specified force for nacelle boundaries. */
  su2double *Inflow_Power;                   /*!< \brief Specified power for nacelle boundaries. */
  su2double *Exhaust_Pressure;               /*!< \brief Specified exhaust pressure for nacelle boundaries. */
  su2double *Exhaust_Temperature;            /*!< \brief Specified exhaust temperature for nacelle boundaries. */
  su2double *Exhaust_MassFlow;               /*!< \brief Specified exhaust mass flow for nacelle boundaries. */
  su2double *Exhaust_TotalPressure;          /*!< \brief Specified exhaust total pressure for nacelle boundaries. */
  su2double *Exhaust_TotalTemperature;       /*!< \brief Specified exhaust total temperature for nacelle boundaries. */
  su2double *Exhaust_GrossThrust;            /*!< \brief Specified exhaust gross thrust for nacelle boundaries. */
  su2double *Exhaust_Force;                  /*!< \brief Specified exhaust force for nacelle boundaries. */
  su2double *Exhaust_Power;                  /*!< \brief Specified exhaust power for nacelle boundaries. */
  su2double *Engine_Power;                   /*!< \brief Specified engine power for nacelle boundaries. */
  su2double *Engine_Mach;                    /*!< \brief Specified engine mach for nacelle boundaries. */
  su2double *Engine_Force;                   /*!< \brief Specified engine force for nacelle boundaries. */
  su2double *Engine_NetThrust;               /*!< \brief Specified engine net thrust for nacelle boundaries. */
  su2double *Engine_GrossThrust;             /*!< \brief Specified engine gross thrust for nacelle boundaries. */
  su2double *Engine_Area;                    /*!< \brief Specified engine area for nacelle boundaries. */
  su2double *Outlet_Pressure;                /*!< \brief Specified back pressures (static) for outlet boundaries. */
  su2double *Isothermal_Temperature;         /*!< \brief Specified isothermal wall temperatures (static). */
  su2double *HeatTransfer_Coeff;             /*!< \brief Specified heat transfer coefficients. */
  su2double *HeatTransfer_WallTemp;          /*!< \brief Specified isothermal wall temperatures alongside heat transfer coefficients. */
  su2double *Wall_Catalycity;                /*!< \brief Specified wall species mass-fractions for catalytic boundaries. */
  su2double *Heat_Flux;                      /*!< \brief Specified wall heat fluxes. */
  su2double *Roughness_Height;               /*!< \brief Equivalent sand grain roughness for the marker according to config file. */
  su2double *Displ_Value;                    /*!< \brief Specified displacement for displacement boundaries. */
  su2double *Load_Value;                     /*!< \brief Specified force for load boundaries. */
  su2double *Damper_Constant;                /*!< \brief Specified constant for damper boundaries. */
  su2double *Load_Dir_Value;                 /*!< \brief Specified force for load boundaries defined in cartesian coordinates. */
  su2double *Load_Dir_Multiplier;            /*!< \brief Specified multiplier for load boundaries defined in cartesian coordinates. */
  su2double *Disp_Dir_Value;                 /*!< \brief Specified force for load boundaries defined in cartesian coordinates. */
  su2double *Disp_Dir_Multiplier;            /*!< \brief Specified multiplier for load boundaries defined in cartesian coordinates. */
  su2double **Load_Dir;                      /*!< \brief Specified flow direction vector (unit vector) for inlet boundaries. */
  su2double **Disp_Dir;                      /*!< \brief Specified structural displacement direction (unit vector). */
  su2double *Load_Sine_Amplitude;            /*!< \brief Specified amplitude for a sine-wave load. */
  su2double *Load_Sine_Frequency;            /*!< \brief Specified multiplier for load boundaries defined in cartesian coordinates. */
  su2double **Load_Sine_Dir;                 /*!< \brief Specified flow direction vector (unit vector) for inlet boundaries. */
  su2double *FlowLoad_Value;                 /*!< \brief Specified force for flow load boundaries. */
  su2double *ActDiskInlet_MassFlow;          /*!< \brief Specified inlet mass flow for actuator disk. */
  su2double *ActDiskInlet_Temperature;       /*!< \brief Specified inlet temperature for actuator disk. */
  su2double *ActDiskInlet_TotalTemperature;  /*!< \brief Specified inlet total temperature for actuator disk. */
  su2double *ActDiskInlet_Pressure;          /*!< \brief Specified inlet pressure for actuator disk. */
  su2double *ActDiskInlet_TotalPressure;     /*!< \brief Specified inlet total pressure for actuator disk. */
  su2double *ActDiskInlet_RamDrag;           /*!< \brief Specified inlet ram drag for actuator disk. */
  su2double *ActDiskInlet_Force;             /*!< \brief Specified inlet force for actuator disk. */
  su2double *ActDiskInlet_Power;             /*!< \brief Specified inlet power for actuator disk. */
  su2double *ActDiskOutlet_MassFlow;         /*!< \brief Specified outlet mass flow for actuator disk. */
  su2double *ActDiskOutlet_Temperature;      /*!< \brief Specified outlet temperature for actuator disk. */
  su2double *ActDiskOutlet_TotalTemperature; /*!< \brief Specified outlet total temperatur for actuator disk. */
  su2double *ActDiskOutlet_Pressure;         /*!< \brief Specified outlet pressure for actuator disk. */
  su2double *ActDiskOutlet_TotalPressure;    /*!< \brief Specified outlet total pressure for actuator disk. */
  su2double *ActDiskOutlet_GrossThrust;      /*!< \brief Specified outlet gross thrust for actuator disk. */
  su2double *ActDiskOutlet_Force;            /*!< \brief Specified outlet force for actuator disk. */
  su2double *ActDiskOutlet_Power;            /*!< \brief Specified outlet power for actuator disk. */
  su2double **ActDisk_PressJump,
  **ActDisk_TempJump,  **ActDisk_Omega;      /*!< \brief Specified deltas for actuator disk.*/
  su2double *ActDisk_DeltaPress;             /*!< \brief Specified pressure delta for actuator disk. */
  su2double *ActDisk_DeltaTemp;              /*!< \brief Specified temperature delta for actuator disk. */
  su2double *ActDisk_TotalPressRatio;        /*!< \brief Specified tot. pres. ratio for actuator disk. */
  su2double *ActDisk_TotalTempRatio;         /*!< \brief Specified tot. temp. ratio for actuator disk. */
  su2double *ActDisk_StaticPressRatio;       /*!< \brief Specified press. ratio for actuator disk. */
  su2double *ActDisk_StaticTempRatio;        /*!< \brief Specified temp. ratio for actuator disk. */
  su2double *ActDisk_Power;                  /*!< \brief Specified power for actuator disk. */
  su2double *ActDisk_MassFlow;               /*!< \brief Specified mass flow for actuator disk. */
  su2double *ActDisk_Mach;                   /*!< \brief Specified mach for actuator disk. */
  su2double *ActDisk_Force;                  /*!< \brief Specified force for actuator disk. */
  su2double *Outlet_MassFlow;                /*!< \brief Mass flow for outlet boundaries. */
  su2double *Outlet_Density;                 /*!< \brief Avg. density for outlet boundaries. */
  su2double *Outlet_Area;                    /*!< \brief Area for outlet boundaries. */
  su2double *Surface_MassFlow;               /*!< \brief Massflow at the boundaries. */
  su2double *Surface_Mach;                   /*!< \brief Mach number at the boundaries. */
  su2double *Surface_Temperature;            /*!< \brief Temperature at the boundaries. */
  su2double *Surface_Pressure;               /*!< \brief Pressure at the boundaries. */
  su2double *Surface_Density;                /*!< \brief Density at the boundaries. */
  su2double *Surface_Enthalpy;               /*!< \brief Enthalpy at the boundaries. */
  su2double *Surface_NormalVelocity;         /*!< \brief Normal velocity at the boundaries. */
  su2double *Surface_Uniformity;             /*!< \brief Integral measure of the streamwise uniformity (absolute) at the boundaries (non-dim). */
  su2double *Surface_SecondaryStrength;      /*!< \brief Integral measure of the strength of secondary flows (absolute) at the boundaries (non-dim). */
  su2double *Surface_SecondOverUniform;      /*!< \brief Integral measure of the strength of secondary flows (relative to streamwise) at the boundaries (non-dim). */
  su2double *Surface_MomentumDistortion;     /*!< \brief Integral measure of the streamwise uniformity (relative to plug flow) at the boundaries (non-dim). */
  su2double *Surface_TotalTemperature;       /*!< \brief Total temperature at the boundaries. */
  su2double *Surface_TotalPressure;          /*!< \brief Total pressure at the boundaries. */
  su2double *Surface_PressureDrop;           /*!< \brief Pressure drop between boundaries. */
  su2double *Surface_DC60;                   /*!< \brief Specified surface DC60 for nacelle boundaries. */
  su2double *Surface_IDC;                    /*!< \brief Specified IDC for nacelle boundaries. */
  su2double *Surface_IDC_Mach;               /*!< \brief Specified IDC mach for nacelle boundaries. */
  su2double *Surface_IDR;                    /*!< \brief Specified surface IDR for nacelle boundaries. */
  su2double *ActDisk_NetThrust;              /*!< \brief Specified net thrust for nacelle boundaries. */
  su2double *ActDisk_BCThrust;               /*!< \brief Specified bc thrust for nacelle boundaries. */
  su2double *ActDisk_BCThrust_Old;           /*!< \brief Specified old bc thrust for nacelle boundaries. */
  su2double *ActDisk_GrossThrust;            /*!< \brief Specified gross thrust for nacelle boundaries. */
  su2double *ActDisk_Area;                   /*!< \brief Specified area for nacelle boundaries. */
  su2double *ActDisk_ReverseMassFlow;        /*!< \brief Specified fan face mach for nacelle boundaries. */
  su2double **Periodic_RotCenter;            /*!< \brief Rotational center for each periodic boundary. */
  su2double **Periodic_RotAngles;            /*!< \brief Rotation angles for each periodic boundary. */
  su2double **Periodic_Translation;          /*!< \brief Translation vector for each periodic boundary. */
  unsigned short nPeriodic_Index;            /*!< \brief Number of SEND_RECEIVE periodic transformations. */
  su2double **Periodic_Center;               /*!< \brief Rotational center for each SEND_RECEIVE boundary. */
  su2double **Periodic_Rotation;             /*!< \brief Rotation angles for each SEND_RECEIVE boundary. */
  su2double **Periodic_Translate;            /*!< \brief Translation vector for each SEND_RECEIVE boundary. */
  string *Marker_CfgFile_TagBound;           /*!< \brief Global index for markers using config file. */
  unsigned short *Marker_All_KindBC,         /*!< \brief Global index for boundaries using grid information. */
  *Marker_CfgFile_KindBC;                    /*!< \brief Global index for boundaries using config file. */
  short *Marker_All_SendRecv;                /*!< \brief Information about if the boundary is sended (+), received (-). */
  short *Marker_All_PerBound;                /*!< \brief Global index for periodic bc using the grid information. */

  unsigned long ExtIter;            /*!< \brief Current external iteration number. */
  unsigned long ExtIter_OffSet;     /*!< \brief External iteration number offset. */
  unsigned long IntIter;            /*!< \brief Current internal iteration number. */
  unsigned long OuterIter;          /*!< \brief Current Outer iterations for multizone problems. */
  unsigned long InnerIter;          /*!< \brief Current inner iterations for multizone problems. */
  unsigned long TimeIter;           /*!< \brief Current time iterations for multizone problems. */
  long Unst_AdjointIter;            /*!< \brief Iteration number to begin the reverse time integration in the direct solver for the unsteady adjoint. */
  long Iter_Avg_Objective;          /*!< \brief Iteration the number of time steps to be averaged, counting from the back */
  su2double PhysicalTime;           /*!< \brief Physical time at the current iteration in the solver for unsteady problems. */

  unsigned short nLevels_TimeAccurateLTS;   /*!< \brief Number of time levels for time accurate local time stepping. */
  unsigned short nTimeDOFsADER_DG;          /*!< \brief Number of time DOFs used in the predictor step of ADER-DG. */
  su2double *TimeDOFsADER_DG;               /*!< \brief The location of the ADER-DG time DOFs on the interval [-1,1]. */
  unsigned short nTimeIntegrationADER_DG;   /*!< \brief Number of time integration points ADER-DG. */
  su2double *TimeIntegrationADER_DG;        /*!< \brief The location of the ADER-DG time integration points on the interval [-1,1]. */
  su2double *WeightsIntegrationADER_DG;     /*!< \brief The weights of the ADER-DG time integration points on the interval [-1,1]. */
  unsigned short nRKStep;                   /*!< \brief Number of steps of the explicit Runge-Kutta method. */
  su2double *RK_Alpha_Step;                 /*!< \brief Runge-Kutta beta coefficients. */

  unsigned short nQuasiNewtonSamples;  /*!< \brief Number of samples used in quasi-Newton solution methods. */
  bool UseVectorization;       /*!< \brief Whether to use vectorized numerics schemes. */
  bool NewtonKrylov;           /*!< \brief Use a coupled Newton method to solve the flow equations. */
  array<unsigned short,3> NK_IntParam{{20, 3, 2}}; /*!< \brief Integer parameters for NK method. */
  array<su2double,4> NK_DblParam{{-2.0, 0.1, -3.0, 1e-4}}; /*!< \brief Floating-point parameters for NK method. */

  unsigned short nMGLevels;    /*!< \brief Number of multigrid levels (coarse levels). */
  unsigned short nCFL;         /*!< \brief Number of CFL, one for each multigrid level. */
  su2double
  CFLRedCoeff_Turb,            /*!< \brief CFL reduction coefficient on the LevelSet problem. */
  CFLRedCoeff_AdjFlow,         /*!< \brief CFL reduction coefficient for the adjoint problem. */
  CFLRedCoeff_AdjTurb,         /*!< \brief CFL reduction coefficient for the adjoint turbulent problem. */
  CFLFineGrid,                 /*!< \brief CFL of the finest grid. */
  Max_DeltaTime,               /*!< \brief Max delta time. */
  Unst_CFL;                    /*!< \brief Unsteady CFL number. */

  bool ReorientElements;       /*!< \brief Flag for enabling element reorientation. */
  bool AddIndNeighbor;         /*!< \brief Include indirect neighbor in the agglomeration process. */
  unsigned short nDV,                  /*!< \brief Number of design variables. */
  nObj, nObjW;                         /*! \brief Number of objective functions. */
  unsigned short* nDV_Value;           /*!< \brief Number of values for each design variable (might be different than 1 if we allow arbitrary movement). */
  unsigned short nFFDBox;              /*!< \brief Number of ffd boxes. */
  unsigned short nTurboMachineryKind;  /*!< \brief Number turbomachinery types specified. */
  unsigned short nParamDV;             /*!< \brief Number of parameters of the design variable. */
  string DV_Filename;                  /*!< \brief Filename for providing surface positions from an external parameterization. */
  string DV_Unordered_Sens_Filename;   /*!< \brief Filename of volume sensitivities in an unordered ASCII format. */
  string DV_Sens_Filename;             /*!< \brief Filename of surface sensitivities written to an unordered ASCII format. */
  unsigned short
  Sensitivity_FileFormat;             /*!< \brief Format of the input volume sensitivity files (SU2_DOT). */
  su2double **ParamDV;                /*!< \brief Parameters of the design variable. */
  su2double **CoordFFDBox;            /*!< \brief Coordinates of the FFD boxes. */
  unsigned short **DegreeFFDBox;      /*!< \brief Degree of the FFD boxes. */
  string *FFDTag;                     /*!< \brief Parameters of the design variable. */
  string *TagFFDBox;                  /*!< \brief Tag of the FFD box. */
  unsigned short GeometryMode;        /*!< \brief Gemoetry mode (analysis or gradient computation). */
  unsigned short MGCycle;             /*!< \brief Kind of multigrid cycle. */
  unsigned short FinestMesh;          /*!< \brief Finest mesh for the full multigrid approach. */
  unsigned short nFFD_Fix_IDir,
  nFFD_Fix_JDir, nFFD_Fix_KDir;       /*!< \brief Number of planes fixed in the FFD. */
  unsigned short nMG_PreSmooth,       /*!< \brief Number of MG pre-smooth parameters found in config file. */
  nMG_PostSmooth,                     /*!< \brief Number of MG post-smooth parameters found in config file. */
  nMG_CorrecSmooth;                   /*!< \brief Number of MG correct-smooth parameters found in config file. */
  short *FFD_Fix_IDir,
  *FFD_Fix_JDir, *FFD_Fix_KDir;       /*!< \brief Exact sections. */
  unsigned short *MG_PreSmooth,       /*!< \brief Multigrid Pre smoothing. */
  *MG_PostSmooth,                     /*!< \brief Multigrid Post smoothing. */
  *MG_CorrecSmooth;                   /*!< \brief Multigrid Jacobi implicit smoothing of the correction. */
  su2double *LocationStations;        /*!< \brief Airfoil sections in wing slicing subroutine. */

  ENUM_MULTIZONE Kind_MZSolver;    /*!< \brief Kind of multizone solver.  */
  INC_DENSITYMODEL Kind_DensityModel; /*!< \brief Kind of the density model for incompressible flows. */
  CHT_COUPLING Kind_CHT_Coupling;  /*!< \brief Kind of coupling method used at CHT interfaces. */
  VISCOSITYMODEL Kind_ViscosityModel; /*!< \brief Kind of the Viscosity Model*/
  CONDUCTIVITYMODEL Kind_ConductivityModel; /*!< \brief Kind of the Thermal Conductivity Model */
  CONDUCTIVITYMODEL_TURB Kind_ConductivityModel_Turb; /*!< \brief Kind of the Turbulent Thermal Conductivity Model */
  FREESTREAM_OPTION Kind_FreeStreamOption; /*!< \brief Kind of free stream option to choose if initializing with density or temperature  */
  unsigned short Kind_Solver,      /*!< \brief Kind of solver Euler, NS, Continuous adjoint, etc.  */
  Kind_FluidModel,                 /*!< \brief Kind of the Fluid Model: Ideal or Van der Walls, ... . */
  Kind_InitOption,                 /*!< \brief Kind of Init option to choose if initializing with Reynolds number or with thermodynamic conditions   */
  Kind_TransCoeffModel,            /*!< \brief Transport coefficient Model for NEMO solver. */
  Kind_GridMovement,               /*!< \brief Kind of the static mesh movement. */
  *Kind_SurfaceMovement,           /*!< \brief Kind of the static mesh movement. */
  nKind_SurfaceMovement,           /*!< \brief Kind of the dynamic mesh movement. */
  Kind_Gradient_Method,            /*!< \brief Numerical method for computation of spatial gradients. */
  Kind_Gradient_Method_Recon,      /*!< \brief Numerical method for computation of spatial gradients used for upwind reconstruction. */
  Kind_Deform_Linear_Solver,             /*!< Numerical method to deform the grid */
  Kind_Deform_Linear_Solver_Prec,        /*!< \brief Preconditioner of the linear solver. */
  Kind_Linear_Solver,                    /*!< \brief Numerical solver for the implicit scheme. */
  Kind_Linear_Solver_Prec,               /*!< \brief Preconditioner of the linear solver. */
  Kind_AdjTurb_Linear_Solver,            /*!< \brief Numerical solver for the turbulent adjoint implicit scheme. */
  Kind_AdjTurb_Linear_Prec,              /*!< \brief Preconditioner of the turbulent adjoint linear solver. */
  Kind_DiscAdj_Linear_Solver,            /*!< \brief Linear solver for the discrete adjoint system. */
  Kind_DiscAdj_Linear_Prec,              /*!< \brief Preconditioner of the discrete adjoint linear solver. */
  Kind_SlopeLimit,              /*!< \brief Global slope limiter. */
  Kind_SlopeLimit_Flow,         /*!< \brief Slope limiter for flow equations.*/
  Kind_SlopeLimit_Turb,         /*!< \brief Slope limiter for the turbulence equation.*/
  Kind_SlopeLimit_AdjTurb,      /*!< \brief Slope limiter for the adjoint turbulent equation.*/
  Kind_SlopeLimit_AdjFlow,      /*!< \brief Slope limiter for the adjoint equation.*/
  Kind_TimeNumScheme,           /*!< \brief Global explicit or implicit time integration. */
  Kind_TimeIntScheme_Flow,      /*!< \brief Time integration for the flow equations. */
  Kind_TimeIntScheme_FEM_Flow,  /*!< \brief Time integration for the flow equations. */
  Kind_ADER_Predictor,          /*!< \brief Predictor step of the ADER-DG time integration scheme. */
  Kind_TimeIntScheme_AdjFlow,   /*!< \brief Time integration for the adjoint flow equations. */
  Kind_TimeIntScheme_Turb,      /*!< \brief Time integration for the turbulence model. */
  Kind_TimeIntScheme_AdjTurb,   /*!< \brief Time integration for the adjoint turbulence model. */
  Kind_TimeIntScheme_Heat,      /*!< \brief Time integration for the wave equations. */
  Kind_TimeStep_Heat;           /*!< \brief Time stepping method for the (fvm) heat equation. */
  STRUCT_TIME_INT Kind_TimeIntScheme_FEA;    /*!< \brief Time integration for the FEA equations. */
  STRUCT_SPACE_ITE Kind_SpaceIteScheme_FEA;  /*!< \brief Iterative scheme for nonlinear structural analysis. */
  unsigned short
  Kind_TimeIntScheme_Radiation, /*!< \brief Time integration for the Radiation equations. */
  Kind_ConvNumScheme,           /*!< \brief Global definition of the convective term. */
  Kind_ConvNumScheme_Flow,      /*!< \brief Centered or upwind scheme for the flow equations. */
  Kind_ConvNumScheme_FEM_Flow,  /*!< \brief Finite element scheme for the flow equations. */
  Kind_ConvNumScheme_Heat,      /*!< \brief Centered or upwind scheme for the flow equations. */
  Kind_ConvNumScheme_AdjFlow,   /*!< \brief Centered or upwind scheme for the adjoint flow equations. */
  Kind_ConvNumScheme_Turb,      /*!< \brief Centered or upwind scheme for the turbulence model. */
  Kind_ConvNumScheme_AdjTurb,   /*!< \brief Centered or upwind scheme for the adjoint turbulence model. */
  Kind_ConvNumScheme_Template,  /*!< \brief Centered or upwind scheme for the level set equation. */
  Kind_Centered,                /*!< \brief Centered scheme. */
  Kind_Centered_Flow,           /*!< \brief Centered scheme for the flow equations. */
  Kind_Centered_AdjFlow,        /*!< \brief Centered scheme for the adjoint flow equations. */
  Kind_Centered_Turb,           /*!< \brief Centered scheme for the turbulence model. */
  Kind_Centered_AdjTurb,        /*!< \brief Centered scheme for the adjoint turbulence model. */
  Kind_Centered_Template,       /*!< \brief Centered scheme for the template model. */
  Kind_Upwind,                  /*!< \brief Upwind scheme. */
  Kind_Upwind_Flow,             /*!< \brief Upwind scheme for the flow equations. */
  Kind_Upwind_AdjFlow,          /*!< \brief Upwind scheme for the adjoint flow equations. */
  Kind_Upwind_Turb,             /*!< \brief Upwind scheme for the turbulence model. */
  Kind_Upwind_AdjTurb,          /*!< \brief Upwind scheme for the adjoint turbulence model. */
  Kind_Upwind_Template,         /*!< \brief Upwind scheme for the template model. */
  Kind_FEM,                     /*!< \brief Finite element scheme for the flow equations. */
  Kind_FEM_Flow,                /*!< \brief Finite element scheme for the flow equations. */
  Kind_FEM_DG_Shock,            /*!< \brief Shock capturing method for the FEM DG solver. */
  Kind_Matrix_Coloring;         /*!< \brief Type of matrix coloring for sparse Jacobian computation. */
  BGS_RELAXATION Kind_BGS_RelaxMethod; /*!< \brief Kind of relaxation method for Block Gauss Seidel method in FSI problems. */
  bool ReconstructionGradientRequired; /*!< \brief Enable or disable a second gradient calculation for upwind reconstruction only. */
  bool LeastSquaresRequired;    /*!< \brief Enable or disable memory allocation for least-squares gradient methods. */
  bool Energy_Equation;         /*!< \brief Solve the energy equation for incompressible flows. */

  bool MUSCL,              /*!< \brief MUSCL scheme .*/
  MUSCL_Flow,              /*!< \brief MUSCL scheme for the flow equations.*/
  MUSCL_Turb,              /*!< \brief MUSCL scheme for the turbulence equations.*/
  MUSCL_Heat,              /*!< \brief MUSCL scheme for the (fvm) heat equation.*/
  MUSCL_AdjFlow,           /*!< \brief MUSCL scheme for the adj flow equations.*/
  MUSCL_AdjTurb,           /*!< \brief MUSCL scheme for the adj turbulence equations.*/
  Use_Accurate_Jacobians;  /*!< \brief Use numerically computed Jacobians for AUSM+up(2) and SLAU(2). */
  bool EulerPersson;       /*!< \brief Boolean to determine whether this is an Euler simulation with Persson shock capturing. */
  bool FSI_Problem = false,/*!< \brief Boolean to determine whether the simulation is FSI or not. */
  Multizone_Problem;       /*!< \brief Boolean to determine whether we are solving a multizone problem. */
  unsigned short nID_DV;   /*!< \brief ID for the region of FEM when computed using direct differentiation. */

  bool AD_Mode;             /*!< \brief Algorithmic Differentiation support. */
  bool AD_Preaccumulation;  /*!< \brief Enable or disable preaccumulation in the AD mode. */
  STRUCT_COMPRESS Kind_Material_Compress;  /*!< \brief Determines if the material is compressible or incompressible (structural analysis). */
  STRUCT_MODEL Kind_Material;              /*!< \brief Determines the material model to be used (structural analysis). */
  STRUCT_DEFORMATION Kind_Struct_Solver;   /*!< \brief Determines the geometric condition (small or large deformations) for structural analysis. */
  unsigned short Kind_DV_FEA;              /*!< \brief Kind of Design Variable for FEA problems.*/

  unsigned short Kind_Turb_Model;   /*!< \brief Turbulent model definition. */
  unsigned short Kind_SGS_Model;    /*!< \brief LES SGS model definition. */
  unsigned short Kind_Trans_Model,  /*!< \brief Transition model definition. */
  Kind_ActDisk, Kind_Engine_Inflow,
  *Kind_Data_Riemann,
  *Kind_Data_Giles;                /*!< \brief Kind of inlet boundary treatment. */
  INLET_TYPE Kind_Inlet;
  INLET_TYPE *Kind_Inc_Inlet;
  INC_OUTLET_TYPE *Kind_Inc_Outlet;
  WALL_TYPE *Kind_Wall;            /*!< \brief Type of wall treatment. */
  unsigned short nWall_Types;      /*!< \brief Number of wall treatment types listed. */
  unsigned short nInc_Inlet;       /*!< \brief Number of inlet boundary treatment types listed. */
  unsigned short nInc_Outlet;      /*!< \brief Number of inlet boundary treatment types listed. */
  su2double Inc_Inlet_Damping;     /*!< \brief Damping factor applied to the iterative updates to the velocity at a pressure inlet in incompressible flow. */
  su2double Inc_Outlet_Damping;    /*!< \brief Damping factor applied to the iterative updates to the pressure at a mass flow outlet in incompressible flow. */
  bool Inc_Inlet_UseNormal;        /*!< \brief Flag for whether to use the local normal as the flow direction for an incompressible pressure inlet. */
  su2double Linear_Solver_Error;   /*!< \brief Min error of the linear solver for the implicit formulation. */
  su2double Deform_Linear_Solver_Error;          /*!< \brief Min error of the linear solver for the implicit formulation. */
  su2double Linear_Solver_Smoother_Relaxation;   /*!< \brief Relaxation factor for iterative linear smoothers. */
  unsigned long Linear_Solver_Iter;              /*!< \brief Max iterations of the linear solver for the implicit formulation. */
  unsigned long Deform_Linear_Solver_Iter;       /*!< \brief Max iterations of the linear solver for the implicit formulation. */
  unsigned long Linear_Solver_Restart_Frequency; /*!< \brief Restart frequency of the linear solver for the implicit formulation. */
  unsigned long Linear_Solver_Prec_Threads;      /*!< \brief Number of threads per rank for ILU and LU_SGS preconditioners. */
  unsigned short Linear_Solver_ILU_n;            /*!< \brief ILU fill=in level. */
  su2double SemiSpan;                   /*!< \brief Wing Semi span. */
  su2double Roe_Kappa;                  /*!< \brief Relaxation of the Roe scheme. */
  su2double Relaxation_Factor_Adjoint;  /*!< \brief Relaxation coefficient for variable updates of adjoint solvers. */
  su2double Relaxation_Factor_CHT;      /*!< \brief Relaxation coefficient for the update of conjugate heat variables. */
  su2double AdjTurb_Linear_Error;       /*!< \brief Min error of the turbulent adjoint linear solver for the implicit formulation. */
  su2double EntropyFix_Coeff;           /*!< \brief Entropy fix coefficient. */
  unsigned short AdjTurb_Linear_Iter;   /*!< \brief Min error of the turbulent adjoint linear solver for the implicit formulation. */
  unsigned short nLocationStations,     /*!< \brief Number of section cuts to make when outputting mesh and cp . */
  nWingStations;                        /*!< \brief Number of section cuts to make when calculating internal volume. */
  su2double Kappa_1st_AdjFlow,  /*!< \brief Lax 1st order dissipation coefficient for adjoint flow equations (coarse multigrid levels). */
  Kappa_2nd_AdjFlow,            /*!< \brief JST 2nd order dissipation coefficient for adjoint flow equations. */
  Kappa_4th_AdjFlow,            /*!< \brief JST 4th order dissipation coefficient for adjoint flow equations. */
  Kappa_1st_Flow,           /*!< \brief Lax 1st order dissipation coefficient for flow equations (coarse multigrid levels). */
  Kappa_2nd_Flow,           /*!< \brief JST 2nd order dissipation coefficient for flow equations. */
  Kappa_4th_Flow,           /*!< \brief JST 4th order dissipation coefficient for flow equations. */
  Kappa_2nd_Heat,           /*!< \brief 2nd order dissipation coefficient for heat equation. */
  Kappa_4th_Heat,           /*!< \brief 4th order dissipation coefficient for heat equation. */
  Cent_Jac_Fix_Factor,              /*!< \brief Multiply the dissipation contribution to the Jacobian of central schemes
                                                by this factor to make the global matrix more diagonal dominant. */
  Cent_Inc_Jac_Fix_Factor;          /*!< \brief Multiply the dissipation contribution to the Jacobian of incompressible central schemes */
  su2double Geo_Waterline_Location; /*!< \brief Location of the waterline. */

  su2double Min_Beta_RoeTurkel,     /*!< \brief Minimum value of Beta for the Roe-Turkel low Mach preconditioner. */
  Max_Beta_RoeTurkel;               /*!< \brief Maximum value of Beta for the Roe-Turkel low Mach preconditioner. */
  unsigned long GridDef_Nonlinear_Iter;  /*!< \brief Number of nonlinear increments for grid deformation. */
  unsigned short Deform_StiffnessType;   /*!< \brief Type of element stiffness imposed for FEA mesh deformation. */
  bool Deform_Mesh;                      /*!< \brief Determines whether the mesh will be deformed. */
  bool Deform_Output;                    /*!< \brief Print the residuals during mesh deformation to the console. */
  su2double Deform_Tol_Factor;       /*!< \brief Factor to multiply smallest volume for deform tolerance (0.001 default) */
  su2double Deform_Coeff;            /*!< \brief Deform coeffienct */
  su2double Deform_Limit;            /*!< \brief Deform limit */
  unsigned short FFD_Continuity;     /*!< \brief Surface continuity at the intersection with the FFD */
  unsigned short FFD_CoordSystem;    /*!< \brief Define the coordinates system */
  su2double Deform_ElasticityMod,    /*!< \brief Young's modulus for volume deformation stiffness model */
  Deform_PoissonRatio,               /*!< \brief Poisson's ratio for volume deformation stiffness model */
  Deform_StiffLayerSize;             /*!< \brief Size of the layer of highest stiffness for wall distance-based mesh stiffness */
  bool FFD_Symmetry_Plane;           /*!< \brief FFD symmetry plane. */

  su2double Mach;             /*!< \brief Mach number. */
  su2double Reynolds;         /*!< \brief Reynolds number. */
  su2double Froude;           /*!< \brief Froude number. */
  su2double Length_Reynolds;  /*!< \brief Reynolds length (dimensional). */
  su2double AoA,              /*!< \brief Angle of attack (just external flow). */
  iH, AoS, AoA_Offset,
  AoS_Offset, AoA_Sens;       /*!< \brief Angle of sideSlip (just external flow). */
  bool Fixed_CL_Mode;         /*!< \brief Activate fixed CL mode (external flow only). */
  bool Fixed_CM_Mode;         /*!< \brief Activate fixed CL mode (external flow only). */
  bool Eval_dOF_dCX;          /*!< \brief Activate fixed CL mode (external flow only). */
  bool Discard_InFiles;       /*!< \brief Discard angle of attack in solution and geometry files. */
  su2double Target_CL;        /*!< \brief Specify a target CL instead of AoA (external flow only). */
  su2double Target_CM;        /*!< \brief Specify a target CM instead of AoA (external flow only). */
  su2double Total_CM;         /*!< \brief Specify a Total CM instead of AoA (external flow only). */
  su2double Total_CD;         /*!< \brief Specify a target CD instead of AoA (external flow only). */
  su2double dCL_dAlpha;       /*!< \brief value of dCl/dAlpha. */
  su2double dCM_diH;          /*!< \brief value of dCM/dHi. */
  unsigned long Iter_Fixed_CM;          /*!< \brief Iterations to re-evaluate the angle of attack (external flow only). */
  unsigned long Iter_Fixed_NetThrust;   /*!< \brief Iterations to re-evaluate the angle of attack (external flow only). */
  unsigned long Iter_dCL_dAlpha;        /*!< \brief Number of iterations to evaluate dCL_dAlpha. */
  unsigned long Update_Alpha;           /*!< \brief Iterations to re-evaluate the angle of attack (external flow only). */
  unsigned long Update_iH;              /*!< \brief Iterations to re-evaluate the angle of attack (external flow only). */
  unsigned long Update_BCThrust;        /*!< \brief Iterations to re-evaluate the angle of attack (external flow only). */
  su2double dNetThrust_dBCThrust;       /*!< \brief value of dNetThrust/dBCThrust. */
  bool Update_BCThrust_Bool;            /*!< \brief Boolean flag for whether to update the AoA for fixed lift mode on a given iteration. */
  bool Update_AoA;                      /*!< \brief Boolean flag for whether to update the AoA for fixed lift mode on a given iteration. */
  unsigned long Update_AoA_Iter_Limit;  /*!< \brief Limit on number of iterations between AoA updates for fixed lift mode. */
  bool Finite_Difference_Mode;        /*!< \brief Flag to run the finite difference mode in fixed Cl mode. */
  bool Update_HTPIncidence;           /*!< \brief Boolean flag for whether to update the AoA for fixed lift mode on a given iteration. */
  su2double ChargeCoeff;              /*!< \brief Charge coefficient (just for poisson problems). */
  unsigned short Cauchy_Func_Flow,    /*!< \brief Function where to apply the convergence criteria in the flow problem. */
  Cauchy_Func_AdjFlow,                /*!< \brief Function where to apply the convergence criteria in the adjoint problem. */
  Cauchy_Elems;                       /*!< \brief Number of elements to evaluate. */
  unsigned short Residual_Func_Flow;  /*!< \brief Equation to apply residual convergence to. */
  unsigned short Res_FEM_CRIT;        /*!< \brief Criteria to apply to the FEM convergence (absolute/relative). */
  unsigned long StartConv_Iter;       /*!< \brief Start convergence criteria at iteration. */
  su2double Cauchy_Eps;               /*!< \brief Epsilon used for the convergence. */
  bool Restart,                 /*!< \brief Restart solution (for direct, adjoint, and linearized problems).*/
  Read_Binary_Restart,          /*!< \brief Read binary SU2 native restart files.*/
  Restart_Flow;                 /*!< \brief Restart flow solution for adjoint and linearized problems. */
  unsigned short nMarker_Monitoring,  /*!< \brief Number of markers to monitor. */
  nMarker_Designing,                  /*!< \brief Number of markers for the objective function. */
  nMarker_GeoEval,                    /*!< \brief Number of markers for the objective function. */
  nMarker_ZoneInterface,              /*!< \brief Number of markers in the zone interface. */
  nMarker_Plotting,                   /*!< \brief Number of markers to plot. */
  nMarker_Analyze,                    /*!< \brief Number of markers to analyze. */
  nMarker_Moving,                     /*!< \brief Number of markers in motion (DEFORMING, MOVING_WALL). */
  nMarker_PyCustom,                   /*!< \brief Number of markers that are customizable in Python. */
  nMarker_DV,                         /*!< \brief Number of markers affected by the design variables. */
  nMarker_WallFunctions;              /*!< \brief Number of markers for which wall functions must be applied. */
  string *Marker_Monitoring,          /*!< \brief Markers to monitor. */
  *Marker_Designing,                  /*!< \brief Markers to design. */
  *Marker_GeoEval,                    /*!< \brief Markers to evaluate geometry. */
  *Marker_Plotting,                   /*!< \brief Markers to plot. */
  *Marker_Analyze,                    /*!< \brief Markers to analyze. */
  *Marker_ZoneInterface,              /*!< \brief Markers in the FSI interface. */
  *Marker_Moving,                     /*!< \brief Markers in motion (DEFORMING, MOVING_WALL). */
  *Marker_PyCustom,                   /*!< \brief Markers that are customizable in Python. */
  *Marker_DV,                         /*!< \brief Markers affected by the design variables. */
  *Marker_WallFunctions;              /*!< \brief Markers for which wall functions must be applied. */

  unsigned short  nConfig_Files;          /*!< \brief Number of config files for multiphysics problems. */
  string *Config_Filenames;               /*!< \brief List of names for configuration files. */
  WALL_FUNCTIONS  *Kind_WallFunctions;        /*!< \brief The kind of wall function to use for the corresponding markers. */
  unsigned short  **IntInfo_WallFunctions;    /*!< \brief Additional integer information for the wall function markers. */
  su2double       **DoubleInfo_WallFunctions; /*!< \brief Additional double information for the wall function markers. */
  unsigned short  *Marker_All_Monitoring,     /*!< \brief Global index for monitoring using the grid information. */
  *Marker_All_GeoEval,               /*!< \brief Global index for geometrical evaluation. */
  *Marker_All_Plotting,              /*!< \brief Global index for plotting using the grid information. */
  *Marker_All_Analyze,               /*!< \brief Global index for plotting using the grid information. */
  *Marker_All_ZoneInterface,         /*!< \brief Global index for FSI interface markers using the grid information. */
  *Marker_All_Turbomachinery,        /*!< \brief Global index for Turbomachinery markers using the grid information. */
  *Marker_All_TurbomachineryFlag,    /*!< \brief Global index for Turbomachinery markers flag using the grid information. */
  *Marker_All_MixingPlaneInterface,  /*!< \brief Global index for MixingPlane interface markers using the grid information. */
  *Marker_All_DV,                    /*!< \brief Global index for design variable markers using the grid information. */
  *Marker_All_Moving,                /*!< \brief Global index for moving surfaces using the grid information. */
  *Marker_All_Deform_Mesh,           /*!< \brief Global index for deformable markers at the boundary. */
  *Marker_All_Deform_Mesh_Sym_Plane, /*!< \brief Global index for markers with symmetric deformations. */
  *Marker_All_Fluid_Load,            /*!< \brief Global index for markers in which the flow load is computed/employed. */
  *Marker_All_PyCustom,              /*!< \brief Global index for Python customizable surfaces using the grid information. */
  *Marker_All_Designing,             /*!< \brief Global index for moving using the grid information. */
  *Marker_CfgFile_Monitoring,            /*!< \brief Global index for monitoring using the config information. */
  *Marker_CfgFile_Designing,             /*!< \brief Global index for monitoring using the config information. */
  *Marker_CfgFile_GeoEval,               /*!< \brief Global index for monitoring using the config information. */
  *Marker_CfgFile_Plotting,              /*!< \brief Global index for plotting using the config information. */
  *Marker_CfgFile_Analyze,               /*!< \brief Global index for plotting using the config information. */
  *Marker_CfgFile_ZoneInterface,         /*!< \brief Global index for FSI interface using the config information. */
  *Marker_CfgFile_Turbomachinery,        /*!< \brief Global index for Turbomachinery  using the config information. */
  *Marker_CfgFile_TurbomachineryFlag,    /*!< \brief Global index for Turbomachinery flag using the config information. */
  *Marker_CfgFile_MixingPlaneInterface,  /*!< \brief Global index for MixingPlane interface using the config information. */
  *Marker_CfgFile_Moving,             /*!< \brief Global index for moving surfaces using the config information. */
  *Marker_CfgFile_Deform_Mesh,        /*!< \brief Global index for deformable markers at the boundary. */
  *Marker_CfgFile_Deform_Mesh_Sym_Plane, /*!< \brief Global index for markers with symmetric deformations. */
  *Marker_CfgFile_Fluid_Load,         /*!< \brief Global index for markers in which the flow load is computed/employed. */
  *Marker_CfgFile_PyCustom,           /*!< \brief Global index for Python customizable surfaces using the config information. */
  *Marker_CfgFile_DV,                 /*!< \brief Global index for design variable markers using the config information. */
  *Marker_CfgFile_PerBound;           /*!< \brief Global index for periodic boundaries using the config information. */
  string *PlaneTag;                   /*!< \brief Global index for the plane adaptation (upper, lower). */
  su2double *nBlades;                 /*!< \brief number of blades for turbomachinery computation. */
  unsigned short Geo_Description;     /*!< \brief Description of the geometry. */
  unsigned short Mesh_FileFormat;     /*!< \brief Mesh input format. */
  unsigned short Tab_FileFormat;      /*!< \brief Format of the output files. */
  unsigned short output_precision;    /*!< \brief <ofstream>.precision(value) for SU2_DOT and HISTORY output */
  unsigned short ActDisk_Jump;        /*!< \brief Format of the output files. */
  unsigned long StartWindowIteration; /*!< \brief Starting Iteration for long time Windowing apporach . */
  unsigned short nCFL_AdaptParam;     /*!< \brief Number of CFL parameters provided in config. */
  bool CFL_Adapt;        /*!< \brief Use adaptive CFL number. */
  bool HB_Precondition;  /*!< \brief Flag to turn on harmonic balance source term preconditioning */
  su2double RefArea,     /*!< \brief Reference area for coefficient computation. */
  RefElemLength,         /*!< \brief Reference element length for computing the slope limiting epsilon. */
  RefSharpEdges,         /*!< \brief Reference coefficient for detecting sharp edges. */
  RefLength,             /*!< \brief Reference length for moment computation. */
  *RefOriginMoment_X,    /*!< \brief X Origin for moment computation. */
  *RefOriginMoment_Y,    /*!< \brief Y Origin for moment computation. */
  *RefOriginMoment_Z,    /*!< \brief Z Origin for moment computation. */
  *CFL_AdaptParam,       /*!< \brief Information about the CFL ramp. */
  *RelaxFactor_Giles,    /*!< \brief Information about the under relaxation factor for Giles BC. */
  *CFL,                  /*!< \brief CFL number. */
  DomainVolume;          /*!< \brief Volume of the computational grid. */
  unsigned short
  nRefOriginMoment_X,      /*!< \brief Number of X-coordinate moment computation origins. */
  nRefOriginMoment_Y,      /*!< \brief Number of Y-coordinate moment computation origins. */
  nRefOriginMoment_Z;      /*!< \brief Number of Z-coordinate moment computation origins. */
  unsigned short nMesh_Box_Size;
  short *Mesh_Box_Size;          /*!< \brief Array containing the number of grid points in the x-, y-, and z-directions for the analytic RECTANGLE and BOX grid formats. */
  string Mesh_FileName,          /*!< \brief Mesh input file. */
  Mesh_Out_FileName,             /*!< \brief Mesh output file. */
  Solution_FileName,             /*!< \brief Flow solution input file. */
  Solution_AdjFileName,          /*!< \brief Adjoint solution input file for drag functional. */
  Volume_FileName,               /*!< \brief Flow variables output file. */
  Conv_FileName,                 /*!< \brief Convergence history output file. */
  Breakdown_FileName,            /*!< \brief Breakdown output file. */
  Restart_FileName,              /*!< \brief Restart file for flow variables. */
  Restart_AdjFileName,           /*!< \brief Restart file for adjoint variables, drag functional. */
  Adj_FileName,                  /*!< \brief Output file with the adjoint variables. */
  ObjFunc_Grad_FileName,         /*!< \brief Gradient of the objective function. */
  ObjFunc_Value_FileName,        /*!< \brief Objective function. */
  SurfCoeff_FileName,            /*!< \brief Output file with the flow variables on the surface. */
  SurfAdjCoeff_FileName,         /*!< \brief Output file with the adjoint variables on the surface. */
  SurfSens_FileName,             /*!< \brief Output file for the sensitivity on the surface (discrete adjoint). */
  VolSens_FileName;              /*!< \brief Output file for the sensitivity in the volume (discrete adjoint). */

  bool
  Wrt_Performance,           /*!< \brief Write the performance summary at the end of a calculation.  */
  Wrt_AD_Statistics,         /*!< \brief Write the tape statistics (discrete adjoint).  */
  Wrt_MeshQuality,           /*!< \brief Write the mesh quality statistics to the visualization files.  */
  Wrt_MultiGrid,             /*!< \brief Write the coarse grids to the visualization files.  */
  Wrt_Projected_Sensitivity, /*!< \brief Write projected sensitivities (dJ/dx) on surfaces to ASCII file. */
  Plot_Section_Forces;       /*!< \brief Write sectional forces for specified markers. */
  unsigned short
  Console_Output_Verb,  /*!< \brief Level of verbosity for console output */
  Kind_Average;         /*!< \brief Particular average for the marker analyze. */
  su2double Gamma,      /*!< \brief Ratio of specific heats of the gas. */
  Bulk_Modulus,         /*!< \brief Value of the bulk modulus for incompressible flows. */
  Beta_Factor,          /*!< \brief Value of the epsilon^2 multiplier for Beta for the incompressible preconditioner. */
  Gas_Constant,         /*!< \brief Specific gas constant. */
  Gas_ConstantND,       /*!< \brief Non-dimensional specific gas constant. */
  Molecular_Weight,     /*!< \brief Molecular weight of an incompressible ideal gas (g/mol). */
  Specific_Heat_Cp,           /*!< \brief Specific heat at constant pressure. */
  Specific_Heat_CpND,         /*!< \brief Non-dimensional specific heat at constant pressure. */
  Specific_Heat_Cv,           /*!< \brief Specific heat at constant volume. */
  Specific_Heat_CvND,         /*!< \brief Non-dimensional specific heat at constant volume. */
  Thermal_Expansion_Coeff,    /*!< \brief Thermal expansion coefficient. */
  Thermal_Expansion_CoeffND,  /*!< \brief Non-dimensional thermal expansion coefficient. */
  Inc_Density_Ref,       /*!< \brief Reference density for custom incompressible non-dim. */
  Inc_Velocity_Ref,      /*!< \brief Reference velocity for custom incompressible non-dim. */
  Inc_Temperature_Ref,   /*!< \brief Reference temperature for custom incompressible non-dim. */
  Inc_Density_Init,      /*!< \brief Initial density for incompressible flows. */
  Inc_Temperature_Init,  /*!< \brief Initial temperature for incompressible flows w/ heat transfer. */
  Heat_Flux_Ref,         /*!< \brief Reference heat flux for non-dim. */
  Gas_Constant_Ref,      /*!< \brief Reference specific gas constant. */
  Temperature_Critical,  /*!< \brief Critical Temperature for real fluid model.  */
  Pressure_Critical,     /*!< \brief Critical Pressure for real fluid model.  */
  Density_Critical,      /*!< \brief Critical Density for real fluid model.  */
  Acentric_Factor,       /*!< \brief Acentric Factor for real fluid model.  */
  Mu_Constant,           /*!< \brief Constant viscosity for ConstantViscosity model.  */
  Mu_ConstantND,         /*!< \brief Non-dimensional constant viscosity for ConstantViscosity model.  */
  Kt_Constant,           /*!< \brief Constant thermal conductivity for ConstantConductivity model.  */
  Kt_ConstantND,         /*!< \brief Non-dimensional constant thermal conductivity for ConstantConductivity model.  */
  Mu_Ref,                /*!< \brief Reference viscosity for Sutherland model.  */
  Mu_RefND,              /*!< \brief Non-dimensional reference viscosity for Sutherland model.  */
  Mu_Temperature_Ref,    /*!< \brief Reference temperature for Sutherland model.  */
  Mu_Temperature_RefND,  /*!< \brief Non-dimensional reference temperature for Sutherland model.  */
  Mu_S,                  /*!< \brief Reference S for Sutherland model.  */
  Mu_SND;                /*!< \brief Non-dimensional reference S for Sutherland model.  */
  array<su2double, N_POLY_COEFFS> CpPolyCoefficientsND{{0.0}};  /*!< \brief Definition of the non-dimensional temperature polynomial coefficients for specific heat Cp. */
  array<su2double, N_POLY_COEFFS> MuPolyCoefficientsND{{0.0}};  /*!< \brief Definition of the non-dimensional temperature polynomial coefficients for viscosity. */
  array<su2double, N_POLY_COEFFS> KtPolyCoefficientsND{{0.0}};  /*!< \brief Definition of the non-dimensional temperature polynomial coefficients for thermal conductivity. */
  su2double Energy_FreeStream,     /*!< \brief Free-stream total energy of the fluid.  */
  ModVel_FreeStream,               /*!< \brief Magnitude of the free-stream velocity of the fluid.  */
  ModVel_FreeStreamND,             /*!< \brief Non-dimensional magnitude of the free-stream velocity of the fluid.  */
  Density_FreeStream,              /*!< \brief Free-stream density of the fluid. */
  Viscosity_FreeStream,            /*!< \brief Free-stream viscosity of the fluid.  */
  Tke_FreeStream,                  /*!< \brief Total turbulent kinetic energy of the fluid.  */
  Intermittency_FreeStream,        /*!< \brief Freestream intermittency (for sagt transition model) of the fluid.  */
  TurbulenceIntensity_FreeStream,  /*!< \brief Freestream turbulent intensity (for sagt transition model) of the fluid.  */
  Turb2LamViscRatio_FreeStream,    /*!< \brief Ratio of turbulent to laminar viscosity. */
  NuFactor_FreeStream,             /*!< \brief Ratio of turbulent to laminar viscosity. */
  NuFactor_Engine,                 /*!< \brief Ratio of turbulent to laminar viscosity at the engine. */
<<<<<<< HEAD
  SecondaryFlow_ActDisk,      /*!< \brief Ratio of turbulent to laminar viscosity at the actuator disk. */
  Initial_BCThrust,           /*!< \brief Ratio of turbulent to laminar viscosity at the actuator disk. */
  Pressure_FreeStream,        /*!< \brief Total pressure of the fluid. */
  Pressure_Thermodynamic,     /*!< \brief Thermodynamic pressure of the fluid. */
  Temperature_FreeStream,     /*!< \brief Total temperature of the fluid.  */
  Temperature_ve_FreeStream;  /*!< \brief Total vibrational-electronic temperature of the fluid.  */
  su2double Prandtl_Lam,      /*!< \brief Laminar Prandtl number for the gas.  */
  Prandtl_Turb,               /*!< \brief Turbulent Prandtl number for the gas.  */
  Thermal_Diffusivity,        /*!< \brief Thermal diffusivity (specified for heat conduction in solids). */
=======
  SecondaryFlow_ActDisk,           /*!< \brief Ratio of turbulent to laminar viscosity at the actuator disk. */
  Initial_BCThrust,                /*!< \brief Ratio of turbulent to laminar viscosity at the actuator disk. */
  Pressure_FreeStream,             /*!< \brief Total pressure of the fluid. */
  Pressure_Thermodynamic,          /*!< \brief Thermodynamic pressure of the fluid. */
  Temperature_FreeStream,          /*!< \brief Total temperature of the fluid.  */
  Temperature_ve_FreeStream;       /*!< \brief Total vibrational-electronic temperature of the fluid.  */
  su2double Prandtl_Lam,           /*!< \brief Laminar Prandtl number for the gas.  */
  Prandtl_Turb,                    /*!< \brief Turbulent Prandtl number for the gas.  */
  wallModelKappa,                  /*!< \brief von Karman constant kappa for turbulence wall modeling */
  wallModelB,                  /*!< \brief constant B for turbulence wall modeling */
>>>>>>> 22bb6699
  Length_Ref,                 /*!< \brief Reference length for non-dimensionalization. */
  Pressure_Ref,               /*!< \brief Reference pressure for non-dimensionalization.  */
  Temperature_Ref,            /*!< \brief Reference temperature for non-dimensionalization.*/
  Temperature_ve_Ref,         /*!< \brief Reference vibrational-electronic temperature for non-dimensionalization.*/
  Density_Ref,                /*!< \brief Reference density for non-dimensionalization.*/
  Velocity_Ref,               /*!< \brief Reference velocity for non-dimensionalization.*/
  Time_Ref,                   /*!< \brief Reference time for non-dimensionalization. */
  Viscosity_Ref,              /*!< \brief Reference viscosity for non-dimensionalization. */
  Conductivity_Ref,           /*!< \brief Reference conductivity for non-dimensionalization. */
  Energy_Ref,                 /*!< \brief Reference viscosity for non-dimensionalization. */
  Wall_Temperature,           /*!< \brief Temperature at an isotropic wall in Kelvin. */
  Omega_Ref,                  /*!< \brief Reference angular velocity for non-dimensionalization. */
  Force_Ref,                  /*!< \brief Reference body force for non-dimensionalization. */
  Pressure_FreeStreamND,      /*!< \brief Farfield pressure value (external flow). */
  Pressure_ThermodynamicND,   /*!< \brief Farfield thermodynamic pressure value. */
  Temperature_FreeStreamND,   /*!< \brief Farfield temperature value (external flow). */
  Temperature_ve_FreeStreamND,/*!< \brief Farfield vibrational-electronic temperature value (external flow). */
  Density_FreeStreamND,       /*!< \brief Farfield density value (external flow). */
  Velocity_FreeStreamND[3],   /*!< \brief Farfield velocity values (external flow). */
  Energy_FreeStreamND,        /*!< \brief Farfield energy value (external flow). */
  Viscosity_FreeStreamND,     /*!< \brief Farfield viscosity value (external flow). */
  Tke_FreeStreamND,           /*!< \brief Farfield kinetic energy (external flow). */
  Omega_FreeStreamND,         /*!< \brief Specific dissipation (external flow). */
  Omega_FreeStream;           /*!< \brief Specific dissipation (external flow). */
  unsigned short nElectric_Constant;    /*!< \brief Number of different electric constants. */
  su2double *Electric_Constant;         /*!< \brief Dielectric constant modulus. */
  su2double Knowles_B,                  /*!< \brief Knowles material model constant B. */
  Knowles_N;                            /*!< \brief Knowles material model constant N. */
  bool DE_Effects;                      /*!< Application of DE effects to FE analysis */
  bool RefGeom, RefGeomSurf;            /*!< Read a reference geometry for optimization purposes. */
  unsigned long refNodeID;              /*!< \brief Global ID for the reference node (optimization). */
  string RefGeom_FEMFileName;           /*!< \brief File name for reference geometry. */
  unsigned short RefGeom_FileFormat;    /*!< \brief Mesh input format. */
  STRUCT_2DFORM Kind_2DElasForm;        /*!< \brief Kind of bidimensional elasticity solver. */
  unsigned short nIterFSI_Ramp;         /*!< \brief Number of FSI subiterations during which a ramp is applied. */
  unsigned short iInst;                 /*!< \brief Current instance value */
  su2double AitkenStatRelax;      /*!< \brief Aitken's relaxation factor (if set as static) */
  su2double AitkenDynMaxInit;     /*!< \brief Aitken's maximum dynamic relaxation factor for the first iteration */
  su2double AitkenDynMinInit;     /*!< \brief Aitken's minimum dynamic relaxation factor for the first iteration */
  bool RampAndRelease;            /*!< \brief option for ramp load and release */
  bool Sine_Load;                 /*!< \brief option for sine load */
  su2double Cyclic_Pitch,         /*!< \brief Cyclic pitch for rotorcraft simulations. */
  Collective_Pitch;               /*!< \brief Collective pitch for rotorcraft simulations. */
  su2double Mach_Motion;          /*!< \brief Mach number based on mesh velocity and freestream quantities. */

  su2double Motion_Origin[3] = {0.0}, /*!< \brief Mesh motion origin. */
  Translation_Rate[3] = {0.0},        /*!< \brief Translational velocity of the mesh. */
  Rotation_Rate[3] = {0.0},           /*!< \brief Angular velocity of the mesh . */
  Pitching_Omega[3] = {0.0},          /*!< \brief Angular frequency of the mesh pitching. */
  Pitching_Ampl[3] = {0.0},           /*!< \brief Pitching amplitude. */
  Pitching_Phase[3] = {0.0},          /*!< \brief Pitching phase offset. */
  Plunging_Omega[3] = {0.0},          /*!< \brief Angular frequency of the mesh plunging. */
  Plunging_Ampl[3] = {0.0};           /*!< \brief Plunging amplitude. */
  su2double *MarkerMotion_Origin, /*!< \brief Mesh motion origin of marker. */
  *MarkerTranslation_Rate,        /*!< \brief Translational velocity of marker. */
  *MarkerRotation_Rate,           /*!< \brief Angular velocity of marker. */
  *MarkerPitching_Omega,          /*!< \brief Angular frequency of marker. */
  *MarkerPitching_Ampl,           /*!< \brief Pitching amplitude of marker. */
  *MarkerPitching_Phase,          /*!< \brief Pitching phase offset of marker. */
  *MarkerPlunging_Omega,          /*!< \brief Angular frequency of marker.. */
  *MarkerPlunging_Ampl;           /*!< \brief Plunging amplitude of marker. */

  unsigned short
  nMarkerMotion_Origin,           /*!< \brief Number of values provided for mesh motion origin of marker. */
  nMarkerTranslation,             /*!< \brief Number of values provided for translational velocity of marker. */
  nMarkerRotation_Rate,           /*!< \brief Number of values provided for angular velocity of marker. */
  nMarkerPitching_Omega,          /*!< \brief Number of values provided for angular frequency of marker. */
  nMarkerPitching_Ampl,           /*!< \brief Number of values provided for pitching amplitude of marker. */
  nMarkerPitching_Phase,          /*!< \brief Number of values provided for pitching phase offset of marker. */
  nMarkerPlunging_Omega,          /*!< \brief Number of values provided for angular frequency of marker. */
  nMarkerPlunging_Ampl,           /*!< \brief Number of values provided for plunging amplitude of marker. */
  nRough_Wall;                    /*!< \brief Number of rough walls. */
  su2double  *Omega_HB;           /*!< \brief Frequency for Harmonic Balance Operator (in rad/s). */
  unsigned short
  nOmega_HB,                      /*!< \brief Number of frequencies in Harmonic Balance Operator. */
  nMoveMotion_Origin,             /*!< \brief Number of motion origins. */
  *MoveMotion_Origin;             /*!< \brief Keeps track if we should move moment origin. */
  vector<vector<vector<su2double> > > Aeroelastic_np1, /*!< \brief Aeroelastic solution at time level n+1. */
  Aeroelastic_n,                  /*!< \brief Aeroelastic solution at time level n. */
  Aeroelastic_n1;                 /*!< \brief Aeroelastic solution at time level n-1. */
  su2double FlutterSpeedIndex,    /*!< \brief The flutter speed index. */
  PlungeNaturalFrequency,         /*!< \brief Plunging natural frequency for Aeroelastic. */
  PitchNaturalFrequency,          /*!< \brief Pitch natural frequency for Aeroelastic. */
  AirfoilMassRatio,               /*!< \brief The airfoil mass ratio for Aeroelastic. */
  CG_Location,                    /*!< \brief Center of gravity location for Aeroelastic. */
  RadiusGyrationSquared;          /*!< \brief The radius of gyration squared for Aeroelastic. */
  su2double *Aeroelastic_plunge,  /*!< \brief Value of plunging coordinate at the end of an external iteration. */
  *Aeroelastic_pitch;             /*!< \brief Value of pitching coordinate at the end of an external iteration. */
  unsigned short AeroelasticIter; /*!< \brief Solve the aeroelastic equations every given number of internal iterations. */
  unsigned short Gust_Type,   /*!< \brief Type of Gust. */
  Gust_Dir;                   /*!< \brief Direction of the gust */
  su2double Gust_WaveLength,  /*!< \brief The gust wavelength. */
  Gust_Periods,               /*!< \brief Number of gust periods. */
  Gust_Ampl,                  /*!< \brief Gust amplitude. */
  Gust_Begin_Time,            /*!< \brief Time at which to begin the gust. */
  Gust_Begin_Loc;             /*!< \brief Location at which the gust begins. */
  /*! \brief Maximal scalar product of the normed far-field velocity vector and a space coordinate where fixed turbulence quantities are set. */
  su2double Turb_Fixed_Values_MaxScalarProd;
  long Visualize_CV;          /*!< \brief Node number for the CV to be visualized */
  bool ExtraOutput;           /*!< \brief Check if extra output need. */
  bool Wall_Functions;           /*!< \brief Use wall functions with the turbulence model */
  long ExtraHeatOutputZone;      /*!< \brief Heat solver zone with extra screen output */
  bool DeadLoad;                 /*!< \brief Application of dead loads to the FE analysis */
  bool PseudoStatic;             /*!< \brief Application of dead loads to the FE analysis */
  bool SteadyRestart;            /*!< \brief Restart from a steady state for FSI problems. */
  su2double Newmark_beta,        /*!< \brief Parameter alpha for Newmark method. */
  Newmark_gamma;                 /*!< \brief Parameter delta for Newmark method. */
  unsigned short nIntCoeffs;     /*!< \brief Number of integration coeffs for structural calculations. */
  su2double *Int_Coeffs;         /*!< \brief Time integration coefficients for structural method. */
  unsigned short nElasticityMod, /*!< \brief Number of different values for the elasticity modulus. */
  nPoissonRatio,                    /*!< \brief Number of different values for the Poisson ratio modulus. */
  nMaterialDensity;                 /*!< \brief Number of different values for the Material density. */
  su2double *ElasticityMod,         /*!< \brief Value of the elasticity moduli. */
  *PoissonRatio,                    /*!< \brief Value of the Poisson ratios. */
  *MaterialDensity;                 /*!< \brief Value of the Material densities. */
  unsigned short nElectric_Field,   /*!< \brief Number of different values for the electric field in the membrane. */
  nDim_Electric_Field;              /*!< \brief Dimensionality of the problem. */
  unsigned short nDim_RefNode;      /*!< \brief Dimensionality of the vector . */
  su2double *Electric_Field_Mod,    /*!< \brief Values of the modulus of the electric field. */
  *Electric_Field_Dir;              /*!< \brief Direction of the electric field. */
  su2double *RefNode_Displacement;  /*!< \brief Displacement of the reference node. */
  bool Ramp_Load;                         /*!< \brief Apply the load with linear increases. */
  unsigned short Dynamic_LoadTransfer;    /*!< \brief Method for dynamic load transferring. */
  bool IncrementalLoad;                   /*!< \brief Apply the load in increments (for nonlinear structural analysis). */
  unsigned long IncLoad_Nincrements;      /*!< \brief Number of increments. */
  su2double Ramp_Time;                    /*!< \brief Time until the maximum load is applied. */
  bool Predictor,                         /*!< \brief Determines whether a predictor step is used. */
  Relaxation;                             /*!< \brief Determines whether a relaxation step is used. */
  unsigned short Pred_Order;              /*!< \brief Order of the predictor for FSI applications. */
  INTERFACE_INTERPOLATOR Kind_Interpolation; /*!< \brief type of interpolation to use for FSI applications. */
  bool ConservativeInterpolation;            /*!< \brief Conservative approach for non matching mesh interpolation. */
  unsigned short NumNearestNeighbors;        /*!< \brief Number of neighbors used for Nearest Neighbor interpolation. */
  RADIAL_BASIS Kind_RadialBasisFunction;     /*!< \brief type of radial basis function to use for radial basis FSI. */
  bool RadialBasisFunction_PolynomialOption; /*!< \brief Option of whether to include polynomial terms in Radial Basis Function Interpolation or not. */
  su2double RadialBasisFunction_Parameter;   /*!< \brief Radial basis function parameter (radius). */
  su2double RadialBasisFunction_PruneTol;    /*!< \brief Tolerance to prune the RBF interpolation matrix. */
  bool Prestretch;                           /*!< \brief Read a reference geometry for optimization purposes. */
  string Prestretch_FEMFileName;             /*!< \brief File name for reference geometry. */
  string FEA_FileName;              /*!< \brief File name for element-based properties. */
  bool FEAAdvancedMode;             /*!< \brief Determine if advanced features are used from the element-based FEA analysis (experimental). */
  su2double RefGeom_Penalty,        /*!< \brief Penalty weight value for the reference geometry objective function. */
  RefNode_Penalty,                  /*!< \brief Penalty weight value for the reference node objective function. */
  DV_Penalty;                       /*!< \brief Penalty weight to add a constraint to the total amount of stiffness. */
  array<su2double,2> StressPenaltyParam = {{1.0, 20.0}}; /*!< \brief Allowed stress and KS aggregation exponent. */
  unsigned long Nonphys_Points,     /*!< \brief Current number of non-physical points in the solution. */
  Nonphys_Reconstr;                 /*!< \brief Current number of non-physical reconstructions for 2nd-order upwinding. */
  su2double ParMETIS_tolerance;     /*!< \brief Load balancing tolerance for ParMETIS. */
  long ParMETIS_pointWgt;           /*!< \brief Load balancing weight given to points. */
  long ParMETIS_edgeWgt;            /*!< \brief Load balancing weight given to edges. */
  unsigned short DirectDiff;        /*!< \brief Direct Differentation mode. */
  bool DiscreteAdjoint;                /*!< \brief AD-based discrete adjoint mode. */
  su2double Const_DES;                 /*!< \brief Detached Eddy Simulation Constant. */
  WINDOW_FUNCTION Kind_WindowFct;      /*!< \brief Type of window (weight) function for objective functional. */
  unsigned short Kind_HybridRANSLES;   /*!< \brief Kind of Hybrid RANS/LES. */
  unsigned short Kind_RoeLowDiss;      /*!< \brief Kind of Roe scheme with low dissipation for unsteady flows. */
  bool QCR;                    /*!< \brief Spalart-Allmaras with Quadratic Constitutive Relation, 2000 version (SA-QCR2000) . */

  unsigned short nSpanWiseSections; /*!< \brief number of span-wise sections */
  unsigned short nSpanMaxAllZones;  /*!< \brief number of maximum span-wise sections for all zones */
  unsigned short *nSpan_iZones;     /*!< \brief number of span-wise sections for each zones */
  bool turbMixingPlane;             /*!< \brief option for turbulent mixingplane */
  bool SpatialFourier;              /*!< \brief option for computing the fourier transforms for subsonic non-reflecting BC. */
  bool RampRotatingFrame;           /*!< \brief option for ramping up or down the Rotating Frame values */
  bool RampOutletPressure;          /*!< \brief option for ramping up or down the outlet pressure */
  su2double AverageMachLimit;           /*!< \brief option for turbulent mixingplane */
  su2double FinalRotation_Rate_Z;       /*!< \brief Final rotation rate Z if Ramp rotating frame is activated. */
  su2double FinalOutletPressure;        /*!< \brief Final outlet pressure if Ramp outlet pressure is activated. */
  su2double MonitorOutletPressure;      /*!< \brief Monitor outlet pressure if Ramp outlet pressure is activated. */
  array<su2double, N_POLY_COEFFS> cp_polycoeffs{{0.0}};  /*!< \brief Array for specific heat polynomial coefficients. */
  array<su2double, N_POLY_COEFFS> mu_polycoeffs{{0.0}};  /*!< \brief Array for viscosity polynomial coefficients. */
  array<su2double, N_POLY_COEFFS> kt_polycoeffs{{0.0}};  /*!< \brief Array for thermal conductivity polynomial coefficients. */
  bool Body_Force;                      /*!< \brief Flag to know if a body force is included in the formulation. */

  ENUM_STREAMWISE_PERIODIC Kind_Streamwise_Periodic; /*!< \brief Kind of Streamwise periodic flow (pressure drop or massflow) */
  bool Streamwise_Periodic_Temperature;              /*!< \brief Use real periodicity for Energy equation or otherwise outlet source term. */
  su2double Streamwise_Periodic_PressureDrop;        /*!< \brief Value of prescribed pressure drop [Pa] which results in an artificial body force vector. */
  su2double Streamwise_Periodic_TargetMassFlow;      /*!< \brief Value of prescribed massflow [kg/s] which results in an delta p and therefore an artificial body force vector. */
  su2double Streamwise_Periodic_OutletHeat;          /*!< /brief Heatflux boundary [W/m^2] imposed at streamwise periodic outlet. */

  su2double *FreeStreamTurboNormal;     /*!< \brief Direction to initialize the flow in turbomachinery computation */
  su2double Restart_Bandwidth_Agg;      /*!< \brief The aggregate of the bandwidth for writing binary restarts (to be averaged later). */
  su2double Max_Vel2;                   /*!< \brief The maximum velocity^2 in the domain for the incompressible preconditioner. */
  bool topology_optimization;           /*!< \brief If the structural solver should consider a variable density field to penalize element stiffness. */
  string top_optim_output_file;         /*!< \brief File to where the derivatives w.r.t. element densities will be written to. */
  su2double simp_exponent;              /*!< \brief Exponent for the density-based stiffness penalization of the SIMP method. */
  su2double simp_minimum_stiffness;     /*!< \brief Lower bound for the stiffness penalization of the SIMP method. */
  ENUM_FILTER_KERNEL* top_optim_kernels;   /*!< \brief The kernels to use. */
  unsigned short top_optim_nKernel;        /*!< \brief Number of kernels specified. */
  unsigned short top_optim_nKernelParams;  /*!< \brief Number of kernel parameters specified. */
  unsigned short top_optim_nRadius;        /*!< \brief Number of radius values specified. */
  unsigned short top_optim_search_lim;     /*!< \brief Limit the maximum "logical radius" considered during filtering. */
  su2double *top_optim_kernel_params;  /*!< \brief The kernel parameters. */
  su2double *top_optim_filter_radius;  /*!< \brief Radius of the filter(s) used on the design density for topology optimization. */
  ENUM_PROJECTION_FUNCTION top_optim_proj_type;  /*!< \brief The projection function used in topology optimization. */
  su2double top_optim_proj_param;      /*!< \brief The value of the parameter for the projection function. */
  bool HeatSource;                     /*!< \brief Flag to know if there is a volumetric heat source on the flow. */
  su2double ValHeatSource;             /*!< \brief Value of the volumetric heat source on the flow (W/m3). */
  su2double Heat_Source_Rot_Z;         /*!< \brief Rotation of the volumetric heat source on the Z axis. */
  RADIATION_MODEL Kind_Radiation;      /*!< \brief Kind of radiation model used. */
  P1_INIT Kind_P1_Init;                /*!< \brief Kind of initialization used in the P1 model. */
  su2double Absorption_Coeff,          /*!< \brief Absorption coefficient of the medium (radiation). */
  Scattering_Coeff;                    /*!< \brief Scattering coefficient of the medium (radiation). */
  unsigned short nMarker_Emissivity;   /*!< \brief Number of markers for which the emissivity is defined. */
  string *Marker_Emissivity;           /*!< \brief Wall markers with defined emissivity. */
  su2double *Wall_Emissivity;          /*!< \brief Emissivity of the wall. */
  bool Radiation;                      /*!< \brief Determines if a radiation model is incorporated. */
  su2double CFL_Rad;                   /*!< \brief CFL Number for the radiation solver. */

  array<su2double,5> default_cfl_adapt;  /*!< \brief Default CFL adapt param array for the COption class. */
  su2double vel_init[3], /*!< \brief initial velocity array for the COption class. */
  vel_inf[3],            /*!< \brief freestream velocity array for the COption class. */
  eng_cyl[7],            /*!< \brief engine box array for the COption class. */
  eng_val[5],            /*!< \brief engine box array values for the COption class. */
  jst_coeff[2],          /*!< \brief artificial dissipation (flow) array for the COption class. */
  ffd_coeff[3],          /*!< \brief artificial dissipation (flow) array for the COption class. */
  mixedout_coeff[3],     /*!< \brief default mixedout algorithm coefficients for the COption class. */
  rampRotFrame_coeff[3], /*!< \brief ramp rotating frame coefficients for the COption class. */
  rampOutPres_coeff[3],  /*!< \brief ramp outlet pressure coefficients for the COption class. */
  jst_adj_coeff[2],      /*!< \brief artificial dissipation (adjoint) array for the COption class. */
  ad_coeff_heat[2],      /*!< \brief artificial dissipation (heat) array for the COption class. */
  obj_coeff[5],          /*!< \brief objective array for the COption class. */
  mesh_box_length[3],    /*!< \brief mesh box length for the COption class. */
  mesh_box_offset[3],    /*!< \brief mesh box offset for the COption class. */
  geo_loc[2],            /*!< \brief SU2_GEO section locations array for the COption class. */
  distortion[2],         /*!< \brief SU2_GEO section locations array for the COption class. */
  ea_lim[3],             /*!< \brief equivalent area limit array for the COption class. */
  grid_fix[6],           /*!< \brief fixed grid (non-deforming region) array for the COption class. */
  htp_axis[2],           /*!< \brief HTP axis for the COption class. */
  ffd_axis[3],           /*!< \brief FFD axis for the COption class. */
  inc_crit[3],           /*!< \brief incremental criteria array for the COption class. */
  extrarelfac[2],        /*!< \brief extra relaxation factor for Giles BC in the COption class. */
  sineload_coeff[3],     /*!< \brief values for a sine load. */
  body_force[3],         /*!< \brief body force vector for the COption class. */
  nacelle_location[5],   /*!< \brief Location of the nacelle. */
  hs_axes[3],            /*!< \brief principal axes (x, y, z) of the ellipsoid containing the heat source. */
  hs_center[3];          /*!< \brief position of the center of the heat source. */

  unsigned short Riemann_Solver_FEM;         /*!< \brief Riemann solver chosen for the DG method. */
  su2double Quadrature_Factor_Straight;      /*!< \brief Factor applied during quadrature of elements with a constant Jacobian. */
  su2double Quadrature_Factor_Curved;        /*!< \brief Factor applied during quadrature of elements with a non-constant Jacobian. */
  su2double Quadrature_Factor_Time_ADER_DG;  /*!< \brief Factor applied during quadrature in time for ADER-DG. */
  su2double Theta_Interior_Penalty_DGFEM;    /*!< \brief Factor for the symmetrizing terms in the DG discretization of the viscous fluxes. */
  unsigned short byteAlignmentMatMul;        /*!< \brief Number of bytes in the vectorization direction for the matrix multiplication. Multipe of 64. */
  unsigned short sizeMatMulPadding;          /*!< \brief The matrix size in the vectorization direction padded to a multiple of 8. Computed from byteAlignmentMatMul. */
  bool Compute_Entropy;                      /*!< \brief Whether or not to compute the entropy in the fluid model. */
  bool Use_Lumped_MassMatrix_DGFEM;          /*!< \brief Whether or not to use the lumped mass matrix for DGFEM. */
  bool Jacobian_Spatial_Discretization_Only; /*!< \brief Flag to know if only the exact Jacobian of the spatial discretization must be computed. */
  bool Compute_Average;                      /*!< \brief Whether or not to compute averages for unsteady simulations in FV or DG solver. */
  unsigned short Comm_Level;                 /*!< \brief Level of MPI communications to be performed. */
  unsigned short Kind_Verification_Solution; /*!< \brief Verification solution for accuracy assessment. */

  bool Time_Domain;              /*!< \brief Determines if the multizone problem is solved in time-domain */
  unsigned long nOuterIter,      /*!< \brief Determines the number of outer iterations in the multizone problem */
  nInnerIter,                    /*!< \brief Determines the number of inner iterations in each multizone block */
  nTimeIter,                     /*!< \brief Determines the number of time iterations in the multizone problem */
  nIter,                         /*!< \brief Determines the number of pseudo-time iterations in a single-zone problem */
  Restart_Iter;                  /*!< \brief Determines the restart iteration in the multizone problem */
  su2double Time_Step;           /*!< \brief Determines the time step for the multizone problem */
  su2double Max_Time;            /*!< \brief Determines the maximum time for the time-domain problems */

  unsigned long HistoryWrtFreq[3],    /*!< \brief Array containing history writing frequencies for timer iter, outer iter, inner iter */
                ScreenWrtFreq[3];     /*!< \brief Array containing screen writing frequencies for timer iter, outer iter, inner iter */
  unsigned long VolumeWrtFreq;        /*!< \brief Writing frequency for solution files. */
  unsigned short* VolumeOutputFiles;  /*!< \brief File formats to output */
  unsigned short nVolumeOutputFiles;  /*!< \brief Number of File formats to output */

  bool Multizone_Mesh;            /*!< \brief Determines if the mesh contains multiple zones. */
  bool SinglezoneDriver;          /*!< \brief Determines if the single-zone driver is used. (TEMPORARY) */
  bool Wrt_ZoneConv;              /*!< \brief Write the convergence history of each individual zone to screen. */
  bool Wrt_ZoneHist;              /*!< \brief Write the convergence history of each individual zone to file. */
  bool SpecialOutput,             /*!< \brief Determines if the special output is written. */
  Wrt_ForcesBreakdown;            /*!< \brief Determines if the forces breakdown file is written. */
  string *ScreenOutput,           /*!< \brief Kind of the screen output. */
  *HistoryOutput, *VolumeOutput;  /*!< \brief Kind of the output printed to the history file. */
  unsigned short nScreenOutput,   /*!< \brief Number of screen output variables (max: 6). */
  nHistoryOutput, nVolumeOutput;  /*!< \brief Number of variables printed to the history file. */
  bool Multizone_Residual;        /*!< \brief Determines if memory should be allocated for the multizone residual. */

  bool using_uq;                /*!< \brief Using uncertainty quantification with SST model */
  su2double uq_delta_b;         /*!< \brief Parameter used to perturb eigenvalues of Reynolds Stress Matrix */
  unsigned short eig_val_comp;  /*!< \brief Parameter used to determine type of eigenvalue perturbation */
  su2double uq_urlx;            /*!< \brief Under-relaxation factor */
  bool uq_permute;              /*!< \brief Permutation of eigenvectors */

  unsigned long pastix_fact_freq;  /*!< \brief (Re-)Factorization frequency for PaStiX */
  unsigned short pastix_verb_lvl;  /*!< \brief Verbosity level for PaStiX */
  unsigned short pastix_fill_lvl;  /*!< \brief Fill level for PaStiX ILU */

  string caseName;                 /*!< \brief Name of the current case */

  unsigned long edgeColorGroupSize; /*!< \brief Size of the edge groups colored for OpenMP parallelization of edge loops. */

  INLET_SPANWISE_INTERP Kind_InletInterpolationFunction; /*!brief type of spanwise interpolation function to use for the inlet face. */
  INLET_INTERP_TYPE Kind_Inlet_InterpolationType;    /*!brief type of spanwise interpolation data to use for the inlet face. */
  bool PrintInlet_InterpolatedData;               /*!brief option for printing the interpolated data file. */

  /*--- libROM configure options ---*/
  bool libROM;                              /*!< \brief Toggle saving to libROM. */
  string libROMbase_FileName;               /*!< \brief Base filename for libROM file saving. */
  POD_KIND POD_Basis_Gen;                   /*!< \brief Type of POD basis generation (static or incremental). */
  unsigned short maxBasisDim,               /*!< \brief Maximum number of POD basis dimensions. */
  rom_save_freq;                            /*!< \brief Frequency of unsteady time steps to save. */
  
  /* other NEMO configure options*/
  unsigned short nSpecies,                  /*!< \brief No of species present in flow */
  iWall_Catalytic,
  nWall_Catalytic;                          /*!< \brief No of catalytic walls */
  su2double *Gas_Composition,               /*!< \brief Initial mass fractions of flow [dimensionless] */
  pnorm_heat;                               /*!< \brief pnorm for heat-flux. */
  bool frozen,                              /*!< \brief Flag for determining if mixture is frozen. */
  ionization,                               /*!< \brief Flag for determining if free electron gas is in the mixture. */
  vt_transfer_res_limit,                    /*!< \brief Flag for determining if residual limiting for source term VT-transfer is used. */
  monoatomic;                               /*!< \brief Flag for monoatomic mixture. */
  string GasModel,                          /*!< \brief Gas Model. */
  *Wall_Catalytic;                          /*!< \brief Pointer to catalytic walls. */

  /*!
   * \brief Set the default values of config options not set in the config file using another config object.
   * \param config - Config object to use the default values from.
   */
  void SetDefaultFromConfig(CConfig *config);

  /*!
   * \brief Set default values for all options not yet set.
   */
  void SetDefault();

  /*--- all_options is a map containing all of the options. This is used during config file parsing
   to track the options which have not been set (so the default values can be used). Without this map
   there would be no list of all the config file options. ---*/

  map<string, bool> all_options;

  /*--- brief param is a map from the option name (config file string) to its decoder (the specific child
   class of COptionBase that turns the string into a value) ---*/

  map<string, COptionBase*> option_map;


  // All of the addXxxOptions take in the name of the option, and a refernce to the field of that option
  // in the option structure. Depending on the specific type, it may take in a default value, and may
  // take in extra options. The addXxxOptions mostly follow the same pattern, so please see addDoubleOption
  // for detailed comments.
  //
  // List options are those that can be an unknown number of elements, and also take in a reference to
  // an integer. This integer will be populated with the number of elements of that type unmarshaled.
  //
  // Array options are those with a fixed number of elements.
  //
  // List and Array options should also be able to be specified with the string "NONE" indicating that there
  // are no elements. This allows the option to be present in a config file but left blank.

  /*!< \brief addDoubleOption creates a config file parser for an option with the given name whose
   value can be represented by a su2double.*/

  void addDoubleOption(const string name, su2double & option_field, su2double default_value);

  void addStringOption(const string name, string & option_field, string default_value);

  void addIntegerOption(const string name, int & option_field, int default_value);

  void addUnsignedLongOption(const string name, unsigned long & option_field, unsigned long default_value);

  void addUnsignedShortOption(const string name, unsigned short & option_field, unsigned short default_value);

  void addLongOption(const string name, long & option_field, long default_value);

  void addBoolOption(const string name, bool & option_field, bool default_value);

  // enum types work differently than all of the others because there are a small number of valid
  // string entries for the type. One must also provide a list of all the valid strings of that type.
  template <class Tenum, class Tfield>
  void addEnumOption(const string name, Tfield& option_field, const map<string,Tenum>& enum_map, Tenum default_value);

  // input_size is the number of options read in from the config file
  template <class Tenum, class Tfield>
  void addEnumListOption(const string name, unsigned short& input_size, Tfield*& option_field, const map<string,Tenum>& enum_map);

  void addDoubleArrayOption(const string name, const int size, su2double* option_field);

  void addUShortArrayOption(const string name, const int size, unsigned short* option_field);

  void addDoubleListOption(const string name, unsigned short & size, su2double * & option_field);

  void addShortListOption(const string name, unsigned short & size, short * & option_field);

  void addUShortListOption(const string name, unsigned short & size, unsigned short * & option_field);

  void addStringListOption(const string name, unsigned short & num_marker, string* & option_field);

  void addConvectOption(const string name, unsigned short & space_field, unsigned short & centered_field, unsigned short & upwind_field);

  void addConvectFEMOption(const string name, unsigned short & space_field, unsigned short & fem_field);

  void addMathProblemOption(const string name, bool & ContinuousAdjoint, const bool & ContinuousAdjoint_default,
                            bool & DiscreteAdjoint, const bool & DiscreteAdjoint_default,
                            bool & Restart_Flow, const bool & Restart_Flow_default);

  void addDVParamOption(const string name, unsigned short & nDV_field, su2double** & paramDV, string* & FFDTag,
                        unsigned short* & design_variable);

  void addDVValueOption(const string name, unsigned short* & nDVValue_field, su2double** & valueDV, unsigned short & nDV_field,  su2double** & paramDV,
                        unsigned short* & design_variable);

  void addFFDDefOption(const string name, unsigned short & nFFD_field, su2double** & coordFFD, string* & FFDTag);

  void addFFDDegreeOption(const string name, unsigned short & nFFD_field, unsigned short** & degreeFFD);

  void addStringDoubleListOption(const string name, unsigned short & list_size, string * & string_field,
                                 su2double* & double_field);

  void addInletOption(const string name, unsigned short & nMarker_Inlet, string * & Marker_Inlet,
                      su2double* & Ttotal, su2double* & Ptotal, su2double** & FlowDir);

  template <class Tenum>
  void addRiemannOption(const string name, unsigned short & nMarker_Riemann, string * & Marker_Riemann, unsigned short* & option_field, const map<string, Tenum> & enum_map,
                        su2double* & var1, su2double* & var2, su2double** & FlowDir);

  template <class Tenum>
  void addGilesOption(const string name, unsigned short & nMarker_Giles, string * & Marker_Giles, unsigned short* & option_field, const map<string, Tenum> & enum_map,
                     su2double* & var1, su2double* & var2, su2double** & FlowDir, su2double* & relaxfactor1, su2double* & relaxfactor2);

  void addExhaustOption(const string name, unsigned short & nMarker_Exhaust, string * & Marker_Exhaust,
                        su2double* & Ttotal, su2double* & Ptotal);

  void addPeriodicOption(const string & name, unsigned short & nMarker_PerBound,
                         string* & Marker_PerBound, string* & Marker_PerDonor,
                         su2double** & RotCenter, su2double** & RotAngles, su2double** & Translation);

  void addTurboPerfOption(const string & name, unsigned short & nMarker_TurboPerf,
                          string* & Marker_TurboBoundIn, string* & Marker_TurboBoundOut);

  void addActDiskOption(const string & name,
                        unsigned short & nMarker_ActDiskInlet, unsigned short & nMarker_ActDiskOutlet, string* & Marker_ActDiskInlet, string* & Marker_ActDiskOutlet,
                        su2double** & ActDisk_PressJump, su2double** & ActDisk_TempJump, su2double** & ActDisk_Omega);

  void addWallFunctionOption(const string &name,               unsigned short &list_size,
                             string* &string_field,            WALL_FUNCTIONS* &val_Kind_WF,
                             unsigned short** &val_IntInfo_WF, su2double** &val_DoubleInfo_WF);

  void addPythonOption(const string name);

public:

  /*!
   * \brief Tags for the different fields in a restart file.
   */
  vector<string> fields;

  /*!
   * \brief Constructor of the class which reads the input file.
   */
  CConfig(char case_filename[MAX_STRING_SIZE], SU2_COMPONENT val_software, bool verb_high);

  /*!
   * \brief Constructor of the class which takes an istream buffer containing the config options.
   */
  CConfig(istream &case_buffer, SU2_COMPONENT val_software, bool verb_high);

  /*!
   * \brief Constructor of the class which reads the input file and uses default options from another config.
   */
  CConfig(CConfig * config, char case_filename[MAX_STRING_SIZE], SU2_COMPONENT val_software, unsigned short val_iZone, unsigned short val_nZone, bool verb_high);

  /*!
   * \brief Constructor of the class which reads the input file.
   */
  CConfig(char case_filename[MAX_STRING_SIZE], SU2_COMPONENT val_software);

  /*!
   * \brief Constructor of the class which reads the input file.
   */
  CConfig(char case_filename[MAX_STRING_SIZE], CConfig *config);

  /*!
   * \brief Destructor of the class.
   */
  ~CConfig(void);

  /*!
  * \brief Initialize common fields of the config structure.
  */
  void Init();

  /*!
  * \brief Set the number of zones
  */
  void SetnZone();

  /*!
  * \brief Set the physical dimension of the problem
  */
  void SetnDim();

  /*!
  * \brief Print the header to screen
  * \param val_software - Kind of software component
  */
  void SetHeader(SU2_COMPONENT val_software) const;

  /*!
   * \brief Get the MPI communicator of SU2.
   * \return MPI communicator of SU2.
   */
  SU2_MPI::Comm GetMPICommunicator() const;

  /*!
   * \brief Set the MPI communicator for SU2.
   * \param[in] Communicator - MPI communicator for SU2.
   */
  void SetMPICommunicator(SU2_MPI::Comm Communicator);

  /*!
   * \brief Gets the number of zones in the mesh file.
   * \param[in] val_mesh_filename - Name of the file with the grid information.
   * \param[in] val_format - Format of the file with the grid information.
   * \return Total number of zones in the grid file.
   */
  static unsigned short GetnZone(string val_mesh_filename, unsigned short val_format);

  /*!
   * \brief Gets the number of dimensions in the mesh file
   * \param[in] val_mesh_filename - Name of the file with the grid information.
   * \param[in] val_format - Format of the file with the grid information.
   * \return Total number of domains in the grid file.
   */
  static unsigned short GetnDim(string val_mesh_filename, unsigned short val_format);

  /*!
   * \brief Initializes pointers to null
   */
  void SetPointersNull(void);

  /*!
   * \brief breaks an input line from the config file into a set of tokens
   * \param[in] str - the input line string
   * \param[out] option_name - the name of the option found at the beginning of the line
   * \param[out] option_value - the tokens found after the "=" sign on the line
   * \return false if the line is empty or a commment, true otherwise
   */
  bool TokenizeString(string & str, string & option_name, vector<string> & option_value);

  /*!
   * \brief Get reference origin for moment computation.
   * \param[in] val_marker - the marker we are monitoring.
   * \return Reference origin (in cartesians coordinates) for moment computation.
   */
  std::array<su2double,3> GetRefOriginMoment(unsigned short val_marker) const {
    std::array<su2double,3> RefOriginMoment{{0.0}};
    if(val_marker < nMarker_Monitoring) {
      RefOriginMoment[0] = RefOriginMoment_X[val_marker];
      RefOriginMoment[1] = RefOriginMoment_Y[val_marker];
      RefOriginMoment[2] = RefOriginMoment_Z[val_marker];
    }
    return RefOriginMoment;
  }

  /*!
   * \brief Get reference origin x-coordinate for moment computation.
   * \param[in] val_marker - the marker we are monitoring.
   * \return Reference origin x-coordinate (in cartesians coordinates) for moment computation.
   */
  su2double GetRefOriginMoment_X(unsigned short val_marker) const { return RefOriginMoment_X[val_marker]; }

  /*!
   * \brief Get reference origin y-coordinate for moment computation.
   * \param[in] val_marker - the marker we are monitoring.
   * \return Reference origin y-coordinate (in cartesians coordinates) for moment computation.
   */
  su2double GetRefOriginMoment_Y(unsigned short val_marker) const { return RefOriginMoment_Y[val_marker]; }

  /*!
   * \brief Get reference origin z-coordinate for moment computation.
   * \param[in] val_marker - the marker we are monitoring.
   * \return Reference origin z-coordinate (in cartesians coordinates) for moment computation.
   */
  su2double GetRefOriginMoment_Z(unsigned short val_marker) const { return RefOriginMoment_Z[val_marker]; }

  /*!
   * \brief Set reference origin x-coordinate for moment computation.
   * \param[in] val_marker - the marker we are monitoring.
   * \param[in] val_origin - New x-coordinate of the mesh motion origin.
   */
  void SetRefOriginMoment_X(unsigned short val_marker, su2double val_origin) { RefOriginMoment_X[val_marker] = val_origin; }

  /*!
   * \brief Set reference origin y-coordinate for moment computation.
   * \param[in] val_marker - the marker we are monitoring.
   * \param[in] val_origin - New y-coordinate of the mesh motion origin.
   */
  void SetRefOriginMoment_Y(unsigned short val_marker, su2double val_origin) { RefOriginMoment_Y[val_marker] = val_origin; }

  /*!
   * \brief Set reference origin z-coordinate for moment computation.
   * \param[in] val_marker - the marker we are monitoring.
   * \param[in] val_origin - New z-coordinate of the mesh motion origin.
   */
  void SetRefOriginMoment_Z(unsigned short val_marker, su2double val_origin) { RefOriginMoment_Z[val_marker] = val_origin; }

  /*!
   * \brief Get index of the upper and lower horizontal plane.
   * \param[in] index - 0 means upper surface, and 1 means lower surface.
   * \return Index of the upper and lower surface.
   */
  string GetPlaneTag(unsigned short index) const { return PlaneTag[index]; }

  /*!
   * \brief Get the integration limits for the equivalent area computation.
   * \param[in] index - 0 means x_min, and 1 means x_max.
   * \return Integration limits for the equivalent area computation.
   */
  su2double GetEA_IntLimit(unsigned short index) const { return ea_lim[index]; }

  /*!
   * \brief Get the integration limits for the equivalent area computation.
   * \param[in] index - 0 means x_min, and 1 means x_max.
   * \return Integration limits for the equivalent area computation.
   */
  su2double GetEA_ScaleFactor(void) const { return EA_ScaleFactor; }

  /*!
   * \brief Get the limit value for the adjoint variables.
   * \return Limit value for the adjoint variables.
   */
  su2double GetAdjointLimit(void) const { return AdjointLimit; }

  /*!
   * \brief Get the coordinates where of the box where the grid is going to be deformed.
   * \return Coordinates where of the box where the grid is going to be deformed.
   */
  const su2double *GetHold_GridFixed_Coord(void) const { return grid_fix; }

  /*!
   * \brief Get the values of subsonic engine.
   * \return Values of subsonic engine.
   */
  const su2double *GetSubsonicEngine_Values(void) const { return eng_val; }

  /*!
   * \brief Get the cycle of a subsonic engine.
   * \return Cyl of a subsonic engine.
   */
  const su2double *GetSubsonicEngine_Cyl(void) const { return eng_cyl; }

  /*!
   * \brief Get the distortion rack.
   * \return Distortion rack.
   */
  const su2double *GetDistortionRack(void) const { return distortion; }

  /*!
   * \brief Get Description of the geometry to be analyzed
   */
  unsigned short GetGeo_Description(void) const { return Geo_Description; }

  /*!
   * \brief Creates a tecplot file to visualize the partition made by the DDC software.
   * \return <code>TRUE</code> if the partition is going to be plotted; otherwise <code>FALSE</code>.
   */
  bool GetExtraOutput(void) const { return ExtraOutput; }

  /*!
   * \brief Heat solver zone with extra screen output.
   * \return Heat solver zone with extra screen output.
   */
  long GetExtraHeatOutputZone(void) const { return ExtraHeatOutputZone; }

  /*!
   * \brief Get the value of the Mach number (velocity divided by speed of sound).
   * \return Value of the Mach number.
   */
  su2double GetMach(void) const { return Mach; }

  /*!
   * \brief Get the value of the Gamma of fluid (ratio of specific heats).
   * \return Value of the constant: Gamma
   */
  su2double GetGamma(void) const { return Gamma; }

  /*!
   * \brief Get the values of the CFL adaption parameters.
   * \return Value of CFL adaption parameter
   */
  su2double GetCFL_AdaptParam(unsigned short val_index) const { return CFL_AdaptParam[val_index]; }

  /*!
   * \brief Get the value of the CFL adaption flag.
   * \return <code>TRUE</code> if CFL adaption is active; otherwise <code>FALSE</code>.
   */
  bool GetCFL_Adapt(void) const { return CFL_Adapt; }

  /*!
   * \brief Get the values of the CFL adapation.
   * \return Value of CFL adapation
   */
  su2double GetHTP_Axis(unsigned short val_index) const { return htp_axis[val_index]; }

  /*!
   * \brief Get the value of the limits for the sections.
   * \return Value of the limits for the sections.
   */
  su2double GetStations_Bounds(unsigned short val_var) const { return geo_loc[val_var]; }

  /*!
   * \brief Get the value of the vector that connects the cartesian axis with a sherical or cylindrical one.
   * \return Coordinate of the Axis.
   */
  su2double GetFFD_Axis(unsigned short val_var) const { return ffd_axis[val_var]; }

  /*!
   * \brief Get the value of the bulk modulus.
   * \return Value of the bulk modulus.
   */
  su2double GetBulk_Modulus(void) const { return Bulk_Modulus; }

  /*!
   * \brief Get the epsilon^2 multiplier for Beta in the incompressible preconditioner.
   * \return Value of the epsilon^2 multiplier for Beta in the incompressible preconditioner.
   */
  su2double GetBeta_Factor(void) const { return Beta_Factor; }

  /*!
   * \brief Get the value of specific gas constant.
   * \return Value of the constant: Gamma
   */
  su2double GetGas_Constant(void) const { return Gas_Constant; }

  /*!
   * \brief Get the value of specific gas constant.
   * \return Value of the constant: Gamma
   */
  su2double GetGas_ConstantND(void) const { return Gas_ConstantND; }

  /*!
   * \brief Get the value of the molecular weight for an incompressible ideal gas (g/mol).
   * \return Value of the molecular weight for an incompressible ideal gas (g/mol).
   */
  su2double GetMolecular_Weight(void) const { return Molecular_Weight; }

  /*!
   * \brief Get the value of specific heat at constant pressure.
   * \return Value of the constant: Cp
   */
  su2double GetSpecific_Heat_Cp(void) const { return Specific_Heat_Cp; }

  /*!
   * \brief Get the non-dimensional value of specific heat at constant pressure.
   * \return Value of the non-dim. constant: Cp
   */
  su2double GetSpecific_Heat_CpND(void) const { return Specific_Heat_CpND; }

  /*!
   * \brief Get the value of specific heat at constant volume.
   * \return Value of the constant: Cv
   */
  su2double GetSpecific_Heat_Cv(void) const { return Specific_Heat_Cv; }

  /*!
   * \brief Get the non-dimensional value of specific heat at constant volume.
   * \return Value of the non-dim. constant: Cv
   */
  su2double GetSpecific_Heat_CvND(void) const { return Specific_Heat_CvND; }

  /*!
   * \brief Get the value of wall temperature.
   * \return Value of the constant: Temperature
   */
  su2double GetWallTemperature(void) const { return Wall_Temperature; }

    /*!
   * \brief Get the p-norm for heat-flux objective functions (adjoint problem).
   * \return Value of the heat flux p-norm
   */
  su2double GetPnormHeat(void) const { return pnorm_heat; }

  /*!
   * \brief Get the reference value for the specific gas constant.
   * \return Reference value for the specific gas constant.
   */
  su2double GetGas_Constant_Ref(void) const { return Gas_Constant_Ref; }

  /*!
   * \brief Get the reference value for the heat flux.
   * \return Reference value for the heat flux.
   */
  su2double GetHeat_Flux_Ref(void) const { return Heat_Flux_Ref; }

  /*!
   * \brief Get the value of the frestream temperature.
   * \return Freestream temperature.
   */
  su2double GetTemperature_FreeStream(void) const { return Temperature_FreeStream; }
  /*!
   * \brief Get the value of the frestream vibrational-electronic temperature.
   * \return Freestream temperature.
   */
  su2double GetTemperature_ve_FreeStream(void) const { return Temperature_ve_FreeStream; }

  /*!
   * \brief Get the value of the frestream temperature.
   * \return Freestream temperature.
   */
  su2double GetEnergy_FreeStream(void) const { return Energy_FreeStream; }

  /*!
   * \brief Get the value of the frestream temperature.
   * \return Freestream temperature.
   */
  su2double GetViscosity_FreeStream(void) const { return Viscosity_FreeStream; }

  /*!
   * \brief Get the value of the frestream temperature.
   * \return Freestream temperature.
   */
  su2double GetDensity_FreeStream(void) const { return Density_FreeStream; }

  /*!
   * \brief Get the value of the frestream temperature.
   * \return Freestream temperature.
   */
  su2double GetModVel_FreeStream(void) const { return ModVel_FreeStream; }

  /*!
   * \brief Get the value of the frestream temperature.
   * \return Freestream temperature.
   */
  su2double GetModVel_FreeStreamND(void) const { return ModVel_FreeStreamND; }

  /*!
   * \brief Get the value of the laminar Prandtl number.
   * \return Laminar Prandtl number.
   */
  su2double GetPrandtl_Lam(void) const { return Prandtl_Lam; }

  /*!
   * \brief Get the value of the turbulent Prandtl number.
   * \return Turbulent Prandtl number.
   */
  su2double GetPrandtl_Turb(void) const { return Prandtl_Turb; }

  /*!
<<<<<<< HEAD
=======
   * \brief Get the value of the von Karman constant kappa for turbulence wall modeling.
   * \return von Karman constant.
   */
  su2double GetwallModelKappa(void) const { return wallModelKappa; }

  /*!
   * \brief Get the value of the von Karman constant kappa for turbulence wall modeling.
   * \return von Karman constant.
   */
  su2double GetwallModelB(void) const { return wallModelB; }

  /*!
   * \brief Get the value of the thermal conductivity for solids.
   * \return Thermal conductivity (solid).
   */
  su2double GetThermalConductivity_Solid(void) const { return Thermal_Conductivity_Solid; }

  /*!
>>>>>>> 22bb6699
   * \brief Get the value of the thermal diffusivity for solids.
   * \return Thermal conductivity (solid).
   */
  su2double GetThermalDiffusivity(void) const { return Thermal_Diffusivity; }

  /*!
   * \brief Get the value of the reference length for non-dimensionalization.
   *        This value should always be 1 internally, and is not user-specified.
   * \return Reference length for non-dimensionalization.
   */
  su2double GetLength_Ref(void) const { return Length_Ref; }

  /*!
   * \brief Get the value of the reference pressure for non-dimensionalization.
   * \return Reference pressure for non-dimensionalization.
   */
  su2double GetPressure_Ref(void) const { return Pressure_Ref; }

  /*!
   * \brief Get the value of the reference pressure for non-dimensionalization.
   * \return Reference pressure for non-dimensionalization.
   */
  su2double GetEnergy_Ref(void) const { return Energy_Ref; }

  /*!
   * \brief Get the value of the reference temperature for non-dimensionalization.
   * \return Reference temperature for non-dimensionalization.
   */
  su2double GetTemperature_Ref(void) const { return Temperature_Ref; }

  /*!
   * \brief Get the value of the reference temperature for non-dimensionalization.
   * \return Reference temperature for non-dimensionalization.
   */
  su2double GetTemperature_ve_Ref(void) const { return Temperature_ve_Ref; }

  /*!
   * \brief Get the value of the reference density for non-dimensionalization.
   * \return Reference density for non-dimensionalization.
   */
  su2double GetDensity_Ref(void) const { return Density_Ref; }

  /*!
   * \brief Get the value of the reference velocity for non-dimensionalization.
   * \return Reference velocity for non-dimensionalization.
   */
  su2double GetVelocity_Ref(void) const { return Velocity_Ref; }

  /*!
   * \brief Get the value of the reference time for non-dimensionalization.
   * \return Reference time for non-dimensionalization.
   */
  su2double GetTime_Ref(void) const { return Time_Ref; }

  /*!
   * \brief Get the value of the reference viscosity for non-dimensionalization.
   * \return Reference viscosity for non-dimensionalization.
   */
  su2double GetViscosity_Ref(void) const { return Viscosity_Ref; }

  /*!
   * \brief Get the value of the reference viscosity for non-dimensionalization.
   * \return Reference viscosity for non-dimensionalization.
   */
  su2double GetHighlite_Area(void) const { return Highlite_Area; }

  /*!
   * \brief Get the value of the reference viscosity for non-dimensionalization.
   * \return Reference viscosity for non-dimensionalization.
   */
  su2double GetFan_Poly_Eff(void) const { return Fan_Poly_Eff; }

  /*!
   * \brief Get the value of the reference conductivity for non-dimensionalization.
   * \return Reference conductivity for non-dimensionalization.
   */
  su2double GetConductivity_Ref(void) const { return Conductivity_Ref; }

  /*!
   * \brief Get the value of the reference angular velocity for non-dimensionalization.
   * \return Reference angular velocity for non-dimensionalization.
   */
  su2double GetOmega_Ref(void) const { return Omega_Ref; }

  /*!
   * \brief Get the value of the reference force for non-dimensionalization.
   * \return Reference force for non-dimensionalization.
   */
  su2double GetForce_Ref(void) const { return Force_Ref; }

  /*!
   * \brief Get the value of the non-dimensionalized freestream pressure.
   * \return Non-dimensionalized freestream pressure.
   */
  su2double GetPressure_FreeStream(void) const { return Pressure_FreeStream; }

  /*!
   * \brief Get the value of the non-dimensionalized freestream pressure.
   * \return Non-dimensionalized freestream pressure.
   */
  su2double GetPressure_FreeStreamND(void) const { return Pressure_FreeStreamND; }

  /*!
   * \brief Get the value of the thermodynamic pressure.
   * \return Thermodynamic pressure.
   */
  su2double GetPressure_Thermodynamic(void) const { return Pressure_Thermodynamic; }

  /*!
   * \brief Get the value of the non-dimensionalized thermodynamic pressure.
   * \return Non-dimensionalized thermodynamic pressure.
   */
  su2double GetPressure_ThermodynamicND(void) const { return Pressure_ThermodynamicND; }

  /*!
   * \brief Get the vector of the dimensionalized freestream velocity.
   * \return Dimensionalized freestream velocity vector.
   */
  su2double* GetVelocity_FreeStream(void) { return vel_inf; }
  const su2double* GetVelocity_FreeStream(void) const { return vel_inf; }

  /*!
   * \brief Get the value of the non-dimensionalized freestream temperature.
   * \return Non-dimensionalized freestream temperature.
   */
  su2double GetTemperature_FreeStreamND(void) const { return Temperature_FreeStreamND; }

  /*!
   * \brief Get the value of the non-dimensionalized freestream temperature.
   * \return Non-dimensionalized freestream temperature.
   */
  su2double GetTemperature_ve_FreeStreamND(void) const { return Temperature_ve_FreeStreamND; }

  /*!
   * \brief Get the value of the non-dimensionalized freestream density.
   * \return Non-dimensionalized freestream density.
   */
  su2double GetDensity_FreeStreamND(void) const { return Density_FreeStreamND; }

  /*!
   * \brief Get the vector of the non-dimensionalized freestream velocity.
   * \return Non-dimensionalized freestream velocity vector.
   */
  su2double* GetVelocity_FreeStreamND(void) { return Velocity_FreeStreamND; }
  const su2double* GetVelocity_FreeStreamND(void) const { return Velocity_FreeStreamND; }

  /*!
   * \brief Get the value of the non-dimensionalized freestream energy.
   * \return Non-dimensionalized freestream energy.
   */
  su2double GetEnergy_FreeStreamND(void) const { return Energy_FreeStreamND; }

  /*!
   * \brief Get the value of the non-dimensionalized freestream viscosity.
   * \return Non-dimensionalized freestream viscosity.
   */
  su2double GetViscosity_FreeStreamND(void) const { return Viscosity_FreeStreamND; }

  /*!
   * \brief Get the value of the non-dimensionalized freestream viscosity.
   * \return Non-dimensionalized freestream viscosity.
   */
  su2double GetTke_FreeStreamND(void) const { return Tke_FreeStreamND; }

  /*!
   * \brief Get the value of the non-dimensionalized freestream viscosity.
   * \return Non-dimensionalized freestream viscosity.
   */
  su2double GetOmega_FreeStreamND(void) const { return Omega_FreeStreamND; }

  /*!
   * \brief Get the value of the non-dimensionalized freestream viscosity.
   * \return Non-dimensionalized freestream viscosity.
   */
  su2double GetTke_FreeStream(void) const { return Tke_FreeStream; }

  /*!
   * \brief Get the value of the non-dimensionalized freestream viscosity.
   * \return Non-dimensionalized freestream viscosity.
   */
  su2double GetOmega_FreeStream(void) const { return Omega_FreeStream; }

  /*!
   * \brief Get the value of the non-dimensionalized freestream intermittency.
   * \return Non-dimensionalized freestream intermittency.
   */
  su2double GetIntermittency_FreeStream(void) const { return Intermittency_FreeStream; }

  /*!
   * \brief Get the value of the non-dimensionalized freestream turbulence intensity.
   * \return Non-dimensionalized freestream intensity.
   */
  su2double GetTurbulenceIntensity_FreeStream(void) const { return TurbulenceIntensity_FreeStream; }

  /*!
   * \brief Get the value of the non-dimensionalized freestream turbulence intensity.
   * \return Non-dimensionalized freestream intensity.
   */
  su2double GetNuFactor_FreeStream(void) const { return NuFactor_FreeStream; }

  /*!
   * \brief Get the value of the non-dimensionalized engine turbulence intensity.
   * \return Non-dimensionalized engine intensity.
   */
  su2double GetNuFactor_Engine(void) const { return NuFactor_Engine; }

  /*!
   * \brief Get the value of the non-dimensionalized actuator disk turbulence intensity.
   * \return Non-dimensionalized actuator disk intensity.
   */
  su2double GetSecondaryFlow_ActDisk(void) const { return SecondaryFlow_ActDisk; }

  /*!
   * \brief Get the value of the non-dimensionalized actuator disk turbulence intensity.
   * \return Non-dimensionalized actuator disk intensity.
   */
  su2double GetInitial_BCThrust(void) const { return Initial_BCThrust; }

  /*!
   * \brief Get the value of the non-dimensionalized actuator disk turbulence intensity.
   * \return Non-dimensionalized actuator disk intensity.
   */
  void SetInitial_BCThrust(su2double val_bcthrust) { Initial_BCThrust = val_bcthrust; }

  /*!
   * \brief Get the value of the turbulent to laminar viscosity ratio.
   * \return Ratio of turbulent to laminar viscosity ratio.
   */
  su2double GetTurb2LamViscRatio_FreeStream(void) const { return Turb2LamViscRatio_FreeStream;}

  /*!
   * \brief Get the value of the Reynolds length.
   * \return Reynolds length.
   */
  su2double GetLength_Reynolds(void) const { return Length_Reynolds; }

  /*!
   * \brief Get the start up iterations using the fine grid, this works only for multigrid problems.
   * \return Start up iterations using the fine grid.
   */
  unsigned short GetnStartUpIter(void) const { return nStartUpIter; }

  /*!
   * \brief Get the reference area for non dimensional coefficient computation. If the value from the
   *        is 0 then, the code will compute the reference area using the projection of the shape into
   *        the z plane (3D) or the x plane (2D).
   * \return Value of the reference area for coefficient computation.
   */
  su2double GetRefArea(void) const { return RefArea; }

  /*!
   * \brief Get the thermal expansion coefficient.
   * \return Value of the thermal expansion coefficient.
   */
  su2double GetThermal_Expansion_Coeff(void) const { return Thermal_Expansion_Coeff; }

  /*!
   * \brief Get the non-dim. thermal expansion coefficient.
   * \return Value of the non-dim. thermal expansion coefficient.
   */
  su2double GetThermal_Expansion_CoeffND(void) const { return Thermal_Expansion_CoeffND; }

  /*!
   * \brief Set the thermal expansion coefficient.
   * \param[in] val_thermal_expansion - thermal expansion coefficient
   */
  void SetThermal_Expansion_Coeff(su2double val_thermal_expansion) { Thermal_Expansion_Coeff = val_thermal_expansion; }

  /*!
   * \brief Set the non-dim. thermal expansion coefficient.
   * \param[in] val_thermal_expansion - non-dim. thermal expansion coefficient
   */
  void SetThermal_Expansion_CoeffND(su2double val_thermal_expansionnd) { Thermal_Expansion_CoeffND = val_thermal_expansionnd; }

  /*!
   * \brief Get the value of the reference density for custom incompressible non-dimensionalization.
   * \return Reference density for custom incompressible non-dimensionalization.
   */
  su2double GetInc_Density_Ref(void) const { return Inc_Density_Ref; }

  /*!
   * \brief Get the value of the reference velocity for custom incompressible non-dimensionalization.
   * \return Reference velocity for custom incompressible non-dimensionalization.
   */
  su2double GetInc_Velocity_Ref(void) const { return Inc_Velocity_Ref; }

  /*!
   * \brief Get the value of the reference temperature for custom incompressible non-dimensionalization.
   * \return Reference temperature for custom incompressible non-dimensionalization.
   */
  su2double GetInc_Temperature_Ref(void) const { return Inc_Temperature_Ref; }

  /*!
   * \brief Get the value of the initial density for incompressible flows.
   * \return Initial density for incompressible flows.
   */
  su2double GetInc_Density_Init(void) const { return Inc_Density_Init; }

  /*!
   * \brief Get the value of the initial velocity for incompressible flows.
   * \return Initial velocity for incompressible flows.
   */
  const su2double* GetInc_Velocity_Init(void) const { return vel_init; }

  /*!
   * \brief Get the value of the initial temperature for incompressible flows.
   * \return Initial temperature for incompressible flows.
   */
  su2double GetInc_Temperature_Init(void) const { return Inc_Temperature_Init; }

  /*!
   * \brief Get the Young's modulus of elasticity.
   * \return Value of the Young's modulus of elasticity.
   */
  su2double GetElasticyMod(unsigned short id_val) const { return ElasticityMod[id_val]; }

  /*!
    * \brief Decide whether to apply DE effects to the model.
    * \return <code>TRUE</code> if the DE effects are to be applied, <code>FALSE</code> otherwise.
    */
  bool GetDE_Effects(void) const { return DE_Effects; }

  /*!
    * \brief Decide whether to predict the DE effects for the next time step.
    * \return <code>TRUE</code> if the DE effects are to be applied, <code>FALSE</code> otherwise.
    */
   bool GetDE_Predicted(void);

  /*!
   * \brief Get the number of different electric constants.
   * \return Value of the DE modulus.
   */
  unsigned short GetnElectric_Constant(void) const { return nElectric_Constant; }

  /*!
   * \brief Get the value of the DE modulus.
   * \return Value of the DE modulus.
   */
  su2double GetElectric_Constant(unsigned short iVar) const { return Electric_Constant[iVar]; }

  /*!
   * \brief Get the value of the B constant in the Knowles material model.
   * \return Value of the B constant in the Knowles material model.
   */
  su2double GetKnowles_B(void) const { return Knowles_B; }

  /*!
   * \brief Get the value of the N constant in the Knowles material model.
   * \return Value of the N constant in the Knowles material model.
   */
  su2double GetKnowles_N(void) const { return Knowles_N; }

  /*!
   * \brief Get the kind of design variable for FEA.
   * \return Value of the DE voltage.
   */
  unsigned short GetDV_FEA(void) const { return Kind_DV_FEA; }

  /*!
   * \brief Get the ID of the reference node.
   * \return Number of FSI subiters.
   */
  unsigned long GetRefNode_ID(void) const { return refNodeID; }

  /*!
   * \brief Get the values for the reference node displacement.
   * \param[in] val_coeff - Index of the displacement.
   */
  su2double GetRefNode_Displacement(unsigned short val_coeff) const { return RefNode_Displacement[val_coeff]; }

  /*!
   * \brief Get the penalty weight value for the objective function.
   * \return  Penalty weight value for the reference geometry objective function.
   */
  su2double GetRefNode_Penalty(void) const { return RefNode_Penalty; }

  /*!
   * \brief Decide whether it's necessary to read a reference geometry.
   */
  bool GetRefGeom(void) const { return RefGeom; }

  /*!
   * \brief Consider only the surface of the reference geometry.
   */
  bool GetRefGeomSurf(void) const { return RefGeomSurf; }

  /*!
   * \brief Get the name of the file with the reference geometry of the structural problem.
   * \return Name of the file with the reference geometry of the structural problem.
   */
  string GetRefGeom_FEMFileName(void) const { return RefGeom_FEMFileName; }

  /*!
   * \brief Get the format of the reference geometry file.
   * \return Format of the reference geometry file.
   */
  unsigned short GetRefGeom_FileFormat(void) const { return RefGeom_FileFormat; }

  /*!
   * \brief Formulation for 2D elasticity (plane stress - strain)
   * \return Flag to 2D elasticity model.
   */
  STRUCT_2DFORM GetElas2D_Formulation() const { return Kind_2DElasForm; }

  /*!
   * \brief Decide whether it's necessary to read a reference geometry.
   * \return <code>TRUE</code> if it's necessary to read a reference geometry, <code>FALSE</code> otherwise.
   */
  bool GetPrestretch(void) const { return Prestretch; }

  /*!
   * \brief Get the name of the file with the element properties for structural problems.
   * \return Name of the file with the element properties of the structural problem.
   */
  string GetFEA_FileName(void) const { return FEA_FileName; }

  /*!
   * \brief Determine if advanced features are used from the element-based FEA analysis (experimental feature).
   * \return <code>TRUE</code> is experimental, <code>FALSE</code> is the default behaviour.
   */
  inline bool GetAdvanced_FEAElementBased(void) const { return FEAAdvancedMode; }

  /*!
   * \brief Get the name of the file with the reference geometry of the structural problem.
   * \return Name of the file with the reference geometry of the structural problem.
   */
  string GetPrestretch_FEMFileName(void) const { return Prestretch_FEMFileName; }

  /*!
   * \brief Get the Poisson's ratio.
   * \return Value of the Poisson's ratio.
   */
  su2double GetPoissonRatio(unsigned short id_val) const { return PoissonRatio[id_val]; }

  /*!
   * \brief Get the Material Density.
   * \return Value of the Material Density.
   */
  su2double GetMaterialDensity(unsigned short id_val) const { return MaterialDensity[id_val]; }

  /*!
   * \brief Compressibility/incompressibility of the solids analysed using the structural solver.
   * \return Compressible or incompressible.
   */
  STRUCT_COMPRESS GetMaterialCompressibility(void) const { return Kind_Material_Compress; }

  /*!
   * \brief Compressibility/incompressibility of the solids analysed using the structural solver.
   * \return Compressible or incompressible.
   */
  STRUCT_MODEL GetMaterialModel(void) const { return Kind_Material; }

  /*!
   * \brief Geometric conditions for the structural solver.
   * \return Small or large deformation structural analysis.
   */
  STRUCT_DEFORMATION GetGeometricConditions(void) const { return Kind_Struct_Solver; }

  /*!
   * \brief Get the reference length for computing moment (the default value is 1).
   * \return Reference length for moment computation.
   */
  su2double GetRefLength(void) const { return RefLength; }

  /*!
   * \brief Get the reference element length for computing the slope limiting epsilon.
   * \return Reference element length for slope limiting epsilon.
   */
  su2double GetRefElemLength(void) const { return RefElemLength; }

  /*!
   * \brief Get the reference coefficient for detecting sharp edges.
   * \return Reference coefficient for detecting sharp edges.
   */
  su2double GetRefSharpEdges(void) const { return RefSharpEdges; }

  /*!
   * \brief Get the volume of the whole domain using the fine grid, this value is common for all the grids
   *        in the multigrid method.
   * \return Volume of the whole domain.
   */
  su2double GetDomainVolume(void) const { return DomainVolume; }

  /*!
   * \brief In case the <i>RefArea</i> is equal to 0 then, it is necessary to compute a reference area,
   *        with this function we set the value of the reference area.
   * \param[in] val_area - Value of the reference area for non dimensional coefficient computation.
   */
  void SetRefArea(su2double val_area) { RefArea = val_area; }

  /*!
   * \brief In case the <i>SemiSpan</i> is equal to 0 then, it is necessary to compute the max y distance,
   *        with this function we set the value of the semi span.
   * \param[in] val_semispan - Value of the semispan.
   */
  void SetSemiSpan(su2double val_semispan) { SemiSpan = val_semispan; }

  /*!
   * \brief Set the value of the domain volume computed on the finest grid.
   * \note This volume do not include the volume of the body that is being simulated.
   * \param[in] val_volume - Value of the domain volume computed on the finest grid.
   */
  void SetDomainVolume(su2double val_volume) { DomainVolume = val_volume; }

  /*!
   * \brief Set the finest mesh in a multigrid strategy.
   * \note If we are using a Full Multigrid Strategy or a start up with finest grid, it is necessary
   *       to change several times the finest grid.
   * \param[in] val_finestmesh - Index of the finest grid.
   */
  void SetFinestMesh(unsigned short val_finestmesh) { FinestMesh = val_finestmesh; }

  /*!
   * \brief Set the kind of time integration scheme.
   * \note If we are solving different equations it will be necessary to change several
   *       times the kind of time integration, to choose the right scheme.
   * \param[in] val_kind_timeintscheme - Kind of time integration scheme.
   */
  void SetKind_TimeIntScheme(unsigned short val_kind_timeintscheme) { Kind_TimeNumScheme = val_kind_timeintscheme; }

  /*!
   * \brief Set the parameters of the convective numerical scheme.
   * \note The parameters will change because we are solving different kind of equations.
   * \param[in] val_kind_convnumscheme - Center or upwind scheme.
   * \param[in] val_kind_centered - If centered scheme, kind of centered scheme (JST, etc.).
   * \param[in] val_kind_upwind - If upwind scheme, kind of upwind scheme (Roe, etc.).
   * \param[in] val_kind_slopelimit - If upwind scheme, kind of slope limit.
   * \param[in] val_muscl - Define if we apply a MUSCL scheme or not.
   * \param[in] val_kind_fem - If FEM, what kind of FEM discretization.
   */
  void SetKind_ConvNumScheme(unsigned short val_kind_convnumscheme, unsigned short val_kind_centered,
                             unsigned short val_kind_upwind,        unsigned short val_kind_slopelimit,
                             bool val_muscl,                        unsigned short val_kind_fem);

  /*!
   * \brief Get the value of limiter coefficient.
   * \return Value of the limiter coefficient.
   */
  su2double GetVenkat_LimiterCoeff(void) const { return Venkat_LimiterCoeff; }

  /*!
   * \brief Freeze the value of the limiter after a number of iterations.
   * \return Number of iterations.
   */
  unsigned long GetLimiterIter(void) const { return LimiterIter; }

  /*!
   * \brief Get the value of sharp edge limiter.
   * \return Value of the sharp edge limiter coefficient.
   */
  su2double GetAdjSharp_LimiterCoeff(void) const { return AdjSharp_LimiterCoeff; }

  /*!
   * \brief Get the Reynolds number. Dimensionless number that gives a measure of the ratio of inertial forces
   *        to viscous forces and consequently quantifies the relative importance of these two types of forces
   *        for given flow condition.
   * \return Value of the Reynolds number.
   */
  su2double GetReynolds(void) const { return Reynolds; }

  /*!
   * \brief Get the Froude number for free surface problems.
   * \return Value of the Froude number.
   */
  su2double GetFroude(void) const { return Froude; }

  /*!
   * \brief Set the Froude number for free surface problems.
   * \return Value of the Froude number.
   */
  void SetFroude(su2double val_froude) { Froude = val_froude; }

  /*!
   * \brief Set the Froude number for free surface problems.
   * \return Value of the Froude number.
   */
  void SetMach(su2double val_mach) { Mach = val_mach; }

  /*!
   * \brief Set the Froude number for free surface problems.
   * \return Value of the Froude number.
   */
  void SetReynolds(su2double val_reynolds) { Reynolds = val_reynolds; }

  /*!
   * \brief Set the Froude number for free surface problems.
   * \return Value of the Froude number.
   */
  void SetLength_Ref(su2double val_length_ref) { Length_Ref = val_length_ref; }

  /*!
   * \brief Set the Froude number for free surface problems.
   * \return Value of the Froude number.
   */
  void SetVelocity_Ref(su2double val_velocity_ref) { Velocity_Ref = val_velocity_ref; }

  /*!
   * \brief Set the Froude number for free surface problems.
   * \return Value of the Froude number.
   */
  void SetPressure_Ref(su2double val_pressure_ref) { Pressure_Ref = val_pressure_ref; }

  /*!
   * \brief Set the Froude number for free surface problems.
   * \return Value of the Froude number.
   */
  void SetDensity_Ref(su2double val_density_ref) { Density_Ref = val_density_ref; }

  /*!
   * \brief Set the reference temperature.
   * \return Value of the Froude number.
   */
  void SetTemperature_Ref(su2double val_temperature_ref) { Temperature_Ref = val_temperature_ref; }

  /*!
   * \brief Set the reference temperature.
   * \return Value of the Froude number.
   */
  void SetTemperature_ve_Ref(su2double val_temperature_ve_ref) { Temperature_ve_Ref = val_temperature_ve_ref; }

  /*!
   * \brief Set the Froude number for free surface problems.
   * \return Value of the Froude number.
   */
  void SetTime_Ref(su2double val_time_ref) { Time_Ref = val_time_ref; }

  /*!
   * \brief Set the Froude number for free surface problems.
   * \return Value of the Froude number.
   */
  void SetEnergy_Ref(su2double val_energy_ref) { Energy_Ref = val_energy_ref; }

  /*!
   * \brief Set the Froude number for free surface problems.
   * \return Value of the Froude number.
   */
  void SetOmega_Ref(su2double val_omega_ref) { Omega_Ref = val_omega_ref; }

  /*!
   * \brief Set the Froude number for free surface problems.
   * \return Value of the Froude number.
   */
  void SetForce_Ref(su2double val_force_ref) { Force_Ref = val_force_ref; }

  /*!
   * \brief Set the Froude number for free surface problems.
   * \return Value of the Froude number.
   */
  void SetGas_Constant_Ref(su2double val_gas_constant_ref) { Gas_Constant_Ref = val_gas_constant_ref; }

  /*!
   * \brief Set the Froude number for free surface problems.
   * \return Value of the Froude number.
   */
  void SetGas_Constant(su2double val_gas_constant) { Gas_Constant = val_gas_constant; }

  /*!
   * \brief Set the value of the specific heat at constant pressure (incompressible fluids with energy equation).
   * \param[in] val_specific_heat_cp - specific heat at constant pressure.
   */
  void SetSpecific_Heat_Cp(su2double val_specific_heat_cp) { Specific_Heat_Cp = val_specific_heat_cp; }

  /*!
   * \brief Set the non-dimensional value of the specific heat at constant pressure (incompressible fluids with energy equation).
   * \param[in] val_specific_heat_cpnd - non-dim. specific heat at constant pressure.
   */
  void SetSpecific_Heat_CpND(su2double val_specific_heat_cpnd) { Specific_Heat_CpND = val_specific_heat_cpnd; }

  /*!
   * \brief Set the value of the specific heat at constant volume (incompressible fluids with energy equation).
   * \param[in] val_specific_heat_cv - specific heat at constant volume.
   */
  void SetSpecific_Heat_Cv(su2double val_specific_heat_cv) { Specific_Heat_Cv = val_specific_heat_cv; }

  /*!
   * \brief Set the non-dimensional value of the specific heat at constant volume (incompressible fluids with energy equation).
   * \param[in] val_specific_heat_cvnd - non-dim. specific heat at constant pressure.
   */
  void SetSpecific_Heat_CvND(su2double val_specific_heat_cvnd) { Specific_Heat_CvND = val_specific_heat_cvnd; }

  /*!
   * \brief Set the heat flux reference value.
   * \return Value of the reference heat flux.
   */
  void SetHeat_Flux_Ref(su2double val_heat_flux_ref) { Heat_Flux_Ref = val_heat_flux_ref; }

  /*!
   * \brief Set the Froude number for free surface problems.
   * \return Value of the Froude number.
   */
  void SetViscosity_Ref(su2double val_viscosity_ref) { Viscosity_Ref = val_viscosity_ref; }

  /*!
   * \brief Set the Froude number for free surface problems.
   * \return Value of the Froude number.
   */
  void SetConductivity_Ref(su2double val_conductivity_ref) { Conductivity_Ref = val_conductivity_ref; }

  /*!
   * \brief Set the Froude number for free surface problems.
   * \return Value of the Froude number.
   */
  void SetPressure_FreeStreamND(su2double val_pressure_freestreamnd) { Pressure_FreeStreamND = val_pressure_freestreamnd; }

  /*!
   * \brief Set the Froude number for free surface problems.
   * \return Value of the Froude number.
   */
  void SetPressure_FreeStream(su2double val_pressure_freestream) { Pressure_FreeStream = val_pressure_freestream; }

  /*!
   * \brief Set the non-dimensionalized thermodynamic pressure for low Mach problems.
   * \return Value of the non-dimensionalized thermodynamic pressure.
   */
  void SetPressure_ThermodynamicND(su2double val_pressure_thermodynamicnd) { Pressure_ThermodynamicND = val_pressure_thermodynamicnd; }

  /*!
   * \brief Set the thermodynamic pressure for low Mach problems.
   * \return Value of the thermodynamic pressure.
   */
  void SetPressure_Thermodynamic(su2double val_pressure_thermodynamic) { Pressure_Thermodynamic = val_pressure_thermodynamic; }

  /*!
   * \brief Set the Froude number for free surface problems.
   * \return Value of the Froude number.
   */
  void SetDensity_FreeStreamND(su2double val_density_freestreamnd) { Density_FreeStreamND = val_density_freestreamnd; }

  /*!
   * \brief Set the Froude number for free surface problems.
   * \return Value of the Froude number.
   */
  void SetDensity_FreeStream(su2double val_density_freestream) { Density_FreeStream = val_density_freestream; }

  /*!
   * \brief Set the Froude number for free surface problems.
   * \return Value of the Froude number.
   */
  void SetViscosity_FreeStream(su2double val_viscosity_freestream) { Viscosity_FreeStream = val_viscosity_freestream; }

  /*!
   * \brief Set the Froude number for free surface problems.
   * \return Value of the Froude number.
   */
  void SetModVel_FreeStream(su2double val_modvel_freestream) { ModVel_FreeStream = val_modvel_freestream; }

  /*!
   * \brief Set the Froude number for free surface problems.
   * \return Value of the Froude number.
   */
  void SetModVel_FreeStreamND(su2double val_modvel_freestreamnd) { ModVel_FreeStreamND = val_modvel_freestreamnd; }

  /*!
   * \brief Set the Froude number for free surface problems.
   * \return Value of the Froude number.
   */
  void SetTemperature_FreeStream(su2double val_temperature_freestream) { Temperature_FreeStream = val_temperature_freestream; }

  /*!
   * \brief Set the Froude number for free surface problems.
   * \return Value of the Froude number.
   */
  void SetTemperature_FreeStreamND(su2double val_temperature_freestreamnd) { Temperature_FreeStreamND = val_temperature_freestreamnd; }

  /*!
   * \brief Set the Froude number for free surface problems.
   * \return Value of the Froude number.
   */
  void SetTemperature_ve_FreeStream(su2double val_temperature_ve_freestream) { Temperature_ve_FreeStream = val_temperature_ve_freestream; }

  /*!
   * \brief Set the Froude number for free surface problems.
   * \return Value of the Froude number.
   */
  void SetTemperature_ve_FreeStreamND(su2double val_temperature_ve_freestreamnd) { Temperature_ve_FreeStreamND = val_temperature_ve_freestreamnd; }

  /*!
   * \brief Set the Froude number for free surface problems.
   * \return Value of the Froude number.
   */
  void SetGas_ConstantND(su2double val_gas_constantnd) { Gas_ConstantND = val_gas_constantnd; }

  /*!
   * \brief Set the free-stream velocity.
   * \param[in] val_velocity_freestream - Value of the free-stream velocity component.
   * \param[in] val_dim - Value of the current dimension.
   */
  void SetVelocity_FreeStream(su2double val_velocity_freestream, unsigned short val_dim) { vel_inf[val_dim] = val_velocity_freestream; }

  /*!
   * \brief Set the Froude number for free surface problems.
   * \return Value of the Froude number.
   */
  void SetVelocity_FreeStreamND(su2double val_velocity_freestreamnd, unsigned short val_dim) { Velocity_FreeStreamND[val_dim] = val_velocity_freestreamnd; }

  /*!
   * \brief Set the Froude number for free surface problems.
   * \return Value of the Froude number.
   */
  void SetViscosity_FreeStreamND(su2double val_viscosity_freestreamnd) { Viscosity_FreeStreamND = val_viscosity_freestreamnd; }

  /*!
   * \brief Set the Froude number for free surface problems.
   * \return Value of the Froude number.
   */
  void SetTke_FreeStreamND(su2double val_tke_freestreamnd) { Tke_FreeStreamND = val_tke_freestreamnd; }

  /*!
   * \brief Set the Froude number for free surface problems.
   * \return Value of the Froude number.
   */
  void SetOmega_FreeStreamND(su2double val_omega_freestreamnd) { Omega_FreeStreamND = val_omega_freestreamnd; }

  /*!
   * \brief Set the Froude number for free surface problems.
   * \return Value of the Froude number.
   */
  void SetTke_FreeStream(su2double val_tke_freestream) { Tke_FreeStream = val_tke_freestream; }

  /*!
   * \brief Set the Froude number for free surface problems.
   * \return Value of the Froude number.
   */
  void SetOmega_FreeStream(su2double val_omega_freestream) { Omega_FreeStream = val_omega_freestream; }

  /*!
   * \brief Set the Froude number for free surface problems.
   * \return Value of the Froude number.
   */
  void SetEnergy_FreeStreamND(su2double val_energy_freestreamnd) { Energy_FreeStreamND = val_energy_freestreamnd; }

  /*!
   * \brief Set the Froude number for free surface problems.
   * \return Value of the Froude number.
   */
  void SetEnergy_FreeStream(su2double val_energy_freestream) { Energy_FreeStream = val_energy_freestream; }

  /*!
   * \brief Set the thermal diffusivity for solids.
   * \return Value of the Froude number.
   */
  void SetThermalDiffusivity(su2double val_thermal_diffusivity) { Thermal_Diffusivity = val_thermal_diffusivity; }

  /*!
   * \brief Set the Froude number for free surface problems.
   * \return Value of the Froude number.
   */
  void SetTotal_UnstTimeND(su2double val_total_unsttimend) { Total_UnstTimeND = val_total_unsttimend; }

  /*!
   * \brief Get the angle of attack of the body. This is the angle between a reference line on a lifting body
   *        (often the chord line of an airfoil) and the vector representing the relative motion between the
   *        lifting body and the fluid through which it is moving.
   * \return Value of the angle of attack.
   */
  su2double GetAoA(void) const { return AoA; }

  /*!
   * \brief Get the off set angle of attack of the body. The solution and the geometry
   *        file are able to modifity the angle of attack in the config file
   * \return Value of the off set angle of attack.
   */
  su2double GetAoA_Offset(void) const { return AoA_Offset; }

  /*!
   * \brief Get the off set sideslip angle of the body. The solution and the geometry
   *        file are able to modifity the angle of attack in the config file
   * \return Value of the off set sideslip angle.
   */
  su2double GetAoS_Offset(void) const { return AoS_Offset; }

  /*!
   * \brief Get the functional sensitivity with respect to changes in the angle of attack.
   * \return Value of the angle of attack.
   */
  su2double GetAoA_Sens(void) const { return AoA_Sens; }

  /*!
   * \brief Set the angle of attack.
   * \param[in] val_AoA - Value of the angle of attack.
   */
  void SetAoA(su2double val_AoA) { AoA = val_AoA; }

  /*!
   * \brief Set the off set angle of attack.
   * \param[in] val_AoA - Value of the angle of attack.
   */
  void SetAoA_Offset(su2double val_AoA_offset) { AoA_Offset = val_AoA_offset; }

  /*!
   * \brief Set the off set sideslip angle.
   * \param[in] val_AoA - Value of the off set sideslip angle.
   */
  void SetAoS_Offset(su2double val_AoS_offset) { AoS_Offset = val_AoS_offset; }

  /*!
   * \brief Set the angle of attack.
   * \param[in] val_AoA - Value of the angle of attack.
   */
  void SetAoA_Sens(su2double val_AoA_sens) { AoA_Sens = val_AoA_sens; }

  /*!
   * \brief Set the angle of attack.
   * \param[in] val_AoA - Value of the angle of attack.
   */
  void SetAoS(su2double val_AoS) { AoS = val_AoS; }

  /*!
   * \brief Get the angle of sideslip of the body. It relates to the rotation of the aircraft centerline from
   *        the relative wind.
   * \return Value of the angle of sideslip.
   */
  su2double GetAoS(void) const { return AoS; }

  /*!
   * \brief Get the charge coefficient that is used in the poissonal potential simulation.
   * \return Value of the charge coefficient.
   */
  su2double GetChargeCoeff(void) const { return ChargeCoeff; }

  /*!
   * \brief Get the number of multigrid levels.
   * \return Number of multigrid levels (without including the original grid).
   */
  unsigned short GetnMGLevels(void) const { return nMGLevels; }

  /*!
   * \brief Set the number of multigrid levels.
   * \param[in] val_nMGLevels - Index of the mesh were the CFL is applied
   */
  void SetMGLevels(unsigned short val_nMGLevels) { nMGLevels = val_nMGLevels; }

  /*!
   * \brief Get the index of the finest grid.
   * \return Index of the finest grid in a multigrid strategy, this is 0 unless we are
   performing a Full multigrid.
   */
  unsigned short GetFinestMesh(void) const { return FinestMesh; }

  /*!
   * \brief Get the kind of multigrid (V or W).
   * \note This variable is used in a recursive way to perform the different kind of cycles
   * \return 0 or 1 depending of we are dealing with a V or W cycle.
   */
  unsigned short GetMGCycle(void) const { return MGCycle; }

  /*!
   * \brief Get the king of evaluation in the geometrical module.
   * \return 0 or 1 depending of we are dealing with a V or W cycle.
   */
  unsigned short GetGeometryMode(void) const { return GeometryMode; }

  /*!
   * \brief Get the Courant Friedrich Levi number for each grid.
   * \param[in] val_mesh - Index of the mesh were the CFL is applied.
   * \return CFL number for each grid.
   */
  su2double GetCFL(unsigned short val_mesh) const { return CFL[val_mesh]; }

  /*!
   * \brief Get the Courant Friedrich Levi number for each grid.
   * \param[in] val_mesh - Index of the mesh were the CFL is applied.
   * \return CFL number for each grid.
   */
  void SetCFL(unsigned short val_mesh, su2double val_cfl) { CFL[val_mesh] = val_cfl; }

  /*!
   * \brief Get the Courant Friedrich Levi number for unsteady simulations.
   * \return CFL number for unsteady simulations.
   */
  su2double GetUnst_CFL(void) const { return Unst_CFL; }

  /*!
   * \brief Get information about element reorientation
   * \return    <code>TRUE</code> means that elements can be reoriented if suspected unhealthy
   */
  bool GetReorientElements(void) const { return ReorientElements; }

  /*!
   * \brief Get the Courant Friedrich Levi number for unsteady simulations.
   * \return CFL number for unsteady simulations.
   */
  su2double GetMax_DeltaTime(void) const { return Max_DeltaTime; }

  /*!
   * \brief Get a parameter of the particular design variable.
   * \param[in] val_dv - Number of the design variable that we want to read.
   * \param[in] val_param - Index of the parameter that we want to read.
   * \return Design variable parameter.
   */
  su2double GetParamDV(unsigned short val_dv, unsigned short val_param) const { return ParamDV[val_dv][val_param]; }

  /*!
   * \brief Get the coordinates of the FFD corner points.
   * \param[in] val_ffd - Index of the FFD box.
   * \param[in] val_coord - Index of the coordinate that we want to read.
   * \return Value of the coordinate.
   */
  su2double GetCoordFFDBox(unsigned short val_ffd, unsigned short val_index) const { return CoordFFDBox[val_ffd][val_index]; }

  /*!
   * \brief Get the degree of the FFD corner points.
   * \param[in] val_ffd - Index of the FFD box.
   * \param[in] val_degree - Index (I,J,K) to obtain the degree.
   * \return Value of the degree in a particular direction.
   */
  unsigned short GetDegreeFFDBox(unsigned short val_ffd, unsigned short val_index) const { return DegreeFFDBox[val_ffd][val_index]; }

  /*!
   * \brief Get the FFD Tag of a particular design variable.
   * \param[in] val_dv - Number of the design variable that we want to read.
   * \return Name of the FFD box.
   */
  string GetFFDTag(unsigned short val_dv) const { return FFDTag[val_dv]; }

  /*!
   * \brief Get the FFD Tag of a particular FFD box.
   * \param[in] val_ffd - Number of the FFD box that we want to read.
   * \return Name of the FFD box.
   */
  string GetTagFFDBox(unsigned short val_ffd) const { return TagFFDBox[val_ffd]; }

  /*!
   * \brief Get the number of design variables.
   * \return Number of the design variables.
   */
  unsigned short GetnDV(void) const { return nDV; }

  /*!
   * \brief Get the number of design variables.
   * \return Number of the design variables.
   */
  unsigned short GetnDV_Value(unsigned short iDV) const { return nDV_Value[iDV]; }

  /*!
   * \brief Get the number of FFD boxes.
   * \return Number of FFD boxes.
   */
  unsigned short GetnFFDBox(void) const { return nFFDBox; }

  /*!
   * \brief Get the required continuity level at the surface intersection with the FFD
   * \return Continuity level at the surface intersection.
   */
  unsigned short GetFFD_Continuity(void) const { return FFD_Continuity; }

  /*!
   * \brief Get the coordinate system that we are going to use to define the FFD
   * \return Coordinate system (cartesian, spherical, etc).
   */
  unsigned short GetFFD_CoordSystem(void) const { return FFD_CoordSystem; }

  /*!
   * \brief Get the kind of FFD Blending function.
   * \return Kind of FFD Blending function.
   */
  unsigned short GetFFD_Blending(void) const { return FFD_Blending;}

  /*!
   * \brief Get the kind BSpline Order in i,j,k direction.
   * \return The kind BSpline Order in i,j,k direction.
   */
  const su2double* GetFFD_BSplineOrder() const { return ffd_coeff;}

  /*!
   * \brief Get the number of Runge-Kutta steps.
   * \return Number of Runge-Kutta steps.
   */
  unsigned short GetnRKStep(void) const { return nRKStep; }

  /*!
   * \brief Get the number of time levels for time accurate local time stepping.
   * \return Number of time levels.
   */
  unsigned short GetnLevels_TimeAccurateLTS(void) const { return nLevels_TimeAccurateLTS; }

  /*!
   * \brief Set the number of time levels for time accurate local time stepping.
   * \param[in] val_nLevels - The number of time levels to be set.
   */
  void SetnLevels_TimeAccurateLTS(unsigned short val_nLevels) { nLevels_TimeAccurateLTS = val_nLevels;}

  /*!
   * \brief Get the number time DOFs for ADER-DG.
   * \return Number of time DOFs used in ADER-DG.
   */
  unsigned short GetnTimeDOFsADER_DG(void) const { return nTimeDOFsADER_DG; }

  /*!
   * \brief Get the location of the time DOFs for ADER-DG on the interval [-1..1].
   * \return The location of the time DOFs used in ADER-DG.
   */
  const su2double *GetTimeDOFsADER_DG(void) const { return TimeDOFsADER_DG; }

  /*!
   * \brief Get the number time integration points for ADER-DG.
   * \return Number of time integration points used in ADER-DG.
   */
  unsigned short GetnTimeIntegrationADER_DG(void) const { return nTimeIntegrationADER_DG; }

  /*!
   * \brief Get the location of the time integration points for ADER-DG on the interval [-1..1].
   * \return The location of the time integration points used in ADER-DG.
   */
  const su2double *GetTimeIntegrationADER_DG(void) const { return TimeIntegrationADER_DG; }

  /*!
   * \brief Get the weights of the time integration points for ADER-DG.
   * \return The weights of the time integration points used in ADER-DG.
   */
  const su2double *GetWeightsIntegrationADER_DG(void) const { return WeightsIntegrationADER_DG; }

  /*!
   * \brief Get the total number of boundary markers of the local process including send/receive domains.
   * \return Total number of boundary markers.
   */
  unsigned short GetnMarker_All(void) const { return nMarker_All; }

  /*!
   * \brief Get the total number of boundary markers in the config file.
   * \return Total number of boundary markers.
   */
  unsigned short GetnMarker_CfgFile(void) const { return nMarker_CfgFile; }

  /*!
   * \brief Get the number of Euler boundary markers.
   * \return Number of Euler boundary markers.
   */
  unsigned short GetnMarker_Euler(void) const { return nMarker_Euler; }

  /*!
   * \brief Get the number of symmetry boundary markers.
   * \return Number of symmetry boundary markers.
   */
  unsigned short GetnMarker_SymWall(void) const { return nMarker_SymWall; }

  /*!
   * \brief Get the total number of boundary markers in the cfg plus the possible send/receive domains.
   * \return Total number of boundary markers.
   */
  unsigned short GetnMarker_Max(void) const { return nMarker_Max; }

  /*!
   * \brief Get the total number of boundary markers.
   * \return Total number of boundary markers.
   */
  unsigned short GetnMarker_EngineInflow(void) const { return nMarker_EngineInflow; }

  /*!
   * \brief Get the total number of boundary markers.
   * \return Total number of boundary markers.
   */
  unsigned short GetnMarker_EngineExhaust(void) const { return nMarker_EngineExhaust; }

  /*!
   * \brief Get the total number of boundary markers.
   * \return Total number of boundary markers.
   */
  unsigned short GetnMarker_NearFieldBound(void) const { return nMarker_NearFieldBound; }

  /*!
   * \brief Get the total number of deformable markers at the boundary.
   * \return Total number of deformable markers at the boundary.
   */
  unsigned short GetnMarker_Deform_Mesh(void) const { return nMarker_Deform_Mesh; }

  /*!
   * \brief Get the total number of markers in which the flow load is computed/employed.
   * \return Total number of markers in which the flow load is computed/employed.
   */
  unsigned short GetnMarker_Fluid_Load(void) const { return nMarker_Fluid_Load; }

  /*!
   * \brief Get the total number of boundary markers.
   * \return Total number of boundary markers.
   */
  unsigned short GetnMarker_Fluid_InterfaceBound(void) const { return nMarker_Fluid_InterfaceBound; }

  /*!
   * \brief Get the total number of boundary markers.
   * \return Total number of boundary markers.
   */
  unsigned short GetnMarker_ActDiskInlet(void) const { return nMarker_ActDiskInlet; }

  /*!
   * \brief Get the total number of boundary markers.
   * \return Total number of boundary markers.
   */
  unsigned short GetnMarker_ActDiskOutlet(void) const { return nMarker_ActDiskOutlet; }

  /*!
   * \brief Get the total number of boundary markers.
   * \return Total number of boundary markers.
   */
  unsigned short GetnMarker_Outlet(void) const { return nMarker_Outlet; }

  /*!
   * \brief Get the total number of monitoring markers.
   * \return Total number of monitoring markers.
   */
  unsigned short GetnMarker_Monitoring(void) const { return nMarker_Monitoring; }

  /*!
   * \brief Get the total number of DV markers.
   * \return Total number of DV markers.
   */
  unsigned short GetnMarker_DV(void) const { return nMarker_DV; }

  /*!
   * \brief Get the total number of moving markers.
   * \return Total number of moving markers.
   */
  unsigned short GetnMarker_Moving(void) const { return nMarker_Moving; }

  /*!
   * \brief Get the total number of Python customizable markers.
   * \return Total number of Python customizable markers.
   */
  unsigned short GetnMarker_PyCustom(void) const { return nMarker_PyCustom; }

  /*!
   * \brief Get the total number of moving markers.
   * \return Total number of moving markers.
   */
  unsigned short GetnMarker_Analyze(void) const { return nMarker_Analyze; }

  /*!
   * \brief Get the total number of periodic markers.
   * \return Total number of periodic markers.
   */
  unsigned short GetnMarker_Periodic(void) const { return nMarker_PerBound; }

  /*!
   * \brief Get the total (local) number of heat flux markers.
   * \return Total number of heat flux markers.
   */
  unsigned short GetnMarker_HeatFlux(void) const { return nMarker_HeatFlux; }

  /*!
   * \brief Get the total number of rough markers.
   * \return Total number of heat flux markers.
   */
  unsigned short GetnRoughWall(void) const { return nRough_Wall; }

  /*!
   * \brief Get the total number of objectives in kind_objective list
   * \return Total number of objectives in kind_objective list
   */
  unsigned short GetnObj(void) const { return nObj;}

  /*!
   * \brief Stores the number of marker in the simulation.
   * \param[in] val_nmarker - Number of markers of the problem.
   */
  void SetnMarker_All(unsigned short val_nmarker) { nMarker_All = val_nmarker; }

  /*!
   * \brief Get the starting direct iteration number for the unsteady adjoint (reverse time integration).
   * \return Starting direct iteration number for the unsteady adjoint.
   */
  long GetUnst_AdjointIter(void) const { return Unst_AdjointIter; }

  /*!
   * \brief Number of iterations to average (reverse time integration).
   * \return Starting direct iteration number for the unsteady adjoint.
   */
  unsigned long GetIter_Avg_Objective(void) const { return Iter_Avg_Objective ; }

  /*!
   * \brief Retrieves the number of periodic time instances for Harmonic Balance.
   * \return: Number of periodic time instances for Harmonic Balance.
   */
  unsigned short GetnTimeInstances(void) const { return nTimeInstances; }

  /*!
   * \brief Retrieves the period of oscillations to be used with Harmonic Balance.
   * \return: Period for Harmonic Balance.
   */
  su2double GetHarmonicBalance_Period(void) const { return HarmonicBalance_Period; }

  /*!
   * \brief Set the current external iteration number.
   * \param[in] val_iter - Current external iteration number.
   */
  void SetExtIter_OffSet(unsigned long val_iter) { ExtIter_OffSet = val_iter; }

  /*!
   * \brief Set the current FSI iteration number.
   * \param[in] val_iter - Current FSI iteration number.
   */
  void SetOuterIter(unsigned long val_iter) { OuterIter = val_iter; }

  /*!
   * \brief Set the current FSI iteration number.
   * \param[in] val_iter - Current FSI iteration number.
   */
  void SetInnerIter(unsigned long val_iter) { InnerIter = val_iter; }

  /*!
   * \brief Set the current time iteration number.
   * \param[in] val_iter - Current FSI iteration number.
   */
  void SetTimeIter(unsigned long val_iter) { TimeIter = val_iter; }

  /*!
   * \brief Get the current time iteration number.
   * \param[in] val_iter - Current time iterationnumber.
   */
  unsigned long GetTimeIter() const { return TimeIter; }

  /*!
   * \brief Get the current internal iteration number.
   * \return Current external iteration.
   */
  unsigned long GetExtIter_OffSet(void) const { return ExtIter_OffSet; }

  /*!
   * \brief Get the current FSI iteration number.
   * \return Current FSI iteration.
   */
  unsigned long GetOuterIter(void) const { return OuterIter; }

  /*!
   * \brief Get the current FSI iteration number.
   * \return Current FSI iteration.
   */
  unsigned long GetInnerIter(void) const { return InnerIter; }

  /*!
   * \brief Set the current physical time.
   * \param[in] val_t - Current physical time.
   */
  void SetPhysicalTime(su2double val_t) { PhysicalTime = val_t; }

  /*!
   * \brief Get the current physical time.
   * \return Current physical time.
   */
  su2double GetPhysicalTime(void) const { return PhysicalTime; }

  /*!
   * \brief Get information about writing the performance summary at the end of a calculation.
   * \return <code>TRUE</code> means that the performance summary will be written at the end of a calculation.
   */
  bool GetWrt_Performance(void) const { return Wrt_Performance; }

  /*!
   * \brief Get information about the computational graph (e.g. memory usage) when using AD in reverse mode.
   * \return <code>TRUE</code> means that the tape statistics will be written after each recording.
   */
  bool GetWrt_AD_Statistics(void) const { return Wrt_AD_Statistics; }

  /*!
   * \brief Get information about writing the mesh quality metrics to the visualization files.
   * \return <code>TRUE</code> means that the mesh quality metrics will be written to the visualization files.
   */
  bool GetWrt_MeshQuality(void) const { return Wrt_MeshQuality; }

  /*!
   * \brief Write coarse grids to the visualization files.
   */
  bool GetWrt_MultiGrid(void) const { return Wrt_MultiGrid; }

  /*!
   * \brief Get information about writing projected sensitivities on surfaces to an ASCII file with rows as x, y, z, dJ/dx, dJ/dy, dJ/dz for each vertex.
   * \return <code>TRUE</code> means that projected sensitivities on surfaces in an ASCII file with rows as x, y, z, dJ/dx, dJ/dy, dJ/dz for each vertex will be written.
   */
  bool GetWrt_Projected_Sensitivity(void) const { return Wrt_Projected_Sensitivity; }

  /*!
   * \brief Get information about the format for the input volume sensitvities.
   * \return Format of the input volume sensitivities.
   */
  unsigned short GetSensitivity_Format(void) const { return Sensitivity_FileFormat; }

  /*!
   * \brief Get information about writing sectional force files.
   * \return <code>TRUE</code> means that sectional force files will be written for specified markers.
   */
  bool GetPlot_Section_Forces(void) const { return Plot_Section_Forces; }

  /*!
   * \brief Get the alpha (convective) coefficients for the Runge-Kutta integration scheme.
   * \param[in] val_step - Index of the step.
   * \return Alpha coefficient for the Runge-Kutta integration scheme.
   */
  su2double Get_Alpha_RKStep(unsigned short val_step) const { return RK_Alpha_Step[val_step]; }

  /*!
   * \brief Get the index of the surface defined in the geometry file.
   * \param[in] val_marker - Value of the marker in which we are interested.
   * \return Value of the index that is in the geometry file for the surface that
   *         has the marker <i>val_marker</i>.
   */
  string GetMarker_All_TagBound(unsigned short val_marker) const { return Marker_All_TagBound[val_marker]; }

  /*!
   * \brief Get the index of the surface defined in the geometry file.
   * \param[in] val_marker - Value of the marker in which we are interested.
   * \return Value of the index that is in the geometry file for the surface that
   *         has the marker <i>val_marker</i>.
   */
  string GetMarker_ActDiskInlet_TagBound(unsigned short val_marker) const { return Marker_ActDiskInlet[val_marker]; }

  /*!
   * \brief Get the index of the surface defined in the geometry file.
   * \param[in] val_marker - Value of the marker in which we are interested.
   * \return Value of the index that is in the geometry file for the surface that
   *         has the marker <i>val_marker</i>.
   */
  string GetMarker_ActDiskOutlet_TagBound(unsigned short val_marker) const { return Marker_ActDiskOutlet[val_marker]; }

  /*!
   * \brief Get the index of the surface defined in the geometry file.
   * \param[in] val_marker - Value of the marker in which we are interested.
   * \return Value of the index that is in the geometry file for the surface that
   *         has the marker <i>val_marker</i>.
   */
  string GetMarker_Outlet_TagBound(unsigned short val_marker) const { return Marker_Outlet[val_marker]; }

  /*!
   * \brief Get the index of the surface defined in the geometry file.
   * \param[in] val_marker - Value of the marker in which we are interested.
   * \return Value of the index that is in the geometry file for the surface that
   *         has the marker <i>val_marker</i>.
   */
  string GetMarker_EngineInflow_TagBound(unsigned short val_marker) const { return Marker_EngineInflow[val_marker]; }

  /*!
   * \brief Get the index of the surface defined in the geometry file.
   * \param[in] val_marker - Value of the marker in which we are interested.
   * \return Value of the index that is in the geometry file for the surface that
   *         has the marker <i>val_marker</i>.
   */
  string GetMarker_EngineExhaust_TagBound(unsigned short val_marker) const { return Marker_EngineExhaust[val_marker]; }

  /*!
   * \brief Get the name of the surface defined in the geometry file.
   * \param[in] val_marker - Value of the marker in which we are interested.
   * \return Name that is in the geometry file for the surface that
   *         has the marker <i>val_marker</i>.
   */
  string GetMarker_Monitoring_TagBound(unsigned short val_marker) const { return Marker_Monitoring[val_marker]; }

  /*!
   * \brief Get the name of the surface defined in the geometry file.
   * \param[in] val_marker - Value of the marker in which we are interested.
   * \return Name that is in the geometry file for the surface that
   *         has the marker <i>val_marker</i>.
   */
  string GetMarker_HeatFlux_TagBound(unsigned short val_marker) const { return Marker_HeatFlux[val_marker]; }

  /*!
   * \brief Get the tag if the iMarker defined in the geometry file.
   * \param[in] val_tag - Value of the tag in which we are interested.
   * \return Value of the marker <i>val_marker</i> that is in the geometry file
   *         for the surface that has the tag.
   */
  short GetMarker_All_TagBound(string val_tag)  {
    for (unsigned short iMarker = 0; iMarker < nMarker_All; iMarker++) {
      if (val_tag == Marker_All_TagBound[iMarker]) return iMarker;
    }
    return -1;
  }

  /*!
   * \brief Get the kind of boundary for each marker.
   * \param[in] val_marker - Index of the marker in which we are interested.
   * \return Kind of boundary for the marker <i>val_marker</i>.
   */
  unsigned short GetMarker_All_KindBC(unsigned short val_marker) const { return Marker_All_KindBC[val_marker]; }

  /*!
   * \brief Set the value of the boundary <i>val_boundary</i> (read from the config file)
   *        for the marker <i>val_marker</i>.
   * \param[in] val_marker - Index of the marker in which we are interested.
   * \param[in] val_boundary - Kind of boundary read from config file.
   */
  void SetMarker_All_KindBC(unsigned short val_marker, unsigned short val_boundary) { Marker_All_KindBC[val_marker] = val_boundary; }

  /*!
   * \brief Set the value of the index <i>val_index</i> (read from the geometry file) for
   *        the marker <i>val_marker</i>.
   * \param[in] val_marker - Index of the marker in which we are interested.
   * \param[in] val_index - Index of the surface read from geometry file.
   */
  void SetMarker_All_TagBound(unsigned short val_marker, string val_index) { Marker_All_TagBound[val_marker] = val_index; }

  /*!
   * \brief Set if a marker <i>val_marker</i> is going to be monitored <i>val_monitoring</i>
   *        (read from the config file).
   * \note This is important for non dimensional coefficient computation.
   * \param[in] val_marker - Index of the marker in which we are interested.
   * \param[in] val_monitoring - 0 or 1 depending if the the marker is going to be monitored.
   */
  void SetMarker_All_Monitoring(unsigned short val_marker, unsigned short val_monitoring) { Marker_All_Monitoring[val_marker] = val_monitoring; }

  /*!
   * \brief Set if a marker <i>val_marker</i> is going to be monitored <i>val_monitoring</i>
   *        (read from the config file).
   * \note This is important for non dimensional coefficient computation.
   * \param[in] val_marker - Index of the marker in which we are interested.
   * \param[in] val_monitoring - 0 or 1 depending if the the marker is going to be monitored.
   */
  void SetMarker_All_GeoEval(unsigned short val_marker, unsigned short val_geoeval) { Marker_All_GeoEval[val_marker] = val_geoeval; }

  /*!
   * \brief Set if a marker <i>val_marker</i> is going to be designed <i>val_designing</i>
   *        (read from the config file).
   * \note This is important for non dimensional coefficient computation.
   * \param[in] val_marker - Index of the marker in which we are interested.
   * \param[in] val_monitoring - 0 or 1 depending if the the marker is going to be designed.
   */
  void SetMarker_All_Designing(unsigned short val_marker, unsigned short val_designing) { Marker_All_Designing[val_marker] = val_designing; }

  /*!
   * \brief Set if a marker <i>val_marker</i> is going to be plot <i>val_plotting</i>
   *        (read from the config file).
   * \param[in] val_marker - Index of the marker in which we are interested.
   * \param[in] val_plotting - 0 or 1 depending if the the marker is going to be plot.
   */
  void SetMarker_All_Plotting(unsigned short val_marker, unsigned short val_plotting) { Marker_All_Plotting[val_marker] = val_plotting; }

  /*!
   * \brief Set if a marker <i>val_marker</i> is going to be plot <i>val_plotting</i>
   *        (read from the config file).
   * \param[in] val_marker - Index of the marker in which we are interested.
   * \param[in] val_plotting - 0 or 1 depending if the the marker is going to be plot.
   */
  void SetMarker_All_Analyze(unsigned short val_marker, unsigned short val_analyze) { Marker_All_Analyze[val_marker] = val_analyze; }

  /*!
   * \brief Set if a marker <i>val_marker</i> is part of the FSI interface <i>val_plotting</i>
   *        (read from the config file).
   * \param[in] val_marker - Index of the marker in which we are interested.
   * \param[in] val_plotting - 0 or 1 depending if the the marker is part of the FSI interface.
   */
  void SetMarker_All_ZoneInterface(unsigned short val_marker, unsigned short val_fsiinterface) { Marker_All_ZoneInterface[val_marker] = val_fsiinterface; }

  /*!
   * \brief Set if a marker <i>val_marker</i> is part of the Turbomachinery (read from the config file).
   * \param[in] val_marker - Index of the marker in which we are interested.
   * \param[in] val_turboperf - 0 if not part of Turbomachinery or greater than 1 if it is part.
   */
  void SetMarker_All_Turbomachinery(unsigned short val_marker, unsigned short val_turbo) { Marker_All_Turbomachinery[val_marker] = val_turbo; }

  /*!
   * \brief Set a flag to the marker <i>val_marker</i> part of the Turbomachinery (read from the config file).
   * \param[in] val_marker - Index of the marker in which we are interested.
   * \param[in] val_turboperflag - 0 if is not part of the Turbomachinery, flag INFLOW or OUTFLOW if it is part.
   */
  void SetMarker_All_TurbomachineryFlag(unsigned short val_marker, unsigned short val_turboflag) { Marker_All_TurbomachineryFlag[val_marker] = val_turboflag; }

  /*!
   * \brief Set if a marker <i>val_marker</i> is part of the MixingPlane interface (read from the config file).
   * \param[in] val_marker - Index of the marker in which we are interested.
   * \param[in] val_turboperf - 0 if not part of the MixingPlane interface or greater than 1 if it is part.
   */
  void SetMarker_All_MixingPlaneInterface(unsigned short val_marker, unsigned short val_mixpla_interface) { Marker_All_MixingPlaneInterface[val_marker] = val_mixpla_interface; }

  /*!
   * \brief Set if a marker <i>val_marker</i> is going to be affected by design variables <i>val_moving</i>
   *        (read from the config file).
   * \param[in] val_marker - Index of the marker in which we are interested.
   * \param[in] val_DV - 0 or 1 depending if the the marker is affected by design variables.
   */
  void SetMarker_All_DV(unsigned short val_marker, unsigned short val_DV) { Marker_All_DV[val_marker] = val_DV; }

  /*!
   * \brief Set if a marker <i>val_marker</i> is going to be moved <i>val_moving</i>
   *        (read from the config file).
   * \param[in] val_marker - Index of the marker in which we are interested.
   * \param[in] val_moving - 0 or 1 depending if the the marker is going to be moved.
   */
  void SetMarker_All_Moving(unsigned short val_marker, unsigned short val_moving) { Marker_All_Moving[val_marker] = val_moving; }

  /*!
   * \brief Set if a marker <i>val_marker</i> allows deformation at the boundary.
   * \param[in] val_marker - Index of the marker in which we are interested.
   * \param[in] val_interface - 0 or 1 depending if the the marker is or not a DEFORM_MESH marker.
   */
  void SetMarker_All_Deform_Mesh(unsigned short val_marker, unsigned short val_deform) { Marker_All_Deform_Mesh[val_marker] = val_deform; }

  /*!
   * \brief Set if a marker <i>val_marker</i> allows deformation at the boundary.
   * \param[in] val_marker - Index of the marker in which we are interested.
   * \param[in] val_interface - 0 or 1 depending if the the marker is or not a DEFORM_MESH_SYM_PLANE marker.
   */
  void SetMarker_All_Deform_Mesh_Sym_Plane(unsigned short val_marker, unsigned short val_deform) { Marker_All_Deform_Mesh_Sym_Plane[val_marker] = val_deform; }

  /*!
   * \brief Set if a in marker <i>val_marker</i> the flow load will be computed/employed.
   * \param[in] val_marker - Index of the marker in which we are interested.
   * \param[in] val_interface - 0 or 1 depending if the the marker is or not a Fluid_Load marker.
   */
  void SetMarker_All_Fluid_Load(unsigned short val_marker, unsigned short val_interface) { Marker_All_Fluid_Load[val_marker] = val_interface; }

  /*!
   * \brief Set if a marker <i>val_marker</i> is going to be customized in Python <i>val_PyCustom</i>
   *        (read from the config file).
   * \param[in] val_marker - Index of the marker in which we are interested.
   * \param[in] val_PyCustom - 0 or 1 depending if the the marker is going to be customized in Python.
   */
  void SetMarker_All_PyCustom(unsigned short val_marker, unsigned short val_PyCustom) { Marker_All_PyCustom[val_marker] = val_PyCustom; }

  /*!
   * \brief Set if a marker <i>val_marker</i> is going to be periodic <i>val_perbound</i>
   *        (read from the config file).
   * \param[in] val_marker - Index of the marker in which we are interested.
   * \param[in] val_perbound - Index of the surface with the periodic boundary.
   */
  void SetMarker_All_PerBound(unsigned short val_marker, short val_perbound) { Marker_All_PerBound[val_marker] = val_perbound; }

  /*!
   * \brief Set if a marker <i>val_marker</i> is going to be sent or receive <i>val_index</i>
   *        from another domain.
   * \param[in] val_marker - 0 or 1 depending if the the marker is going to be moved.
   * \param[in] val_index - Index of the surface read from geometry file.
   */
  void SetMarker_All_SendRecv(unsigned short val_marker, short val_index) { Marker_All_SendRecv[val_marker] = val_index; }

  /*!
   * \brief Get the send-receive information for a marker <i>val_marker</i>.
   * \param[in] val_marker - 0 or 1 depending if the the marker is going to be moved.
   * \return If positive, the information is sended to that domain, in case negative
   *         the information is receive from that domain.
   */
  short GetMarker_All_SendRecv(unsigned short val_marker) const { return Marker_All_SendRecv[val_marker]; }

  /*!
   * \brief Get an internal index that identify the periodic boundary conditions.
   * \param[in] val_marker - Value of the marker that correspond with the periodic boundary.
   * \return The internal index of the periodic boundary condition.
   */
  short GetMarker_All_PerBound(unsigned short val_marker) const { return Marker_All_PerBound[val_marker]; }

  /*!
   * \brief Get the monitoring information for a marker <i>val_marker</i>.
   * \param[in] val_marker - 0 or 1 depending if the the marker is going to be monitored.
   * \return 0 or 1 depending if the marker is going to be monitored.
   */
  unsigned short GetMarker_All_Monitoring(unsigned short val_marker) const { return Marker_All_Monitoring[val_marker]; }

  /*!
   * \brief Get the monitoring information for a marker <i>val_marker</i>.
   * \param[in] val_marker - 0 or 1 depending if the the marker is going to be monitored.
   * \return 0 or 1 depending if the marker is going to be monitored.
   */
  unsigned short GetMarker_All_GeoEval(unsigned short val_marker) const { return Marker_All_GeoEval[val_marker]; }

  /*!
   * \brief Get the design information for a marker <i>val_marker</i>.
   * \param[in] val_marker - 0 or 1 depending if the the marker is going to be monitored.
   * \return 0 or 1 depending if the marker is going to be monitored.
   */
  unsigned short GetMarker_All_Designing(unsigned short val_marker) const { return Marker_All_Designing[val_marker]; }

  /*!
   * \brief Get the plotting information for a marker <i>val_marker</i>.
   * \param[in] val_marker - 0 or 1 depending if the the marker is going to be moved.
   * \return 0 or 1 depending if the marker is going to be plotted.
   */
  unsigned short GetMarker_All_Plotting(unsigned short val_marker) const { return Marker_All_Plotting[val_marker]; }

  /*!
   * \brief Get the plotting information for a marker <i>val_marker</i>.
   * \param[in] val_marker - 0 or 1 depending if the the marker is going to be moved.
   * \return 0 or 1 depending if the marker is going to be plotted.
   */
  unsigned short GetMarker_All_Analyze(unsigned short val_marker) const { return Marker_All_Analyze[val_marker]; }

  /*!
   * \brief Get the FSI interface information for a marker <i>val_marker</i>.
   * \param[in] val_marker - 0 or 1 depending if the the marker is going to be moved.
   * \return 0 or 1 depending if the marker is part of the FSI interface.
   */
  unsigned short GetMarker_All_ZoneInterface(unsigned short val_marker) const { return Marker_All_ZoneInterface[val_marker]; }

  /*!
   * \brief Get the MixingPlane interface information for a marker <i>val_marker</i>.
   * \param[in] val_marker value of the marker on the grid.
   * \return 0 if is not part of the MixingPlane Interface and greater than 1 if it is part.
   */
  unsigned short GetMarker_All_MixingPlaneInterface(unsigned short val_marker) const { return Marker_All_MixingPlaneInterface[val_marker]; }

  /*!
   * \brief Get the Turbomachinery information for a marker <i>val_marker</i>.
   * \param[in] val_marker value of the marker on the grid.
   * \return 0 if is not part of the Turbomachinery and greater than 1 if it is part.
   */
  unsigned short GetMarker_All_Turbomachinery(unsigned short val_marker) const { return Marker_All_Turbomachinery[val_marker]; }

  /*!
   * \brief Get the Turbomachinery flag information for a marker <i>val_marker</i>.
   * \param[in] val_marker value of the marker on the grid.
   * \return 0 if is not part of the Turbomachinery, flag INFLOW or OUTFLOW if it is part.
   */
  unsigned short GetMarker_All_TurbomachineryFlag(unsigned short val_marker) const { return Marker_All_TurbomachineryFlag[val_marker]; }

  /*!
   * \brief Get the number of FSI interface markers <i>val_marker</i>.
   * \param[in] void.
   * \return Number of markers belonging to the FSI interface.
   */
  unsigned short GetMarker_n_ZoneInterface(void) const { return nMarker_ZoneInterface; }

  /*!
   * \brief Get the DV information for a marker <i>val_marker</i>.
   * \param[in] val_marker - 0 or 1 depending if the the marker is going to be affected by design variables.
   * \return 0 or 1 depending if the marker is going to be affected by design variables.
   */
  unsigned short GetMarker_All_DV(unsigned short val_marker) const { return Marker_All_DV[val_marker]; }

  /*!
   * \brief Get the motion information for a marker <i>val_marker</i>.
   * \param[in] val_marker - 0 or 1 depending if the the marker is going to be moved.
   * \return 0 or 1 depending if the marker is going to be moved.
   */
  unsigned short GetMarker_All_Moving(unsigned short val_marker) const { return Marker_All_Moving[val_marker]; }

  /*!
   * \brief Get whether marker <i>val_marker</i> is a DEFORM_MESH marker
   * \param[in] val_marker - 0 or 1 depending if the the marker belongs to the DEFORM_MESH subset.
   * \return 0 or 1 depending if the marker belongs to the DEFORM_MESH subset.
   */
  unsigned short GetMarker_All_Deform_Mesh(unsigned short val_marker) const { return Marker_All_Deform_Mesh[val_marker]; }

  /*!
   * \brief Get whether marker <i>val_marker</i> is a DEFORM_MESH_SYM_PLANE marker
   * \param[in] val_marker - 0 or 1 depending if the the marker belongs to the DEFORM_MESH_SYM_PLANE subset.
   * \return 0 or 1 depending if the marker belongs to the DEFORM_MESH_SYM_PLANE subset.
   */
  unsigned short GetMarker_All_Deform_Mesh_Sym_Plane(unsigned short val_marker) const { return Marker_All_Deform_Mesh_Sym_Plane[val_marker]; }

  /*!
   * \brief Get whether marker <i>val_marker</i> is a Fluid_Load marker
   * \param[in] val_marker - 0 or 1 depending if the the marker belongs to the Fluid_Load subset.
   * \return 0 or 1 depending if the marker belongs to the Fluid_Load subset.
   */
  unsigned short GetMarker_All_Fluid_Load(unsigned short val_marker) const { return Marker_All_Fluid_Load[val_marker]; }

  /*!
   * \brief Get the Python customization for a marker <i>val_marker</i>.
   * \param[in] val_marker - Index of the marker in which we are interested.
   * \return 0 or 1 depending if the marker is going to be customized in Python.
   */
  unsigned short GetMarker_All_PyCustom(unsigned short val_marker) const { return Marker_All_PyCustom[val_marker];}

  /*!
   * \brief Get the airfoil sections in the slicing process.
   * \param[in] val_section - Index of the section.
   * \return Coordinate of the airfoil to slice.
   */
  su2double GetLocationStations(unsigned short val_section) const { return LocationStations[val_section]; }

  /*!
   * \brief Get the defintion of the nacelle location.
   * \param[in] val_index - Index of the section.
   * \return Coordinate of the nacelle location.
   */
  su2double GetNacelleLocation(unsigned short val_index) const { return nacelle_location[val_index]; }

  /*!
   * \brief Get the number of pre-smoothings in a multigrid strategy.
   * \param[in] val_mesh - Index of the grid.
   * \return Number of smoothing iterations.
   */
  unsigned short GetMG_PreSmooth(unsigned short val_mesh) const {
    if (nMG_PreSmooth == 0) return 1;
    return MG_PreSmooth[val_mesh];
  }

  /*!
   * \brief Get the number of post-smoothings in a multigrid strategy.
   * \param[in] val_mesh - Index of the grid.
   * \return Number of smoothing iterations.
   */
  unsigned short GetMG_PostSmooth(unsigned short val_mesh) const {
    if (nMG_PostSmooth == 0) return 0;
    return MG_PostSmooth[val_mesh];
  }

  /*!
   * \brief Get the number of implicit Jacobi smoothings of the correction in a multigrid strategy.
   * \param[in] val_mesh - Index of the grid.
   * \return Number of implicit smoothing iterations.
   */
  unsigned short GetMG_CorrecSmooth(unsigned short val_mesh) const {
    if (nMG_CorrecSmooth == 0) return 0;
    return MG_CorrecSmooth[val_mesh];
  }

  /*!
   * \brief plane of the FFD (I axis) that should be fixed.
   * \param[in] val_index - Index of the arrray with all the planes in the I direction that should be fixed.
   * \return Index of the plane that is going to be freeze.
   */
  short GetFFD_Fix_IDir(unsigned short val_index) const { return FFD_Fix_IDir[val_index]; }

  /*!
   * \brief plane of the FFD (J axis) that should be fixed.
   * \param[in] val_index - Index of the arrray with all the planes in the J direction that should be fixed.
   * \return Index of the plane that is going to be freeze.
   */
  short GetFFD_Fix_JDir(unsigned short val_index) const { return FFD_Fix_JDir[val_index]; }

  /*!
   * \brief plane of the FFD (K axis) that should be fixed.
   * \param[in] val_index - Index of the arrray with all the planes in the K direction that should be fixed.
   * \return Index of the plane that is going to be freeze.
   */
  short GetFFD_Fix_KDir(unsigned short val_index) const { return FFD_Fix_KDir[val_index]; }

  /*!
   * \brief Get the number of planes to fix in the I direction.
   * \return Number of planes to fix in the I direction.
   */
  unsigned short GetnFFD_Fix_IDir(void) const { return nFFD_Fix_IDir; }

  /*!
   * \brief Get the number of planes to fix in the J direction.
   * \return Number of planes to fix in the J direction.
   */
  unsigned short GetnFFD_Fix_JDir(void) const { return nFFD_Fix_JDir; }

  /*!
   * \brief Get the number of planes to fix in the K direction.
   * \return Number of planes to fix in the K direction.
   */
  unsigned short GetnFFD_Fix_KDir(void) const { return nFFD_Fix_KDir; }

  /*!
   * \brief Governing equations of the flow (it can be different from the run time equation).
   * \param[in] val_zone - Zone where the soler is applied.
   * \return Governing equation that we are solving.
   */
  unsigned short GetKind_Solver(void) const { return Kind_Solver; }

  /*!
   * \brief Governing equations of the flow (it can be different from the run time equation).
   * \param[in] val_zone - Zone where the soler is applied.
   * \return Governing equation that we are solving.
   */
  void SetKind_Solver(unsigned short val_solver) { Kind_Solver = val_solver; }

  /*!
   * \brief Return true if a fluid solver is in use.
   */
  bool GetFluidProblem(void) const {
    switch (Kind_Solver) {
      case EULER : case NAVIER_STOKES: case RANS:
      case INC_EULER : case INC_NAVIER_STOKES: case INC_RANS:
      case NEMO_EULER : case NEMO_NAVIER_STOKES:
      case DISC_ADJ_INC_EULER: case DISC_ADJ_INC_NAVIER_STOKES: case DISC_ADJ_INC_RANS:
      case DISC_ADJ_EULER: case DISC_ADJ_NAVIER_STOKES: case DISC_ADJ_RANS:
        return true;
      default:
        return false;
    }
  }

  /*!
   * \brief Return true if a structural solver is in use.
   */
  bool GetStructuralProblem(void) const {
    return (Kind_Solver == FEM_ELASTICITY) || (Kind_Solver == DISC_ADJ_FEM);
  }

  /*!
   * \brief Return true if a heat solver is in use.
   */
  bool GetHeatProblem(void) const {
    return (Kind_Solver == HEAT_EQUATION) || (Kind_Solver == DISC_ADJ_HEAT);
  }

  /*!
   * \brief Return true if a high order FEM solver is in use.
   */
  bool GetFEMSolver(void) const {
    switch (Kind_Solver) {
      case FEM_EULER: case FEM_NAVIER_STOKES: case FEM_RANS: case FEM_LES:
      case DISC_ADJ_FEM_EULER: case DISC_ADJ_FEM_NS: case DISC_ADJ_FEM_RANS:
        return true;
      default:
        return false;
    }
  }

  /*!
   * \brief Return true if a NEMO solver is in use.
   */
  bool GetNEMOProblem(void) const {
    switch (Kind_Solver) {
      case NEMO_EULER : case NEMO_NAVIER_STOKES:
        return true;
      default:
        return false;
    }
  }

   /*!
   * \brief Return true if an AUSM method is in use.
   */
  bool GetAUSMMethod(void) const {
    switch (Kind_Upwind_Flow) {
      case AUSM : case AUSMPLUSUP: case AUSMPLUSUP2: case AUSMPWPLUS:
        return true;
      default:
        return false;
    }
  }

  /*!
   * \brief Kind of Multizone Solver.
   * \return Governing equation that we are solving.
   */
  ENUM_MULTIZONE GetKind_MZSolver(void) const { return Kind_MZSolver; }

  /*!
   * \brief Governing equations of the flow (it can be different from the run time equation).
   * \param[in] val_zone - Zone where the soler is applied.
   * \return Governing equation that we are solving.
   */
  ENUM_REGIME GetKind_Regime(void) const { return Kind_Regime; }

  /*!
   * \brief Governing equations of the flow (it can be different from the run time equation).
   * \param[in] val_zone - Zone where the soler is applied.
   * \return Governing equation that we are solving.
   */
  unsigned short GetSystemMeasurements(void) const { return SystemMeasurements; }

  /*!
   * \brief Gas model that we are using.
   * \return Gas model that we are using.
   */
  string GetGasModel(void) const {return GasModel;}

  /*!
   * \brief Get the transport coefficient model.
   * \return Index of transport coefficient model.
   */
  unsigned short GetKind_TransCoeffModel(void) const { return Kind_TransCoeffModel; }

  /*!
   * \brief Get the total number of heat flux markers.
   * \return Total number of heat flux markers.
   */
  unsigned short GetnWall_Catalytic(void) const { return nWall_Catalytic; }

  /*!
   * \brief Get the name of the surface defined in the geometry file.
   * \param[in] val_marker - Value of the marker in which we are interested.
   * \return Name that is in the geometry file for the surface that
   *         has the marker <i>val_marker</i>.
   */
  string GetWall_Catalytic_TagBound(unsigned short val_marker) const { return Wall_Catalytic[val_marker]; }

  /*!
   * \brief Fluid model that we are using.
   * \return Fluid model that we are using.
   */
  unsigned short GetKind_FluidModel(void) const { return Kind_FluidModel; }

  /*!
   * \brief Option to define the density model for incompressible flows.
   * \return Density model option
   */
  INC_DENSITYMODEL GetKind_DensityModel() const { return Kind_DensityModel; }

  /*!
   * \brief Flag for whether to solve the energy equation for incompressible flows.
   * \return Flag for energy equation
   */
  bool GetEnergy_Equation(void) const { return Energy_Equation; }

  /*!
   * \brief free stream option to initialize the solution
   * \return free stream option
   */
  FREESTREAM_OPTION GetKind_FreeStreamOption() const { return Kind_FreeStreamOption; }

  /*!
   * \brief free stream option to initialize the solution
   * \return free stream option
   */
  unsigned short GetKind_InitOption(void) const { return Kind_InitOption; }
  /*!
   * \brief Get the value of the critical pressure.
   * \return Critical pressure.
   */
  su2double GetPressure_Critical(void) const { return Pressure_Critical; }

  /*!
   * \brief Get the value of the critical temperature.
   * \return Critical temperature.
   */
  su2double GetTemperature_Critical(void) const { return Temperature_Critical; }

  /*!
   * \brief Get the value of the critical pressure.
   * \return Critical pressure.
   */
  su2double GetAcentric_Factor(void) const { return Acentric_Factor; }

  /*!
   * \brief Get the value of the viscosity model.
   * \return Viscosity model.
   */
  VISCOSITYMODEL GetKind_ViscosityModel() const { return Kind_ViscosityModel; }

  /*!
   * \brief Get the value of the thermal conductivity model.
   * \return Conductivity model.
   */
  CONDUCTIVITYMODEL GetKind_ConductivityModel() const { return Kind_ConductivityModel; }

  /*!
   * \brief Get the value of the turbulent thermal conductivity model.
   * \return Turbulent conductivity model.
   */
  CONDUCTIVITYMODEL_TURB GetKind_ConductivityModel_Turb() const { return Kind_ConductivityModel_Turb; }

  /*!
   * \brief Get the value of the constant viscosity.
   * \return Constant viscosity.
   */
  su2double GetMu_Constant(void) const { return Mu_Constant; }

  /*!
   * \brief Get the value of the non-dimensional constant viscosity.
   * \return Non-dimensional constant viscosity.
   */
  su2double GetMu_ConstantND(void) const { return Mu_ConstantND; }

  /*!
   * \brief Get the value of the thermal conductivity.
   * \return Thermal conductivity.
   */
  su2double GetKt_Constant(void) const { return Kt_Constant; }

  /*!
   * \brief Get the value of the non-dimensional thermal conductivity.
   * \return Non-dimensional thermal conductivity.
   */
  su2double GetKt_ConstantND(void) const { return Kt_ConstantND; }

  /*!
   * \brief Get the value of the reference viscosity for Sutherland model.
   * \return The reference viscosity.
   */
  su2double GetMu_Ref(void) const { return Mu_Ref; }

  /*!
   * \brief Get the value of the non-dimensional reference viscosity for Sutherland model.
   * \return The non-dimensional reference viscosity.
   */
  su2double GetMu_RefND(void) const { return Mu_RefND; }

  /*!
   * \brief Get the value of the reference temperature for Sutherland model.
   * \return The reference temperature.
   */
  su2double GetMu_Temperature_Ref(void) const { return Mu_Temperature_Ref; }

  /*!
   * \brief Get the value of the non-dimensional reference temperature for Sutherland model.
   * \return The non-dimensional reference temperature.
   */
  su2double GetMu_Temperature_RefND(void) const { return Mu_Temperature_RefND; }

  /*!
   * \brief Get the value of the reference S for Sutherland model.
   * \return The reference S.
   */
  su2double GetMu_S(void) const { return Mu_S; }

  /*!
   * \brief Get the value of the non-dimensional reference S for Sutherland model.
   * \return The non-dimensional reference S.
   */
  su2double GetMu_SND(void) const { return Mu_SND; }

  /*!
   * \brief Get the number of coefficients in the temperature polynomial models.
   * \return The the number of coefficients in the temperature polynomial models.
   */
  unsigned short GetnPolyCoeffs(void) const { return N_POLY_COEFFS; }

  /*!
   * \brief Get the temperature polynomial coefficient for specific heat Cp.
   * \param[in] val_index - Index of the array with all polynomial coefficients.
   * \return Temperature polynomial coefficient for specific heat Cp.
   */
  su2double GetCp_PolyCoeff(unsigned short val_index) const { return cp_polycoeffs[val_index]; }

  /*!
   * \brief Get the temperature polynomial coefficient for specific heat Cp.
   * \param[in] val_index - Index of the array with all polynomial coefficients.
   * \return Temperature polynomial coefficient for specific heat Cp.
   */
  su2double GetCp_PolyCoeffND(unsigned short val_index) const { return CpPolyCoefficientsND[val_index]; }

  /*!
   * \brief Get the temperature polynomial coefficient for viscosity.
   * \param[in] val_index - Index of the array with all polynomial coefficients.
   * \return Temperature polynomial coefficient for viscosity.
   */
  su2double GetMu_PolyCoeff(unsigned short val_index) const { return mu_polycoeffs[val_index]; }

  /*!
   * \brief Get the temperature polynomial coefficient for viscosity.
   * \param[in] val_index - Index of the array with all polynomial coefficients.
   * \return Non-dimensional temperature polynomial coefficient for viscosity.
   */
  su2double GetMu_PolyCoeffND(unsigned short val_index) const { return MuPolyCoefficientsND[val_index]; }

  /*!
   * \brief Get the temperature polynomial coefficients for viscosity.
   * \return Non-dimensional temperature polynomial coefficients for viscosity.
   */
  const su2double* GetMu_PolyCoeffND(void) const { return MuPolyCoefficientsND.data(); }

  /*!
   * \brief Get the temperature polynomial coefficient for thermal conductivity.
   * \param[in] val_index - Index of the array with all polynomial coefficients.
   * \return Temperature polynomial coefficient for thermal conductivity.
   */
  su2double GetKt_PolyCoeff(unsigned short val_index) const { return kt_polycoeffs[val_index]; }

  /*!
   * \brief Get the temperature polynomial coefficient for thermal conductivity.
   * \param[in] val_index - Index of the array with all polynomial coefficients.
   * \return Non-dimensional temperature polynomial coefficient for thermal conductivity.
   */
  su2double GetKt_PolyCoeffND(unsigned short val_index) const { return KtPolyCoefficientsND[val_index]; }

  /*!
   * \brief Get the temperature polynomial coefficients for thermal conductivity.
   * \return Non-dimensional temperature polynomial coefficients for thermal conductivity.
   */
  const su2double* GetKt_PolyCoeffND(void) const { return KtPolyCoefficientsND.data(); }

  /*!
   * \brief Set the value of the non-dimensional constant viscosity.
   */
  void SetMu_ConstantND(su2double mu_const) { Mu_ConstantND = mu_const; }

  /*!
   * \brief Set the value of the non-dimensional thermal conductivity.
   */
  void SetKt_ConstantND(su2double kt_const) { Kt_ConstantND = kt_const; }

  /*!
   * \brief Set the value of the non-dimensional reference viscosity for Sutherland model.
   */
  void SetMu_RefND(su2double mu_ref) { Mu_RefND = mu_ref; }

  /*!
   * \brief Set the value of the non-dimensional reference temperature for Sutherland model.
   */
  void SetMu_Temperature_RefND(su2double mu_Tref) { Mu_Temperature_RefND = mu_Tref; }

  /*!
   * \brief Set the value of the non-dimensional S for Sutherland model.
   */
  void SetMu_SND(su2double mu_s) { Mu_SND = mu_s; }

  /*!
   * \brief Set the temperature polynomial coefficient for specific heat Cp.
   * \param[in] val_coeff - Temperature polynomial coefficient for specific heat Cp.
   * \param[in] val_index - Index of the array with all polynomial coefficients.
   */
  void SetCp_PolyCoeffND(su2double val_coeff, unsigned short val_index) { CpPolyCoefficientsND[val_index] = val_coeff; }

  /*!
   * \brief Set the temperature polynomial coefficient for viscosity.
   * \param[in] val_coeff - Non-dimensional temperature polynomial coefficient for viscosity.
   * \param[in] val_index - Index of the array with all polynomial coefficients.
   */
  void SetMu_PolyCoeffND(su2double val_coeff, unsigned short val_index) { MuPolyCoefficientsND[val_index] = val_coeff; }

  /*!
   * \brief Set the temperature polynomial coefficient for thermal conductivity.
   * \param[in] val_coeff - Non-dimensional temperature polynomial coefficient for thermal conductivity.
   * \param[in] val_index - Index of the array with all polynomial coefficients.
   */
  void SetKt_PolyCoeffND(su2double val_coeff, unsigned short val_index) { KtPolyCoefficientsND[val_index] = val_coeff; }

  /*!
   * \brief Get the kind of method for computation of spatial gradients used for viscous and source terms.
   * \return Numerical method for computation of spatial gradients used for viscous and source terms.
   */
  unsigned short GetKind_Gradient_Method(void) const { return Kind_Gradient_Method; }

  /*!
   * \brief Get the kind of method for computation of spatial gradients used for upwind reconstruction.
   * \return Numerical method for computation of spatial gradients used for upwind reconstruction.
   */
  unsigned short GetKind_Gradient_Method_Recon(void) const { return Kind_Gradient_Method_Recon; }

  /*!
   * \brief Get flag for whether a second gradient calculation is required for upwind reconstruction alone.
   * \return <code>TRUE</code> means that a second gradient will be calculated for upwind reconstruction.
   */
  bool GetReconstructionGradientRequired(void) const { return ReconstructionGradientRequired; }

  /*!
   * \brief Get flag for whether a least-squares gradient method is being applied.
   * \return <code>TRUE</code> means that a least-squares gradient method is being applied.
   */
  bool GetLeastSquaresRequired(void) const { return LeastSquaresRequired; }

  /*!
   * \brief Get the kind of solver for the implicit solver.
   * \return Numerical solver for implicit formulation (solving the linear system).
   */
  unsigned short GetKind_Linear_Solver(void) const { return Kind_Linear_Solver; }


  /*!
   * \brief Get the kind of preconditioner for the implicit solver.
   * \return Numerical preconditioner for implicit formulation (solving the linear system).
   */
  unsigned short GetKind_Linear_Solver_Prec(void) const { return Kind_Linear_Solver_Prec; }

  /*!
   * \brief Get the kind of solver for the implicit solver.
   * \return Numerical solver for implicit formulation (solving the linear system).
   */
  unsigned short GetKind_Deform_Linear_Solver(void) const { return Kind_Deform_Linear_Solver; }

  /*!
   * \brief Set the kind of preconditioner for the implicit solver.
   * \return Numerical preconditioner for implicit formulation (solving the linear system).
   */
  void SetKind_Deform_Linear_Solver_Prec(unsigned short val_kind_prec) { Kind_Deform_Linear_Solver_Prec = val_kind_prec; }

  /*!
   * \brief Set the kind of preconditioner for the implicit solver.
   * \return Numerical preconditioner for implicit formulation (solving the linear system).
   */
  void SetKind_Linear_Solver_Prec(unsigned short val_kind_prec) { Kind_Linear_Solver_Prec = val_kind_prec; }

  /*!
   * \brief Get min error of the linear solver for the implicit formulation.
   * \return Min error of the linear solver for the implicit formulation.
   */
  su2double GetLinear_Solver_Error(void) const { return Linear_Solver_Error; }

  /*!
   * \brief Get min error of the linear solver for the implicit formulation.
   * \return Min error of the linear solver for the implicit formulation.
   */
  su2double GetDeform_Linear_Solver_Error(void) const { return Deform_Linear_Solver_Error; }

  /*!
   * \brief Get max number of iterations of the linear solver for the implicit formulation.
   * \return Max number of iterations of the linear solver for the implicit formulation.
   */
  unsigned long GetLinear_Solver_Iter(void) const { return Linear_Solver_Iter; }

  /*!
   * \brief Get max number of iterations of the linear solver for the implicit formulation.
   * \return Max number of iterations of the linear solver for the implicit formulation.
   */
  unsigned long GetDeform_Linear_Solver_Iter(void) const { return Deform_Linear_Solver_Iter; }

  /*!
   * \brief Get the ILU fill-in level for the linear solver.
   * \return Fill in level of the ILU preconditioner for the linear solver.
   */
  unsigned short GetLinear_Solver_ILU_n(void) const { return Linear_Solver_ILU_n; }

  /*!
   * \brief Get restart frequency of the linear solver for the implicit formulation.
   * \return Restart frequency of the linear solver for the implicit formulation.
   */
  unsigned long GetLinear_Solver_Restart_Frequency(void) const { return Linear_Solver_Restart_Frequency; }

  /*!
   * \brief Get the relaxation factor for iterative linear smoothers.
   * \return Relaxation factor.
   */
  su2double GetLinear_Solver_Smoother_Relaxation(void) const { return Linear_Solver_Smoother_Relaxation; }

  /*!
   * \brief Get the relaxation factor for solution updates of adjoint solvers.
   */
  su2double GetRelaxation_Factor_Adjoint(void) const { return Relaxation_Factor_Adjoint; }

  /*!
   * \brief Get the relaxation coefficient of the CHT coupling.
   * \return relaxation coefficient of the CHT coupling.
   */
  su2double GetRelaxation_Factor_CHT(void) const { return Relaxation_Factor_CHT; }

  /*!
   * \brief Get the number of samples used in quasi-Newton methods.
   */
  unsigned short GetnQuasiNewtonSamples(void) const { return nQuasiNewtonSamples; }

  /*!
   * \brief Get whether to use vectorized numerics (if available).
   */
  bool GetUseVectorization(void) const { return UseVectorization; }

  /*!
   * \brief Get whether to use a Newton-Krylov method.
   */
  bool GetNewtonKrylov(void) const { return NewtonKrylov; }

  /*!
   * \brief Get Newton-Krylov integer parameters.
   */
  array<unsigned short,3> GetNewtonKrylovIntParam(void) const { return NK_IntParam; }

  /*!
   * \brief Get Newton-Krylov floating-point parameters.
   */
  array<su2double,4> GetNewtonKrylovDblParam(void) const { return NK_DblParam; }

  /*!
   * \brief Get the relaxation coefficient of the linear solver for the implicit formulation.
   * \return relaxation coefficient of the linear solver for the implicit formulation.
   */
  su2double GetRoe_Kappa(void) const { return Roe_Kappa; }

  /*!
   * \brief Get the wing semi span.
   * \return value of the wing semi span.
   */
  su2double GetSemiSpan(void) const { return SemiSpan; }

  /*!
   * \brief Get the kind of solver for the implicit solver.
   * \return Numerical solver for implicit formulation (solving the linear system).
   */
  unsigned short GetKind_AdjTurb_Linear_Solver(void) const { return Kind_AdjTurb_Linear_Solver; }

  /*!
   * \brief Get the kind of preconditioner for the implicit solver.
   * \return Numerical preconditioner for implicit formulation (solving the linear system).
   */
  unsigned short GetKind_AdjTurb_Linear_Prec(void) const { return Kind_AdjTurb_Linear_Prec; }

  /*!
   * \brief Get the kind of solver for the implicit solver.
   * \return Numerical solver for implicit formulation (solving the linear system).
   */
  unsigned short GetKind_DiscAdj_Linear_Solver(void) const { return Kind_DiscAdj_Linear_Solver; }

  /*!
   * \brief Get the kind of preconditioner for the implicit solver.
   * \return Numerical preconditioner for implicit formulation (solving the linear system).
   */
  unsigned short GetKind_DiscAdj_Linear_Prec(void) const { return Kind_DiscAdj_Linear_Prec; }

  /*!
   * \brief Get the kind of preconditioner for the implicit solver.
   * \return Numerical preconditioner for implicit formulation (solving the linear system).
   */
  unsigned short GetKind_Deform_Linear_Solver_Prec(void) const { return Kind_Deform_Linear_Solver_Prec; }

  /*!
   * \brief Set the kind of preconditioner for the implicit solver.
   * \return Numerical preconditioner for implicit formulation (solving the linear system).
   */
  void SetKind_AdjTurb_Linear_Prec(unsigned short val_kind_prec) { Kind_AdjTurb_Linear_Prec = val_kind_prec; }

  /*!
   * \brief Get min error of the linear solver for the implicit formulation.
   * \return Min error of the linear solver for the implicit formulation.
   */
  su2double GetAdjTurb_Linear_Error(void) const { return AdjTurb_Linear_Error; }

  /*!
   * \brief Get the entropy fix.
   * \return Vaule of the entropy fix.
   */
  su2double GetEntropyFix_Coeff(void) const { return EntropyFix_Coeff; }

  /*!
   * \brief Get max number of iterations of the linear solver for the implicit formulation.
   * \return Max number of iterations of the linear solver for the implicit formulation.
   */
  unsigned short GetAdjTurb_Linear_Iter(void) const { return AdjTurb_Linear_Iter; }

  /*!
   * \brief Get CFL reduction factor for adjoint turbulence model.
   * \return CFL reduction factor.
   */
  su2double GetCFLRedCoeff_AdjTurb(void) const { return CFLRedCoeff_AdjTurb; }

  /*!
   * \brief Get the number of nonlinear increments for mesh deformation.
   * \return Number of nonlinear increments for mesh deformation.
   */
  unsigned long GetGridDef_Nonlinear_Iter(void) const { return GridDef_Nonlinear_Iter; }

  /*!
   * \brief Get information about whether the mesh will be deformed using pseudo linear elasticity.
   * \return <code>TRUE</code> means that grid deformation is active.
   */
  bool GetDeform_Mesh(void) const { return Deform_Mesh; }

  /*!
   * \brief Get information about writing grid deformation residuals to the console.
   * \return <code>TRUE</code> means that grid deformation residuals will be written to the console.
   */
  bool GetDeform_Output(void) const { return Deform_Output; }

  /*!
   * \brief Get factor to multiply smallest volume for deform tolerance.
   * \return Factor to multiply smallest volume for deform tolerance.
   */
  su2double GetDeform_Coeff(void) const { return Deform_Coeff; }

  /*!
   * \brief Get limit for the volumetric deformation.
   * \return Distance to the surface to be deformed.
   */
  su2double GetDeform_Limit(void) const { return Deform_Limit; }

  /*!
   * \brief Get Young's modulus for deformation (constant stiffness deformation)
   */
  su2double GetDeform_ElasticityMod(void) const { return Deform_ElasticityMod; }

  /*!
   * \brief Get Poisson's ratio for deformation (constant stiffness deformation)
   * \
   */
  su2double GetDeform_PoissonRatio(void) const { return Deform_PoissonRatio; }

  /*!
   * \brief Get the type of stiffness to impose for FEA mesh deformation.
   * \return type of stiffness to impose for FEA mesh deformation.
   */
  unsigned short GetDeform_Stiffness_Type(void) const { return Deform_StiffnessType; }

  /*!
   * \brief Get the size of the layer of highest stiffness for wall distance-based mesh stiffness.
   */
  su2double GetDeform_StiffLayerSize(void) const { return Deform_StiffLayerSize; }

  /*!
   * \brief Define the FFD box with a symetry plane.
   * \return <code>TRUE</code> if there is a symmetry plane in the FFD; otherwise <code>FALSE</code>.
   */
  bool GetFFD_Symmetry_Plane(void) const { return FFD_Symmetry_Plane; }

  /*!
   * \brief Get the kind of SU2 software component.
   * \return Kind of the SU2 software component.
   */
  SU2_COMPONENT GetKind_SU2(void) const { return Kind_SU2; }

  /*!
   * \brief Get the kind of non-dimensionalization.
   * \return Kind of non-dimensionalization.
   */
  unsigned short GetRef_NonDim(void) const { return Ref_NonDim; }

  /*!
   * \brief Get the kind of incompressible non-dimensionalization.
   * \return Kind of incompressible non-dimensionalization.
   */
  unsigned short GetRef_Inc_NonDim(void) const { return Ref_Inc_NonDim; }

  /*!
   * \brief Get the kind of SU2 software component.
   * \return Kind of the SU2 software component.
   */
  void SetKind_SU2(SU2_COMPONENT val_kind_su2) { Kind_SU2 = val_kind_su2 ; }

  /*!
   * \brief Get the kind of the turbulence model.
   * \return Kind of the turbulence model.
   */
  unsigned short GetKind_Turb_Model(void) const { return Kind_Turb_Model; }

  /*!
   * \brief Get the kind of the transition model.
   * \return Kind of the transion model.
   */
  unsigned short GetKind_Trans_Model(void) const { return Kind_Trans_Model; }

  /*!
   * \brief Get the kind of the subgrid scale model.
   * \return Kind of the subgrid scale model.
   */
  unsigned short GetKind_SGS_Model(void) const { return Kind_SGS_Model; }

  /*!
   * \brief Get the kind of time integration method.
   * \note This is the information that the code will use, the method will
   *       change in runtime depending of the specific equation (direct, adjoint,
   *       linearized) that is being solved.
   * \return Kind of time integration method.
   */
  unsigned short GetKind_TimeIntScheme(void) const { return Kind_TimeNumScheme; }

  /*!
   * \brief Get the kind of convective numerical scheme.
   * \note This is the information that the code will use, the method will
   *       change in runtime depending of the specific equation (direct, adjoint,
   *       linearized) that is being solved.
   * \return Kind of the convective scheme.
   */
  unsigned short GetKind_ConvNumScheme(void) const { return Kind_ConvNumScheme; }

  /*!
   * \brief Get kind of center scheme for the convective terms.
   * \note This is the information that the code will use, the method will
   *       change in runtime depending of the specific equation (direct, adjoint,
   *       linearized) that is being solved.
   * \return Kind of center scheme for the convective terms.
   */
  unsigned short GetKind_Centered(void) const { return Kind_Centered; }

  /*!
   * \brief Get kind of upwind scheme for the convective terms.
   * \note This is the information that the code will use, the method will
   *       change in runtime depending of the specific equation (direct, adjoint,
   *       linearized) that is being solved.
   * \return Kind of upwind scheme for the convective terms.
   */
  unsigned short GetKind_Upwind(void) const { return Kind_Upwind; }

  /*!
   * \brief Get if the upwind scheme used MUSCL or not.
   * \note This is the information that the code will use, the method will
   *       change in runtime depending of the specific equation (direct, adjoint,
   *       linearized) that is being solved.
   * \return MUSCL scheme.
   */
  bool GetMUSCL(void) const { return MUSCL; }

  /*!
   * \brief Get if the upwind scheme used MUSCL or not.
   * \note This is the information that the code will use, the method will
   *       change in runtime depending of the specific equation (direct, adjoint,
   *       linearized) that is being solved.
   * \return MUSCL scheme.
   */
  bool GetMUSCL_Flow(void) const { return MUSCL_Flow; }

  /*!
   * \brief Get if the upwind scheme used MUSCL or not.
   * \note This is the information that the code will use, the method will
   *       change in runtime depending of the specific equation (direct, adjoint,
   *       linearized) that is being solved.
   * \return MUSCL scheme.
   */
  bool GetMUSCL_Heat(void) const { return MUSCL_Heat; }

  /*!
   * \brief Get if the upwind scheme used MUSCL or not.
   * \note This is the information that the code will use, the method will
   *       change in runtime depending of the specific equation (direct, adjoint,
   *       linearized) that is being solved.
   * \return MUSCL scheme.
   */
  bool GetMUSCL_Turb(void) const { return MUSCL_Turb; }

  /*!
   * \brief Get if the upwind scheme used MUSCL or not.
   * \note This is the information that the code will use, the method will
   *       change in runtime depending of the specific equation (direct, adjoint,
   *       linearized) that is being solved.
   * \return MUSCL scheme.
   */
  bool GetMUSCL_AdjFlow(void) const { return MUSCL_AdjFlow; }

  /*!
   * \brief Get if the upwind scheme used MUSCL or not.
   * \note This is the information that the code will use, the method will
   *       change in runtime depending of the specific equation (direct, adjoint,
   *       linearized) that is being solved.
   * \return MUSCL scheme.
   */
  bool GetMUSCL_AdjTurb(void) const { return MUSCL_AdjTurb; }

  /*!
   * \brief Get whether to "Use Accurate Jacobians" for AUSM+up(2) and SLAU(2).
   * \return yes/no.
   */
  bool GetUse_Accurate_Jacobians(void) const { return Use_Accurate_Jacobians; }

  /*!
   * \brief Get the kind of integration scheme (explicit or implicit)
   *        for the flow equations.
   * \note This value is obtained from the config file, and it is constant
   *       during the computation.
   * \return Kind of integration scheme for the flow equations.
   */
  unsigned short GetKind_TimeIntScheme_Flow(void) const { return Kind_TimeIntScheme_Flow; }

  /*!
   * \brief Get the kind of scheme (aliased or non-aliased) to be used in the
   *        predictor step of ADER-DG.
   * \return Kind of scheme used in the predictor step of ADER-DG.
   */
  unsigned short GetKind_ADER_Predictor(void) const { return Kind_ADER_Predictor; }

  /*!
   * \brief Get the kind of integration scheme (explicit or implicit)
   *        for the flow equations.
   * \note This value is obtained from the config file, and it is constant
   *       during the computation.
   * \return Kind of integration scheme for the plasma equations.
   */
  unsigned short GetKind_TimeIntScheme_Heat(void) const { return Kind_TimeIntScheme_Heat; }

  /*!
   * \brief Get the kind of time stepping
   *        for the heat equation.
   * \note This value is obtained from the config file, and it is constant
   *       during the computation.
   * \return Kind of time stepping for the heat equation.
   */
  unsigned short GetKind_TimeStep_Heat(void) const { return Kind_TimeStep_Heat; }

  /*!
   * \brief Get the kind of integration scheme (explicit or implicit)
   *        for the flow equations.
   * \note This value is obtained from the config file, and it is constant
   *       during the computation.
   * \return Kind of integration scheme for the plasma equations.
   */
  STRUCT_TIME_INT GetKind_TimeIntScheme_FEA(void) const { return Kind_TimeIntScheme_FEA; }

  /*!
   * \brief Get the kind of integration scheme (explicit or implicit)
   *        for the radiation equations.
   * \note This value is obtained from the config file, and it is constant
   *       during the computation.
   * \return Kind of integration scheme for the radiation equations.
   */
  unsigned short GetKind_TimeIntScheme_Radiation(void) const { return Kind_TimeIntScheme_Radiation; }

  /*!
   * \brief Get the kind of integration scheme (explicit or implicit)
   *        for the template equations.
   * \note This value is obtained from the config file, and it is constant
   *       during the computation.
   * \return Kind of integration scheme for the plasma equations.
   */
  unsigned short GetKind_TimeIntScheme_Template(void);

  /*!
   * \brief Get the kind of integration scheme (explicit or implicit)
   *        for the flow equations.
   * \note This value is obtained from the config file, and it is constant
   *       during the computation.
   * \return Kind of integration scheme for the plasma equations.
   */
  STRUCT_SPACE_ITE GetKind_SpaceIteScheme_FEA(void) const { return Kind_SpaceIteScheme_FEA; }

  /*!
   * \brief Get the kind of convective numerical scheme for the flow
   *        equations (centered or upwind).
   * \note This value is obtained from the config file, and it is constant
   *       during the computation.
   * \return Kind of convective numerical scheme for the flow equations.
   */
  unsigned short GetKind_ConvNumScheme_Flow(void) const { return Kind_ConvNumScheme_Flow; }

  /*!
   * \brief Get the kind of convective numerical scheme for the flow
   *        equations (finite element).
   * \note This value is obtained from the config file, and it is constant
   *       during the computation.
   * \return Kind of convective numerical scheme for the flow equations.
   */
  unsigned short GetKind_ConvNumScheme_FEM_Flow(void) const { return Kind_ConvNumScheme_FEM_Flow; }

  /*!
   * \brief Get the kind of convective numerical scheme for the template
   *        equations (centered or upwind).
   * \note This value is obtained from the config file, and it is constant
   *       during the computation.
   * \return Kind of convective numerical scheme for the flow equations.
   */
  unsigned short GetKind_ConvNumScheme_Template(void) const { return Kind_ConvNumScheme_Template; }

  /*!
   * \brief Get the kind of center convective numerical scheme for the flow equations.
   * \note This value is obtained from the config file, and it is constant
   *       during the computation.
   * \return Kind of center convective numerical scheme for the flow equations.
   */
  ENUM_CENTERED GetKind_Centered_Flow(void) const { return static_cast<ENUM_CENTERED>(Kind_Centered_Flow); }

  /*!
   * \brief Get the kind of center convective numerical scheme for the plasma equations.
   * \note This value is obtained from the config file, and it is constant
   *       during the computation.
   * \return Kind of center convective numerical scheme for the flow equations.
   */
  unsigned short GetKind_Centered_Template(void);

  /*!
   * \brief Get the kind of upwind convective numerical scheme for the flow equations.
   * \note This value is obtained from the config file, and it is constant
   *       during the computation.
   * \return Kind of upwind convective numerical scheme for the flow equations.
   */
  unsigned short GetKind_Upwind_Flow(void) const { return Kind_Upwind_Flow; }

  /*!
   * \brief Get the kind of finite element convective numerical scheme for the flow equations.
   * \note This value is obtained from the config file, and it is constant
   *       during the computation.
   * \return Kind of finite element convective numerical scheme for the flow equations.
   */
  unsigned short GetKind_FEM_Flow(void) const { return Kind_FEM_Flow; }

  /*!
   * \brief Get the kind of shock capturing method in FEM DG solver.
   * \note This value is obtained from the config file, and it is constant
   *       during the computation.
   * \return Kind of shock capturing method in FEM DG solver.
   */
  unsigned short GetKind_FEM_DG_Shock(void) const { return Kind_FEM_DG_Shock; }

  /*!
   * \brief Get the kind of matrix coloring used for the sparse Jacobian computation.
   * \note This value is obtained from the config file, and it is constant
   *       during the computation.
   * \return Kind of matrix coloring used.
   */
  unsigned short GetKind_Matrix_Coloring(void) const { return Kind_Matrix_Coloring; }

  /*!
   * \brief Get the method for limiting the spatial gradients.
   * \return Method for limiting the spatial gradients.
   */
  unsigned short GetKind_SlopeLimit(void) const { return Kind_SlopeLimit; }

  /*!
   * \brief Get the method for limiting the spatial gradients.
   * \return Method for limiting the spatial gradients solving the flow equations.
   */
  unsigned short GetKind_SlopeLimit_Flow(void) const { return Kind_SlopeLimit_Flow; }

  /*!
   * \brief Get the method for limiting the spatial gradients.
   * \return Method for limiting the spatial gradients solving the turbulent equation.
   */
  unsigned short GetKind_SlopeLimit_Turb(void) const { return Kind_SlopeLimit_Turb; }

  /*!
   * \brief Get the method for limiting the spatial gradients.
   * \return Method for limiting the spatial gradients solving the adjoint turbulent equation.
   */
  unsigned short GetKind_SlopeLimit_AdjTurb(void) const { return Kind_SlopeLimit_AdjTurb; }

  /*!
   * \brief Get the method for limiting the spatial gradients.
   * \return Method for limiting the spatial gradients solving the adjoint flow equation.
   */
  unsigned short GetKind_SlopeLimit_AdjFlow(void) const { return Kind_SlopeLimit_AdjFlow; }

  /*!
   * \brief Value of the calibrated constant for the Lax method (center scheme).
   * \note This constant is used in coarse levels and with first order methods.
   * \return Calibrated constant for the Lax method.
   */
  su2double GetKappa_1st_Flow(void) const { return Kappa_1st_Flow; }

  /*!
   * \brief Value of the calibrated constant for the JST method (center scheme).
   * \return Calibrated constant for the JST method for the flow equations.
   */
  su2double GetKappa_2nd_Flow(void) const { return Kappa_2nd_Flow; }

  /*!
   * \brief Value of the calibrated constant for the JST method (center scheme).
   * \return Calibrated constant for the JST method for the flow equations.
   */
  su2double GetKappa_4th_Flow(void) const { return Kappa_4th_Flow; }

  /*!
   * \brief Value of the calibrated constant for the JST method (center scheme).
   * \return Calibrated constant for the JST-like method for the heat equations.
   */
  su2double GetKappa_2nd_Heat(void) const { return Kappa_2nd_Heat; }

  /*!
   * \brief Value of the calibrated constant for the JST-like method (center scheme).
   * \return Calibrated constant for the JST-like method for the heat equation.
   */
  su2double GetKappa_4th_Heat(void) const { return Kappa_4th_Heat; }

  /*!
   * \brief Factor by which to multiply the dissipation contribution to Jacobians of central schemes.
   * \return The factor.
   */
  su2double GetCent_Jac_Fix_Factor(void) const { return Cent_Jac_Fix_Factor; }

  /*!
   * \brief Factor by which to multiply the dissipation contribution to Jacobians of incompressible central schemes.
   * \return The factor.
   */
  su2double GetCent_Inc_Jac_Fix_Factor(void) const { return Cent_Inc_Jac_Fix_Factor; }

  /*!
   * \brief Get the kind of integration scheme (explicit or implicit)
   *        for the adjoint flow equations.
   * \note This value is obtained from the config file, and it is constant
   *       during the computation.
   * \return Kind of integration scheme for the adjoint flow equations.
   */
  unsigned short GetKind_TimeIntScheme_AdjFlow(void) const { return Kind_TimeIntScheme_AdjFlow; }

  /*!
   * \brief Get the kind of convective numerical scheme for the adjoint flow
   *        equations (centered or upwind).
   * \note This value is obtained from the config file, and it is constant
   *       during the computation.
   * \return Kind of convective numerical scheme for the adjoint flow equations.
   */
  unsigned short GetKind_ConvNumScheme_AdjFlow(void) const { return Kind_ConvNumScheme_AdjFlow; }

  /*!
   * \brief Get the kind of center convective numerical scheme for the adjoint flow equations.
   * \note This value is obtained from the config file, and it is constant
   *       during the computation.
   * \return Kind of center convective numerical scheme for the adjoint flow equations.
   */
  unsigned short GetKind_Centered_AdjFlow(void) const { return Kind_Centered_AdjFlow; }

  /*!
   * \brief Get the kind of upwind convective numerical scheme for the adjoint flow equations.
   * \note This value is obtained from the config file, and it is constant
   *       during the computation.
   * \return Kind of upwind convective numerical scheme for the adjoint flow equations.
   */
  unsigned short GetKind_Upwind_AdjFlow(void) const { return Kind_Upwind_AdjFlow; }

  /*!
   * \brief Value of the calibrated constant for the high order method (center scheme).
   * \return Calibrated constant for the high order center method for the adjoint flow equations.
   */
  su2double GetKappa_2nd_AdjFlow(void) const { return Kappa_2nd_AdjFlow; }

  /*!
   * \brief Value of the calibrated constant for the high order method (center scheme).
   * \return Calibrated constant for the high order center method for the adjoint flow equations.
   */
  su2double GetKappa_4th_AdjFlow(void) const { return Kappa_4th_AdjFlow; }

  /*!
   * \brief Value of the calibrated constant for the low order method (center scheme).
   * \return Calibrated constant for the low order center method for the adjoint flow equations.
   */
  su2double GetKappa_1st_AdjFlow(void) const { return Kappa_1st_AdjFlow; }

  /*!
   * \brief Get the kind of integration scheme (implicit)
   *        for the turbulence equations.
   * \note This value is obtained from the config file, and it is constant
   *       during the computation.
   * \return Kind of integration scheme for the turbulence equations.
   */
  unsigned short GetKind_TimeIntScheme_Turb(void) const { return Kind_TimeIntScheme_Turb; }

  /*!
   * \brief Get the kind of convective numerical scheme for the turbulence
   *        equations (upwind).
   * \note This value is obtained from the config file, and it is constant
   *       during the computation.
   * \return Kind of convective numerical scheme for the turbulence equations.
   */
  unsigned short GetKind_ConvNumScheme_Turb(void) const { return Kind_ConvNumScheme_Turb; }

  /*!
   * \brief Get the kind of center convective numerical scheme for the turbulence equations.
   * \note This value is obtained from the config file, and it is constant
   *       during the computation.
   * \return Kind of center convective numerical scheme for the turbulence equations.
   */
  unsigned short GetKind_Centered_Turb(void) const { return Kind_Centered_Turb; }

  /*!
   * \brief Get the kind of upwind convective numerical scheme for the turbulence equations.
   * \note This value is obtained from the config file, and it is constant
   *       during the computation.
   * \return Kind of upwind convective numerical scheme for the turbulence equations.
   */
  unsigned short GetKind_Upwind_Turb(void) const { return Kind_Upwind_Turb; }

  /*!
   * \brief Get the kind of integration scheme (explicit or implicit)
   *        for the adjoint turbulence equations.
   * \note This value is obtained from the config file, and it is constant
   *       during the computation.
   * \return Kind of integration scheme for the adjoint turbulence equations.
   */
  unsigned short GetKind_TimeIntScheme_AdjTurb(void) const { return Kind_TimeIntScheme_AdjTurb; }

  /*!
   * \brief Get the kind of convective numerical scheme for the adjoint turbulence
   *        equations (centered or upwind).
   * \note This value is obtained from the config file, and it is constant
   *       during the computation.
   * \return Kind of convective numerical scheme for the adjoint turbulence equations.
   */
  unsigned short GetKind_ConvNumScheme_AdjTurb(void) const { return Kind_ConvNumScheme_AdjTurb; }

  /*!
   * \brief Get the kind of convective numerical scheme for the heat equation.
   * \note This value is obtained from the config file, and it is constant
   *       during the computation.
   * \return Kind of convective numerical scheme for the heat equation.
   */
  unsigned short GetKind_ConvNumScheme_Heat(void) const { return Kind_ConvNumScheme_Heat; }

  /*!
   * \brief Get the kind of center convective numerical scheme for the adjoint turbulence equations.
   * \note This value is obtained from the config file, and it is constant
   *       during the computation.
   * \return Kind of center convective numerical scheme for the adjoint turbulence equations.
   */
  unsigned short GetKind_Centered_AdjTurb(void) const { return Kind_Centered_AdjTurb; }

  /*!
   * \brief Get the kind of upwind convective numerical scheme for the adjoint turbulence equations.
   * \note This value is obtained from the config file, and it is constant
   *       during the computation.
   * \return Kind of upwind convective numerical scheme for the adjoint turbulence equations.
   */
  unsigned short GetKind_Upwind_AdjTurb(void) const { return Kind_Upwind_AdjTurb; }

  /*!
   * \brief Provides information about the way in which the turbulence will be treated by the
   *        cont. adjoint method.
   * \return <code>FALSE</code> means that the adjoint turbulence equations will be used.
   */
  bool GetFrozen_Visc_Cont(void) const { return Frozen_Visc_Cont; }

  /*!
   * \brief Provides information about the way in which the turbulence will be treated by the
   *        disc. adjoint method.
   * \return <code>FALSE</code> means that the adjoint turbulence equations will be used.
   */
  bool GetFrozen_Visc_Disc(void) const { return Frozen_Visc_Disc; }

  /*!
   * \brief Provides information about using an inconsistent (primal/dual) discrete adjoint formulation
   * \return <code>FALSE</code> means that the adjoint use the same numerical methods than the primal problem.
   */
  bool GetInconsistent_Disc(void) const { return Inconsistent_Disc; }

  /*!
   * \brief Provides information about the way in which the limiter will be treated by the
   *        disc. adjoint method.
   * \return <code>FALSE</code> means that the limiter computation is included.
   */
  bool GetFrozen_Limiter_Disc(void) const { return Frozen_Limiter_Disc; }

  /*!
   * \brief Provides information about if the sharp edges are going to be removed from the sensitivity.
   * \return <code>FALSE</code> means that the sharp edges will be removed from the sensitivity.
   */
  bool GetSens_Remove_Sharp(void) const { return Sens_Remove_Sharp; }

  /*!
   * \brief Get the kind of inlet boundary condition treatment (total conditions or mass flow).
   * \return Kind of inlet boundary condition.
   */
  INLET_TYPE GetKind_Inlet(void) const { return Kind_Inlet; }

  /*!
   * \brief Check if the inlet profile(s) are specified in an input file
   * \return True if an input file is to be used for the inlet profile(s)
   */
  bool GetInlet_Profile_From_File(void) const { return Inlet_From_File; }

  /*!
   * \brief Get name of the input file for the specified inlet profile.
   * \return Name of the input file for the specified inlet profile.
   */
  string GetInlet_FileName(void) const { return Inlet_Filename; }

  /*!
   * \brief Get name of the input file for the specified actuator disk.
   * \return Name of the input file for the specified actuator disk.
   */
  string GetActDisk_FileName(void) const { return ActDisk_FileName; }

  /*!
   * \brief Get the tolerance used for matching two points on a specified inlet
   * \return Tolerance used for matching a point to a specified inlet
   */
  su2double GetInlet_Profile_Matching_Tolerance(void) const { return Inlet_Matching_Tol; }

  /*!
   * \brief Get the type of incompressible inlet from the list.
   * \return Kind of the incompressible inlet.
   */
  INLET_TYPE GetKind_Inc_Inlet(string val_marker) const;

  /*!
   * \brief Get the total number of types in Kind_Inc_Inlet list
   * \return Total number of types in Kind_Inc_Inlet list
   */
  unsigned short GetnInc_Inlet(void) const { return nInc_Inlet;}

  /*!
   * \brief Flag for whether the local boundary normal is used as the flow direction for an incompressible pressure inlet.
   * \return <code>FALSE</code> means the prescribed flow direction is used.
   */
  bool GetInc_Inlet_UseNormal(void) const { return Inc_Inlet_UseNormal;}

  /*!
   * \brief Get the type of incompressible outlet from the list.
   * \return Kind of the incompressible outlet.
   */
  INC_OUTLET_TYPE GetKind_Inc_Outlet(string val_marker) const;

  /*!
   * \brief Get the damping factor applied to velocity updates at incompressible pressure inlets.
   * \return Damping factor applied to velocity updates at incompressible pressure inlets.
   */
  su2double GetInc_Inlet_Damping(void) const { return Inc_Inlet_Damping; }

  /*!
   * \brief Get the damping factor applied to pressure updates at incompressible mass flow outlet.
   * \return Damping factor applied to pressure updates at incompressible mass flow outlet.
   */
  su2double GetInc_Outlet_Damping(void) const { return Inc_Outlet_Damping; }

  /*!
   * \brief Get the kind of mixing process for averaging quantities at the boundaries.
   * \return Kind of mixing process.
   */
  unsigned short GetKind_AverageProcess(void) const { return Kind_AverageProcess; }

  /*!
   * \brief Get the kind of mixing process for averaging quantities at the boundaries.
   * \return Kind of mixing process.
   */
  unsigned short GetKind_PerformanceAverageProcess(void) const { return Kind_PerformanceAverageProcess; }

  /*!
   * \brief Set the kind of mixing process for averaging quantities at the boundaries.
   * \return Kind of mixing process.
   */
  void SetKind_AverageProcess(unsigned short new_AverageProcess) { Kind_AverageProcess = new_AverageProcess; }

  /*!
   * \brief Set the kind of mixing process for averaging quantities at the boundaries.
   * \return Kind of mixing process.
   */
  void SetKind_PerformanceAverageProcess(unsigned short new_AverageProcess) { Kind_PerformanceAverageProcess = new_AverageProcess; }

  /*!
   * \brief Get coeff for Rotating Frame Ramp.
   * \return coeff Ramp Rotating Frame.
   */
  su2double GetRampRotatingFrame_Coeff(unsigned short iCoeff) const { return rampRotFrame_coeff[iCoeff];}

  /*!
   * \brief Get Rotating Frame Ramp option.
   * \return Ramp Rotating Frame option.
   */
  bool GetRampRotatingFrame(void) const { return RampRotatingFrame;}

  /*!
   * \brief Get coeff for Outlet Pressure Ramp.
   * \return coeff Ramp Outlet Pressure.
   */
  su2double GetRampOutletPressure_Coeff(unsigned short iCoeff) const { return rampOutPres_coeff[iCoeff];}

  /*!
   * \brief Get final Outlet Pressure value for the ramp.
   * \return final Outlet Pressure value.
   */
  su2double GetFinalOutletPressure(void) const { return  FinalOutletPressure; }

  /*!
   * \brief Get final Outlet Pressure value for the ramp.
   * \return Monitor Outlet Pressure value.
   */
  su2double GetMonitorOutletPressure(void) const { return MonitorOutletPressure; }

  /*!
   * \brief Set Monitor Outlet Pressure value for the ramp.
   */
  void SetMonitotOutletPressure(su2double newMonPres) { MonitorOutletPressure = newMonPres;}

  /*!
   * \brief Get Outlet Pressure Ramp option.
   * \return Ramp Outlet pressure option.
   */
  bool GetRampOutletPressure(void) const { return RampOutletPressure;}

  /*!
   * \brief Get mixedout coefficients.
   * \return mixedout coefficient.
   */
  su2double GetMixedout_Coeff(unsigned short iCoeff) const { return mixedout_coeff[iCoeff];}

  /*!
   * \brief Get extra relaxation factor coefficients for the Giels BC.
   * \return mixedout coefficient.
   */
  su2double GetExtraRelFacGiles(unsigned short iCoeff) const { return extrarelfac[iCoeff];}

  /*!
   * \brief Get mach limit for average massflow-based procedure .
   * \return mach limit.
   */
  su2double GetAverageMachLimit(void) const { return AverageMachLimit;}

  /*!
   * \brief Get the kind of mixing process for averaging quantities at the boundaries.
   * \return Kind of mixing process.
   */
  unsigned short GetKind_MixingPlaneInterface(void) const { return Kind_MixingPlaneInterface;}

  /*!
   * \brief Get the kind of turbomachinery architecture.
   * \return Kind of turbomachinery architecture.
   */
  unsigned short GetKind_TurboMachinery(unsigned short val_iZone) const { return Kind_TurboMachinery[val_iZone]; }

  /*!
   * \brief Get the kind of turbomachinery architecture.
   * \return Kind of turbomachinery architecture.
   */
  unsigned short GetKind_SpanWise(void) const { return Kind_SpanWise; }

  /*!
   * \brief Verify if there is mixing plane interface specified from config file.
   * \return boolean.
   */
  bool GetBoolMixingPlaneInterface(void) const { return (nMarker_MixingPlaneInterface !=0);}

  /*!
   * \brief Verify if there is mixing plane interface specified from config file.
   * \return boolean.
   */
  bool GetBoolTurbMixingPlane(void) const { return turbMixingPlane;}

  /*!
   * \brief Verify if there is mixing plane interface specified from config file.
   * \return boolean.
   */
  bool GetSpatialFourier(void) const { return SpatialFourier;}

  /*!
   * \brief number mixing plane interface specified from config file.
   * \return number of bound.
   */
  unsigned short GetnMarker_MixingPlaneInterface(void) const { return nMarker_MixingPlaneInterface;}

  /*!
   * \brief Verify if there is Turbomachinery performance option specified from config file.
   * \return boolean.
   */
  bool GetBoolTurbomachinery(void) const { return (nMarker_Turbomachinery !=0);}

  /*!
   * \brief number Turbomachinery blades computed using the pitch information.
   * \return nBlades.
   */
  su2double GetnBlades(unsigned short val_iZone) const { return nBlades[val_iZone];}

  /*!
   * \brief number Turbomachinery blades computed using the pitch information.
   * \return nBlades.
   */
  void SetnBlades(unsigned short val_iZone, su2double nblades) { nBlades[val_iZone] = nblades;}

  /*!
   * \brief Verify if there is any Giles Boundary Condition option specified from config file.
   * \return boolean.
   */
  bool GetBoolGiles(void) const { return (nMarker_Giles!=0);}

  /*!
   * \brief Verify if there is any Riemann Boundary Condition option specified from config file.
   * \return boolean.
   */
  bool GetBoolRiemann(void) const { return (nMarker_Riemann!=0);}

  /*!
   * \brief number Turbomachinery performance option specified from config file.
   * \return number of bound.
   */
  unsigned short GetnMarker_Turbomachinery(void) const { return nMarker_Turbomachinery;}

  /*!
   * \brief Get number of shroud markers.
   * \return number of marker shroud.
   */
  unsigned short GetnMarker_Shroud(void) const { return nMarker_Shroud;}

  /*!
   * \brief Get the marker shroud.
   * \return marker shroud.
   */
  string GetMarker_Shroud(unsigned short val_marker) const { return Marker_Shroud[val_marker];}

  /*!
   * \brief number Turbomachinery performance option specified from config file.
   * \return number of bound.
   */
  unsigned short GetnMarker_TurboPerformance(void) const { return nMarker_TurboPerformance;}

  /*!
   * \brief number span-wise sections to compute 3D BC and performance for turbomachinery specified by the user.
   * \return number of span-wise sections.
   */
  unsigned short Get_nSpanWiseSections_User(void) const { return nSpanWiseSections_User;}

  /*!
   * \brief number span-wise sections to compute 3D BC and performance for turbomachinery.
   * \return number of span-wise sections.
   */
  unsigned short GetnSpanWiseSections(void) const { return nSpanWiseSections;}

  /*!
   * \brief set number of maximum span-wise sections among all zones .
   */
  void SetnSpanMaxAllZones(unsigned short val_nSpna_max) { nSpanMaxAllZones = val_nSpna_max;}

  /*!
   * \brief number span-wise sections to compute performance for turbomachinery.
   * \return number of max span-wise sections.
   */
  unsigned short GetnSpanMaxAllZones(void) const { return nSpanMaxAllZones;}

  /*!
   * \brief set number span-wise sections to compute 3D BC and performance for turbomachinery.
   */
  void SetnSpanWiseSections(unsigned short nSpan) { nSpanWiseSections = nSpan;}

  /*!
   * \brief set number span-wise sections to compute 3D BC and performance for turbomachinery.
   */
  unsigned short GetnSpan_iZones(unsigned short iZone) const { return nSpan_iZones[iZone];}

  /*!
   * \brief set number span-wise sections to compute 3D BC and performance for turbomachinery.
   */
  void SetnSpan_iZones(unsigned short nSpan, unsigned short iZone) { nSpan_iZones[iZone] = nSpan;}

  /*!
   * \brief get inlet bounds name for Turbomachinery performance calculation.
   * \return name of the bound.
   */
  string GetMarker_TurboPerf_BoundIn(unsigned short index) const { return Marker_TurboBoundIn[index];}

  /*!
   * \brief get outlet bounds name for Turbomachinery performance calculation.
   * \return name of the bound.
   */
  string GetMarker_TurboPerf_BoundOut(unsigned short index) const { return Marker_TurboBoundOut[index];}

  /*!
   * \brief get marker kind for Turbomachinery performance calculation.
   * \return kind index.
   */
  unsigned short GetKind_TurboPerf(unsigned short index);

  /*!
   * \brief get outlet bounds name for Turbomachinery performance calculation.
   * \return name of the bound.
   */
  string GetMarker_PerBound(unsigned short val_marker) const { return Marker_PerBound[val_marker];}

  /*!
   * \brief Get the kind of inlet boundary condition treatment (total conditions or mass flow).
   * \return Kind of inlet boundary condition.
   */
  unsigned short GetKind_Engine_Inflow(void) const { return Kind_Engine_Inflow; }

  /*!
   * \brief Get the kind of inlet boundary condition treatment (total conditions or mass flow).
   * \return Kind of inlet boundary condition.
   */
  unsigned short GetKind_ActDisk(void) const { return Kind_ActDisk; }

  /*!
   * \brief Set the kind of wall - rough or smooth.
   */
  void SetKindWall(string val_marker, unsigned short val_kindwall);

  /*!
   * \brief Get the number of sections.
   * \return Number of sections
   */
  unsigned short GetnLocationStations(void) const { return nLocationStations; }

  /*!
   * \brief Get the number of sections for computing internal volume.
   * \return Number of sections for computing internal volume.
   */
  unsigned short GetnWingStations(void) const { return nWingStations; }

  /*!
   * \brief Get the location of the waterline.
   * \return Z location of the waterline.
   */
  su2double GetGeo_Waterline_Location(void) const { return Geo_Waterline_Location; }

  /*!
   * \brief Provides information about the the nodes that are going to be moved on a deformation
   *        volumetric grid deformation.
   * \return <code>TRUE</code> means that only the points on the FFD box will be moved.
   */
  bool GetHold_GridFixed(void) const { return Hold_GridFixed; }

  /*!
   * \author H. Kline
   * \brief Get the kind of objective function. There are several options: Drag coefficient,
   *        Lift coefficient, efficiency, etc.
   * \note The objective function will determine the boundary condition of the adjoint problem.
   * \param[in] val_obj
   * \return Kind of objective function.
   */
  unsigned short GetKind_ObjFunc(unsigned short val_obj = 0) const { return Kind_ObjFunc[val_obj]; }

  /*!
   * \author H. Kline
   * \brief Get the weight of objective function. There are several options: Drag coefficient,
   *        Lift coefficient, efficiency, etc.
   * \note The objective function will determine the boundary condition of the adjoint problem.
   * \return Weight of objective function.
   */
  su2double GetWeight_ObjFunc(unsigned short val_obj) const { return Weight_ObjFunc[val_obj]; }

  /*!
   * \author H. Kline
   * \brief Set the weight of objective function. There are several options: Drag coefficient,
   *        Lift coefficient, efficiency, etc.
   * \note The objective function will determine the boundary condition of the adjoint problem.
   * \return Weight of objective function.
   */
  void SetWeight_ObjFunc(unsigned short val_obj, su2double val) { Weight_ObjFunc[val_obj] = val; }

  /*!
   * \author H. Kline
   * \brief Get the coefficients of the objective defined by the chain rule with primitive variables.
   * \note This objective is only applicable to gradient calculations. Objective value must be
   * calculated using the area averaged outlet values of density, velocity, and pressure.
   * Gradients are w.r.t density, velocity[3], and pressure. when 2D gradient w.r.t. 3rd component of velocity set to 0.
   */
  su2double GetCoeff_ObjChainRule(unsigned short iVar) const { return obj_coeff[iVar]; }

  /*!
   * \brief Get the kind of sensitivity smoothing technique.
   * \return Kind of sensitivity smoothing technique.
   */
  unsigned short GetKind_SensSmooth(void) const { return Kind_SensSmooth; }

  /*!
   * \brief Provides information about the time integration, and change the write in the output
   *        files information about the iteration.
   * \return The kind of time integration: Steady state, time stepping method (unsteady) or
   *         dual time stepping method (unsteady).
   */
  TIME_MARCHING GetTime_Marching() const { return TimeMarching; }

  /*!
   * \brief Provides the number of species present in the plasma
   * \return: The number of species present in the plasma, read from input file
   */
  unsigned short GetnSpecies(void) const { return nSpecies; }

   /*!
   * \brief Get the wall heat flux on a constant heat flux boundary.
   * \return The heat flux.
   */
  const su2double *GetWall_Catalycity(void) const { return Wall_Catalycity; }

  /*!
   * \brief Provides the gas mass fractions of the flow
   * \return: Gas Mass fractions
   */
  const su2double *GetGas_Composition(void) const { return Gas_Composition; }

  /*!
   * \brief Provides the restart information.
   * \return Restart information, if <code>TRUE</code> then the code will use the solution as restart.
   */
  bool GetRestart(void) const { return Restart; }

  /*!
   * \brief Flag for whether binary SU2 native restart files are read.
   * \return Flag for whether binary SU2 native restart files are read, if <code>TRUE</code> then the code will load binary restart files.
   */
  bool GetRead_Binary_Restart(void) const { return Read_Binary_Restart; }

  /*!
   * \brief Provides the number of varaibles.
   * \return Number of variables.
   */
  unsigned short GetnVar(void);

  /*!
   * \brief Provides the number of varaibles.
   * \return Number of variables.
   */
  unsigned short GetnZone(void) const { return nZone; }

  /*!
   * \brief Provides the number of varaibles.
   * \return Number of variables.
   */
  unsigned short GetiZone(void) const { return iZone; }

  /*!
   * \brief For some problems like adjoint or the linearized equations it
   *          is necessary to restart the flow solution.
   * \return Flow restart information, if <code>TRUE</code> then the code will restart the flow solution.
   */

  bool GetRestart_Flow(void) const { return Restart_Flow; }

  /*!
   * \brief Indicates whether the flow is frozen (chemistry deactivated).
   */
  bool GetFrozen(void) const { return frozen; }

  /*!
   * \brief Indicates whether electron gas is present in the gas mixture.
   */
  bool GetIonization(void) const { return ionization; }

  /*!
   * \brief Indicates whether the VT source residual is limited.
   */
  bool GetVTTransferResidualLimiting(void) const { return vt_transfer_res_limit; }

  /*!
   * \brief Indicates if mixture is monoatomic.
   */
  bool GetMonoatomic(void) const { return monoatomic; }

  /*!
   * \brief Information about computing and plotting the equivalent area distribution.
   * \return <code>TRUE</code> or <code>FALSE</code>  depending if we are computing the equivalent area.
   */
  bool GetEquivArea(void) const { return EquivArea; }

  /*!
   * \brief Information about computing and plotting the equivalent area distribution.
   * \return <code>TRUE</code> or <code>FALSE</code>  depending if we are computing the equivalent area.
   */
  bool GetInvDesign_Cp(void) const { return InvDesign_Cp; }

  /*!
   * \brief Information about computing and plotting the equivalent area distribution.
   * \return <code>TRUE</code> or <code>FALSE</code>  depending if we are computing the equivalent area.
   */
  bool GetInvDesign_HeatFlux(void) const { return InvDesign_HeatFlux; }

  /*!
   * \brief Get name of the input grid.
   * \return File name of the input grid.
   */
  string GetMesh_FileName(void) const { return Mesh_FileName; }

  /*!
   * \brief Get name of the output grid, this parameter is important for grid
   *        adaptation and deformation.
   * \return File name of the output grid.
   */
  string GetMesh_Out_FileName(void) const { return Mesh_Out_FileName; }

  /*!
   * \brief Get the name of the file with the solution of the flow problem.
   * \return Name of the file with the solution of the flow problem.
   */
  string GetSolution_FileName(void) const { return Solution_FileName; }

  /*!
   * \brief Get the name of the file with the solution of the adjoint flow problem
   *          with drag objective function.
   * \return Name of the file with the solution of the adjoint flow problem with
   *         drag objective function.
   */
  string GetSolution_AdjFileName(void) const { return Solution_AdjFileName; }

  /*!
   * \brief Get the format of the input/output grid.
   * \return Format of the input/output grid.
   */
  unsigned short GetMesh_FileFormat(void) const { return Mesh_FileFormat; }

  /*!
   * \brief Get the format of the output solution.
   * \return Format of the output solution.
   */
  unsigned short GetTabular_FileFormat(void) const { return Tab_FileFormat; }

  /*!
   * \brief Get the output precision to be used in <ofstream>.precision(value) for history and SU2_DOT output.
   * \return Output precision.
   */
  unsigned short GetOutput_Precision(void) const { return output_precision; }

  /*!
   * \brief Get the format of the output solution.
   * \return Format of the output solution.
   */
  unsigned short GetActDisk_Jump(void) const { return ActDisk_Jump; }

  /*!
   * \brief Get the name of the file with the convergence history of the problem.
   * \return Name of the file with convergence history of the problem.
   */
  string GetConv_FileName(void) const { return Conv_FileName; }

  /*!
   * \brief Get the Starting Iteration for the windowing approach
   *        in Sensitivity Analysis for period-averaged outputs, which oscillate.
   * \return
   */
  unsigned long GetStartWindowIteration(void) const { return StartWindowIteration; }

  /*!
   * \brief Get Index of the window function used as weight in the cost functional
   * \return
   */
  WINDOW_FUNCTION GetKindWindow(void) const { return Kind_WindowFct; }

  /*!
   * \brief Get the name of the file with the forces breakdown of the problem.
   * \return Name of the file with forces breakdown of the problem.
   */
  string GetBreakdown_FileName(void) const { return Breakdown_FileName; }

  /*!
   * \brief Get the name of the file with the flow variables.
   * \return Name of the file with the primitive variables.
   */
  string GetVolume_FileName(void) const { return Volume_FileName; }

  /*!
   * \brief Add any numbers necessary to the filename (iteration number, zone ID ...)
   * \param[in] config - Definition of the particular problem.
   * \param[in] filename - the base filename.
   * \param[in] ext - the extension to be added.
   * \return The new filename
   */
  string GetFilename(string filename, string ext, int Iter) const;

  /*!
   * \brief Append the zone index to the restart or the solution files.
   * \return Name of the restart file for the flow variables.
   */
  string GetMultizone_FileName(string val_filename, int val_iZone, string ext) const;

  /*!
   * \brief Append the zone index to the restart or the solution files.
   * \return Name of the restart file for the flow variables.
   */
  string GetMultizone_HistoryFileName(string val_filename, int val_iZone, string ext) const;

  /*!
   * \brief Append the instance index to the restart or the solution files.
   * \return Name of the restart file for the flow variables.
   */
  string GetMultiInstance_FileName(string val_filename, int val_iInst, string ext) const;

  /*!
   * \brief Append the instance index to the restart or the solution files.
   * \return Name of the restart file for the flow variables.
   */
  string GetMultiInstance_HistoryFileName(string val_filename, int val_iInst) const;

  /*!
   * \brief Get the name of the restart file for the flow variables.
   * \return Name of the restart file for the flow variables.
   */
  string GetRestart_FileName(void) const { return Restart_FileName; }

  /*!
   * \brief Get the name of the restart file for the adjoint variables (drag objective function).
   * \return Name of the restart file for the adjoint variables (drag objective function).
   */
  string GetRestart_AdjFileName(void) const { return Restart_AdjFileName; }

  /*!
   * \brief Get the name of the file with the adjoint variables.
   * \return Name of the file with the adjoint variables.
   */
  string GetAdj_FileName(void) const { return Adj_FileName; }

  /*!
   * \brief Get the name of the file with the gradient of the objective function.
   * \return Name of the file with the gradient of the objective function.
   */
  string GetObjFunc_Grad_FileName(void) const { return ObjFunc_Grad_FileName; }

  /*!
   * \brief Get the name of the file with the gradient of the objective function.
   * \return Name of the file with the gradient of the objective function.
   */
  string GetObjFunc_Value_FileName(void) const { return ObjFunc_Value_FileName; }

  /*!
   * \brief Get the name of the file with the surface information for the flow problem.
   * \return Name of the file with the surface information for the flow problem.
   */
  string GetSurfCoeff_FileName(void) const { return SurfCoeff_FileName; }

  /*!
   * \brief Get the name of the file with the surface information for the adjoint problem.
   * \return Name of the file with the surface information for the adjoint problem.
   */
  string GetSurfAdjCoeff_FileName(void) const { return SurfAdjCoeff_FileName; }

  /*!
   * \brief Get the name of the file with the surface sensitivity (discrete adjoint).
   * \return Name of the file with the surface sensitivity (discrete adjoint).
   */
  string GetSurfSens_FileName(void) const { return SurfSens_FileName; }

  /*!
   * \brief Get the name of the file with the volume sensitivity (discrete adjoint).
   * \return Name of the file with the volume sensitivity (discrete adjoint).
   */
  string GetVolSens_FileName(void) const { return VolSens_FileName; }

  /*!
   * \brief Augment the input filename with the iteration number for an unsteady file.
   * \param[in] val_filename - String value of the base filename.
   * \param[in] val_iter - Unsteady iteration number or time instance.
   * \return Name of the file with the iteration number for an unsteady solution file.
   */
  string GetUnsteady_FileName(string val_filename, int val_iter, string ext) const;

  /*!
   * \brief Append the input filename string with the appropriate objective function extension.
   * \param[in] val_filename - String value of the base filename.
   * \return Name of the file with the appropriate objective function extension.
   */
  string GetObjFunc_Extension(string val_filename) const;

  /*!
   * \brief Get the criteria for structural residual (relative/absolute).
   * \return Relative/Absolute criteria for structural convergence.
   */
  unsigned short GetResidual_Criteria_FEM(void) const { return Res_FEM_CRIT; }

  /*!
   * \brief Get functional that is going to be used to evaluate the residual flow convergence.
   * \return Functional that is going to be used to evaluate the residual flow convergence.
   */
  unsigned short GetResidual_Func_Flow(void) const { return Residual_Func_Flow; }

  /*!
   * \brief Get functional that is going to be used to evaluate the flow convergence.
   * \return Functional that is going to be used to evaluate the flow convergence.
   */
  unsigned short GetCauchy_Func_Flow(void) const { return Cauchy_Func_Flow; }

  /*!
   * \brief Get functional that is going to be used to evaluate the adjoint flow convergence.
   * \return Functional that is going to be used to evaluate the adjoint flow convergence.
   */
  unsigned short GetCauchy_Func_AdjFlow(void) const { return Cauchy_Func_AdjFlow; }

  /*!
   * \brief Get the number of iterations that are considered in the Cauchy convergence criteria.
   * \return Number of elements in the Cauchy criteria.
   */
  unsigned short GetCauchy_Elems(void) const { return Cauchy_Elems; }

  /*!
   * \brief Get the number of iterations that are not considered in the convergence criteria.
   * \return Number of iterations before starting with the convergence criteria.
   */
  unsigned long GetStartConv_Iter(void) const { return StartConv_Iter; }

  /*!
   * \brief Get the value of convergence criteria for the Cauchy method in the direct,
   *        adjoint or linearized problem.
   * \return Value of the convergence criteria.
   */
  su2double GetCauchy_Eps(void) const { return Cauchy_Eps; }

  /*!
   * \brief If we are prforming an unsteady simulation, there is only
   *        one value of the time step for the complete simulation.
   * \return Value of the time step in an unsteady simulation (non dimensional).
   */
  su2double GetDelta_UnstTimeND(void) const { return Delta_UnstTimeND; }

  /*!
   * \brief If we are prforming an unsteady simulation, there is only
   *        one value of the time step for the complete simulation.
   * \return Value of the time step in an unsteady simulation (non dimensional).
   */
  su2double GetTotal_UnstTimeND(void) const { return Total_UnstTimeND; }

  /*!
   * \brief If we are prforming an unsteady simulation, there is only
   *        one value of the time step for the complete simulation.
   * \return Value of the time step in an unsteady simulation.
   */
  su2double GetDelta_UnstTime(void) const { return Delta_UnstTime; }

  /*!
   * \brief Set the value of the unsteadty time step using the CFL number.
   * \param[in] val_delta_unsttimend - Value of the unsteady time step using CFL number.
   */
  void SetDelta_UnstTimeND(su2double val_delta_unsttimend) { Delta_UnstTimeND = val_delta_unsttimend; }

  /*!
   * \brief If we are performing an unsteady simulation, this is the
   *    value of max physical time for which we run the simulation
   * \return Value of the physical time in an unsteady simulation.
   */
  su2double GetTotal_UnstTime(void) const { return Total_UnstTime; }

  /*!
   * \brief If we are performing an unsteady simulation, this is the
   *    value of current time.
   * \return Value of the physical time in an unsteady simulation.
   */
  su2double GetCurrent_UnstTime(void) const { return Current_UnstTime; }

  /*!
   * \brief Divide the rectbles and hexahedron.
   * \return <code>TRUE</code> if the elements must be divided; otherwise <code>FALSE</code>.
   */
  bool GetSubsonicEngine(void) const { return SubsonicEngine; }

  /*!
   * \brief Actuator disk defined with a double surface.
   * \return <code>TRUE</code> if the elements must be divided; otherwise <code>FALSE</code>.
   */
  bool GetActDisk_DoubleSurface(void) const { return ActDisk_DoubleSurface; }

  /*!
   * \brief Only halg of the engine is in the compputational grid.
   * \return <code>TRUE</code> if the engine is complete; otherwise <code>FALSE</code>.
   */
  bool GetEngine_HalfModel(void) const { return Engine_HalfModel; }

  /*!
   * \brief Actuator disk defined with a double surface.
   * \return <code>TRUE</code> if the elements must be divided; otherwise <code>FALSE</code>.
   */
  bool GetActDisk_SU2_DEF(void) const { return ActDisk_SU2_DEF; }

  /*!
   * \brief Value of the design variable step, we use this value in design problems.
   * \param[in] val_dv - Number of the design variable that we want to read.
   * \param[in] val_val - Value of the design variable that we want to read.
   * \return Design variable step.
   */
  su2double& GetDV_Value(unsigned short val_dv, unsigned short val_val = 0) { return DV_Value[val_dv][val_val]; }
  const su2double& GetDV_Value(unsigned short val_dv, unsigned short val_val = 0) const { return DV_Value[val_dv][val_val]; }

  /*!
   * \brief Set the value of the design variable step, we use this value in design problems.
   * \param[in] val_dv - Number of the design variable that we want to read.
   * \param[in] val    - Value of the design variable.
   */
  void SetDV_Value(unsigned short val_dv, unsigned short val_ind, su2double val) { DV_Value[val_dv][val_ind] = val; }

  /*!
   * \brief Get information about the grid movement.
   * \return <code>TRUE</code> if there is a grid movement; otherwise <code>FALSE</code>.
   */
  bool GetGrid_Movement(void) const {
    return (Kind_GridMovement != NO_MOVEMENT) || (nKind_SurfaceMovement > 0);
  }

  /*!
   * \brief Get information about dynamic grids.
   * \return <code>TRUE</code> if there is a grid movement; otherwise <code>FALSE</code>.
   */
  bool GetDynamic_Grid(void) const { return GetGrid_Movement() || (Deform_Mesh && Time_Domain); }

  /*!
   * \brief Get information about the volumetric movement.
   * \return <code>TRUE</code> if there is a volumetric movement is required; otherwise <code>FALSE</code>.
   */
  bool GetVolumetric_Movement(void) const;

  /*!
   * \brief Get information about deforming markers.
   * \param[in] kind_movement - Kind of surface movement.
   * \return <code>TRUE</code> at least one surface of kind_movement moving; otherwise <code>FALSE</code>.
   */
  bool GetSurface_Movement(unsigned short kind_movement) const;

  /*!
   * \brief Set a surface movement marker.
   * \param[in] iMarker - Moving marker.
   * \param[in] kind_movement - Kind of surface movement.
   * \return <code>TRUE</code> at least one surface of kind_movement moving; otherwise <code>FALSE</code>.
   */
  void SetSurface_Movement(unsigned short iMarker, unsigned short kind_movement);

  /*!
   * \brief Get the type of dynamic mesh motion. Each zone gets a config file.
   * \return Type of dynamic mesh motion.
   */
  unsigned short GetKind_GridMovement() const { return Kind_GridMovement; }

  /*!
   * \brief Set the type of dynamic mesh motion.
   * \param[in] val_iZone - Number for the current zone in the mesh (each zone has independent motion).
   * \param[in] motion_Type - Specify motion type.
   */
  void SetKind_GridMovement(unsigned short motion_Type) { Kind_GridMovement = motion_Type; }

  /*!
   * \brief Get the type of surface motion.
   * \param[in] iMarkerMoving -  Index of the moving marker (as specified in Marker_Moving).
   * \return Type of surface motion.
   */
  unsigned short GetKind_SurfaceMovement(unsigned short iMarkerMoving) const { return Kind_SurfaceMovement[iMarkerMoving];}

  /*!
   * \brief Get the mach number based on the mesh velocity and freestream quantities.
   * \return Mach number based on the mesh velocity and freestream quantities.
   */
  su2double GetMach_Motion(void) const { return Mach_Motion; }

  /*!
   * \brief Get the mesh motion origin.
   * \param[in] iDim - spatial component
   * \return The mesh motion origin.
   */
  su2double GetMotion_Origin(unsigned short iDim) const { return Motion_Origin[iDim];}

  /*!
   * \brief Set the mesh motion origin.
   * \param[in] val - new value of the origin
   * \return The mesh motion origin.
   */
  void SetMotion_Origin(const su2double* val) { for (int iDim = 0; iDim < 3; iDim++) Motion_Origin[iDim] = val[iDim]; }

  /*!
   * \brief Get the mesh motion origin.
   * \param[in] iMarkerMoving -  Index of the moving marker (as specified in Marker_Moving)
   * \param[in] iDim - spatial component
   * \return The motion origin of the marker.
   */
  su2double GetMarkerMotion_Origin(unsigned short iMarkerMoving, unsigned short iDim) const { return MarkerMotion_Origin[3*iMarkerMoving + iDim];}

  /*!
   * \brief Set the mesh motion origin.
   * \param[in] val - new value of the origin
   * \param[in] iMarkerMoving -  Index of the moving marker (as specified in Marker_Moving)
   */
  void SetMarkerMotion_Origin(const su2double* val, unsigned short iMarkerMoving) {
    for (int iDim = 0; iDim < 3; iDim++) MarkerMotion_Origin[3*iMarkerMoving + iDim] = val[iDim];
  }

  /*!
   * \brief Get the translational velocity of the mesh.
   * \param[in] iDim - spatial component
   * \return Translational velocity of the mesh.
   */
  su2double GetTranslation_Rate(unsigned short iDim) const { return Translation_Rate[iDim];}

  /*!
   * \brief Get the translational velocity of the marker.
   * \param[in] iMarkerMoving -  Index of the moving marker (as specified in Marker_Moving)
   * \param[in] iDim - spatial component
   * \return Translational velocity of the marker.
   */
  su2double GetMarkerTranslationRate(unsigned short iMarkerMoving, unsigned short iDim) const { return MarkerTranslation_Rate[3*iMarkerMoving + iDim];}

  /*!
   * \brief Get the rotation rate of the mesh.
   * \param[in] iDim - spatial component
   * \return Translational velocity of the mesh.
   */
  su2double GetRotation_Rate(unsigned short iDim) const { return Rotation_Rate[iDim];}

  /*!
   * \brief Get the rotation rate of the mesh.
   * \param[in] iDim - spatial component
   * \param[in] val - new value of the rotation rate.
   * \return Translational velocity of the mesh.
   */
  void SetRotation_Rate(unsigned short iDim, su2double val) { Rotation_Rate[iDim] = val;}

  /*!
   * \brief Get the rotation rate of the marker.
   *  \param[in] iMarkerMoving -  Index of the moving marker (as specified in Marker_Moving)
   * \param[in] iDim - spatial component
   * \return Rotation velocity of the marker.
   */
  su2double GetMarkerRotationRate(unsigned short iMarkerMoving, unsigned short iDim) const { return MarkerRotation_Rate[3*iMarkerMoving + iDim];}

  /*!
   * \brief Get the pitching rate of the mesh.
   * \param[in] iDim - spatial component
   * \return Angular frequency of the mesh pitching.
   */
  su2double GetPitching_Omega(unsigned short iDim) const { return Pitching_Omega[iDim];}

  /*!
   * \brief Get pitching rate of the marker.
   * \param[in] iMarkerMoving - Index of the moving marker (as specified in Marker_Moving)
   * \param[in] iDim - spatial component
   * \return  Angular frequency of the marker pitching.
   */
  su2double GetMarkerPitching_Omega(unsigned short iMarkerMoving, unsigned short iDim) const { return MarkerPitching_Omega[3*iMarkerMoving + iDim];}

  /*!
   * \brief Get the pitching amplitude of the mesh.
   * \param[in] iDim - spatial component
   * \return pitching amplitude of the mesh.
   */
  su2double GetPitching_Ampl(unsigned short iDim) const { return Pitching_Ampl[iDim];}

  /*!
   * \brief Get pitching amplitude of the marker.
   * \param[in] iMarkerMoving -  Index of the moving marker (as specified in Marker_Moving)
   * \param[in] iDim - spatial component
   * \return  pitching amplitude of the marker.
   */
  su2double GetMarkerPitching_Ampl(unsigned short iMarkerMoving, unsigned short iDim) const { return MarkerPitching_Ampl[3*iMarkerMoving + iDim];}

  /*!
   * \brief Get the pitching phase of the mesh.
   * \param[in] val_iZone - Number for the current zone in the mesh (each zone has independent motion).
   * \return pitching phase of the mesh.
   */
  su2double GetPitching_Phase(unsigned short iDim) const { return Pitching_Phase[iDim];}

  /*!
   * \brief Get pitching phase of the marker.
   * \param[in] iMarkerMoving -  Index of the moving marker (as specified in Marker_Moving) \
   * \param[in] iDim - spatial component
   * \return pitching phase of the marker.
   */
  su2double GetMarkerPitching_Phase(unsigned short iMarkerMoving, unsigned short iDim) const { return MarkerPitching_Phase[3*iMarkerMoving + iDim];}

  /*!
   * \brief Get the plunging rate of the mesh.
   * \param[in] iDim - spatial component
   * \return Angular frequency of the mesh plunging.
   */
  su2double GetPlunging_Omega(unsigned short iDim) const { return Plunging_Omega[iDim];}

  /*!
   * \brief Get plunging rate of the marker.
   * \param[in] iMarkerMoving -  Index of the moving marker (as specified in Marker_Moving)
   * \param[in] iDim - spatial component
   * \return Angular frequency of the marker plunging.
   */
  su2double GetMarkerPlunging_Omega(unsigned short iMarkerMoving, unsigned short iDim) const { return MarkerPlunging_Omega[3*iMarkerMoving + iDim];}

  /*!
   * \brief Get the plunging amplitude of the mesh.
   * \param[in] val_iZone - Number for the current zone in the mesh (each zone has independent motion).
   * \param[in] iDim - spatial component
   * \return Plunging amplitude of the mesh.
   */
  su2double GetPlunging_Ampl(unsigned short iDim) const { return Plunging_Ampl[iDim];}

  /*!
   * \brief Get plunging amplitude of the marker.
   * \param[in] iMarkerMoving -  Index of the moving marker (as specified in Marker_Moving)
   * \param[in] iDim - spatial component
   * \return Plunging amplitude of the marker.
   */
  su2double GetMarkerPlunging_Ampl(unsigned short iMarkerMoving, unsigned short iDim) const { return MarkerPlunging_Ampl[3*iMarkerMoving + iDim];}

  /*!
   * \brief Get the angular velocity of the mesh about the z-axis.
   * \return Angular velocity of the mesh about the z-axis.
   */
  su2double GetFinalRotation_Rate_Z() const { return FinalRotation_Rate_Z;}

  /*!
   * \brief Set the angular velocity of the mesh about the z-axis.
   * \param[in] newRotation_Rate_Z - new rotation rate after computing the ramp value.
   */
  void SetRotation_Rate_Z(su2double newRotation_Rate_Z);

  /*!
   * \brief Get the Harmonic Balance frequency pointer.
   * \return Harmonic Balance Frequency pointer.
   */
  const su2double* GetOmega_HB(void) const { return  Omega_HB; }

  /*!
   * \brief Get if harmonic balance source term is to be preconditioned
   * \return yes or no to harmonic balance preconditioning
   */
  bool GetHB_Precondition(void) const { return HB_Precondition; }

  /*!
   * \brief Get if we should update the motion origin.
   * \param[in] val_marker - Value of the marker in which we are interested.
   * \return yes or no to update motion origin.
   */
  unsigned short GetMoveMotion_Origin(unsigned short val_marker) const { return MoveMotion_Origin[val_marker]; }

  /*!
   * \brief Get the minimum value of Beta for Roe-Turkel preconditioner
   * \return the minimum value of Beta for Roe-Turkel preconditioner
   */
  su2double GetminTurkelBeta() const { return  Min_Beta_RoeTurkel; }

  /*!
   * \brief Get the minimum value of Beta for Roe-Turkel preconditioner
   * \return the minimum value of Beta for Roe-Turkel preconditioner
   */
  su2double GetmaxTurkelBeta() const { return  Max_Beta_RoeTurkel; }

  /*!
   * \brief Get information about the adibatic wall condition
   * \return <code>TRUE</code> if it is a adiabatic wall condition; otherwise <code>FALSE</code>.
   */
  bool GetAdiabaticWall(void);

  /*!
   * \brief Get information about the isothermal wall condition
   * \return <code>TRUE</code> if it is a isothermal wall condition; otherwise <code>FALSE</code>.
   */
  bool GetIsothermalWall(void);

  /*!
   * \brief Get information about the Low Mach Preconditioning
   * \return <code>TRUE</code> if we are using low Mach preconditioner; otherwise <code>FALSE</code>.
   */
  bool Low_Mach_Preconditioning(void) const { return Low_Mach_Precon; }

  /*!
   * \brief Get information about the Low Mach Correction
   * \return <code>TRUE</code> if we are using low Mach correction; otherwise <code>FALSE</code>.
   */
  bool Low_Mach_Correction(void) const { return Low_Mach_Corr; }

  /*!
   * \brief Get information about the poisson solver condition
   * \return <code>TRUE</code> if it is a poisson solver condition; otherwise <code>FALSE</code>.
   */
  bool GetPoissonSolver(void) const { return PoissonSolver; }

  /*!
   * \brief Get information about the gravity force.
   * \return <code>TRUE</code> if it uses the gravity force; otherwise <code>FALSE</code>.
   */
  bool GetGravityForce(void) const { return GravityForce; }

  /*!
   * \brief Get information about the body force.
   * \return <code>TRUE</code> if it uses a body force; otherwise <code>FALSE</code>.
   */
  bool GetBody_Force(void) const { return Body_Force; }

  /*!
   * \brief Get a pointer to the body force vector.
   * \return A pointer to the body force vector.
   */
  const su2double* GetBody_Force_Vector(void) const { return body_force; }

  /*!
   * \brief Get information about the streamwise periodicity (None, Pressure_Drop, Massflow).
   * \return Driving force identification.
   */
  ENUM_STREAMWISE_PERIODIC GetKind_Streamwise_Periodic(void) const { return Kind_Streamwise_Periodic; }

  /*!
   * \brief Get information about the streamwise periodicity Energy equation handling.
   * \return Real periodic treatment of energy equation.
   */
  bool GetStreamwise_Periodic_Temperature(void) const { return Streamwise_Periodic_Temperature; }

  /*!
   * \brief Get the value of the artificial periodic outlet heat.
   * \return Heat value.
   */
  su2double GetStreamwise_Periodic_OutletHeat(void) const { return Streamwise_Periodic_OutletHeat; }

  /*!
   * \brief Get the value of the pressure delta from which body force vector is computed.
   * \return Delta Pressure for body force computation.
   */
  su2double GetStreamwise_Periodic_PressureDrop(void) const { return Streamwise_Periodic_PressureDrop; }

  /*!
   * \brief Get the value of the massflow from which body force vector is computed.
   * \return Massflow for body force computation.
   */
  su2double GetStreamwise_Periodic_TargetMassFlow(void) const { return Streamwise_Periodic_TargetMassFlow; }

  /*!
   * \brief Get information about the volumetric heat source.
   * \return <code>TRUE</code> if it uses a volumetric heat source; otherwise <code>FALSE</code>.
   */
  inline bool GetHeatSource(void) const { return HeatSource; }

  /*!
   * \brief Get information about the volumetric heat source.
   * \return Value of the volumetric heat source
   */
  inline su2double GetHeatSource_Val(void) const {return ValHeatSource;}

  /*!
   * \brief Get the rotation angle of the volumetric heat source in axis Z.
   * \return Rotation (Z) of the volumetric heat source
   */
  inline su2double GetHeatSource_Rot_Z(void) const {return Heat_Source_Rot_Z;}

  /*!
   * \brief Set the rotation angle of the volumetric heat source in axis Z.
   * \param[in] val_rot - Rotation (Z) of the volumetric heat source
   */
  inline void SetHeatSource_Rot_Z(su2double val_rot) {Heat_Source_Rot_Z = val_rot;}

  /*!
   * \brief Get the position of the center of the volumetric heat source.
   * \return Pointer to the center of the ellipsoid that introduces a volumetric heat source.
   */
  inline const su2double* GetHeatSource_Center(void) const {return hs_center;}

  /*!
   * \brief Set the position of the center of the volumetric heat source.
   * \param[in] x_cent = X position of the center of the volumetric heat source.
   * \param[in] y_cent = Y position of the center of the volumetric heat source.
   * \param[in] z_cent = Z position of the center of the volumetric heat source.
   */
  inline void SetHeatSource_Center(su2double x_cent, su2double y_cent, su2double z_cent) {
    hs_center[0] = x_cent; hs_center[1] = y_cent; hs_center[2] = z_cent;
  }

  /*!
   * \brief Get the radius of the ellipsoid that introduces a volumetric heat source.
   * \return Pointer to the radii (x, y, z) of the ellipsoid that introduces a volumetric heat source.
   */
  inline const su2double* GetHeatSource_Axes(void) const {return hs_axes;}

  /*!
   * \brief Get information about the rotational frame.
   * \return <code>TRUE</code> if there is a rotational frame; otherwise <code>FALSE</code>.
   */
  bool GetRotating_Frame(void) const { return Rotating_Frame; }

  /*!
   * \brief Get information about the axisymmetric frame.
   * \return <code>TRUE</code> if there is a rotational frame; otherwise <code>FALSE</code>.
   */
  bool GetAxisymmetric(void) const { return Axisymmetric; }

  /*!
   * \brief Get information about there is a smoothing of the grid coordinates.
   * \return <code>TRUE</code> if there is smoothing of the grid coordinates; otherwise <code>FALSE</code>.
   */
  unsigned short GetSmoothNumGrid(void) const { return SmoothNumGrid; }

  /*!
   * \brief Subtract one to the index of the finest grid (full multigrid strategy).
   * \return Change the index of the finest grid.
   */
  void SubtractFinestMesh(void) { FinestMesh = FinestMesh-1; }

  /*!
   * \brief Obtain the kind of design variable.
   * \param[in] val_dv - Number of the design variable that we want to read.
   * \return Design variable identification.
   */
  unsigned short GetDesign_Variable(unsigned short val_dv) const { return Design_Variable[val_dv]; }

  /*!
   * \brief Get the buffet sensor sharpness coefficient.
   * \return Sharpness coefficient for buffet sensor.
   */
  su2double GetBuffet_k(void) const { return Buffet_k; }

  /*!
   * \brief Get the buffet sensor offset parameter.
   * \return Offset parameter for buffet sensor.
   */
  su2double GetBuffet_lambda(void) const { return Buffet_lambda; }

  /*!
   * \brief Get the index in the config information of the marker <i>val_marker</i>.
   * \note When we read the config file, it stores the markers in a particular vector.
   * \return Index in the config information of the marker <i>val_marker</i>.
   */
  unsigned short GetMarker_CfgFile_TagBound(string val_marker) const;

  /*!
   * \brief Get the name in the config information of the marker number <i>val_marker</i>.
   * \note When we read the config file, it stores the markers in a particular vector.
   * \return Name of the marker in the config information of the marker <i>val_marker</i>.
   */
  string GetMarker_CfgFile_TagBound(unsigned short val_marker) const;

  /*!
   * \brief Get the boundary information (kind of boundary) in the config information of the marker <i>val_marker</i>.
   * \return Kind of boundary in the config information of the marker <i>val_marker</i>.
   */
  unsigned short GetMarker_CfgFile_KindBC(string val_marker) const;

  /*!
   * \brief Get the monitoring information from the config definition for the marker <i>val_marker</i>.
   * \return Monitoring information of the boundary in the config information for the marker <i>val_marker</i>.
   */
  unsigned short GetMarker_CfgFile_Monitoring(string val_marker) const;

  /*!
   * \brief Get the monitoring information from the config definition for the marker <i>val_marker</i>.
   * \return Monitoring information of the boundary in the config information for the marker <i>val_marker</i>.
   */
  unsigned short GetMarker_CfgFile_GeoEval(string val_marker) const;

  /*!
   * \brief Get the monitoring information from the config definition for the marker <i>val_marker</i>.
   * \return Monitoring information of the boundary in the config information for the marker <i>val_marker</i>.
   */
  unsigned short GetMarker_CfgFile_Designing(string val_marker) const;

  /*!
   * \brief Get the plotting information from the config definition for the marker <i>val_marker</i>.
   * \return Plotting information of the boundary in the config information for the marker <i>val_marker</i>.
   */
  unsigned short GetMarker_CfgFile_Plotting(string val_marker) const;

  /*!
   * \brief Get the plotting information from the config definition for the marker <i>val_marker</i>.
   * \return Plotting information of the boundary in the config information for the marker <i>val_marker</i>.
   */
  unsigned short GetMarker_CfgFile_Analyze(string val_marker) const;

  /*!
   * \brief Get the multi-physics interface information from the config definition for the marker <i>val_marker</i>.
   * \return Plotting information of the boundary in the config information for the marker <i>val_marker</i>.
   */
  unsigned short GetMarker_CfgFile_ZoneInterface(string val_marker) const;

  /*!
   * \brief Get the TurboPerformance information from the config definition for the marker <i>val_marker</i>.
   * \return TurboPerformance information of the boundary in the config information for the marker <i>val_marker</i>.
   */
  unsigned short GetMarker_CfgFile_Turbomachinery(string val_marker) const;

  /*!
   * \brief Get the TurboPerformance flag information from the config definition for the marker <i>val_marker</i>.
   * \return TurboPerformance flag information of the boundary in the config information for the marker <i>val_marker</i>.
   */
  unsigned short GetMarker_CfgFile_TurbomachineryFlag(string val_marker) const;

  /*!
   * \brief Get the MixingPlane interface information from the config definition for the marker <i>val_marker</i>.
   * \return Plotting information of the boundary in the config information for the marker <i>val_marker</i>.
   */
  unsigned short GetMarker_CfgFile_MixingPlaneInterface(string val_marker) const;

  /*!
   * \brief Get the DV information from the config definition for the marker <i>val_marker</i>.
   * \return DV information of the boundary in the config information for the marker <i>val_marker</i>.
   */
  unsigned short GetMarker_CfgFile_DV(string val_marker) const;

  /*!
   * \brief Get the motion information from the config definition for the marker <i>val_marker</i>.
   * \return Motion information of the boundary in the config information for the marker <i>val_marker</i>.
   */
  unsigned short GetMarker_CfgFile_Moving(string val_marker) const;

  /*!
   * \brief Get the DEFORM_MESH information from the config definition for the marker <i>val_marker</i>.
   * \return DEFORM_MESH information of the boundary in the config information for the marker <i>val_marker</i>.
   */
  unsigned short GetMarker_CfgFile_Deform_Mesh(string val_marker) const;

  /*!
   * \brief Get the DEFORM_MESH_SYM_PLANE information from the config definition for the marker <i>val_marker</i>.
   * \return DEFORM_MESH_SYM_PLANE information of the boundary in the config information for the marker <i>val_marker</i>.
   */
  unsigned short GetMarker_CfgFile_Deform_Mesh_Sym_Plane(string val_marker) const;

  /*!
   * \brief Get the Fluid_Load information from the config definition for the marker <i>val_marker</i>.
   * \return Fluid_Load information of the boundary in the config information for the marker <i>val_marker</i>.
   */
  unsigned short GetMarker_CfgFile_Fluid_Load(string val_marker) const;

  /*!
   * \brief Get the Python customization information from the config definition for the marker <i>val_marker</i>.
   * \return Python customization information of the boundary in the config information for the marker <i>val_marker</i>.
   */
  unsigned short GetMarker_CfgFile_PyCustom(string val_marker) const;

  /*!
   * \brief Get the periodic information from the config definition of the marker <i>val_marker</i>.
   * \return Periodic information of the boundary in the config information of the marker <i>val_marker</i>.
   */
  unsigned short GetMarker_CfgFile_PerBound(string val_marker) const;

  /*!
   * \brief  Get the name of the marker <i>val_marker</i>.
   * \return The interface which owns that marker <i>val_marker</i>.
   */
  unsigned short GetMarker_ZoneInterface(string val_marker) const;

  /*!
   * \brief  Get the name of the marker <i>val_iMarker</i>.
   * \return The name of the marker in the interface
   */
  string GetMarkerTag_ZoneInterface(unsigned short val_iMarker) const { return Marker_ZoneInterface[val_iMarker]; }

  /*!
   * \brief  Get the number of markers in the multizone interface.
   * \return The number markers in the multizone interface
   */
  unsigned short GetnMarker_ZoneInterface(void) const { return nMarker_ZoneInterface; }

  /*!
   * \brief Determines whether a marker with index iMarker is a solid boundary.
   * \param iMarker
   * \return <TRUE> it marker with index iMarker is a solid boundary.
   */
  bool GetSolid_Wall(unsigned short iMarker) const;

  /*!
   * \brief Determines whether a marker with index iMarker is a viscous no-slip boundary.
   * \param iMarker
   * \return <TRUE> it marker with index iMarker is a viscous no-slip boundary.
   */
  bool GetViscous_Wall(unsigned short iMarker) const;

  /*!
   * \brief Determines if problem is adjoint
   * \return true if Adjoint
   */
  bool GetContinuous_Adjoint(void) const { return ContinuousAdjoint; }

  /*!
   * \brief Determines if problem is viscous
   * \return true if Viscous
   */
  bool GetViscous(void) const { return Viscous; }

  /*!
   * \brief Provides the index of the solution in the container.
   * \param[in] val_eqsystem - Equation that is being solved.
   * \return Index on the solution container.
   */
  unsigned short GetContainerPosition(unsigned short val_eqsystem);

  /*!
   * \brief Value of the minimum residual value (log10 scale).
   * \return Value of the minimum residual value (log10 scale).
   */
  su2double GetMinLogResidual(void) const { return MinLogResidual; }

  /*!
   * \brief Value of the damping factor for the engine inlet bc.
   * \return Value of the damping factor.
   */
  su2double GetDamp_Engine_Inflow(void) const { return Damp_Engine_Inflow; }

  /*!
   * \brief Value of the damping factor for the engine exhaust inlet bc.
   * \return Value of the damping factor.
   */
  su2double GetDamp_Engine_Exhaust(void) const { return Damp_Engine_Exhaust; }

  /*!
   * \brief Value of the damping factor for the residual restriction.
   * \return Value of the damping factor.
   */
  su2double GetDamp_Res_Restric(void) const { return Damp_Res_Restric; }

  /*!
   * \brief Value of the damping factor for the correction prolongation.
   * \return Value of the damping factor.
   */
  su2double GetDamp_Correc_Prolong(void) const { return Damp_Correc_Prolong; }

  /*!
   * \brief Value of the position of the Near Field (y coordinate for 2D, and z coordinate for 3D).
   * \return Value of the Near Field position.
   */
  su2double GetPosition_Plane(void) const { return Position_Plane; }

  /*!
   * \brief Value of the weight of the drag coefficient in the Sonic Boom optimization.
   * \return Value of the weight of the drag coefficient in the Sonic Boom optimization.
   */
  su2double GetWeightCd(void) const { return WeightCd; }

  /*!
   * \brief Value of the weight of the CD, CL, CM optimization.
   * \return Value of the weight of the CD, CL, CM optimization.
   */
  void SetdNetThrust_dBCThrust(su2double val_dnetthrust_dbcthrust);

  /*!
   * \brief Value of the azimuthal line to fix due to a misalignments of the nearfield.
   * \return Azimuthal line to fix due to a misalignments of the nearfield.
   */
  su2double GetFixAzimuthalLine(void) const { return FixAzimuthalLine; }

  /*!
   * \brief Value of the weight of the CD, CL, CM optimization.
   * \return Value of the weight of the CD, CL, CM optimization.
   */
  su2double GetdCD_dCMy(void) const { return dCD_dCMy; }

  /*!
   * \brief Value of the weight of the CD, CL, CM optimization.
   * \return Value of the weight of the CD, CL, CM optimization.
   */
  su2double GetCM_Target(void) const { return CM_Target; }

  /*!
   * \brief Value of the weight of the CD, CL, CM optimization.
   * \return Value of the weight of the CD, CL, CM optimization.
   */
  su2double GetdCD_dCL(void) const { return dCD_dCL; }

  /*!
   * \brief Value of the weight of the CD, CL, CM optimization.
   * \return Value of the weight of the CD, CL, CM optimization.
   */
  void SetdCD_dCL(su2double val_dcd_dcl) { dCD_dCL = val_dcd_dcl; }

  /*!
   * \brief Value of the weight of the CD, CL, CM optimization.
   * \return Value of the weight of the CD, CL, CM optimization.
   */
  su2double GetdCMx_dCL(void) const { return dCMx_dCL; }

  /*!
   * \brief Value of the weight of the CD, CL, CM optimization.
   * \return Value of the weight of the CD, CL, CM optimization.
   */
  void SetdCMx_dCL(su2double val_dcmx_dcl) { dCMx_dCL = val_dcmx_dcl; }

  /*!
   * \brief Value of the weight of the CD, CL, CM optimization.
   * \return Value of the weight of the CD, CL, CM optimization.
   */
  su2double GetdCMy_dCL(void) const { return dCMy_dCL; }

  /*!
   * \brief Value of the weight of the CD, CL, CM optimization.
   * \return Value of the weight of the CD, CL, CM optimization.
   */
  void SetdCMy_dCL(su2double val_dcmy_dcl) { dCMy_dCL = val_dcmy_dcl; }

  /*!
   * \brief Value of the weight of the CD, CL, CM optimization.
   * \return Value of the weight of the CD, CL, CM optimization.
   */
  su2double GetdCMz_dCL(void) const { return dCMz_dCL; }

  /*!
   * \brief Value of the weight of the CD, CL, CM optimization.
   * \return Value of the weight of the CD, CL, CM optimization.
   */
  void SetdCMz_dCL(su2double val_dcmz_dcl) { dCMz_dCL = val_dcmz_dcl; }

  /*!
   * \brief Value of the weight of the CD, CL, CM optimization.
   * \return Value of the weight of the CD, CL, CM optimization.
   */
  void SetdCL_dAlpha(su2double val_dcl_dalpha) { dCL_dAlpha = val_dcl_dalpha; }

  /*!
   * \brief Value of the weight of the CD, CL, CM optimization.
   * \return Value of the weight of the CD, CL, CM optimization.
   */
  void SetdCM_diH(su2double val_dcm_dhi) { dCM_diH = val_dcm_dhi; }

  /*!
   * \brief Value of the weight of the CD, CL, CM optimization.
   * \return Value of the weight of the CD, CL, CM optimization.
   */
  void SetdCD_dCMy(su2double val_dcd_dcmy) { dCD_dCMy = val_dcd_dcmy; }

  /*!
   * \brief Value of the weight of the CD, CL, CM optimization.
   * \return Value of the weight of the CD, CL, CM optimization.
   */
  su2double GetCL_Target(void) const { return CL_Target; }

  /*!
   * \brief Set the global parameters of each simulation for each runtime system.
   * \param[in] val_solver - Solver of the simulation.
   * \param[in] val_system - Runtime system that we are solving.
   */
  void SetGlobalParam(unsigned short val_solver, unsigned short val_system);

  /*!
   * \brief Center of rotation for a rotational periodic boundary.
   */
  const su2double *GetPeriodicRotCenter(string val_marker) const;

  /*!
   * \brief Angles of rotation for a rotational periodic boundary.
   */
  const su2double *GetPeriodicRotAngles(string val_marker) const;

  /*!
   * \brief Translation vector for a translational periodic boundary.
   */
  const su2double *GetPeriodicTranslation(string val_marker) const;

  /*!
   * \brief Get the translation vector for a periodic transformation.
   * \param[in] val_index - Index corresponding to the periodic transformation.
   * \return The translation vector.
   */
  const su2double* GetPeriodic_Translation(unsigned short val_index ) const { return Periodic_Translation[val_index]; }

  /*!
   * \brief Get the rotationally periodic donor marker for boundary <i>val_marker</i>.
   * \return Periodic donor marker from the config information for the marker <i>val_marker</i>.
   */
  unsigned short GetMarker_Periodic_Donor(string val_marker) const;

  /*!
   * \brief Get the origin of the actuator disk.
   */
  su2double GetActDisk_NetThrust(string val_marker) const;

  /*!
   * \brief Get the origin of the actuator disk.
   */
  su2double GetActDisk_Power(string val_marker) const;

  /*!
   * \brief Get the origin of the actuator disk.
   */
  su2double GetActDisk_MassFlow(string val_marker) const;

  /*!
   * \brief Get the origin of the actuator disk.
   */
  su2double GetActDisk_Mach(string val_marker) const;

  /*!
   * \brief Get the origin of the actuator disk.
   */
  su2double GetActDisk_Force(string val_marker) const;

  /*!
   * \brief Get the origin of the actuator disk.
   */
  su2double GetActDisk_BCThrust(string val_marker) const;

  /*!
   * \brief Get the origin of the actuator disk.
   */
  su2double GetActDisk_BCThrust_Old(string val_marker) const;

  /*!
   * \brief Get the tip radius of th actuator disk.
   */
  su2double GetActDisk_Area(string val_marker) const;

  /*!
   * \brief Get the tip radius of th actuator disk.
   */
  su2double GetActDisk_ReverseMassFlow(string val_marker) const;

  /*!
   * \brief Get the thrust corffient of the actuator disk.
   */
  su2double GetActDisk_PressJump(string val_marker, unsigned short val_index) const;

  /*!
   * \brief Get the thrust corffient of the actuator disk.
   */
  su2double GetActDisk_TempJump(string val_marker, unsigned short val_index) const;

  /*!
   * \brief Get the rev / min of the actuator disk.
   */
  su2double GetActDisk_Omega(string val_marker, unsigned short val_index) const;

  /*!
   * \brief Get Actuator Disk Outlet for boundary <i>val_marker</i> (actuator disk inlet).
   * \return Actuator Disk Outlet from the config information for the marker <i>val_marker</i>.
   */
  unsigned short GetMarker_CfgFile_ActDiskOutlet(string val_marker) const;

  /*!
   * \brief Get Actuator Disk Outlet for boundary <i>val_marker</i> (actuator disk inlet).
   * \return Actuator Disk Outlet from the config information for the marker <i>val_marker</i>.
   */
  unsigned short GetMarker_CfgFile_EngineExhaust(string val_marker) const;

  /*!
   * \brief Get the internal index for a moving boundary <i>val_marker</i>.
   * \return Internal index for a moving boundary <i>val_marker</i>.
   */
  unsigned short GetMarker_Moving(string val_marker) const;

  /*!
   * \brief Get bool if marker is moving. <i>val_marker</i>.
   * \param[in] val_marker - String of the marker to test.
   * \return Bool if the marker is a moving boundary <i>val_marker</i>.
   */
  bool GetMarker_Moving_Bool(string val_marker) const;

  /*!
   * \brief Get the internal index for a DEFORM_MESH boundary <i>val_marker</i>.
   * \return Internal index for a DEFORM_MESH boundary <i>val_marker</i>.
   */
  unsigned short GetMarker_Deform_Mesh(string val_marker) const;

  /*!
   * \brief Get the internal index for a DEFORM_MESH_SYM_PLANE boundary <i>val_marker</i>.
   * \return Internal index for a DEFORM_MESH_SYM_PLANE boundary <i>val_marker</i>.
   */
  unsigned short GetMarker_Deform_Mesh_Sym_Plane(string val_marker) const;

  /*!
   * \brief Get the internal index for a Fluid_Load boundary <i>val_marker</i>.
   * \return Internal index for a Fluid_Load boundary <i>val_marker</i>.
   */
  unsigned short GetMarker_Fluid_Load(string val_marker) const;

  /*!
   * \brief Get the name of the surface defined in the geometry file.
   * \param[in] val_marker - Value of the marker in which we are interested.
   * \return Name that is in the geometry file for the surface that
   *         has the marker <i>val_marker</i>.
   */
  string GetMarker_Moving_TagBound(unsigned short val_marker) const { return Marker_Moving[val_marker]; }

  /*!
   * \brief Get the name of the DEFORM_MESH boundary defined in the geometry file.
   * \param[in] val_marker - Value of the marker in which we are interested.
   * \return Name that is in the geometry file for the surface that
   *         has the marker <i>val_marker</i>.
   */
  string GetMarker_Deform_Mesh_TagBound(unsigned short val_marker) const { return Marker_Deform_Mesh[val_marker]; }

  /*!
   * \brief Get the name of the DEFORM_MESH_SYM_PLANE boundary defined in the geometry file.
   * \param[in] val_marker - Value of the marker in which we are interested.
   * \return Name that is in the geometry file for the surface that
   *         has the marker <i>val_marker</i>.
   */
  string GetMarker_Deform_Mesh_Sym_Plane_TagBound(unsigned short val_marker) const { return Marker_Deform_Mesh_Sym_Plane[val_marker]; }

  /*!
   * \brief Get the name of the Fluid_Load boundary defined in the geometry file.
   * \param[in] val_marker - Value of the marker in which we are interested.
   * \return Name that is in the geometry file for the surface that
   *         has the marker <i>val_marker</i>.
   */
  string GetMarker_Fluid_Load_TagBound(unsigned short val_marker) const { return Marker_Fluid_Load[val_marker]; }

  /*!
   * \brief Get the name of the surface defined in the geometry file.
   * \param[in] val_marker - Value of the marker in which we are interested.
   * \return Name that is in the geometry file for the surface that
   *         has the marker <i>val_marker</i>.
   */
  string GetMarker_PyCustom_TagBound(unsigned short val_marker) const { return Marker_PyCustom[val_marker]; }

  /*!
   * \brief Get the name of the surface defined in the geometry file.
   * \param[in] val_marker - Value of the marker in which we are interested.
   * \return Name that is in the geometry file for the surface that
   *         has the marker <i>val_marker</i>.
   */
  string GetMarker_Analyze_TagBound(unsigned short val_marker) const { return Marker_Analyze[val_marker]; }

  /*!
   * \brief Get the total temperature at a nacelle boundary.
   * \param[in] val_index - Index corresponding to the inlet boundary.
   * \return The total temperature.
   */
  su2double GetExhaust_Temperature_Target(string val_index) const;

  /*!
   * \brief Get the total temperature at an inlet boundary.
   * \param[in] val_index - Index corresponding to the inlet boundary.
   * \return The total temperature.
   */
  su2double GetInlet_Ttotal(string val_index) const;

  /*!
   * \brief Get the temperature at a supersonic inlet boundary.
   * \param[in] val_index - Index corresponding to the inlet boundary.
   * \return The inlet density.
   */
  su2double GetInlet_Temperature(string val_index) const;

  /*!
   * \brief Get the pressure at a supersonic inlet boundary.
   * \param[in] val_index - Index corresponding to the inlet boundary.
   * \return The inlet pressure.
   */
  su2double GetInlet_Pressure(string val_index) const;

  /*!
   * \brief Get the velocity vector at a supersonic inlet boundary.
   * \param[in] val_index - Index corresponding to the inlet boundary.
   * \return The inlet velocity vector.
   */
  const su2double* GetInlet_Velocity(string val_index) const;

  /*!
   * \brief Get the mass fraction vector at a supersonic inlet boundary.
   * \param[in] val_index - Index corresponding to the inlet boundary.
   * \return The inlet mass fraction vector - NEMO only.
   */
  const su2double* GetInlet_MassFrac(string val_index) const;

  /*!
   * \brief Get the total pressure at an inlet boundary.
   * \param[in] val_index - Index corresponding to the inlet boundary.
   * \return The total pressure.
   */
  su2double GetInlet_Ptotal(string val_index) const;

  /*!
   * \brief Set the total pressure at an inlet boundary.
   * \param[in] val_pressure - Pressure value at the inlet boundary.
   * \param[in] val_index - Index corresponding to the inlet boundary.
   */
  void SetInlet_Ptotal(su2double val_pressure, string val_marker);

  /*!
   * \brief Get the total pressure at an nacelle boundary.
   * \param[in] val_index - Index corresponding to the inlet boundary.
   * \return The total pressure.
   */
  su2double GetExhaust_Pressure_Target(string val_index) const;

  /*!
   * \brief Value of the CFL reduction in LevelSet problems.
   * \return Value of the CFL reduction in LevelSet problems.
   */
  su2double GetCFLRedCoeff_Turb(void) const { return CFLRedCoeff_Turb; }

  /*!
   * \brief Get the flow direction unit vector at an inlet boundary.
   * \param[in] val_index - Index corresponding to the inlet boundary.
   * \return The flow direction vector.
   */
  const su2double* GetInlet_FlowDir(string val_index) const;

  /*!
   * \brief Get the back pressure (static) at an outlet boundary.
   * \param[in] val_index - Index corresponding to the outlet boundary.
   * \return The outlet pressure.
   */
  su2double GetOutlet_Pressure(string val_index) const;

  /*!
   * \brief Set the back pressure (static) at an outlet boundary.
   * \param[in] val_pressure - Pressure value at the outlet boundary.
   * \param[in] val_index - Index corresponding to the outlet boundary.
   */
  void SetOutlet_Pressure(su2double val_pressure, string val_marker);

  /*!
   * \brief Get the var 1 at Riemann boundary.
   * \param[in] val_marker - Index corresponding to the Riemann boundary.
   * \return The var1
   */
  su2double GetRiemann_Var1(string val_marker) const;

  /*!
   * \brief Get the var 2 at Riemann boundary.
   * \param[in] val_marker - Index corresponding to the Riemann boundary.
   * \return The var2
   */
  su2double GetRiemann_Var2(string val_marker) const;

  /*!
   * \brief Get the Flowdir at Riemann boundary.
   * \param[in] val_marker - Index corresponding to the Riemann boundary.
   * \return The Flowdir
   */
  const su2double* GetRiemann_FlowDir(string val_marker) const;

  /*!
   * \brief Get Kind Data of Riemann boundary.
   * \param[in] val_marker - Index corresponding to the Riemann boundary.
   * \return Kind data
   */
  unsigned short GetKind_Data_Riemann(string val_marker) const;

  /*!
   * \brief Get the var 1 for the Giels BC.
   * \param[in] val_marker - Index corresponding to the Giles BC.
   * \return The var1
   */
  su2double GetGiles_Var1(string val_marker) const;

  /*!
   * \brief Get the var 2 for the Giles boundary.
   * \param[in] val_marker - Index corresponding to the Giles BC.
   * \return The var2
   */
  su2double GetGiles_Var2(string val_marker) const;

  /*!
   * \brief Get the Flowdir for the Giles BC.
   * \param[in] val_marker - Index corresponding to the Giles BC.
   * \return The Flowdir
   */
  const su2double* GetGiles_FlowDir(string val_marker) const;

  /*!
   * \brief Get Kind Data for the Giles BC.
   * \param[in] val_marker - Index corresponding to the Giles BC.
   * \return Kind data
   */
  unsigned short GetKind_Data_Giles(string val_marker) const;

  /*!
   * \brief Set the var 1 for Giles BC.
   * \param[in] val_marker - Index corresponding to the Giles BC.
   */
  void SetGiles_Var1(su2double newVar1, string val_marker);

  /*!
   * \brief Get the relax factor for the average component for the Giles BC.
   * \param[in] val_marker - Index corresponding to the Giles BC.
   * \return The relax factor for the average component
   */
  su2double GetGiles_RelaxFactorAverage(string val_marker) const;

  /*!
   * \brief Get the relax factor for the fourier component for the Giles BC.
   * \param[in] val_marker - Index corresponding to the Giles BC.
   * \return The relax factor for the fourier component
   */
  su2double GetGiles_RelaxFactorFourier(string val_marker) const;

  /*!
   * \brief Get the outlet pressure imposed as BC for internal flow.
   * \return outlet pressure
   */
  su2double GetPressureOut_BC() const;

  /*!
   * \brief Set the outlet pressure imposed as BC for internal flow.
   * \param[in] val_temp - New value of the outlet pressure.
   */
  void SetPressureOut_BC(su2double val_press);

  /*!
   * \brief Get the inlet velocity or pressure imposed for incompressible flow.
   * \return inlet velocity or pressure
   */
  su2double GetIncInlet_BC() const;

  /*!
   * \brief Set the inlet velocity or pressure imposed as BC for incompressible flow.
   * \param[in] val_in - New value of the inlet velocity or pressure.
   */
  void SetIncInlet_BC(su2double val_in);

  /*!
   * \brief Get the inlet temperature imposed as BC for incompressible flow.
   * \return inlet temperature
   */
  su2double GetIncTemperature_BC() const;

  /*!
   * \brief Set the inlet temperature imposed as BC for incompressible flow.
   * \param[in] val_temperature - New value of the inlet temperature.
   */
  void SetIncTemperature_BC(su2double val_temperature);

  /*!
   * \brief Get the outlet pressure imposed as BC for incompressible flow.
   * \return outlet pressure
   */
  su2double GetIncPressureOut_BC() const;

  /*!
   * \brief Set the outlet pressure imposed as BC for incompressible flow.
   * \param[in] val_pressure - New value of the outlet pressure.
   */
  void SetIncPressureOut_BC(su2double val_pressure);

  /*!
   * \brief Get the inlet total pressure imposed as BC for internal flow.
   * \return inlet total pressure
   */
  su2double GetTotalPressureIn_BC() const;

  /*!
   * \brief Get the inlet total temperature imposed as BC for internal flow.
   * \return inlet total temperature
   */
  su2double GetTotalTemperatureIn_BC() const;

  /*!
   * \brief Set the inlet total temperature imposed as BC for internal flow.
   * \param[in] val_temp - New value of the total temperature.
   */
  void SetTotalTemperatureIn_BC(su2double val_temp);

  /*!
   * \brief Get the inlet flow angle imposed as BC for internal flow.
   * \return inlet flow angle
   */
  su2double GetFlowAngleIn_BC() const;

  /*!
   * \brief Get the wall temperature (static) at an isothermal boundary.
   * \param[in] val_index - Index corresponding to the isothermal boundary.
   * \return The wall temperature.
   */
  su2double GetIsothermal_Temperature(string val_index) const;

  /*!
   * \brief Get the wall heat flux on a constant heat flux boundary.
   * \param[in] val_index - Index corresponding to the constant heat flux boundary.
   * \return The heat flux.
   */
  su2double GetWall_HeatFlux(string val_index) const;

  /*!
   * \brief Get the heat transfer coefficient on a heat transfer boundary.
   * \param[in] val_index - Index corresponding to the heat transfer boundary.
   * \return The heat transfer coefficient.
   */
  su2double GetWall_HeatTransfer_Coefficient(string val_index) const;

  /*!
   * \brief Get the wall temperature on a heat transfer boundary.
   * \param[in] val_index - Index corresponding to the heat transfer boundary.
   * \return The wall temperature.
   */
  su2double GetWall_HeatTransfer_Temperature(string val_index) const;

  /*!
   * \brief Get the wall function treatment for the given boundary marker.
   * \param[in] val_marker - String of the viscous wall marker.
   * \return The type of wall function treatment.
   */
  WALL_FUNCTIONS GetWallFunction_Treatment(string val_marker) const;

  /*!
   * \brief Get the additional integer info for the wall function treatment
            for the given boundary marker.
   * \param[in] val_marker - String of the viscous wall marker.
   * \return Pointer to the integer info for the given marker.
   */
  const unsigned short* GetWallFunction_IntInfo(string val_marker) const;

  /*!
   * \brief Get the additional double info for the wall function treatment
            for the given boundary marker.
   * \param[in] val_marker - String of the viscous wall marker.
   * \return Pointer to the double info for the given marker.
   */
  const su2double* GetWallFunction_DoubleInfo(string val_marker) const;

  /*!
   * \brief Get the type of wall and roughness height on a wall boundary (Heatflux or Isothermal).
   * \param[in] val_index - Index corresponding to the boundary.
   * \return The wall type and roughness height.
   */
  pair<WALL_TYPE,su2double> GetWallRoughnessProperties(string val_marker) const;

  /*!
   * \brief Get the target (pressure, massflow, etc) at an engine inflow boundary.
   * \param[in] val_index - Index corresponding to the engine inflow boundary.
   * \return Target (pressure, massflow, etc) .
   */
  su2double GetEngineInflow_Target(string val_marker) const;

  /*!
   * \brief Get the fan face Mach number at an engine inflow boundary.
   * \param[in] val_marker - Name of the boundary.
   * \return The fan face Mach number.
   */
  su2double GetInflow_Mach(string val_marker) const;

  /*!
   * \brief Get the back pressure (static) at an engine inflow boundary.
   * \param[in] val_marker - Name of the boundary.
   * \return The engine inflow pressure.
   */
  su2double GetInflow_Pressure(string val_marker) const;

  /*!
   * \brief Get the mass flow rate at an engine inflow boundary.
   * \param[in] val_marker - Name of the boundary.
   * \return The engine mass flow rate.
   */
  su2double GetInflow_MassFlow(string val_marker) const;

  /*!
   * \brief Get the percentage of reverse flow at an engine inflow boundary.
   * \param[in] val_marker - Name of the boundary.
   * \return The percentage of reverse flow.
   */
  su2double GetInflow_ReverseMassFlow(string val_marker) const;

  /*!
   * \brief Get the percentage of reverse flow at an engine inflow boundary.
   * \param[in] val_index - Index corresponding to the engine inflow boundary.
   * \return The percentage of reverse flow.
   */
  su2double GetInflow_ReverseMassFlow(unsigned short val_marker) const { return Inflow_ReverseMassFlow[val_marker]; }

  /*!
   * \brief Get the total pressure at an engine inflow boundary.
   * \param[in] val_marker - Name of the boundary.
   * \return The total pressure.
   */
  su2double GetInflow_TotalPressure(string val_marker) const;

  /*!
   * \brief Get the temperature (static) at an engine inflow boundary.
   * \param[in] val_marker - Name of the boundary.
   * \return The engine inflow temperature.
   */
  su2double GetInflow_Temperature(string val_marker) const;

  /*!
   * \brief Get the total temperature at an engine inflow boundary.
   * \param[in] val_marker - Name of the boundary.
   * \return The engine inflow total temperature.
   */
  su2double GetInflow_TotalTemperature(string val_marker) const;

  /*!
   * \brief Get the ram drag at an engine inflow boundary.
   * \param[in] val_marker - Name of the boundary.
   * \return The engine inflow ram drag.
   */
  su2double GetInflow_RamDrag(string val_marker) const;

  /*!
   * \brief Get the force balance at an engine inflow boundary.
   * \param[in] val_marker - Name of the boundary.
   * \return The engine inflow force balance.
   */
  su2double GetInflow_Force(string val_marker) const;

  /*!
   * \brief Get the power at an engine inflow boundary.
   * \param[in] val_marker - Name of the boundary.
   * \return The engine inflow power.
   */
  su2double GetInflow_Power(string val_marker) const;

  /*!
   * \brief Get the back pressure (static) at an engine exhaust boundary.
   * \param[in] val_marker - Name of the boundary.
   * \return The engine exhaust pressure.
   */
  su2double GetExhaust_Pressure(string val_marker) const;

  /*!
   * \brief Get the temperature (static) at an engine exhaust boundary.
   * \param[in] val_marker - Name of the boundary.
   * \return The engine exhaust temperature.
   */
  su2double GetExhaust_Temperature(string val_marker) const;

  /*!
   * \brief Get the massflow at an engine exhaust boundary.
   * \param[in] val_marker - Name of the boundary.
   * \return The engine exhaust massflow.
   */
  su2double GetExhaust_MassFlow(string val_marker) const;

  /*!
   * \brief Get the total pressure at an engine exhaust boundary.
   * \param[in] val_marker - Name of the boundary.
   * \return The engine exhaust total pressure.
   */
  su2double GetExhaust_TotalPressure(string val_marker) const;

  /*!
   * \brief Get the total temperature at an engine exhaust boundary.
   * \param[in] val_marker - Name of the boundary.
   * \return The total temperature.
   */
  su2double GetExhaust_TotalTemperature(string val_marker) const;

  /*!
   * \brief Get the gross thrust at an engine exhaust boundary.
   * \param[in] val_marker - Name of the boundary.
   * \return Gross thrust.
   */
  su2double GetExhaust_GrossThrust(string val_marker) const;

  /*!
   * \brief Get the force balance at an engine exhaust boundary.
   * \param[in] val_marker - Name of the boundary.
   * \return Force balance.
   */
  su2double GetExhaust_Force(string val_marker) const;

  /*!
   * \brief Get the power at an engine exhaust boundary.
   * \param[in] val_marker - Name of the boundary.
   * \return Power.
   */
  su2double GetExhaust_Power(string val_marker) const;

  /*!
   * \brief Get the back pressure (static) at an outlet boundary.
   * \param[in] val_index - Index corresponding to the outlet boundary.
   * \return The outlet pressure.
   */
  void SetInflow_Mach(unsigned short val_marker, su2double val_fanface_mach) { Inflow_Mach[val_marker] = val_fanface_mach; }

  /*!
   * \brief Set the fan face static pressure at an engine inflow boundary.
   * \param[in] val_index - Index corresponding to the engine inflow boundary.
   * \param[in] val_fanface_pressure - Fan face static pressure.
   */
  void SetInflow_Pressure(unsigned short val_marker, su2double val_fanface_pressure) { Inflow_Pressure[val_marker] = val_fanface_pressure; }

  /*!
   * \brief Set the massflow at an engine inflow boundary.
   * \param[in] val_index - Index corresponding to the engine inflow boundary.
   * \param[in] val_fanface_massflow - Massflow.
   */
  void SetInflow_MassFlow(unsigned short val_marker, su2double val_fanface_massflow) { Inflow_MassFlow[val_marker] = val_fanface_massflow; }

  /*!
   * \brief Set the reverse flow at an engine inflow boundary.
   * \param[in] val_index - Index corresponding to the engine inflow boundary.
   * \param[in] val_fanface_reversemassflow - reverse flow.
   */
  void SetInflow_ReverseMassFlow(unsigned short val_marker, su2double val_fanface_reversemassflow) { Inflow_ReverseMassFlow[val_marker] = val_fanface_reversemassflow; }

  /*!
   * \brief Set the fan face total pressure at an engine inflow boundary.
   * \param[in] val_index - Index corresponding to the engine inflow boundary.
   * \param[in] val_fanface_totalpressure - Fan face total pressure.
   */
  void SetInflow_TotalPressure(unsigned short val_marker, su2double val_fanface_totalpressure) { Inflow_TotalPressure[val_marker] = val_fanface_totalpressure; }

  /*!
   * \brief Set the fan face static temperature at an engine inflow boundary.
   * \param[in] val_index - Index corresponding to the engine inflow boundary.
   * \param[in] val_fanface_pressure - Fan face static temperature.
   */
  void SetInflow_Temperature(unsigned short val_marker, su2double val_fanface_temperature) { Inflow_Temperature[val_marker] = val_fanface_temperature; }

  /*!
   * \brief Set the fan face total temperature at an engine inflow boundary.
   * \param[in] val_index - Index corresponding to the engine inflow boundary.
   * \param[in] val_fanface_totaltemperature - Fan face total temperature.
   */
  void SetInflow_TotalTemperature(unsigned short val_marker, su2double val_fanface_totaltemperature) { Inflow_TotalTemperature[val_marker] = val_fanface_totaltemperature; }

  /*!
   * \brief Set the ram drag temperature at an engine inflow boundary.
   * \param[in] val_index - Index corresponding to the engine inflow boundary.
   * \param[in] val_fanface_ramdrag - Ram drag value.
   */
  void SetInflow_RamDrag(unsigned short val_marker, su2double val_fanface_ramdrag) { Inflow_RamDrag[val_marker] = val_fanface_ramdrag; }

  /*!
   * \brief Set the force balance at an engine inflow boundary.
   * \param[in] val_index - Index corresponding to the engine inflow boundary.
   * \param[in] val_fanface_force - Fan face force.
   */
  void SetInflow_Force(unsigned short val_marker, su2double val_fanface_force) { Inflow_Force[val_marker] = val_fanface_force; }

  /*!
   * \brief Set the power at an engine inflow boundary.
   * \param[in] val_index - Index corresponding to the engine inflow boundary.
   * \param[in] val_fanface_force - Power.
   */
  void SetInflow_Power(unsigned short val_marker, su2double val_fanface_power) { Inflow_Power[val_marker] = val_fanface_power; }

  /*!
   * \brief Set the back pressure (static) at an engine exhaust boundary.
   * \param[in] val_index - Index corresponding to the outlet boundary.
   * \param[in] val_exhaust_pressure - Exhaust static pressure.
   */
  void SetExhaust_Pressure(unsigned short val_marker, su2double val_exhaust_pressure) { Exhaust_Pressure[val_marker] = val_exhaust_pressure; }

  /*!
   * \brief Set the temperature (static) at an engine exhaust boundary.
   * \param[in] val_index - Index corresponding to the outlet boundary.
   * \param[in] val_exhaust_temp - Exhaust static temperature.
   */
  void SetExhaust_Temperature(unsigned short val_marker, su2double val_exhaust_temp) { Exhaust_Temperature[val_marker] = val_exhaust_temp; }

  /*!
   * \brief Set the back pressure (static) at an engine exhaust boundary.
   * \param[in] val_index - Index corresponding to the outlet boundary.
   * \param[in] val_exhaust_temp - Exhaust static temperature.
   */
  void SetExhaust_MassFlow(unsigned short val_marker, su2double val_exhaust_massflow) { Exhaust_MassFlow[val_marker] = val_exhaust_massflow; }

  /*!
   * \brief Set the back pressure (total) at an engine exhaust boundary.
   * \param[in] val_index - Index corresponding to the outlet boundary.
   * \param[in] val_exhaust_totalpressure - Exhaust total pressure.
   */
  void SetExhaust_TotalPressure(unsigned short val_marker, su2double val_exhaust_totalpressure) { Exhaust_TotalPressure[val_marker] = val_exhaust_totalpressure; }

  /*!
   * \brief Set the total temperature at an engine exhaust boundary.
   * \param[in] val_index - Index corresponding to the outlet boundary.
   * \param[in] val_exhaust_totaltemp - Exhaust total temperature.
   */
  void SetExhaust_TotalTemperature(unsigned short val_marker, su2double val_exhaust_totaltemp) { Exhaust_TotalTemperature[val_marker] = val_exhaust_totaltemp; }

  /*!
   * \brief Set the gross thrust at an engine exhaust boundary.
   * \param[in] val_index - Index corresponding to the outlet boundary.
   * \param[in] val_exhaust_grossthrust - Exhaust gross thrust temperature.
   */
  void SetExhaust_GrossThrust(unsigned short val_marker, su2double val_exhaust_grossthrust) { Exhaust_GrossThrust[val_marker] = val_exhaust_grossthrust; }

  /*!
   * \brief Set the force balance at an engine exhaust boundary.
   * \param[in] val_index - Index corresponding to the outlet boundary.
   * \param[in] val_exhaust_force - Exhaust force balance.
   */
  void SetExhaust_Force(unsigned short val_marker, su2double val_exhaust_force) { Exhaust_Force[val_marker] = val_exhaust_force; }

  /*!
   * \brief Set the power at an engine exhaust boundary.
   * \param[in] val_index - Index corresponding to the outlet boundary.
   * \param[in] val_exhaust_power - Exhaust power.
   */
  void SetExhaust_Power(unsigned short val_marker, su2double val_exhaust_power) { Exhaust_Power[val_marker] = val_exhaust_power; }

  /*!
   * \brief Set the back pressure (static) at an outlet boundary.
   * \param[in] val_marker - Index corresponding to a particular engine boundary.
   * \param[in] val_engine_mach - Exhaust power.
   */
  void SetEngine_Mach(unsigned short val_marker, su2double val_engine_mach) { Engine_Mach[val_marker] = val_engine_mach; }

  /*!
   * \brief Set the back pressure (static) at an outlet boundary.
   * \param[in] val_marker - Index corresponding to a particular engine boundary.
   * \param[in] val_engine_force - Exhaust power.
   */
  void SetEngine_Force(unsigned short val_marker, su2double val_engine_force) { Engine_Force[val_marker] = val_engine_force; }

  /*!
   * \brief Get the back pressure (static) at an outlet boundary.
   * \param[in] val_marker - Index corresponding to a particular engine boundary.
   * \param[in] val_engine_power - Exhaust power.
   */
  void SetEngine_Power(unsigned short val_marker, su2double val_engine_power) { Engine_Power[val_marker] = val_engine_power; }

  /*!
   * \brief Get the back pressure (static) at an outlet boundary.
   * \param[in] val_marker - Index corresponding to a particular engine boundary.
   * \param[in] val_engine_netthrust - Exhaust power.
   */
  void SetEngine_NetThrust(unsigned short val_marker, su2double val_engine_netthrust) { Engine_NetThrust[val_marker] = val_engine_netthrust; }

  /*!
   * \brief Get the back pressure (static) at an outlet boundary.
   * \param[in] val_marker - Index corresponding to a particular engine boundary.
   * \param[in] val_engine_grossthrust - Exhaust power.
   */
  void SetEngine_GrossThrust(unsigned short val_marker, su2double val_engine_grossthrust) { Engine_GrossThrust[val_marker] = val_engine_grossthrust; }

  /*!
   * \brief Get the back pressure (static) at an outlet boundary.
   * \param[in] val_marker - Index corresponding to a particular engine boundary.
   * \param[in] val_engine_area - Exhaust power.
   */
  void SetEngine_Area(unsigned short val_marker, su2double val_engine_area) { Engine_Area[val_marker] = val_engine_area; }

  /*!
   * \brief Get the back pressure (static) at an outlet boundary.
   * \param[in] val_marker - Index corresponding to a particular engine boundary.
   * \return The outlet pressure.
   */
  su2double GetEngine_Mach(unsigned short val_marker) const { return Engine_Mach[val_marker]; }

  /*!
   * \brief Get the back pressure (static) at an outlet boundary.
   * \param[in] val_marker - Index corresponding to a particular engine boundary.
   * \return The outlet pressure.
   */
  su2double GetEngine_Force(unsigned short val_marker) const { return Engine_Force[val_marker]; }

  /*!
   * \brief Get the back pressure (static) at an outlet boundary.
   * \param[in] val_marker - Index corresponding to a particular engine boundary.
   * \return The outlet pressure.
   */
  su2double GetEngine_Power(unsigned short val_marker) const { return Engine_Power[val_marker]; }

  /*!
   * \brief Get the back pressure (static) at an outlet boundary.
   * \param[in] val_marker - Index corresponding to a particular engine boundary.
   * \return The outlet pressure.
   */

  su2double GetEngine_NetThrust(unsigned short val_marker) const { return Engine_NetThrust[val_marker]; }
  /*!
   * \brief Get the back pressure (static) at an outlet boundary.
   * \param[in] val_marker - Index corresponding to a particular engine boundary.
   * \return The outlet pressure.
   */

  su2double GetEngine_GrossThrust(unsigned short val_marker) const { return Engine_GrossThrust[val_marker]; }

  /*!
   * \brief Get the back pressure (static) at an outlet boundary.
   * \param[in] val_marker - Index corresponding to a particular engine boundary.
   * \return The outlet pressure.
   */
  su2double GetEngine_Area(unsigned short val_marker) const { return Engine_Area[val_marker]; }

  /*!
   * \brief Get the back pressure (static) at an outlet boundary.
   * \param[in] val_index - Index corresponding to the outlet boundary.
   * \return The outlet pressure.
   */
  void SetActDiskInlet_Temperature(unsigned short val_marker, su2double val_actdisk_temp) { ActDiskInlet_Temperature[val_marker] = val_actdisk_temp; }

  /*!
   * \brief Get the back pressure (static) at an outlet boundary.
   * \param[in] val_index - Index corresponding to the outlet boundary.
   * \return The outlet pressure.
   */
  void SetActDiskInlet_TotalTemperature(unsigned short val_marker, su2double val_actdisk_totaltemp) { ActDiskInlet_TotalTemperature[val_marker] = val_actdisk_totaltemp; }

  /*!
   * \brief Get the back pressure (static) at an outlet boundary.
   * \param[in] val_index - Index corresponding to the outlet boundary.
   * \return The outlet pressure.
   */
  su2double GetActDiskInlet_Temperature(string val_marker) const;

  /*!
   * \brief Get the back pressure (static) at an outlet boundary.
   * \param[in] val_index - Index corresponding to the outlet boundary.
   * \return The outlet pressure.
   */
  su2double GetActDiskInlet_TotalTemperature(string val_marker) const;

  /*!
   * \brief Get the back pressure (static) at an outlet boundary.
   * \param[in] val_index - Index corresponding to the outlet boundary.
   * \return The outlet pressure.
   */
  void SetActDiskOutlet_Temperature(unsigned short val_marker, su2double val_actdisk_temp) { ActDiskOutlet_Temperature[val_marker] = val_actdisk_temp; }

  /*!
   * \brief Get the back pressure (static) at an outlet boundary.
   * \param[in] val_index - Index corresponding to the outlet boundary.
   * \return The outlet pressure.
   */
  void SetActDiskOutlet_TotalTemperature(unsigned short val_marker, su2double val_actdisk_totaltemp) { ActDiskOutlet_TotalTemperature[val_marker] = val_actdisk_totaltemp; }

  /*!
   * \brief Get the back pressure (static) at an outlet boundary.
   * \param[in] val_index - Index corresponding to the outlet boundary.
   * \return The outlet pressure.
   */
  su2double GetActDiskOutlet_Temperature(string val_marker) const;

  /*!
   * \brief Get the back pressure (static) at an outlet boundary.
   * \param[in] val_index - Index corresponding to the outlet boundary.
   * \return The outlet pressure.
   */
  su2double GetActDiskOutlet_TotalTemperature(string val_marker) const;

  /*!
   * \brief Get the back pressure (static) at an outlet boundary.
   * \param[in] val_index - Index corresponding to the outlet boundary.
   * \return The outlet pressure.
   */
  su2double GetActDiskInlet_MassFlow(string val_marker) const;

  /*!
   * \brief Get the back pressure (static) at an outlet boundary.
   * \param[in] val_index - Index corresponding to the outlet boundary.
   * \return The outlet pressure.
   */
  void SetActDiskInlet_MassFlow(unsigned short val_marker, su2double val_actdisk_massflow) { ActDiskInlet_MassFlow[val_marker] = val_actdisk_massflow; }

  /*!
   * \brief Get the back pressure (static) at an outlet boundary.
   * \param[in] val_index - Index corresponding to the outlet boundary.
   * \return The outlet pressure.
   */
  su2double GetActDiskOutlet_MassFlow(string val_marker) const;

  /*!
   * \brief Get the back pressure (static) at an outlet boundary.
   * \param[in] val_index - Index corresponding to the outlet boundary.
   * \return The outlet pressure.
   */
  void SetActDiskOutlet_MassFlow(unsigned short val_marker, su2double val_actdisk_massflow) { ActDiskOutlet_MassFlow[val_marker] = val_actdisk_massflow; }

  /*!
   * \brief Get the back pressure (static) at an outlet boundary.
   * \param[in] val_index - Index corresponding to the outlet boundary.
   * \return The outlet pressure.
   */
  su2double GetActDiskInlet_Pressure(string val_marker) const;

  /*!
   * \brief Get the back pressure (static) at an outlet boundary.
   * \param[in] val_index - Index corresponding to the outlet boundary.
   * \return The outlet pressure.
   */
  su2double GetActDiskInlet_TotalPressure(string val_marker) const;

  /*!
   * \brief Get the back pressure (static) at an outlet boundary.
   * \param[in] val_index - Index corresponding to the outlet boundary.
   * \return The outlet pressure.
   */
  su2double GetActDisk_DeltaPress(unsigned short val_marker) const { return ActDisk_DeltaPress[val_marker]; }

  /*!
   * \brief Get the back pressure (static) at an outlet boundary.
   * \param[in] val_index - Index corresponding to the outlet boundary.
   * \return The outlet pressure.
   */
  su2double GetActDisk_DeltaTemp(unsigned short val_marker) const { return ActDisk_DeltaTemp[val_marker]; }

  /*!
   * \brief Get the back pressure (static) at an outlet boundary.
   * \param[in] val_index - Index corresponding to the outlet boundary.
   * \return The outlet pressure.
   */
  su2double GetActDisk_TotalPressRatio(unsigned short val_marker) const { return ActDisk_TotalPressRatio[val_marker]; }

  /*!
   * \brief Get the back pressure (static) at an outlet boundary.
   * \param[in] val_index - Index corresponding to the outlet boundary.
   * \return The outlet pressure.
   */
  su2double GetActDisk_TotalTempRatio(unsigned short val_marker) const { return ActDisk_TotalTempRatio[val_marker]; }

  /*!
   * \brief Get the back pressure (static) at an outlet boundary.
   * \param[in] val_index - Index corresponding to the outlet boundary.
   * \return The outlet pressure.
   */
  su2double GetActDisk_StaticPressRatio(unsigned short val_marker) const { return ActDisk_StaticPressRatio[val_marker]; }

  /*!
   * \brief Get the back pressure (static) at an outlet boundary.
   * \param[in] val_index - Index corresponding to the outlet boundary.
   * \return The outlet pressure.
   */
  su2double GetActDisk_StaticTempRatio(unsigned short val_marker) const { return ActDisk_StaticTempRatio[val_marker]; }

  /*!
   * \brief Get the back pressure (static) at an outlet boundary.
   * \param[in] val_index - Index corresponding to the outlet boundary.
   * \return The outlet pressure.
   */
  su2double GetActDisk_NetThrust(unsigned short val_marker) const { return ActDisk_NetThrust[val_marker]; }

  /*!
   * \brief Get the back pressure (static) at an outlet boundary.
   * \param[in] val_index - Index corresponding to the outlet boundary.
   * \return The outlet pressure.
   */
  su2double GetActDisk_BCThrust(unsigned short val_marker) const { return ActDisk_BCThrust[val_marker]; }

  /*!
   * \brief Get the back pressure (static) at an outlet boundary.
   * \param[in] val_index - Index corresponding to the outlet boundary.
   * \return The outlet pressure.
   */
  su2double GetActDisk_BCThrust_Old(unsigned short val_marker) const { return ActDisk_BCThrust_Old[val_marker]; }

  /*!
   * \brief Get the back pressure (static) at an outlet boundary.
   * \param[in] val_index - Index corresponding to the outlet boundary.
   * \return The outlet pressure.
   */
  su2double GetActDisk_GrossThrust(unsigned short val_marker) const { return ActDisk_GrossThrust[val_marker]; }

  /*!
   * \brief Get the back pressure (static) at an outlet boundary.
   * \param[in] val_index - Index corresponding to the outlet boundary.
   * \return The outlet pressure.
   */
  su2double GetActDisk_Area(unsigned short val_marker) const { return ActDisk_Area[val_marker]; }

  /*!
   * \brief Get the back pressure (static) at an outlet boundary.
   * \param[in] val_index - Index corresponding to the outlet boundary.
   * \return The outlet pressure.
   */
  su2double GetActDisk_ReverseMassFlow(unsigned short val_marker) const { return ActDisk_ReverseMassFlow[val_marker]; }

  /*!
   * \brief Get the back pressure (static) at an outlet boundary.
   * \param[in] val_index - Index corresponding to the outlet boundary.
   * \return The outlet pressure.
   */
  su2double GetActDiskInlet_RamDrag(string val_marker) const;

  /*!
   * \brief Get the back pressure (static) at an outlet boundary.
   * \param[in] val_index - Index corresponding to the outlet boundary.
   * \return The outlet pressure.
   */
  su2double GetActDiskInlet_Force(string val_marker) const;

  /*!
   * \brief Get the back pressure (static) at an outlet boundary.
   * \param[in] val_index - Index corresponding to the outlet boundary.
   * \return The outlet pressure.
   */
  su2double GetActDiskInlet_Power(string val_marker) const;

  /*!
   * \brief Get the back pressure (static) at an outlet boundary.
   * \param[in] val_index - Index corresponding to the outlet boundary.
   * \return The outlet pressure.
   */
  void SetActDiskInlet_Pressure(unsigned short val_marker, su2double val_actdisk_press) { ActDiskInlet_Pressure[val_marker] = val_actdisk_press; }

  /*!
   * \brief Get the back pressure (static) at an outlet boundary.
   * \param[in] val_index - Index corresponding to the outlet boundary.
   * \return The outlet pressure.
   */
  void SetActDiskInlet_TotalPressure(unsigned short val_marker, su2double val_actdisk_totalpress) { ActDiskInlet_TotalPressure[val_marker] = val_actdisk_totalpress; }

  /*!
   * \brief Get the back pressure (static) at an outlet boundary.
   * \param[in] val_index - Index corresponding to the outlet boundary.
   * \return The outlet pressure.
   */
  void SetActDisk_DeltaPress(unsigned short val_marker, su2double val_actdisk_deltapress) { ActDisk_DeltaPress[val_marker] = val_actdisk_deltapress; }

  /*!
   * \brief Get the back pressure (static) at an outlet boundary.
   * \param[in] val_index - Index corresponding to the outlet boundary.
   * \return The outlet pressure.
   */
  void SetActDisk_Power(unsigned short val_marker, su2double val_actdisk_power) { ActDisk_Power[val_marker] = val_actdisk_power; }

  /*!
   * \brief Get the back pressure (static) at an outlet boundary.
   * \param[in] val_index - Index corresponding to the outlet boundary.
   * \return The outlet pressure.
   */
  void SetActDisk_MassFlow(unsigned short val_marker, su2double val_actdisk_massflow) { ActDisk_MassFlow[val_marker] = val_actdisk_massflow; }

  /*!
   * \brief Get the back pressure (static) at an outlet boundary.
   * \param[in] val_index - Index corresponding to the outlet boundary.
   * \return The outlet pressure.
   */
  void SetActDisk_Mach(unsigned short val_marker, su2double val_actdisk_mach) { ActDisk_Mach[val_marker] = val_actdisk_mach; }

  /*!
   * \brief Get the back pressure (static) at an outlet boundary.
   * \param[in] val_index - Index corresponding to the outlet boundary.
   * \return The outlet pressure.
   */
  void SetActDisk_Force(unsigned short val_marker, su2double val_actdisk_force) { ActDisk_Force[val_marker] = val_actdisk_force; }

  /*!
   * \brief Get the back pressure (static) at an outlet boundary.
   * \param[in] val_index - Index corresponding to the outlet boundary.
   * \return The outlet pressure.
   */
  su2double GetOutlet_MassFlow(string val_marker) const;

  /*!
   * \brief Get the back pressure (static) at an outlet boundary.
   * \param[in] val_index - Index corresponding to the outlet boundary.
   * \return The outlet pressure.
   */
  void SetOutlet_MassFlow(unsigned short val_marker, su2double val_massflow) { Outlet_MassFlow[val_marker] = val_massflow; }

  /*!
   * \brief Get the back pressure (static) at an outlet boundary.
   * \param[in] val_index - Index corresponding to the outlet boundary.
   * \return The outlet pressure.
   */
  su2double GetOutlet_Density(string val_marker) const;

  /*!
   * \brief Get the back pressure (static) at an outlet boundary.
   * \param[in] val_index - Index corresponding to the outlet boundary.
   * \return The outlet pressure.
   */
  void SetOutlet_Density(unsigned short val_marker, su2double val_density) { Outlet_Density[val_marker] = val_density; }

  /*!
   * \brief Get the back pressure (static) at an outlet boundary.
   * \param[in] val_index - Index corresponding to the outlet boundary.
   * \return The outlet pressure.
   */
  su2double GetOutlet_Area(string val_marker) const;

  /*!
   * \brief Get the back pressure (static) at an outlet boundary.
   * \param[in] val_index - Index corresponding to the outlet boundary.
   * \return The outlet pressure.
   */
  void SetOutlet_Area(unsigned short val_marker, su2double val_area) { Outlet_Area[val_marker] = val_area; }

  /*!
   * \brief Get the back pressure (static) at an outlet boundary.
   * \param[in] val_index - Index corresponding to the outlet boundary.
   * \return The outlet pressure.
   */
  void SetSurface_DC60(unsigned short val_marker, su2double val_surface_distortion) { Surface_DC60[val_marker] = val_surface_distortion; }

  /*!
   * \brief Set the massflow at the surface.
   * \param[in] val_marker - Index corresponding to the outlet boundary.
   * \param[in] val_surface_massflow - Value of the mass flow.
   */
  void SetSurface_MassFlow(unsigned short val_marker, su2double val_surface_massflow) { Surface_MassFlow[val_marker] = val_surface_massflow; }

  /*!
   * \brief Set the mach number at the surface.
   * \param[in] val_marker - Index corresponding to the outlet boundary.
   * \param[in] val_surface_massflow - Value of the mach number.
   */
  void SetSurface_Mach(unsigned short val_marker, su2double val_surface_mach) { Surface_Mach[val_marker] = val_surface_mach; }

  /*!
   * \brief Set the temperature at the surface.
   * \param[in] val_marker - Index corresponding to the outlet boundary.
   * \param[in] val_surface_massflow - Value of the temperature.
   */
  void SetSurface_Temperature(unsigned short val_marker, su2double val_surface_temperature) { Surface_Temperature[val_marker] = val_surface_temperature; }

  /*!
   * \brief Set the pressure at the surface.
   * \param[in] val_marker - Index corresponding to the outlet boundary.
   * \param[in] val_surface_massflow - Value of the pressure.
   */
  void SetSurface_Pressure(unsigned short val_marker, su2double val_surface_pressure) { Surface_Pressure[val_marker] = val_surface_pressure; }

  /*!
   * \brief Set the density at the surface.
   * \param[in] val_marker - Index corresponding to the outlet boundary.
   * \param[in] val_surface_density - Value of the density.
   */
  void SetSurface_Density(unsigned short val_marker, su2double val_surface_density) { Surface_Density[val_marker] = val_surface_density; }

  /*!
   * \brief Set the enthalpy at the surface.
   * \param[in] val_marker - Index corresponding to the outlet boundary.
   * \param[in] val_surface_density - Value of the density.
   */
  void SetSurface_Enthalpy(unsigned short val_marker, su2double val_surface_enthalpy) { Surface_Enthalpy[val_marker] = val_surface_enthalpy; }

  /*!
   * \brief Set the normal velocity at the surface.
   * \param[in] val_marker - Index corresponding to the outlet boundary.
   * \param[in] val_surface_normalvelocity - Value of the normal velocity.
   */
  void SetSurface_NormalVelocity(unsigned short val_marker, su2double val_surface_normalvelocity) { Surface_NormalVelocity[val_marker] = val_surface_normalvelocity; }

  /*!
   * \brief Set the streamwise flow uniformity at the surface.
   * \param[in] val_marker - Index corresponding to the outlet boundary.
   * \param[in] val_surface_streamwiseuniformity - Value of the streamwise flow uniformity.
   */
  void SetSurface_Uniformity(unsigned short val_marker, su2double val_surface_streamwiseuniformity) { Surface_Uniformity[val_marker] = val_surface_streamwiseuniformity; }

  /*!
   * \brief Set the secondary flow strength at the surface.
   * \param[in] val_marker - Index corresponding to the outlet boundary.
   * \param[in] val_surface_secondarystrength - Value of the secondary flow strength.
   */
  void SetSurface_SecondaryStrength(unsigned short val_marker, su2double val_surface_secondarystrength) { Surface_SecondaryStrength[val_marker] = val_surface_secondarystrength; }

  /*!
   * \brief Set the relative secondary flow strength at the surface.
   * \param[in] val_marker - Index corresponding to the outlet boundary.
   * \param[in] val_surface_secondaryoverstream - Value of the relative seondary flow strength.
   */
  void SetSurface_SecondOverUniform(unsigned short val_marker, su2double val_surface_secondaryoverstream) { Surface_SecondOverUniform[val_marker] = val_surface_secondaryoverstream; }

  /*!
   * \brief Set the momentum distortion at the surface.
   * \param[in] val_marker - Index corresponding to the outlet boundary.
   * \param[in] val_surface_momentumdistortion - Value of the momentum distortion.
   */
  void SetSurface_MomentumDistortion(unsigned short val_marker, su2double val_surface_momentumdistortion) { Surface_MomentumDistortion[val_marker] = val_surface_momentumdistortion; }

  /*!
   * \brief Set the total temperature at the surface.
   * \param[in] val_marker - Index corresponding to the outlet boundary.
   * \param[in] val_surface_totaltemperature - Value of the total temperature.
   */
  void SetSurface_TotalTemperature(unsigned short val_marker, su2double val_surface_totaltemperature) { Surface_TotalTemperature[val_marker] = val_surface_totaltemperature; }

  /*!
   * \brief Set the total pressure at the surface.
   * \param[in] val_marker - Index corresponding to the outlet boundary.
   * \param[in] val_surface_totalpressure - Value of the total pressure.
   */
  void SetSurface_TotalPressure(unsigned short val_marker, su2double val_surface_totalpressure) { Surface_TotalPressure[val_marker] = val_surface_totalpressure; }

  /*!
   * \brief Set the pressure drop between two surfaces.
   * \param[in] val_marker - Index corresponding to the outlet boundary.
   * \param[in] val_surface_pressuredrop - Value of the pressure drop.
   */
  void SetSurface_PressureDrop(unsigned short val_marker, su2double val_surface_pressuredrop) { Surface_PressureDrop[val_marker] = val_surface_pressuredrop; }

  /*!
   * \brief Get the back pressure (static) at an outlet boundary.
   * \param[in] val_index - Index corresponding to the outlet boundary.
   * \return The outlet pressure.
   */
  void SetSurface_IDC(unsigned short val_marker, su2double val_surface_distortion) { Surface_IDC[val_marker] = val_surface_distortion; }

  /*!
   * \brief Get the back pressure (static) at an outlet boundary.
   * \param[in] val_index - Index corresponding to the outlet boundary.
   * \return The outlet pressure.
   */
  void SetSurface_IDC_Mach(unsigned short val_marker, su2double val_surface_distortion) { Surface_IDC_Mach[val_marker] = val_surface_distortion; }

  /*!
   * \brief Get the back pressure (static) at an outlet boundary.
   * \param[in] val_index - Index corresponding to the outlet boundary.
   * \return The outlet pressure.
   */
  void SetSurface_IDR(unsigned short val_marker, su2double val_surface_distortion) { Surface_IDR[val_marker] = val_surface_distortion; }

  /*!
   * \brief Get the back pressure (static) at an outlet boundary.
   * \param[in] val_index - Index corresponding to the outlet boundary.
   * \return The outlet pressure.
   */
  void SetActDisk_DeltaTemp(unsigned short val_marker, su2double val_actdisk_deltatemp) { ActDisk_DeltaTemp[val_marker] = val_actdisk_deltatemp; }

  /*!
   * \brief Get the back pressure (static) at an outlet boundary.
   * \param[in] val_index - Index corresponding to the outlet boundary.
   * \return The outlet pressure.
   */
  void SetActDisk_TotalPressRatio(unsigned short val_marker, su2double val_actdisk_pressratio) { ActDisk_TotalPressRatio[val_marker] = val_actdisk_pressratio; }

  /*!
   * \brief Get the back pressure (static) at an outlet boundary.
   * \param[in] val_index - Index corresponding to the outlet boundary.
   * \return The outlet pressure.
   */
  void SetActDisk_TotalTempRatio(unsigned short val_marker, su2double val_actdisk_tempratio) { ActDisk_TotalTempRatio[val_marker] = val_actdisk_tempratio; }

  /*!
   * \brief Get the back pressure (static) at an outlet boundary.
   * \param[in] val_index - Index corresponding to the outlet boundary.
   * \return The outlet pressure.
   */
  void SetActDisk_StaticPressRatio(unsigned short val_marker, su2double val_actdisk_pressratio) { ActDisk_StaticPressRatio[val_marker] = val_actdisk_pressratio; }

  /*!
   * \brief Get the back pressure (static) at an outlet boundary.
   * \param[in] val_index - Index corresponding to the outlet boundary.
   * \return The outlet pressure.
   */
  void SetActDisk_StaticTempRatio(unsigned short val_marker, su2double val_actdisk_tempratio) { ActDisk_StaticTempRatio[val_marker] = val_actdisk_tempratio; }

  /*!
   * \brief Get the back pressure (static) at an outlet boundary.
   * \param[in] val_index - Index corresponding to the outlet boundary.
   * \return The outlet pressure.
   */
  void SetActDisk_NetThrust(unsigned short val_marker, su2double val_actdisk_netthrust) { ActDisk_NetThrust[val_marker] = val_actdisk_netthrust; }

  /*!
   * \brief Get the back pressure (static) at an outlet boundary.
   * \param[in] val_index - Index corresponding to the outlet boundary.
   * \return The outlet pressure.
   */
  void SetActDisk_BCThrust(string val_marker, su2double val_actdisk_bcthrust);

  /*!
   * \brief Get the back pressure (static) at an outlet boundary.
   * \param[in] val_index - Index corresponding to the outlet boundary.
   * \return The outlet pressure.
   */
  void SetActDisk_BCThrust(unsigned short val_marker, su2double val_actdisk_bcthrust) { ActDisk_BCThrust[val_marker] = val_actdisk_bcthrust; }

  /*!
   * \brief Get the back pressure (static) at an outlet boundary.
   * \param[in] val_index - Index corresponding to the outlet boundary.
   * \return The outlet pressure.
   */
  void SetActDisk_BCThrust_Old(string val_marker, su2double val_actdisk_bcthrust_old);

  /*!
   * \brief Get the back pressure (static) at an outlet boundary.
   * \param[in] val_index - Index corresponding to the outlet boundary.
   * \return The outlet pressure.
   */
  void SetActDisk_BCThrust_Old(unsigned short val_marker, su2double val_actdisk_bcthrust_old) { ActDisk_BCThrust_Old[val_marker] = val_actdisk_bcthrust_old; }

  /*!
   * \brief Get the back pressure (static) at an outlet boundary.
   * \param[in] val_index - Index corresponding to the outlet boundary.
   * \return The outlet pressure.
   */
  void SetActDisk_GrossThrust(unsigned short val_marker, su2double val_actdisk_grossthrust) { ActDisk_GrossThrust[val_marker] = val_actdisk_grossthrust; }

  /*!
   * \brief Get the back pressure (static) at an outlet boundary.
   * \param[in] val_index - Index corresponding to the outlet boundary.
   * \return The outlet pressure.
   */
  void SetActDisk_Area(unsigned short val_marker, su2double val_actdisk_area) { ActDisk_Area[val_marker] = val_actdisk_area; }

  /*!
   * \brief Get the back pressure (static) at an outlet boundary.
   * \param[in] val_index - Index corresponding to the outlet boundary.
   * \return The outlet pressure.
   */
  void SetActDiskInlet_ReverseMassFlow(unsigned short val_marker, su2double val_actdisk_area) { ActDisk_ReverseMassFlow[val_marker] = val_actdisk_area; }

  /*!
   * \brief Get the back pressure (static) at an outlet boundary.
   * \param[in] val_index - Index corresponding to the outlet boundary.
   * \return The outlet pressure.
   */
  void SetActDiskInlet_RamDrag(unsigned short val_marker, su2double val_actdisk_ramdrag) { ActDiskInlet_RamDrag[val_marker] = val_actdisk_ramdrag; }

  /*!
   * \brief Get the back pressure (static) at an outlet boundary.
   * \param[in] val_index - Index corresponding to the outlet boundary.
   * \return The outlet pressure.
   */
  void SetActDiskInlet_Force(unsigned short val_marker, su2double val_actdisk_force) { ActDiskInlet_Force[val_marker] = val_actdisk_force; }

  /*!
   * \brief Get the back pressure (static) at an outlet boundary.
   * \param[in] val_index - Index corresponding to the outlet boundary.
   * \return The outlet pressure.
   */
  void SetActDiskInlet_Power(unsigned short val_marker, su2double val_actdisk_power) { ActDiskInlet_Power[val_marker] = val_actdisk_power; }

  /*!
   * \brief Get the back pressure (static) at an outlet boundary.
   * \param[in] val_index - Index corresponding to the outlet boundary.
   * \return The outlet pressure.
   */
  su2double GetActDisk_Power(unsigned short val_marker) const { return ActDisk_Power[val_marker]; }

  /*!
   * \brief Get the back pressure (static) at an outlet boundary.
   * \param[in] val_index - Index corresponding to the outlet boundary.
   * \return The outlet pressure.
   */
  su2double GetActDisk_MassFlow(unsigned short val_marker) const { return ActDisk_MassFlow[val_marker]; }

  /*!
   * \brief Get the back pressure (static) at an outlet boundary.
   * \param[in] val_index - Index corresponding to the outlet boundary.
   * \return The outlet pressure.
   */
  su2double GetActDisk_Mach(unsigned short val_marker) const { return ActDisk_Mach[val_marker]; }

  /*!
   * \brief Get the back pressure (static) at an outlet boundary.
   * \param[in] val_index - Index corresponding to the outlet boundary.
   * \return The outlet pressure.
   */
  su2double GetActDisk_Force(unsigned short val_marker) const { return ActDisk_Force[val_marker]; }

  /*!
   * \brief Get the back pressure (static) at an outlet boundary.
   * \param[in] val_index - Index corresponding to the outlet boundary.
   * \return The outlet pressure.
   */
  su2double GetSurface_DC60(unsigned short val_marker) const { return Surface_DC60[val_marker]; }

  /*!
   * \brief Get the massflow at an outlet boundary.
   * \param[in] val_index - Index corresponding to the outlet boundary.
   * \return The massflow.
   */
  su2double GetSurface_MassFlow(unsigned short val_marker) const { return Surface_MassFlow[val_marker]; }

  /*!
   * \brief Get the mach number at an outlet boundary.
   * \param[in] val_index - Index corresponding to the outlet boundary.
   * \return The mach number.
   */
  su2double GetSurface_Mach(unsigned short val_marker) const { return Surface_Mach[val_marker]; }

  /*!
   * \brief Get the temperature at an outlet boundary.
   * \param[in] val_index - Index corresponding to the outlet boundary.
   * \return The temperature.
   */
  su2double GetSurface_Temperature(unsigned short val_marker) const { return Surface_Temperature[val_marker]; }

  /*!
   * \brief Get the pressure at an outlet boundary.
   * \param[in] val_index - Index corresponding to the outlet boundary.
   * \return The pressure.
   */
  su2double GetSurface_Pressure(unsigned short val_marker) const { return Surface_Pressure[val_marker]; }

  /*!
   * \brief Get the density at an outlet boundary.
   * \param[in] val_index - Index corresponding to the outlet boundary.
   * \return The density.
   */
  su2double GetSurface_Density(unsigned short val_marker) const { return Surface_Density[val_marker]; }

  /*!
   * \brief Get the enthalpy at an outlet boundary.
   * \param[in] val_index - Index corresponding to the outlet boundary.
   * \return The density.
   */
  su2double GetSurface_Enthalpy(unsigned short val_marker) const { return Surface_Enthalpy[val_marker]; }

  /*!
   * \brief Get the normal velocity at an outlet boundary.
   * \param[in] val_index - Index corresponding to the outlet boundary.
   * \return The normal velocity.
   */
  su2double GetSurface_NormalVelocity(unsigned short val_marker) const { return Surface_NormalVelocity[val_marker]; }

  /*!
   * \brief Get the streamwise flow uniformity at the surface.
   * \param[in] val_marker - Index corresponding to the outlet boundary.
   * \return The streamwise flow uniformity.
   */
  su2double GetSurface_Uniformity(unsigned short val_marker) const { return Surface_Uniformity[val_marker]; }

  /*!
   * \brief Get the secondary flow strength at the surface.
   * \param[in] val_marker - Index corresponding to the outlet boundary.
   * \return The secondary flow strength.
   */
  su2double GetSurface_SecondaryStrength(unsigned short val_marker) const { return Surface_SecondaryStrength[val_marker]; }

  /*!
   * \brief Get the relative secondary flow strength at the surface.
   * \param[in] val_marker - Index corresponding to the outlet boundary.
   * \return The relative seondary flow strength.
   */
  su2double GetSurface_SecondOverUniform(unsigned short val_marker) const { return Surface_SecondOverUniform[val_marker]; }

  /*!
   * \brief Get the momentum distortion at the surface.
   * \param[in] val_marker - Index corresponding to the outlet boundary.
   * \return The momentum distortion.
   */
  su2double GetSurface_MomentumDistortion(unsigned short val_marker) const { return Surface_MomentumDistortion[val_marker]; }

  /*!
   * \brief Get the total temperature at an outlet boundary.
   * \param[in] val_index - Index corresponding to the outlet boundary.
   * \return The total temperature.
   */
  su2double GetSurface_TotalTemperature(unsigned short val_marker) const { return Surface_TotalTemperature[val_marker]; }

  /*!
   * \brief Get the total pressure at an outlet boundary.
   * \param[in] val_index - Index corresponding to the outlet boundary.
   * \return The total pressure.
   */
  su2double GetSurface_TotalPressure(unsigned short val_marker) const { return Surface_TotalPressure[val_marker]; }

  /*!
   * \brief Get the pressure drop between two surfaces.
   * \param[in] val_index - Index corresponding to the outlet boundary.
   * \return The pressure drop.
   */
  su2double GetSurface_PressureDrop(unsigned short val_marker) const { return Surface_PressureDrop[val_marker]; }

  /*!
   * \brief Get the back pressure (static) at an outlet boundary.
   * \param[in] val_index - Index corresponding to the outlet boundary.
   * \return The outlet pressure.
   */
  su2double GetSurface_IDC(unsigned short val_marker) const { return Surface_IDC[val_marker]; }

  /*!
   * \brief Get the back pressure (static) at an outlet boundary.
   * \param[in] val_index - Index corresponding to the outlet boundary.
   * \return The outlet pressure.
   */
  su2double GetSurface_IDC_Mach(unsigned short val_marker) const { return Surface_IDC_Mach[val_marker]; }

  /*!
   * \brief Get the back pressure (static) at an outlet boundary.
   * \param[in] val_index - Index corresponding to the outlet boundary.
   * \return The outlet pressure.
   */
  su2double GetSurface_IDR(unsigned short val_marker) const { return Surface_IDR[val_marker]; }

  /*!
   * \brief Get the back pressure (static) at an outlet boundary.
   * \param[in] val_index - Index corresponding to the outlet boundary.
   * \return The outlet pressure.
   */
  su2double GetActDiskOutlet_Pressure(string val_marker) const;

  /*!
   * \brief Get the back pressure (static) at an outlet boundary.
   * \param[in] val_index - Index corresponding to the outlet boundary.
   * \return The outlet pressure.
   */
  su2double GetActDiskOutlet_TotalPressure(string val_marker) const;

  /*!
   * \brief Get the back pressure (static) at an outlet boundary.
   * \param[in] val_index - Index corresponding to the outlet boundary.
   * \return The outlet pressure.
   */
  su2double GetActDiskOutlet_GrossThrust(string val_marker) const;

  /*!
   * \brief Get the back pressure (static) at an outlet boundary.
   * \param[in] val_index - Index corresponding to the outlet boundary.
   * \return The outlet pressure.
   */
  su2double GetActDiskOutlet_Force(string val_marker) const;

  /*!
   * \brief Get the back pressure (static) at an outlet boundary.
   * \param[in] val_index - Index corresponding to the outlet boundary.
   * \return The outlet pressure.
   */
  su2double GetActDiskOutlet_Power(string val_marker) const;

  /*!
   * \brief Get the back pressure (static) at an outlet boundary.
   * \param[in] val_index - Index corresponding to the outlet boundary.
   * \return The outlet pressure.
   */
  void SetActDiskOutlet_Pressure(unsigned short val_marker, su2double val_actdisk_press) { ActDiskOutlet_Pressure[val_marker] = val_actdisk_press; }

  /*!
   * \brief Get the back pressure (static) at an outlet boundary.
   * \param[in] val_index - Index corresponding to the outlet boundary.
   * \return The outlet pressure.
   */
  void SetActDiskOutlet_TotalPressure(unsigned short val_marker, su2double val_actdisk_totalpress) { ActDiskOutlet_TotalPressure[val_marker] = val_actdisk_totalpress; }

  /*!
   * \brief Get the back pressure (static) at an outlet boundary.
   * \param[in] val_index - Index corresponding to the outlet boundary.
   * \return The outlet pressure.
   */
  void SetActDiskOutlet_GrossThrust(unsigned short val_marker, su2double val_actdisk_grossthrust) { ActDiskOutlet_GrossThrust[val_marker] = val_actdisk_grossthrust; }

  /*!
   * \brief Get the back pressure (static) at an outlet boundary.
   * \param[in] val_index - Index corresponding to the outlet boundary.
   * \return The outlet pressure.
   */
  void SetActDiskOutlet_Force(unsigned short val_marker, su2double val_actdisk_force) { ActDiskOutlet_Force[val_marker] = val_actdisk_force; }

  /*!
   * \brief Get the back pressure (static) at an outlet boundary.
   * \param[in] val_index - Index corresponding to the outlet boundary.
   * \return The outlet pressure.
   */
  void SetActDiskOutlet_Power(unsigned short val_marker, su2double val_actdisk_power) { ActDiskOutlet_Power[val_marker] = val_actdisk_power; }

  /*!
   * \brief Get the displacement value at an displacement boundary.
   * \param[in] val_index - Index corresponding to the displacement boundary.
   * \return The displacement value.
   */
  su2double GetDispl_Value(string val_index) const;

  /*!
   * \brief Get the force value at an load boundary.
   * \param[in] val_index - Index corresponding to the load boundary.
   * \return The load value.
   */
  su2double GetLoad_Value(string val_index) const;

  /*!
   * \brief Get the constant value at a damper boundary.
   * \param[in] val_index - Index corresponding to the load boundary.
   * \return The damper constant.
   */
  su2double GetDamper_Constant(string val_index) const;

  /*!
   * \brief Get the force value at a load boundary defined in cartesian coordinates.
   * \param[in] val_index - Index corresponding to the load boundary.
   * \return The load value.
   */
  su2double GetLoad_Dir_Value(string val_index) const;

  /*!
   * \brief Get the force multiplier at a load boundary in cartesian coordinates.
   * \param[in] val_index - Index corresponding to the load boundary.
   * \return The load multiplier.
   */
  su2double GetLoad_Dir_Multiplier(string val_index) const;

  /*!
   * \brief Get the force value at a load boundary defined in cartesian coordinates.
   * \param[in] val_index - Index corresponding to the load boundary.
   * \return The load value.
   */
  su2double GetDisp_Dir_Value(string val_index) const;

  /*!
   * \brief Get the force multiplier at a load boundary in cartesian coordinates.
   * \param[in] val_index - Index corresponding to the load boundary.
   * \return The load multiplier.
   */
  su2double GetDisp_Dir_Multiplier(string val_index) const;

  /*!
   * \brief Get the force direction at a loaded boundary in cartesian coordinates.
   * \param[in] val_index - Index corresponding to the load boundary.
   * \return The load direction.
   */
  const su2double* GetLoad_Dir(string val_index) const;

  /*!
   * \brief Get the force direction at a loaded boundary in cartesian coordinates.
   * \param[in] val_index - Index corresponding to the load boundary.
   * \return The load direction.
   */
  const su2double* GetDisp_Dir(string val_index) const;

  /*!
   * \brief Get the amplitude of the sine-wave at a load boundary defined in cartesian coordinates.
   * \param[in] val_index - Index corresponding to the load boundary.
   * \return The load value.
   */
  su2double GetLoad_Sine_Amplitude(string val_index) const;

  /*!
   * \brief Get the frequency of the sine-wave at a load boundary in cartesian coordinates.
   * \param[in] val_index - Index corresponding to the load boundary.
   * \return The load frequency.
   */
  su2double GetLoad_Sine_Frequency(string val_index) const;

  /*!
   * \brief Get the force direction at a sine-wave loaded boundary in cartesian coordinates.
   * \param[in] val_index - Index corresponding to the load boundary.
   * \return The load direction.
   */
  const su2double* GetLoad_Sine_Dir(string val_index) const;

  /*!
   * \brief Get the force value at an load boundary.
   * \param[in] val_index - Index corresponding to the load boundary.
   * \return The load value.
   */
  su2double GetFlowLoad_Value(string val_index) const;

  /*!
   * \brief Cyclic pitch amplitude for rotor blades.
   * \return The specified cyclic pitch amplitude.
   */
  su2double GetCyclic_Pitch(void) const { return Cyclic_Pitch; }

  /*!
   * \brief Collective pitch setting for rotor blades.
   * \return The specified collective pitch setting.
   */
  su2double GetCollective_Pitch(void) const { return Collective_Pitch; }

  /*!
   * \brief Get name of the arbitrary mesh motion input file.
   * \return File name of the arbitrary mesh motion input file.
   */
  string GetDV_Filename(void) const { return DV_Filename; }

  /*!
   * \brief Get name of the unordered ASCII volume sensitivity file.
   * \return File name of the unordered ASCII volume sensitivity file.
   */
  string GetDV_Unordered_Sens_Filename(void) const { return DV_Unordered_Sens_Filename; }

  /*!
   * \brief Get name of the unordered ASCII surface sensitivity file.
   * \return File name of the unordered ASCII surface sensitivity file.
   */
  string GetDV_Sens_Filename(void) const { return DV_Sens_Filename; }

  /*!
   * \brief Set the config options.
   */
  void SetConfig_Options();

  /*!
   * \brief Set the config options.
   */
  void SetRunTime_Options(void);

  /*!
   * \brief Set the config file parsing.
   */
  void SetConfig_Parsing(char case_filename[MAX_STRING_SIZE]);

  /*!
   * \brief Set the config file parsing.
   */
  void SetConfig_Parsing(istream &config_buffer);

  /*!
   * \brief Set the config file parsing.
   */
  bool SetRunTime_Parsing(char case_filename[MAX_STRING_SIZE]);

  /*!
   * \brief Config file postprocessing.
   */
  void SetPostprocessing(SU2_COMPONENT val_software, unsigned short val_izone, unsigned short val_nDim);

  /*!
   * \brief Config file markers processing.
   */
  void SetMarkers(SU2_COMPONENT val_software);

  /*!
   * \brief Config file output.
   */
  void SetOutput(SU2_COMPONENT val_software, unsigned short val_izone);

  /*!
   * \brief Value of Aeroelastic solution coordinate at time n+1.
   */
  vector<vector<su2double> > GetAeroelastic_np1(unsigned short iMarker) const { return Aeroelastic_np1[iMarker]; }

  /*!
   * \brief Value of Aeroelastic solution coordinate at time n.
   */
  vector<vector<su2double> > GetAeroelastic_n(unsigned short iMarker) const { return Aeroelastic_n[iMarker]; }

  /*!
   * \brief Value of Aeroelastic solution coordinate at time n-1.
   */
  vector<vector<su2double> > GetAeroelastic_n1(unsigned short iMarker) const { return Aeroelastic_n1[iMarker]; }

  /*!
   * \brief Value of Aeroelastic solution coordinate at time n+1.
   */
  void SetAeroelastic_np1(unsigned short iMarker, vector<vector<su2double> > solution) { Aeroelastic_np1[iMarker] = solution;}

  /*!
   * \brief Value of Aeroelastic solution coordinate at time n from time n+1.
   */
  void SetAeroelastic_n(void) { Aeroelastic_n = Aeroelastic_np1; }

  /*!
   * \brief Value of Aeroelastic solution coordinate at time n-1 from time n.
   */
  void SetAeroelastic_n1(void) { Aeroelastic_n1 = Aeroelastic_n; }

  /*!
   * \brief Aeroelastic Flutter Speed Index.
   */
  su2double GetAeroelastic_Flutter_Speed_Index(void) const { return FlutterSpeedIndex; }

  /*!
   * \brief Uncoupled Aeroelastic Frequency Plunge.
   */
  su2double GetAeroelastic_Frequency_Plunge(void) const { return PlungeNaturalFrequency; }

  /*!
   * \brief Uncoupled Aeroelastic Frequency Pitch.
   */
  su2double GetAeroelastic_Frequency_Pitch(void) const { return PitchNaturalFrequency; }

  /*!
   * \brief Aeroelastic Airfoil Mass Ratio.
   */
  su2double GetAeroelastic_Airfoil_Mass_Ratio(void) const { return AirfoilMassRatio; }

  /*!
   * \brief Aeroelastic center of gravity location.
   */
  su2double GetAeroelastic_CG_Location(void) const { return CG_Location; }

  /*!
   * \brief Aeroelastic radius of gyration squared.
   */
  su2double GetAeroelastic_Radius_Gyration_Squared(void) const { return RadiusGyrationSquared; }

  /*!
   * \brief Aeroelastic solve every x inner iteration.
   */
  unsigned short GetAeroelasticIter(void) const { return AeroelasticIter; }

  /*!
   * \brief Value of plunging coordinate.
   * \param[in] val_marker - the marker we are monitoring.
   * \return Value of plunging coordinate.
   */
  su2double GetAeroelastic_plunge(unsigned short val_marker) const { return Aeroelastic_plunge[val_marker]; }

  /*!
   * \brief Value of pitching coordinate.
   * \param[in] val_marker - the marker we are monitoring.
   * \return Value of pitching coordinate.
   */
  su2double GetAeroelastic_pitch(unsigned short val_marker) const { return Aeroelastic_pitch[val_marker]; }

  /*!
   * \brief Value of plunging coordinate.
   * \param[in] val_marker - the marker we are monitoring.
   * \param[in] val - value of plunging coordinate.
   */
  void SetAeroelastic_plunge(unsigned short val_marker, su2double val) { Aeroelastic_plunge[val_marker] = val; }

  /*!
   * \brief Value of pitching coordinate.
   * \param[in] val_marker - the marker we are monitoring.
   * \param[in] val - value of pitching coordinate.
   */
  void SetAeroelastic_pitch(unsigned short val_marker, su2double val) { Aeroelastic_pitch[val_marker] = val; }

  /*!
   * \brief Get information about the aeroelastic simulation.
   * \return <code>TRUE</code> if it is an aeroelastic case; otherwise <code>FALSE</code>.
   */
  bool GetAeroelastic_Simulation(void) const { return Aeroelastic_Simulation; }

  /*!
   * \brief Get information about the wind gust.
   * \return <code>TRUE</code> if there is a wind gust; otherwise <code>FALSE</code>.
   */
  bool GetWind_Gust(void) const { return Wind_Gust; }

  /*!
   * \brief Get the type of gust to simulate.
   * \return type of gust to use for the simulation.
   */
  unsigned short GetGust_Type(void) const { return Gust_Type; }

  /*!
   * \brief Get the gust direction.
   * \return the gust direction.
   */
  unsigned short GetGust_Dir(void) const { return Gust_Dir; }

  /*!
   * \brief Value of the gust wavelength.
   */
  su2double GetGust_WaveLength(void) const { return Gust_WaveLength; }

  /*!
   * \brief Value of the number of gust periods.
   */
  su2double GetGust_Periods(void) const { return Gust_Periods; }

  /*!
   * \brief Value of the gust amplitude.
   */
  su2double GetGust_Ampl(void) const { return Gust_Ampl; }

  /*!
   * \brief Value of the time at which to begin the gust.
   */
  su2double GetGust_Begin_Time(void) const { return Gust_Begin_Time; }

  /*!
   * \brief Value of the location ath which the gust begins.
   */
  su2double GetGust_Begin_Loc(void) const { return Gust_Begin_Loc; }

  /*!
   * \brief Get whether fixed values for turbulence quantities are applied.
   * \return <code>TRUE</code> if fixed values are applied; otherwise <code>FALSE</code>.
   */
  bool GetTurb_Fixed_Values(void) const { return Turb_Fixed_Values; }

  /*!
   * \brief Get shift of the upstream half-plane where fixed values for turbulence quantities are applied.
   * \details This half-plane is given by the condition that the dot product between the
   * coordinate vector and the normalized far-field velocity vector is less than what this
   * function returns.
   */
  su2double GetTurb_Fixed_Values_MaxScalarProd(void) const { return Turb_Fixed_Values_MaxScalarProd; }

  /*!
   * \brief Get the number of iterations to evaluate the parametric coordinates.
   * \return Number of iterations to evaluate the parametric coordinates.
   */
  unsigned short GetnFFD_Iter(void) const { return nFFD_Iter; }

  /*!
   * \brief Get the tolerance of the point inversion algorithm.
   * \return Tolerance of the point inversion algorithm.
   */
  su2double GetFFD_Tol(void) const { return FFD_Tol; }

  /*!
   * \brief Get information about whether to do a check on self-intersections within
      the FFD box based on value on the Jacobian determinant.
   * \param[out] FFD_IntPrev: <code>TRUE</code> if FFD intersection prevention is active; otherwise <code>FALSE</code>.
   * \param[out] FFD_IntPrev_MaxIter: Maximum number of iterations in the intersection prevention procedure.
   * \param[out] FFD_IntPrev_MaxDepth: Maximum recursion depth in the intersection prevention procedure.
   */
  tuple<bool, unsigned short, unsigned short> GetFFD_IntPrev(void) const {
    return make_tuple(FFD_IntPrev, FFD_IntPrev_MaxIter, FFD_IntPrev_MaxDepth);
  }

  /*!
   * \brief Get information about whether to do a check on convexity of the mesh elements.
   * \param[out] ConvexityCheck: <code>TRUE</code> if convexity check is active; otherwise <code>FALSE</code>.
   * \param[out] ConvexityCheck_MaxIter: Maximum number of iterations in the convexity check.
   * \param[out] ConvexityCheck_MaxDepth: Maximum recursion depth in the convexity check.
   */
  tuple<bool, unsigned short, unsigned short> GetConvexityCheck(void) const {
    return make_tuple(ConvexityCheck, ConvexityCheck_MaxIter, ConvexityCheck_MaxDepth);
  }

  /*!
   * \brief Get the scale factor for the line search.
   * \return Scale factor for the line search.
   */
  su2double GetOpt_RelaxFactor(void) const { return Opt_RelaxFactor; }

  /*!
   * \brief Get the bound for the line search.
   * \return Bound for the line search.
   */
  su2double GetOpt_LineSearch_Bound(void) const { return Opt_LineSearch_Bound; }

  /*!
   * \brief Set the scale factor for the line search.
   * \param[in] val_scale - scale of the deformation.
   */
  void SetOpt_RelaxFactor(su2double val_scale) { Opt_RelaxFactor = val_scale; }

  /*!
   * \brief Get the node number of the CV to visualize.
   * \return Node number of the CV to visualize.
   */
  long GetVisualize_CV(void) const { return Visualize_CV; }

  /*!
   * \brief Get information about whether to use fixed CL mode.
   * \return <code>TRUE</code> if fixed CL mode is active; otherwise <code>FALSE</code>.
   */
  bool GetFixed_CL_Mode(void) const { return Fixed_CL_Mode; }

  /*!
   * \brief Get information about whether to use fixed CL mode.
   * \return <code>TRUE</code> if fixed CL mode is active; otherwise <code>FALSE</code>.
   */
  bool GetFixed_CM_Mode(void) const { return Fixed_CM_Mode; }

  /*!
   * \brief Get information about whether to use fixed CL mode.
   * \return <code>TRUE</code> if fixed CL mode is active; otherwise <code>FALSE</code>.
   */
  bool GetEval_dOF_dCX(void) const { return Eval_dOF_dCX; }

  /*!
   * \brief Get information about whether to use fixed CL mode.
   * \return <code>TRUE</code> if fixed CL mode is active; otherwise <code>FALSE</code>.
   */
  bool GetDiscard_InFiles(void) const { return Discard_InFiles; }

  /*!
   * \brief Get the value specified for the target CL.
   * \return Value of the target CL.
   */
  su2double GetTarget_CL(void) const { return Target_CL; }

  /*!
   * \brief Get the value for the lift curve slope for fixed CL mode.
   * \return Lift curve slope for fixed CL mode.
   */
  su2double GetdCL_dAlpha(void) const { return dCL_dAlpha; }

  /*!
   * \brief Number of iterations to evaluate dCL_dAlpha.
   * \return Number of iterations.
   */
  unsigned long GetIter_dCL_dAlpha(void) const { return Iter_dCL_dAlpha; }

  /*!
   * \brief Get the value of the damping coefficient for fixed CL mode.
   * \return Damping coefficient for fixed CL mode.
   */
  su2double GetdCM_diH(void) const { return dCM_diH; }

  /*!
   * \brief Get the value of iterations to re-evaluate the angle of attack.
   * \return Number of iterations.
   */
  unsigned long GetIter_Fixed_NetThrust(void) const { return Iter_Fixed_NetThrust; }

  /*!
   * \brief Get the value of the damping coefficient for fixed CL mode.
   * \return Damping coefficient for fixed CL mode.
   */
  su2double GetdNetThrust_dBCThrust(void) const { return dNetThrust_dBCThrust; }

  /*!
   * \brief Get the value of iterations to re-evaluate the angle of attack.
   * \return Number of iterations.
   */
  unsigned long GetUpdate_BCThrust(void) const { return Update_BCThrust; }

  /*!
   * \brief Set the value of the boolean for updating AoA in fixed lift mode.
   * \param[in] val_update - the bool for whether to update the AoA.
   */
  void SetUpdate_BCThrust_Bool(bool val_update) { Update_BCThrust_Bool = val_update; }

  /*!
   * \brief Set the value of the boolean for updating AoA in fixed lift mode.
   * \param[in] val_update - the bool for whether to update the AoA.
   */
  void SetUpdate_AoA(bool val_update) { Update_AoA = val_update; }

  /*!
   * \brief Get information about whether to update the AoA for fixed lift mode.
   * \return <code>TRUE</code> if we should update the AoA for fixed lift mode; otherwise <code>FALSE</code>.
   */
  bool GetUpdate_BCThrust_Bool(void) const { return Update_BCThrust_Bool; }

  /*!
   * \brief Get information about whether to update the AoA for fixed lift mode.
   * \return <code>TRUE</code> if we should update the AoA for fixed lift mode; otherwise <code>FALSE</code>.
   */
  bool GetUpdate_AoA(void) const { return Update_AoA; }

  /*!
   * \brief Get the maximum number of iterations between AoA updates for fixed C_L mode
   * \return Number of maximum iterations between AoA updates
   */
  unsigned long GetUpdate_AoA_Iter_Limit(void) const { return Update_AoA_Iter_Limit; }

  /*!
   * \brief Get whether at the end of finite differencing (Fixed CL mode)
   * \return boolean indicating end of finite differencing mode (Fixed CL mode)
   */
  bool GetFinite_Difference_Mode(void) const { return Finite_Difference_Mode; }

  /*!
   * \brief Set whether at the end of finite differencing (Fixed CL mode)
   */
  void SetFinite_Difference_Mode(bool val_fd_mode) { Finite_Difference_Mode = val_fd_mode; }

  /*!
   * \brief Set the current number of non-physical nodes in the solution.
   * \param[in] val_nonphys_points - current number of non-physical points.
   */
  void SetNonphysical_Points(unsigned long val_nonphys_points) { Nonphys_Points = val_nonphys_points; }

  /*!
   * \brief Get the current number of non-physical nodes in the solution.
   * \return Current number of non-physical points.
   */
  unsigned long GetNonphysical_Points(void) const { return Nonphys_Points; }

  /*!
   * \brief Set the current number of non-physical reconstructions for 2nd-order upwinding.
   * \param[in] val_nonphys_reconstr - current number of non-physical reconstructions for 2nd-order upwinding.
   */
  void SetNonphysical_Reconstr(unsigned long val_nonphys_reconstr) { Nonphys_Reconstr = val_nonphys_reconstr; }

  /*!
   * \brief Get the current number of non-physical reconstructions for 2nd-order upwinding.
   * \return Current number of non-physical reconstructions for 2nd-order upwinding.
   */
  unsigned long GetNonphysical_Reconstr(void) const { return Nonphys_Reconstr; }

  /*!
   * \brief Start the timer for profiling subroutines.
   * \param[in] val_start_time - the value of the start time.
   */
  void Tick(double *val_start_time);

  /*!
   * \brief Stop the timer for profiling subroutines and store results.
   * \param[in] val_start_time - the value of the start time.
   * \param[in] val_function_name - string for the name of the profiled subroutine.
   * \param[in] val_group_id - string for the name of the profiled subroutine.
   */
  void Tock(double val_start_time, string val_function_name, int val_group_id);

  /*!
   * \brief Write a CSV file containing the results of the profiling.
   */
  void SetProfilingCSV(void);

  /*!
   * \brief Start the timer for profiling subroutines.
   * \param[in] val_start_time - the value of the start time.
   */
  void GEMM_Tick(double *val_start_time) const;

  /*!
   * \brief Stop the timer for the GEMM profiling and store results.
   * \param[in] val_start_time - The value of the start time.
   * \param[in] M, N, K        - Matrix size of the GEMM call.
   */
  void GEMM_Tock(double val_start_time, int M, int N, int K) const;

  /*!
   * \brief Write a CSV file containing the results of the profiling.
   */
  void GEMMProfilingCSV(void);

  /*!
   * \brief Set freestream turbonormal for initializing solution.
   */
  void SetFreeStreamTurboNormal(const su2double* turboNormal);

  /*!
   * \brief Set freestream turbonormal for initializing solution.
   */
  const su2double* GetFreeStreamTurboNormal(void) const { return FreeStreamTurboNormal; }

  /*!
   * \brief Set multizone properties.
   */
  void SetMultizone(const CConfig *driver_config, const CConfig* const* config_container);

  /*!
   * \brief Get the verbosity level of the console output.
   * \return Verbosity level for the console output.
   */
  unsigned short GetConsole_Output_Verb(void) const { return Console_Output_Verb; }

  /*!
   * \brief Get the kind of marker analyze marker (area-averaged, mass flux averaged, etc).
   * \return Kind of average.
   */
  unsigned short GetKind_Average(void) const { return Kind_Average; }

  /*!
   *
   * \brief Get the direct differentation method.
   * \return direct differentiation method.
   */
  unsigned short GetDirectDiff() const { return DirectDiff;}

  /*!
   * \brief Get the indicator whether we are solving an discrete adjoint problem.
   * \return the discrete adjoint indicator.
   */
  bool GetDiscrete_Adjoint(void) const { return DiscreteAdjoint; }

  /*!
   * \brief Get the number of subiterations while a ramp is applied.
   * \return Number of FSI subiters.
   */
  unsigned short GetnIterFSI_Ramp(void) const { return nIterFSI_Ramp; }

  /*!
   * \brief Get Aitken's relaxation parameter for static relaxation cases.
   * \return Aitken's relaxation parameters.
   */
  su2double GetAitkenStatRelax(void) const { return AitkenStatRelax; }

  /*!
   * \brief Get Aitken's maximum relaxation parameter for dynamic relaxation cases and first iteration.
   * \return Aitken's relaxation parameters.
   */
  su2double GetAitkenDynMaxInit(void) const { return AitkenDynMaxInit; }

  /*!
   * \brief Get Aitken's maximum relaxation parameter for dynamic relaxation cases and first iteration.
   * \return Aitken's relaxation parameters.
   */
  su2double GetAitkenDynMinInit(void) const { return AitkenDynMinInit; }

  /*!
   * \brief Decide whether to apply dead loads to the model.
   * \return <code>TRUE</code> if the dead loads are to be applied, <code>FALSE</code> otherwise.
   */
  bool GetDeadLoad(void) const { return DeadLoad; }

  /*!
   * \brief Identifies if the mesh is matching or not (temporary, while implementing interpolation procedures).
   * \return <code>TRUE</code> if the mesh is matching, <code>FALSE</code> otherwise.
   */
  bool GetPseudoStatic(void) const { return PseudoStatic; }

  /*!
   * \brief Identifies if we want to restart from a steady or an unsteady solution.
   * \return <code>TRUE</code> if we restart from steady state solution, <code>FALSE</code> otherwise.
   */
  bool GetSteadyRestart(void) const { return SteadyRestart; }

  /*!
   * \brief Provides information about the time integration of the structural analysis, and change the write in the output
   *        files information about the iteration.
   * \return The kind of time integration: Static or dynamic analysis
   */
  unsigned short GetDynamic_Analysis(void) const { return Dynamic_Analysis; }

  /*!
   * \brief If we are prforming an unsteady simulation, there is only
   *        one value of the time step for the complete simulation.
   * \return Value of the time step in an unsteady simulation (non dimensional).
   */
  su2double GetDelta_DynTime(void) const { return Delta_DynTime; }

  /*!
   * \brief If we are prforming an unsteady simulation, there is only
   *        one value of the time step for the complete simulation.
   * \return Value of the time step in an unsteady simulation (non dimensional).
   */
  su2double GetTotal_DynTime(void) const { return Total_DynTime; }

  /*!
   * \brief If we are prforming an unsteady simulation, there is only
   *        one value of the time step for the complete simulation.
   * \return Value of the time step in an unsteady simulation (non dimensional).
   */
  su2double GetCurrent_DynTime(void) const { return Current_DynTime; }

  /*!
   * \brief Get the current instance.
   * \return Current instance identifier.
   */
  unsigned short GetiInst(void) const { return iInst; }

  /*!
   * \brief Set the current instance.
   * \param[in] iInst - current instance identifier.
   */
  void SetiInst(unsigned short val_iInst) { iInst = val_iInst; }

  /*!
   * \brief Get Newmark alpha parameter.
   * \return Value of the Newmark alpha parameter.
   */
  su2double GetNewmark_beta(void) const { return Newmark_beta; }

  /*!
   * \brief Get Newmark delta parameter.
   * \return Value of the Newmark delta parameter.
   */
  su2double GetNewmark_gamma(void) const { return Newmark_gamma; }

  /*!
   * \brief Get the number of integration coefficients provided by the user.
   * \return Number of integration coefficients.
   */
  unsigned short GetnIntCoeffs(void) const { return nIntCoeffs; }

  /*!
   * \brief Get the number of different values for the elasticity modulus.
   * \return Number of different values for the elasticity modulus.
   */
  unsigned short GetnElasticityMod(void) const { return nElasticityMod; }

  /*!
   * \brief Get the number of different values for the Poisson ratio.
   * \return Number of different values for the Poisson ratio.
   */
  unsigned short GetnPoissonRatio(void) const { return nPoissonRatio; }

  /*!
   * \brief Get the number of different values for the Material density.
   * \return Number of different values for the Material density.
   */
  unsigned short GetnMaterialDensity(void) const { return nMaterialDensity; }

  /*!
   * \brief Get the integration coefficients for the Generalized Alpha - Newmark integration integration scheme.
   * \param[in] val_coeff - Index of the coefficient.
   * \return Alpha coefficient for the Runge-Kutta integration scheme.
   */
  su2double Get_Int_Coeffs(unsigned short val_coeff) const { return Int_Coeffs[val_coeff]; }

  /*!
   * \brief Get the number of different values for the modulus of the electric field.
   * \return Number of different values for the modulus of the electric field.
   */
  unsigned short GetnElectric_Field(void) const { return nElectric_Field; }

  /*!
   * \brief Get the dimensionality of the electric field.
   * \return Number of integration coefficients.
   */
  unsigned short GetnDim_Electric_Field(void) const { return nDim_Electric_Field; }

  /*!
   * \brief Get the values for the electric field modulus.
   * \param[in] val_coeff - Index of the coefficient.
   * \return Alpha coefficient for the Runge-Kutta integration scheme.
   */
  su2double Get_Electric_Field_Mod(unsigned short val_coeff) const { return Electric_Field_Mod[val_coeff]; }

  /*!
   * \brief Set the values for the electric field modulus.
   * \param[in] val_coeff - Index of the electric field.
   * \param[in] val_el_field - Value of the electric field.
   */
  void Set_Electric_Field_Mod(unsigned short val_coeff, su2double val_el_field) { Electric_Field_Mod[val_coeff] = val_el_field; }

  /*!
   * \brief Get the direction of the electric field in reference configuration.
   * \param[in] val_coeff - Index of the coefficient.
   * \return Alpha coefficient for the Runge-Kutta integration scheme.
   */
  const su2double* Get_Electric_Field_Dir(void) const { return Electric_Field_Dir; }

  /*!
   * \brief Check if the user wants to apply the load as a ramp.
   * \return    <code>TRUE</code> means that the load is to be applied as a ramp.
   */
  bool GetRamp_Load(void) const { return Ramp_Load; }

  /*!
   * \brief Get the maximum time of the ramp.
   * \return    Value of the max time while the load is linearly increased
   */
  su2double GetRamp_Time(void) const { return Ramp_Time; }

  /*!
   * \brief Check if the user wants to apply the load as a ramp.
   * \return  <code>TRUE</code> means that the load is to be applied as a ramp.
   */
  bool GetRampAndRelease_Load(void) const { return RampAndRelease; }

  /*!
   * \brief Check if the user wants to apply the load as a ramp.
   * \return  <code>TRUE</code> means that the load is to be applied as a ramp.
   */
  bool GetSine_Load(void) const { return Sine_Load; }

  /*!
   * \brief Get the sine load properties.
   * \param[in] val_index - Index corresponding to the load boundary.
   * \return The pointer to the sine load values.
   */
  const su2double* GetLoad_Sine(void) const { return sineload_coeff; }

  /*!
   * \brief Get the kind of load transfer method we want to use for dynamic problems
   * \note This value is obtained from the config file, and it is constant
   *       during the computation.
   * \return Kind of transfer method for multiphysics problems
   */
  unsigned short GetDynamic_LoadTransfer(void) const { return Dynamic_LoadTransfer; }

  /*!
   * \brief Get the penalty weight value for the objective function.
   * \return  Penalty weight value for the reference geometry objective function.
   */
  su2double GetRefGeom_Penalty(void) const { return RefGeom_Penalty; }

  /*!
   * \brief Get the penalty weight value for the objective function.
   * \return  Penalty weight value for the reference geometry objective function.
   */
  su2double GetTotalDV_Penalty(void) const { return DV_Penalty; }

  /*!
   * \brief Get the maximum allowed VM stress and KS exponent for the stress penalty objective function.
   */
  array<su2double,2> GetStressPenaltyParam(void) const { return StressPenaltyParam; }

  /*!
   * \brief Get whether a predictor is used for FSI applications.
   * \return Bool: determines if predictor is used or not
   */
  bool GetPredictor(void) const { return Predictor; }

  /*!
   * \brief Get the order of the predictor for FSI applications.
   * \return Order of predictor
   */
  unsigned short GetPredictorOrder(void) const { return Pred_Order; }

  /*!
   * \brief Get boolean for using Persson's shock capturing method in Euler flow DG-FEM
   * \return Boolean for using Persson's shock capturing method in Euler flow DG-FEM
   */
  bool GetEulerPersson(void) const { return EulerPersson; }

  /*!
   * \brief Set boolean for using Persson's shock capturing method in Euler flow DG-FEM
   * \param[in] val_EulerPersson - Boolean for using Persson's shock capturing method in Euler flow DG-FEM
   */
  void SetEulerPersson(bool val_EulerPersson) { EulerPersson = val_EulerPersson; }

  /*!
   * \brief Get whether a relaxation parameter is used for FSI applications.
   * \return Bool: determines if relaxation parameter  is used or not
   */
  bool GetRelaxation(void) const { return Relaxation; }

  /*!
   * \brief Check if the simulation we are running is a FSI simulation
   * \return Value of the physical time in an unsteady simulation.
   */
  bool GetFSI_Simulation(void) const { return FSI_Problem || (nMarker_Fluid_Load > 0); }

  /*!
   * \brief Set that the simulation we are running is a multizone simulation
   * \param[in] MZ_problem - boolean that determines is Multizone_Problem is true/false.
   */
  void SetMultizone_Problem(bool MZ_problem) { Multizone_Problem = MZ_problem; }

  /*!
   * \brief Get whether the simulation we are running is a multizone simulation
   * \return Multizone_Problem - boolean that determines is Multizone_Problem is true/false.
   */
  bool GetMultizone_Problem(void) const { return Multizone_Problem; }

  /*!
   * \brief Get the ID for the FEA region that we want to compute the gradient for using direct differentiation
   * \return ID
   */
  unsigned short GetnID_DV(void) const { return nID_DV; }

  /*!
   * \brief Check if we want to apply an incremental load to the nonlinear structural simulation
   * \return <code>TRUE</code> means that the load is to be applied in increments.
   */
  bool GetIncrementalLoad(void) const { return IncrementalLoad; }

  /*!
   * \brief Get the number of increments for an incremental load.
   * \return Number of increments.
   */
  unsigned long GetNumberIncrements(void) const { return IncLoad_Nincrements; }

  /*!
   * \brief Get the value of the criteria for applying incremental loading.
   * \return Value of the log10 of the residual.
   */
  su2double GetIncLoad_Criteria(unsigned short val_var) const { return inc_crit[val_var]; }

  /*!
   * \brief Get the relaxation method chosen for the simulation
   * \return Value of the relaxation method
   */
  BGS_RELAXATION GetRelaxation_Method_BGS(void) const { return Kind_BGS_RelaxMethod; }

  /*!
   * \brief Get the kind of Riemann solver for the DG method (FEM flow solver).
   * \note This value is obtained from the config file, and it is constant during the computation.
   * \return Kind of Riemann solver for the DG method (FEM flow solver).
   */
  unsigned short GetRiemann_Solver_FEM(void) const { return Riemann_Solver_FEM; }

  /*!
   * \brief Get the factor applied during quadrature of straight elements.
   * \return The specified straight element quadrature factor.
   */
  su2double GetQuadrature_Factor_Straight(void) const { return Quadrature_Factor_Straight; }

  /*!
   * \brief Get the factor applied during quadrature of curved elements.
   * \return The specified curved element quadrature factor.
   */
  su2double GetQuadrature_Factor_Curved(void) const { return Quadrature_Factor_Curved; }

  /*!
   * \brief Get the factor applied during time quadrature for ADER-DG.
   * \return The specified ADER-DG time quadrature factor.
   */
  su2double GetQuadrature_Factor_Time_ADER_DG(void) const { return Quadrature_Factor_Time_ADER_DG; }

  /*!
   * \brief Function to make available the multiplication factor theta of the
   *        symmetrizing terms in the DG discretization of the viscous terms.
   * \return The specified factor for the DG discretization.
   */
  su2double GetTheta_Interior_Penalty_DGFEM(void) const { return Theta_Interior_Penalty_DGFEM; }

  /*!
   * \brief Function to make available the matrix size in vectorization in
            order to optimize the gemm performance.
   * \return The matrix size in this direction.
   */
  unsigned short GetSizeMatMulPadding(void) const { return sizeMatMulPadding; }

  /*!
   * \brief Function to make available whether or not the entropy must be computed.
   * \return The boolean whether or not the entropy must be computed.
   */
  bool GetCompute_Entropy(void) const { return Compute_Entropy; }

  /*!
   * \brief Function to make available whether or not the lumped mass matrix
            must be used for steady computations.
   * \return The boolean whether or not to use the lumped mass matrix.
   */
  bool GetUse_Lumped_MassMatrix_DGFEM(void) const { return Use_Lumped_MassMatrix_DGFEM; }

  /*!
   * \brief Function to make available whether or not only the exact Jacobian
   *        of the spatial discretization must be computed.
   * \return The boolean whether or not the Jacobian must be computed.
   */
  bool GetJacobian_Spatial_Discretization_Only(void) const { return Jacobian_Spatial_Discretization_Only; }

  /*!
   * \brief Get the interpolation method used for matching between zones.
   */
  INTERFACE_INTERPOLATOR GetKindInterpolation(void) const { return Kind_Interpolation; }

  /*!
   * \brief Get option of whether to use conservative interpolation between zones.
   */
  bool GetConservativeInterpolation(void) const { return ConservativeInterpolation && GetStructuralProblem(); }

  /*!
   * \brief Get the basis function to use for radial basis function interpolation for FSI.
   */
  RADIAL_BASIS GetKindRadialBasisFunction(void) const { return Kind_RadialBasisFunction; }

  /*!
   * \brief Get option of whether to use polynomial terms in Radial Basis Function interpolation.
   */
  bool GetRadialBasisFunctionPolynomialOption(void) const { return RadialBasisFunction_PolynomialOption; }

  /*!
   * \brief Get the basis function radius to use for radial basis function interpolation for FSI.
   */
  su2double GetRadialBasisFunctionParameter(void) const { return RadialBasisFunction_Parameter; }

  /*!
   * \brief Get the tolerance used to prune the interpolation matrix (making it sparser).
   */
  su2double GetRadialBasisFunctionPruneTol(void) const { return RadialBasisFunction_PruneTol; }

  /*!
   * \brief Get the number of donor points to use in Nearest Neighbor interpolation.
   */
  unsigned short GetNumNearestNeighbors(void) const { return NumNearestNeighbors; }

  /*!
   * \brief Get the kind of inlet face interpolation function to use.
   */
  inline INLET_SPANWISE_INTERP GetKindInletInterpolationFunction(void) const { return Kind_InletInterpolationFunction; }

  /*!
   * \brief Get the kind of inlet face interpolation data type.
   */
  inline INLET_INTERP_TYPE GetKindInletInterpolationType (void) const  { return Kind_Inlet_InterpolationType; }

  /*!
   * \brief Get whether to print inlet interpolated data or not.
   */
  bool GetPrintInlet_InterpolatedData(void) const { return PrintInlet_InterpolatedData; }

  /*!
   * \brief Get information about using UQ methodology
   * \return <code>TRUE</code> means that UQ methodology of eigenspace perturbation will be used
   */
  bool GetUsing_UQ(void) const { return using_uq; }

  /*!
   * \brief Get the amount of eigenvalue perturbation to be done
   * \return Value of the uq_delta_b parameter
   */
  su2double GetUQ_Delta_B(void) const { return uq_delta_b; }

  /*!
   * \brief Get the kind of eigenspace perturbation to be done
   * \return Value of the eig_val_comp
   */
  unsigned short GetEig_Val_Comp(void) const { return eig_val_comp; }

  /*!
   * \brief Get the underelaxation factor
   * \return Value of the uq_urlx parameter
   */
  su2double GetUQ_URLX(void) const { return uq_urlx; }

  /*!
   * \brief Get information about eigenspace perturbation
   * \return <code>TRUE</code> means eigenspace perterturbation will be used
   */
  bool GetUQ_Permute(void) const { return uq_permute; }

  /*!
   * \brief Get information about whether to use wall functions.
   * \return <code>TRUE</code> if wall functions are on; otherwise <code>FALSE</code>.
   */
  bool GetWall_Functions(void) const { return Wall_Functions; }

  /*!
   * \brief Get the AD support.
   */
  bool GetAD_Mode(void) const { return AD_Mode;}

  /*!
   * \brief Set the maximum velocity^2 in the domain for the incompressible preconditioner.
   * \param[in] Value of the maximum velocity^2 in the domain for the incompressible preconditioner.
   */
  void SetMax_Vel2(su2double val_max_vel2) { Max_Vel2 = val_max_vel2; }

  /*!
   * \brief Get the maximum velocity^2 in the domain for the incompressible preconditioner.
   * \return Value of the maximum velocity^2 in the domain for the incompressible preconditioner.
   */
  su2double GetMax_Vel2(void) const { return Max_Vel2; }

  /*!
   * \brief Set the sum of the bandwidth for writing binary restarts (to be averaged later).
   * \param[in] Sum of the bandwidth for writing binary restarts.
   */
  void SetRestart_Bandwidth_Agg(su2double val_restart_bandwidth_sum) { Restart_Bandwidth_Agg = val_restart_bandwidth_sum; }

  /*!
   * \brief Set the sum of the bandwidth for writing binary restarts (to be averaged later).
   * \return Sum of the bandwidth for writing binary restarts.
   */
  su2double GetRestart_Bandwidth_Agg(void) const { return Restart_Bandwidth_Agg; }

  /*!
   * \brief Get the Kind of Hybrid RANS/LES.
   * \return Value of Hybrid RANS/LES method.
   */
  unsigned short GetKind_HybridRANSLES(void) const { return Kind_HybridRANSLES; }

  /*!
   * \brief Get the Kind of Roe Low Dissipation Scheme for Unsteady flows.
   * \return Value of Low dissipation approach.
   */
  unsigned short GetKind_RoeLowDiss(void) const { return Kind_RoeLowDiss; }

  /*!
   * \brief Get the DES Constant.
   * \return Value of DES constant.
   */
  su2double GetConst_DES(void) const { return Const_DES; }

  /*!
   * \brief Get QCR (SA-QCR2000).
   */
  bool GetQCR(void) const { return QCR;}

  /*!
   * \brief Get if AD preaccumulation should be performed.
   */
  bool GetAD_Preaccumulation(void) const { return AD_Preaccumulation;}

  /*!
   * \brief Get the heat equation.
   * \return YES if weakly coupled heat equation for inc. flow is enabled.
   */
  bool GetWeakly_Coupled_Heat(void) const { return Weakly_Coupled_Heat; }

  /*!
   * \brief Get the CHT couling method.
   * \return Kind of the method.
   */
  CHT_COUPLING GetKind_CHT_Coupling() const { return Kind_CHT_Coupling; }

  /*!
   * \brief Check if values passed to the BC_HeatFlux-Routine are already integrated.
   * \return YES if the passed values is the integrated heat flux over the marker's surface.
   */
  bool GetIntegrated_HeatFlux(void) const { return Integrated_HeatFlux; }

  /*!
   * \brief Get Compute Average.
   * \return YES if start computing averages
   */
  bool GetCompute_Average(void) const { return Compute_Average;}

  /*!
   * \brief Get the verification solution.
   * \return The verification solution to be used.
   */
  unsigned short GetVerification_Solution(void) const { return Kind_Verification_Solution;}

  /*!
   * \brief Get topology optimization.
   */
  bool GetTopology_Optimization(void) const { return topology_optimization; }

  /*!
   * \brief Get name of output file for topology optimization derivatives.
   */
  string GetTopology_Optim_FileName(void) const { return top_optim_output_file; }

  /*!
   * \brief Get exponent for density-based stiffness penalization.
   */
  su2double GetSIMP_Exponent(void) const { return simp_exponent; }

  /*!
   * \brief Get lower bound for density-based stiffness penalization.
   */
  su2double GetSIMP_MinStiffness(void) const { return simp_minimum_stiffness; }

  /*!
   * \brief Number of kernels to use in filtering the design density field.
   */
  unsigned short GetTopology_Optim_Num_Kernels(void) const { return top_optim_nKernel; }

  /*!
   * \brief Get the i'th kernel to use, its parameter, and the radius.
   */
  void GetTopology_Optim_Kernel(const unsigned short iKernel, ENUM_FILTER_KERNEL &type,
                                su2double &param, su2double &radius) const {
    type = top_optim_kernels[iKernel];
    param = top_optim_kernel_params[iKernel];
    radius = top_optim_filter_radius[iKernel];
  }

  /*!
   * \brief Get the maximum "logical radius" (degree of neighborhood) to consider in the neighbor search.
   */
  unsigned short GetTopology_Search_Limit(void) const { return top_optim_search_lim; }

  /*!
   * \brief Get the type and parameter for the projection function used in topology optimization
   */
  void GetTopology_Optim_Projection(ENUM_PROJECTION_FUNCTION &type, su2double &param) const {
    type = top_optim_proj_type;  param = top_optim_proj_param;
  }

  /*!
   * \brief Get the filenames of the individual config files
   * \return File name of the config file for zone "index"
   */
  string GetConfigFilename(unsigned short index) const { return Config_Filenames[index]; }

  /*!
   * \brief Get the number of config files
   * \return Number of config filenames in CONFIG_LIST
   */
  unsigned short GetnConfigFiles(void) const { return nConfig_Files; }

  /*!
   * \brief Check if the multizone problem is solved for time domain.
   * \return YES if time-domain is considered.
   */
  bool GetTime_Domain(void) const { return Time_Domain; }

  /*!
   * \brief Get the number of inner iterations
   * \return Number of inner iterations on each multizone block
   */
  unsigned long GetnInner_Iter(void) const { return nInnerIter; }

  /*!
   * \brief Get the number of outer iterations
   * \return Number of outer iterations for the multizone problem
   */
  unsigned long GetnOuter_Iter(void) const { return nOuterIter; }

  /*!
   * \brief Get the number of time iterations
   * \return Number of time steps run
   */
  unsigned long GetnTime_Iter(void) const { return nTimeIter; }

  /*!
   * \brief Set the number of time iterations
   * \param[in] val_iter - Number of time steps run
   */
  void SetnTime_Iter(unsigned long val_iter) { nTimeIter = val_iter; }

  /*!
   * \brief Get the number of pseudo-time iterations
   * \return Number of pseudo-time steps run for the single-zone problem
   */
  unsigned long GetnIter(void) const { return nIter; }

  /*!
   * \brief Get the restart iteration
   * \return Iteration for the restart of multizone problems
   */
  unsigned long GetRestart_Iter(void) const { return Restart_Iter; }

  /*!
   * \brief Get the time step for multizone problems
   * \return Time step for multizone problems, it is set on all the zones
   */
  su2double GetTime_Step(void) const { return Time_Step; }

  /*!
   * \brief Get the maximum simulation time for time-domain problems
   * \return Simulation time for multizone problems, it is set on all the zones
   */
  su2double GetMax_Time(void) const { return Max_Time; }

  /*!
   * \brief Get the level of MPI communications to be performed.
   * \return Level of MPI communications.
   */
  unsigned short GetComm_Level(void) const { return Comm_Level; }

  /*!
   * \brief Check if the mesh read supports multiple zones.
   * \return YES if multiple zones can be contained in the mesh file.
   */
  bool GetMultizone_Mesh(void) const { return Multizone_Mesh; }

  /*!
   * \brief Check if the mesh read supports multiple zones.
   * \return YES if multiple zones can be contained in the mesh file.
   */
  bool GetMultizone_Residual(void) const { return Multizone_Residual; }

  /*!
   * \brief Check if the (new) single-zone driver is to be used (temporary)
   * \return YES if the (new) single-zone driver is to be used.
   */
  bool GetSinglezone_Driver(void) const { return SinglezoneDriver; }

  /*!
   * \brief Get the Kind of Radiation model applied.
   * \return Kind of radiation model used.
   */
  RADIATION_MODEL GetKind_RadiationModel(void) const { return Kind_Radiation; }

  /*!
   * \brief Get the Kind of P1 initialization method applied.
   * \return Kind of P1 initialization method used.
   */
  P1_INIT GetKind_P1_Init(void) const { return Kind_P1_Init; }

  /*!
   * \brief Get the value of the absorption coefficient of the medium.
   * \return Value of the absorption coefficient of the medium.
   */
  su2double GetAbsorption_Coeff(void) const { return Absorption_Coeff; }

  /*!
   * \brief Get the value of the scattering coefficient of the medium.
   * \return Value of the scattering coefficient of the medium.
   */
  su2double GetScattering_Coeff(void) const { return Scattering_Coeff; }

  /*!
   * \brief Get the wall emissivity at a boundary.
   * \param[in] val_index - Index corresponding to the boundary.
   * \return The wall emissivity.
   */
  su2double GetWall_Emissivity(string val_index) const;

  /*!
   * \brief Get the value of the CFL condition for radiation solvers.
   * \return Value of the CFL condition for radiation solvers.
   */
  su2double GetCFL_Rad(void) const { return CFL_Rad; }

  /*!
   * \brief Determines if radiation needs to be incorporated to the analysis.
   * \return Radiation boolean
   */
  bool AddRadiation(void) const { return Radiation; }

  /*!
   * \brief Check if the convergence history of each individual zone is written to screen
   * \return YES if the zone convergence history of each individual zone must be written to screen
   */
  bool GetWrt_ZoneConv(void) const { return Wrt_ZoneConv; }

  /*!
   * \brief Check if the convergence history of each individual zone is written to file
   * \return YES if the zone convergence history of each individual zone must be written to file
   */
  bool GetWrt_ZoneHist(void) const { return Wrt_ZoneHist; }

  /*!
   * \brief Check if the special output is written
   * \return YES if the special output is written.
   */
  bool GetSpecial_Output(void) const { return SpecialOutput; }

  /*!
   * \brief Check if the forces breakdown file is written
   * \return YES if the forces breakdown file is written.
   */
  bool GetWrt_ForcesBreakdown(void) const { return Wrt_ForcesBreakdown; }

  /*!
   * \brief Get the number of grid points in the analytic RECTANGLE or BOX grid in the specified coordinate direction.
   * \return Number of grid points in the analytic RECTANGLE or BOX grid in the specified coordinate direction.
   */
  short GetMeshBoxSize(unsigned short val_iDim) const { return Mesh_Box_Size[val_iDim]; }

  /*!
   * \brief Get the length of the analytic RECTANGLE or BOX grid in the specified coordinate direction.
   * \return Length the analytic RECTANGLE or BOX grid in the specified coordinate direction.
   */
  su2double GetMeshBoxLength(unsigned short val_iDim) const { return mesh_box_length[val_iDim]; }

  /*!
   * \brief Get the offset from 0.0 of the analytic RECTANGLE or BOX grid in the specified coordinate direction.
   * \return Offset from 0.0 the analytic RECTANGLE or BOX grid in the specified coordinate direction.
   */
  su2double GetMeshBoxOffset(unsigned short val_iDim) const { return mesh_box_offset[val_iDim]; }

  /*!
   * \brief Get the number of screen output variables requested (maximum 6)
   */
  unsigned short GetnScreenOutput(void) const { return nScreenOutput; }

  /*!
   * \brief Get the screen output field iField
   */
  string GetScreenOutput_Field(unsigned short iField) const { return ScreenOutput[iField]; }

  /*!
   * \brief Get the number of history output variables requested
   */
  unsigned short GetnHistoryOutput(void) const { return nHistoryOutput; }

  /*!
   * \brief Get the history output field iField
   */
  string GetHistoryOutput_Field(unsigned short iField) const { return HistoryOutput[iField]; }

  /*!
   * \brief Get the number of history output variables requested
   */
  unsigned short GetnVolumeOutput(void) const { return nVolumeOutput; }

  /*!
   * \brief Get the history output field iField
   */
  string GetVolumeOutput_Field(unsigned short iField) const { return VolumeOutput[iField]; }

  /*!
  * \brief Get the convergence fields for monitoring
  * \param[in] iField - Index of the field
  * return Field name for monitoring convergence
  */
  string GetConv_Field(unsigned short iField) const { return ConvField[iField]; }

  /*!
   * \brief Get functional that is going to be used to evaluate the convergence of the windowed time average of the unsteady problem.
   * \param[in] iField - Index of the field
   * \return Field name for monitoring convergence
   */
  string GetWndConv_Field(unsigned short iField) const { return WndConvField[iField]; }

  /*!
   * \brief Get the number of iterations that are considered in the Cauchy convergence criteria for the windowed time average of the unsteady problem.
   * \return Number of elements in the Cauchy criteria windowed time average of the unsteady problem.
   */
  unsigned short GetWnd_Cauchy_Elems(void) const { return Wnd_Cauchy_Elems; }

  /*!
   * \brief Get the value of convergence criteria for the Cauchy method for the time averaged
   *        windowed objective functions for unsteady flows
   * \return Value of the convergence criteria.
   */
  su2double GetWnd_Cauchy_Eps(void) const { return Wnd_Cauchy_Eps; }

  /*!
   * \brief Get the number of iterations that are not considered in the convergence criteria for the windowed average output function
   * \return Number of iterations before starting with the convergence criteria for the windowed average output function.
   */
  unsigned long  GetWnd_StartConv_Iter(void) const { return Wnd_StartConv_Iter; }

  /*!
   * \brief Get the boolean value, whether the the Cauchy method for the time averaged
   *        windowed objective functions for unsteady flows is used or not.
   * \return Boolean value, if the criterion is used.
   */
  bool GetWnd_Cauchy_Crit(void) const { return Wnd_Cauchy_Crit; }

  /*!
  * \brief Get the number of convergence monitoring fields for time convergence monitoring.
  * return Number of convergence monitoring fields.
  */
  unsigned short GetnWndConv_Field() const { return nWndConvField; }

  /*!
  * \brief Get the number of convergence monitoring fields for inner convergence monitoring.
  * return Number of convergence monitoring fields.
  */
  unsigned short GetnConv_Field() const { return nConvField; }

  /*!
   * \brief Set the start time to track a phase of the code (preprocessing, compute, output).
   * \param[in] Value of the start time to track a phase of the code.
   */
  void Set_StartTime(su2double starttime) { StartTime = starttime; }

  /*!
   * \brief Get the start time to track a phase of the code (preprocessing, compute, output).
   * \return Value of the start time to track a phase of the code.
   */
  su2double Get_StartTime() const { return StartTime; }

  /*!
   * \brief GetHistory_Wrt_Freq_Inner
   * \return
   */
  unsigned long GetHistory_Wrt_Freq(unsigned short iter) const { return HistoryWrtFreq[iter];}

  /*!
   * \brief SetHistory_Wrt_Freq_Inner
   * \param[in] iter: index for Time (0), Outer (1), or Inner (2) iterations
   * \param[in] nIter: Number of iterations
   */
  void SetHistory_Wrt_Freq(unsigned short iter, unsigned long nIter) { HistoryWrtFreq[iter] = nIter;}

  /*!
   * \brief GetScreen_Wrt_Freq_Inner
   * \param[in] iter: index for Time (0), Outer (1), or Inner (2) iterations
   * \return
   */
  unsigned long GetScreen_Wrt_Freq(unsigned short iter) const { return ScreenWrtFreq[iter]; }

  /*!
   * \brief SetScreen_Wrt_Freq_Inner
   * \param[in] iter: index for Time (0), Outer (1), or Inner (2) iterations
   * \param[in] nIter: Number of iterations
   */
  void SetScreen_Wrt_Freq(unsigned short iter, unsigned long nIter) { ScreenWrtFreq[iter] = nIter; }

  /*!
   * \brief GetScreen_Wrt_Freq_Inner
   */
  unsigned long GetVolume_Wrt_Freq() const { return VolumeWrtFreq; }

  /*!
   * \brief GetVolumeOutputFiles
   */
  const unsigned short* GetVolumeOutputFiles() const { return VolumeOutputFiles; }

  /*!
   * \brief GetnVolumeOutputFiles
   */
  unsigned short GetnVolumeOutputFiles() const { return nVolumeOutputFiles; }

  /*!
   * \brief Get the desired factorization frequency for PaStiX
   * \return Number of calls to 'Build' that trigger re-factorization.
   */
  unsigned long GetPastixFactFreq(void) const { return pastix_fact_freq; }

  /*!
   * \brief Get the desired level of verbosity for PaStiX
   * \return 0 - Quiet, 1 - During factorization and cleanup, 2 - Even more detail.
   */
  unsigned short GetPastixVerbLvl(void) const { return pastix_verb_lvl; }

  /*!
   * \brief Get the desired level of fill for the PaStiX ILU
   * \return Level of fill.
   */
  unsigned short GetPastixFillLvl(void) const { return pastix_fill_lvl; }

  /*!
   * \brief Check if an option is present in the config file
   * \param[in] - Name of the option
   * \return <TRUE> if option was set in the config file
   */
  bool OptionIsSet(string option) const { return all_options.find(option) == all_options.end(); }

  /*!
   * \brief Get the name of the current case
   * \return the case name
   */
  const string& GetCaseName() const { return caseName; }

  /*!
   * \brief Get the number of threads per rank to use for ILU and LU_SGS preconditioners.
   * \return Number of threads per rank.
   */
  unsigned long GetLinear_Solver_Prec_Threads(void) const { return Linear_Solver_Prec_Threads; }

  /*!
   * \brief Get the size of the edge groups colored for OpenMP parallelization of edge loops.
   */
  unsigned long GetEdgeColoringGroupSize(void) const { return edgeColorGroupSize; }

  /*!
   * \brief Get the ParMETIS load balancing tolerance.
   */
  passivedouble GetParMETIS_Tolerance() const { return SU2_TYPE::GetValue(ParMETIS_tolerance); }

  /*!
   * \brief Get the ParMETIS load balancing weight for points.
   */
  long GetParMETIS_PointWeight() const { return ParMETIS_pointWgt; }

  /*!
   * \brief Get the ParMETIS load balancing weight for edges
   */
  long GetParMETIS_EdgeWeight() const { return ParMETIS_edgeWgt; }

  /*!
   * \brief Find the marker index (if any) that is part of a given interface pair.
   * \param[in] iInterface - Number of the interface pair being tested, starting at 0.
   * \return -1 if (on this mpi rank) the zone defined by config is not part of the interface.
   */
  short FindInterfaceMarker(unsigned short iInterface) const;

  /*!
   * \brief Get whether or not to save solution data to libROM.
   * \return True if specified in config file.
   */
  bool GetSave_libROM(void) const {return libROM; }
  
  /*!
   * \brief Get the name of the file for libROM to save.
   * \return Filename prefix for libROM to save to (default: "su2").
   */
  string GetlibROMbase_FileName(void) const { return libROMbase_FileName; }
  
  /*!
   * \brief Static or incremental toggle for POD basis generation type.
   * \return Type of POD generation type
   */
  POD_KIND GetKind_PODBasis(void) const { return POD_Basis_Gen; }
  
  /*!
   * \brief Get maximum number of POD basis dimensions (default: 100).
   * \return Maximum number of POD basis vectors.
   */
  unsigned short GetMax_BasisDim(void) const { return maxBasisDim; }
  
  /*!
   * \brief Get frequency of unsteady time steps to save (default: 1).
   * \return Save frequency for unsteady time steps.
   */
  unsigned short GetRom_SaveFreq(void) const { return rom_save_freq; }
};<|MERGE_RESOLUTION|>--- conflicted
+++ resolved
@@ -816,17 +816,6 @@
   Turb2LamViscRatio_FreeStream,    /*!< \brief Ratio of turbulent to laminar viscosity. */
   NuFactor_FreeStream,             /*!< \brief Ratio of turbulent to laminar viscosity. */
   NuFactor_Engine,                 /*!< \brief Ratio of turbulent to laminar viscosity at the engine. */
-<<<<<<< HEAD
-  SecondaryFlow_ActDisk,      /*!< \brief Ratio of turbulent to laminar viscosity at the actuator disk. */
-  Initial_BCThrust,           /*!< \brief Ratio of turbulent to laminar viscosity at the actuator disk. */
-  Pressure_FreeStream,        /*!< \brief Total pressure of the fluid. */
-  Pressure_Thermodynamic,     /*!< \brief Thermodynamic pressure of the fluid. */
-  Temperature_FreeStream,     /*!< \brief Total temperature of the fluid.  */
-  Temperature_ve_FreeStream;  /*!< \brief Total vibrational-electronic temperature of the fluid.  */
-  su2double Prandtl_Lam,      /*!< \brief Laminar Prandtl number for the gas.  */
-  Prandtl_Turb,               /*!< \brief Turbulent Prandtl number for the gas.  */
-  Thermal_Diffusivity,        /*!< \brief Thermal diffusivity (specified for heat conduction in solids). */
-=======
   SecondaryFlow_ActDisk,           /*!< \brief Ratio of turbulent to laminar viscosity at the actuator disk. */
   Initial_BCThrust,                /*!< \brief Ratio of turbulent to laminar viscosity at the actuator disk. */
   Pressure_FreeStream,             /*!< \brief Total pressure of the fluid. */
@@ -837,7 +826,6 @@
   Prandtl_Turb,                    /*!< \brief Turbulent Prandtl number for the gas.  */
   wallModelKappa,                  /*!< \brief von Karman constant kappa for turbulence wall modeling */
   wallModelB,                  /*!< \brief constant B for turbulence wall modeling */
->>>>>>> 22bb6699
   Length_Ref,                 /*!< \brief Reference length for non-dimensionalization. */
   Pressure_Ref,               /*!< \brief Reference pressure for non-dimensionalization.  */
   Temperature_Ref,            /*!< \brief Reference temperature for non-dimensionalization.*/
@@ -879,6 +867,7 @@
   su2double AitkenDynMinInit;     /*!< \brief Aitken's minimum dynamic relaxation factor for the first iteration */
   bool RampAndRelease;            /*!< \brief option for ramp load and release */
   bool Sine_Load;                 /*!< \brief option for sine load */
+  su2double Thermal_Diffusivity;  /*!< \brief Thermal diffusivity used in the heat solver. */
   su2double Cyclic_Pitch,         /*!< \brief Cyclic pitch for rotorcraft simulations. */
   Collective_Pitch;               /*!< \brief Collective pitch for rotorcraft simulations. */
   su2double Mach_Motion;          /*!< \brief Mach number based on mesh velocity and freestream quantities. */
@@ -1679,8 +1668,6 @@
   su2double GetPrandtl_Turb(void) const { return Prandtl_Turb; }
 
   /*!
-<<<<<<< HEAD
-=======
    * \brief Get the value of the von Karman constant kappa for turbulence wall modeling.
    * \return von Karman constant.
    */
@@ -1693,13 +1680,6 @@
   su2double GetwallModelB(void) const { return wallModelB; }
 
   /*!
-   * \brief Get the value of the thermal conductivity for solids.
-   * \return Thermal conductivity (solid).
-   */
-  su2double GetThermalConductivity_Solid(void) const { return Thermal_Conductivity_Solid; }
-
-  /*!
->>>>>>> 22bb6699
    * \brief Get the value of the thermal diffusivity for solids.
    * \return Thermal conductivity (solid).
    */
