/*!
 * \file CFileReaderLUT.hpp
 * \brief reading lookup table for tabulated fluid properties
 * \author D. Mayer, T. Economon
 * \version 7.4.0 "Blackbird"
 *
 * SU2 Project Website: https://su2code.github.io
 *
 * The SU2 Project is maintained by the SU2 Foundation
 * (http://su2foundation.org)
 *
 * Copyright 2012-2022, SU2 Contributors (cf. AUTHORS.md)
 *
 * SU2 is free software; you can redistribute it and/or
 * modify it under the terms of the GNU Lesser General Public
 * License as published by the Free Software Foundation; either
 * version 2.1 of the License, or (at your option) any later version.
 *
 * SU2 is distributed in the hope that it will be useful,
 * but WITHOUT ANY WARRANTY; without even the implied warranty of
 * MERCHANTABILITY or FITNESS FOR A PARTICULAR PURPOSE. See the GNU
 * Lesser General Public License for more details.
 *
 * You should have received a copy of the GNU Lesser General Public
 * License along with SU2. If not, see <http://www.gnu.org/licenses/>.
 */
#pragma once

#include <fstream>
#include <string>
#include <vector>

#include "../../Common/include/parallelization/mpi_structure.hpp"
#include "../../../Common/include/linear_algebra/blas_structure.hpp"
#include "../../../Common/include/toolboxes/CSquareMatrixCM.hpp"

/*!
 * \brief File reader for look up tables.
 * \ingroup LookUpInterp
 */
class CFileReaderLUT {
 protected:
  int rank;

  std::string version_lut;
  std::string version_reader;
  unsigned long n_points;
  unsigned long n_triangles;
  unsigned long n_hull_points;
  unsigned long n_variables;

  /*! \brief Holds the variable names stored in the table file. 
   * Order is in sync with tableFlamelet.
   */
  std::vector<std::string> names_var;

  /*! \brief Holds all data stored in the table. 
   * First index addresses the variable while second index addresses the point.
   */
  su2activematrix table_data;

  su2matrix<unsigned long> triangles;

  std::vector<unsigned long> hull;

<<<<<<< HEAD
  void SkipToFlag(std::ifstream* file_stream, const std::string& current_line, const std::string& flag);

  bool GetNextNonEmptyLine(std::ifstream* file_stream, std::string& line);
  
  bool GetStrippedLine(std::ifstream* file_stream, std::string& line);
=======
  /*! \brief Searches for the position of flag in file_stream and 
   *         sets the stream position of file_stream to that position.
   */
  void SkipToFlag(std::ifstream& file_stream, const std::string& current_line, const std::string& flag) const;

  /*! \brief Extracts the next non-empty characters from file_stream and stores them into line.
   */
  bool GetNextNonEmptyLine(std::ifstream& file_stream, std::string& line) const;
  
  /*! \brief Extracts characters from file_stream, removes trailing control characters,
   *         and stores them into line.
   */
  bool GetStrippedLine(std::ifstream& file_stream, std::string& line) const;
>>>>>>> e528e80d

 public:
  CFileReaderLUT(){};
  
  inline const std::string& GetVersionLUT() const { return version_lut; }
  inline const std::string& GetVersionReader() const { return version_reader; }
  inline unsigned long GetNPoints() const { return n_points; }
  inline unsigned long GetNTriangles() const { return n_triangles; }
  inline unsigned long GetNHullPoints() const { return n_hull_points; }
  inline unsigned long GetNVariables() const { return n_variables; }

  inline const std::vector<std::string>& GetNamesVar() const { return names_var; }

  inline const su2activematrix& GetTableData() const { return table_data; }

  inline const su2matrix<unsigned long>& GetTriangles() const { return triangles; };

  inline const std::vector<unsigned long>& GetHull() const { return hull; };

  void ReadRawLUT(const std::string& file_name);
};<|MERGE_RESOLUTION|>--- conflicted
+++ resolved
@@ -63,13 +63,6 @@
 
   std::vector<unsigned long> hull;
 
-<<<<<<< HEAD
-  void SkipToFlag(std::ifstream* file_stream, const std::string& current_line, const std::string& flag);
-
-  bool GetNextNonEmptyLine(std::ifstream* file_stream, std::string& line);
-  
-  bool GetStrippedLine(std::ifstream* file_stream, std::string& line);
-=======
   /*! \brief Searches for the position of flag in file_stream and 
    *         sets the stream position of file_stream to that position.
    */
@@ -83,7 +76,6 @@
    *         and stores them into line.
    */
   bool GetStrippedLine(std::ifstream& file_stream, std::string& line) const;
->>>>>>> e528e80d
 
  public:
   CFileReaderLUT(){};
