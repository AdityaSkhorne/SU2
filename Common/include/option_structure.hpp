--- conflicted
+++ resolved
@@ -727,24 +727,17 @@
 enum class DIFFUSIVITYMODEL {
   CONSTANT_DIFFUSIVITY, /*!< \brief Constant mass diffusivity for scalar transport. */
   CONSTANT_SCHMIDT,     /*!< \brief Constant Schmidt number for mass diffusion in scalar transport. */
-<<<<<<< HEAD
-  UNITY_LEWIS,          /*!< \brief Unity Lewis model */
-  FLAMELET,
-=======
   UNITY_LEWIS,          /*!< \brief Unity Lewis model for mass diffusion in scalar transport. */
   CONSTANT_LEWIS,      /*!< \brief Different Lewis number model for mass diffusion in scalar transport. */
->>>>>>> 64e24b15
+  FLAMELET,            /*!< \brief flamelet model for tabulated chemistry, diffusivity from lookup table */
 };
 
 static const MapType<std::string, DIFFUSIVITYMODEL> Diffusivity_Model_Map = {
   MakePair("CONSTANT_DIFFUSIVITY", DIFFUSIVITYMODEL::CONSTANT_DIFFUSIVITY)
   MakePair("CONSTANT_SCHMIDT", DIFFUSIVITYMODEL::CONSTANT_SCHMIDT)
   MakePair("UNITY_LEWIS", DIFFUSIVITYMODEL::UNITY_LEWIS)
-<<<<<<< HEAD
+  MakePair("CONSTANT_LEWIS", DIFFUSIVITYMODEL::CONSTANT_LEWIS)
   MakePair("FLAMELET", DIFFUSIVITYMODEL::FLAMELET)
-=======
-  MakePair("CONSTANT_LEWIS", DIFFUSIVITYMODEL::CONSTANT_LEWIS)
->>>>>>> 64e24b15
 };
 
 /*!
@@ -1194,13 +1187,12 @@
  */
 enum class SPECIES_MODEL {
   NONE,              /*!< \brief No scalar transport model. */
-<<<<<<< HEAD
-  PASSIVE_SCALAR,    /*!< \brief Passive scalar transport model. */
+  SPECIES_TRANSPORT,    /*!< \brief species transport model. */
   FLAMELET,          /*!< \brief flamelet model. */
 };
 static const MapType<std::string, SPECIES_MODEL> Species_Model_Map = {
   MakePair("NONE", SPECIES_MODEL::NONE)
-  MakePair("PASSIVE_SCALAR", SPECIES_MODEL::PASSIVE_SCALAR)
+  MakePair("SPECIES_TRANSPORT", SPECIES_MODEL::SPECIES_TRANSPORT)
   MakePair("FLAMELET", SPECIES_MODEL::FLAMELET)
 };
 
@@ -1223,13 +1215,6 @@
   I_SRC_TOT_PROGVAR,
   I_SRC_TOT_CO,
   I_SRC_TOT_NOX,
-=======
-  SPECIES_TRANSPORT,    /*!< \brief Passive scalar transport model. */
-};
-static const MapType<std::string, SPECIES_MODEL> Species_Model_Map = {
-  MakePair("NONE", SPECIES_MODEL::NONE)
-  MakePair("SPECIES_TRANSPORT", SPECIES_MODEL::SPECIES_TRANSPORT)
->>>>>>> 64e24b15
 };
 
 /*!
