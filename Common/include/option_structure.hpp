--- conflicted
+++ resolved
@@ -225,81 +225,6 @@
 /*!
  * \brief different solver types for the CFD component
  */
-<<<<<<< HEAD
-enum ENUM_MAIN_SOLVER {
-  NO_SOLVER = 0,                    /*!< \brief Definition of no solver. */
-  EULER = 1,                        /*!< \brief Definition of the Euler's solver. */
-  NAVIER_STOKES = 2,                /*!< \brief Definition of the Navier-Stokes' solver. */
-  RANS = 3,                         /*!< \brief Definition of the Reynolds-averaged Navier-Stokes' (RANS) solver. */
-  INC_EULER = 4,                    /*!< \brief Definition of the incompressible Euler's solver. */
-  INC_NAVIER_STOKES =5,             /*!< \brief Definition of the incompressible Navier-Stokes' solver. */
-  INC_RANS = 6,                     /*!< \brief Definition of the incompressible Reynolds-averaged Navier-Stokes' (RANS) solver. */
-  HEAT_EQUATION = 7,                /*!< \brief Definition of the finite volume heat solver. */
-  FEM_ELASTICITY = 9,               /*!< \brief Definition of a FEM solver. */
-  ADJ_EULER = 10,                   /*!< \brief Definition of the continuous adjoint Euler's solver. */
-  ADJ_NAVIER_STOKES = 11,           /*!< \brief Definition of the continuous adjoint Navier-Stokes' solver. */
-  ADJ_RANS = 12,                    /*!< \brief Definition of the continuous adjoint Reynolds-averaged Navier-Stokes' (RANS) solver. */
-  TEMPLATE_SOLVER = 13,             /*!< \brief Definition of template solver. */
-  DISC_ADJ_EULER = 15,              /*!< \brief Definition of the discrete adjoint Euler solver. */
-  DISC_ADJ_RANS = 16,               /*!< \brief Definition of the discrete adjoint Reynolds-averaged Navier-Stokes' (RANS) solver. */
-  DISC_ADJ_NAVIER_STOKES = 17,      /*!< \brief Definition of the discrete adjoint Navier-Stokes' solver. */
-  DISC_ADJ_INC_EULER = 18,          /*!< \brief Definition of the discrete adjoint incompressible Euler solver. */
-  DISC_ADJ_INC_RANS = 19,           /*!< \brief Definition of the discrete adjoint imcompressible Reynolds-averaged Navier-Stokes' (RANS) solver. */
-  DISC_ADJ_INC_NAVIER_STOKES = 20,  /*!< \brief Definition of the discrete adjoint imcompressible Navier-Stokes'. */
-  DISC_ADJ_HEAT = 21,               /*!< \brief Definition of the discrete adjoint heat solver. */
-  DISC_ADJ_FEM_EULER = 22,          /*!< \brief Definition of the discrete adjoint FEM Euler solver. */
-  DISC_ADJ_FEM_RANS = 23,           /*!< \brief Definition of the discrete adjoint FEM Reynolds-averaged Navier-Stokes' (RANS) solver. */
-  DISC_ADJ_FEM_NS = 24,             /*!< \brief Definition of the discrete adjoint FEM Navier-Stokes' solver. */
-  DISC_ADJ_FEM = 25,                /*!< \brief Definition of the discrete adjoint FEM solver. */
-  FEM_EULER = 26,                   /*!< \brief Definition of the finite element Euler's solver. */
-  FEM_NAVIER_STOKES = 27,           /*!< \brief Definition of the finite element Navier-Stokes' solver. */
-  FEM_RANS = 28,                    /*!< \brief Definition of the finite element Reynolds-averaged Navier-Stokes' (RANS) solver. */
-  FEM_LES = 29,                     /*!< \brief Definition of the finite element Large Eddy Simulation Navier-Stokes' (LES) solver. */
-  FEM_INC_EULER = 30,               /*!< \brief Definition of the finite element incompressible Euler's solver. */
-  FEM_INC_NAVIER_STOKES = 31,       /*!< \brief Definition of the finite element incompressible Navier-Stokes' solver. */
-  FEM_INC_RANS = 32,                /*!< \brief Definition of the finite element incompressible Reynolds-averaged Navier-Stokes' (RANS) solver. */
-  FEM_INC_LES = 33,                 /*!< \brief Definition of the finite element incompressible Large Eddy Simulation Navier-Stokes' (LES) solver. */
-  MULTIPHYSICS = 34,
-  NEMO_EULER = 41,                  /*!< \brief Definition of the NEMO Euler solver. */
-  NEMO_NAVIER_STOKES = 42           /*!< \brief Definition of the NEMO NS solver. */
-};
-static const MapType<std::string, ENUM_MAIN_SOLVER> Solver_Map = {
-  MakePair("NONE", NO_SOLVER)
-  MakePair("EULER", EULER)
-  MakePair("NAVIER_STOKES", NAVIER_STOKES)
-  MakePair("RANS", RANS)
-  MakePair("INC_EULER", INC_EULER)
-  MakePair("INC_NAVIER_STOKES", INC_NAVIER_STOKES)
-  MakePair("INC_RANS", INC_RANS)
-  MakePair("FEM_EULER", FEM_EULER)
-  MakePair("FEM_NAVIER_STOKES", FEM_NAVIER_STOKES)
-  MakePair("FEM_RANS", FEM_RANS)
-  MakePair("FEM_LES", FEM_LES)
-  MakePair("FEM_INC_EULER", FEM_INC_EULER)
-  MakePair("FEM_INC_NAVIER_STOKES", FEM_INC_NAVIER_STOKES)
-  MakePair("FEM_INC_RANS", FEM_INC_RANS)
-  MakePair("FEM_INC_LES", FEM_INC_LES)
-  MakePair("NEMO_EULER",NEMO_EULER)
-  MakePair("NEMO_NAVIER_STOKES",NEMO_NAVIER_STOKES)
-  MakePair("ADJ_EULER", ADJ_EULER)
-  MakePair("ADJ_NAVIER_STOKES", ADJ_NAVIER_STOKES)
-  MakePair("ADJ_RANS", ADJ_RANS )
-  MakePair("HEAT_EQUATION", HEAT_EQUATION)
-  MakePair("ELASTICITY", FEM_ELASTICITY)
-  MakePair("DISC_ADJ_EULER", DISC_ADJ_EULER)
-  MakePair("DISC_ADJ_RANS", DISC_ADJ_RANS)
-  MakePair("DISC_ADJ_NAVIERSTOKES", DISC_ADJ_NAVIER_STOKES)
-  MakePair("DISC_ADJ_INC_EULER", DISC_ADJ_INC_EULER)
-  MakePair("DISC_ADJ_INC_RANS", DISC_ADJ_INC_RANS)
-  MakePair("DISC_ADJ_INC_NAVIERSTOKES", DISC_ADJ_INC_NAVIER_STOKES)
-  MakePair("DISC_ADJ_HEAT_EQUATION", DISC_ADJ_HEAT)
-  MakePair("DISC_ADJ_FEM_EULER", DISC_ADJ_FEM_EULER)
-  MakePair("DISC_ADJ_FEM_RANS", DISC_ADJ_FEM_RANS)
-  MakePair("DISC_ADJ_FEM_NS", DISC_ADJ_FEM_NS)
-  MakePair("DISC_ADJ_FEM", DISC_ADJ_FEM)
-  MakePair("TEMPLATE_SOLVER", TEMPLATE_SOLVER)
-  MakePair("MULTIPHYSICS", MULTIPHYSICS)
-=======
 enum class MAIN_SOLVER {
   NONE,                        /*!< \brief Definition of no solver. */
   EULER,                       /*!< \brief Definition of the Euler's solver. */
@@ -329,6 +254,10 @@
   FEM_NAVIER_STOKES,           /*!< \brief Definition of the finite element Navier-Stokes' solver. */
   FEM_RANS,                    /*!< \brief Definition of the finite element Reynolds-averaged Navier-Stokes' (RANS) solver. */
   FEM_LES,                     /*!< \brief Definition of the finite element Large Eddy Simulation Navier-Stokes' (LES) solver. */
+  FEM_INC_EULER,               /*!< \brief Definition of the finite element incompressible Euler's solver. */
+  FEM_INC_NAVIER_STOKES,       /*!< \brief Definition of the finite element incompressible Navier-Stokes' solver. */
+  FEM_INC_RANS,                /*!< \brief Definition of the finite element incompressible Reynolds-averaged Navier-Stokes' (RANS) solver. */
+  FEM_INC_LES,                 /*!< \brief Definition of the finite element incompressible Large Eddy Simulation Navier-Stokes' (LES) solver. */
   MULTIPHYSICS,
   NEMO_EULER,                  /*!< \brief Definition of the NEMO Euler solver. */
   NEMO_NAVIER_STOKES,          /*!< \brief Definition of the NEMO NS solver. */
@@ -345,6 +274,10 @@
   MakePair("FEM_NAVIER_STOKES", MAIN_SOLVER::FEM_NAVIER_STOKES)
   MakePair("FEM_RANS", MAIN_SOLVER::FEM_RANS)
   MakePair("FEM_LES", MAIN_SOLVER::FEM_LES)
+  MakePair("FEM_INC_EULER", MAIN_SOLVER::FEM_INC_EULER)
+  MakePair("FEM_INC_NAVIER_STOKES", MAIN_SOLVER::FEM_INC_NAVIER_STOKES)
+  MakePair("FEM_INC_RANS", MAIN_SOLVER::FEM_INC_RANS)
+  MakePair("FEM_INC_LES", MAIN_SOLVER::FEM_INC_LES)
   MakePair("NEMO_EULER",MAIN_SOLVER::NEMO_EULER)
   MakePair("NEMO_NAVIER_STOKES",MAIN_SOLVER::NEMO_NAVIER_STOKES)
   MakePair("ADJ_EULER", MAIN_SOLVER::ADJ_EULER)
@@ -365,7 +298,6 @@
   MakePair("DISC_ADJ_FEM", MAIN_SOLVER::DISC_ADJ_FEM)
   MakePair("TEMPLATE_SOLVER", MAIN_SOLVER::TEMPLATE_SOLVER)
   MakePair("MULTIPHYSICS", MAIN_SOLVER::MULTIPHYSICS)
->>>>>>> 7e35912a
 };
 
 /*!
