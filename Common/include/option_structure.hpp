/*!
 * \file option_structure.hpp
 * \brief Defines classes for referencing options for easy input in CConfig
 * \author J. Hicken, B. Tracey
 * \version 7.5.1 "Blackbird"
 *
 * SU2 Project Website: https://su2code.github.io
 *
 * The SU2 Project is maintained by the SU2 Foundation
 * (http://su2foundation.org)
 *
 * Copyright 2012-2023, SU2 Contributors (cf. AUTHORS.md)
 *
 * SU2 is free software; you can redistribute it and/or
 * modify it under the terms of the GNU Lesser General Public
 * License as published by the Free Software Foundation; either
 * version 2.1 of the License, or (at your option) any later version.
 *
 * SU2 is distributed in the hope that it will be useful,
 * but WITHOUT ANY WARRANTY; without even the implied warranty of
 * MERCHANTABILITY or FITNESS FOR A PARTICULAR PURPOSE. See the GNU
 * Lesser General Public License for more details.
 *
 * You should have received a copy of the GNU Lesser General Public
 * License along with SU2. If not, see <http://www.gnu.org/licenses/>.
 */

#pragma once

#include "./parallelization/mpi_structure.hpp"

#include <iostream>
#include <sstream>
#include <string>
#include <vector>
#include <map>
#include <cstdlib>
#include <algorithm>
#include <cassert>

/*!
 * \class CEmptyMap
 * \brief We use this dummy class instead of std::map when
 * we only need the enum definition and not the string to
 * enum maps, this makes compilation much faster.
 */
template <typename T, typename U>
struct CEmptyMap {
  CEmptyMap(std::initializer_list<std::pair<const T, U> >) {}
};

#ifdef ENABLE_MAPS
template<class T, class U>
using MapType = std::map<T,U>;
#define MakePair(a,b) {a,b},
#else
template<class T, class U>
using MapType = CEmptyMap<T,U>;
#define MakePair(a,b)
#endif

/*!
 * \brief Different software components of SU2
 */
enum class SU2_COMPONENT {
  SU2_CFD, /*!< \brief Running the SU2_CFD software. */
  SU2_DEF, /*!< \brief Running the SU2_DEF software. */
  SU2_DOT, /*!< \brief Running the SU2_DOT software. */
  SU2_GEO, /*!< \brief Running the SU2_GEO software. */
  SU2_SOL  /*!< \brief Running the SU2_SOL software. */
};

const unsigned int EXIT_DIVERGENCE = 2;   /*!< \brief Exit code (divergence). */

const unsigned int MAX_PARAMETERS = 10;       /*!< \brief Maximum number of parameters for a design variable definition. */
const unsigned int MAX_NUMBER_PERIODIC = 10;  /*!< \brief Maximum number of periodic boundary conditions. */
const unsigned int MAX_STRING_SIZE = 200;     /*!< \brief Maximum number of domains. */
const unsigned int MAX_NUMBER_FFD = 15;       /*!< \brief Maximum number of FFDBoxes for the FFD. */
enum: unsigned int{MAX_SOLS = 13};            /*!< \brief Maximum number of solutions at the same time (dimension of solution container array). */
const unsigned int MAX_TERMS = 7;             /*!< \brief Maximum number of terms in the numerical equations (dimension of solver container array). */
const unsigned int MAX_ZONES = 3;             /*!< \brief Maximum number of zones. */
const unsigned int MAX_FE_KINDS = 7;          /*!< \brief Maximum number of Finite Elements. */
const unsigned int NO_RK_ITER = 0;            /*!< \brief No Runge-Kutta iteration. */

const unsigned int OVERHEAD = 4;    /*!< \brief Overhead space above nMarker when allocating space for boundary elems (MPI + periodic). */

const unsigned int MESH_0 = 0;  /*!< \brief Definition of the finest grid level. */
const unsigned int MESH_1 = 1;  /*!< \brief Definition of the finest grid level. */
const unsigned int ZONE_0 = 0;  /*!< \brief Definition of the first grid domain. */
const unsigned int ZONE_1 = 1;  /*!< \brief Definition of the second grid domain. */
const unsigned int INST_0 = 0;  /*!< \brief Definition of the first instance per grid level. */

const su2double STANDARD_GRAVITY = 9.80665;           /*!< \brief Acceleration due to gravity at surface of earth. */
const su2double UNIVERSAL_GAS_CONSTANT = 8.3144598;   /*!< \brief Universal gas constant in J/(mol*K) */
const su2double BOLTZMANN_CONSTANT = 1.3806503E-23;   /*!< \brief Boltzmann's constant [J K^-1] */
const su2double AVOGAD_CONSTANT = 6.0221415E26; /*!< \brief Avogadro's constant, number of particles in one kmole. */
const su2double FUND_ELEC_CHARGE_CGS = 4.8032047E-10; /*!< \brief Fundamental electric charge in CGS units, cm^(3/2) g^(1/2) s^(-1). */

const su2double EPS = 1.0E-16;        /*!< \brief Error scale. */
const su2double TURB_EPS = 1.0E-16;   /*!< \brief Turbulent Error scale. */

const su2double ONE2 = 0.5;         /*!< \brief One divided by two. */
const su2double ONE3 = 1.0 / 3.0;   /*!< \brief One divided by three. */
const su2double TWO3 = 2.0 / 3.0;   /*!< \brief Two divided by three. */
const su2double FOUR3 = 4.0 / 3.0;  /*!< \brief Four divided by three. */

const su2double PI_NUMBER = 4.0 * atan(1.0);  /*!< \brief Pi number. */

const su2double STEFAN_BOLTZMANN = 5.670367E-08;  /*!< \brief Stefan-Boltzmann constant in W/(m^2*K^4). */

const int MASTER_NODE = 0;      /*!< \brief Master node for MPI parallelization. */
const int SINGLE_NODE = 1;      /*!< \brief There is only a node in the MPI parallelization. */
const int SINGLE_ZONE = 1;      /*!< \brief There is only a zone. */

const unsigned short COMM_TYPE_UNSIGNED_LONG  = 1;  /*!< \brief Communication type for unsigned long. */
const unsigned short COMM_TYPE_LONG           = 2;  /*!< \brief Communication type for long. */
const unsigned short COMM_TYPE_UNSIGNED_SHORT = 3;  /*!< \brief Communication type for unsigned short. */
const unsigned short COMM_TYPE_DOUBLE         = 4;  /*!< \brief Communication type for double. */
const unsigned short COMM_TYPE_CHAR           = 5;  /*!< \brief Communication type for char. */
const unsigned short COMM_TYPE_SHORT          = 6;  /*!< \brief Communication type for short. */
const unsigned short COMM_TYPE_INT            = 7;  /*!< \brief Communication type for int. */

/*!
 * \brief Types of geometric entities based on VTK nomenclature
 */
enum GEO_TYPE {
  VERTEX = 1,         /*!< \brief VTK nomenclature for defining a vertex element. */
  LINE = 3,           /*!< \brief VTK nomenclature for defining a line element. */
  TRIANGLE = 5,       /*!< \brief VTK nomenclature for defining a triangle element. */
  QUADRILATERAL = 9,  /*!< \brief VTK nomenclature for defining a quadrilateral element. */
  TETRAHEDRON = 10,   /*!< \brief VTK nomenclature for defining a tetrahedron element. */
  HEXAHEDRON = 12,    /*!< \brief VTK nomenclature for defining a hexahedron element. */
  PRISM = 13,         /*!< \brief VTK nomenclature for defining a prism element. */
  PYRAMID = 14        /*!< \brief VTK nomenclature for defining a pyramid element. */
};
constexpr unsigned short N_ELEM_TYPES = 7;           /*!< \brief General output & CGNS defines. */

constexpr unsigned short N_POINTS_LINE = 2;          /*!< \brief General output & CGNS defines. */
constexpr unsigned short N_POINTS_TRIANGLE = 3;      /*!< \brief General output & CGNS defines. */
constexpr unsigned short N_POINTS_QUADRILATERAL = 4; /*!< \brief General output & CGNS defines. */
constexpr unsigned short N_POINTS_TETRAHEDRON = 4;   /*!< \brief General output & CGNS defines. */
constexpr unsigned short N_POINTS_HEXAHEDRON = 8;    /*!< \brief General output & CGNS defines. */
constexpr unsigned short N_POINTS_PYRAMID = 5;       /*!< \brief General output & CGNS defines. */
constexpr unsigned short N_POINTS_PRISM = 6;         /*!< \brief General output & CGNS defines. */
constexpr unsigned short N_POINTS_MAXIMUM = 8;       /*!< \brief Max. out of the above, used for static arrays, keep it up to date. */

constexpr unsigned short N_FACES_LINE = 1;           /*!< \brief General output & CGNS defines. */
constexpr unsigned short N_FACES_TRIANGLE = 3;       /*!< \brief General output & CGNS defines. */
constexpr unsigned short N_FACES_QUADRILATERAL = 4;  /*!< \brief General output & CGNS defines. */
constexpr unsigned short N_FACES_TETRAHEDRON = 4;    /*!< \brief General output & CGNS defines. */
constexpr unsigned short N_FACES_PYRAMID = 5;        /*!< \brief General output & CGNS defines. */
constexpr unsigned short N_FACES_PRISM = 5;          /*!< \brief General output & CGNS defines. */
constexpr unsigned short N_FACES_HEXAHEDRON = 6;     /*!< \brief General output & CGNS defines. */
constexpr unsigned short N_FACES_MAXIMUM = 6;        /*!< \brief Max. out of the above, used for static arrays, keep it up to date. */

/*!
 * \brief Get the number of faces of the element.
 * \param[in] elementType - element type
 * \return number of faces
 */
inline unsigned short nFacesOfElementType(unsigned short elementType) {
  switch (elementType) {
    case LINE: return N_FACES_LINE;
    case TRIANGLE: return N_FACES_TRIANGLE;
    case QUADRILATERAL: return N_FACES_QUADRILATERAL;
    case TETRAHEDRON: return N_FACES_TETRAHEDRON;
    case HEXAHEDRON: return N_FACES_HEXAHEDRON;
    case PYRAMID: return N_FACES_PYRAMID;
    case PRISM: return N_FACES_PRISM;
    default: assert(false && "Invalid element type."); return 0;
  }
}

/*!
 * \brief Get the number of points of the element.
 * \param[in] elementType - element type
 * \return number of points
 */
inline unsigned short nPointsOfElementType(unsigned short elementType) {
  switch (elementType) {
    case LINE: return N_POINTS_LINE;
    case TRIANGLE: return N_POINTS_TRIANGLE;
    case QUADRILATERAL: return N_POINTS_QUADRILATERAL;
    case TETRAHEDRON: return N_POINTS_TETRAHEDRON;
    case HEXAHEDRON: return N_POINTS_HEXAHEDRON;
    case PYRAMID: return N_POINTS_PYRAMID;
    case PRISM: return N_POINTS_PRISM;
    default: assert(false && "Invalid element type."); return 0;
  }
}

const int CGNS_STRING_SIZE = 33; /*!< \brief Length of strings used in the CGNS format. */
const int SU2_CONN_SIZE   = 10;  /*!< \brief Size of the connectivity array that is allocated for each element
                                             that we read from a mesh file in the format [[globalID vtkType n0 n1 n2 n3 n4 n5 n6 n7 n8]. */
const int SU2_CONN_SKIP   = 2;   /*!< \brief Offset to skip the globalID and VTK type at the start of the element connectivity list for each CGNS element. */

const su2double COLORING_EFF_THRESH = 0.875;  /*!< \brief Below this value fallback strategies are used instead. */

/*--- All temperature polynomial fits for the fluid models currently
   assume a quartic form (5 coefficients). For example,
   Cp(T) = b0 + b1*T + b2*T^2 + b3*T^3 + b4*T^4. By default, all coeffs
   are set to zero and will be properly non-dim. in the solver. ---*/
constexpr int N_POLY_COEFFS = 5; /*!< \brief Number of coefficients in temperature polynomial fits for fluid models. */

/*!
 * \brief Boolean answers
 */
enum ANSWER {
  NONE = 0,
  NO = 0,   /*!< \brief Boolean definition of no. */
  YES = 1   /*!< \brief Boolean definition of yes. */
};

/*!
 * \brief Average method for marker analyze
 */
enum AVERAGE_TYPE {
  AVERAGE_AREA = 1,     /*!< \brief Area-weighted average. */
  AVERAGE_MASSFLUX = 2  /*!< \brief Mass-flux weighted average. */
};
static const MapType<std::string, AVERAGE_TYPE> Average_Map = {
  MakePair("AREA", AVERAGE_AREA)
  MakePair("MASSFLUX", AVERAGE_MASSFLUX)
};

/*!
 * \brief different solver types for the CFD component
 */
enum class MAIN_SOLVER {
  NONE,                        /*!< \brief Definition of no solver. */
  EULER,                       /*!< \brief Definition of the Euler's solver. */
  NAVIER_STOKES,               /*!< \brief Definition of the Navier-Stokes' solver. */
  RANS,                        /*!< \brief Definition of the Reynolds-averaged Navier-Stokes' (RANS) solver. */
  INC_EULER,                   /*!< \brief Definition of the incompressible Euler's solver. */
  INC_NAVIER_STOKES,           /*!< \brief Definition of the incompressible Navier-Stokes' solver. */
  INC_RANS,                    /*!< \brief Definition of the incompressible Reynolds-averaged Navier-Stokes' (RANS) solver. */
  HEAT_EQUATION,               /*!< \brief Definition of the finite volume heat solver. */
  FEM_ELASTICITY,              /*!< \brief Definition of a FEM solver. */
  ADJ_EULER,                   /*!< \brief Definition of the continuous adjoint Euler's solver. */
  ADJ_NAVIER_STOKES,           /*!< \brief Definition of the continuous adjoint Navier-Stokes' solver. */
  ADJ_RANS,                    /*!< \brief Definition of the continuous adjoint Reynolds-averaged Navier-Stokes' (RANS) solver. */
  TEMPLATE_SOLVER,             /*!< \brief Definition of template solver. */
  DISC_ADJ_EULER,              /*!< \brief Definition of the discrete adjoint Euler solver. */
  DISC_ADJ_RANS,               /*!< \brief Definition of the discrete adjoint Reynolds-averaged Navier-Stokes' (RANS) solver. */
  DISC_ADJ_NAVIER_STOKES,      /*!< \brief Definition of the discrete adjoint Navier-Stokes' solver. */
  DISC_ADJ_INC_EULER,          /*!< \brief Definition of the discrete adjoint incompressible Euler solver. */
  DISC_ADJ_INC_RANS,           /*!< \brief Definition of the discrete adjoint incompressible Reynolds-averaged Navier-Stokes' (RANS) solver. */
  DISC_ADJ_INC_NAVIER_STOKES,  /*!< \brief Definition of the discrete adjoint incompressible Navier-Stokes'. */
  DISC_ADJ_HEAT,               /*!< \brief Definition of the discrete adjoint heat solver. */
  DISC_ADJ_FEM_EULER,          /*!< \brief Definition of the discrete adjoint FEM Euler solver. */
  DISC_ADJ_FEM_RANS,           /*!< \brief Definition of the discrete adjoint FEM Reynolds-averaged Navier-Stokes' (RANS) solver. */
  DISC_ADJ_FEM_NS,             /*!< \brief Definition of the discrete adjoint FEM Navier-Stokes' solver. */
  DISC_ADJ_FEM,                /*!< \brief Definition of the discrete adjoint FEM solver. */
  FEM_EULER,                   /*!< \brief Definition of the finite element Euler's solver. */
  FEM_NAVIER_STOKES,           /*!< \brief Definition of the finite element Navier-Stokes' solver. */
  FEM_RANS,                    /*!< \brief Definition of the finite element Reynolds-averaged Navier-Stokes' (RANS) solver. */
  FEM_LES,                     /*!< \brief Definition of the finite element Large Eddy Simulation Navier-Stokes' (LES) solver. */
  MULTIPHYSICS,
  NEMO_EULER,                  /*!< \brief Definition of the NEMO Euler solver. */
  NEMO_NAVIER_STOKES,          /*!< \brief Definition of the NEMO NS solver. */
};
static const MapType<std::string, MAIN_SOLVER> Solver_Map = {
  MakePair("NONE", MAIN_SOLVER::NONE)
  MakePair("EULER", MAIN_SOLVER::EULER)
  MakePair("NAVIER_STOKES", MAIN_SOLVER::NAVIER_STOKES)
  MakePair("RANS", MAIN_SOLVER::RANS)
  MakePair("INC_EULER", MAIN_SOLVER::INC_EULER)
  MakePair("INC_NAVIER_STOKES", MAIN_SOLVER::INC_NAVIER_STOKES)
  MakePair("INC_RANS", MAIN_SOLVER::INC_RANS)
  MakePair("FEM_EULER", MAIN_SOLVER::FEM_EULER)
  MakePair("FEM_NAVIER_STOKES", MAIN_SOLVER::FEM_NAVIER_STOKES)
  MakePair("FEM_RANS", MAIN_SOLVER::FEM_RANS)
  MakePair("FEM_LES", MAIN_SOLVER::FEM_LES)
  MakePair("NEMO_EULER",MAIN_SOLVER::NEMO_EULER)
  MakePair("NEMO_NAVIER_STOKES",MAIN_SOLVER::NEMO_NAVIER_STOKES)
  MakePair("HEAT_EQUATION", MAIN_SOLVER::HEAT_EQUATION)
  MakePair("ELASTICITY", MAIN_SOLVER::FEM_ELASTICITY)
  MakePair("TEMPLATE_SOLVER", MAIN_SOLVER::TEMPLATE_SOLVER)
  MakePair("MULTIPHYSICS", MAIN_SOLVER::MULTIPHYSICS)
};

/*!
 * \brief Different solver types for multizone problems
 */
enum class ENUM_MULTIZONE {
  MZ_BLOCK_GAUSS_SEIDEL, /*!< \brief Definition of a Block-Gauss-Seidel multizone solver. */
  MZ_BLOCK_JACOBI,       /*!< \brief Definition of a Block-Jacobi solver. */
};
static const MapType<std::string, ENUM_MULTIZONE> Multizone_Map = {
  MakePair("BLOCK_GAUSS_SEIDEL", ENUM_MULTIZONE::MZ_BLOCK_GAUSS_SEIDEL)
  MakePair("BLOCK_JACOBI", ENUM_MULTIZONE::MZ_BLOCK_JACOBI)
};

/*!
 * \brief Material geometric conditions
 */
enum class STRUCT_DEFORMATION {
  SMALL,       /*!< \brief Definition of linear elastic material. */
  LARGE,       /*!< \brief Definition of Neo-Hookean material. */
};
static const MapType<std::string, STRUCT_DEFORMATION> Struct_Map = {
  MakePair("SMALL_DEFORMATIONS", STRUCT_DEFORMATION::SMALL)
  MakePair("LARGE_DEFORMATIONS", STRUCT_DEFORMATION::LARGE)
};

/*!
 * \brief Material model
 */
enum class STRUCT_MODEL {
  LINEAR_ELASTIC,   /*!< \brief Definition of linear elastic material. */
  NEO_HOOKEAN,      /*!< \brief Definition of Neo-Hookean material. */
  KNOWLES,          /*!< \brief Definition of Knowles stored-energy potential */
  IDEAL_DE,         /*!< \brief Definition of ideal Dielectric Elastomer */
};
static const MapType<std::string, STRUCT_MODEL> Material_Map = {
  MakePair("LINEAR_ELASTIC", STRUCT_MODEL::LINEAR_ELASTIC)
  MakePair("NEO_HOOKEAN", STRUCT_MODEL::NEO_HOOKEAN)
  MakePair("KNOWLES", STRUCT_MODEL::KNOWLES)
  MakePair("IDEAL_DE", STRUCT_MODEL::IDEAL_DE)
};

/*!
 * \brief Material compressibility
 */
enum class STRUCT_COMPRESS {
  COMPRESSIBLE,     /*!< \brief Definition of compressible material. */
  NEARLY_INCOMP,    /*!< \brief Definition of nearly incompressible material. */
};
static const MapType<std::string, STRUCT_COMPRESS> MatComp_Map = {
  MakePair("COMPRESSIBLE", STRUCT_COMPRESS::COMPRESSIBLE)
  MakePair("NEARLY_INCOMPRESSIBLE", STRUCT_COMPRESS::NEARLY_INCOMP)
};

/*!
 * \brief Types of interpolators
 */
enum class INTERFACE_INTERPOLATOR {
  NEAREST_NEIGHBOR,      /*!< \brief Nearest Neigbhor interpolation */
  ISOPARAMETRIC,         /*!< \brief Isoparametric interpolation, use CONSERVATIVE_INTERPOLATION=YES for conservative interpolation (S.A. Brown 1997).*/
  WEIGHTED_AVERAGE,      /*!< \brief Sliding Mesh Approach E. Rinaldi 2015 */
  RADIAL_BASIS_FUNCTION, /*!< \brief Radial basis function interpolation. */
};
static const MapType<std::string, INTERFACE_INTERPOLATOR> Interpolator_Map = {
  MakePair("NEAREST_NEIGHBOR", INTERFACE_INTERPOLATOR::NEAREST_NEIGHBOR)
  MakePair("ISOPARAMETRIC",    INTERFACE_INTERPOLATOR::ISOPARAMETRIC)
  MakePair("WEIGHTED_AVERAGE", INTERFACE_INTERPOLATOR::WEIGHTED_AVERAGE)
  MakePair("RADIAL_BASIS_FUNCTION", INTERFACE_INTERPOLATOR::RADIAL_BASIS_FUNCTION)
};

/*!
 * \brief Types of radial basis functions
 */
enum class RADIAL_BASIS {
  WENDLAND_C2,        /*!< \brief Wendland C2 radial basis function. */
  INV_MULTI_QUADRIC,  /*!< \brief Inversed multi quartic biharmonic spline. */
  GAUSSIAN,           /*!< \brief Gaussian basis function. */
  THIN_PLATE_SPLINE,  /*!< \brief Thin plate spline. */
  MULTI_QUADRIC,      /*!< \brief Multi quartic biharmonic spline. */
};
static const MapType<std::string, RADIAL_BASIS> RadialBasisFunction_Map = {
  MakePair("WENDLAND_C2", RADIAL_BASIS::WENDLAND_C2)
  MakePair("INV_MULTI_QUADRIC", RADIAL_BASIS::INV_MULTI_QUADRIC)
  MakePair("GAUSSIAN", RADIAL_BASIS::GAUSSIAN)
  MakePair("THIN_PLATE_SPLINE", RADIAL_BASIS::THIN_PLATE_SPLINE)
  MakePair("MULTI_QUADRIC", RADIAL_BASIS::MULTI_QUADRIC)
};

/*!
 * \brief type of radial spanwise interpolation function for the inlet face
 */
enum class INLET_SPANWISE_INTERP {
  NONE,
  LINEAR_1D,
  AKIMA_1D,
  CUBIC_1D,
};
static const MapType<std::string, INLET_SPANWISE_INTERP> Inlet_SpanwiseInterpolation_Map = {
  MakePair("NONE", INLET_SPANWISE_INTERP::NONE)
  MakePair("LINEAR_1D", INLET_SPANWISE_INTERP::LINEAR_1D)
  MakePair("AKIMA_1D", INLET_SPANWISE_INTERP::AKIMA_1D)
  MakePair("CUBIC_1D", INLET_SPANWISE_INTERP::CUBIC_1D)
};

/*!
 * \brief type of radial spanwise interpolation data type for the inlet face
 */
enum class INLET_INTERP_TYPE {
  VR_VTHETA,
  ALPHA_PHI,
};
static const MapType<std::string, INLET_INTERP_TYPE> Inlet_SpanwiseInterpolationType_Map = {
  MakePair("VR_VTHETA", INLET_INTERP_TYPE::VR_VTHETA)
  MakePair("ALPHA_PHI", INLET_INTERP_TYPE::ALPHA_PHI)
};

/*!
 * \brief types of (coupling) transfers between distinct physical zones
 */
enum ENUM_TRANSFER {
  ZONES_ARE_EQUAL                   = 0,    /*!< \brief Zones are equal - no transfer. */
  NO_COMMON_INTERFACE               = 1,    /*!< \brief No common interface between the zones (geometrical). */
  NO_TRANSFER                       = 2,    /*!< \brief Zones may share a boundary, but still no coupling desired. */
  FLOW_TRACTION                     = 10,   /*!< \brief Flow traction coupling (between fluids and solids). */
  BOUNDARY_DISPLACEMENTS            = 21,   /*!< \brief Boundary displacements (between fluids and solids) */
  SLIDING_INTERFACE                 = 13,   /*!< \brief Sliding interface (between fluids). */
  CONSERVATIVE_VARIABLES            = 14,   /*!< \brief General coupling that simply transfers the conservative variables (between same solvers). */
  MIXING_PLANE                      = 15,   /*!< \brief Mixing plane between fluids. */
  CONJUGATE_HEAT_FS                 = 16,   /*!< \brief Conjugate heat transfer (between compressible fluids and solids). */
  CONJUGATE_HEAT_WEAKLY_FS          = 17,   /*!< \brief Conjugate heat transfer (between incompressible fluids and solids). */
  CONJUGATE_HEAT_SF                 = 18,   /*!< \brief Conjugate heat transfer (between solids and compressible fluids). */
  CONJUGATE_HEAT_WEAKLY_SF          = 19,   /*!< \brief Conjugate heat transfer (between solids and incompressible fluids). */
};

/*!
 * \brief different regime modes
 */
enum class ENUM_REGIME {
  COMPRESSIBLE = 0,   /*!< \brief Definition of compressible solver. */
  INCOMPRESSIBLE = 1, /*!< \brief Definition of incompressible solver. */
  NO_FLOW = 2
};

/*!
 * \brief different non-dimensional modes
 */
enum ENUM_KIND_NONDIM {
  DIMENSIONAL = 0,              /*!< \brief Dimensional simulation (compressible or incompressible). */
  FREESTREAM_PRESS_EQ_ONE = 1,  /*!< \brief Non-dimensional compressible simulation with freestream pressure equal to 1.0. */
  FREESTREAM_VEL_EQ_MACH = 2,   /*!< \brief Non-dimensional compressible simulation with freestream velocity equal to Mach number. */
  FREESTREAM_VEL_EQ_ONE = 3,    /*!< \brief Non-dimensional compressible simulation with freestream pressure equal to 1.0. */
  INITIAL_VALUES   = 4,         /*!< \brief Non-dimensional incompressible simulation based on intial values for external flow. */
  REFERENCE_VALUES = 5          /*!< \brief Non-dimensional incompressible simulation based on custom reference values. */
};
static const MapType<std::string, ENUM_KIND_NONDIM> NonDim_Map = {
  MakePair("DIMENSIONAL", DIMENSIONAL)
  MakePair("FREESTREAM_PRESS_EQ_ONE", FREESTREAM_PRESS_EQ_ONE)
  MakePair("FREESTREAM_VEL_EQ_MACH",  FREESTREAM_VEL_EQ_MACH)
  MakePair("FREESTREAM_VEL_EQ_ONE",   FREESTREAM_VEL_EQ_ONE)
  MakePair("INITIAL_VALUES",   INITIAL_VALUES)
  MakePair("REFERENCE_VALUES", REFERENCE_VALUES)
};

/*!
 * \brief different system of measurements
 */
enum ENUM_MEASUREMENTS {
  SI = 0,     /*!< \brief Definition of compressible solver. */
  US = 1      /*!< \brief Definition of incompressible solver. */
};
static const MapType<std::string, ENUM_MEASUREMENTS> Measurements_Map = {
  MakePair("SI", SI)
  MakePair("US", US)
};

/*!
 * \brief different types of systems
 */
enum RUNTIME_TYPE {
  RUNTIME_FLOW_SYS = 2,       /*!< \brief One-physics case, the code is solving the flow equations(Euler and Navier-Stokes). */
  RUNTIME_TURB_SYS = 3,       /*!< \brief One-physics case, the code is solving the turbulence model. */
  RUNTIME_ADJFLOW_SYS = 6,    /*!< \brief One-physics case, the code is solving the adjoint equations is being solved (Euler and Navier-Stokes). */
  RUNTIME_ADJTURB_SYS = 7,    /*!< \brief One-physics case, the code is solving the adjoint turbulence model. */
  RUNTIME_MULTIGRID_SYS = 14, /*!< \brief Full Approximation Storage Multigrid system of equations. */
  RUNTIME_FEA_SYS = 20,       /*!< \brief One-physics case, the code is solving the FEA equation. */
  RUNTIME_ADJFEA_SYS = 30,    /*!< \brief One-physics case, the code is solving the adjoint FEA equation. */
  RUNTIME_HEAT_SYS = 21,      /*!< \brief One-physics case, the code is solving the heat equation. */
  RUNTIME_ADJHEAT_SYS = 31,   /*!< \brief One-physics case, the code is solving the adjoint heat equation. */
  RUNTIME_TRANS_SYS = 22,     /*!< \brief One-physics case, the code is solving the transition model. */
  RUNTIME_RADIATION_SYS = 23, /*!< \brief One-physics case, the code is solving the radiation model. */
  RUNTIME_ADJRAD_SYS = 24,    /*!< \brief One-physics case, the code is solving the adjoint radiation model. */
  RUNTIME_SPECIES_SYS = 25,   /*!< \brief One-physics case, the code is solving the species model. */
  RUNTIME_ADJSPECIES_SYS = 26,/*!< \brief One-physics case, the code is solving the adjoint species model. */
};

 enum SOLVER_TYPE : const int {
   FLOW_SOL=0,       /*!< \brief Position of the mean flow solution in the solver container array. */
   ADJFLOW_SOL=1,    /*!< \brief Position of the continuous adjoint flow solution in the solver container array. */
   TURB_SOL=2,       /*!< \brief Position of the turbulence model solution in the solver container array. */
   ADJTURB_SOL=3,    /*!< \brief Position of the continuous adjoint turbulence solution in the solver container array. */
   TRANS_SOL=4,      /*!< \brief Position of the transition model solution in the solver container array. */
   HEAT_SOL=5,       /*!< \brief Position of the heat equation in the solution solver array. */
   ADJHEAT_SOL=6,    /*!< \brief Position of the adjoint heat equation in the solution solver array. */
   RAD_SOL=7,        /*!< \brief Position of the radiation equation in the solution solver array. */
   ADJRAD_SOL=8,     /*!< \brief Position of the continuous adjoint turbulence solution in the solver container array. */
   MESH_SOL=9,       /*!< \brief Position of the mesh solver. */
   ADJMESH_SOL=10,    /*!< \brief Position of the adjoint of the mesh solver. */
   SPECIES_SOL=11,    /*!< \brief Position of the species solver. */
   ADJSPECIES_SOL=12, /*!< \brief Position of the adjoint of the species solver. */
   FEA_SOL=0,        /*!< \brief Position of the Finite Element flow solution in the solver container array. */
   ADJFEA_SOL=1,     /*!< \brief Position of the continuous adjoint Finite Element flow solution in the solver container array. */
   TEMPLATE_SOL=0,   /*!< \brief Position of the template solution. */
 };

const int CONV_TERM = 0;           /*!< \brief Position of the convective terms in the numerics container array. */
const int VISC_TERM = 1;           /*!< \brief Position of the viscous terms in the numerics container array. */
const int SOURCE_FIRST_TERM = 2;   /*!< \brief Position of the first source term in the numerics container array. */
const int SOURCE_SECOND_TERM = 3;  /*!< \brief Position of the second source term in the numerics container array. */
const int CONV_BOUND_TERM = 4;     /*!< \brief Position of the convective boundary terms in the numerics container array. */
const int VISC_BOUND_TERM = 5;     /*!< \brief Position of the viscous boundary terms in the numerics container array. */
const int GRAD_TERM = 6;           /*!< \brief Position of the gradient smoothing terms in the numerics container array. */

const int FEA_TERM = 0;      /*!< \brief Position of the finite element analysis terms in the numerics container array. */
const int DE_TERM = 1;       /*!< \brief Position of the dielectric terms in the numerics container array. */

const int MAT_NHCOMP  = 2;   /*!< \brief Position of the Neo-Hookean compressible material model. */
const int MAT_IDEALDE = 3;   /*!< \brief Position of the Ideal-DE material model. */
const int MAT_KNOWLES = 4;   /*!< \brief Position of the Knowles material model. */

/*!
 * \brief Types of finite elements (in 1D or 2D or 3D)
 */
const int EL_LINE = 6;    /*!< \brief Elements of two nodes, with second order gauss quadrature (1D). */

const int EL_TRIA = 0;    /*!< \brief Elements of three nodes (2D). */
const int EL_QUAD = 1;    /*!< \brief Elements of four nodes (2D). */
const int EL_TRIA2 = 2;   /*!< \brief Elements of three nodes (2D), with second order gauss quadrature. */

const int EL_TETRA = 0;   /*!< \brief Elements of four nodes (3D). */
const int EL_HEXA  = 1;   /*!< \brief Elements of eight nodes (3D). */
const int EL_PYRAM = 2;   /*!< \brief Elements of five nodes (3D). */
const int EL_PRISM = 3;   /*!< \brief Elements of six nodes (3D). */
const int EL_TETRA2 = 4;  /*!< \brief Elements of four nodes, with second order gauss quadrature (3D). */
const int EL_PYRAM2 = 5;  /*!< \brief Elements of five nodes, with third order gauss quadrature (3D). */

/*!
 * \brief Types of spatial discretizations
 */
enum ENUM_SPACE {
  NO_CONVECTIVE = 0,   /*!< \brief No convective scheme is used. */
  SPACE_CENTERED = 1,  /*!< \brief Space centered convective numerical method. */
  SPACE_UPWIND = 2,    /*!< \brief Upwind convective numerical method. */
  FINITE_ELEMENT = 3   /*!< \brief Finite element convective numerical method. */
};

/*!
 * \brief Types of fluid model
 */
enum ENUM_FLUIDMODEL {
  STANDARD_AIR = 0,       /*!< \brief Standard air gas model. */
  IDEAL_GAS = 1,          /*!< \brief Ideal gas model. */
  VW_GAS = 2,             /*!< \brief Van Der Waals gas model. */
  PR_GAS = 3,             /*!< \brief Perfect Real gas model. */
  CONSTANT_DENSITY = 4,   /*!< \brief Constant density gas model. */
  INC_IDEAL_GAS = 5,      /*!< \brief Incompressible ideal gas model. */
  INC_IDEAL_GAS_POLY = 6, /*!< \brief Inc. ideal gas, polynomial gas model. */
  MUTATIONPP = 7,         /*!< \brief Mutation++ gas model for nonequilibrium flow. */
  SU2_NONEQ = 8,          /*!< \brief User defined gas model for nonequilibrium flow. */
  FLUID_MIXTURE = 9,      /*!< \brief Species mixture model. */
  COOLPROP = 10,          /*!< \brief Thermodynamics library. */
  FLUID_FLAMELET = 11,    /*!< \brief lookup table (LUT) method for premixed flamelets. */
<<<<<<< HEAD
  DATADRIVEN_FLUID = 12,           /*!< \brief multi-layer perceptron driven fluid model. */
=======
>>>>>>> 29862d7a
};
static const MapType<std::string, ENUM_FLUIDMODEL> FluidModel_Map = {
  MakePair("STANDARD_AIR", STANDARD_AIR)
  MakePair("IDEAL_GAS", IDEAL_GAS)
  MakePair("VW_GAS", VW_GAS)
  MakePair("PR_GAS", PR_GAS)
  MakePair("CONSTANT_DENSITY", CONSTANT_DENSITY)
  MakePair("INC_IDEAL_GAS", INC_IDEAL_GAS)
  MakePair("INC_IDEAL_GAS_POLY", INC_IDEAL_GAS_POLY)
  MakePair("MUTATIONPP", MUTATIONPP)
  MakePair("SU2_NONEQ", SU2_NONEQ)
  MakePair("FLUID_MIXTURE", FLUID_MIXTURE)
  MakePair("COOLPROP", COOLPROP)
  MakePair("FLUID_FLAMELET", FLUID_FLAMELET)
<<<<<<< HEAD
  MakePair("DATADRIVEN_FLUID", DATADRIVEN_FLUID)
};

enum class FLAME_INIT_TYPE {
  FLAME_FRONT,
  SPARK
};

static const MapType<std::string, FLAME_INIT_TYPE> FlameInit_Map = {
  MakePair("FLAME_FRONT", FLAME_INIT_TYPE::FLAME_FRONT)
  MakePair("SPARK", FLAME_INIT_TYPE::SPARK)
=======
>>>>>>> 29862d7a
};

/*!
 * \brief types of gas models
 */
enum ENUM_GASMODEL {
   NO_MODEL   = 0,
   ARGON      = 1,
   AIR7       = 2,
   AIR21      = 3,
   O2         = 4,
   N2         = 5,
   AIR5       = 6,
   ARGON_SID  = 7,
   ONESPECIES = 8
};
static const MapType<std::string, ENUM_GASMODEL> GasModel_Map = {
MakePair("NONE", NO_MODEL)
MakePair("ARGON", ARGON)
MakePair("AIR-7", AIR7)
MakePair("AIR-21", AIR21)
MakePair("O2", O2)
MakePair("N2", N2)
MakePair("AIR-5", AIR5)
MakePair("ARGON-SID",ARGON_SID)
MakePair("ONESPECIES", ONESPECIES)
};

/*!
* \brief types of interpolation methods for data-driven fluid models.
*/
enum ENUM_DATADRIVEN_METHOD {
  LUT = 0,
  MLP = 1
};

static const MapType<std::string, ENUM_DATADRIVEN_METHOD> DataDrivenMethod_Map = {
  MakePair("LUT", LUT)
  MakePair("MLP", MLP)
};

/*!
 * \brief types of coefficient transport model
 */
enum class TRANSCOEFFMODEL {
  SUTHERLAND,
  WILKE,
  GUPTAYOS,
  CHAPMANN_ENSKOG
};
static const MapType<std::string, TRANSCOEFFMODEL> TransCoeffModel_Map = {
MakePair("SUTHERLAND", TRANSCOEFFMODEL::SUTHERLAND)
MakePair("WILKE", TRANSCOEFFMODEL::WILKE)
MakePair("GUPTA-YOS", TRANSCOEFFMODEL::GUPTAYOS)
MakePair("CHAPMANN-ENSKOG", TRANSCOEFFMODEL::CHAPMANN_ENSKOG)
};

/*!
 * \brief Types of density models
 */
enum class INC_DENSITYMODEL {
  CONSTANT,   /*!< \brief Constant density. */
  BOUSSINESQ, /*!< \brief Boussinesq density model. */
  VARIABLE,   /*!< \brief Variable density model. */
};
static const MapType<std::string, INC_DENSITYMODEL> DensityModel_Map = {
  MakePair("CONSTANT", INC_DENSITYMODEL::CONSTANT)
  MakePair("BOUSSINESQ", INC_DENSITYMODEL::BOUSSINESQ)
  MakePair("VARIABLE", INC_DENSITYMODEL::VARIABLE)
};

/*!
 * \brief Types of initialization option
 */
enum ENUM_INIT_OPTION {
  REYNOLDS = 0,      /*!< \brief Reynold's number initalization. */
  TD_CONDITIONS = 1  /*!< \brief Total conditions initalization. */
};
static const MapType<std::string, ENUM_INIT_OPTION> InitOption_Map = {
  MakePair("REYNOLDS", REYNOLDS)
  MakePair("TD_CONDITIONS", TD_CONDITIONS)
};

/*!
 * \brief Types of initialization option
 */
enum class FREESTREAM_OPTION {
  TEMPERATURE_FS, /*!< \brief Temperature initialization. */
  DENSITY_FS, /*!< \brief Density initalization. */
};
static const MapType<std::string, FREESTREAM_OPTION> FreeStreamOption_Map = {
  MakePair("TEMPERATURE_FS", FREESTREAM_OPTION::TEMPERATURE_FS)
  MakePair("DENSITY_FS", FREESTREAM_OPTION::DENSITY_FS)
};

/*!
 * \brief Types of viscosity model
 */
enum class VISCOSITYMODEL {
  CONSTANT, /*!< \brief Constant viscosity. */
  SUTHERLAND, /*!< \brief Sutherlands Law viscosity. */
  POLYNOMIAL, /*!< \brief Polynomial viscosity. */
  FLAMELET, /*!< \brief LUT method for flamelets */
  COOLPROP, /*!< \brief CoolProp viscosity. */
};
static const MapType<std::string, VISCOSITYMODEL> ViscosityModel_Map = {
  MakePair("CONSTANT_VISCOSITY", VISCOSITYMODEL::CONSTANT)
  MakePair("SUTHERLAND", VISCOSITYMODEL::SUTHERLAND)
  MakePair("POLYNOMIAL_VISCOSITY", VISCOSITYMODEL::POLYNOMIAL)
  MakePair("FLAMELET", VISCOSITYMODEL::FLAMELET)
  MakePair("COOLPROP", VISCOSITYMODEL::COOLPROP)
};

/*!
 * \brief Types of Mixing viscosity model
 */
enum class MIXINGVISCOSITYMODEL {
  WILKE,    /*!< \brief Wilke mixing viscosity model. */
  DAVIDSON, /*!< \brief Davidson mixing viscosity model. */
};
static const MapType<std::string, MIXINGVISCOSITYMODEL> MixingViscosityModel_Map = {
  MakePair("WILKE", MIXINGVISCOSITYMODEL::WILKE)
  MakePair("DAVIDSON", MIXINGVISCOSITYMODEL::DAVIDSON)
};

/*!
 * \brief Types of thermal conductivity model
 */
enum class CONDUCTIVITYMODEL {
  CONSTANT, /*!< \brief Constant thermal conductivity. */
  CONSTANT_PRANDTL, /*!< \brief Constant Prandtl number. */
  POLYNOMIAL, /*!< \brief Polynomial thermal conductivity. */
  FLAMELET, /*!< \brief LUT method for flamelets */
  COOLPROP, /*!< \brief COOLPROP thermal conductivity. */
};
static const MapType<std::string, CONDUCTIVITYMODEL> ConductivityModel_Map = {
  MakePair("CONSTANT_CONDUCTIVITY", CONDUCTIVITYMODEL::CONSTANT)
  MakePair("CONSTANT_PRANDTL", CONDUCTIVITYMODEL::CONSTANT_PRANDTL)
  MakePair("POLYNOMIAL_CONDUCTIVITY", CONDUCTIVITYMODEL::POLYNOMIAL)
  MakePair("FLAMELET", CONDUCTIVITYMODEL::FLAMELET)
  MakePair("COOLPROP", CONDUCTIVITYMODEL::COOLPROP)
};

/*!
 * \brief Types of turbulent thermal conductivity model
 */
enum class CONDUCTIVITYMODEL_TURB {
  NONE, /*!< \brief No turbulent contribution to the effective thermal conductivity for RANS. */
  CONSTANT_PRANDTL, /*!< \brief Include contribution to effective conductivity using constant turbulent Prandtl number for RANS. */
};
static const MapType<std::string, CONDUCTIVITYMODEL_TURB> TurbConductivityModel_Map = {
  MakePair("NONE", CONDUCTIVITYMODEL_TURB::NONE)
  MakePair("CONSTANT_PRANDTL_TURB", CONDUCTIVITYMODEL_TURB::CONSTANT_PRANDTL)
};

/*!
 * \brief types of mass diffusivity models
 */
enum class DIFFUSIVITYMODEL {
  CONSTANT_DIFFUSIVITY, /*!< \brief Constant mass diffusivity for scalar transport. */
  CONSTANT_SCHMIDT,     /*!< \brief Constant Schmidt number for mass diffusion in scalar transport. */
  UNITY_LEWIS,          /*!< \brief Unity Lewis model for mass diffusion in scalar transport. */
  CONSTANT_LEWIS,      /*!< \brief Different Lewis number model for mass diffusion in scalar transport. */
  FLAMELET,            /*!< \brief flamelet model for tabulated chemistry, diffusivity from lookup table */
};

static const MapType<std::string, DIFFUSIVITYMODEL> Diffusivity_Model_Map = {
  MakePair("CONSTANT_DIFFUSIVITY", DIFFUSIVITYMODEL::CONSTANT_DIFFUSIVITY)
  MakePair("CONSTANT_SCHMIDT", DIFFUSIVITYMODEL::CONSTANT_SCHMIDT)
  MakePair("UNITY_LEWIS", DIFFUSIVITYMODEL::UNITY_LEWIS)
  MakePair("CONSTANT_LEWIS", DIFFUSIVITYMODEL::CONSTANT_LEWIS)
  MakePair("FLAMELET", DIFFUSIVITYMODEL::FLAMELET)
};

/*!
 * \brief Types of unsteady mesh motion
 */
enum ENUM_GRIDMOVEMENT {
  NO_MOVEMENT = 0,          /*!< \brief Simulation on a static mesh. */
  RIGID_MOTION = 2,         /*!< \brief Simulation with rigid mesh motion (plunging/pitching/rotation). */
  ROTATING_FRAME = 8,       /*!< \brief Simulation in a rotating frame. */
  STEADY_TRANSLATION = 11,  /*!< \brief Simulation in a steadily translating frame. */
  GUST = 12,                /*!< \brief Simulation on a static mesh with a gust. */
};
static const MapType<std::string, ENUM_GRIDMOVEMENT> GridMovement_Map = {
  MakePair("NONE", NO_MOVEMENT)
  MakePair("RIGID_MOTION", RIGID_MOTION)
  MakePair("ROTATING_FRAME", ROTATING_FRAME)
  MakePair("STEADY_TRANSLATION", STEADY_TRANSLATION)
  MakePair("GUST", GUST)
};

enum ENUM_SURFACEMOVEMENT {
  DEFORMING = 1,                 /*!< \brief Simulation with deformation. */
  MOVING_WALL = 2,               /*!< \brief Simulation with moving wall. */
  AEROELASTIC = 3,               /*!< \brief Simulation with aeroelastic motion. */
  AEROELASTIC_RIGID_MOTION = 4,  /*!< \brief Simulation with rotation and aeroelastic motion. */
  EXTERNAL = 6,                  /*!< \brief Simulation with external motion. */
  EXTERNAL_ROTATION = 7,         /*!< \brief Simulation with external rotation motion. */
};
static const MapType<std::string, ENUM_SURFACEMOVEMENT> SurfaceMovement_Map = {
  MakePair("DEFORMING", DEFORMING)
  MakePair("MOVING_WALL", MOVING_WALL)
  MakePair("AEROELASTIC_RIGID_MOTION", AEROELASTIC_RIGID_MOTION)
  MakePair("AEROELASTIC", AEROELASTIC)
  MakePair("EXTERNAL", EXTERNAL)
  MakePair("EXTERNAL_ROTATION", EXTERNAL_ROTATION)
};

/*!
 * \brief Type of wind gusts
 */
enum ENUM_GUST_TYPE {
  NO_GUST = 0,      /*!< \brief No gust. */
  TOP_HAT = 1,      /*!< \brief Top-hat function shaped gust  */
  SINE = 2,         /*!< \brief Sine shaped gust */
  ONE_M_COSINE = 3, /*!< \brief 1-cosine shaped gust */
  VORTEX = 4,       /*!< \brief A gust made from vortices */
  EOG = 5           /*!< \brief An extreme operating gust */
};
static const MapType<std::string, ENUM_GUST_TYPE> Gust_Type_Map = {
  MakePair("NONE", NO_GUST)
  MakePair("TOP_HAT", TOP_HAT)
  MakePair("SINE", SINE)
  MakePair("ONE_M_COSINE", ONE_M_COSINE)
  MakePair("VORTEX", VORTEX)
  MakePair("EOG", EOG)
};

/*!
 * \brief Type of wind direction
 */
enum ENUM_GUST_DIR {
  X_DIR = 0,  /*!< \brief Gust direction-X. */
  Y_DIR = 1   /*!< \brief Gust direction-Y. */
};
static const MapType<std::string, ENUM_GUST_DIR> Gust_Dir_Map = {
  MakePair("X_DIR", X_DIR)
  MakePair("Y_DIR", Y_DIR)
};

// If you add to ENUM_CENTERED, you must also add the option to ENUM_CONVECTIVE
/*!
 * \brief Types of centered spatial discretizations
 */
enum class CENTERED {
  NONE,           /*!< \brief No centered scheme is used. */
  JST,            /*!< \brief Jameson-Smith-Turkel centered numerical method. */
  LAX,            /*!< \brief Lax-Friedrich centered numerical method. */
  JST_MAT,        /*!< \brief JST with matrix dissipation. */
  JST_KE          /*!< \brief Kinetic Energy preserving Jameson-Smith-Turkel centered numerical method. */
};
static const MapType<std::string, CENTERED> Centered_Map = {
  MakePair("NONE", CENTERED::NONE)
  MakePair("JST", CENTERED::JST)
  MakePair("JST_KE", CENTERED::JST_KE)
  MakePair("JST_MAT", CENTERED::JST_MAT)
  MakePair("LAX-FRIEDRICH", CENTERED::LAX)
};


// If you add to UPWIND, you must also add the option to ENUM_CONVECTIVE
/*!
 * \brief Types of upwind spatial discretizations
 */
enum class UPWIND {
  NONE,                   /*!< \brief No upwind scheme is used. */
  ROE,                    /*!< \brief Roe's upwind numerical method. */
  SCALAR_UPWIND,          /*!< \brief Scalar upwind numerical method. */
  AUSM,                   /*!< \brief AUSM numerical method. */
  HLLC,                   /*!< \brief HLLC numerical method. */
  SW,                     /*!< \brief Steger-Warming method. */
  MSW,                    /*!< \brief Modified Steger-Warming method. */
  TURKEL,                 /*!< \brief Roe-Turkel's upwind numerical method. */
  SLAU,                   /*!< \brief Simple Low-Dissipation AUSM numerical method. */
  CONVECTIVE_TEMPLATE,    /*!< \brief Template for new numerical method . */
  L2ROE,                  /*!< \brief L2ROE numerical method . */
  LMROE,                  /*!< \brief Rieper's Low Mach ROE numerical method . */
  SLAU2,                  /*!< \brief Simple Low-Dissipation AUSM 2 numerical method. */
  FDS,                    /*!< \brief Flux difference splitting upwind method (incompressible flows). */
  LAX_FRIEDRICH,          /*!< \brief Lax-Friedrich numerical method. */
  AUSMPLUSUP,             /*!< \brief AUSM+ -up numerical method (All Speed) */
  AUSMPLUSUP2,            /*!< \brief AUSM+ -up2 numerical method (All Speed) */
  AUSMPLUSM,              /*!< \breif AUSM+M numerical method. (NEMO Only)*/
  BOUNDED_SCALAR          /*!< \brief Scalar advection numerical method. */
};
static const MapType<std::string, UPWIND> Upwind_Map = {
  MakePair("NONE", UPWIND::NONE)
  MakePair("ROE", UPWIND::ROE)
  MakePair("TURKEL_PREC", UPWIND::TURKEL)
  MakePair("AUSM", UPWIND::AUSM)
  MakePair("AUSMPLUSUP", UPWIND::AUSMPLUSUP)
  MakePair("AUSMPLUSUP2", UPWIND::AUSMPLUSUP2)
  MakePair("AUSMPLUSM", UPWIND::AUSMPLUSM)
  MakePair("SLAU", UPWIND::SLAU)
  MakePair("HLLC", UPWIND::HLLC)
  MakePair("SW", UPWIND::SW)
  MakePair("MSW", UPWIND::MSW)
  MakePair("SCALAR_UPWIND", UPWIND::SCALAR_UPWIND)
  MakePair("BOUNDED_SCALAR", UPWIND::BOUNDED_SCALAR)
  MakePair("CONVECTIVE_TEMPLATE", UPWIND::CONVECTIVE_TEMPLATE)
  MakePair("L2ROE", UPWIND::L2ROE)
  MakePair("LMROE", UPWIND::LMROE)
  MakePair("SLAU2", UPWIND::SLAU2)
  MakePair("FDS", UPWIND::FDS)
  MakePair("LAX-FRIEDRICH", UPWIND::LAX_FRIEDRICH)
};

/*!
 * \brief Types of FEM spatial discretizations
 */
enum ENUM_FEM {
  NO_FEM = 0,  /*!< \brief No finite element scheme is used. */
  DG = 1       /*!< \brief Discontinuous Galerkin numerical method. */
};
static const MapType<std::string, ENUM_FEM> FEM_Map = {
  MakePair("NONE", NO_FEM)
  MakePair("DG", DG)
};

/*!
 * \brief Types of shock capturing method in Discontinuous Galerkin numerical method.
 */
enum class FEM_SHOCK_CAPTURING_DG {
  NONE,     /*!< \brief Shock capturing is not used. */
  PERSSON   /*!< \brief Per-Olof Persson's sub-cell shock capturing method. */
};
static const MapType<std::string, FEM_SHOCK_CAPTURING_DG> ShockCapturingDG_Map = {
  MakePair("NONE", FEM_SHOCK_CAPTURING_DG::NONE)
  MakePair("PERSSON", FEM_SHOCK_CAPTURING_DG::PERSSON)
};

/*!
 * \brief Types of matrix coloring to compute a sparse Jacobian matrix.
 */
enum ENUM_MATRIX_COLORING {
  GREEDY_COLORING = 0,            /*!< \brief Greedy type of algorithm for the coloring. */
  NATURAL_COLORING = 1            /*!< \brief One color for every DOF, very slow. Only to be used for debugging. */
};
static const MapType<std::string, ENUM_MATRIX_COLORING> MatrixColoring_Map = {
  MakePair("GREEDY_COLORING", GREEDY_COLORING)
  MakePair("NATURAL_COLORING", NATURAL_COLORING)
};

/*!
 * \brief Types of slope limiters
 */
enum class LIMITER {
  NONE                 , /*!< \brief No limiter. */
  VENKATAKRISHNAN      , /*!< \brief Slope limiter using Venkatakrisnan method (stencil formulation). */
  VENKATAKRISHNAN_WANG , /*!< \brief Slope limiter using Venkatakrisnan method, eps based on solution (stencil formulation). */
  BARTH_JESPERSEN      , /*!< \brief Slope limiter using Barth-Jespersen method (stencil formulation). */
  VAN_ALBADA_EDGE      , /*!< \brief Slope limiter using Van Albada method (edge formulation). */
  SHARP_EDGES          , /*!< \brief Slope limiter using sharp edges. */
  WALL_DISTANCE          /*!< \brief Slope limiter using wall distance. */
};
static const MapType<std::string, LIMITER> Limiter_Map = {
  MakePair("NONE", LIMITER::NONE)
  MakePair("VENKATAKRISHNAN", LIMITER::VENKATAKRISHNAN)
  MakePair("VENKATAKRISHNAN_WANG", LIMITER::VENKATAKRISHNAN_WANG)
  MakePair("BARTH_JESPERSEN", LIMITER::BARTH_JESPERSEN)
  MakePair("VAN_ALBADA_EDGE", LIMITER::VAN_ALBADA_EDGE)
  MakePair("SHARP_EDGES", LIMITER::SHARP_EDGES)
  MakePair("WALL_DISTANCE", LIMITER::WALL_DISTANCE)
};

/*!
 * \brief Types of turbulent models
 */
enum class TURB_MODEL {
  NONE,      /*!< \brief No turbulence model. */
  SA,        /*!< \brief Kind of Turbulent model (Spalart-Allmaras). */
  SST,       /*!< \brief Kind of Turbulence model (Menter SST). */
};
static const MapType<std::string, TURB_MODEL> Turb_Model_Map = {
  MakePair("NONE", TURB_MODEL::NONE)
  MakePair("SA", TURB_MODEL::SA)
  MakePair("SST", TURB_MODEL::SST)
};

/*!
 * \brief Families of turbulence models
 */
enum class TURB_FAMILY {
  NONE,   /*!< \brief No turbulence model. */
  SA,     /*!< \brief Spalart-Allmaras variants. */
  KW,     /*!< \brief k-w models. */
};
/*!
 * \brief Associate turb models with their family
 */
inline TURB_FAMILY TurbModelFamily(TURB_MODEL model) {
  switch (model) {
    case TURB_MODEL::NONE:
      return TURB_FAMILY::NONE;
    case TURB_MODEL::SA:
      return TURB_FAMILY::SA;
    case TURB_MODEL::SST:
      return TURB_FAMILY::KW;
  }
  return TURB_FAMILY::NONE;
}

/*!
 * \brief SST Options
 */
enum class SST_OPTIONS {
  NONE,        /*!< \brief No SST Turb model. */
  V1994,       /*!< \brief 1994 Menter k-w SST model. */
  V2003,       /*!< \brief 2003 Menter k-w SST model. */
  V1994m,      /*!< \brief 1994m Menter k-w SST model. */
  V2003m,      /*!< \brief 2003m Menter k-w SST model. */
  SUST,        /*!< \brief Menter k-w SST model with sustaining terms. */
  V,           /*!< \brief Menter k-w SST model with vorticity production terms. */
  KL,          /*!< \brief Menter k-w SST model with Kato-Launder production terms. */
  UQ,          /*!< \brief Menter k-w SST model with uncertainty quantification modifications. */
};
static const MapType<std::string, SST_OPTIONS> SST_Options_Map = {
  MakePair("NONE", SST_OPTIONS::NONE)
  MakePair("V1994m", SST_OPTIONS::V1994m)
  MakePair("V2003m", SST_OPTIONS::V2003m)
  /// TODO: For now we do not support "unmodified" versions of SST.
  //MakePair("V1994", SST_OPTIONS::V1994)
  //MakePair("V2003", SST_OPTIONS::V2003)
  MakePair("SUSTAINING", SST_OPTIONS::SUST)
  MakePair("VORTICITY", SST_OPTIONS::V)
  MakePair("KATO-LAUNDER", SST_OPTIONS::KL)
  MakePair("UQ", SST_OPTIONS::UQ)
};

/*!
 * \brief Structure containing parsed SST options.
 */
struct SST_ParsedOptions {
  SST_OPTIONS version = SST_OPTIONS::V1994;   /*!< \brief Enum SST base model. */
  SST_OPTIONS production = SST_OPTIONS::NONE; /*!< \brief Enum for production corrections/modifiers for SST model. */
  bool sust = false;                          /*!< \brief Bool for SST model with sustaining terms. */
  bool uq = false;                            /*!< \brief Bool for using uncertainty quantification. */
  bool modified = false;                      /*!< \brief Bool for modified (m) SST model. */
};

/*!
 * \brief Function to parse SST options.
 * \param[in] SST_Options - Selected SST option from config.
 * \param[in] nSST_Options - Number of options selected.
 * \param[in] rank - MPI rank.
 * \return Struct with SST options.
 */
inline SST_ParsedOptions ParseSSTOptions(const SST_OPTIONS *SST_Options, unsigned short nSST_Options, int rank) {
  SST_ParsedOptions SSTParsedOptions;

  auto IsPresent = [&](SST_OPTIONS option) {
    const auto sst_options_end = SST_Options + nSST_Options;
    return std::find(SST_Options, sst_options_end, option) != sst_options_end;
  };

  const bool found_1994 = IsPresent(SST_OPTIONS::V1994);
  const bool found_2003 = IsPresent(SST_OPTIONS::V2003);
  const bool found_1994m = IsPresent(SST_OPTIONS::V1994m);
  const bool found_2003m = IsPresent(SST_OPTIONS::V2003m);

  const bool default_version = !found_1994 && !found_1994m && !found_2003 && !found_2003m;

  const bool sst_1994 = found_1994 || found_1994m || default_version;
  const bool sst_2003 = found_2003 || found_2003m;

  /*--- When V2003m or V1994m is selected, we automatically select sst_m. ---*/
  const bool sst_m = found_1994m || found_2003m || default_version;

  const bool sst_sust = IsPresent(SST_OPTIONS::SUST);
  const bool sst_v = IsPresent(SST_OPTIONS::V);
  const bool sst_kl = IsPresent(SST_OPTIONS::KL);
  const bool sst_uq = IsPresent(SST_OPTIONS::UQ);

  if (sst_1994 && sst_2003) {
    SU2_MPI::Error("Two versions (1994 and 2003) selected for SST_OPTIONS. Please choose only one.", CURRENT_FUNCTION);
  } else if (sst_2003) {
    SSTParsedOptions.version = SST_OPTIONS::V2003;
  } else {
    SSTParsedOptions.version = SST_OPTIONS::V1994;

    if (rank==MASTER_NODE) {
      std::cout <<
        "WARNING: The current SST-1994m model is inconsistent with literature. We recommend using the SST-2003m model.\n"
        "In SU2 v8 the 2003m model will become default, and the inconsistency will be fixed." << std::endl;
    }
  }

  // Parse production modifications
  if ((int(sst_v) + int(sst_kl) + int(sst_uq)) > 1) {
    SU2_MPI::Error("Please select only one SST production term modifier (VORTICITY, KATO-LAUNDER, or UQ).", CURRENT_FUNCTION);
  } else if (sst_v) {
    SSTParsedOptions.production = SST_OPTIONS::V;
  } else if (sst_kl) {
    SSTParsedOptions.production = SST_OPTIONS::KL;
  } else if (sst_uq) {
    SSTParsedOptions.production = SST_OPTIONS::UQ;
  }

  SSTParsedOptions.sust = sst_sust;
  SSTParsedOptions.modified = sst_m;
  SSTParsedOptions.uq = sst_uq;
  return SSTParsedOptions;
}

/*!
 * \brief SA Options
 */
enum class SA_OPTIONS {
  NONE,     /*!< \brief No option / default. */
  NEG,      /*!< \brief Negative SA. */
  EDW,      /*!< \brief Edwards version. */
  FT2,      /*!< \brief Use FT2 term. */
  QCR2000,  /*!< \brief Quadratic constitutive relation. */
  COMP,     /*!< \brief Compressibility correction. */
  ROT,      /*!< \brief Rotation correction. */
  BC,       /*!< \brief Bas-Cakmakcioclu transition. */
  EXP,      /*!< \brief Allow experimental combinations of options (according to TMR). */
};
static const MapType<std::string, SA_OPTIONS> SA_Options_Map = {
  MakePair("NONE", SA_OPTIONS::NONE)
  MakePair("NEGATIVE", SA_OPTIONS::NEG)
  MakePair("EDWARDS", SA_OPTIONS::EDW)
  MakePair("WITHFT2", SA_OPTIONS::FT2)
  MakePair("QCR2000", SA_OPTIONS::QCR2000)
  MakePair("COMPRESSIBILITY", SA_OPTIONS::COMP)
  MakePair("ROTATION", SA_OPTIONS::ROT)
  MakePair("BCM", SA_OPTIONS::BC)
  MakePair("EXPERIMENTAL", SA_OPTIONS::EXP)
};

/*!
 * \brief Structure containing parsed SA options.
 */
struct SA_ParsedOptions {
  SA_OPTIONS version = SA_OPTIONS::NONE;  /*!< \brief SA base model. */
  bool ft2 = false;                       /*!< \brief Use ft2 term. */
  bool qcr2000 = false;                   /*!< \brief Use QCR-2000. */
  bool comp = false;                      /*!< \brief Use compressibility correction. */
  bool rot = false;                       /*!< \brief Use rotation correction. */
  bool bc = false;                        /*!< \brief BC transition. */
};

/*!
 * \brief Function to parse SA options.
 * \param[in] SA_Options - Selected SA option from config.
 * \param[in] nSA_Options - Number of options selected.
 * \param[in] rank - MPI rank.
 * \return Struct with SA options.
 */
inline SA_ParsedOptions ParseSAOptions(const SA_OPTIONS *SA_Options, unsigned short nSA_Options, int rank) {
  SA_ParsedOptions SAParsedOptions;

  auto IsPresent = [&](SA_OPTIONS option) {
    const auto sa_options_end = SA_Options + nSA_Options;
    return std::find(SA_Options, sa_options_end, option) != sa_options_end;
  };

  const bool found_neg = IsPresent(SA_OPTIONS::NEG);
  const bool found_edw = IsPresent(SA_OPTIONS::EDW);
  const bool found_bsl = !found_neg && !found_edw;

  if (found_neg && found_edw) {
    SU2_MPI::Error("Two versions (Negative and Edwards) selected for SA_OPTIONS. Please choose only one.", CURRENT_FUNCTION);
  }

  if (found_bsl) {
    SAParsedOptions.version = SA_OPTIONS::NONE;
  } else if (found_neg) {
    SAParsedOptions.version = SA_OPTIONS::NEG;
  } else {
    SAParsedOptions.version = SA_OPTIONS::EDW;
  }
  SAParsedOptions.ft2 = IsPresent(SA_OPTIONS::FT2);
  SAParsedOptions.qcr2000 = IsPresent(SA_OPTIONS::QCR2000);
  SAParsedOptions.comp = IsPresent(SA_OPTIONS::COMP);
  SAParsedOptions.rot = IsPresent(SA_OPTIONS::ROT);
  SAParsedOptions.bc = IsPresent(SA_OPTIONS::BC);

  /*--- Validate user settings when not in experimental mode. ---*/
  if (!IsPresent(SA_OPTIONS::EXP)) {
    const bool any_but_bc = SAParsedOptions.ft2 || SAParsedOptions.qcr2000 || SAParsedOptions.comp || SAParsedOptions.rot;

    switch (SAParsedOptions.version) {
      case SA_OPTIONS::NEG:
        if (!SAParsedOptions.ft2 || SAParsedOptions.bc)
          SU2_MPI::Error("A non-standard version of SA-neg was requested (see https://turbmodels.larc.nasa.gov/spalart.html).\n"
                         "If you want to continue, add EXPERIMENTAL to SA_OPTIONS.", CURRENT_FUNCTION);
        break;
      case SA_OPTIONS::EDW:
        if (any_but_bc || SAParsedOptions.bc)
          SU2_MPI::Error("A non-standard version of SA-noft2-Edwards was requested (see https://turbmodels.larc.nasa.gov/spalart.html).\n"
                         "If you want to continue, add EXPERIMENTAL to SA_OPTIONS.", CURRENT_FUNCTION);
        break;
      default:
        if (SAParsedOptions.bc && any_but_bc)
          SU2_MPI::Error("A non-standard version of SA-BCM was requested (see https://turbmodels.larc.nasa.gov/spalart.html).\n"
                         "If you want to continue, add EXPERIMENTAL to SA_OPTIONS.", CURRENT_FUNCTION);
        break;
    }
  }
  return SAParsedOptions;
}

/*!
 * \brief Types of transition models
 */
enum class TURB_TRANS_MODEL {
  NONE,  /*!< \brief No transition model. */
  LM,    /*!< \brief Kind of transition model (Langtry-Menter (LM) for SST and Spalart-Allmaras). */
};
static const MapType<std::string, TURB_TRANS_MODEL> Trans_Model_Map = {
  MakePair("NONE", TURB_TRANS_MODEL::NONE)
  MakePair("LM", TURB_TRANS_MODEL::LM)
};

/*!
 * \brief LM Options
 */
enum class LM_OPTIONS {
  NONE,         /*!< \brief No option / default. */
  LM2015,       /*!< \brief Cross-flow corrections. */
  MALAN,        /*!< \brief Kind of transition correlation model (Malan). */
  SULUKSNA,     /*!< \brief Kind of transition correlation model (Suluksna). */
  KRAUSE,       /*!< \brief Kind of transition correlation model (Krause). */
  KRAUSE_HYPER, /*!< \brief Kind of transition correlation model (Krause hypersonic). */
  MEDIDA_BAEDER,/*!< \brief Kind of transition correlation model (Medida-Baeder). */
  MEDIDA,       /*!< \brief Kind of transition correlation model (Medida). */
  MENTER_LANGTRY,   /*!< \brief Kind of transition correlation model (Menter-Langtry). */
  DEFAULT       /*!< \brief Kind of transition correlation model (Menter-Langtry if SST, MALAN if SA). */
};

static const MapType<std::string, LM_OPTIONS> LM_Options_Map = {
  MakePair("NONE", LM_OPTIONS::NONE)
  MakePair("LM2015", LM_OPTIONS::LM2015)
  MakePair("MALAN", LM_OPTIONS::MALAN)
  MakePair("SULUKSNA", LM_OPTIONS::SULUKSNA)
  MakePair("KRAUSE", LM_OPTIONS::KRAUSE)
  MakePair("KRAUSE_HYPER", LM_OPTIONS::KRAUSE_HYPER)
  MakePair("MEDIDA_BAEDER", LM_OPTIONS::MEDIDA_BAEDER)
  MakePair("MENTER_LANGTRY", LM_OPTIONS::MENTER_LANGTRY)
  MakePair("DEFAULT", LM_OPTIONS::DEFAULT)
};

/*!
 * \brief Types of transition correlations
 */
enum class TURB_TRANS_CORRELATION {
  MALAN,        /*!< \brief Kind of transition correlation model (Malan). */
  SULUKSNA,     /*!< \brief Kind of transition correlation model (Suluksna). */
  KRAUSE,       /*!< \brief Kind of transition correlation model (Krause). */
  KRAUSE_HYPER, /*!< \brief Kind of transition correlation model (Krause hypersonic). */
  MEDIDA_BAEDER,/*!< \brief Kind of transition correlation model (Medida-Baeder). */
  MEDIDA,       /*!< \brief Kind of transition correlation model (Medida). */
  MENTER_LANGTRY,   /*!< \brief Kind of transition correlation model (Menter-Langtry). */
  DEFAULT       /*!< \brief Kind of transition correlation model (Menter-Langtry if SST, MALAN if SA). */
};

/*!
 * \brief Structure containing parsed LM options.
 */
struct LM_ParsedOptions {
  LM_OPTIONS version = LM_OPTIONS::NONE;  /*!< \brief LM base model. */
  bool LM2015 = false;                    /*!< \brief Use cross-flow corrections. */
  TURB_TRANS_CORRELATION Correlation = TURB_TRANS_CORRELATION::DEFAULT;
};

/*!
 * \brief Function to parse LM options.
 * \param[in] LM_Options - Selected LM option from config.
 * \param[in] nLM_Options - Number of options selected.
 * \param[in] rank - MPI rank.
 * \return Struct with SA options.
 */
inline LM_ParsedOptions ParseLMOptions(const LM_OPTIONS *LM_Options, unsigned short nLM_Options, int rank, TURB_MODEL Kind_Turb_Model) {
  LM_ParsedOptions LMParsedOptions;

  auto IsPresent = [&](LM_OPTIONS option) {
    const auto lm_options_end = LM_Options + nLM_Options;
    return std::find(LM_Options, lm_options_end, option) != lm_options_end;
  };

  LMParsedOptions.LM2015 = IsPresent(LM_OPTIONS::LM2015);

  int NFoundCorrelations = 0;
  if (IsPresent(LM_OPTIONS::MALAN)) {
    LMParsedOptions.Correlation = TURB_TRANS_CORRELATION::MALAN;
    NFoundCorrelations++;
  }
  if (IsPresent(LM_OPTIONS::SULUKSNA)) {
    LMParsedOptions.Correlation = TURB_TRANS_CORRELATION::SULUKSNA;
    NFoundCorrelations++;
  }
  if (IsPresent(LM_OPTIONS::KRAUSE)) {
    LMParsedOptions.Correlation = TURB_TRANS_CORRELATION::KRAUSE;
    NFoundCorrelations++;
  }
  if (IsPresent(LM_OPTIONS::KRAUSE_HYPER)) {
    LMParsedOptions.Correlation = TURB_TRANS_CORRELATION::KRAUSE_HYPER;
    NFoundCorrelations++;
  }
  if (IsPresent(LM_OPTIONS::MEDIDA_BAEDER)) {
    LMParsedOptions.Correlation = TURB_TRANS_CORRELATION::MEDIDA_BAEDER;
    NFoundCorrelations++;
  }
  if (IsPresent(LM_OPTIONS::MEDIDA)) {
    LMParsedOptions.Correlation = TURB_TRANS_CORRELATION::MEDIDA;
    NFoundCorrelations++;
  }
  if (IsPresent(LM_OPTIONS::MENTER_LANGTRY)) {
    LMParsedOptions.Correlation = TURB_TRANS_CORRELATION::MENTER_LANGTRY;
    NFoundCorrelations++;
  }

  if (NFoundCorrelations > 1) {
    SU2_MPI::Error("Two correlations selected for LM_OPTIONS. Please choose only one.", CURRENT_FUNCTION);
  }

  if (LMParsedOptions.Correlation == TURB_TRANS_CORRELATION::DEFAULT){
    if (Kind_Turb_Model == TURB_MODEL::SST) {
      LMParsedOptions.Correlation = TURB_TRANS_CORRELATION::MENTER_LANGTRY;
    } else if (Kind_Turb_Model == TURB_MODEL::SA) {
      LMParsedOptions.Correlation = TURB_TRANS_CORRELATION::MALAN;
    }
  }

  return LMParsedOptions;
}

/*!
 * \brief types of species transport models
 */
enum class SPECIES_MODEL {
  NONE,              /*!< \brief No scalar transport model. */
  SPECIES_TRANSPORT,    /*!< \brief species transport model. */
  FLAMELET,          /*!< \brief flamelet model. */
};
static const MapType<std::string, SPECIES_MODEL> Species_Model_Map = {
  MakePair("NONE", SPECIES_MODEL::NONE)
  MakePair("SPECIES_TRANSPORT", SPECIES_MODEL::SPECIES_TRANSPORT)
  MakePair("FLAMELET", SPECIES_MODEL::FLAMELET)
};

<<<<<<< HEAD
/* the order matters: */
/*!
* \brief progress variable and enthalpy are the first and second entry in the lookup table
*/
enum FLAMELET_SCALAR_VARIABLES {
  I_PROGVAR,
  I_ENTH,
  I_MIXFRAC,
=======
/*!
 * \brief Progress variable and enthalpy are the first and second entries in the lookup table.
 * \note The order matters.
 */
enum FLAMELET_SCALAR_VARIABLES {
  I_PROGVAR,
  I_ENTH,
>>>>>>> 29862d7a
};

/*!
 * \brief the source terms for the flamelet method. At the moment only progress variable
 */
enum FLAMELET_SCALAR_SOURCES {
  I_SRC_TOT_PROGVAR
<<<<<<< HEAD
};

/*!
 * \brief the preferential diffusion scalar indices for the preferential diffusion model.
 */
enum FLAMELET_PREF_DIFF_SCALARS {
  I_BETA_PROGVAR,
  I_BETA_ENTH_THERMAL,
  I_BETA_ENTH,
  I_BETA_MIXFRAC,
  N_BETA_TERMS,
=======
>>>>>>> 29862d7a
};

/*!
 * \brief Types of subgrid scale models
 */
enum class TURB_SGS_MODEL {
  NONE        , /*!< \brief No subgrid scale model. */
  IMPLICIT_LES, /*!< \brief Implicit LES, i.e. no explicit SGS model. */
  SMAGORINSKY , /*!< \brief Smagorinsky SGS model. */
  WALE        , /*!< \brief Wall-Adapting Local Eddy-viscosity SGS model. */
  VREMAN        /*!< \brief Vreman SGS model. */
};
static const MapType<std::string, TURB_SGS_MODEL> SGS_Model_Map = {
  MakePair("NONE",         TURB_SGS_MODEL::NONE)
  MakePair("IMPLICIT_LES", TURB_SGS_MODEL::IMPLICIT_LES)
  MakePair("SMAGORINSKY",  TURB_SGS_MODEL::SMAGORINSKY)
  MakePair("WALE",         TURB_SGS_MODEL::WALE)
  MakePair("VREMAN",       TURB_SGS_MODEL::VREMAN)
};

/*!
 * \brief Types of window (weight) functions for cost functional
 */
enum class WINDOW_FUNCTION {
  SQUARE,        /*!< \brief No weight function  (order 1)*/
  HANN,          /*!< \brief Hann-type weight function (order 3) */
  HANN_SQUARE,   /*!< \brief Hann-squared type weight function (order 5)*/
  BUMP,          /*!< \brief bump type weight function (exponential order of convergence) */
};
static const MapType<std::string, WINDOW_FUNCTION> Window_Map = {
  MakePair("SQUARE", WINDOW_FUNCTION::SQUARE)
  MakePair("HANN", WINDOW_FUNCTION::HANN)
  MakePair("HANN_SQUARE", WINDOW_FUNCTION::HANN_SQUARE)
  MakePair("BUMP", WINDOW_FUNCTION::BUMP)
};

/*!
 * \brief Types of hybrid RANS/LES models
 */
enum ENUM_HYBRIDRANSLES {
  NO_HYBRIDRANSLES = 0,  /*!< \brief No turbulence model. */
  SA_DES   = 1,          /*!< \brief Kind of Hybrid RANS/LES (SA - Detached Eddy Simulation (DES)). */
  SA_DDES  = 2,          /*!< \brief Kind of Hybrid RANS/LES (SA - Delayed DES (DDES) with Delta_max SGS ). */
  SA_ZDES  = 3,          /*!< \brief Kind of Hybrid RANS/LES (SA - Delayed DES (DDES) with Vorticity based SGS like Zonal DES). */
  SA_EDDES = 4           /*!< \brief Kind of Hybrid RANS/LES (SA - Delayed DES (DDES) with Shear Layer Adapted SGS: Enhanced DDES). */
};
static const MapType<std::string, ENUM_HYBRIDRANSLES> HybridRANSLES_Map = {
  MakePair("NONE", NO_HYBRIDRANSLES)
  MakePair("SA_DES", SA_DES)
  MakePair("SA_DDES", SA_DDES)
  MakePair("SA_ZDES", SA_ZDES)
  MakePair("SA_EDDES", SA_EDDES)
};

/*!
 * \brief Types of Roe Low Dissipation Schemes
 */
enum ENUM_ROELOWDISS {
  NO_ROELOWDISS = 0, /*!< \brief No Roe Low Dissipation model. */
  FD            = 1, /*!< \brief Numerical Blending based on DDES's F_d function */
  NTS           = 2, /*!< \brief Numerical Blending of Travin and Shur. */
  NTS_DUCROS    = 3, /*!< \brief Numerical Blending of Travin and Shur + Ducros' Shock Sensor. */
  FD_DUCROS     = 4  /*!< \brief Numerical Blending based on DDES's F_d function + Ducros' Shock Sensor */
};
static const MapType<std::string, ENUM_ROELOWDISS> RoeLowDiss_Map = {
  MakePair("NONE", NO_ROELOWDISS)
  MakePair("FD", FD)
  MakePair("NTS", NTS)
  MakePair("NTS_DUCROS", NTS_DUCROS)
  MakePair("FD_DUCROS", FD_DUCROS)
};

/*!
 * \brief Types of wall functions.
 */
enum class WALL_FUNCTIONS {
  NONE                 ,   /*!< \brief No wall function treatment, integration to the wall. Default behavior. */
  STANDARD_FUNCTION    ,   /*!< \brief Standard wall function. */
  ADAPTIVE_FUNCTION    ,   /*!< \brief Adaptive wall function. Formulation depends on y+. */
  SCALABLE_FUNCTION    ,   /*!< \brief Scalable wall function. */
  EQUILIBRIUM_MODEL    ,   /*!< \brief Equilibrium wall model for LES. */
  NONEQUILIBRIUM_MODEL ,   /*!< \brief Non-equilibrium wall model for LES. */
  LOGARITHMIC_MODEL        /*!< \brief Logarithmic law-of-the-wall model for LES. */
};
static const MapType<std::string, WALL_FUNCTIONS> Wall_Functions_Map = {
  MakePair("NO_WALL_FUNCTION",          WALL_FUNCTIONS::NONE)
  MakePair("STANDARD_WALL_FUNCTION",    WALL_FUNCTIONS::STANDARD_FUNCTION)
  MakePair("ADAPTIVE_WALL_FUNCTION",    WALL_FUNCTIONS::ADAPTIVE_FUNCTION)
  MakePair("SCALABLE_WALL_FUNCTION",    WALL_FUNCTIONS::SCALABLE_FUNCTION)
  MakePair("EQUILIBRIUM_WALL_MODEL",    WALL_FUNCTIONS::EQUILIBRIUM_MODEL)
  MakePair("NONEQUILIBRIUM_WALL_MODEL", WALL_FUNCTIONS::NONEQUILIBRIUM_MODEL)
  MakePair("LOGARITHMIC_WALL_MODEL",    WALL_FUNCTIONS::LOGARITHMIC_MODEL)
};

/*!
 * \brief Type of time integration schemes
 */
enum ENUM_TIME_INT {
  RUNGE_KUTTA_EXPLICIT = 1,   /*!< \brief Explicit Runge-Kutta time integration definition. */
  EULER_EXPLICIT = 2,         /*!< \brief Explicit Euler time integration definition. */
  EULER_IMPLICIT = 3,         /*!< \brief Implicit Euler time integration definition. */
  CLASSICAL_RK4_EXPLICIT = 4, /*!< \brief Classical RK4 time integration definition. */
  ADER_DG = 5                 /*!< \brief ADER-DG time integration definition. */
};
static const MapType<std::string, ENUM_TIME_INT> Time_Int_Map = {
  MakePair("RUNGE-KUTTA_EXPLICIT", RUNGE_KUTTA_EXPLICIT)
  MakePair("EULER_EXPLICIT", EULER_EXPLICIT)
  MakePair("EULER_IMPLICIT", EULER_IMPLICIT)
  MakePair("CLASSICAL_RK4_EXPLICIT", CLASSICAL_RK4_EXPLICIT)
  MakePair("ADER_DG", ADER_DG)
};

/*!
 * \brief Type of predictor for the ADER-DG time integration scheme.
 */
enum ENUM_ADER_PREDICTOR {
  ADER_ALIASED_PREDICTOR     = 1, /*!< \brief Aliased predictor, easiest to do. */
  ADER_NON_ALIASED_PREDICTOR = 2  /*!< \brief Non-aliased predictor. Consistent, but more difficult. */
};
static const MapType<std::string, ENUM_ADER_PREDICTOR> Ader_Predictor_Map = {
  MakePair("ADER_ALIASED_PREDICTOR", ADER_ALIASED_PREDICTOR)
  MakePair("ADER_NON_ALIASED_PREDICTOR", ADER_NON_ALIASED_PREDICTOR)
};

/*!
 * \brief Type of heat timestep calculation
 */
enum ENUM_HEAT_TIMESTEP {
  MINIMUM = 1,     /*!< \brief Local time stepping based on minimum lambda.*/
  CONVECTIVE = 2,  /*!< \brief Local time stepping based on convective spectral radius.*/
  VISCOUS = 3,     /*!< \brief Local time stepping based on viscous spectral radius.*/
  BYFLOW = 4,      /*!< \brief Unsing the mean solvers time step. */
};
static const MapType<std::string, ENUM_HEAT_TIMESTEP> Heat_TimeStep_Map = {
  MakePair("LOCAL", MINIMUM)
  MakePair("CONVECTIVE", CONVECTIVE)
  MakePair("VISCOUS", VISCOUS)
  MakePair("BYFLOW", BYFLOW)
};

/*!
 * \brief Type of time integration schemes
 */
enum class STRUCT_TIME_INT {
  CD_EXPLICIT,       /*!< \brief Support for implementing an explicit method. */
  NEWMARK_IMPLICIT,  /*!< \brief Implicit Newmark integration definition. */
  GENERALIZED_ALPHA, /*!< \brief Support for implementing another implicit method. */
};
static const MapType<std::string, STRUCT_TIME_INT> Time_Int_Map_FEA = {
  MakePair("CD_EXPLICIT", STRUCT_TIME_INT::CD_EXPLICIT)
  MakePair("NEWMARK_IMPLICIT", STRUCT_TIME_INT::NEWMARK_IMPLICIT)
  MakePair("GENERALIZED_ALPHA", STRUCT_TIME_INT::GENERALIZED_ALPHA)
};

/*!
 * \brief Type of time integration schemes
 */
enum class STRUCT_SPACE_ITE {
  NEWTON,       /*!< \brief Full Newton-Rapshon method. */
  MOD_NEWTON,   /*!< \brief Modified Newton-Raphson method. */
};
static const MapType<std::string, STRUCT_SPACE_ITE> Space_Ite_Map_FEA = {
  MakePair("NEWTON_RAPHSON", STRUCT_SPACE_ITE::NEWTON)
  MakePair("MODIFIED_NEWTON_RAPHSON", STRUCT_SPACE_ITE::MOD_NEWTON)
};

/*!
 * \brief Types of schemes to compute the flow gradient
 */
enum ENUM_FLOW_GRADIENT {
  NO_GRADIENT            = 0,   /*!< \brief No gradient method. Only possible for reconstruction gradient, in which case, the option chosen for NUM_METHOD_GRAD is used. */
  GREEN_GAUSS            = 1,   /*!< \brief Gradient computation using Green-Gauss theorem. */
  LEAST_SQUARES          = 2,   /*!< \brief Gradient computation using unweighted least squares. */
  WEIGHTED_LEAST_SQUARES = 3    /*!< \brief Gradients computation using inverse-distance weighted least squares. */
};
static const MapType<std::string, ENUM_FLOW_GRADIENT> Gradient_Map = {
  MakePair("NONE", NO_GRADIENT)
  MakePair("GREEN_GAUSS", GREEN_GAUSS)
  MakePair("LEAST_SQUARES", LEAST_SQUARES)
  MakePair("WEIGHTED_LEAST_SQUARES", WEIGHTED_LEAST_SQUARES)
};

/*!
 * \brief Types of action to take on a geometry structure
 */
enum GEOMETRY_ACTION {
  ALLOCATE = 0,     /*!< \brief Allocate geometry structure. */
  UPDATE = 1        /*!< \brief Update geometry structure (grid moving, adaptation, etc.). */
};

/*!
 * \brief Types of action to perform when doing the geometry evaluation
 */
enum GEOMETRY_MODE {
  FUNCTION = 0,     /*!< \brief Geometrical analysis. */
  GRADIENT = 1      /*!< \brief Geometrical analysis and gradient using finite differences. */
};
static const MapType<std::string, GEOMETRY_MODE> GeometryMode_Map = {
  MakePair("FUNCTION", FUNCTION)
  MakePair("GRADIENT", GRADIENT)
};

/*!
 * \brief Types of boundary conditions
 */
enum BC_TYPE {
  EULER_WALL = 1,             /*!< \brief Boundary Euler wall definition. */
  FAR_FIELD = 2,              /*!< \brief Boundary far-field definition. */
  SYMMETRY_PLANE = 3,         /*!< \brief Boundary symmetry plane definition. */
  INLET_FLOW = 4,             /*!< \brief Boundary inlet flow definition. */
  OUTLET_FLOW = 5,            /*!< \brief Boundary outlet flow definition. */
  PERIODIC_BOUNDARY = 6,      /*!< \brief Periodic boundary definition. */
  NEARFIELD_BOUNDARY = 7,     /*!< \brief Near-Field boundary definition. */
  CUSTOM_BOUNDARY = 10,       /*!< \brief custom boundary definition. */
  DISPLACEMENT_BOUNDARY = 14, /*!< \brief Boundary displacement definition. */
  LOAD_BOUNDARY = 15,         /*!< \brief Boundary Load definition. */
  FLOWLOAD_BOUNDARY = 16,     /*!< \brief Boundary Load definition. */
  SUPERSONIC_INLET = 19,      /*!< \brief Boundary supersonic inlet definition. */
  SUPERSONIC_OUTLET = 20,     /*!< \brief Boundary supersonic inlet definition. */
  ENGINE_INFLOW = 21,         /*!< \brief Boundary nacelle inflow. */
  ENGINE_EXHAUST = 22,        /*!< \brief Boundary nacelle exhaust. */
  RIEMANN_BOUNDARY= 24,       /*!< \brief Riemann Boundary definition. */
  ISOTHERMAL = 25,            /*!< \brief No slip isothermal wall boundary condition. */
  HEAT_FLUX = 26,             /*!< \brief No slip constant heat flux wall boundary condition. */
  HEAT_TRANSFER = 27,         /*!< \brief No slip heat transfer boundary condition. */
  ACTDISK_INLET = 32,         /*!< \brief Actuator disk inlet boundary definition. */
  ACTDISK_OUTLET = 33,        /*!< \brief Actuator disk outlet boundary definition. */
  CLAMPED_BOUNDARY = 34,      /*!< \brief Clamped Boundary definition. */
  LOAD_DIR_BOUNDARY = 35,     /*!< \brief Boundary Load definition. */
  LOAD_SINE_BOUNDARY = 36,    /*!< \brief Sine-waveBoundary Load definition. */
  GILES_BOUNDARY= 37,         /*!< \brief Giles Boundary definition. */
  INTERNAL_BOUNDARY= 38,      /*!< \brief Internal Boundary definition. */
  FLUID_INTERFACE = 39,       /*!< \brief Domain interface definition. */
  DISP_DIR_BOUNDARY = 40,     /*!< \brief Boundary displacement definition. */
  DAMPER_BOUNDARY = 41,       /*!< \brief Damper. */
  CHT_WALL_INTERFACE = 50,    /*!< \brief Domain interface definition. */
  SMOLUCHOWSKI_MAXWELL = 55,  /*!< \brief Smoluchoski/Maxwell wall boundary condition. */
  SEND_RECEIVE = 99,          /*!< \brief Boundary send-receive definition. */
};

/*!
 * \brief 2D Formulation for structural problems
 */
enum class STRUCT_2DFORM {
  PLANE_STRESS,     /*!< \brief Definition of plane stress solver. */
  PLANE_STRAIN      /*!< \brief Definition of plane strain solver. */
};
static const MapType<std::string, STRUCT_2DFORM> ElasForm_2D = {
  MakePair("PLANE_STRESS", STRUCT_2DFORM::PLANE_STRESS)
  MakePair("PLANE_STRAIN", STRUCT_2DFORM::PLANE_STRAIN)
};

/*!
 * \brief Kinds of relaxation for multizone problems
 */
enum class BGS_RELAXATION {
  NONE,       /*!< \brief No relaxation in the strongly coupled approach. */
  FIXED,      /*!< \brief Relaxation with a fixed parameter. */
  AITKEN,     /*!< \brief Relaxation using Aitken's dynamic parameter. */
};
static const MapType<std::string, BGS_RELAXATION> AitkenForm_Map = {
  MakePair("NONE", BGS_RELAXATION::NONE)
  MakePair("FIXED_PARAMETER", BGS_RELAXATION::FIXED)
  MakePair("AITKEN_DYNAMIC", BGS_RELAXATION::AITKEN)
};

/*!
 * \brief Types of dynamic transfer methods
 */
enum ENUM_DYN_TRANSFER_METHOD {
  INSTANTANEOUS = 1,   /*!< \brief No ramp, load is transfer instantaneously. */
  POL_ORDER_1 = 2,     /*!< \brief The load is transferred using a ramp. */
  POL_ORDER_3 = 3,     /*!< \brief The load is transferred using an order 3 polynomial function */
  POL_ORDER_5 = 4,     /*!< \brief The load is transferred using an order 5 polynomial function */
  SIGMOID_10 = 5,      /*!< \brief The load is transferred using a sigmoid with parameter 10 */
  SIGMOID_20 = 6       /*!< \brief The load is transferred using a sigmoid with parameter 20 */
};
static const MapType<std::string, ENUM_DYN_TRANSFER_METHOD> Dyn_Transfer_Method_Map = {
  MakePair("INSTANTANEOUS", INSTANTANEOUS)
  MakePair("RAMP", POL_ORDER_1)
  MakePair("CUBIC", POL_ORDER_3)
  MakePair("QUINTIC", POL_ORDER_5)
  MakePair("SIGMOID_10", SIGMOID_10)
  MakePair("SIGMOID_20", SIGMOID_20)
};

/*!
 * \brief Kinds of Design Variables for FEA problems
 */
enum ENUM_DVFEA {
  NODV_FEA = 0,         /*!< \brief No design variable for FEA problems. */
  YOUNG_MODULUS = 1,    /*!< \brief Young modulus (E) as design variable. */
  POISSON_RATIO = 2,    /*!< \brief Poisson ratio (Nu) as design variable. */
  DENSITY_VAL = 3,      /*!< \brief Density (Rho) as design variable. */
  DEAD_WEIGHT = 4,      /*!< \brief Dead Weight (Rho_DL) as design variable. */
  ELECTRIC_FIELD = 5    /*!< \brief Electric field (E) as design variable. */
};
static const MapType<std::string, ENUM_DVFEA> DVFEA_Map = {
  MakePair("NONE", NODV_FEA)
  MakePair("YOUNG_MODULUS", YOUNG_MODULUS)
  MakePair("POISSON_RATIO", POISSON_RATIO)
  MakePair("DENSITY", DENSITY_VAL)
  MakePair("DEAD_WEIGHT", DEAD_WEIGHT)
  MakePair("ELECTRIC_FIELD", ELECTRIC_FIELD)
};

/*!
 * \brief Kinds of radiation models
 */
enum class RADIATION_MODEL {
  NONE,   /*!< \brief No radiation model */
  P1,     /*!< \brief P1 Radiation model. */
};
static const MapType<std::string, RADIATION_MODEL> Radiation_Map = {
  MakePair("NONE", RADIATION_MODEL::NONE)
  MakePair("P1", RADIATION_MODEL::P1)
};

/*!
 * \brief Kinds of P1 initialization
 */
enum class P1_INIT {
  ZERO,         /*!< \brief Initialize the P1 model from zero values */
  TEMPERATURE,  /*!< \brief Initialize the P1 model from blackbody energy computed from the initial temperature. */
};
static const MapType<std::string, P1_INIT> P1_Init_Map = {
  MakePair("ZERO", P1_INIT::ZERO)
  MakePair("TEMPERATURE_INIT", P1_INIT::TEMPERATURE)
};

/*!
 * \brief Kinds of coupling methods at CHT interfaces.
 * The first (temperature) part determines the BC method on the fluid side, the second (heatflux) part determines
 * the BC method on the solid side of the CHT interface.
 */
enum CHT_COUPLING {
  DIRECT_TEMPERATURE_NEUMANN_HEATFLUX,
  AVERAGED_TEMPERATURE_NEUMANN_HEATFLUX,
  DIRECT_TEMPERATURE_ROBIN_HEATFLUX,
  AVERAGED_TEMPERATURE_ROBIN_HEATFLUX,
};
static const MapType<std::string, CHT_COUPLING> CHT_Coupling_Map = {
  MakePair("DIRECT_TEMPERATURE_NEUMANN_HEATFLUX", CHT_COUPLING::DIRECT_TEMPERATURE_NEUMANN_HEATFLUX)
  MakePair("AVERAGED_TEMPERATURE_NEUMANN_HEATFLUX", CHT_COUPLING::AVERAGED_TEMPERATURE_NEUMANN_HEATFLUX)
  MakePair("DIRECT_TEMPERATURE_ROBIN_HEATFLUX", CHT_COUPLING::DIRECT_TEMPERATURE_ROBIN_HEATFLUX)
  MakePair("AVERAGED_TEMPERATURE_ROBIN_HEATFLUX", CHT_COUPLING::AVERAGED_TEMPERATURE_ROBIN_HEATFLUX)
};

/*!
 * \brief Types Riemann boundary treatments
 */
enum RIEMANN_TYPE {
  TOTAL_CONDITIONS_PT = 1,          /*!< \brief User specifies total pressure, total temperature, and flow direction. */
  DENSITY_VELOCITY = 2,             /*!< \brief User specifies density and velocity, and flow direction. */
  STATIC_PRESSURE = 3,              /*!< \brief User specifies static pressure. */
  TOTAL_SUPERSONIC_INFLOW = 4,      /*!< \brief User specifies total pressure, total temperature and Velocity components. */
  STATIC_SUPERSONIC_INFLOW_PT = 5,  /*!< \brief User specifies static pressure, static temperature, and Mach components. */
  STATIC_SUPERSONIC_INFLOW_PD = 6,  /*!< \brief User specifies static pressure, static temperature, and Mach components. */
  MIXING_IN = 7,                    /*!< \brief User does not specify anything; information is retrieved from the other domain */
  MIXING_OUT = 8,                   /*!< \brief User does not specify anything; information is retrieved from the other domain */
  SUPERSONIC_OUTFLOW = 9,
  RADIAL_EQUILIBRIUM = 10,
  TOTAL_CONDITIONS_PT_1D = 11,
  STATIC_PRESSURE_1D = 12,
  MIXING_IN_1D = 13,
  MIXING_OUT_1D =14
};
static const MapType<std::string, RIEMANN_TYPE> Riemann_Map = {
  MakePair("TOTAL_CONDITIONS_PT", TOTAL_CONDITIONS_PT)
  MakePair("DENSITY_VELOCITY", DENSITY_VELOCITY)
  MakePair("STATIC_PRESSURE", STATIC_PRESSURE)
  MakePair("TOTAL_SUPERSONIC_INFLOW", TOTAL_SUPERSONIC_INFLOW)
  MakePair("STATIC_SUPERSONIC_INFLOW_PT", STATIC_SUPERSONIC_INFLOW_PT)
  MakePair("STATIC_SUPERSONIC_INFLOW_PD", STATIC_SUPERSONIC_INFLOW_PD)
  MakePair("MIXING_IN", MIXING_IN)
  MakePair("MIXING_OUT", MIXING_OUT)
  MakePair("MIXING_IN_1D", MIXING_IN_1D)
  MakePair("MIXING_OUT_1D", MIXING_OUT_1D)
  MakePair("SUPERSONIC_OUTFLOW", SUPERSONIC_OUTFLOW)
  MakePair("RADIAL_EQUILIBRIUM", RADIAL_EQUILIBRIUM)
  MakePair("TOTAL_CONDITIONS_PT_1D", TOTAL_CONDITIONS_PT_1D)
  MakePair("STATIC_PRESSURE_1D", STATIC_PRESSURE_1D)
};

static const MapType<std::string, RIEMANN_TYPE> Giles_Map = {
  MakePair("TOTAL_CONDITIONS_PT", TOTAL_CONDITIONS_PT)
  MakePair("DENSITY_VELOCITY", DENSITY_VELOCITY)
  MakePair("STATIC_PRESSURE", STATIC_PRESSURE)
  MakePair("TOTAL_SUPERSONIC_INFLOW", TOTAL_SUPERSONIC_INFLOW)
  MakePair("STATIC_SUPERSONIC_INFLOW_PT", STATIC_SUPERSONIC_INFLOW_PT)
  MakePair("STATIC_SUPERSONIC_INFLOW_PD", STATIC_SUPERSONIC_INFLOW_PD)
  MakePair("MIXING_IN", MIXING_IN)
  MakePair("MIXING_OUT", MIXING_OUT)
  MakePair("MIXING_IN_1D", MIXING_IN_1D)
  MakePair("MIXING_OUT_1D", MIXING_OUT_1D)
  MakePair("SUPERSONIC_OUTFLOW", SUPERSONIC_OUTFLOW)
  MakePair("RADIAL_EQUILIBRIUM", RADIAL_EQUILIBRIUM)
  MakePair("TOTAL_CONDITIONS_PT_1D", TOTAL_CONDITIONS_PT_1D)
  MakePair("STATIC_PRESSURE_1D", STATIC_PRESSURE_1D)
};

/*!
 * \brief Types of mixing process for averaging quantities at the boundaries.
 */
enum AVERAGEPROCESS_TYPE {
  ALGEBRAIC = 1,  /*!< \brief an algebraic average is computed at the boundary of interest. */
  AREA = 2,       /*!< \brief an area average is computed at the boundary of interest. */
  MIXEDOUT = 3,   /*!< \brief an mixed-out average is computed at the boundary of interest. */
  MASSFLUX = 4    /*!< \brief a mass flow average is computed at the boundary of interest. */
};
static const MapType<std::string, AVERAGEPROCESS_TYPE> AverageProcess_Map = {
  MakePair("ALGEBRAIC", ALGEBRAIC)
  MakePair("AREA", AREA)
  MakePair("MIXEDOUT", MIXEDOUT)
  MakePair("MASSFLUX", MASSFLUX)
};

/*!
 * \brief Types of mixing process for averaging quantities at the boundaries.
 */
enum MIXINGPLANE_INTERFACE_TYPE {
  MATCHING = 1,             /*!< \brief an algebraic average is computed at the boundary of interest. */
  NEAREST_SPAN = 2,         /*!< \brief an area average is computed at the boundary of interest. */
  LINEAR_INTERPOLATION = 3  /*!< \brief an mixed-out average is computed at the boundary of interest. */
};
static const MapType<std::string, MIXINGPLANE_INTERFACE_TYPE> MixingPlaneInterface_Map = {
  MakePair("MATCHING", MATCHING)
  MakePair("NEAREST_SPAN",  NEAREST_SPAN)
  MakePair("LINEAR_INTERPOLATION", LINEAR_INTERPOLATION)
};

/*!
 * \brief this option allow to compute the span-wise section in different ways.
 */
enum SPANWISE_TYPE {
  AUTOMATIC = 1,      /*!< \brief number of span-wise section are computed automatically */
  EQUISPACED = 2      /*!< \brief number of span-wise section are specified from the user */
};
static const MapType<std::string, SPANWISE_TYPE> SpanWise_Map = {
  MakePair("AUTOMATIC", AUTOMATIC)
  MakePair("EQUISPACED", EQUISPACED)
};

/*!
 * \brief Types of mixing process for averaging quantities at the boundaries.
 */
enum TURBOMACHINERY_TYPE {
  AXIAL = 1,              /*!< \brief axial turbomachinery. */
  CENTRIFUGAL = 2,        /*!< \brief centrifugal turbomachinery. */
  CENTRIPETAL = 3,        /*!< \brief centripetal turbomachinery. */
  CENTRIPETAL_AXIAL = 4,  /*!< \brief mixed flow turbine. */
  AXIAL_CENTRIFUGAL = 5   /*!< \brief mixed flow turbine. */
};
static const MapType<std::string, TURBOMACHINERY_TYPE> TurboMachinery_Map = {
  MakePair("AXIAL", AXIAL)
  MakePair("CENTRIFUGAL", CENTRIFUGAL)
  MakePair("CENTRIPETAL",  CENTRIPETAL)
  MakePair("CENTRIPETAL_AXIAL",  CENTRIPETAL_AXIAL)
  MakePair("AXIAL_CENTRIFUGAL",  AXIAL_CENTRIFUGAL)
};

/*!
 * \brief Types of Turbomachinery performance flag.
 */
enum TURBO_MARKER_TYPE{
  INFLOW  = 1,    /*!< \brief flag for inflow marker for compute turboperformance. */
  OUTFLOW = 2     /*!< \brief flag for outflow marker for compute turboperformance. */
};

/*!
 * \brief Types inlet boundary treatments
 */
enum class INLET_TYPE {
  TOTAL_CONDITIONS, /*!< \brief User specifies total pressure, total temperature, and flow direction. */
  MASS_FLOW,        /*!< \brief User specifies density and velocity (mass flow). */
  INPUT_FILE,       /*!< \brief User specifies an input file. */
  VELOCITY_INLET,   /*!< \brief Velocity inlet for an incompressible flow. */
  PRESSURE_INLET,   /*!< \brief Total pressure inlet for an incompressible flow. */
};
static const MapType<std::string, INLET_TYPE> Inlet_Map = {
  MakePair("TOTAL_CONDITIONS", INLET_TYPE::TOTAL_CONDITIONS)
  MakePair("MASS_FLOW", INLET_TYPE::MASS_FLOW)
  MakePair("INPUT_FILE", INLET_TYPE::INPUT_FILE)
  MakePair("VELOCITY_INLET", INLET_TYPE::VELOCITY_INLET)
  MakePair("PRESSURE_INLET", INLET_TYPE::PRESSURE_INLET)
};

/*!
 * \brief Types outlet boundary treatments
 */
enum class INC_OUTLET_TYPE {
  PRESSURE_OUTLET,    /*!< \brief Gauge pressure outlet for incompressible flow */
  MASS_FLOW_OUTLET,   /*!< \brief Mass flow outlet for incompressible flow. */
};
static const MapType<std::string, INC_OUTLET_TYPE> Inc_Outlet_Map = {
  MakePair("PRESSURE_OUTLET",  INC_OUTLET_TYPE::PRESSURE_OUTLET)
  MakePair("MASS_FLOW_OUTLET", INC_OUTLET_TYPE::MASS_FLOW_OUTLET)
};

/*!
 * \brief Types engine inflow boundary treatments
 */
enum ENGINE_INFLOW_TYPE {
  FAN_FACE_MACH = 1,          /*!< \brief User specifies fan face mach number. */
  FAN_FACE_MDOT = 2,          /*!< \brief User specifies Static pressure. */
  FAN_FACE_PRESSURE = 3       /*!< \brief User specifies Static pressure. */
};
static const MapType<std::string, ENGINE_INFLOW_TYPE> Engine_Inflow_Map = {
  MakePair("FAN_FACE_MACH", FAN_FACE_MACH)
  MakePair("FAN_FACE_MDOT", FAN_FACE_MDOT)
  MakePair("FAN_FACE_PRESSURE", FAN_FACE_PRESSURE)
};

/*!
 * \brief Types actuator disk boundary treatments
 */
enum ACTDISK_TYPE {
  VARIABLES_JUMP = 1,     /*!< \brief User specifies the variables jump. */
  BC_THRUST = 2,          /*!< \brief User specifies the BC thrust. */
  NET_THRUST = 3,         /*!< \brief User specifies the Net thrust. */
  DRAG_MINUS_THRUST = 4,  /*!< \brief User specifies the D-T. */
  MASSFLOW = 5,           /*!< \brief User specifies the massflow. */
  POWER = 6,              /*!< \brief User specifies the power. */
  VARIABLE_LOAD = 7       /*!< \brief User specifies the load distribution. */
};
static const MapType<std::string, ACTDISK_TYPE> ActDisk_Map = {
  MakePair("VARIABLES_JUMP", VARIABLES_JUMP)
  MakePair("BC_THRUST", BC_THRUST)
  MakePair("NET_THRUST", NET_THRUST)
  MakePair("DRAG_MINUS_THRUST", DRAG_MINUS_THRUST)
  MakePair("MASSFLOW", MASSFLOW)
  MakePair("POWER", POWER)
  MakePair("VARIABLE_LOAD", VARIABLE_LOAD)
};

/*!
 * \brief types of wall boundary condition - smooth or rough
 */
enum class WALL_TYPE {
  SMOOTH,  /*!< \brief Smooth wall */
  ROUGH,   /*!< \brief Rough wall */
};
static const MapType<std::string, WALL_TYPE> WallType_Map = {
  MakePair("SMOOTH", WALL_TYPE::SMOOTH)
  MakePair("ROUGH", WALL_TYPE::ROUGH)
};

/*!
 * \brief Types of objective functions
 */
enum ENUM_OBJECTIVE {
  DRAG_COEFFICIENT = 1,         /*!< \brief Drag objective function definition. */
  LIFT_COEFFICIENT = 2,         /*!< \brief Lift objective function definition. */
  SIDEFORCE_COEFFICIENT = 3,    /*!< \brief Side force objective function definition. */
  EFFICIENCY = 4,               /*!< \brief Efficiency objective function definition. */
  INVERSE_DESIGN_PRESSURE = 5,  /*!< \brief Pressure objective function definition (inverse design). */
  INVERSE_DESIGN_HEATFLUX = 6,  /*!< \brief Heat flux objective function definition (inverse design). */
  TOTAL_HEATFLUX = 7,           /*!< \brief Total heat flux. */
  MAXIMUM_HEATFLUX = 8,         /*!< \brief Maximum heat flux. */
  AVG_TEMPERATURE = 70,         /*!< \brief Total averaged temperature. */
  MOMENT_X_COEFFICIENT = 9,     /*!< \brief Pitching moment objective function definition. */
  MOMENT_Y_COEFFICIENT = 10,    /*!< \brief Rolling moment objective function definition. */
  MOMENT_Z_COEFFICIENT = 11,    /*!< \brief Yawing objective function definition. */
  EQUIVALENT_AREA = 12,         /*!< \brief Equivalent area objective function definition. */
  NEARFIELD_PRESSURE = 13,      /*!< \brief NearField Pressure objective function definition. */
  FORCE_X_COEFFICIENT = 14,     /*!< \brief X-direction force objective function definition. */
  FORCE_Y_COEFFICIENT = 15,     /*!< \brief Y-direction force objective function definition. */
  FORCE_Z_COEFFICIENT = 16,     /*!< \brief Z-direction force objective function definition. */
  THRUST_COEFFICIENT = 17,      /*!< \brief Thrust objective function definition. */
  TORQUE_COEFFICIENT = 18,      /*!< \brief Torque objective function definition. */
  FIGURE_OF_MERIT = 19,         /*!< \brief Rotor Figure of Merit objective function definition. */
  BUFFET_SENSOR = 20,           /*!< \brief Sensor for detecting separation. */
  SURFACE_TOTAL_PRESSURE = 28,  /*!< \brief Total Pressure objective function definition. */
  SURFACE_STATIC_PRESSURE = 29, /*!< \brief Static Pressure objective function definition. */
  SURFACE_STATIC_TEMPERATURE = 57, /*!< \brief Static Temperature objective function definition. */
  SURFACE_MASSFLOW = 30,        /*!< \brief Mass Flow Rate objective function definition. */
  SURFACE_MACH = 51,            /*!< \brief Mach number objective function definition. */
  SURFACE_UNIFORMITY = 52,      /*!< \brief Flow uniformity objective function definition. */
  SURFACE_SECONDARY = 53,       /*!< \brief Secondary flow strength objective function definition. */
  SURFACE_MOM_DISTORTION = 54,  /*!< \brief Momentum distortion objective function definition. */
  SURFACE_SECOND_OVER_UNIFORM = 55, /*!< \brief Secondary over uniformity (relative secondary strength) objective function definition. */
  SURFACE_PRESSURE_DROP = 56,   /*!< \brief Pressure drop objective function definition. */
  SURFACE_SPECIES_0 = 58,       /*!< \brief Surface Avg. Species_0 objective function definition. */
  SURFACE_SPECIES_VARIANCE = 59,/*!< \brief Species Variance objective function definition. */
  SURFACE_SCALAR_00 = 80,        /*!< \brief Surface Avg. Scalar_0 objective function definition. */
  SURFACE_SCALAR_01 = 81,        /*!< \brief Surface Avg. Scalar_0 objective function definition. */
  SURFACE_SCALAR_02 = 82,        /*!< \brief Surface Avg. Scalar_0 objective function definition. */
  SURFACE_SCALAR_03 = 83,        /*!< \brief Surface Avg. Scalar_0 objective function definition. */
  SURFACE_SCALAR_04 = 84,        /*!< \brief Surface Avg. Scalar_0 objective function definition. */
  SURFACE_SCALAR_05 = 85,        /*!< \brief Surface Avg. Scalar_0 objective function definition. */
  SURFACE_SCALAR_06 = 86,        /*!< \brief Surface Avg. Scalar_0 objective function definition. */
  SURFACE_SCALAR_07 = 87,        /*!< \brief Surface Avg. Scalar_0 objective function definition. */
  SURFACE_SCALAR_08 = 88,        /*!< \brief Surface Avg. Scalar_0 objective function definition. */
  SURFACE_SCALAR_09 = 89,        /*!< \brief Surface Avg. Scalar_0 objective function definition. */
  CUSTOM_OBJFUNC = 31,          /*!< \brief Custom objective function definition. */
  FLOW_ANGLE_OUT = 46,
  MASS_FLOW_IN = 47,
  ENTROPY_GENERATION = 50,
  REFERENCE_GEOMETRY = 60,      /*!< \brief Norm of displacements with respect to target geometry. */
  REFERENCE_NODE = 61,          /*!< \brief Objective function defined as the difference of a particular node respect to a reference position. */
  VOLUME_FRACTION = 62,         /*!< \brief Volume average physical density, for material-based topology optimization applications. */
  TOPOL_DISCRETENESS = 63,      /*!< \brief Measure of the discreteness of the current topology. */
  TOPOL_COMPLIANCE = 64,        /*!< \brief Measure of the discreteness of the current topology. */
  STRESS_PENALTY = 65,          /*!< \brief Penalty function of VM stresses above a maximum value. */
};
static const MapType<std::string, ENUM_OBJECTIVE> Objective_Map = {
  MakePair("DRAG", DRAG_COEFFICIENT)
  MakePair("LIFT", LIFT_COEFFICIENT)
  MakePair("SIDEFORCE", SIDEFORCE_COEFFICIENT)
  MakePair("EFFICIENCY", EFFICIENCY)
  MakePair("INVERSE_DESIGN_PRESSURE", INVERSE_DESIGN_PRESSURE)
  MakePair("INVERSE_DESIGN_HEATFLUX", INVERSE_DESIGN_HEATFLUX)
  MakePair("MOMENT_X", MOMENT_X_COEFFICIENT)
  MakePair("MOMENT_Y", MOMENT_Y_COEFFICIENT)
  MakePair("MOMENT_Z", MOMENT_Z_COEFFICIENT)
  MakePair("EQUIVALENT_AREA", EQUIVALENT_AREA)
  MakePair("NEARFIELD_PRESSURE", NEARFIELD_PRESSURE)
  MakePair("FORCE_X", FORCE_X_COEFFICIENT)
  MakePair("FORCE_Y", FORCE_Y_COEFFICIENT)
  MakePair("FORCE_Z", FORCE_Z_COEFFICIENT)
  MakePair("THRUST", THRUST_COEFFICIENT)
  MakePair("TORQUE", TORQUE_COEFFICIENT)
  MakePair("TOTAL_HEATFLUX", TOTAL_HEATFLUX)
  MakePair("MAXIMUM_HEATFLUX", MAXIMUM_HEATFLUX)
  MakePair("AVG_TEMPERATURE", AVG_TEMPERATURE)
  MakePair("FIGURE_OF_MERIT", FIGURE_OF_MERIT)
  MakePair("BUFFET", BUFFET_SENSOR)
  MakePair("SURFACE_TOTAL_PRESSURE", SURFACE_TOTAL_PRESSURE)
  MakePair("SURFACE_STATIC_PRESSURE", SURFACE_STATIC_PRESSURE)
  MakePair("SURFACE_STATIC_TEMPERATURE", SURFACE_STATIC_TEMPERATURE)
  MakePair("SURFACE_MASSFLOW", SURFACE_MASSFLOW)
  MakePair("SURFACE_MACH", SURFACE_MACH)
  MakePair("SURFACE_UNIFORMITY", SURFACE_UNIFORMITY)
  MakePair("SURFACE_SECONDARY", SURFACE_SECONDARY)
  MakePair("SURFACE_MOM_DISTORTION", SURFACE_MOM_DISTORTION)
  MakePair("SURFACE_SECOND_OVER_UNIFORM", SURFACE_SECOND_OVER_UNIFORM)
  MakePair("SURFACE_PRESSURE_DROP", SURFACE_PRESSURE_DROP)
  MakePair("SURFACE_SPECIES_0", SURFACE_SPECIES_0)
  MakePair("SURFACE_SPECIES_VARIANCE", SURFACE_SPECIES_VARIANCE)
  MakePair("SURFACE_SCALAR_00", SURFACE_SCALAR_00)
  MakePair("SURFACE_SCALAR_01", SURFACE_SCALAR_01)
  MakePair("SURFACE_SCALAR_02", SURFACE_SCALAR_02)
  MakePair("SURFACE_SCALAR_03", SURFACE_SCALAR_03)
  MakePair("SURFACE_SCALAR_04", SURFACE_SCALAR_04)
  MakePair("SURFACE_SCALAR_05", SURFACE_SCALAR_05)
  MakePair("SURFACE_SCALAR_06", SURFACE_SCALAR_06)
  MakePair("SURFACE_SCALAR_07", SURFACE_SCALAR_07)
  MakePair("SURFACE_SCALAR_08", SURFACE_SCALAR_08)
  MakePair("SURFACE_SCALAR_09", SURFACE_SCALAR_09)
  MakePair("CUSTOM_OBJFUNC", CUSTOM_OBJFUNC)
  MakePair("FLOW_ANGLE_OUT", FLOW_ANGLE_OUT)
  MakePair("MASS_FLOW_IN", MASS_FLOW_IN)
  MakePair("ENTROPY_GENERATION",  ENTROPY_GENERATION)
  MakePair("REFERENCE_GEOMETRY", REFERENCE_GEOMETRY)
  MakePair("REFERENCE_NODE", REFERENCE_NODE)
  MakePair("VOLUME_FRACTION", VOLUME_FRACTION)
  MakePair("TOPOL_DISCRETENESS", TOPOL_DISCRETENESS)
  MakePair("TOPOL_COMPLIANCE", TOPOL_COMPLIANCE)
  MakePair("STRESS_PENALTY", STRESS_PENALTY)
};

/*!
 * \brief Types of input file formats
 */
enum ENUM_INPUT {
  SU2       = 1,  /*!< \brief SU2 input format. */
  CGNS_GRID = 2,  /*!< \brief CGNS input format for the computational grid. */
  RECTANGLE = 3,  /*!< \brief 2D rectangular mesh with N x M points of size Lx x Ly. */
  BOX       = 4   /*!< \brief 3D box mesh with N x M x L points of size Lx x Ly x Lz. */
};
static const MapType<std::string, ENUM_INPUT> Input_Map = {
  MakePair("SU2", SU2)
  MakePair("CGNS", CGNS_GRID)
  MakePair("RECTANGLE", RECTANGLE)
  MakePair("BOX", BOX)
};


/*!
 * \brief Type of solution output file formats
 */
enum class OUTPUT_TYPE {
  TECPLOT_ASCII,           /*!< \brief Tecplot format for the solution output. */
  TECPLOT_BINARY,          /*!< \brief Tecplot binary format for the solution output. */
  SURFACE_TECPLOT_ASCII,   /*!< \brief Tecplot format for the solution output. */
  SURFACE_TECPLOT_BINARY,  /*!< \brief Tecplot binary format for the solution output. */
  CSV,                     /*!< \brief Comma-separated values format for the solution output. */
  SURFACE_CSV,             /*!< \brief Comma-separated values format for the solution output. */
  PARAVIEW_ASCII,          /*!< \brief Paraview ASCII format for the solution output. */
  PARAVIEW_LEGACY_BINARY,  /*!< \brief Paraview binary format for the solution output. */
  SURFACE_PARAVIEW_ASCII,  /*!< \brief Paraview ASCII format for the solution output. */
  SURFACE_PARAVIEW_LEGACY_BINARY, /*!< \brief Paraview binary format for the solution output. */
  MESH,                    /*!< \brief SU2 mesh format. */
  RESTART_BINARY,          /*!< \brief SU2 binary restart format. */
  RESTART_ASCII,           /*!< \brief SU2 ASCII restart format. */
  PARAVIEW_XML,            /*!< \brief Paraview XML with binary data format */
  SURFACE_PARAVIEW_XML,    /*!< \brief Surface Paraview XML with binary data format */
  PARAVIEW_MULTIBLOCK,     /*!< \brief Paraview XML Multiblock */
  CGNS,                    /*!< \brief CGNS format. */
  SURFACE_CGNS,            /*!< \brief CGNS format. */
  STL_ASCII,               /*!< \brief STL ASCII format for surface solution output. */
  STL_BINARY,              /*!< \brief STL binary format for surface solution output. Not implemented yet. */
};
static const MapType<std::string, OUTPUT_TYPE> Output_Map = {
  MakePair("TECPLOT_ASCII", OUTPUT_TYPE::TECPLOT_ASCII)
  MakePair("TECPLOT", OUTPUT_TYPE::TECPLOT_BINARY)
  MakePair("SURFACE_TECPLOT_ASCII", OUTPUT_TYPE::SURFACE_TECPLOT_ASCII)
  MakePair("SURFACE_TECPLOT", OUTPUT_TYPE::SURFACE_TECPLOT_BINARY)
  MakePair("CSV", OUTPUT_TYPE::CSV)
  MakePair("SURFACE_CSV", OUTPUT_TYPE::SURFACE_CSV)
  MakePair("PARAVIEW_ASCII", OUTPUT_TYPE::PARAVIEW_ASCII)
  MakePair("PARAVIEW_LEGACY", OUTPUT_TYPE::PARAVIEW_LEGACY_BINARY)
  MakePair("SURFACE_PARAVIEW_ASCII", OUTPUT_TYPE::SURFACE_PARAVIEW_ASCII)
  MakePair("SURFACE_PARAVIEW_LEGACY", OUTPUT_TYPE::SURFACE_PARAVIEW_LEGACY_BINARY)
  MakePair("PARAVIEW", OUTPUT_TYPE::PARAVIEW_XML)
  MakePair("SURFACE_PARAVIEW", OUTPUT_TYPE::SURFACE_PARAVIEW_XML)
  MakePair("PARAVIEW_MULTIBLOCK", OUTPUT_TYPE::PARAVIEW_MULTIBLOCK)
  MakePair("MESH", OUTPUT_TYPE::MESH)
  MakePair("RESTART_ASCII", OUTPUT_TYPE::RESTART_ASCII)
  MakePair("RESTART", OUTPUT_TYPE::RESTART_BINARY)
  MakePair("CGNS", OUTPUT_TYPE::CGNS)
  MakePair("SURFACE_CGNS", OUTPUT_TYPE::SURFACE_CGNS)
  MakePair("STL_ASCII", OUTPUT_TYPE::STL_ASCII)
  MakePair("STL_BINARY", OUTPUT_TYPE::STL_BINARY)
};

/*!
 * \brief Return true if format is one of the Paraview options.
 */
inline bool isParaview(OUTPUT_TYPE format) {
  switch(format) {
    case OUTPUT_TYPE::PARAVIEW_ASCII:
    case OUTPUT_TYPE::PARAVIEW_LEGACY_BINARY:
    case OUTPUT_TYPE::SURFACE_PARAVIEW_ASCII:
    case OUTPUT_TYPE::SURFACE_PARAVIEW_LEGACY_BINARY:
    case OUTPUT_TYPE::PARAVIEW_XML:
    case OUTPUT_TYPE::SURFACE_PARAVIEW_XML:
    case OUTPUT_TYPE::PARAVIEW_MULTIBLOCK:
      return true;
    default:
      return false;
  }
}

/*!
 * \brief Return true if format is one of the Tecplot options.
 */
inline bool isTecplot(OUTPUT_TYPE format) {
  switch(format) {
    case OUTPUT_TYPE::TECPLOT_ASCII:
    case OUTPUT_TYPE::TECPLOT_BINARY:
    case OUTPUT_TYPE::SURFACE_TECPLOT_ASCII:
    case OUTPUT_TYPE::SURFACE_TECPLOT_BINARY:
      return true;
    default:
      return false;
  }
}

/*!
 * \brief Type of solution output file formats
 */
enum class TAB_OUTPUT {
  TAB_CSV,            /*!< \brief Comma-separated values format for the solution output. */
  TAB_TECPLOT         /*!< \brief Tecplot format for the solution output. */
};
static const MapType<std::string, TAB_OUTPUT> TabOutput_Map = {
  MakePair("CSV", TAB_OUTPUT::TAB_CSV)
  MakePair("TECPLOT", TAB_OUTPUT::TAB_TECPLOT)
};

/*!
 * \brief Type of volume sensitivity file formats (inout to SU2_DOT)
 */
enum ENUM_SENSITIVITY {
  SU2_NATIVE = 1,       /*!< \brief SU2 native binary format for the volume sensitivity input. */
  UNORDERED_ASCII = 2   /*!< \brief Unordered ASCII list (x,y,z,dJ/dx,dJ/dy/dJ/dz) format for the volume sensitivity input. */
};
static const MapType<std::string, ENUM_SENSITIVITY> Sensitivity_Map = {
  MakePair("SU2_NATIVE", SU2_NATIVE)
  MakePair("UNORDERED_ASCII", UNORDERED_ASCII)
};

/*!
 * \brief Type of jump definition
 */
enum JUMP_DEFINITION {
  DIFFERENCE = 1,     /*!< \brief Jump given by a difference in values. */
  RATIO = 2           /*!< \brief Jump given by a ratio. */
};
static const MapType<std::string, JUMP_DEFINITION> Jump_Map = {
  MakePair("DIFFERENCE", DIFFERENCE)
  MakePair("RATIO", RATIO)
};

/*!
 * \brief Type of multigrid cycle
 */
enum MG_CYCLE {
  V_CYCLE = 0,        /*!< \brief V cycle. */
  W_CYCLE = 1,        /*!< \brief W cycle. */
  FULLMG_CYCLE = 2    /*!< \brief FullMG cycle. */
};
static const MapType<std::string, MG_CYCLE> MG_Cycle_Map = {
  MakePair("V_CYCLE", V_CYCLE)
  MakePair("W_CYCLE", W_CYCLE)
  MakePair("FULLMG_CYCLE", FULLMG_CYCLE)
};

/*!
 * \brief Types of design parameterizations
 */
enum ENUM_PARAM {
  NO_DEFORMATION = 0,         /*!< \brief No deformation. */
  TRANSLATION = 1,            /*!< \brief Surface movement as design variable. */
  ROTATION = 2,               /*!< \brief Surface rotation as design variable. */
  SCALE = 3,                  /*!< \brief Surface rotation as design variable. */
  FFD_SETTING = 10,           /*!< \brief No surface deformation. */
  FFD_CONTROL_POINT = 11,     /*!< \brief Free form deformation for 3D design (change a control point). */
  FFD_NACELLE = 12,           /*!< \brief Free form deformation for 3D design (change a control point). */
  FFD_GULL = 13,              /*!< \brief Free form deformation for 3D design (change a control point). */
  FFD_CAMBER = 14,            /*!< \brief Free form deformation for 3D design (camber change). */
  FFD_TWIST = 15,             /*!< \brief Free form deformation for 3D design (change the twist angle of a section). */
  FFD_THICKNESS = 16,         /*!< \brief Free form deformation for 3D design (thickness change). */
  FFD_ROTATION = 18,          /*!< \brief Free form deformation for 3D design (rotation around a line). */
  FFD_CONTROL_POINT_2D = 19,  /*!< \brief Free form deformation for 2D design (change a control point). */
  FFD_CAMBER_2D = 20,         /*!< \brief Free form deformation for 3D design (camber change). */
  FFD_THICKNESS_2D = 21,      /*!< \brief Free form deformation for 3D design (thickness change). */
  FFD_TWIST_2D = 22,          /*!< \brief Free form deformation for 3D design (camber change). */
  FFD_CONTROL_SURFACE = 23,   /*!< \brief Free form deformation for 3D design (control surface). */
  FFD_ANGLE_OF_ATTACK = 24,   /*!< \brief Angle of attack for FFD problem. */
  HICKS_HENNE = 30,           /*!< \brief Hicks-Henne bump function for airfoil deformation. */
  PARABOLIC = 31,             /*!< \brief Parabolic airfoil definition as design variables. */
  NACA_4DIGITS = 32,          /*!< \brief The four digits NACA airfoil family as design variables. */
  AIRFOIL = 33,               /*!< \brief Airfoil definition as design variables. */
  CST = 34,                   /*!< \brief CST method with Kulfan parameters for airfoil deformation. */
  SURFACE_BUMP = 35,          /*!< \brief Surfacebump function for flat surfaces deformation. */
  SURFACE_FILE = 36,          /*!< \brief Nodal coordinates for surface set using a file (external parameterization). */
  DV_EFIELD = 40,             /*!< \brief Electric field in deformable membranes. */
  DV_YOUNG = 41,
  DV_POISSON = 42,
  DV_RHO = 43,
  DV_RHO_DL = 44,
  TRANSLATE_GRID = 50,        /*!< \brief Translate the volume grid. */
  ROTATE_GRID = 51,           /*!< \brief Rotate the volume grid */
  SCALE_GRID = 52,            /*!< \brief Scale the volume grid. */
  ANGLE_OF_ATTACK = 101       /*!< \brief Angle of attack for airfoils. */
};
static const MapType<std::string, ENUM_PARAM> Param_Map = {
  MakePair("FFD_SETTING", FFD_SETTING)
  MakePair("FFD_CONTROL_POINT_2D", FFD_CONTROL_POINT_2D)
  MakePair("FFD_TWIST_2D", FFD_TWIST_2D)
  MakePair("FFD_ANGLE_OF_ATTACK", FFD_ANGLE_OF_ATTACK)
  MakePair("FFD_CAMBER_2D", FFD_CAMBER_2D)
  MakePair("FFD_THICKNESS_2D", FFD_THICKNESS_2D)
  MakePair("HICKS_HENNE", HICKS_HENNE)
  MakePair("SURFACE_BUMP", SURFACE_BUMP)
  MakePair("ANGLE_OF_ATTACK", ANGLE_OF_ATTACK)
  MakePair("NACA_4DIGITS", NACA_4DIGITS)
  MakePair("TRANSLATION", TRANSLATION)
  MakePair("ROTATION", ROTATION)
  MakePair("SCALE", SCALE)
  MakePair("FFD_CONTROL_POINT", FFD_CONTROL_POINT)
  MakePair("FFD_ROTATION", FFD_ROTATION)
  MakePair("FFD_CONTROL_SURFACE", FFD_CONTROL_SURFACE)
  MakePair("FFD_NACELLE", FFD_NACELLE)
  MakePair("FFD_GULL", FFD_GULL)
  MakePair("FFD_TWIST", FFD_TWIST)
  MakePair("FFD_CAMBER", FFD_CAMBER)
  MakePair("FFD_THICKNESS", FFD_THICKNESS)
  MakePair("PARABOLIC", PARABOLIC)
  MakePair("AIRFOIL", AIRFOIL)
  MakePair("SURFACE_FILE", SURFACE_FILE)
  MakePair("NO_DEFORMATION", NO_DEFORMATION)
  MakePair("CST", CST)
  MakePair("ELECTRIC_FIELD", DV_EFIELD)
  MakePair("YOUNG_MODULUS", DV_YOUNG)
  MakePair("POISSON_RATIO", DV_POISSON)
  MakePair("STRUCTURAL_DENSITY", DV_RHO)
  MakePair("DEAD_WEIGHT", DV_RHO_DL)
  MakePair("TRANSLATE_GRID", TRANSLATE_GRID)
  MakePair("ROTATE_GRID", ROTATE_GRID)
  MakePair("SCALE_GRID", SCALE_GRID)
};

/*!
 * \brief Types of FFD Blending function
 */
enum ENUM_FFD_BLENDING{
  BSPLINE_UNIFORM = 0,  /*!< \brief BSpline blending */
  BEZIER = 1,           /*!< \brief Bezier blending */
};
static const MapType<std::string, ENUM_FFD_BLENDING> Blending_Map = {
  MakePair("BSPLINE_UNIFORM", BSPLINE_UNIFORM)
  MakePair("BEZIER", BEZIER)
};

/*!
 * \brief Types of solvers for solving linear systems
 */
enum ENUM_LINEAR_SOLVER {
  CONJUGATE_GRADIENT,   /*!< \brief Preconditionated conjugate gradient method for grid deformation. */
  FGMRES,               /*!< \brief Flexible Generalized Minimal Residual method. */
  BCGSTAB,              /*!< \brief BCGSTAB - Biconjugate Gradient Stabilized Method (main solver). */
  RESTARTED_FGMRES,     /*!< \brief Flexible Generalized Minimal Residual method with restart. */
  SMOOTHER,             /*!< \brief Iterative smoother. */
  PASTIX_LDLT,          /*!< \brief PaStiX LDLT (complete) factorization. */
  PASTIX_LU,            /*!< \brief PaStiX LU (complete) factorization. */
};
static const MapType<std::string, ENUM_LINEAR_SOLVER> Linear_Solver_Map = {
  MakePair("CONJUGATE_GRADIENT", CONJUGATE_GRADIENT)
  MakePair("BCGSTAB", BCGSTAB)
  MakePair("FGMRES", FGMRES)
  MakePair("RESTARTED_FGMRES", RESTARTED_FGMRES)
  MakePair("SMOOTHER", SMOOTHER)
  MakePair("PASTIX_LDLT", PASTIX_LDLT)
  MakePair("PASTIX_LU", PASTIX_LU)
};

/*!
 * \brief Types surface continuity at the intersection with the FFD
 */
enum ENUM_FFD_CONTINUITY {
  DERIVATIVE_NONE = 0,    /*!< \brief No derivative continuity. */
  DERIVATIVE_1ST = 1,     /*!< \brief First derivative continuity. */
  DERIVATIVE_2ND = 2,     /*!< \brief Second derivative continuity. */
  USER_INPUT = 3          /*!< \brief User input. */
};
static const MapType<std::string, ENUM_FFD_CONTINUITY> Continuity_Map = {
  MakePair("NO_DERIVATIVE", DERIVATIVE_NONE)
  MakePair("1ST_DERIVATIVE", DERIVATIVE_1ST)
  MakePair("2ND_DERIVATIVE", DERIVATIVE_2ND)
  MakePair("USER_INPUT", USER_INPUT)
};

/*!
 * \brief Types of coordinates systems for the FFD
 */
enum ENUM_FFD_COORD_SYSTEM {
  CARTESIAN = 0,    /*!< \brief Cartesian coordinate system. */
  CYLINDRICAL = 1,  /*!< \brief Cylindrical coordinate system. */
  SPHERICAL = 2,    /*!< \brief Spherical coordinate system. */
  POLAR = 3         /*!< \brief Polar coordinate system. */
};
static const MapType<std::string, ENUM_FFD_COORD_SYSTEM> CoordSystem_Map = {
  MakePair("CARTESIAN", CARTESIAN)
  MakePair("CYLINDRICAL", CYLINDRICAL)
  MakePair("SPHERICAL", SPHERICAL)
  MakePair("POLAR", POLAR)
};

/*!
 * \brief Types of sensitivity smoothing
 */
enum ENUM_SENS_SMOOTHING {
  NO_SMOOTH = 0,  /*!< \brief No smoothing. */
  SOBOLEV = 1,    /*!< \brief Sobolev gradient smoothing. */
  BIGRID = 2      /*!< \brief Bi-grid technique smoothing. */
};
static const MapType<std::string, ENUM_SENS_SMOOTHING> Sens_Smoothing_Map = {
  MakePair("NONE", NO_SMOOTH)
  MakePair("SOBOLEV", SOBOLEV)
  MakePair("BIGRID", BIGRID)
};

/*!
 * \brief Types of preconditioners for the linear solver
 */
enum ENUM_LINEAR_SOLVER_PREC {
  JACOBI,         /*!< \brief Jacobi preconditioner. */
  LU_SGS,         /*!< \brief LU SGS preconditioner. */
  LINELET,        /*!< \brief Line implicit preconditioner. */
  ILU,            /*!< \brief ILU(k) preconditioner. */
  PASTIX_ILU=10,  /*!< \brief PaStiX ILU(k) preconditioner. */
  PASTIX_LU_P,    /*!< \brief PaStiX LU as preconditioner. */
  PASTIX_LDLT_P,  /*!< \brief PaStiX LDLT as preconditioner. */
};
static const MapType<std::string, ENUM_LINEAR_SOLVER_PREC> Linear_Solver_Prec_Map = {
  MakePair("JACOBI", JACOBI)
  MakePair("LU_SGS", LU_SGS)
  MakePair("LINELET", LINELET)
  MakePair("ILU", ILU)
  MakePair("PASTIX_ILU", PASTIX_ILU)
  MakePair("PASTIX_LU", PASTIX_LU_P)
  MakePair("PASTIX_LDLT", PASTIX_LDLT_P)
};

/*!
 * \brief Types of analytic definitions for various geometries
 */
enum ENUM_GEO_ANALYTIC {
  NO_GEO_ANALYTIC = 0,   /*!< \brief No analytic definition of the geometry. */
  NACA0012_AIRFOIL = 1,  /*!< \brief Use the analytical definition of the NACA0012 for doing the grid adaptation. */
  NACA4412_AIRFOIL = 2,  /*!< \brief Use the analytical definition of the NACA4412 for doing the grid adaptation. */
  CYLINDER = 3,          /*!< \brief Use the analytical definition of a cylinder for doing the grid adaptation. */
  BIPARABOLIC = 4        /*!< \brief Use the analytical definition of a biparabolic airfoil for doing the grid adaptation. */
};
static const MapType<std::string, ENUM_GEO_ANALYTIC> Geo_Analytic_Map = {
  MakePair("NONE", NO_GEO_ANALYTIC)
  MakePair("NACA0012_AIRFOIL", NACA0012_AIRFOIL)
  MakePair("NACA4412_AIRFOIL", NACA4412_AIRFOIL)
  MakePair("CYLINDER", CYLINDER)
  MakePair("BIPARABOLIC", BIPARABOLIC)
};

/*!
 * \brief Types of axis orientation
 */
enum ENUM_GEO_DESCRIPTION {
  TWOD_AIRFOIL = 0, /*!< \brief Airfoil analysis. */
  WING = 1,         /*!< \brief Wing analysis. */
  FUSELAGE = 2,     /*!< \brief Fuselage analysis. */
  NACELLE = 3       /*!< \brief Nacelle analysis. */
};
static const MapType<std::string, ENUM_GEO_DESCRIPTION> Geo_Description_Map = {
  MakePair("AIRFOIL", TWOD_AIRFOIL)
  MakePair("WING", WING)
  MakePair("FUSELAGE", FUSELAGE)
  MakePair("NACELLE", NACELLE)
};

/*!
 * \brief Types of schemes for unsteady computations
 */
enum class TIME_MARCHING {
  STEADY,           /*!< \brief A steady computation. */
  TIME_STEPPING,    /*!< \brief Use a time stepping strategy for unsteady computations. */
  DT_STEPPING_1ST,  /*!< \brief Use a dual time stepping strategy for unsteady computations (1st order). */
  DT_STEPPING_2ND,  /*!< \brief Use a dual time stepping strategy for unsteady computations (2nd order). */
  ROTATIONAL_FRAME, /*!< \brief Use a rotational source term. */
  HARMONIC_BALANCE, /*!< \brief Use a harmonic balance source term. */
};
static const MapType<std::string, TIME_MARCHING> TimeMarching_Map = {
  MakePair("NO", TIME_MARCHING::STEADY)
  MakePair("TIME_STEPPING", TIME_MARCHING::TIME_STEPPING)
  MakePair("DUAL_TIME_STEPPING-1ST_ORDER", TIME_MARCHING::DT_STEPPING_1ST)
  MakePair("DUAL_TIME_STEPPING-2ND_ORDER", TIME_MARCHING::DT_STEPPING_2ND)
  MakePair("HARMONIC_BALANCE", TIME_MARCHING::HARMONIC_BALANCE)
  MakePair("ROTATIONAL_FRAME", TIME_MARCHING::ROTATIONAL_FRAME)
};

/*!
 * \brief Types of element stiffnesses imposed for FEA mesh deformation
 */
enum ENUM_DEFORM_STIFFNESS {
  CONSTANT_STIFFNESS = 0,     /*!< \brief Impose a constant stiffness for each element (steel). */
  INVERSE_VOLUME = 1,         /*!< \brief Impose a stiffness for each element that is inversely proportional to cell volume. */
  SOLID_WALL_DISTANCE = 2     /*!< \brief Impose a stiffness for each element that is proportional to the distance from the solid surface. */
};
static const MapType<std::string, ENUM_DEFORM_STIFFNESS> Deform_Stiffness_Map = {
  MakePair("CONSTANT_STIFFNESS", CONSTANT_STIFFNESS)
  MakePair("INVERSE_VOLUME", INVERSE_VOLUME)
  MakePair("WALL_DISTANCE", SOLID_WALL_DISTANCE)
};

/*!
 * \brief The direct differentation variables.
 */
enum ENUM_DIRECTDIFF_VAR {
  NO_DERIVATIVE = 0,
  D_MACH = 1,         /*!< \brief Derivative w.r.t. the Mach number */
  D_AOA = 2,          /*!< \brief Derivative w.r.t. the angle of attack */
  D_PRESSURE = 3,     /*!< \brief Derivative w.r.t. the freestream pressure */
  D_TEMPERATURE = 4,  /*!< \brief Derivative w.r.t. the freestream temperature */
  D_DENSITY = 5,      /*!< \brief Derivative w.r.t. the freestream density */
  D_TURB2LAM = 6,     /*!< \brief Derivative w.r.t. the turb2lam */
  D_SIDESLIP = 7,     /*!< \brief Derivative w.r.t. the sideslip angle */
  D_VISCOSITY = 8,    /*!< \brief Derivative w.r.t. the viscosity */
  D_REYNOLDS = 9,     /*!< \brief Derivative w.r.t. the reynolds number */
  D_DESIGN = 10,      /*!< \brief Derivative w.r.t. the design?? */
  D_YOUNG = 11,       /*!< \brief Derivative w.r.t. the Young's modulus */
  D_POISSON = 12,     /*!< \brief Derivative w.r.t. the Poisson's ratio */
  D_RHO = 13,         /*!< \brief Derivative w.r.t. the solid density (inertial) */
  D_RHO_DL = 14,      /*!< \brief Derivative w.r.t. the density for dead loads */
  D_EFIELD = 15       /*!< \brief Derivative w.r.t. the electric field */
};
static const MapType<std::string, ENUM_DIRECTDIFF_VAR> DirectDiff_Var_Map = {
  MakePair("NONE", NO_DERIVATIVE)
  MakePair("MACH", D_MACH)
  MakePair("AOA", D_AOA)
  MakePair("PRESSURE", D_PRESSURE)
  MakePair("TEMPERATURE", D_TEMPERATURE)
  MakePair("DENSITY", D_DENSITY)
  MakePair("TURB2LAM", D_TURB2LAM)
  MakePair("SIDESLIP", D_SIDESLIP)
  MakePair("VISCOSITY", D_VISCOSITY)
  MakePair("REYNOLDS", D_REYNOLDS)
  MakePair("DESIGN_VARIABLES", D_DESIGN)
  MakePair("YOUNG_MODULUS", D_YOUNG)
  MakePair("POISSON_RATIO", D_POISSON)
  MakePair("STRUCTURAL_DENSITY", D_RHO)
  MakePair("STRUCTURAL_DEAD_LOAD", D_RHO_DL)
  MakePair("ELECTRIC_FIELD", D_EFIELD)
};


enum class RECORDING {
  CLEAR_INDICES,
  SOLUTION_VARIABLES,
  MESH_COORDS,
  MESH_DEFORM,
  SOLUTION_AND_MESH,
};

/*!
 * \brief Types of schemes for dynamic structural computations
 */
enum ENUM_DYNAMIC {
  STATIC = 0,     /*!< \brief A static structural computation. */
  DYNAMIC = 1     /*!< \brief Use a time stepping strategy for dynamic computations. */
};
static const MapType<std::string, ENUM_DYNAMIC> Dynamic_Map = {
  MakePair("NO", STATIC)
  MakePair("YES", DYNAMIC)
};

/*!
 * \brief Types of input file formats
 */
enum ENUM_INPUT_REF {
  SU2_REF = 1,              /*!< \brief SU2 input format (from a restart). */
  CUSTOM_REF = 2            /*!< \brief CGNS input format for the computational grid. */
};
static const MapType<std::string, ENUM_INPUT_REF> Input_Ref_Map = {
  MakePair("SU2", SU2_REF)
  MakePair("CUSTOM", CUSTOM_REF)
};

/*!
 * \brief Vertex-based quantities exchanged during periodic marker communications.
 */
enum PERIODIC_QUANTITIES {
  PERIODIC_NONE       ,  /*!< \brief No periodic communication required. */
  PERIODIC_VOLUME     ,  /*!< \brief Volume communication for summing total CV (periodic only). */
  PERIODIC_NEIGHBORS  ,  /*!< \brief Communication of the number of neighbors for centered schemes (periodic only). */
  PERIODIC_RESIDUAL   ,  /*!< \brief Residual and Jacobian communication (periodic only). */
  PERIODIC_LAPLACIAN  ,  /*!< \brief Undivided Laplacian communication for JST (periodic only). */
  PERIODIC_MAX_EIG    ,  /*!< \brief Maximum eigenvalue communication (periodic only). */
  PERIODIC_SENSOR     ,  /*!< \brief Dissipation sensor communication (periodic only). */
  PERIODIC_SOL_GG     ,  /*!< \brief Solution gradient communication for Green-Gauss (periodic only). */
  PERIODIC_PRIM_GG    ,  /*!< \brief Primitive gradient communication for Green-Gauss (periodic only). */
  PERIODIC_SOL_LS     ,  /*!< \brief Solution gradient communication for weighted Least Squares (periodic only). */
  PERIODIC_PRIM_LS    ,  /*!< \brief Primitive gradient communication for weighted Least Squares (periodic only). */
  PERIODIC_SOL_ULS    ,  /*!< \brief Solution gradient communication for unwieghted Least Squares (periodic only). */
  PERIODIC_PRIM_ULS   ,  /*!< \brief Primitive gradient communication for unweighted Least Squares (periodic only). */
  PERIODIC_SOL_GG_R   ,  /*!< \brief Same but reconstruction. */
  PERIODIC_PRIM_GG_R  ,  /*!< \brief Same but reconstruction. */
  PERIODIC_SOL_LS_R   ,  /*!< \brief Same but reconstruction. */
  PERIODIC_PRIM_LS_R  ,  /*!< \brief Same but reconstruction. */
  PERIODIC_SOL_ULS_R  ,  /*!< \brief Same but reconstruction. */
  PERIODIC_PRIM_ULS_R ,  /*!< \brief Same but reconstruction. */
  PERIODIC_LIM_SOL_1  ,  /*!< \brief Solution limiter communication phase 1 of 2 (periodic only). */
  PERIODIC_LIM_SOL_2  ,  /*!< \brief Solution limiter communication phase 2 of 2 (periodic only). */
  PERIODIC_LIM_PRIM_1 ,  /*!< \brief Primitive limiter communication phase 1 of 2 (periodic only). */
  PERIODIC_LIM_PRIM_2 ,  /*!< \brief Primitive limiter communication phase 2 of 2 (periodic only). */
  PERIODIC_IMPLICIT   ,  /*!< \brief Implicit update communication to ensure consistency across periodic boundaries. */
};

/*!
 * \brief Vertex-based quantities exchanged in MPI point-to-point communications.
 */
enum MPI_QUANTITIES {
  SOLUTION             ,  /*!< \brief Conservative solution communication. */
  SOLUTION_OLD         ,  /*!< \brief Conservative solution old communication. */
  SOLUTION_GRADIENT    ,  /*!< \brief Conservative solution gradient communication. */
  SOLUTION_GRAD_REC    ,  /*!< \brief Conservative solution reconstruction gradient communication. */
  SOLUTION_LIMITER     ,  /*!< \brief Conservative solution limiter communication. */
  SOLUTION_GEOMETRY    ,  /*!< \brief Geometry solution communication. */
  PRIMITIVE_GRADIENT   ,  /*!< \brief Primitive gradient communication. */
  PRIMITIVE_GRAD_REC   ,  /*!< \brief Primitive reconstruction gradient communication. */
  PRIMITIVE_LIMITER    ,  /*!< \brief Primitive limiter communication. */
  UNDIVIDED_LAPLACIAN  ,  /*!< \brief Undivided Laplacian communication. */
  MAX_EIGENVALUE       ,  /*!< \brief Maximum eigenvalue communication. */
  SENSOR               ,  /*!< \brief Dissipation sensor communication. */
  AUXVAR_GRADIENT      ,  /*!< \brief Auxiliary variable gradient communication. */
  COORDINATES          ,  /*!< \brief Vertex coordinates communication. */
  COORDINATES_OLD      ,  /*!< \brief Old vertex coordinates communication. */
  MAX_LENGTH           ,  /*!< \brief Maximum length communication. */
  GRID_VELOCITY        ,  /*!< \brief Grid velocity communication. */
  SOLUTION_EDDY        ,  /*!< \brief Turbulent solution plus eddy viscosity communication. */
  SOLUTION_MATRIX      ,  /*!< \brief Matrix solution communication. */
  SOLUTION_MATRIXTRANS ,  /*!< \brief Matrix transposed solution communication. */
  NEIGHBORS            ,  /*!< \brief Neighbor point count communication (for JST). */
  SOLUTION_FEA         ,  /*!< \brief FEA solution communication. */
  MESH_DISPLACEMENTS   ,  /*!< \brief Mesh displacements at the interface. */
  SOLUTION_TIME_N      ,  /*!< \brief Solution at time n. */
  SOLUTION_TIME_N1     ,  /*!< \brief Solution at time n-1. */
};

/*!
 * \brief MPI communication level
 */
enum COMM_LEVEL {
  COMM_NONE    = 0,   /*!< \brief Disable all MPI comms. Purely for testing, as results are incorrect. */
  COMM_MINIMAL = 1,   /*!< \brief Perform only the minimal set of MPI communications for correctness. Disables many console and output comms. */
  COMM_FULL    = 2    /*!< \brief Perform all MPI communications. */
};
static const MapType<std::string, COMM_LEVEL> Comm_Map = {
  MakePair("NONE",    COMM_NONE)
  MakePair("MINIMAL", COMM_MINIMAL)
  MakePair("FULL",    COMM_FULL)
};

/*!
 * \brief Types of filter kernels, initially intended for structural topology optimization applications
 */
enum class ENUM_FILTER_KERNEL {
  CONSTANT_WEIGHT,  /*!< \brief Uniform weight. */
  CONICAL_WEIGHT,   /*!< \brief Linear decay with distance from center point [Bruns and Tortorelli, 2001]. */
  GAUSSIAN_WEIGHT,  /*!< \brief Bell shape around center point [Bruns and Tortorelli, 2003]. */
  DILATE_MORPH,     /*!< \brief Continuous version of the dilate morphology operator [Sigmund 2007]. */
  ERODE_MORPH,      /*!< \brief Continuous version of the erode morphology operator [Sigmund 2007].*/
};
static const MapType<std::string, ENUM_FILTER_KERNEL> Filter_Kernel_Map = {
  MakePair("CONSTANT", ENUM_FILTER_KERNEL::CONSTANT_WEIGHT)
  MakePair("CONICAL", ENUM_FILTER_KERNEL::CONICAL_WEIGHT)
  MakePair("GAUSSIAN", ENUM_FILTER_KERNEL::GAUSSIAN_WEIGHT)
  MakePair("DILATE", ENUM_FILTER_KERNEL::DILATE_MORPH)
  MakePair("ERODE", ENUM_FILTER_KERNEL::ERODE_MORPH)
};

/*!
 * \brief Types of projection function, initially intended for structural topology optimization applications
 */
enum class ENUM_PROJECTION_FUNCTION {
  NONE,           /*!< \brief No projection. */
  HEAVISIDE_UP,   /*!< \brief Project values towards 1. */
  HEAVISIDE_DOWN, /*!< \brief Project values towards 0. */
};
static const MapType<std::string, ENUM_PROJECTION_FUNCTION> Projection_Function_Map = {
  MakePair("NO_PROJECTION", ENUM_PROJECTION_FUNCTION::NONE)
  MakePair("HEAVISIDE_UP", ENUM_PROJECTION_FUNCTION::HEAVISIDE_UP)
  MakePair("HEAVISIDE_DOWN", ENUM_PROJECTION_FUNCTION::HEAVISIDE_DOWN)
};

/*!
 * \brief the different validation solution
 */
enum class VERIFICATION_SOLUTION {
  NONE,                     /*!< \brief No verification solution, standard solver mode. */
  INVISCID_VORTEX,          /*!< \brief Inviscid vortex. Exact solution of the unsteady Euler equations. */
  RINGLEB,                  /*!< \brief Ringleb flow. Exact solution of the steady Euler equations. */
  NS_UNIT_QUAD,             /*!< \brief Exact solution of the laminar Navier Stokes equations without heat conduction. */
  TAYLOR_GREEN_VORTEX,      /*!< \brief Taylor Green Vortex. */
  INC_TAYLOR_GREEN_VORTEX,  /*!< \brief Incompressible Taylor Green Vortex (2D). */
  MMS_NS_UNIT_QUAD,         /*!< \brief Manufactured solution of the laminar Navier Stokes equations on a unit quad. */
  MMS_NS_UNIT_QUAD_WALL_BC, /*!< \brief Manufactured solution of the laminar Navier Stokes equations on a unit quad with wall BC's. */
  MMS_NS_TWO_HALF_CIRCLES,  /*!< \brief Manufactured solution of the laminar Navier Stokes equations between two half circles. */
  MMS_NS_TWO_HALF_SPHERES,  /*!< \brief Manufactured solution of the laminar Navier Stokes equations between two half spheres. */
  MMS_INC_EULER,            /*!< \brief Manufactured solution of the incompressible Euler equations. */
  MMS_INC_NS,               /*!< \brief Manufactured solution of the laminar incompressible Navier Stokes equations. */
  USER_DEFINED_SOLUTION,    /*!< \brief User defined solution. */
};
static const MapType<std::string, VERIFICATION_SOLUTION> Verification_Solution_Map = {
  MakePair("NO_VERIFICATION_SOLUTION", VERIFICATION_SOLUTION::NONE)
  MakePair("INVISCID_VORTEX",          VERIFICATION_SOLUTION::INVISCID_VORTEX)
  MakePair("RINGLEB",                  VERIFICATION_SOLUTION::RINGLEB)
  MakePair("NS_UNIT_QUAD",             VERIFICATION_SOLUTION::NS_UNIT_QUAD)
  MakePair("TAYLOR_GREEN_VORTEX",      VERIFICATION_SOLUTION::TAYLOR_GREEN_VORTEX)
  MakePair("INC_TAYLOR_GREEN_VORTEX",  VERIFICATION_SOLUTION::INC_TAYLOR_GREEN_VORTEX)
  MakePair("MMS_NS_UNIT_QUAD",         VERIFICATION_SOLUTION::MMS_NS_UNIT_QUAD)
  MakePair("MMS_NS_UNIT_QUAD_WALL_BC", VERIFICATION_SOLUTION::MMS_NS_UNIT_QUAD_WALL_BC)
  MakePair("MMS_NS_TWO_HALF_CIRCLES",  VERIFICATION_SOLUTION::MMS_NS_TWO_HALF_CIRCLES)
  MakePair("MMS_NS_TWO_HALF_SPHERES",  VERIFICATION_SOLUTION::MMS_NS_TWO_HALF_SPHERES)
  MakePair("MMS_INC_EULER",            VERIFICATION_SOLUTION::MMS_INC_EULER)
  MakePair("MMS_INC_NS",               VERIFICATION_SOLUTION::MMS_INC_NS)
  MakePair("USER_DEFINED_SOLUTION",    VERIFICATION_SOLUTION::USER_DEFINED_SOLUTION)
};

/*!
 * \brief Types of streamwise periodicity.
 */
enum class ENUM_STREAMWISE_PERIODIC {
  NONE,          /*!< \brief No streamwise periodic flow. */
  PRESSURE_DROP, /*!< \brief Prescribed pressure drop. */
  MASSFLOW,      /*!< \brief Prescribed massflow. */
};
static const MapType<std::string, ENUM_STREAMWISE_PERIODIC> Streamwise_Periodic_Map = {
  MakePair("NONE",          ENUM_STREAMWISE_PERIODIC::NONE)
  MakePair("PRESSURE_DROP", ENUM_STREAMWISE_PERIODIC::PRESSURE_DROP)
  MakePair("MASSFLOW",      ENUM_STREAMWISE_PERIODIC::MASSFLOW)
};

/*!
 * \brief Container to hold Variables for streamwise Periodic flow as they are often used together in places.
 */
struct StreamwisePeriodicValues {
  su2double Streamwise_Periodic_PressureDrop;       /*!< \brief Value of prescribed pressure drop [Pa] which results in an artificial body force vector. */
  su2double Streamwise_Periodic_MassFlow;           /*!< \brief Value of current massflow [kg/s] which results in a delta p and therefore an artificial body force vector. */
  su2double Streamwise_Periodic_IntegratedHeatFlow; /*!< \brief Value of of the net sum of heatflow [W] into the domain. */
  su2double Streamwise_Periodic_InletTemperature;   /*!< \brief Area avg static Temp [K] at the periodic inlet. Used for adaptive outlet heatsink. */
  su2double Streamwise_Periodic_BoundaryArea;       /*!< \brief Global Surface area of the streamwise periodic interface. */
  su2double Streamwise_Periodic_AvgDensity;         /*!< \brief Area avg density on the periodic interface. */
};

/*!
 * \brief Type of POD basis generation (for use with libROM)
 */
enum class POD_KIND {
  STATIC,            /*!< \brief Use static SVD for POD basis generation. */
  INCREMENTAL,       /*!< \brief Use incremental SVD for POD basis generation. */
};
static const MapType<std::string, POD_KIND> POD_Map = {
  MakePair("STATIC_POD",      POD_KIND::STATIC)
  MakePair("INCREMENTAL_POD", POD_KIND::INCREMENTAL)
};

/*!
 * \brief Type of operation for the linear system solver, changes the source of solver options.
 */
enum class LINEAR_SOLVER_MODE {
  STANDARD,        /*!< \brief Operate in standard mode. */
  MESH_DEFORM,     /*!< \brief Operate in mesh deformation mode. */
  GRADIENT_MODE,   /*!< \brief Operate in gradient smoothing mode. */
};

/*!
 * \brief mode of operation for the sobolev smoothing solver.
 */
enum class ENUM_SOBOLEV_MODUS {
  NONE,                 /*!< \brief Default option if none is choosen. */
  PARAM_LEVEL_COMPLETE, /*!< \brief Operate on parameter level. */
  MESH_LEVEL,           /*!< \brief Operate on mesh level. */
  ONLY_GRAD,            /*!< \brief Flag to only compute the original gradient. */
};
static const MapType<std::string, ENUM_SOBOLEV_MODUS> Sobolev_Modus_Map = {
  MakePair("NONE",                 ENUM_SOBOLEV_MODUS::NONE)
  MakePair("PARAM_LEVEL_COMPLETE", ENUM_SOBOLEV_MODUS::PARAM_LEVEL_COMPLETE)
  MakePair("MESH_LEVEL",           ENUM_SOBOLEV_MODUS::MESH_LEVEL)
  MakePair("ONLY_GRADIENT",        ENUM_SOBOLEV_MODUS::ONLY_GRAD)
};

#undef MakePair
/* END_CONFIG_ENUMS */

class COptionBase {
private:
  std::vector<std::string> value;
public:
  virtual ~COptionBase() = default;

  const std::vector<std::string>& GetValue() const {return value;}

  virtual std::string SetValue(const std::vector<std::string>& val) {
    value = val;
    return "";
  }
  virtual void SetDefault() = 0;

  std::string optionCheckMultipleValues(const std::vector<std::string>& option_value,
                                        std::string type_id, const std::string& option_name) {
    if (option_value.size() != 1) {
      std::string newString(option_name);
      newString.append(": multiple values for type ");
      newString.append(type_id);
      return newString;
    }
    return "";
  }

  std::string badValue(std::string type_id, const std::string& option_name) {
    std::string newString(option_name);
    newString.append(": improper option value for type ");
    newString.append(type_id);
    return newString;
  }
};

#ifdef ENABLE_MAPS
#include "option_structure.inl"
#endif<|MERGE_RESOLUTION|>--- conflicted
+++ resolved
@@ -548,10 +548,7 @@
   FLUID_MIXTURE = 9,      /*!< \brief Species mixture model. */
   COOLPROP = 10,          /*!< \brief Thermodynamics library. */
   FLUID_FLAMELET = 11,    /*!< \brief lookup table (LUT) method for premixed flamelets. */
-<<<<<<< HEAD
   DATADRIVEN_FLUID = 12,           /*!< \brief multi-layer perceptron driven fluid model. */
-=======
->>>>>>> 29862d7a
 };
 static const MapType<std::string, ENUM_FLUIDMODEL> FluidModel_Map = {
   MakePair("STANDARD_AIR", STANDARD_AIR)
@@ -566,7 +563,6 @@
   MakePair("FLUID_MIXTURE", FLUID_MIXTURE)
   MakePair("COOLPROP", COOLPROP)
   MakePair("FLUID_FLAMELET", FLUID_FLAMELET)
-<<<<<<< HEAD
   MakePair("DATADRIVEN_FLUID", DATADRIVEN_FLUID)
 };
 
@@ -578,8 +574,6 @@
 static const MapType<std::string, FLAME_INIT_TYPE> FlameInit_Map = {
   MakePair("FLAME_FRONT", FLAME_INIT_TYPE::FLAME_FRONT)
   MakePair("SPARK", FLAME_INIT_TYPE::SPARK)
-=======
->>>>>>> 29862d7a
 };
 
 /*!
@@ -1323,24 +1317,14 @@
   MakePair("FLAMELET", SPECIES_MODEL::FLAMELET)
 };
 
-<<<<<<< HEAD
-/* the order matters: */
-/*!
-* \brief progress variable and enthalpy are the first and second entry in the lookup table
-*/
+/*!
+ * \brief Progress variable and enthalpy are the first and second entries in the lookup table.
+ * \note The order matters.
+ */
 enum FLAMELET_SCALAR_VARIABLES {
   I_PROGVAR,
   I_ENTH,
   I_MIXFRAC,
-=======
-/*!
- * \brief Progress variable and enthalpy are the first and second entries in the lookup table.
- * \note The order matters.
- */
-enum FLAMELET_SCALAR_VARIABLES {
-  I_PROGVAR,
-  I_ENTH,
->>>>>>> 29862d7a
 };
 
 /*!
@@ -1348,7 +1332,6 @@
  */
 enum FLAMELET_SCALAR_SOURCES {
   I_SRC_TOT_PROGVAR
-<<<<<<< HEAD
 };
 
 /*!
@@ -1360,8 +1343,6 @@
   I_BETA_ENTH,
   I_BETA_MIXFRAC,
   N_BETA_TERMS,
-=======
->>>>>>> 29862d7a
 };
 
 /*!
