/*!
 * \file option_structure.hpp
 * \brief Defines classes for referencing options for easy input in CConfig
 * \author J. Hicken, B. Tracey
 * \version 8.0.1 "Harrier"
 *
 * SU2 Project Website: https://su2code.github.io
 *
 * The SU2 Project is maintained by the SU2 Foundation
 * (http://su2foundation.org)
 *
 * Copyright 2012-2024, SU2 Contributors (cf. AUTHORS.md)
 *
 * SU2 is free software; you can redistribute it and/or
 * modify it under the terms of the GNU Lesser General Public
 * License as published by the Free Software Foundation; either
 * version 2.1 of the License, or (at your option) any later version.
 *
 * SU2 is distributed in the hope that it will be useful,
 * but WITHOUT ANY WARRANTY; without even the implied warranty of
 * MERCHANTABILITY or FITNESS FOR A PARTICULAR PURPOSE. See the GNU
 * Lesser General Public License for more details.
 *
 * You should have received a copy of the GNU Lesser General Public
 * License along with SU2. If not, see <http://www.gnu.org/licenses/>.
 */

#pragma once

#include "./parallelization/mpi_structure.hpp"

#include <iostream>
#include <sstream>
#include <string>
#include <vector>
#include <map>
#include <cstdlib>
#include <algorithm>
#include <cassert>

/*!
 * \class CEmptyMap
 * \brief We use this dummy class instead of std::map when
 * we only need the enum definition and not the string to
 * enum maps, this makes compilation much faster.
 */
template <typename T, typename U>
struct CEmptyMap {
  CEmptyMap(std::initializer_list<std::pair<const T, U> >) {}
};

#ifdef ENABLE_MAPS
template<class T, class U>
using MapType = std::map<T,U>;
#define MakePair(a,b) {a,b},
#else
template<class T, class U>
using MapType = CEmptyMap<T,U>;
#define MakePair(a,b)
#endif

/*!
 * \brief Different software components of SU2
 */
enum class SU2_COMPONENT {
  SU2_CFD, /*!< \brief Running the SU2_CFD software. */
  SU2_DEF, /*!< \brief Running the SU2_DEF software. */
  SU2_DOT, /*!< \brief Running the SU2_DOT software. */
  SU2_GEO, /*!< \brief Running the SU2_GEO software. */
  SU2_SOL  /*!< \brief Running the SU2_SOL software. */
};

const unsigned int EXIT_DIVERGENCE = 2;   /*!< \brief Exit code (divergence). */

const unsigned int MAX_PARAMETERS = 10;       /*!< \brief Maximum number of parameters for a design variable definition. */
const unsigned int MAX_NUMBER_PERIODIC = 10;  /*!< \brief Maximum number of periodic boundary conditions. */
const unsigned int MAX_STRING_SIZE = 400;     /*!< \brief Maximum size of a generic string. */
const unsigned int MAX_NUMBER_FFD = 15;       /*!< \brief Maximum number of FFDBoxes for the FFD. */
enum: unsigned int{MAX_SOLS = 14};            /*!< \brief Maximum number of solutions at the same time (dimension of solution container array). */
const unsigned int MAX_TERMS = 7;             /*!< \brief Maximum number of terms in the numerical equations (dimension of solver container array). */
const unsigned int MAX_ZONES = 3;             /*!< \brief Maximum number of zones. */
const unsigned int MAX_FE_KINDS = 7;          /*!< \brief Maximum number of Finite Elements. */
const unsigned int NO_RK_ITER = 0;            /*!< \brief No Runge-Kutta iteration. */

const unsigned int OVERHEAD = 4;    /*!< \brief Overhead space above nMarker when allocating space for boundary elems (MPI + periodic). */

const unsigned int MESH_0 = 0;  /*!< \brief Definition of the finest grid level. */
const unsigned int MESH_1 = 1;  /*!< \brief Definition of the finest grid level. */
const unsigned int ZONE_0 = 0;  /*!< \brief Definition of the first grid domain. */
const unsigned int ZONE_1 = 1;  /*!< \brief Definition of the second grid domain. */
const unsigned int INST_0 = 0;  /*!< \brief Definition of the first instance per grid level. */

const su2double STANDARD_GRAVITY = 9.80665;           /*!< \brief Acceleration due to gravity at surface of earth. */
const su2double UNIVERSAL_GAS_CONSTANT = 8.3144598;   /*!< \brief Universal gas constant in J/(mol*K) */
const su2double BOLTZMANN_CONSTANT = 1.3806503E-23;   /*!< \brief Boltzmann's constant [J K^-1] */
const su2double AVOGAD_CONSTANT = 6.0221415E26; /*!< \brief Avogadro's constant, number of particles in one kmole. */
const su2double FUND_ELEC_CHARGE_CGS = 4.8032047E-10; /*!< \brief Fundamental electric charge in CGS units, cm^(3/2) g^(1/2) s^(-1). */

const su2double EPS = 1.0E-16;        /*!< \brief Error scale. */
const su2double TURB_EPS = 1.0E-16;   /*!< \brief Turbulent Error scale. */

const su2double ONE2 = 0.5;         /*!< \brief One divided by two. */
const su2double ONE3 = 1.0 / 3.0;   /*!< \brief One divided by three. */
const su2double TWO3 = 2.0 / 3.0;   /*!< \brief Two divided by three. */
const su2double FOUR3 = 4.0 / 3.0;  /*!< \brief Four divided by three. */

const su2double PI_NUMBER = 4.0 * atan(1.0);  /*!< \brief Pi number. */

const su2double STEFAN_BOLTZMANN = 5.670367E-08;  /*!< \brief Stefan-Boltzmann constant in W/(m^2*K^4). */

const int MASTER_NODE = 0;      /*!< \brief Master node for MPI parallelization. */
const int SINGLE_NODE = 1;      /*!< \brief There is only a node in the MPI parallelization. */
const int SINGLE_ZONE = 1;      /*!< \brief There is only a zone. */

const unsigned short COMM_TYPE_UNSIGNED_LONG  = 1;  /*!< \brief Communication type for unsigned long. */
const unsigned short COMM_TYPE_LONG           = 2;  /*!< \brief Communication type for long. */
const unsigned short COMM_TYPE_UNSIGNED_SHORT = 3;  /*!< \brief Communication type for unsigned short. */
const unsigned short COMM_TYPE_DOUBLE         = 4;  /*!< \brief Communication type for double. */
const unsigned short COMM_TYPE_CHAR           = 5;  /*!< \brief Communication type for char. */
const unsigned short COMM_TYPE_SHORT          = 6;  /*!< \brief Communication type for short. */
const unsigned short COMM_TYPE_INT            = 7;  /*!< \brief Communication type for int. */

/*!
 * \brief Types of geometric entities based on VTK nomenclature
 */
enum GEO_TYPE {
  VERTEX = 1,         /*!< \brief VTK nomenclature for defining a vertex element. */
  LINE = 3,           /*!< \brief VTK nomenclature for defining a line element. */
  TRIANGLE = 5,       /*!< \brief VTK nomenclature for defining a triangle element. */
  QUADRILATERAL = 9,  /*!< \brief VTK nomenclature for defining a quadrilateral element. */
  TETRAHEDRON = 10,   /*!< \brief VTK nomenclature for defining a tetrahedron element. */
  HEXAHEDRON = 12,    /*!< \brief VTK nomenclature for defining a hexahedron element. */
  PRISM = 13,         /*!< \brief VTK nomenclature for defining a prism element. */
  PYRAMID = 14        /*!< \brief VTK nomenclature for defining a pyramid element. */
};
constexpr unsigned short N_ELEM_TYPES = 7;           /*!< \brief General output & CGNS defines. */

constexpr unsigned short N_POINTS_LINE = 2;          /*!< \brief General output & CGNS defines. */
constexpr unsigned short N_POINTS_TRIANGLE = 3;      /*!< \brief General output & CGNS defines. */
constexpr unsigned short N_POINTS_QUADRILATERAL = 4; /*!< \brief General output & CGNS defines. */
constexpr unsigned short N_POINTS_TETRAHEDRON = 4;   /*!< \brief General output & CGNS defines. */
constexpr unsigned short N_POINTS_HEXAHEDRON = 8;    /*!< \brief General output & CGNS defines. */
constexpr unsigned short N_POINTS_PYRAMID = 5;       /*!< \brief General output & CGNS defines. */
constexpr unsigned short N_POINTS_PRISM = 6;         /*!< \brief General output & CGNS defines. */
constexpr unsigned short N_POINTS_MAXIMUM = 8;       /*!< \brief Max. out of the above, used for static arrays, keep it up to date. */

constexpr unsigned short N_FACES_LINE = 1;           /*!< \brief General output & CGNS defines. */
constexpr unsigned short N_FACES_TRIANGLE = 3;       /*!< \brief General output & CGNS defines. */
constexpr unsigned short N_FACES_QUADRILATERAL = 4;  /*!< \brief General output & CGNS defines. */
constexpr unsigned short N_FACES_TETRAHEDRON = 4;    /*!< \brief General output & CGNS defines. */
constexpr unsigned short N_FACES_PYRAMID = 5;        /*!< \brief General output & CGNS defines. */
constexpr unsigned short N_FACES_PRISM = 5;          /*!< \brief General output & CGNS defines. */
constexpr unsigned short N_FACES_HEXAHEDRON = 6;     /*!< \brief General output & CGNS defines. */
constexpr unsigned short N_FACES_MAXIMUM = 6;        /*!< \brief Max. out of the above, used for static arrays, keep it up to date. */

/*!
 * \brief Get the number of faces of the element.
 * \param[in] elementType - element type
 * \return number of faces
 */
inline unsigned short nFacesOfElementType(unsigned short elementType) {
  switch (elementType) {
    case LINE: return N_FACES_LINE;
    case TRIANGLE: return N_FACES_TRIANGLE;
    case QUADRILATERAL: return N_FACES_QUADRILATERAL;
    case TETRAHEDRON: return N_FACES_TETRAHEDRON;
    case HEXAHEDRON: return N_FACES_HEXAHEDRON;
    case PYRAMID: return N_FACES_PYRAMID;
    case PRISM: return N_FACES_PRISM;
    default: assert(false && "Invalid element type."); return 0;
  }
}

/*!
 * \brief Get the number of points of the element.
 * \param[in] elementType - element type
 * \return number of points
 */
inline unsigned short nPointsOfElementType(unsigned short elementType) {
  switch (elementType) {
    case LINE: return N_POINTS_LINE;
    case TRIANGLE: return N_POINTS_TRIANGLE;
    case QUADRILATERAL: return N_POINTS_QUADRILATERAL;
    case TETRAHEDRON: return N_POINTS_TETRAHEDRON;
    case HEXAHEDRON: return N_POINTS_HEXAHEDRON;
    case PYRAMID: return N_POINTS_PYRAMID;
    case PRISM: return N_POINTS_PRISM;
    default: assert(false && "Invalid element type."); return 0;
  }
}

const int CGNS_STRING_SIZE = 33; /*!< \brief Length of strings used in the CGNS format. */
const int SU2_CONN_SIZE   = 10;  /*!< \brief Size of the connectivity array that is allocated for each element
                                             that we read from a mesh file in the format [[globalID vtkType n0 n1 n2 n3 n4 n5 n6 n7 n8]. */
const int SU2_CONN_SKIP   = 2;   /*!< \brief Offset to skip the globalID and VTK type at the start of the element connectivity list for each CGNS element. */

const su2double COLORING_EFF_THRESH = 0.875;  /*!< \brief Below this value fallback strategies are used instead. */

/*--- All temperature polynomial fits for the fluid models currently
   assume a quartic form (5 coefficients). For example,
   Cp(T) = b0 + b1*T + b2*T^2 + b3*T^3 + b4*T^4. By default, all coeffs
   are set to zero and will be properly non-dim. in the solver. ---*/
constexpr int N_POLY_COEFFS = 5; /*!< \brief Number of coefficients in temperature polynomial fits for fluid models. */

/*!
 * \brief Boolean answers
 */
enum ANSWER {
  NONE = 0,
  NO = 0,   /*!< \brief Boolean definition of no. */
  YES = 1   /*!< \brief Boolean definition of yes. */
};

/*!
 * \brief Average method for marker analyze
 */
enum AVERAGE_TYPE {
  AVERAGE_AREA = 1,     /*!< \brief Area-weighted average. */
  AVERAGE_MASSFLUX = 2  /*!< \brief Mass-flux weighted average. */
};
static const MapType<std::string, AVERAGE_TYPE> Average_Map = {
  MakePair("AREA", AVERAGE_AREA)
  MakePair("MASSFLUX", AVERAGE_MASSFLUX)
};

/*!
 * \brief different solver types for the CFD component
 */
enum class MAIN_SOLVER {
  NONE,                        /*!< \brief Definition of no solver. */
  EULER,                       /*!< \brief Definition of the Euler's solver. */
  NAVIER_STOKES,               /*!< \brief Definition of the Navier-Stokes' solver. */
  RANS,                        /*!< \brief Definition of the Reynolds-averaged Navier-Stokes' (RANS) solver. */
  INC_EULER,                   /*!< \brief Definition of the incompressible Euler's solver. */
  INC_NAVIER_STOKES,           /*!< \brief Definition of the incompressible Navier-Stokes' solver. */
  INC_RANS,                    /*!< \brief Definition of the incompressible Reynolds-averaged Navier-Stokes' (RANS) solver. */
  HEAT_EQUATION,               /*!< \brief Definition of the finite volume heat solver. */
  FEM_ELASTICITY,              /*!< \brief Definition of a FEM solver. */
  ADJ_EULER,                   /*!< \brief Definition of the continuous adjoint Euler's solver. */
  ADJ_NAVIER_STOKES,           /*!< \brief Definition of the continuous adjoint Navier-Stokes' solver. */
  ADJ_RANS,                    /*!< \brief Definition of the continuous adjoint Reynolds-averaged Navier-Stokes' (RANS) solver. */
  TEMPLATE_SOLVER,             /*!< \brief Definition of template solver. */
  DISC_ADJ_EULER,              /*!< \brief Definition of the discrete adjoint Euler solver. */
  DISC_ADJ_RANS,               /*!< \brief Definition of the discrete adjoint Reynolds-averaged Navier-Stokes' (RANS) solver. */
  DISC_ADJ_NAVIER_STOKES,      /*!< \brief Definition of the discrete adjoint Navier-Stokes' solver. */
  DISC_ADJ_INC_EULER,          /*!< \brief Definition of the discrete adjoint incompressible Euler solver. */
  DISC_ADJ_INC_RANS,           /*!< \brief Definition of the discrete adjoint incompressible Reynolds-averaged Navier-Stokes' (RANS) solver. */
  DISC_ADJ_INC_NAVIER_STOKES,  /*!< \brief Definition of the discrete adjoint incompressible Navier-Stokes'. */
  DISC_ADJ_HEAT,               /*!< \brief Definition of the discrete adjoint heat solver. */
  DISC_ADJ_FEM_EULER,          /*!< \brief Definition of the discrete adjoint FEM Euler solver. */
  DISC_ADJ_FEM_RANS,           /*!< \brief Definition of the discrete adjoint FEM Reynolds-averaged Navier-Stokes' (RANS) solver. */
  DISC_ADJ_FEM_NS,             /*!< \brief Definition of the discrete adjoint FEM Navier-Stokes' solver. */
  DISC_ADJ_FEM,                /*!< \brief Definition of the discrete adjoint FEM solver. */
  FEM_EULER,                   /*!< \brief Definition of the finite element Euler's solver. */
  FEM_NAVIER_STOKES,           /*!< \brief Definition of the finite element Navier-Stokes' solver. */
  FEM_RANS,                    /*!< \brief Definition of the finite element Reynolds-averaged Navier-Stokes' (RANS) solver. */
  FEM_LES,                     /*!< \brief Definition of the finite element Large Eddy Simulation Navier-Stokes' (LES) solver. */
  MULTIPHYSICS,
  NEMO_EULER,                  /*!< \brief Definition of the NEMO Euler solver. */
  NEMO_NAVIER_STOKES,          /*!< \brief Definition of the NEMO NS solver. */
};
static const MapType<std::string, MAIN_SOLVER> Solver_Map = {
  MakePair("NONE", MAIN_SOLVER::NONE)
  MakePair("EULER", MAIN_SOLVER::EULER)
  MakePair("NAVIER_STOKES", MAIN_SOLVER::NAVIER_STOKES)
  MakePair("RANS", MAIN_SOLVER::RANS)
  MakePair("INC_EULER", MAIN_SOLVER::INC_EULER)
  MakePair("INC_NAVIER_STOKES", MAIN_SOLVER::INC_NAVIER_STOKES)
  MakePair("INC_RANS", MAIN_SOLVER::INC_RANS)
  MakePair("FEM_EULER", MAIN_SOLVER::FEM_EULER)
  MakePair("FEM_NAVIER_STOKES", MAIN_SOLVER::FEM_NAVIER_STOKES)
  MakePair("FEM_RANS", MAIN_SOLVER::FEM_RANS)
  MakePair("FEM_LES", MAIN_SOLVER::FEM_LES)
  MakePair("NEMO_EULER",MAIN_SOLVER::NEMO_EULER)
  MakePair("NEMO_NAVIER_STOKES",MAIN_SOLVER::NEMO_NAVIER_STOKES)
  MakePair("HEAT_EQUATION", MAIN_SOLVER::HEAT_EQUATION)
  MakePair("ELASTICITY", MAIN_SOLVER::FEM_ELASTICITY)
  MakePair("TEMPLATE_SOLVER", MAIN_SOLVER::TEMPLATE_SOLVER)
  MakePair("MULTIPHYSICS", MAIN_SOLVER::MULTIPHYSICS)
};

/*!
 * \brief Different solver types for multizone problems
 */
enum class ENUM_MULTIZONE {
  MZ_BLOCK_GAUSS_SEIDEL, /*!< \brief Definition of a Block-Gauss-Seidel multizone solver. */
  MZ_BLOCK_JACOBI,       /*!< \brief Definition of a Block-Jacobi solver. */
};
static const MapType<std::string, ENUM_MULTIZONE> Multizone_Map = {
  MakePair("BLOCK_GAUSS_SEIDEL", ENUM_MULTIZONE::MZ_BLOCK_GAUSS_SEIDEL)
  MakePair("BLOCK_JACOBI", ENUM_MULTIZONE::MZ_BLOCK_JACOBI)
};

/*!
 * \brief Material geometric conditions
 */
enum class STRUCT_DEFORMATION {
  SMALL,       /*!< \brief Definition of linear elastic material. */
  LARGE,       /*!< \brief Definition of Neo-Hookean material. */
};
static const MapType<std::string, STRUCT_DEFORMATION> Struct_Map = {
  MakePair("SMALL_DEFORMATIONS", STRUCT_DEFORMATION::SMALL)
  MakePair("LARGE_DEFORMATIONS", STRUCT_DEFORMATION::LARGE)
};

/*!
 * \brief Material model
 */
enum class STRUCT_MODEL {
  LINEAR_ELASTIC,   /*!< \brief Definition of linear elastic material. */
  NEO_HOOKEAN,      /*!< \brief Definition of Neo-Hookean material. */
  KNOWLES,          /*!< \brief Definition of Knowles stored-energy potential */
  IDEAL_DE,         /*!< \brief Definition of ideal Dielectric Elastomer */
};
static const MapType<std::string, STRUCT_MODEL> Material_Map = {
  MakePair("LINEAR_ELASTIC", STRUCT_MODEL::LINEAR_ELASTIC)
  MakePair("NEO_HOOKEAN", STRUCT_MODEL::NEO_HOOKEAN)
  MakePair("KNOWLES", STRUCT_MODEL::KNOWLES)
  MakePair("IDEAL_DE", STRUCT_MODEL::IDEAL_DE)
};

/*!
 * \brief Material compressibility
 */
enum class STRUCT_COMPRESS {
  COMPRESSIBLE,     /*!< \brief Definition of compressible material. */
  NEARLY_INCOMP,    /*!< \brief Definition of nearly incompressible material. */
};
static const MapType<std::string, STRUCT_COMPRESS> MatComp_Map = {
  MakePair("COMPRESSIBLE", STRUCT_COMPRESS::COMPRESSIBLE)
  MakePair("NEARLY_INCOMPRESSIBLE", STRUCT_COMPRESS::NEARLY_INCOMP)
};

/*!
 * \brief Types of interpolators
 */
enum class INTERFACE_INTERPOLATOR {
  NEAREST_NEIGHBOR,      /*!< \brief Nearest Neigbhor interpolation */
  ISOPARAMETRIC,         /*!< \brief Isoparametric interpolation, use CONSERVATIVE_INTERPOLATION=YES for conservative interpolation (S.A. Brown 1997).*/
  WEIGHTED_AVERAGE,      /*!< \brief Sliding Mesh Approach E. Rinaldi 2015 */
  RADIAL_BASIS_FUNCTION, /*!< \brief Radial basis function interpolation. */
};
static const MapType<std::string, INTERFACE_INTERPOLATOR> Interpolator_Map = {
  MakePair("NEAREST_NEIGHBOR", INTERFACE_INTERPOLATOR::NEAREST_NEIGHBOR)
  MakePair("ISOPARAMETRIC",    INTERFACE_INTERPOLATOR::ISOPARAMETRIC)
  MakePair("WEIGHTED_AVERAGE", INTERFACE_INTERPOLATOR::WEIGHTED_AVERAGE)
  MakePair("RADIAL_BASIS_FUNCTION", INTERFACE_INTERPOLATOR::RADIAL_BASIS_FUNCTION)
};

/*!
 * \brief Types of radial basis functions
 */
enum class RADIAL_BASIS {
  WENDLAND_C2,        /*!< \brief Wendland C2 radial basis function. */
  INV_MULTI_QUADRIC,  /*!< \brief Inversed multi quartic biharmonic spline. */
  GAUSSIAN,           /*!< \brief Gaussian basis function. */
  THIN_PLATE_SPLINE,  /*!< \brief Thin plate spline. */
  MULTI_QUADRIC,      /*!< \brief Multi quartic biharmonic spline. */
};
static const MapType<std::string, RADIAL_BASIS> RadialBasisFunction_Map = {
  MakePair("WENDLAND_C2", RADIAL_BASIS::WENDLAND_C2)
  MakePair("INV_MULTI_QUADRIC", RADIAL_BASIS::INV_MULTI_QUADRIC)
  MakePair("GAUSSIAN", RADIAL_BASIS::GAUSSIAN)
  MakePair("THIN_PLATE_SPLINE", RADIAL_BASIS::THIN_PLATE_SPLINE)
  MakePair("MULTI_QUADRIC", RADIAL_BASIS::MULTI_QUADRIC)
};

/*!
 * \brief type of radial spanwise interpolation function for the inlet face
 */
enum class INLET_SPANWISE_INTERP {
  NONE,
  LINEAR_1D,
  AKIMA_1D,
  CUBIC_1D,
};
static const MapType<std::string, INLET_SPANWISE_INTERP> Inlet_SpanwiseInterpolation_Map = {
  MakePair("NONE", INLET_SPANWISE_INTERP::NONE)
  MakePair("LINEAR_1D", INLET_SPANWISE_INTERP::LINEAR_1D)
  MakePair("AKIMA_1D", INLET_SPANWISE_INTERP::AKIMA_1D)
  MakePair("CUBIC_1D", INLET_SPANWISE_INTERP::CUBIC_1D)
};

/*!
 * \brief type of radial spanwise interpolation data type for the inlet face
 */
enum class INLET_INTERP_TYPE {
  VR_VTHETA,
  ALPHA_PHI,
};
static const MapType<std::string, INLET_INTERP_TYPE> Inlet_SpanwiseInterpolationType_Map = {
  MakePair("VR_VTHETA", INLET_INTERP_TYPE::VR_VTHETA)
  MakePair("ALPHA_PHI", INLET_INTERP_TYPE::ALPHA_PHI)
};

/*!
 * \brief types of (coupling) transfers between distinct physical zones
 */
enum ENUM_TRANSFER {
  ZONES_ARE_EQUAL                   = 0,    /*!< \brief Zones are equal - no transfer. */
  NO_COMMON_INTERFACE               = 1,    /*!< \brief No common interface between the zones (geometrical). */
  NO_TRANSFER                       = 2,    /*!< \brief Zones may share a boundary, but still no coupling desired. */
  FLOW_TRACTION                     = 10,   /*!< \brief Flow traction coupling (between fluids and solids). */
  BOUNDARY_DISPLACEMENTS            = 21,   /*!< \brief Boundary displacements (between fluids and solids) */
  SLIDING_INTERFACE                 = 13,   /*!< \brief Sliding interface (between fluids). */
  CONSERVATIVE_VARIABLES            = 14,   /*!< \brief General coupling that simply transfers the conservative variables (between same solvers). */
  MIXING_PLANE                      = 15,   /*!< \brief Mixing plane between fluids. */
  CONJUGATE_HEAT_FS                 = 16,   /*!< \brief Conjugate heat transfer (between compressible fluids and solids). */
  CONJUGATE_HEAT_WEAKLY_FS          = 17,   /*!< \brief Conjugate heat transfer (between incompressible fluids and solids). */
  CONJUGATE_HEAT_SF                 = 18,   /*!< \brief Conjugate heat transfer (between solids and compressible fluids). */
  CONJUGATE_HEAT_WEAKLY_SF          = 19,   /*!< \brief Conjugate heat transfer (between solids and incompressible fluids). */
};

/*!
 * \brief different regime modes
 */
enum class ENUM_REGIME {
  COMPRESSIBLE = 0,   /*!< \brief Definition of compressible solver. */
  INCOMPRESSIBLE = 1, /*!< \brief Definition of incompressible solver. */
  NO_FLOW = 2
};

/*!
 * \brief different non-dimensional modes
 */
enum ENUM_KIND_NONDIM {
  DIMENSIONAL = 0,              /*!< \brief Dimensional simulation (compressible or incompressible). */
  FREESTREAM_PRESS_EQ_ONE = 1,  /*!< \brief Non-dimensional compressible simulation with freestream pressure equal to 1.0. */
  FREESTREAM_VEL_EQ_MACH = 2,   /*!< \brief Non-dimensional compressible simulation with freestream velocity equal to Mach number. */
  FREESTREAM_VEL_EQ_ONE = 3,    /*!< \brief Non-dimensional compressible simulation with freestream pressure equal to 1.0. */
  INITIAL_VALUES   = 4,         /*!< \brief Non-dimensional incompressible simulation based on intial values for external flow. */
  REFERENCE_VALUES = 5          /*!< \brief Non-dimensional incompressible simulation based on custom reference values. */
};
static const MapType<std::string, ENUM_KIND_NONDIM> NonDim_Map = {
  MakePair("DIMENSIONAL", DIMENSIONAL)
  MakePair("FREESTREAM_PRESS_EQ_ONE", FREESTREAM_PRESS_EQ_ONE)
  MakePair("FREESTREAM_VEL_EQ_MACH",  FREESTREAM_VEL_EQ_MACH)
  MakePair("FREESTREAM_VEL_EQ_ONE",   FREESTREAM_VEL_EQ_ONE)
  MakePair("INITIAL_VALUES",   INITIAL_VALUES)
  MakePair("REFERENCE_VALUES", REFERENCE_VALUES)
};

/*!
 * \brief different system of measurements
 */
enum ENUM_MEASUREMENTS {
  SI = 0,     /*!< \brief Definition of compressible solver. */
  US = 1      /*!< \brief Definition of incompressible solver. */
};
static const MapType<std::string, ENUM_MEASUREMENTS> Measurements_Map = {
  MakePair("SI", SI)
  MakePair("US", US)
};

/*!
 * \brief different types of systems
 */
enum RUNTIME_TYPE {
  RUNTIME_FLOW_SYS = 2,       /*!< \brief One-physics case, the code is solving the flow equations(Euler and Navier-Stokes). */
  RUNTIME_TURB_SYS = 3,       /*!< \brief One-physics case, the code is solving the turbulence model. */
  RUNTIME_ADJFLOW_SYS = 6,    /*!< \brief One-physics case, the code is solving the adjoint equations is being solved (Euler and Navier-Stokes). */
  RUNTIME_ADJTURB_SYS = 7,    /*!< \brief One-physics case, the code is solving the adjoint turbulence model. */
  RUNTIME_BFM_SYS = 8,
  RUNTIME_MULTIGRID_SYS = 14, /*!< \brief Full Approximation Storage Multigrid system of equations. */
  RUNTIME_FEA_SYS = 20,       /*!< \brief One-physics case, the code is solving the FEA equation. */
  RUNTIME_ADJFEA_SYS = 30,    /*!< \brief One-physics case, the code is solving the adjoint FEA equation. */
  RUNTIME_HEAT_SYS = 21,      /*!< \brief One-physics case, the code is solving the heat equation. */
  RUNTIME_ADJHEAT_SYS = 31,   /*!< \brief One-physics case, the code is solving the adjoint heat equation. */
  RUNTIME_TRANS_SYS = 22,     /*!< \brief One-physics case, the code is solving the transition model. */
  RUNTIME_RADIATION_SYS = 23, /*!< \brief One-physics case, the code is solving the radiation model. */
  RUNTIME_ADJRAD_SYS = 24,    /*!< \brief One-physics case, the code is solving the adjoint radiation model. */
  RUNTIME_SPECIES_SYS = 25,   /*!< \brief One-physics case, the code is solving the species model. */
  RUNTIME_ADJSPECIES_SYS = 26,/*!< \brief One-physics case, the code is solving the adjoint species model. */
};

<<<<<<< HEAD
const int FLOW_SOL = 0;     /*!< \brief Position of the mean flow solution in the solver container array. */
const int ADJFLOW_SOL = 1;  /*!< \brief Position of the continuous adjoint flow solution in the solver container array. */

const int TURB_SOL = 2;     /*!< \brief Position of the turbulence model solution in the solver container array. */
const int ADJTURB_SOL = 3;  /*!< \brief Position of the continuous adjoint turbulence solution in the solver container array. */

const int TRANS_SOL = 4;    /*!< \brief Position of the transition model solution in the solver container array. */
const int HEAT_SOL = 5;     /*!< \brief Position of the heat equation in the solution solver array. */
const int ADJHEAT_SOL = 6;  /*!< \brief Position of the adjoint heat equation in the solution solver array. */
const int RAD_SOL = 7;      /*!< \brief Position of the radiation equation in the solution solver array. */
const int ADJRAD_SOL = 8;   /*!< \brief Position of the continuous adjoint turbulence solution in the solver container array. */

const int MESH_SOL = 9;      /*!< \brief Position of the mesh solver. */
const int ADJMESH_SOL = 10;   /*!< \brief Position of the adjoint of the mesh solver. */

const int BFM_SOL = 11;     /*!< \brief Position of the Body-Force Model solver */
const int SPECIES_SOL = 12;    /*!< \brief Position of the species solver. */
const int ADJSPECIES_SOL = 13; /*!< \brief Position of the adjoint of the species solver. */

const int FEA_SOL = 0;      /*!< \brief Position of the FEA equation in the solution solver array. */
const int ADJFEA_SOL = 1;   /*!< \brief Position of the FEA adjoint equation in the solution solver array. */

const int TEMPLATE_SOL = 0; /*!< \brief Position of the template solution. */
=======
 enum SOLVER_TYPE : const int {
   FLOW_SOL=0,       /*!< \brief Position of the mean flow solution in the solver container array. */
   ADJFLOW_SOL=1,    /*!< \brief Position of the continuous adjoint flow solution in the solver container array. */
   TURB_SOL=2,       /*!< \brief Position of the turbulence model solution in the solver container array. */
   ADJTURB_SOL=3,    /*!< \brief Position of the continuous adjoint turbulence solution in the solver container array. */
   TRANS_SOL=4,      /*!< \brief Position of the transition model solution in the solver container array. */
   HEAT_SOL=5,       /*!< \brief Position of the heat equation in the solution solver array. */
   ADJHEAT_SOL=6,    /*!< \brief Position of the adjoint heat equation in the solution solver array. */
   RAD_SOL=7,        /*!< \brief Position of the radiation equation in the solution solver array. */
   ADJRAD_SOL=8,     /*!< \brief Position of the continuous adjoint turbulence solution in the solver container array. */
   MESH_SOL=9,       /*!< \brief Position of the mesh solver. */
   ADJMESH_SOL=10,    /*!< \brief Position of the adjoint of the mesh solver. */
   SPECIES_SOL=11,    /*!< \brief Position of the species solver. */
   ADJSPECIES_SOL=12, /*!< \brief Position of the adjoint of the species solver. */
   FEA_SOL=0,        /*!< \brief Position of the Finite Element flow solution in the solver container array. */
   ADJFEA_SOL=1,     /*!< \brief Position of the continuous adjoint Finite Element flow solution in the solver container array. */
   TEMPLATE_SOL=0,   /*!< \brief Position of the template solution. */
 };
>>>>>>> 6fcfd681

const int CONV_TERM = 0;           /*!< \brief Position of the convective terms in the numerics container array. */
const int VISC_TERM = 1;           /*!< \brief Position of the viscous terms in the numerics container array. */
const int SOURCE_FIRST_TERM = 2;   /*!< \brief Position of the first source term in the numerics container array. */
const int SOURCE_SECOND_TERM = 3;  /*!< \brief Position of the second source term in the numerics container array. */
const int CONV_BOUND_TERM = 4;     /*!< \brief Position of the convective boundary terms in the numerics container array. */
const int VISC_BOUND_TERM = 5;     /*!< \brief Position of the viscous boundary terms in the numerics container array. */
const int GRAD_TERM = 6;           /*!< \brief Position of the gradient smoothing terms in the numerics container array. */

const int FEA_TERM = 0;      /*!< \brief Position of the finite element analysis terms in the numerics container array. */
const int DE_TERM = 1;       /*!< \brief Position of the dielectric terms in the numerics container array. */

const int MAT_NHCOMP  = 2;   /*!< \brief Position of the Neo-Hookean compressible material model. */
const int MAT_IDEALDE = 3;   /*!< \brief Position of the Ideal-DE material model. */
const int MAT_KNOWLES = 4;   /*!< \brief Position of the Knowles material model. */

/*!
 * \brief Types of finite elements (in 1D or 2D or 3D)
 */
const int EL_LINE = 6;    /*!< \brief Elements of two nodes, with second order gauss quadrature (1D). */

const int EL_TRIA = 0;    /*!< \brief Elements of three nodes (2D). */
const int EL_QUAD = 1;    /*!< \brief Elements of four nodes (2D). */
const int EL_TRIA2 = 2;   /*!< \brief Elements of three nodes (2D), with second order gauss quadrature. */

const int EL_TETRA = 0;   /*!< \brief Elements of four nodes (3D). */
const int EL_HEXA  = 1;   /*!< \brief Elements of eight nodes (3D). */
const int EL_PYRAM = 2;   /*!< \brief Elements of five nodes (3D). */
const int EL_PRISM = 3;   /*!< \brief Elements of six nodes (3D). */
const int EL_TETRA2 = 4;  /*!< \brief Elements of four nodes, with second order gauss quadrature (3D). */
const int EL_PYRAM2 = 5;  /*!< \brief Elements of five nodes, with third order gauss quadrature (3D). */

/*!
 * \brief Types of spatial discretizations
 */
enum ENUM_SPACE {
  NO_CONVECTIVE = 0,   /*!< \brief No convective scheme is used. */
  SPACE_CENTERED = 1,  /*!< \brief Space centered convective numerical method. */
  SPACE_UPWIND = 2,    /*!< \brief Upwind convective numerical method. */
  FINITE_ELEMENT = 3   /*!< \brief Finite element convective numerical method. */
};

/*!
 * \brief Types of fluid model
 */
enum ENUM_FLUIDMODEL {
  STANDARD_AIR = 0,       /*!< \brief Standard air gas model. */
  IDEAL_GAS = 1,          /*!< \brief Ideal gas model. */
  VW_GAS = 2,             /*!< \brief Van Der Waals gas model. */
  PR_GAS = 3,             /*!< \brief Perfect Real gas model. */
  CONSTANT_DENSITY = 4,   /*!< \brief Constant density gas model. */
  INC_IDEAL_GAS = 5,      /*!< \brief Incompressible ideal gas model. */
  INC_IDEAL_GAS_POLY = 6, /*!< \brief Inc. ideal gas, polynomial gas model. */
  MUTATIONPP = 7,         /*!< \brief Mutation++ gas model for nonequilibrium flow. */
  SU2_NONEQ = 8,          /*!< \brief User defined gas model for nonequilibrium flow. */
  FLUID_MIXTURE = 9,      /*!< \brief Species mixture model. */
  COOLPROP = 10,          /*!< \brief Thermodynamics library. */
  FLUID_FLAMELET = 11,    /*!< \brief lookup table (LUT) method for premixed flamelets. */
  DATADRIVEN_FLUID = 12,           /*!< \brief multi-layer perceptron driven fluid model. */
};
static const MapType<std::string, ENUM_FLUIDMODEL> FluidModel_Map = {
  MakePair("STANDARD_AIR", STANDARD_AIR)
  MakePair("IDEAL_GAS", IDEAL_GAS)
  MakePair("VW_GAS", VW_GAS)
  MakePair("PR_GAS", PR_GAS)
  MakePair("CONSTANT_DENSITY", CONSTANT_DENSITY)
  MakePair("INC_IDEAL_GAS", INC_IDEAL_GAS)
  MakePair("INC_IDEAL_GAS_POLY", INC_IDEAL_GAS_POLY)
  MakePair("MUTATIONPP", MUTATIONPP)
  MakePair("SU2_NONEQ", SU2_NONEQ)
  MakePair("FLUID_MIXTURE", FLUID_MIXTURE)
  MakePair("COOLPROP", COOLPROP)
  MakePair("DATADRIVEN_FLUID", DATADRIVEN_FLUID)
  MakePair("FLUID_FLAMELET", FLUID_FLAMELET)
};

/*!
 * \brief types of gas models
 */
enum ENUM_GASMODEL {
   NO_MODEL   = 0,
   ARGON      = 1,
   AIR7       = 2,
   AIR21      = 3,
   O2         = 4,
   N2         = 5,
   AIR5       = 6,
   ARGON_SID  = 7,
   ONESPECIES = 8
};
static const MapType<std::string, ENUM_GASMODEL> GasModel_Map = {
MakePair("NONE", NO_MODEL)
MakePair("ARGON", ARGON)
MakePair("AIR-7", AIR7)
MakePair("AIR-21", AIR21)
MakePair("O2", O2)
MakePair("N2", N2)
MakePair("AIR-5", AIR5)
MakePair("ARGON-SID",ARGON_SID)
MakePair("ONESPECIES", ONESPECIES)
};

/*!
* \brief Types of interpolation methods for data-driven fluid models.
*/
enum class ENUM_DATADRIVEN_METHOD {
  LUT = 0,
  MLP = 1
};

static const MapType<std::string, ENUM_DATADRIVEN_METHOD> DataDrivenMethod_Map = {
  MakePair("LUT", ENUM_DATADRIVEN_METHOD::LUT)
  MakePair("MLP", ENUM_DATADRIVEN_METHOD::MLP)
};

/*!
 * \brief types of coefficient transport model
 */
enum class TRANSCOEFFMODEL {
  SUTHERLAND,
  WILKE,
  GUPTAYOS,
  CHAPMANN_ENSKOG
};
static const MapType<std::string, TRANSCOEFFMODEL> TransCoeffModel_Map = {
MakePair("SUTHERLAND", TRANSCOEFFMODEL::SUTHERLAND)
MakePair("WILKE", TRANSCOEFFMODEL::WILKE)
MakePair("GUPTA-YOS", TRANSCOEFFMODEL::GUPTAYOS)
MakePair("CHAPMANN-ENSKOG", TRANSCOEFFMODEL::CHAPMANN_ENSKOG)
};

/*!
 * \brief Types of density models
 */
enum class INC_DENSITYMODEL {
  CONSTANT,   /*!< \brief Constant density. */
  BOUSSINESQ, /*!< \brief Boussinesq density model. */
  VARIABLE,   /*!< \brief Variable density model. */
  FLAMELET,   /*!< \brief Density according to flamelet manifold. */
};
static const MapType<std::string, INC_DENSITYMODEL> DensityModel_Map = {
  MakePair("CONSTANT", INC_DENSITYMODEL::CONSTANT)
  MakePair("BOUSSINESQ", INC_DENSITYMODEL::BOUSSINESQ)
  MakePair("VARIABLE", INC_DENSITYMODEL::VARIABLE)
  MakePair("FLAMELET", INC_DENSITYMODEL::FLAMELET)
};

/*!
 * \brief Types of initialization option
 */
enum ENUM_INIT_OPTION {
  REYNOLDS = 0,      /*!< \brief Reynold's number initalization. */
  TD_CONDITIONS = 1  /*!< \brief Total conditions initalization. */
};
static const MapType<std::string, ENUM_INIT_OPTION> InitOption_Map = {
  MakePair("REYNOLDS", REYNOLDS)
  MakePair("TD_CONDITIONS", TD_CONDITIONS)
};

/*!
 * \brief Types of freestream specification
 */
enum class FREESTREAM_OPTION {
  TEMPERATURE_FS, /*!< \brief Temperature initialization. */
  DENSITY_FS, /*!< \brief Density initalization. */
};
static const MapType<std::string, FREESTREAM_OPTION> FreeStreamOption_Map = {
  MakePair("TEMPERATURE_FS", FREESTREAM_OPTION::TEMPERATURE_FS)
  MakePair("DENSITY_FS", FREESTREAM_OPTION::DENSITY_FS)
};

/*!
 * \brief Types of viscosity model
 */
enum class VISCOSITYMODEL {
  CONSTANT, /*!< \brief Constant viscosity. */
  SUTHERLAND, /*!< \brief Sutherlands Law viscosity. */
  POLYNOMIAL, /*!< \brief Polynomial viscosity. */
  FLAMELET, /*!< \brief LUT method for flamelets */
  COOLPROP, /*!< \brief CoolProp viscosity. */
};
static const MapType<std::string, VISCOSITYMODEL> ViscosityModel_Map = {
  MakePair("CONSTANT_VISCOSITY", VISCOSITYMODEL::CONSTANT)
  MakePair("SUTHERLAND", VISCOSITYMODEL::SUTHERLAND)
  MakePair("POLYNOMIAL_VISCOSITY", VISCOSITYMODEL::POLYNOMIAL)
  MakePair("FLAMELET", VISCOSITYMODEL::FLAMELET)
  MakePair("COOLPROP", VISCOSITYMODEL::COOLPROP)
};

/*!
 * \brief Types of Mixing viscosity model
 */
enum class MIXINGVISCOSITYMODEL {
  WILKE,    /*!< \brief Wilke mixing viscosity model. */
  DAVIDSON, /*!< \brief Davidson mixing viscosity model. */
};
static const MapType<std::string, MIXINGVISCOSITYMODEL> MixingViscosityModel_Map = {
  MakePair("WILKE", MIXINGVISCOSITYMODEL::WILKE)
  MakePair("DAVIDSON", MIXINGVISCOSITYMODEL::DAVIDSON)
};

/*!
 * \brief Types of thermal conductivity model
 */
enum class CONDUCTIVITYMODEL {
  CONSTANT, /*!< \brief Constant thermal conductivity. */
  CONSTANT_PRANDTL, /*!< \brief Constant Prandtl number. */
  POLYNOMIAL, /*!< \brief Polynomial thermal conductivity. */
  FLAMELET, /*!< \brief LUT method for flamelets */
  COOLPROP, /*!< \brief COOLPROP thermal conductivity. */
};
static const MapType<std::string, CONDUCTIVITYMODEL> ConductivityModel_Map = {
  MakePair("CONSTANT_CONDUCTIVITY", CONDUCTIVITYMODEL::CONSTANT)
  MakePair("CONSTANT_PRANDTL", CONDUCTIVITYMODEL::CONSTANT_PRANDTL)
  MakePair("POLYNOMIAL_CONDUCTIVITY", CONDUCTIVITYMODEL::POLYNOMIAL)
  MakePair("FLAMELET", CONDUCTIVITYMODEL::FLAMELET)
  MakePair("COOLPROP", CONDUCTIVITYMODEL::COOLPROP)
};

/*!
 * \brief Types of turbulent thermal conductivity model
 */
enum class CONDUCTIVITYMODEL_TURB {
  NONE, /*!< \brief No turbulent contribution to the effective thermal conductivity for RANS. */
  CONSTANT_PRANDTL, /*!< \brief Include contribution to effective conductivity using constant turbulent Prandtl number for RANS. */
};
static const MapType<std::string, CONDUCTIVITYMODEL_TURB> TurbConductivityModel_Map = {
  MakePair("NONE", CONDUCTIVITYMODEL_TURB::NONE)
  MakePair("CONSTANT_PRANDTL_TURB", CONDUCTIVITYMODEL_TURB::CONSTANT_PRANDTL)
};

/*!
 * \brief types of mass diffusivity models
 */
enum class DIFFUSIVITYMODEL {
  CONSTANT_DIFFUSIVITY, /*!< \brief Constant mass diffusivity for scalar transport. */
  CONSTANT_SCHMIDT,     /*!< \brief Constant Schmidt number for mass diffusion in scalar transport. */
  UNITY_LEWIS,          /*!< \brief Unity Lewis model for mass diffusion in scalar transport. */
  CONSTANT_LEWIS,      /*!< \brief Different Lewis number model for mass diffusion in scalar transport. */
  FLAMELET,            /*!< \brief flamelet model for tabulated chemistry, diffusivity from lookup table */
};

static const MapType<std::string, DIFFUSIVITYMODEL> Diffusivity_Model_Map = {
  MakePair("CONSTANT_DIFFUSIVITY", DIFFUSIVITYMODEL::CONSTANT_DIFFUSIVITY)
  MakePair("CONSTANT_SCHMIDT", DIFFUSIVITYMODEL::CONSTANT_SCHMIDT)
  MakePair("UNITY_LEWIS", DIFFUSIVITYMODEL::UNITY_LEWIS)
  MakePair("CONSTANT_LEWIS", DIFFUSIVITYMODEL::CONSTANT_LEWIS)
  MakePair("FLAMELET", DIFFUSIVITYMODEL::FLAMELET)
};

/*!
 * \brief Types of unsteady mesh motion
 */
enum ENUM_GRIDMOVEMENT {
  NO_MOVEMENT = 0,          /*!< \brief Simulation on a static mesh. */
  RIGID_MOTION = 2,         /*!< \brief Simulation with rigid mesh motion (plunging/pitching/rotation). */
  ROTATING_FRAME = 8,       /*!< \brief Simulation in a rotating frame. */
  STEADY_TRANSLATION = 11,  /*!< \brief Simulation in a steadily translating frame. */
  GUST = 12,                /*!< \brief Simulation on a static mesh with a gust. */
};
static const MapType<std::string, ENUM_GRIDMOVEMENT> GridMovement_Map = {
  MakePair("NONE", NO_MOVEMENT)
  MakePair("RIGID_MOTION", RIGID_MOTION)
  MakePair("ROTATING_FRAME", ROTATING_FRAME)
  MakePair("STEADY_TRANSLATION", STEADY_TRANSLATION)
  MakePair("GUST", GUST)
};

enum ENUM_SURFACEMOVEMENT {
  DEFORMING = 1,                 /*!< \brief Simulation with deformation. */
  MOVING_WALL = 2,               /*!< \brief Simulation with moving wall. */
  AEROELASTIC = 3,               /*!< \brief Simulation with aeroelastic motion. */
  AEROELASTIC_RIGID_MOTION = 4,  /*!< \brief Simulation with rotation and aeroelastic motion. */
  EXTERNAL = 6,                  /*!< \brief Simulation with external motion. */
  EXTERNAL_ROTATION = 7,         /*!< \brief Simulation with external rotation motion. */
};
static const MapType<std::string, ENUM_SURFACEMOVEMENT> SurfaceMovement_Map = {
  MakePair("DEFORMING", DEFORMING)
  MakePair("MOVING_WALL", MOVING_WALL)
  MakePair("AEROELASTIC_RIGID_MOTION", AEROELASTIC_RIGID_MOTION)
  MakePair("AEROELASTIC", AEROELASTIC)
  MakePair("EXTERNAL", EXTERNAL)
  MakePair("EXTERNAL_ROTATION", EXTERNAL_ROTATION)
};

/*!
 * \brief Type of wind gusts
 */
enum ENUM_GUST_TYPE {
  NO_GUST = 0,      /*!< \brief No gust. */
  TOP_HAT = 1,      /*!< \brief Top-hat function shaped gust  */
  SINE = 2,         /*!< \brief Sine shaped gust */
  ONE_M_COSINE = 3, /*!< \brief 1-cosine shaped gust */
  VORTEX = 4,       /*!< \brief A gust made from vortices */
  EOG = 5           /*!< \brief An extreme operating gust */
};
static const MapType<std::string, ENUM_GUST_TYPE> Gust_Type_Map = {
  MakePair("NONE", NO_GUST)
  MakePair("TOP_HAT", TOP_HAT)
  MakePair("SINE", SINE)
  MakePair("ONE_M_COSINE", ONE_M_COSINE)
  MakePair("VORTEX", VORTEX)
  MakePair("EOG", EOG)
};

/*!
 * \brief Type of wind direction
 */
enum ENUM_GUST_DIR {
  X_DIR = 0,  /*!< \brief Gust direction-X. */
  Y_DIR = 1,  /*!< \brief Gust direction-Y. */
  Z_DIR = 2   /*!< \brief Gust direction-Z. */
};
static const MapType<std::string, ENUM_GUST_DIR> Gust_Dir_Map = {
  MakePair("X_DIR", X_DIR)
  MakePair("Y_DIR", Y_DIR)
  MakePair("Z_DIR", Z_DIR)
};

// If you add to ENUM_CENTERED, you must also add the option to ENUM_CONVECTIVE
/*!
 * \brief Types of centered spatial discretizations
 */
enum class CENTERED {
  NONE,           /*!< \brief No centered scheme is used. */
  JST,            /*!< \brief Jameson-Smith-Turkel centered numerical method. */
  LAX,            /*!< \brief Lax-Friedrich centered numerical method. */
  JST_MAT,        /*!< \brief JST with matrix dissipation. */
  JST_KE          /*!< \brief Kinetic Energy preserving Jameson-Smith-Turkel centered numerical method. */
};
static const MapType<std::string, CENTERED> Centered_Map = {
  MakePair("NONE", CENTERED::NONE)
  MakePair("JST", CENTERED::JST)
  MakePair("JST_KE", CENTERED::JST_KE)
  MakePair("JST_MAT", CENTERED::JST_MAT)
  MakePair("LAX-FRIEDRICH", CENTERED::LAX)
};


// If you add to UPWIND, you must also add the option to ENUM_CONVECTIVE
/*!
 * \brief Types of upwind spatial discretizations
 */
enum class UPWIND {
  NONE,                   /*!< \brief No upwind scheme is used. */
  ROE,                    /*!< \brief Roe's upwind numerical method. */
  SCALAR_UPWIND,          /*!< \brief Scalar upwind numerical method. */
  AUSM,                   /*!< \brief AUSM numerical method. */
  HLLC,                   /*!< \brief HLLC numerical method. */
  SW,                     /*!< \brief Steger-Warming method. */
  MSW,                    /*!< \brief Modified Steger-Warming method. */
  TURKEL,                 /*!< \brief Roe-Turkel's upwind numerical method. */
  SLAU,                   /*!< \brief Simple Low-Dissipation AUSM numerical method. */
  CONVECTIVE_TEMPLATE,    /*!< \brief Template for new numerical method . */
  L2ROE,                  /*!< \brief L2ROE numerical method . */
  LMROE,                  /*!< \brief Rieper's Low Mach ROE numerical method . */
  SLAU2,                  /*!< \brief Simple Low-Dissipation AUSM 2 numerical method. */
  FDS,                    /*!< \brief Flux difference splitting upwind method (incompressible flows). */
  LAX_FRIEDRICH,          /*!< \brief Lax-Friedrich numerical method. */
  AUSMPLUSUP,             /*!< \brief AUSM+ -up numerical method (All Speed) */
  AUSMPLUSUP2,            /*!< \brief AUSM+ -up2 numerical method (All Speed) */
  AUSMPLUSM,              /*!< \breif AUSM+M numerical method. (NEMO Only)*/
  BOUNDED_SCALAR          /*!< \brief Scalar advection numerical method. */
};
static const MapType<std::string, UPWIND> Upwind_Map = {
  MakePair("NONE", UPWIND::NONE)
  MakePair("ROE", UPWIND::ROE)
  MakePair("TURKEL_PREC", UPWIND::TURKEL)
  MakePair("AUSM", UPWIND::AUSM)
  MakePair("AUSMPLUSUP", UPWIND::AUSMPLUSUP)
  MakePair("AUSMPLUSUP2", UPWIND::AUSMPLUSUP2)
  MakePair("AUSMPLUSM", UPWIND::AUSMPLUSM)
  MakePair("SLAU", UPWIND::SLAU)
  MakePair("HLLC", UPWIND::HLLC)
  MakePair("SW", UPWIND::SW)
  MakePair("MSW", UPWIND::MSW)
  MakePair("SCALAR_UPWIND", UPWIND::SCALAR_UPWIND)
  MakePair("BOUNDED_SCALAR", UPWIND::BOUNDED_SCALAR)
  MakePair("CONVECTIVE_TEMPLATE", UPWIND::CONVECTIVE_TEMPLATE)
  MakePair("L2ROE", UPWIND::L2ROE)
  MakePair("LMROE", UPWIND::LMROE)
  MakePair("SLAU2", UPWIND::SLAU2)
  MakePair("FDS", UPWIND::FDS)
  MakePair("LAX-FRIEDRICH", UPWIND::LAX_FRIEDRICH)
};

/*!
 * \brief Types of FEM spatial discretizations
 */
enum ENUM_FEM {
  NO_FEM = 0,  /*!< \brief No finite element scheme is used. */
  DG = 1       /*!< \brief Discontinuous Galerkin numerical method. */
};
static const MapType<std::string, ENUM_FEM> FEM_Map = {
  MakePair("NONE", NO_FEM)
  MakePair("DG", DG)
};

/*!
 * \brief Types of shock capturing method in Discontinuous Galerkin numerical method.
 */
enum class FEM_SHOCK_CAPTURING_DG {
  NONE,     /*!< \brief Shock capturing is not used. */
  PERSSON   /*!< \brief Per-Olof Persson's sub-cell shock capturing method. */
};
static const MapType<std::string, FEM_SHOCK_CAPTURING_DG> ShockCapturingDG_Map = {
  MakePair("NONE", FEM_SHOCK_CAPTURING_DG::NONE)
  MakePair("PERSSON", FEM_SHOCK_CAPTURING_DG::PERSSON)
};

/*!
 * \brief Types of matrix coloring to compute a sparse Jacobian matrix.
 */
enum ENUM_MATRIX_COLORING {
  GREEDY_COLORING = 0,            /*!< \brief Greedy type of algorithm for the coloring. */
  NATURAL_COLORING = 1            /*!< \brief One color for every DOF, very slow. Only to be used for debugging. */
};
static const MapType<std::string, ENUM_MATRIX_COLORING> MatrixColoring_Map = {
  MakePair("GREEDY_COLORING", GREEDY_COLORING)
  MakePair("NATURAL_COLORING", NATURAL_COLORING)
};

/*!
 * \brief Types of slope limiters
 */
enum class LIMITER {
  NONE                 , /*!< \brief No limiter. */
  VENKATAKRISHNAN      , /*!< \brief Slope limiter using Venkatakrisnan method (stencil formulation). */
  NISHIKAWA_R3          , /*!< \brief Slope limiter using Nishikawa's R3 method (stencil formulation). */
  NISHIKAWA_R4          , /*!< \brief Slope limiter using Nishikawa's R4 method (stencil formulation). */
  NISHIKAWA_R5          , /*!< \brief Slope limiter using Nishikawa's R5 method (stencil formulation). */
  VENKATAKRISHNAN_WANG , /*!< \brief Slope limiter using Venkatakrisnan method, eps based on solution (stencil formulation). */
  BARTH_JESPERSEN      , /*!< \brief Slope limiter using Barth-Jespersen method (stencil formulation). */
  VAN_ALBADA_EDGE      , /*!< \brief Slope limiter using Van Albada method (edge formulation). */
  SHARP_EDGES          , /*!< \brief Slope limiter using sharp edges. */
  WALL_DISTANCE          /*!< \brief Slope limiter using wall distance. */
};
static const MapType<std::string, LIMITER> Limiter_Map = {
  MakePair("NONE", LIMITER::NONE)
  MakePair("VENKATAKRISHNAN", LIMITER::VENKATAKRISHNAN)
  MakePair("NISHIKAWA_R3", LIMITER::NISHIKAWA_R3)
  MakePair("NISHIKAWA_R4", LIMITER::NISHIKAWA_R4)
  MakePair("NISHIKAWA_R5", LIMITER::NISHIKAWA_R5)
  MakePair("VENKATAKRISHNAN_WANG", LIMITER::VENKATAKRISHNAN_WANG)
  MakePair("BARTH_JESPERSEN", LIMITER::BARTH_JESPERSEN)
  MakePair("VAN_ALBADA_EDGE", LIMITER::VAN_ALBADA_EDGE)
  MakePair("SHARP_EDGES", LIMITER::SHARP_EDGES)
  MakePair("WALL_DISTANCE", LIMITER::WALL_DISTANCE)
};

/*!
 * \brief Types of turbulent models
 */
enum class TURB_MODEL {
  NONE,      /*!< \brief No turbulence model. */
  SA,        /*!< \brief Kind of Turbulent model (Spalart-Allmaras). */
  SST,       /*!< \brief Kind of Turbulence model (Menter SST). */
};
static const MapType<std::string, TURB_MODEL> Turb_Model_Map = {
  MakePair("NONE", TURB_MODEL::NONE)
  MakePair("SA", TURB_MODEL::SA)
  MakePair("SST", TURB_MODEL::SST)
};

/*!
 * \brief Families of turbulence models
 */
enum class TURB_FAMILY {
  NONE,   /*!< \brief No turbulence model. */
  SA,     /*!< \brief Spalart-Allmaras variants. */
  KW,     /*!< \brief k-w models. */
};
/*!
 * \brief Associate turb models with their family
 */
inline TURB_FAMILY TurbModelFamily(TURB_MODEL model) {
  switch (model) {
    case TURB_MODEL::NONE:
      return TURB_FAMILY::NONE;
    case TURB_MODEL::SA:
      return TURB_FAMILY::SA;
    case TURB_MODEL::SST:
      return TURB_FAMILY::KW;
  }
  return TURB_FAMILY::NONE;
}

/*!
 * \brief SST Options
 */
enum class SST_OPTIONS {
  NONE,        /*!< \brief No SST Turb model. */
  V1994,       /*!< \brief 1994 Menter k-w SST model. */
  V2003,       /*!< \brief 2003 Menter k-w SST model. */
  V1994m,      /*!< \brief 1994m Menter k-w SST model. */
  V2003m,      /*!< \brief 2003m Menter k-w SST model. */
  SUST,        /*!< \brief Menter k-w SST model with sustaining terms. */
  V,           /*!< \brief Menter k-w SST model with vorticity production terms. */
  KL,          /*!< \brief Menter k-w SST model with Kato-Launder production terms. */
  UQ,          /*!< \brief Menter k-w SST model with uncertainty quantification modifications. */
};
static const MapType<std::string, SST_OPTIONS> SST_Options_Map = {
  MakePair("NONE", SST_OPTIONS::NONE)
  MakePair("V1994m", SST_OPTIONS::V1994m)
  MakePair("V2003m", SST_OPTIONS::V2003m)
  /// TODO: For now we do not support "unmodified" versions of SST.
  //MakePair("V1994", SST_OPTIONS::V1994)
  //MakePair("V2003", SST_OPTIONS::V2003)
  MakePair("SUSTAINING", SST_OPTIONS::SUST)
  MakePair("VORTICITY", SST_OPTIONS::V)
  MakePair("KATO-LAUNDER", SST_OPTIONS::KL)
  MakePair("UQ", SST_OPTIONS::UQ)
};

/*!
 * \brief Structure containing parsed SST options.
 */
struct SST_ParsedOptions {
  SST_OPTIONS version = SST_OPTIONS::V1994;   /*!< \brief Enum SST base model. */
  SST_OPTIONS production = SST_OPTIONS::NONE; /*!< \brief Enum for production corrections/modifiers for SST model. */
  bool sust = false;                          /*!< \brief Bool for SST model with sustaining terms. */
  bool uq = false;                            /*!< \brief Bool for using uncertainty quantification. */
  bool modified = false;                      /*!< \brief Bool for modified (m) SST model. */
};

/*!
 * \brief Function to parse SST options.
 * \param[in] SST_Options - Selected SST option from config.
 * \param[in] nSST_Options - Number of options selected.
 * \param[in] rank - MPI rank.
 * \return Struct with SST options.
 */
inline SST_ParsedOptions ParseSSTOptions(const SST_OPTIONS *SST_Options, unsigned short nSST_Options, int rank) {
  SST_ParsedOptions SSTParsedOptions;

  auto IsPresent = [&](SST_OPTIONS option) {
    const auto sst_options_end = SST_Options + nSST_Options;
    return std::find(SST_Options, sst_options_end, option) != sst_options_end;
  };

  const bool found_1994 = IsPresent(SST_OPTIONS::V1994);
  const bool found_2003 = IsPresent(SST_OPTIONS::V2003);
  const bool found_1994m = IsPresent(SST_OPTIONS::V1994m);
  const bool found_2003m = IsPresent(SST_OPTIONS::V2003m);

  const bool default_version = !found_1994 && !found_1994m && !found_2003 && !found_2003m;

  const bool sst_1994 = found_1994 || found_1994m;
  /*--- Default version since v8. ---*/
  const bool sst_2003 = found_2003 || found_2003m || default_version;

  /*--- When V2003m or V1994m is selected, we automatically select sst_m. ---*/
  const bool sst_m = found_1994m || found_2003m || default_version;

  const bool sst_sust = IsPresent(SST_OPTIONS::SUST);
  const bool sst_v = IsPresent(SST_OPTIONS::V);
  const bool sst_kl = IsPresent(SST_OPTIONS::KL);
  const bool sst_uq = IsPresent(SST_OPTIONS::UQ);

  if (sst_1994 && sst_2003) {
    SU2_MPI::Error("Two versions (1994 and 2003) selected for SST_OPTIONS. Please choose only one.", CURRENT_FUNCTION);
  } else if (sst_2003) {
    SSTParsedOptions.version = SST_OPTIONS::V2003;
  } else {
    SSTParsedOptions.version = SST_OPTIONS::V1994;
  }

  // Parse production modifications
  if ((int(sst_v) + int(sst_kl) + int(sst_uq)) > 1) {
    SU2_MPI::Error("Please select only one SST production term modifier (VORTICITY, KATO-LAUNDER, or UQ).", CURRENT_FUNCTION);
  } else if (sst_v) {
    SSTParsedOptions.production = SST_OPTIONS::V;
  } else if (sst_kl) {
    SSTParsedOptions.production = SST_OPTIONS::KL;
  } else if (sst_uq) {
    SSTParsedOptions.production = SST_OPTIONS::UQ;
  }

  SSTParsedOptions.sust = sst_sust;
  SSTParsedOptions.modified = sst_m;
  SSTParsedOptions.uq = sst_uq;
  return SSTParsedOptions;
}

/*!
 * \brief SA Options
 */
enum class SA_OPTIONS {
  NONE,     /*!< \brief No option / default. */
  NEG,      /*!< \brief Negative SA. */
  EDW,      /*!< \brief Edwards version. */
  FT2,      /*!< \brief Use FT2 term. */
  QCR2000,  /*!< \brief Quadratic constitutive relation. */
  COMP,     /*!< \brief Compressibility correction. */
  ROT,      /*!< \brief Rotation correction. */
  BC,       /*!< \brief Bas-Cakmakcioclu transition. */
  EXP,      /*!< \brief Allow experimental combinations of options (according to TMR). */
};
static const MapType<std::string, SA_OPTIONS> SA_Options_Map = {
  MakePair("NONE", SA_OPTIONS::NONE)
  MakePair("NEGATIVE", SA_OPTIONS::NEG)
  MakePair("EDWARDS", SA_OPTIONS::EDW)
  MakePair("WITHFT2", SA_OPTIONS::FT2)
  MakePair("QCR2000", SA_OPTIONS::QCR2000)
  MakePair("COMPRESSIBILITY", SA_OPTIONS::COMP)
  MakePair("ROTATION", SA_OPTIONS::ROT)
  MakePair("BCM", SA_OPTIONS::BC)
  MakePair("EXPERIMENTAL", SA_OPTIONS::EXP)
};

/*!
 * \brief Structure containing parsed SA options.
 */
struct SA_ParsedOptions {
  SA_OPTIONS version = SA_OPTIONS::NONE;  /*!< \brief SA base model. */
  bool ft2 = false;                       /*!< \brief Use ft2 term. */
  bool qcr2000 = false;                   /*!< \brief Use QCR-2000. */
  bool comp = false;                      /*!< \brief Use compressibility correction. */
  bool rot = false;                       /*!< \brief Use rotation correction. */
  bool bc = false;                        /*!< \brief BC transition. */
};

/*!
 * \brief Function to parse SA options.
 * \param[in] SA_Options - Selected SA option from config.
 * \param[in] nSA_Options - Number of options selected.
 * \param[in] rank - MPI rank.
 * \return Struct with SA options.
 */
inline SA_ParsedOptions ParseSAOptions(const SA_OPTIONS *SA_Options, unsigned short nSA_Options, int rank) {
  SA_ParsedOptions SAParsedOptions;

  auto IsPresent = [&](SA_OPTIONS option) {
    const auto sa_options_end = SA_Options + nSA_Options;
    return std::find(SA_Options, sa_options_end, option) != sa_options_end;
  };

  const bool found_neg = IsPresent(SA_OPTIONS::NEG);
  const bool found_edw = IsPresent(SA_OPTIONS::EDW);
  const bool found_bsl = !found_neg && !found_edw;

  if (found_neg && found_edw) {
    SU2_MPI::Error("Two versions (Negative and Edwards) selected for SA_OPTIONS. Please choose only one.", CURRENT_FUNCTION);
  }

  if (found_bsl) {
    SAParsedOptions.version = SA_OPTIONS::NONE;
  } else if (found_neg) {
    SAParsedOptions.version = SA_OPTIONS::NEG;
  } else {
    SAParsedOptions.version = SA_OPTIONS::EDW;
  }
  SAParsedOptions.ft2 = IsPresent(SA_OPTIONS::FT2);
  SAParsedOptions.qcr2000 = IsPresent(SA_OPTIONS::QCR2000);
  SAParsedOptions.comp = IsPresent(SA_OPTIONS::COMP);
  SAParsedOptions.rot = IsPresent(SA_OPTIONS::ROT);
  SAParsedOptions.bc = IsPresent(SA_OPTIONS::BC);

  /*--- Validate user settings when not in experimental mode. ---*/
  if (!IsPresent(SA_OPTIONS::EXP)) {
    const bool any_but_bc = SAParsedOptions.ft2 || SAParsedOptions.qcr2000 || SAParsedOptions.comp || SAParsedOptions.rot;

    switch (SAParsedOptions.version) {
      case SA_OPTIONS::NEG:
        if (!SAParsedOptions.ft2 || SAParsedOptions.bc)
          SU2_MPI::Error("A non-standard version of SA-neg was requested (see https://turbmodels.larc.nasa.gov/spalart.html).\n"
                         "If you want to continue, add EXPERIMENTAL to SA_OPTIONS.", CURRENT_FUNCTION);
        break;
      case SA_OPTIONS::EDW:
        if (any_but_bc || SAParsedOptions.bc)
          SU2_MPI::Error("A non-standard version of SA-noft2-Edwards was requested (see https://turbmodels.larc.nasa.gov/spalart.html).\n"
                         "If you want to continue, add EXPERIMENTAL to SA_OPTIONS.", CURRENT_FUNCTION);
        break;
      default:
        if (SAParsedOptions.bc && any_but_bc)
          SU2_MPI::Error("A non-standard version of SA-BCM was requested (see https://turbmodels.larc.nasa.gov/spalart.html).\n"
                         "If you want to continue, add EXPERIMENTAL to SA_OPTIONS.", CURRENT_FUNCTION);
        break;
    }
  }
  return SAParsedOptions;
}

/*!
 * \brief Types of transition models
 */
enum class TURB_TRANS_MODEL {
  NONE,  /*!< \brief No transition model. */
  LM,    /*!< \brief Kind of transition model (Langtry-Menter (LM) for SST and Spalart-Allmaras). */
};
static const MapType<std::string, TURB_TRANS_MODEL> Trans_Model_Map = {
  MakePair("NONE", TURB_TRANS_MODEL::NONE)
  MakePair("LM", TURB_TRANS_MODEL::LM)
};

/*!
 * \brief LM Options
 */
enum class LM_OPTIONS {
  NONE,         /*!< \brief No option / default. */
  LM2015,       /*!< \brief Cross-flow corrections. */
  MALAN,        /*!< \brief Kind of transition correlation model (Malan). */
  SULUKSNA,     /*!< \brief Kind of transition correlation model (Suluksna). */
  KRAUSE,       /*!< \brief Kind of transition correlation model (Krause). */
  KRAUSE_HYPER, /*!< \brief Kind of transition correlation model (Krause hypersonic). */
  MEDIDA_BAEDER,/*!< \brief Kind of transition correlation model (Medida-Baeder). */
  MEDIDA,       /*!< \brief Kind of transition correlation model (Medida). */
  MENTER_LANGTRY,   /*!< \brief Kind of transition correlation model (Menter-Langtry). */
  DEFAULT       /*!< \brief Kind of transition correlation model (Menter-Langtry if SST, MALAN if SA). */
};

static const MapType<std::string, LM_OPTIONS> LM_Options_Map = {
  MakePair("NONE", LM_OPTIONS::NONE)
  MakePair("LM2015", LM_OPTIONS::LM2015)
  MakePair("MALAN", LM_OPTIONS::MALAN)
  MakePair("SULUKSNA", LM_OPTIONS::SULUKSNA)
  MakePair("KRAUSE", LM_OPTIONS::KRAUSE)
  MakePair("KRAUSE_HYPER", LM_OPTIONS::KRAUSE_HYPER)
  MakePair("MEDIDA_BAEDER", LM_OPTIONS::MEDIDA_BAEDER)
  MakePair("MENTER_LANGTRY", LM_OPTIONS::MENTER_LANGTRY)
  MakePair("DEFAULT", LM_OPTIONS::DEFAULT)
};

/*!
 * \brief Types of transition correlations
 */
enum class TURB_TRANS_CORRELATION {
  MALAN,        /*!< \brief Kind of transition correlation model (Malan). */
  SULUKSNA,     /*!< \brief Kind of transition correlation model (Suluksna). */
  KRAUSE,       /*!< \brief Kind of transition correlation model (Krause). */
  KRAUSE_HYPER, /*!< \brief Kind of transition correlation model (Krause hypersonic). */
  MEDIDA_BAEDER,/*!< \brief Kind of transition correlation model (Medida-Baeder). */
  MEDIDA,       /*!< \brief Kind of transition correlation model (Medida). */
  MENTER_LANGTRY,   /*!< \brief Kind of transition correlation model (Menter-Langtry). */
  DEFAULT       /*!< \brief Kind of transition correlation model (Menter-Langtry if SST, MALAN if SA). */
};

/*!
 * \brief Structure containing parsed LM options.
 */
struct LM_ParsedOptions {
  LM_OPTIONS version = LM_OPTIONS::NONE;  /*!< \brief LM base model. */
  bool LM2015 = false;                    /*!< \brief Use cross-flow corrections. */
  TURB_TRANS_CORRELATION Correlation = TURB_TRANS_CORRELATION::DEFAULT;
};

/*!
 * \brief Function to parse LM options.
 * \param[in] LM_Options - Selected LM option from config.
 * \param[in] nLM_Options - Number of options selected.
 * \param[in] rank - MPI rank.
 * \return Struct with SA options.
 */
inline LM_ParsedOptions ParseLMOptions(const LM_OPTIONS *LM_Options, unsigned short nLM_Options, int rank, TURB_MODEL Kind_Turb_Model) {
  LM_ParsedOptions LMParsedOptions;

  auto IsPresent = [&](LM_OPTIONS option) {
    const auto lm_options_end = LM_Options + nLM_Options;
    return std::find(LM_Options, lm_options_end, option) != lm_options_end;
  };

  LMParsedOptions.LM2015 = IsPresent(LM_OPTIONS::LM2015);

  int NFoundCorrelations = 0;
  if (IsPresent(LM_OPTIONS::MALAN)) {
    LMParsedOptions.Correlation = TURB_TRANS_CORRELATION::MALAN;
    NFoundCorrelations++;
  }
  if (IsPresent(LM_OPTIONS::SULUKSNA)) {
    LMParsedOptions.Correlation = TURB_TRANS_CORRELATION::SULUKSNA;
    NFoundCorrelations++;
  }
  if (IsPresent(LM_OPTIONS::KRAUSE)) {
    LMParsedOptions.Correlation = TURB_TRANS_CORRELATION::KRAUSE;
    NFoundCorrelations++;
  }
  if (IsPresent(LM_OPTIONS::KRAUSE_HYPER)) {
    LMParsedOptions.Correlation = TURB_TRANS_CORRELATION::KRAUSE_HYPER;
    NFoundCorrelations++;
  }
  if (IsPresent(LM_OPTIONS::MEDIDA_BAEDER)) {
    LMParsedOptions.Correlation = TURB_TRANS_CORRELATION::MEDIDA_BAEDER;
    NFoundCorrelations++;
  }
  if (IsPresent(LM_OPTIONS::MEDIDA)) {
    LMParsedOptions.Correlation = TURB_TRANS_CORRELATION::MEDIDA;
    NFoundCorrelations++;
  }
  if (IsPresent(LM_OPTIONS::MENTER_LANGTRY)) {
    LMParsedOptions.Correlation = TURB_TRANS_CORRELATION::MENTER_LANGTRY;
    NFoundCorrelations++;
  }

  if (NFoundCorrelations > 1) {
    SU2_MPI::Error("Two correlations selected for LM_OPTIONS. Please choose only one.", CURRENT_FUNCTION);
  }

  if (LMParsedOptions.Correlation == TURB_TRANS_CORRELATION::DEFAULT){
    if (Kind_Turb_Model == TURB_MODEL::SST) {
      LMParsedOptions.Correlation = TURB_TRANS_CORRELATION::MENTER_LANGTRY;
    } else if (Kind_Turb_Model == TURB_MODEL::SA) {
      LMParsedOptions.Correlation = TURB_TRANS_CORRELATION::MALAN;
    }
  }

  return LMParsedOptions;
}

/*!
 * \brief types of species transport models
 */
enum class SPECIES_MODEL {
  NONE,              /*!< \brief No scalar transport model. */
  SPECIES_TRANSPORT,    /*!< \brief species transport model. */
  FLAMELET,          /*!< \brief flamelet model. */
};
static const MapType<std::string, SPECIES_MODEL> Species_Model_Map = {
  MakePair("NONE", SPECIES_MODEL::NONE)
  MakePair("SPECIES_TRANSPORT", SPECIES_MODEL::SPECIES_TRANSPORT)
  MakePair("FLAMELET", SPECIES_MODEL::FLAMELET)
};

/*!
 * \brief Progress variable and enthalpy are the first and second entries in the lookup table.
 * \note The order matters.
 */
enum FLAMELET_SCALAR_VARIABLES {
  I_PROGVAR,
  I_ENTH,
  I_MIXFRAC,
};

/*!
 * \brief the source terms for the flamelet method. At the moment only progress variable
 */
enum FLAMELET_SCALAR_SOURCES {
  I_SRC_TOT_PROGVAR
};

/*!
 * \brief Look-up operations for the flamelet scalar solver.
 */
enum FLAMELET_LOOKUP_OPS {
  TD,       /*!< \brief Thermochemical properties (temperature, density, diffusivity, etc.). */
  SOURCES,  /*!< \brief Scalar source terms (controlling variables, passive species).*/
  LOOKUP,   /*!< \brief Passive look-up variables specified in config. */
};

/*!
 * \brief Types of subgrid scale models
 */
enum class TURB_SGS_MODEL {
  NONE        , /*!< \brief No subgrid scale model. */
  IMPLICIT_LES, /*!< \brief Implicit LES, i.e. no explicit SGS model. */
  SMAGORINSKY , /*!< \brief Smagorinsky SGS model. */
  WALE        , /*!< \brief Wall-Adapting Local Eddy-viscosity SGS model. */
  VREMAN        /*!< \brief Vreman SGS model. */
};
static const MapType<std::string, TURB_SGS_MODEL> SGS_Model_Map = {
  MakePair("NONE",         TURB_SGS_MODEL::NONE)
  MakePair("IMPLICIT_LES", TURB_SGS_MODEL::IMPLICIT_LES)
  MakePair("SMAGORINSKY",  TURB_SGS_MODEL::SMAGORINSKY)
  MakePair("WALE",         TURB_SGS_MODEL::WALE)
  MakePair("VREMAN",       TURB_SGS_MODEL::VREMAN)
};

/*!
 * \brief Types of window (weight) functions for cost functional
 */
enum class WINDOW_FUNCTION {
  SQUARE,        /*!< \brief No weight function  (order 1)*/
  HANN,          /*!< \brief Hann-type weight function (order 3) */
  HANN_SQUARE,   /*!< \brief Hann-squared type weight function (order 5)*/
  BUMP,          /*!< \brief bump type weight function (exponential order of convergence) */
};
static const MapType<std::string, WINDOW_FUNCTION> Window_Map = {
  MakePair("SQUARE", WINDOW_FUNCTION::SQUARE)
  MakePair("HANN", WINDOW_FUNCTION::HANN)
  MakePair("HANN_SQUARE", WINDOW_FUNCTION::HANN_SQUARE)
  MakePair("BUMP", WINDOW_FUNCTION::BUMP)
};

/*!
 * \brief Types of hybrid RANS/LES models
 */
enum ENUM_HYBRIDRANSLES {
  NO_HYBRIDRANSLES = 0,  /*!< \brief No turbulence model. */
  SA_DES   = 1,          /*!< \brief Kind of Hybrid RANS/LES (SA - Detached Eddy Simulation (DES)). */
  SA_DDES  = 2,          /*!< \brief Kind of Hybrid RANS/LES (SA - Delayed DES (DDES) with Delta_max SGS ). */
  SA_ZDES  = 3,          /*!< \brief Kind of Hybrid RANS/LES (SA - Delayed DES (DDES) with Vorticity based SGS like Zonal DES). */
  SA_EDDES = 4           /*!< \brief Kind of Hybrid RANS/LES (SA - Delayed DES (DDES) with Shear Layer Adapted SGS: Enhanced DDES). */
};
static const MapType<std::string, ENUM_HYBRIDRANSLES> HybridRANSLES_Map = {
  MakePair("NONE", NO_HYBRIDRANSLES)
  MakePair("SA_DES", SA_DES)
  MakePair("SA_DDES", SA_DDES)
  MakePair("SA_ZDES", SA_ZDES)
  MakePair("SA_EDDES", SA_EDDES)
};

/*!
 * \brief Types of Roe Low Dissipation Schemes
 */
enum ENUM_ROELOWDISS {
  NO_ROELOWDISS = 0, /*!< \brief No Roe Low Dissipation model. */
  FD            = 1, /*!< \brief Numerical Blending based on DDES's F_d function */
  NTS           = 2, /*!< \brief Numerical Blending of Travin and Shur. */
  NTS_DUCROS    = 3, /*!< \brief Numerical Blending of Travin and Shur + Ducros' Shock Sensor. */
  FD_DUCROS     = 4  /*!< \brief Numerical Blending based on DDES's F_d function + Ducros' Shock Sensor */
};
static const MapType<std::string, ENUM_ROELOWDISS> RoeLowDiss_Map = {
  MakePair("NONE", NO_ROELOWDISS)
  MakePair("FD", FD)
  MakePair("NTS", NTS)
  MakePair("NTS_DUCROS", NTS_DUCROS)
  MakePair("FD_DUCROS", FD_DUCROS)
};

/*!
 * \brief Types of wall functions.
 */
enum class WALL_FUNCTIONS {
  NONE                 ,   /*!< \brief No wall function treatment, integration to the wall. Default behavior. */
  STANDARD_FUNCTION    ,   /*!< \brief Standard wall function. */
  ADAPTIVE_FUNCTION    ,   /*!< \brief Adaptive wall function. Formulation depends on y+. */
  SCALABLE_FUNCTION    ,   /*!< \brief Scalable wall function. */
  EQUILIBRIUM_MODEL    ,   /*!< \brief Equilibrium wall model for LES. */
  NONEQUILIBRIUM_MODEL ,   /*!< \brief Non-equilibrium wall model for LES. */
  LOGARITHMIC_MODEL        /*!< \brief Logarithmic law-of-the-wall model for LES. */
};
static const MapType<std::string, WALL_FUNCTIONS> Wall_Functions_Map = {
  MakePair("NO_WALL_FUNCTION",          WALL_FUNCTIONS::NONE)
  MakePair("STANDARD_WALL_FUNCTION",    WALL_FUNCTIONS::STANDARD_FUNCTION)
  MakePair("ADAPTIVE_WALL_FUNCTION",    WALL_FUNCTIONS::ADAPTIVE_FUNCTION)
  MakePair("SCALABLE_WALL_FUNCTION",    WALL_FUNCTIONS::SCALABLE_FUNCTION)
  MakePair("EQUILIBRIUM_WALL_MODEL",    WALL_FUNCTIONS::EQUILIBRIUM_MODEL)
  MakePair("NONEQUILIBRIUM_WALL_MODEL", WALL_FUNCTIONS::NONEQUILIBRIUM_MODEL)
  MakePair("LOGARITHMIC_WALL_MODEL",    WALL_FUNCTIONS::LOGARITHMIC_MODEL)
};

/*!
 * \brief Type of time integration schemes
 */
enum ENUM_TIME_INT {
  RUNGE_KUTTA_EXPLICIT = 1,   /*!< \brief Explicit Runge-Kutta time integration definition. */
  EULER_EXPLICIT = 2,         /*!< \brief Explicit Euler time integration definition. */
  EULER_IMPLICIT = 3,         /*!< \brief Implicit Euler time integration definition. */
  CLASSICAL_RK4_EXPLICIT = 4, /*!< \brief Classical RK4 time integration definition. */
  ADER_DG = 5                 /*!< \brief ADER-DG time integration definition. */
};
static const MapType<std::string, ENUM_TIME_INT> Time_Int_Map = {
  MakePair("RUNGE-KUTTA_EXPLICIT", RUNGE_KUTTA_EXPLICIT)
  MakePair("EULER_EXPLICIT", EULER_EXPLICIT)
  MakePair("EULER_IMPLICIT", EULER_IMPLICIT)
  MakePair("CLASSICAL_RK4_EXPLICIT", CLASSICAL_RK4_EXPLICIT)
  MakePair("ADER_DG", ADER_DG)
};

/*!
 * \brief Type of predictor for the ADER-DG time integration scheme.
 */
enum ENUM_ADER_PREDICTOR {
  ADER_ALIASED_PREDICTOR     = 1, /*!< \brief Aliased predictor, easiest to do. */
  ADER_NON_ALIASED_PREDICTOR = 2  /*!< \brief Non-aliased predictor. Consistent, but more difficult. */
};
static const MapType<std::string, ENUM_ADER_PREDICTOR> Ader_Predictor_Map = {
  MakePair("ADER_ALIASED_PREDICTOR", ADER_ALIASED_PREDICTOR)
  MakePair("ADER_NON_ALIASED_PREDICTOR", ADER_NON_ALIASED_PREDICTOR)
};

/*!
 * \brief Type of heat timestep calculation
 */
enum ENUM_HEAT_TIMESTEP {
  MINIMUM = 1,     /*!< \brief Local time stepping based on minimum lambda.*/
  CONVECTIVE = 2,  /*!< \brief Local time stepping based on convective spectral radius.*/
  VISCOUS = 3,     /*!< \brief Local time stepping based on viscous spectral radius.*/
  BYFLOW = 4,      /*!< \brief Unsing the mean solvers time step. */
};
static const MapType<std::string, ENUM_HEAT_TIMESTEP> Heat_TimeStep_Map = {
  MakePair("LOCAL", MINIMUM)
  MakePair("CONVECTIVE", CONVECTIVE)
  MakePair("VISCOUS", VISCOUS)
  MakePair("BYFLOW", BYFLOW)
};

/*!
 * \brief Type of time integration schemes
 */
enum class STRUCT_TIME_INT {
  NEWMARK_IMPLICIT,  /*!< \brief Implicit Newmark integration definition. */
  GENERALIZED_ALPHA, /*!< \brief Support for implementing another implicit method. */
};
static const MapType<std::string, STRUCT_TIME_INT> Time_Int_Map_FEA = {
  MakePair("NEWMARK_IMPLICIT", STRUCT_TIME_INT::NEWMARK_IMPLICIT)
  // MakePair("GENERALIZED_ALPHA", STRUCT_TIME_INT::GENERALIZED_ALPHA) Not fully implemented.
};

/*!
 * \brief Type of time integration schemes
 */
enum class STRUCT_SPACE_ITE {
  NEWTON,       /*!< \brief Full Newton-Rapshon method. */
  MOD_NEWTON,   /*!< \brief Modified Newton-Raphson method. */
};
static const MapType<std::string, STRUCT_SPACE_ITE> Space_Ite_Map_FEA = {
  MakePair("NEWTON_RAPHSON", STRUCT_SPACE_ITE::NEWTON)
  MakePair("MODIFIED_NEWTON_RAPHSON", STRUCT_SPACE_ITE::MOD_NEWTON)
};

/*!
 * \brief Types of schemes to compute the flow gradient
 */
enum ENUM_FLOW_GRADIENT {
  NO_GRADIENT            = 0,   /*!< \brief No gradient method. Only possible for reconstruction gradient, in which case, the option chosen for NUM_METHOD_GRAD is used. */
  GREEN_GAUSS            = 1,   /*!< \brief Gradient computation using Green-Gauss theorem. */
  LEAST_SQUARES          = 2,   /*!< \brief Gradient computation using unweighted least squares. */
  WEIGHTED_LEAST_SQUARES = 3    /*!< \brief Gradients computation using inverse-distance weighted least squares. */
};
static const MapType<std::string, ENUM_FLOW_GRADIENT> Gradient_Map = {
  MakePair("NONE", NO_GRADIENT)
  MakePair("GREEN_GAUSS", GREEN_GAUSS)
  MakePair("LEAST_SQUARES", LEAST_SQUARES)
  MakePair("WEIGHTED_LEAST_SQUARES", WEIGHTED_LEAST_SQUARES)
};

/*!
 * \brief Types of action to take on a geometry structure
 */
enum GEOMETRY_ACTION {
  ALLOCATE = 0,     /*!< \brief Allocate geometry structure. */
  UPDATE = 1        /*!< \brief Update geometry structure (grid moving, adaptation, etc.). */
};

/*!
 * \brief Types of action to perform when doing the geometry evaluation
 */
enum GEOMETRY_MODE {
  FUNCTION = 0,     /*!< \brief Geometrical analysis. */
  GRADIENT = 1      /*!< \brief Geometrical analysis and gradient using finite differences. */
};
static const MapType<std::string, GEOMETRY_MODE> GeometryMode_Map = {
  MakePair("FUNCTION", FUNCTION)
  MakePair("GRADIENT", GRADIENT)
};

/*!
 * \brief Types of boundary conditions
 */
enum BC_TYPE {
  EULER_WALL = 1,             /*!< \brief Boundary Euler wall definition. */
  FAR_FIELD = 2,              /*!< \brief Boundary far-field definition. */
  SYMMETRY_PLANE = 3,         /*!< \brief Boundary symmetry plane definition. */
  INLET_FLOW = 4,             /*!< \brief Boundary inlet flow definition. */
  OUTLET_FLOW = 5,            /*!< \brief Boundary outlet flow definition. */
  PERIODIC_BOUNDARY = 6,      /*!< \brief Periodic boundary definition. */
  NEARFIELD_BOUNDARY = 7,     /*!< \brief Near-Field boundary definition. */
  CUSTOM_BOUNDARY = 10,       /*!< \brief custom boundary definition. */
  DISPLACEMENT_BOUNDARY = 14, /*!< \brief Boundary displacement definition. */
  LOAD_BOUNDARY = 15,         /*!< \brief Boundary Load definition. */
  FLOWLOAD_BOUNDARY = 16,     /*!< \brief Boundary Load definition. */
  SUPERSONIC_INLET = 19,      /*!< \brief Boundary supersonic inlet definition. */
  SUPERSONIC_OUTLET = 20,     /*!< \brief Boundary supersonic inlet definition. */
  ENGINE_INFLOW = 21,         /*!< \brief Boundary nacelle inflow. */
  ENGINE_EXHAUST = 22,        /*!< \brief Boundary nacelle exhaust. */
  RIEMANN_BOUNDARY= 24,       /*!< \brief Riemann Boundary definition. */
  ISOTHERMAL = 25,            /*!< \brief No slip isothermal wall boundary condition. */
  HEAT_FLUX = 26,             /*!< \brief No slip constant heat flux wall boundary condition. */
  HEAT_TRANSFER = 27,         /*!< \brief No slip heat transfer boundary condition. */
  ACTDISK_INLET = 32,         /*!< \brief Actuator disk inlet boundary definition. */
  ACTDISK_OUTLET = 33,        /*!< \brief Actuator disk outlet boundary definition. */
  CLAMPED_BOUNDARY = 34,      /*!< \brief Clamped Boundary definition. */
  LOAD_DIR_BOUNDARY = 35,     /*!< \brief Boundary Load definition. */
  LOAD_SINE_BOUNDARY = 36,    /*!< \brief Sine-waveBoundary Load definition. */
  GILES_BOUNDARY= 37,         /*!< \brief Giles Boundary definition. */
  INTERNAL_BOUNDARY= 38,      /*!< \brief Internal Boundary definition. */
  FLUID_INTERFACE = 39,       /*!< \brief Domain interface definition. */
  DISP_DIR_BOUNDARY = 40,     /*!< \brief Boundary displacement definition. */
  DAMPER_BOUNDARY = 41,       /*!< \brief Damper. */
  CHT_WALL_INTERFACE = 50,    /*!< \brief Domain interface definition. */
  SMOLUCHOWSKI_MAXWELL = 55,  /*!< \brief Smoluchoski/Maxwell wall boundary condition. */
  SEND_RECEIVE = 99,          /*!< \brief Boundary send-receive definition. */
};

/*!
 * \brief 2D Formulation for structural problems
 */
enum class STRUCT_2DFORM {
  PLANE_STRESS,     /*!< \brief Definition of plane stress solver. */
  PLANE_STRAIN      /*!< \brief Definition of plane strain solver. */
};
static const MapType<std::string, STRUCT_2DFORM> ElasForm_2D = {
  MakePair("PLANE_STRESS", STRUCT_2DFORM::PLANE_STRESS)
  MakePair("PLANE_STRAIN", STRUCT_2DFORM::PLANE_STRAIN)
};

/*!
 * \brief Kinds of relaxation for multizone problems
 */
enum class BGS_RELAXATION {
  NONE,       /*!< \brief No relaxation in the strongly coupled approach. */
  FIXED,      /*!< \brief Relaxation with a fixed parameter. */
  AITKEN,     /*!< \brief Relaxation using Aitken's dynamic parameter. */
};
static const MapType<std::string, BGS_RELAXATION> AitkenForm_Map = {
  MakePair("NONE", BGS_RELAXATION::NONE)
  MakePair("FIXED_PARAMETER", BGS_RELAXATION::FIXED)
  MakePair("AITKEN_DYNAMIC", BGS_RELAXATION::AITKEN)
};

/*!
 * \brief Types of dynamic transfer methods
 */
enum ENUM_DYN_TRANSFER_METHOD {
  INSTANTANEOUS = 1,   /*!< \brief No ramp, load is transfer instantaneously. */
  POL_ORDER_1 = 2,     /*!< \brief The load is transferred using a ramp. */
  POL_ORDER_3 = 3,     /*!< \brief The load is transferred using an order 3 polynomial function */
  POL_ORDER_5 = 4,     /*!< \brief The load is transferred using an order 5 polynomial function */
  SIGMOID_10 = 5,      /*!< \brief The load is transferred using a sigmoid with parameter 10 */
  SIGMOID_20 = 6       /*!< \brief The load is transferred using a sigmoid with parameter 20 */
};
static const MapType<std::string, ENUM_DYN_TRANSFER_METHOD> Dyn_Transfer_Method_Map = {
  MakePair("INSTANTANEOUS", INSTANTANEOUS)
  MakePair("RAMP", POL_ORDER_1)
  MakePair("CUBIC", POL_ORDER_3)
  MakePair("QUINTIC", POL_ORDER_5)
  MakePair("SIGMOID_10", SIGMOID_10)
  MakePair("SIGMOID_20", SIGMOID_20)
};

/*!
 * \brief Kinds of Design Variables for FEA problems
 */
enum ENUM_DVFEA {
  NODV_FEA = 0,         /*!< \brief No design variable for FEA problems. */
  YOUNG_MODULUS = 1,    /*!< \brief Young modulus (E) as design variable. */
  POISSON_RATIO = 2,    /*!< \brief Poisson ratio (Nu) as design variable. */
  DENSITY_VAL = 3,      /*!< \brief Density (Rho) as design variable. */
  DEAD_WEIGHT = 4,      /*!< \brief Dead Weight (Rho_DL) as design variable. */
  ELECTRIC_FIELD = 5    /*!< \brief Electric field (E) as design variable. */
};
static const MapType<std::string, ENUM_DVFEA> DVFEA_Map = {
  MakePair("NONE", NODV_FEA)
  MakePair("YOUNG_MODULUS", YOUNG_MODULUS)
  MakePair("POISSON_RATIO", POISSON_RATIO)
  MakePair("DENSITY", DENSITY_VAL)
  MakePair("DEAD_WEIGHT", DEAD_WEIGHT)
  MakePair("ELECTRIC_FIELD", ELECTRIC_FIELD)
};

/*!
 * \brief Kinds of radiation models
 */
enum class RADIATION_MODEL {
  NONE,   /*!< \brief No radiation model */
  P1,     /*!< \brief P1 Radiation model. */
};
static const MapType<std::string, RADIATION_MODEL> Radiation_Map = {
  MakePair("NONE", RADIATION_MODEL::NONE)
  MakePair("P1", RADIATION_MODEL::P1)
};

/*!
 * \brief Kinds of P1 initialization
 */
enum class P1_INIT {
  ZERO,         /*!< \brief Initialize the P1 model from zero values */
  TEMPERATURE,  /*!< \brief Initialize the P1 model from blackbody energy computed from the initial temperature. */
};
static const MapType<std::string, P1_INIT> P1_Init_Map = {
  MakePair("ZERO", P1_INIT::ZERO)
  MakePair("TEMPERATURE_INIT", P1_INIT::TEMPERATURE)
};

/*!
 * \brief Kinds of coupling methods at CHT interfaces.
 * The first (temperature) part determines the BC method on the fluid side, the second (heatflux) part determines
 * the BC method on the solid side of the CHT interface.
 */
enum CHT_COUPLING {
  DIRECT_TEMPERATURE_NEUMANN_HEATFLUX,
  AVERAGED_TEMPERATURE_NEUMANN_HEATFLUX,
  DIRECT_TEMPERATURE_ROBIN_HEATFLUX,
  AVERAGED_TEMPERATURE_ROBIN_HEATFLUX,
};
static const MapType<std::string, CHT_COUPLING> CHT_Coupling_Map = {
  MakePair("DIRECT_TEMPERATURE_NEUMANN_HEATFLUX", CHT_COUPLING::DIRECT_TEMPERATURE_NEUMANN_HEATFLUX)
  MakePair("AVERAGED_TEMPERATURE_NEUMANN_HEATFLUX", CHT_COUPLING::AVERAGED_TEMPERATURE_NEUMANN_HEATFLUX)
  MakePair("DIRECT_TEMPERATURE_ROBIN_HEATFLUX", CHT_COUPLING::DIRECT_TEMPERATURE_ROBIN_HEATFLUX)
  MakePair("AVERAGED_TEMPERATURE_ROBIN_HEATFLUX", CHT_COUPLING::AVERAGED_TEMPERATURE_ROBIN_HEATFLUX)
};

/*!
 * \brief Types Riemann boundary treatments
 */
enum RIEMANN_TYPE {
  TOTAL_CONDITIONS_PT = 1,          /*!< \brief User specifies total pressure, total temperature, and flow direction. */
  DENSITY_VELOCITY = 2,             /*!< \brief User specifies density and velocity, and flow direction. */
  STATIC_PRESSURE = 3,              /*!< \brief User specifies static pressure. */
  TOTAL_SUPERSONIC_INFLOW = 4,      /*!< \brief User specifies total pressure, total temperature and Velocity components. */
  STATIC_SUPERSONIC_INFLOW_PT = 5,  /*!< \brief User specifies static pressure, static temperature, and Mach components. */
  STATIC_SUPERSONIC_INFLOW_PD = 6,  /*!< \brief User specifies static pressure, static temperature, and Mach components. */
  MIXING_IN = 7,                    /*!< \brief User does not specify anything; information is retrieved from the other domain */
  MIXING_OUT = 8,                   /*!< \brief User does not specify anything; information is retrieved from the other domain */
  SUPERSONIC_OUTFLOW = 9,
  RADIAL_EQUILIBRIUM = 10,
  TOTAL_CONDITIONS_PT_1D = 11,
  STATIC_PRESSURE_1D = 12,
  MIXING_IN_1D = 13,
  MIXING_OUT_1D =14
};
static const MapType<std::string, RIEMANN_TYPE> Riemann_Map = {
  MakePair("TOTAL_CONDITIONS_PT", TOTAL_CONDITIONS_PT)
  MakePair("DENSITY_VELOCITY", DENSITY_VELOCITY)
  MakePair("STATIC_PRESSURE", STATIC_PRESSURE)
  MakePair("TOTAL_SUPERSONIC_INFLOW", TOTAL_SUPERSONIC_INFLOW)
  MakePair("STATIC_SUPERSONIC_INFLOW_PT", STATIC_SUPERSONIC_INFLOW_PT)
  MakePair("STATIC_SUPERSONIC_INFLOW_PD", STATIC_SUPERSONIC_INFLOW_PD)
  MakePair("MIXING_IN", MIXING_IN)
  MakePair("MIXING_OUT", MIXING_OUT)
  MakePair("MIXING_IN_1D", MIXING_IN_1D)
  MakePair("MIXING_OUT_1D", MIXING_OUT_1D)
  MakePair("SUPERSONIC_OUTFLOW", SUPERSONIC_OUTFLOW)
  MakePair("RADIAL_EQUILIBRIUM", RADIAL_EQUILIBRIUM)
  MakePair("TOTAL_CONDITIONS_PT_1D", TOTAL_CONDITIONS_PT_1D)
  MakePair("STATIC_PRESSURE_1D", STATIC_PRESSURE_1D)
};

static const MapType<std::string, RIEMANN_TYPE> Giles_Map = {
  MakePair("TOTAL_CONDITIONS_PT", TOTAL_CONDITIONS_PT)
  MakePair("DENSITY_VELOCITY", DENSITY_VELOCITY)
  MakePair("STATIC_PRESSURE", STATIC_PRESSURE)
  MakePair("TOTAL_SUPERSONIC_INFLOW", TOTAL_SUPERSONIC_INFLOW)
  MakePair("STATIC_SUPERSONIC_INFLOW_PT", STATIC_SUPERSONIC_INFLOW_PT)
  MakePair("STATIC_SUPERSONIC_INFLOW_PD", STATIC_SUPERSONIC_INFLOW_PD)
  MakePair("MIXING_IN", MIXING_IN)
  MakePair("MIXING_OUT", MIXING_OUT)
  MakePair("MIXING_IN_1D", MIXING_IN_1D)
  MakePair("MIXING_OUT_1D", MIXING_OUT_1D)
  MakePair("SUPERSONIC_OUTFLOW", SUPERSONIC_OUTFLOW)
  MakePair("RADIAL_EQUILIBRIUM", RADIAL_EQUILIBRIUM)
  MakePair("TOTAL_CONDITIONS_PT_1D", TOTAL_CONDITIONS_PT_1D)
  MakePair("STATIC_PRESSURE_1D", STATIC_PRESSURE_1D)
};

/*!
 * \brief Types of mixing process for averaging quantities at the boundaries.
 */
enum AVERAGEPROCESS_TYPE {
  ALGEBRAIC = 1,  /*!< \brief an algebraic average is computed at the boundary of interest. */
  AREA = 2,       /*!< \brief an area average is computed at the boundary of interest. */
  MIXEDOUT = 3,   /*!< \brief an mixed-out average is computed at the boundary of interest. */
  MASSFLUX = 4    /*!< \brief a mass flow average is computed at the boundary of interest. */
};
static const MapType<std::string, AVERAGEPROCESS_TYPE> AverageProcess_Map = {
  MakePair("ALGEBRAIC", ALGEBRAIC)
  MakePair("AREA", AREA)
  MakePair("MIXEDOUT", MIXEDOUT)
  MakePair("MASSFLUX", MASSFLUX)
};

/*!
 * \brief Types of mixing process for averaging quantities at the boundaries.
 */
enum MIXINGPLANE_INTERFACE_TYPE {
  MATCHING = 1,             /*!< \brief an algebraic average is computed at the boundary of interest. */
  NEAREST_SPAN = 2,         /*!< \brief an area average is computed at the boundary of interest. */
  LINEAR_INTERPOLATION = 3  /*!< \brief an mixed-out average is computed at the boundary of interest. */
};
static const MapType<std::string, MIXINGPLANE_INTERFACE_TYPE> MixingPlaneInterface_Map = {
  MakePair("MATCHING", MATCHING)
  MakePair("NEAREST_SPAN",  NEAREST_SPAN)
  MakePair("LINEAR_INTERPOLATION", LINEAR_INTERPOLATION)
};

/*!
 * \brief this option allow to compute the span-wise section in different ways.
 */
enum SPANWISE_TYPE {
  AUTOMATIC = 1,      /*!< \brief number of span-wise section are computed automatically */
  EQUISPACED = 2      /*!< \brief number of span-wise section are specified from the user */
};
static const MapType<std::string, SPANWISE_TYPE> SpanWise_Map = {
  MakePair("AUTOMATIC", AUTOMATIC)
  MakePair("EQUISPACED", EQUISPACED)
};

/*!
 * \brief Types of mixing process for averaging quantities at the boundaries.
 */
enum class TURBOMACHINERY_TYPE {
  AXIAL,              /*!< \brief axial turbomachinery. */
  CENTRIFUGAL,        /*!< \brief centrifugal turbomachinery. */
  CENTRIPETAL,        /*!< \brief centripetal turbomachinery. */
  CENTRIPETAL_AXIAL,  /*!< \brief mixed flow turbine. */
  AXIAL_CENTRIFUGAL   /*!< \brief mixed flow turbine. */
};
static const MapType<std::string, TURBOMACHINERY_TYPE> TurboMachinery_Map = {
  MakePair("AXIAL", TURBOMACHINERY_TYPE::AXIAL)
  MakePair("CENTRIFUGAL", TURBOMACHINERY_TYPE::CENTRIFUGAL)
  MakePair("CENTRIPETAL",  TURBOMACHINERY_TYPE::CENTRIPETAL)
  MakePair("CENTRIPETAL_AXIAL",  TURBOMACHINERY_TYPE::CENTRIPETAL_AXIAL)
  MakePair("AXIAL_CENTRIFUGAL",  TURBOMACHINERY_TYPE::AXIAL_CENTRIFUGAL)
};

/*!
 * \brief Types of Turbomachinery performance Type.
 */
enum class TURBO_PERF_KIND{
  TURBINE,            /*!< \brief Turbine Performance. */
  COMPRESSOR,         /*!< \brief Compressor Performance. */
  PROPELLOR           /*!< \brief Propellor Performance. */
};
static const MapType<std::string, TURBO_PERF_KIND> TurboPerfKind_Map = {
  MakePair("TURBINE",  TURBO_PERF_KIND::TURBINE)
  MakePair("COMPRESSOR",  TURBO_PERF_KIND::COMPRESSOR)
  MakePair("PROPELLOR",  TURBO_PERF_KIND::PROPELLOR)
};

/*!
 * \brief Types of Turbomachinery performance flag.
 */
enum TURBO_MARKER_TYPE{
  INFLOW  = 1,    /*!< \brief flag for inflow marker for compute turboperformance. */
  OUTFLOW = 2     /*!< \brief flag for outflow marker for compute turboperformance. */
};

/*!
 * \brief Types inlet boundary treatments
 */
enum class INLET_TYPE {
  TOTAL_CONDITIONS, /*!< \brief User specifies total pressure, total temperature, and flow direction. */
  MASS_FLOW,        /*!< \brief User specifies density and velocity (mass flow). */
  INPUT_FILE,       /*!< \brief User specifies an input file. */
  VELOCITY_INLET,   /*!< \brief Velocity inlet for an incompressible flow. */
  PRESSURE_INLET,   /*!< \brief Total pressure inlet for an incompressible flow. */
};
static const MapType<std::string, INLET_TYPE> Inlet_Map = {
  MakePair("TOTAL_CONDITIONS", INLET_TYPE::TOTAL_CONDITIONS)
  MakePair("MASS_FLOW", INLET_TYPE::MASS_FLOW)
  MakePair("INPUT_FILE", INLET_TYPE::INPUT_FILE)
  MakePair("VELOCITY_INLET", INLET_TYPE::VELOCITY_INLET)
  MakePair("PRESSURE_INLET", INLET_TYPE::PRESSURE_INLET)
};

/*!
 * \brief Types outlet boundary treatments
 */
enum class INC_OUTLET_TYPE {
  PRESSURE_OUTLET,    /*!< \brief Gauge pressure outlet for incompressible flow */
  MASS_FLOW_OUTLET,   /*!< \brief Mass flow outlet for incompressible flow. */
};
static const MapType<std::string, INC_OUTLET_TYPE> Inc_Outlet_Map = {
  MakePair("PRESSURE_OUTLET",  INC_OUTLET_TYPE::PRESSURE_OUTLET)
  MakePair("MASS_FLOW_OUTLET", INC_OUTLET_TYPE::MASS_FLOW_OUTLET)
};

/*!
 * \brief Types engine inflow boundary treatments
 */
enum ENGINE_INFLOW_TYPE {
  FAN_FACE_MACH = 1,          /*!< \brief User specifies fan face mach number. */
  FAN_FACE_MDOT = 2,          /*!< \brief User specifies Static pressure. */
  FAN_FACE_PRESSURE = 3       /*!< \brief User specifies Static pressure. */
};
static const MapType<std::string, ENGINE_INFLOW_TYPE> Engine_Inflow_Map = {
  MakePair("FAN_FACE_MACH", FAN_FACE_MACH)
  MakePair("FAN_FACE_MDOT", FAN_FACE_MDOT)
  MakePair("FAN_FACE_PRESSURE", FAN_FACE_PRESSURE)
};

/*!
 * \brief Types actuator disk boundary treatments
 */
enum ACTDISK_TYPE {
  VARIABLES_JUMP = 1,     /*!< \brief User specifies the variables jump. */
  BC_THRUST = 2,          /*!< \brief User specifies the BC thrust. */
  NET_THRUST = 3,         /*!< \brief User specifies the Net thrust. */
  DRAG_MINUS_THRUST = 4,  /*!< \brief User specifies the D-T. */
  MASSFLOW = 5,           /*!< \brief User specifies the massflow. */
  POWER = 6,              /*!< \brief User specifies the power. */
  VARIABLE_LOAD = 7,      /*!< \brief User specifies the load distribution. */
  BLADE_ELEMENT = 8       /*!< \brief User specifies to use Blade element method. */
};
static const MapType<std::string, ACTDISK_TYPE> ActDisk_Map = {
  MakePair("VARIABLES_JUMP", VARIABLES_JUMP)
  MakePair("BC_THRUST", BC_THRUST)
  MakePair("NET_THRUST", NET_THRUST)
  MakePair("DRAG_MINUS_THRUST", DRAG_MINUS_THRUST)
  MakePair("MASSFLOW", MASSFLOW)
  MakePair("POWER", POWER)
  MakePair("VARIABLE_LOAD", VARIABLE_LOAD)
  MakePair("BLADE_ELEMENT", BLADE_ELEMENT)
};

/*!
 * \brief types of wall boundary condition - smooth or rough
 */
enum class WALL_TYPE {
  SMOOTH,  /*!< \brief Smooth wall */
  ROUGH,   /*!< \brief Rough wall */
};
static const MapType<std::string, WALL_TYPE> WallType_Map = {
  MakePair("SMOOTH", WALL_TYPE::SMOOTH)
  MakePair("ROUGH", WALL_TYPE::ROUGH)
};

/*!
 * \brief Types of objective functions
 */
enum ENUM_OBJECTIVE {
  DRAG_COEFFICIENT = 1,         /*!< \brief Drag objective function definition. */
  LIFT_COEFFICIENT = 2,         /*!< \brief Lift objective function definition. */
  SIDEFORCE_COEFFICIENT = 3,    /*!< \brief Side force objective function definition. */
  EFFICIENCY = 4,               /*!< \brief Efficiency objective function definition. */
  INVERSE_DESIGN_PRESSURE = 5,  /*!< \brief Pressure objective function definition (inverse design). */
  INVERSE_DESIGN_HEATFLUX = 6,  /*!< \brief Heat flux objective function definition (inverse design). */
  TOTAL_HEATFLUX = 7,           /*!< \brief Total heat flux. */
  MAXIMUM_HEATFLUX = 8,         /*!< \brief Maximum heat flux. */
  AVG_TEMPERATURE = 70,         /*!< \brief Total averaged temperature. */
  MOMENT_X_COEFFICIENT = 9,     /*!< \brief Pitching moment objective function definition. */
  MOMENT_Y_COEFFICIENT = 10,    /*!< \brief Rolling moment objective function definition. */
  MOMENT_Z_COEFFICIENT = 11,    /*!< \brief Yawing objective function definition. */
  EQUIVALENT_AREA = 12,         /*!< \brief Equivalent area objective function definition. */
  NEARFIELD_PRESSURE = 13,      /*!< \brief NearField Pressure objective function definition. */
  FORCE_X_COEFFICIENT = 14,     /*!< \brief X-direction force objective function definition. */
  FORCE_Y_COEFFICIENT = 15,     /*!< \brief Y-direction force objective function definition. */
  FORCE_Z_COEFFICIENT = 16,     /*!< \brief Z-direction force objective function definition. */
  THRUST_COEFFICIENT = 17,      /*!< \brief Thrust objective function definition. */
  TORQUE_COEFFICIENT = 18,      /*!< \brief Torque objective function definition. */
  FIGURE_OF_MERIT = 19,         /*!< \brief Rotor Figure of Merit objective function definition. */
  BUFFET_SENSOR = 20,           /*!< \brief Sensor for detecting separation. */
  SURFACE_TOTAL_PRESSURE = 28,  /*!< \brief Total Pressure objective function definition. */
  SURFACE_STATIC_PRESSURE = 29, /*!< \brief Static Pressure objective function definition. */
  SURFACE_STATIC_TEMPERATURE = 57, /*!< \brief Static Temperature objective function definition. */
  SURFACE_MASSFLOW = 30,        /*!< \brief Mass Flow Rate objective function definition. */
  SURFACE_MACH = 51,            /*!< \brief Mach number objective function definition. */
  SURFACE_UNIFORMITY = 52,      /*!< \brief Flow uniformity objective function definition. */
  SURFACE_SECONDARY = 53,       /*!< \brief Secondary flow strength objective function definition. */
  SURFACE_MOM_DISTORTION = 54,  /*!< \brief Momentum distortion objective function definition. */
  SURFACE_SECOND_OVER_UNIFORM = 55, /*!< \brief Secondary over uniformity (relative secondary strength) objective function definition. */
  SURFACE_PRESSURE_DROP = 56,   /*!< \brief Pressure drop objective function definition. */
  SURFACE_SPECIES_0 = 58,       /*!< \brief Surface Avg. Species_0 objective function definition. */
  SURFACE_SPECIES_VARIANCE = 59,/*!< \brief Species Variance objective function definition. */
  CUSTOM_OBJFUNC = 31,          /*!< \brief Custom objective function definition. */
  REFERENCE_GEOMETRY = 60,      /*!< \brief Norm of displacements with respect to target geometry. */
  REFERENCE_NODE = 61,          /*!< \brief Objective function defined as the difference of a particular node respect to a reference position. */
  VOLUME_FRACTION = 62,         /*!< \brief Volume average physical density, for material-based topology optimization applications. */
  TOPOL_DISCRETENESS = 63,      /*!< \brief Measure of the discreteness of the current topology. */
  TOPOL_COMPLIANCE = 64,        /*!< \brief Measure of the discreteness of the current topology. */
  STRESS_PENALTY = 65,          /*!< \brief Penalty function of VM stresses above a maximum value. */
};
static const MapType<std::string, ENUM_OBJECTIVE> Objective_Map = {
  MakePair("DRAG", DRAG_COEFFICIENT)
  MakePair("LIFT", LIFT_COEFFICIENT)
  MakePair("SIDEFORCE", SIDEFORCE_COEFFICIENT)
  MakePair("EFFICIENCY", EFFICIENCY)
  MakePair("INVERSE_DESIGN_PRESSURE", INVERSE_DESIGN_PRESSURE)
  MakePair("INVERSE_DESIGN_HEATFLUX", INVERSE_DESIGN_HEATFLUX)
  MakePair("MOMENT_X", MOMENT_X_COEFFICIENT)
  MakePair("MOMENT_Y", MOMENT_Y_COEFFICIENT)
  MakePair("MOMENT_Z", MOMENT_Z_COEFFICIENT)
  MakePair("EQUIVALENT_AREA", EQUIVALENT_AREA)
  MakePair("NEARFIELD_PRESSURE", NEARFIELD_PRESSURE)
  MakePair("FORCE_X", FORCE_X_COEFFICIENT)
  MakePair("FORCE_Y", FORCE_Y_COEFFICIENT)
  MakePair("FORCE_Z", FORCE_Z_COEFFICIENT)
  MakePair("THRUST", THRUST_COEFFICIENT)
  MakePair("TORQUE", TORQUE_COEFFICIENT)
  MakePair("TOTAL_HEATFLUX", TOTAL_HEATFLUX)
  MakePair("MAXIMUM_HEATFLUX", MAXIMUM_HEATFLUX)
  MakePair("AVG_TEMPERATURE", AVG_TEMPERATURE)
  MakePair("FIGURE_OF_MERIT", FIGURE_OF_MERIT)
  MakePair("BUFFET", BUFFET_SENSOR)
  MakePair("SURFACE_TOTAL_PRESSURE", SURFACE_TOTAL_PRESSURE)
  MakePair("SURFACE_STATIC_PRESSURE", SURFACE_STATIC_PRESSURE)
  MakePair("SURFACE_STATIC_TEMPERATURE", SURFACE_STATIC_TEMPERATURE)
  MakePair("SURFACE_MASSFLOW", SURFACE_MASSFLOW)
  MakePair("SURFACE_MACH", SURFACE_MACH)
  MakePair("SURFACE_UNIFORMITY", SURFACE_UNIFORMITY)
  MakePair("SURFACE_SECONDARY", SURFACE_SECONDARY)
  MakePair("SURFACE_MOM_DISTORTION", SURFACE_MOM_DISTORTION)
  MakePair("SURFACE_SECOND_OVER_UNIFORM", SURFACE_SECOND_OVER_UNIFORM)
  MakePair("SURFACE_PRESSURE_DROP", SURFACE_PRESSURE_DROP)
  MakePair("SURFACE_SPECIES_0", SURFACE_SPECIES_0)
  MakePair("SURFACE_SPECIES_VARIANCE", SURFACE_SPECIES_VARIANCE)
  MakePair("CUSTOM_OBJFUNC", CUSTOM_OBJFUNC)
  MakePair("REFERENCE_GEOMETRY", REFERENCE_GEOMETRY)
  MakePair("REFERENCE_NODE", REFERENCE_NODE)
  MakePair("VOLUME_FRACTION", VOLUME_FRACTION)
  MakePair("TOPOL_DISCRETENESS", TOPOL_DISCRETENESS)
  MakePair("TOPOL_COMPLIANCE", TOPOL_COMPLIANCE)
  MakePair("STRESS_PENALTY", STRESS_PENALTY)
};

/*!
 * \brief Types of input file formats
 */
enum ENUM_INPUT {
  SU2       = 1,  /*!< \brief SU2 input format. */
  CGNS_GRID = 2,  /*!< \brief CGNS input format for the computational grid. */
  RECTANGLE = 3,  /*!< \brief 2D rectangular mesh with N x M points of size Lx x Ly. */
  BOX       = 4   /*!< \brief 3D box mesh with N x M x L points of size Lx x Ly x Lz. */
};
static const MapType<std::string, ENUM_INPUT> Input_Map = {
  MakePair("SU2", SU2)
  MakePair("CGNS", CGNS_GRID)
  MakePair("RECTANGLE", RECTANGLE)
  MakePair("BOX", BOX)
};


/*!
 * \brief Type of solution output file formats
 */
enum class OUTPUT_TYPE {
  TECPLOT_ASCII,           /*!< \brief Tecplot format for the solution output. */
  TECPLOT_BINARY,          /*!< \brief Tecplot binary format for the solution output. */
  SURFACE_TECPLOT_ASCII,   /*!< \brief Tecplot format for the solution output. */
  SURFACE_TECPLOT_BINARY,  /*!< \brief Tecplot binary format for the solution output. */
  CSV,                     /*!< \brief Comma-separated values format for the solution output. */
  SURFACE_CSV,             /*!< \brief Comma-separated values format for the solution output. */
  PARAVIEW_ASCII,          /*!< \brief Paraview ASCII format for the solution output. */
  PARAVIEW_LEGACY_BINARY,  /*!< \brief Paraview binary format for the solution output. */
  SURFACE_PARAVIEW_ASCII,  /*!< \brief Paraview ASCII format for the solution output. */
  SURFACE_PARAVIEW_LEGACY_BINARY, /*!< \brief Paraview binary format for the solution output. */
  MESH,                    /*!< \brief SU2 mesh format. */
  RESTART_BINARY,          /*!< \brief SU2 binary restart format. */
  RESTART_ASCII,           /*!< \brief SU2 ASCII restart format. */
  PARAVIEW_XML,            /*!< \brief Paraview XML with binary data format */
  SURFACE_PARAVIEW_XML,    /*!< \brief Surface Paraview XML with binary data format */
  PARAVIEW_MULTIBLOCK,     /*!< \brief Paraview XML Multiblock */
  CGNS,                    /*!< \brief CGNS format. */
  SURFACE_CGNS,            /*!< \brief CGNS format. */
  STL_ASCII,               /*!< \brief STL ASCII format for surface solution output. */
  STL_BINARY,              /*!< \brief STL binary format for surface solution output. Not implemented yet. */
};
static const MapType<std::string, OUTPUT_TYPE> Output_Map = {
  MakePair("TECPLOT_ASCII", OUTPUT_TYPE::TECPLOT_ASCII)
  MakePair("TECPLOT", OUTPUT_TYPE::TECPLOT_BINARY)
  MakePair("SURFACE_TECPLOT_ASCII", OUTPUT_TYPE::SURFACE_TECPLOT_ASCII)
  MakePair("SURFACE_TECPLOT", OUTPUT_TYPE::SURFACE_TECPLOT_BINARY)
  MakePair("CSV", OUTPUT_TYPE::CSV)
  MakePair("SURFACE_CSV", OUTPUT_TYPE::SURFACE_CSV)
  MakePair("PARAVIEW_ASCII", OUTPUT_TYPE::PARAVIEW_ASCII)
  MakePair("PARAVIEW_LEGACY", OUTPUT_TYPE::PARAVIEW_LEGACY_BINARY)
  MakePair("SURFACE_PARAVIEW_ASCII", OUTPUT_TYPE::SURFACE_PARAVIEW_ASCII)
  MakePair("SURFACE_PARAVIEW_LEGACY", OUTPUT_TYPE::SURFACE_PARAVIEW_LEGACY_BINARY)
  MakePair("PARAVIEW", OUTPUT_TYPE::PARAVIEW_XML)
  MakePair("SURFACE_PARAVIEW", OUTPUT_TYPE::SURFACE_PARAVIEW_XML)
  MakePair("PARAVIEW_MULTIBLOCK", OUTPUT_TYPE::PARAVIEW_MULTIBLOCK)
  MakePair("MESH", OUTPUT_TYPE::MESH)
  MakePair("RESTART_ASCII", OUTPUT_TYPE::RESTART_ASCII)
  MakePair("RESTART", OUTPUT_TYPE::RESTART_BINARY)
  MakePair("CGNS", OUTPUT_TYPE::CGNS)
  MakePair("SURFACE_CGNS", OUTPUT_TYPE::SURFACE_CGNS)
  MakePair("STL_ASCII", OUTPUT_TYPE::STL_ASCII)
  MakePair("STL_BINARY", OUTPUT_TYPE::STL_BINARY)
};

/*!
 * \brief Return true if format is one of the Paraview options.
 */
inline bool isParaview(OUTPUT_TYPE format) {
  switch(format) {
    case OUTPUT_TYPE::PARAVIEW_ASCII:
    case OUTPUT_TYPE::PARAVIEW_LEGACY_BINARY:
    case OUTPUT_TYPE::SURFACE_PARAVIEW_ASCII:
    case OUTPUT_TYPE::SURFACE_PARAVIEW_LEGACY_BINARY:
    case OUTPUT_TYPE::PARAVIEW_XML:
    case OUTPUT_TYPE::SURFACE_PARAVIEW_XML:
    case OUTPUT_TYPE::PARAVIEW_MULTIBLOCK:
      return true;
    default:
      return false;
  }
}

/*!
 * \brief Return true if format is one of the Tecplot options.
 */
inline bool isTecplot(OUTPUT_TYPE format) {
  switch(format) {
    case OUTPUT_TYPE::TECPLOT_ASCII:
    case OUTPUT_TYPE::TECPLOT_BINARY:
    case OUTPUT_TYPE::SURFACE_TECPLOT_ASCII:
    case OUTPUT_TYPE::SURFACE_TECPLOT_BINARY:
      return true;
    default:
      return false;
  }
}

/*!
 * \brief Type of solution output file formats
 */
enum class TAB_OUTPUT {
  TAB_CSV,            /*!< \brief Comma-separated values format for the solution output. */
  TAB_TECPLOT         /*!< \brief Tecplot format for the solution output. */
};
static const MapType<std::string, TAB_OUTPUT> TabOutput_Map = {
  MakePair("CSV", TAB_OUTPUT::TAB_CSV)
  MakePair("TECPLOT", TAB_OUTPUT::TAB_TECPLOT)
};

/*!
 * \brief Type of volume sensitivity file formats (inout to SU2_DOT)
 */
enum ENUM_SENSITIVITY {
  SU2_NATIVE = 1,       /*!< \brief SU2 native binary format for the volume sensitivity input. */
  UNORDERED_ASCII = 2   /*!< \brief Unordered ASCII list (x,y,z,dJ/dx,dJ/dy/dJ/dz) format for the volume sensitivity input. */
};
static const MapType<std::string, ENUM_SENSITIVITY> Sensitivity_Map = {
  MakePair("SU2_NATIVE", SU2_NATIVE)
  MakePair("UNORDERED_ASCII", UNORDERED_ASCII)
};

/*!
 * \brief Type of jump definition
 */
enum JUMP_DEFINITION {
  DIFFERENCE = 1,     /*!< \brief Jump given by a difference in values. */
  RATIO = 2           /*!< \brief Jump given by a ratio. */
};
static const MapType<std::string, JUMP_DEFINITION> Jump_Map = {
  MakePair("DIFFERENCE", DIFFERENCE)
  MakePair("RATIO", RATIO)
};

/*!
 * \brief Type of multigrid cycle
 */
enum MG_CYCLE {
  V_CYCLE = 0,        /*!< \brief V cycle. */
  W_CYCLE = 1,        /*!< \brief W cycle. */
  FULLMG_CYCLE = 2    /*!< \brief FullMG cycle. */
};
static const MapType<std::string, MG_CYCLE> MG_Cycle_Map = {
  MakePair("V_CYCLE", V_CYCLE)
  MakePair("W_CYCLE", W_CYCLE)
  MakePair("FULLMG_CYCLE", FULLMG_CYCLE)
};

/*!
 * \brief Types of design parameterizations
 */
enum ENUM_PARAM {
  NO_DEFORMATION = 0,         /*!< \brief No deformation. */
  TRANSLATION = 1,            /*!< \brief Surface movement as design variable. */
  ROTATION = 2,               /*!< \brief Surface rotation as design variable. */
  SCALE = 3,                  /*!< \brief Surface rotation as design variable. */
  FFD_SETTING = 10,           /*!< \brief No surface deformation. */
  FFD_CONTROL_POINT = 11,     /*!< \brief Free form deformation for 3D design (change a control point). */
  FFD_NACELLE = 12,           /*!< \brief Free form deformation for 3D design (change a control point). */
  FFD_GULL = 13,              /*!< \brief Free form deformation for 3D design (change a control point). */
  FFD_CAMBER = 14,            /*!< \brief Free form deformation for 3D design (camber change). */
  FFD_TWIST = 15,             /*!< \brief Free form deformation for 3D design (change the twist angle of a section). */
  FFD_THICKNESS = 16,         /*!< \brief Free form deformation for 3D design (thickness change). */
  FFD_ROTATION = 18,          /*!< \brief Free form deformation for 3D design (rotation around a line). */
  FFD_CONTROL_POINT_2D = 19,  /*!< \brief Free form deformation for 2D design (change a control point). */
  FFD_CAMBER_2D = 20,         /*!< \brief Free form deformation for 3D design (camber change). */
  FFD_THICKNESS_2D = 21,      /*!< \brief Free form deformation for 3D design (thickness change). */
  FFD_CONTROL_SURFACE = 23,   /*!< \brief Free form deformation for 3D design (control surface). */
  FFD_ANGLE_OF_ATTACK = 24,   /*!< \brief Angle of attack for FFD problem. */
  HICKS_HENNE = 30,           /*!< \brief Hicks-Henne bump function for airfoil deformation. */
  PARABOLIC = 31,             /*!< \brief Parabolic airfoil definition as design variables. */
  NACA_4DIGITS = 32,          /*!< \brief The four digits NACA airfoil family as design variables. */
  AIRFOIL = 33,               /*!< \brief Airfoil definition as design variables. */
  CST = 34,                   /*!< \brief CST method with Kulfan parameters for airfoil deformation. */
  SURFACE_BUMP = 35,          /*!< \brief Surfacebump function for flat surfaces deformation. */
  SURFACE_FILE = 36,          /*!< \brief Nodal coordinates for surface set using a file (external parameterization). */
  DV_EFIELD = 40,             /*!< \brief Electric field in deformable membranes. */
  DV_YOUNG = 41,
  DV_POISSON = 42,
  DV_RHO = 43,
  DV_RHO_DL = 44,
  TRANSLATE_GRID = 50,        /*!< \brief Translate the volume grid. */
  ROTATE_GRID = 51,           /*!< \brief Rotate the volume grid */
  SCALE_GRID = 52,            /*!< \brief Scale the volume grid. */
  ANGLE_OF_ATTACK = 101       /*!< \brief Angle of attack for airfoils. */
};
static const MapType<std::string, ENUM_PARAM> Param_Map = {
  MakePair("FFD_SETTING", FFD_SETTING)
  MakePair("FFD_CONTROL_POINT_2D", FFD_CONTROL_POINT_2D)
  MakePair("FFD_ANGLE_OF_ATTACK", FFD_ANGLE_OF_ATTACK)
  MakePair("FFD_CAMBER_2D", FFD_CAMBER_2D)
  MakePair("FFD_THICKNESS_2D", FFD_THICKNESS_2D)
  MakePair("HICKS_HENNE", HICKS_HENNE)
  MakePair("SURFACE_BUMP", SURFACE_BUMP)
  MakePair("ANGLE_OF_ATTACK", ANGLE_OF_ATTACK)
  MakePair("NACA_4DIGITS", NACA_4DIGITS)
  MakePair("TRANSLATION", TRANSLATION)
  MakePair("ROTATION", ROTATION)
  MakePair("SCALE", SCALE)
  MakePair("FFD_CONTROL_POINT", FFD_CONTROL_POINT)
  MakePair("FFD_ROTATION", FFD_ROTATION)
  MakePair("FFD_CONTROL_SURFACE", FFD_CONTROL_SURFACE)
  MakePair("FFD_NACELLE", FFD_NACELLE)
  MakePair("FFD_GULL", FFD_GULL)
  MakePair("FFD_TWIST", FFD_TWIST)
  MakePair("FFD_CAMBER", FFD_CAMBER)
  MakePair("FFD_THICKNESS", FFD_THICKNESS)
  MakePair("PARABOLIC", PARABOLIC)
  MakePair("AIRFOIL", AIRFOIL)
  MakePair("SURFACE_FILE", SURFACE_FILE)
  MakePair("NO_DEFORMATION", NO_DEFORMATION)
  MakePair("CST", CST)
  MakePair("ELECTRIC_FIELD", DV_EFIELD)
  MakePair("YOUNG_MODULUS", DV_YOUNG)
  MakePair("POISSON_RATIO", DV_POISSON)
  MakePair("STRUCTURAL_DENSITY", DV_RHO)
  MakePair("DEAD_WEIGHT", DV_RHO_DL)
  MakePair("TRANSLATE_GRID", TRANSLATE_GRID)
  MakePair("ROTATE_GRID", ROTATE_GRID)
  MakePair("SCALE_GRID", SCALE_GRID)
};

/*!
 * \brief Types of FFD Blending function
 */
enum ENUM_FFD_BLENDING{
  BSPLINE_UNIFORM = 0,  /*!< \brief BSpline blending */
  BEZIER = 1,           /*!< \brief Bezier blending */
};
static const MapType<std::string, ENUM_FFD_BLENDING> Blending_Map = {
  MakePair("BSPLINE_UNIFORM", BSPLINE_UNIFORM)
  MakePair("BEZIER", BEZIER)
};

/*!
 * \brief Types of solvers for solving linear systems
 */
enum ENUM_LINEAR_SOLVER {
  CONJUGATE_GRADIENT,   /*!< \brief Preconditionated conjugate gradient method for grid deformation. */
  FGMRES,               /*!< \brief Flexible Generalized Minimal Residual method. */
  BCGSTAB,              /*!< \brief BCGSTAB - Biconjugate Gradient Stabilized Method (main solver). */
  RESTARTED_FGMRES,     /*!< \brief Flexible Generalized Minimal Residual method with restart. */
  SMOOTHER,             /*!< \brief Iterative smoother. */
  PASTIX_LDLT,          /*!< \brief PaStiX LDLT (complete) factorization. */
  PASTIX_LU,            /*!< \brief PaStiX LU (complete) factorization. */
};
static const MapType<std::string, ENUM_LINEAR_SOLVER> Linear_Solver_Map = {
  MakePair("CONJUGATE_GRADIENT", CONJUGATE_GRADIENT)
  MakePair("BCGSTAB", BCGSTAB)
  MakePair("FGMRES", FGMRES)
  MakePair("RESTARTED_FGMRES", RESTARTED_FGMRES)
  MakePair("SMOOTHER", SMOOTHER)
  MakePair("PASTIX_LDLT", PASTIX_LDLT)
  MakePair("PASTIX_LU", PASTIX_LU)
};

/*!
 * \brief Types surface continuity at the intersection with the FFD
 */
enum ENUM_FFD_CONTINUITY {
  DERIVATIVE_NONE = 0,    /*!< \brief No derivative continuity. */
  DERIVATIVE_1ST = 1,     /*!< \brief First derivative continuity. */
  DERIVATIVE_2ND = 2,     /*!< \brief Second derivative continuity. */
  USER_INPUT = 3          /*!< \brief User input. */
};
static const MapType<std::string, ENUM_FFD_CONTINUITY> Continuity_Map = {
  MakePair("NO_DERIVATIVE", DERIVATIVE_NONE)
  MakePair("1ST_DERIVATIVE", DERIVATIVE_1ST)
  MakePair("2ND_DERIVATIVE", DERIVATIVE_2ND)
  MakePair("USER_INPUT", USER_INPUT)
};

/*!
 * \brief Types of coordinates systems for the FFD
 */
enum ENUM_FFD_COORD_SYSTEM {
  CARTESIAN = 0,    /*!< \brief Cartesian coordinate system. */
  CYLINDRICAL = 1,  /*!< \brief Cylindrical coordinate system. */
  SPHERICAL = 2,    /*!< \brief Spherical coordinate system. */
  POLAR = 3         /*!< \brief Polar coordinate system. */
};
static const MapType<std::string, ENUM_FFD_COORD_SYSTEM> CoordSystem_Map = {
  MakePair("CARTESIAN", CARTESIAN)
  MakePair("CYLINDRICAL", CYLINDRICAL)
  MakePair("SPHERICAL", SPHERICAL)
  MakePair("POLAR", POLAR)
};

/*!
 * \brief Types of sensitivity smoothing
 */
enum ENUM_SENS_SMOOTHING {
  NO_SMOOTH = 0,  /*!< \brief No smoothing. */
  SOBOLEV = 1,    /*!< \brief Sobolev gradient smoothing. */
  BIGRID = 2      /*!< \brief Bi-grid technique smoothing. */
};
static const MapType<std::string, ENUM_SENS_SMOOTHING> Sens_Smoothing_Map = {
  MakePair("NONE", NO_SMOOTH)
  MakePair("SOBOLEV", SOBOLEV)
  MakePair("BIGRID", BIGRID)
};

/*!
 * \brief Types of preconditioners for the linear solver
 */
enum ENUM_LINEAR_SOLVER_PREC {
  JACOBI,         /*!< \brief Jacobi preconditioner. */
  LU_SGS,         /*!< \brief LU SGS preconditioner. */
  LINELET,        /*!< \brief Line implicit preconditioner. */
  ILU,            /*!< \brief ILU(k) preconditioner. */
  PASTIX_ILU=10,  /*!< \brief PaStiX ILU(k) preconditioner. */
  PASTIX_LU_P,    /*!< \brief PaStiX LU as preconditioner. */
  PASTIX_LDLT_P,  /*!< \brief PaStiX LDLT as preconditioner. */
};
static const MapType<std::string, ENUM_LINEAR_SOLVER_PREC> Linear_Solver_Prec_Map = {
  MakePair("JACOBI", JACOBI)
  MakePair("LU_SGS", LU_SGS)
  MakePair("LINELET", LINELET)
  MakePair("ILU", ILU)
  MakePair("PASTIX_ILU", PASTIX_ILU)
  MakePair("PASTIX_LU", PASTIX_LU_P)
  MakePair("PASTIX_LDLT", PASTIX_LDLT_P)
};

/*!
 * \brief Types of analytic definitions for various geometries
 */
enum ENUM_GEO_ANALYTIC {
  NO_GEO_ANALYTIC = 0,   /*!< \brief No analytic definition of the geometry. */
  NACA0012_AIRFOIL = 1,  /*!< \brief Use the analytical definition of the NACA0012 for doing the grid adaptation. */
  NACA4412_AIRFOIL = 2,  /*!< \brief Use the analytical definition of the NACA4412 for doing the grid adaptation. */
  CYLINDER = 3,          /*!< \brief Use the analytical definition of a cylinder for doing the grid adaptation. */
  BIPARABOLIC = 4        /*!< \brief Use the analytical definition of a biparabolic airfoil for doing the grid adaptation. */
};
static const MapType<std::string, ENUM_GEO_ANALYTIC> Geo_Analytic_Map = {
  MakePair("NONE", NO_GEO_ANALYTIC)
  MakePair("NACA0012_AIRFOIL", NACA0012_AIRFOIL)
  MakePair("NACA4412_AIRFOIL", NACA4412_AIRFOIL)
  MakePair("CYLINDER", CYLINDER)
  MakePair("BIPARABOLIC", BIPARABOLIC)
};

/*!
 * \brief Types of axis orientation
 */
enum ENUM_GEO_DESCRIPTION {
  TWOD_AIRFOIL = 0, /*!< \brief Airfoil analysis. */
  WING = 1,         /*!< \brief Wing analysis. */
  FUSELAGE = 2,     /*!< \brief Fuselage analysis. */
  NACELLE = 3       /*!< \brief Nacelle analysis. */
};
static const MapType<std::string, ENUM_GEO_DESCRIPTION> Geo_Description_Map = {
  MakePair("AIRFOIL", TWOD_AIRFOIL)
  MakePair("WING", WING)
  MakePair("FUSELAGE", FUSELAGE)
  MakePair("NACELLE", NACELLE)
};

/*!
 * \brief Types of schemes for unsteady computations
 */
enum class TIME_MARCHING {
  STEADY,           /*!< \brief A steady computation. */
  TIME_STEPPING,    /*!< \brief Use a time stepping strategy for unsteady computations. */
  DT_STEPPING_1ST,  /*!< \brief Use a dual time stepping strategy for unsteady computations (1st order). */
  DT_STEPPING_2ND,  /*!< \brief Use a dual time stepping strategy for unsteady computations (2nd order). */
  ROTATIONAL_FRAME, /*!< \brief Use a rotational source term. */
  HARMONIC_BALANCE, /*!< \brief Use a harmonic balance source term. */
};
static const MapType<std::string, TIME_MARCHING> TimeMarching_Map = {
  MakePair("NO", TIME_MARCHING::STEADY)
  MakePair("TIME_STEPPING", TIME_MARCHING::TIME_STEPPING)
  MakePair("DUAL_TIME_STEPPING-1ST_ORDER", TIME_MARCHING::DT_STEPPING_1ST)
  MakePair("DUAL_TIME_STEPPING-2ND_ORDER", TIME_MARCHING::DT_STEPPING_2ND)
  MakePair("HARMONIC_BALANCE", TIME_MARCHING::HARMONIC_BALANCE)
  MakePair("ROTATIONAL_FRAME", TIME_MARCHING::ROTATIONAL_FRAME)
};

/*!
 * \brief Types of element stiffnesses imposed for FEA mesh deformation
 */
enum ENUM_DEFORM_STIFFNESS {
  CONSTANT_STIFFNESS = 0,     /*!< \brief Impose a constant stiffness for each element (steel). */
  INVERSE_VOLUME = 1,         /*!< \brief Impose a stiffness for each element that is inversely proportional to cell volume. */
  SOLID_WALL_DISTANCE = 2     /*!< \brief Impose a stiffness for each element that is proportional to the distance from the solid surface. */
};
static const MapType<std::string, ENUM_DEFORM_STIFFNESS> Deform_Stiffness_Map = {
  MakePair("CONSTANT_STIFFNESS", CONSTANT_STIFFNESS)
  MakePair("INVERSE_VOLUME", INVERSE_VOLUME)
  MakePair("WALL_DISTANCE", SOLID_WALL_DISTANCE)
};

/*!
 * \brief The direct differentation variables.
 */
enum ENUM_DIRECTDIFF_VAR {
  NO_DERIVATIVE = 0,
  D_MACH = 1,         /*!< \brief Derivative w.r.t. the Mach number */
  D_AOA = 2,          /*!< \brief Derivative w.r.t. the angle of attack */
  D_PRESSURE = 3,     /*!< \brief Derivative w.r.t. the freestream pressure */
  D_TEMPERATURE = 4,  /*!< \brief Derivative w.r.t. the freestream temperature */
  D_DENSITY = 5,      /*!< \brief Derivative w.r.t. the freestream density */
  D_TURB2LAM = 6,     /*!< \brief Derivative w.r.t. the turb2lam */
  D_SIDESLIP = 7,     /*!< \brief Derivative w.r.t. the sideslip angle */
  D_VISCOSITY = 8,    /*!< \brief Derivative w.r.t. the viscosity */
  D_REYNOLDS = 9,     /*!< \brief Derivative w.r.t. the reynolds number */
  D_DESIGN = 10,      /*!< \brief Derivative w.r.t. the design?? */
  D_YOUNG = 11,       /*!< \brief Derivative w.r.t. the Young's modulus */
  D_POISSON = 12,     /*!< \brief Derivative w.r.t. the Poisson's ratio */
  D_RHO = 13,         /*!< \brief Derivative w.r.t. the solid density (inertial) */
  D_RHO_DL = 14,      /*!< \brief Derivative w.r.t. the density for dead loads */
  D_EFIELD = 15       /*!< \brief Derivative w.r.t. the electric field */
};
static const MapType<std::string, ENUM_DIRECTDIFF_VAR> DirectDiff_Var_Map = {
  MakePair("NONE", NO_DERIVATIVE)
  MakePair("MACH", D_MACH)
  MakePair("AOA", D_AOA)
  MakePair("PRESSURE", D_PRESSURE)
  MakePair("TEMPERATURE", D_TEMPERATURE)
  MakePair("DENSITY", D_DENSITY)
  MakePair("TURB2LAM", D_TURB2LAM)
  MakePair("SIDESLIP", D_SIDESLIP)
  MakePair("VISCOSITY", D_VISCOSITY)
  MakePair("REYNOLDS", D_REYNOLDS)
  MakePair("DESIGN_VARIABLES", D_DESIGN)
  MakePair("YOUNG_MODULUS", D_YOUNG)
  MakePair("POISSON_RATIO", D_POISSON)
  MakePair("STRUCTURAL_DENSITY", D_RHO)
  MakePair("STRUCTURAL_DEAD_LOAD", D_RHO_DL)
  MakePair("ELECTRIC_FIELD", D_EFIELD)
};


enum class RECORDING {
  CLEAR_INDICES,
  SOLUTION_VARIABLES,
  MESH_COORDS,
  MESH_DEFORM,
  SOLUTION_AND_MESH,
};

/*!
 * \brief Types of input file formats
 */
enum ENUM_INPUT_REF {
  SU2_REF = 1,              /*!< \brief SU2 input format (from a restart). */
  CUSTOM_REF = 2            /*!< \brief CGNS input format for the computational grid. */
};
static const MapType<std::string, ENUM_INPUT_REF> Input_Ref_Map = {
  MakePair("SU2", SU2_REF)
  MakePair("CUSTOM", CUSTOM_REF)
};

/*!
 * \brief Vertex-based quantities exchanged during periodic marker communications.
 */
enum PERIODIC_QUANTITIES {
  PERIODIC_NONE       ,  /*!< \brief No periodic communication required. */
  PERIODIC_VOLUME     ,  /*!< \brief Volume communication for summing total CV (periodic only). */
  PERIODIC_NEIGHBORS  ,  /*!< \brief Communication of the number of neighbors for centered schemes (periodic only). */
  PERIODIC_RESIDUAL   ,  /*!< \brief Residual and Jacobian communication (periodic only). */
  PERIODIC_LAPLACIAN  ,  /*!< \brief Undivided Laplacian communication for JST (periodic only). */
  PERIODIC_MAX_EIG    ,  /*!< \brief Maximum eigenvalue communication (periodic only). */
  PERIODIC_SENSOR     ,  /*!< \brief Dissipation sensor communication (periodic only). */
  PERIODIC_SOL_GG     ,  /*!< \brief Solution gradient communication for Green-Gauss (periodic only). */
  PERIODIC_PRIM_GG    ,  /*!< \brief Primitive gradient communication for Green-Gauss (periodic only). */
  PERIODIC_SOL_LS     ,  /*!< \brief Solution gradient communication for weighted Least Squares (periodic only). */
  PERIODIC_PRIM_LS    ,  /*!< \brief Primitive gradient communication for weighted Least Squares (periodic only). */
  PERIODIC_SOL_ULS    ,  /*!< \brief Solution gradient communication for unwieghted Least Squares (periodic only). */
  PERIODIC_PRIM_ULS   ,  /*!< \brief Primitive gradient communication for unweighted Least Squares (periodic only). */
  PERIODIC_SOL_GG_R   ,  /*!< \brief Same but reconstruction. */
  PERIODIC_PRIM_GG_R  ,  /*!< \brief Same but reconstruction. */
  PERIODIC_SOL_LS_R   ,  /*!< \brief Same but reconstruction. */
  PERIODIC_PRIM_LS_R  ,  /*!< \brief Same but reconstruction. */
  PERIODIC_SOL_ULS_R  ,  /*!< \brief Same but reconstruction. */
  PERIODIC_PRIM_ULS_R ,  /*!< \brief Same but reconstruction. */
  PERIODIC_LIM_SOL_1  ,  /*!< \brief Solution limiter communication phase 1 of 2 (periodic only). */
  PERIODIC_LIM_SOL_2  ,  /*!< \brief Solution limiter communication phase 2 of 2 (periodic only). */
  PERIODIC_LIM_PRIM_1 ,  /*!< \brief Primitive limiter communication phase 1 of 2 (periodic only). */
  PERIODIC_LIM_PRIM_2 ,  /*!< \brief Primitive limiter communication phase 2 of 2 (periodic only). */
  PERIODIC_IMPLICIT   ,  /*!< \brief Implicit update communication to ensure consistency across periodic boundaries. */
  PERIODIC_AUX_GG,       /*!< \brief Auxilary variable gradient communication for Green-Gauss (periodic only).*/
};

/*!
 * \brief Vertex-based quantities exchanged in MPI point-to-point communications.
 */
enum MPI_QUANTITIES {
  SOLUTION             ,  /*!< \brief Conservative solution communication. */
  SOLUTION_OLD         ,  /*!< \brief Conservative solution old communication. */
  SOLUTION_GRADIENT    ,  /*!< \brief Conservative solution gradient communication. */
  SOLUTION_GRAD_REC    ,  /*!< \brief Conservative solution reconstruction gradient communication. */
  SOLUTION_LIMITER     ,  /*!< \brief Conservative solution limiter communication. */
  SOLUTION_GEOMETRY    ,  /*!< \brief Geometry solution communication. */
  PRIMITIVE_GRADIENT   ,  /*!< \brief Primitive gradient communication. */
  PRIMITIVE_GRAD_REC   ,  /*!< \brief Primitive reconstruction gradient communication. */
  PRIMITIVE_LIMITER    ,  /*!< \brief Primitive limiter communication. */
  UNDIVIDED_LAPLACIAN  ,  /*!< \brief Undivided Laplacian communication. */
  MAX_EIGENVALUE       ,  /*!< \brief Maximum eigenvalue communication. */
  SENSOR               ,  /*!< \brief Dissipation sensor communication. */
  AUXVAR_GRADIENT      ,  /*!< \brief Auxiliary variable gradient communication. */
  COORDINATES          ,  /*!< \brief Vertex coordinates communication. */
  COORDINATES_OLD      ,  /*!< \brief Old vertex coordinates communication. */
  MAX_LENGTH           ,  /*!< \brief Maximum length communication. */
  GRID_VELOCITY        ,  /*!< \brief Grid velocity communication. */
  SOLUTION_EDDY        ,  /*!< \brief Turbulent solution plus eddy viscosity communication. */
  SOLUTION_MATRIX      ,  /*!< \brief Matrix solution communication. */
  SOLUTION_MATRIXTRANS ,  /*!< \brief Matrix transposed solution communication. */
  NEIGHBORS            ,  /*!< \brief Neighbor point count communication (for JST). */
  SOLUTION_FEA         ,  /*!< \brief FEA solution communication. */
  MESH_DISPLACEMENTS   ,  /*!< \brief Mesh displacements at the interface. */
  SOLUTION_TIME_N      ,  /*!< \brief Solution at time n. */
  SOLUTION_TIME_N1     ,  /*!< \brief Solution at time n-1. */
};

/*!
 * \brief MPI communication level
 */
enum COMM_LEVEL {
  COMM_NONE    = 0,   /*!< \brief Disable all MPI comms. Purely for testing, as results are incorrect. */
  COMM_MINIMAL = 1,   /*!< \brief Perform only the minimal set of MPI communications for correctness. Disables many console and output comms. */
  COMM_FULL    = 2    /*!< \brief Perform all MPI communications. */
};
static const MapType<std::string, COMM_LEVEL> Comm_Map = {
  MakePair("NONE",    COMM_NONE)
  MakePair("MINIMAL", COMM_MINIMAL)
  MakePair("FULL",    COMM_FULL)
};

/*!
 * \brief Types of filter kernels, initially intended for structural topology optimization applications
 */
enum class ENUM_FILTER_KERNEL {
  CONSTANT_WEIGHT,  /*!< \brief Uniform weight. */
  CONICAL_WEIGHT,   /*!< \brief Linear decay with distance from center point [Bruns and Tortorelli, 2001]. */
  GAUSSIAN_WEIGHT,  /*!< \brief Bell shape around center point [Bruns and Tortorelli, 2003]. */
  DILATE_MORPH,     /*!< \brief Continuous version of the dilate morphology operator [Sigmund 2007]. */
  ERODE_MORPH,      /*!< \brief Continuous version of the erode morphology operator [Sigmund 2007].*/
};
static const MapType<std::string, ENUM_FILTER_KERNEL> Filter_Kernel_Map = {
  MakePair("CONSTANT", ENUM_FILTER_KERNEL::CONSTANT_WEIGHT)
  MakePair("CONICAL", ENUM_FILTER_KERNEL::CONICAL_WEIGHT)
  MakePair("GAUSSIAN", ENUM_FILTER_KERNEL::GAUSSIAN_WEIGHT)
  MakePair("DILATE", ENUM_FILTER_KERNEL::DILATE_MORPH)
  MakePair("ERODE", ENUM_FILTER_KERNEL::ERODE_MORPH)
};

/*!
 * \brief Types of projection function, initially intended for structural topology optimization applications
 */
enum class ENUM_PROJECTION_FUNCTION {
  NONE,           /*!< \brief No projection. */
  HEAVISIDE_UP,   /*!< \brief Project values towards 1. */
  HEAVISIDE_DOWN, /*!< \brief Project values towards 0. */
};
static const MapType<std::string, ENUM_PROJECTION_FUNCTION> Projection_Function_Map = {
  MakePair("NO_PROJECTION", ENUM_PROJECTION_FUNCTION::NONE)
  MakePair("HEAVISIDE_UP", ENUM_PROJECTION_FUNCTION::HEAVISIDE_UP)
  MakePair("HEAVISIDE_DOWN", ENUM_PROJECTION_FUNCTION::HEAVISIDE_DOWN)
};

/*!
 * \brief the different validation solution
 */
enum class VERIFICATION_SOLUTION {
  NONE,                     /*!< \brief No verification solution, standard solver mode. */
  INVISCID_VORTEX,          /*!< \brief Inviscid vortex. Exact solution of the unsteady Euler equations. */
  RINGLEB,                  /*!< \brief Ringleb flow. Exact solution of the steady Euler equations. */
  NS_UNIT_QUAD,             /*!< \brief Exact solution of the laminar Navier Stokes equations without heat conduction. */
  TAYLOR_GREEN_VORTEX,      /*!< \brief Taylor Green Vortex. */
  INC_TAYLOR_GREEN_VORTEX,  /*!< \brief Incompressible Taylor Green Vortex (2D). */
  MMS_NS_UNIT_QUAD,         /*!< \brief Manufactured solution of the laminar Navier Stokes equations on a unit quad. */
  MMS_NS_UNIT_QUAD_WALL_BC, /*!< \brief Manufactured solution of the laminar Navier Stokes equations on a unit quad with wall BC's. */
  MMS_NS_TWO_HALF_CIRCLES,  /*!< \brief Manufactured solution of the laminar Navier Stokes equations between two half circles. */
  MMS_NS_TWO_HALF_SPHERES,  /*!< \brief Manufactured solution of the laminar Navier Stokes equations between two half spheres. */
  MMS_INC_EULER,            /*!< \brief Manufactured solution of the incompressible Euler equations. */
  MMS_INC_NS,               /*!< \brief Manufactured solution of the laminar incompressible Navier Stokes equations. */
  USER_DEFINED_SOLUTION,    /*!< \brief User defined solution. */
};
static const MapType<std::string, VERIFICATION_SOLUTION> Verification_Solution_Map = {
  MakePair("NO_VERIFICATION_SOLUTION", VERIFICATION_SOLUTION::NONE)
  MakePair("INVISCID_VORTEX",          VERIFICATION_SOLUTION::INVISCID_VORTEX)
  MakePair("RINGLEB",                  VERIFICATION_SOLUTION::RINGLEB)
  MakePair("NS_UNIT_QUAD",             VERIFICATION_SOLUTION::NS_UNIT_QUAD)
  MakePair("TAYLOR_GREEN_VORTEX",      VERIFICATION_SOLUTION::TAYLOR_GREEN_VORTEX)
  MakePair("INC_TAYLOR_GREEN_VORTEX",  VERIFICATION_SOLUTION::INC_TAYLOR_GREEN_VORTEX)
  MakePair("MMS_NS_UNIT_QUAD",         VERIFICATION_SOLUTION::MMS_NS_UNIT_QUAD)
  MakePair("MMS_NS_UNIT_QUAD_WALL_BC", VERIFICATION_SOLUTION::MMS_NS_UNIT_QUAD_WALL_BC)
  MakePair("MMS_NS_TWO_HALF_CIRCLES",  VERIFICATION_SOLUTION::MMS_NS_TWO_HALF_CIRCLES)
  MakePair("MMS_NS_TWO_HALF_SPHERES",  VERIFICATION_SOLUTION::MMS_NS_TWO_HALF_SPHERES)
  MakePair("MMS_INC_EULER",            VERIFICATION_SOLUTION::MMS_INC_EULER)
  MakePair("MMS_INC_NS",               VERIFICATION_SOLUTION::MMS_INC_NS)
  MakePair("USER_DEFINED_SOLUTION",    VERIFICATION_SOLUTION::USER_DEFINED_SOLUTION)
};

/*!
 * \brief Types of streamwise periodicity.
 */
enum class ENUM_STREAMWISE_PERIODIC {
  NONE,          /*!< \brief No streamwise periodic flow. */
  PRESSURE_DROP, /*!< \brief Prescribed pressure drop. */
  MASSFLOW,      /*!< \brief Prescribed massflow. */
};
static const MapType<std::string, ENUM_STREAMWISE_PERIODIC> Streamwise_Periodic_Map = {
  MakePair("NONE",          ENUM_STREAMWISE_PERIODIC::NONE)
  MakePair("PRESSURE_DROP", ENUM_STREAMWISE_PERIODIC::PRESSURE_DROP)
  MakePair("MASSFLOW",      ENUM_STREAMWISE_PERIODIC::MASSFLOW)
};

/*!
 * \brief Container to hold Variables for streamwise Periodic flow as they are often used together in places.
 */
struct StreamwisePeriodicValues {
  su2double Streamwise_Periodic_PressureDrop;       /*!< \brief Value of prescribed pressure drop [Pa] which results in an artificial body force vector. */
  su2double Streamwise_Periodic_MassFlow;           /*!< \brief Value of current massflow [kg/s] which results in a delta p and therefore an artificial body force vector. */
  su2double Streamwise_Periodic_IntegratedHeatFlow; /*!< \brief Value of of the net sum of heatflow [W] into the domain. */
  su2double Streamwise_Periodic_InletTemperature;   /*!< \brief Area avg static Temp [K] at the periodic inlet. Used for adaptive outlet heatsink. */
  su2double Streamwise_Periodic_BoundaryArea;       /*!< \brief Global Surface area of the streamwise periodic interface. */
  su2double Streamwise_Periodic_AvgDensity;         /*!< \brief Area avg density on the periodic interface. */
};

/*!
 * \brief Type of POD basis generation (for use with libROM)
 */
enum class POD_KIND {
  STATIC,            /*!< \brief Use static SVD for POD basis generation. */
  INCREMENTAL,       /*!< \brief Use incremental SVD for POD basis generation. */
};
static const MapType<std::string, POD_KIND> POD_Map = {
  MakePair("STATIC_POD",      POD_KIND::STATIC)
  MakePair("INCREMENTAL_POD", POD_KIND::INCREMENTAL)
};
enum ENUM_BODY_FORCE_TYPE {
  CONSTANT_BF,			/*!< \brief Constant body force over domain using vector. */
  VARIABLE_BF,				/*!< \brief Body force model that is spatially varying. */
};

static const MapType<std::string, ENUM_BODY_FORCE_TYPE> Body_Force_Map = {
  MakePair("CONSTANT_BF", CONSTANT_BF)
  MakePair("VARIABLE_BF", VARIABLE_BF)
};

enum ENUM_BODY_FORCE_PARAMETERS {
  I_AXIAL_COORDINATE,
  I_RADIAL_COORDINATE,
  I_TANGENTIAL_ANGLE,
  I_ROTATION_FACTOR,
  I_BLOCKAGE_FACTOR,
  I_CAMBER_NORMAL_AXIAL,
  I_CAMBER_NORMAL_TANGENTIAL,
  I_CAMBER_NORMAL_RADIAL,
  I_LEADING_EDGE_AXIAL,
  I_AXIAL_CHORD,
  I_BLADE_COUNT,
  I_BODY_FORCE_FACTOR,
  N_BFM_PARAMS,
};

enum ENUM_BODY_FORCE_MODEL_FORMULATION {
  HALL = 0,
  THOLLET = 1,
};

static const MapType<std::string, ENUM_BODY_FORCE_MODEL_FORMULATION> BFM_Formulation_Map = {
        MakePair("HALL", HALL)
        MakePair("THOLLET", THOLLET)
};

/*!
 * \brief Type of operation for the linear system solver, changes the source of solver options.
 */
enum class LINEAR_SOLVER_MODE {
  STANDARD,        /*!< \brief Operate in standard mode. */
  MESH_DEFORM,     /*!< \brief Operate in mesh deformation mode. */
  GRADIENT_MODE,   /*!< \brief Operate in gradient smoothing mode. */
};

/*!
 * \brief mode of operation for the sobolev smoothing solver.
 */
enum class ENUM_SOBOLEV_MODUS {
  NONE,                 /*!< \brief Default option if none is choosen. */
  PARAM_LEVEL_COMPLETE, /*!< \brief Operate on parameter level. */
  MESH_LEVEL,           /*!< \brief Operate on mesh level. */
  ONLY_GRAD,            /*!< \brief Flag to only compute the original gradient. */
};
static const MapType<std::string, ENUM_SOBOLEV_MODUS> Sobolev_Modus_Map = {
  MakePair("NONE",                 ENUM_SOBOLEV_MODUS::NONE)
  MakePair("PARAM_LEVEL_COMPLETE", ENUM_SOBOLEV_MODUS::PARAM_LEVEL_COMPLETE)
  MakePair("MESH_LEVEL",           ENUM_SOBOLEV_MODUS::MESH_LEVEL)
  MakePair("ONLY_GRADIENT",        ENUM_SOBOLEV_MODUS::ONLY_GRAD)
};

#undef MakePair
/* END_CONFIG_ENUMS */

class COptionBase {
private:
  std::vector<std::string> value;
public:
  virtual ~COptionBase() = default;

  const std::vector<std::string>& GetValue() const {return value;}

  virtual std::string SetValue(const std::vector<std::string>& val) {
    value = val;
    return "";
  }
  virtual void SetDefault() = 0;

  std::string optionCheckMultipleValues(const std::vector<std::string>& option_value,
                                        std::string type_id, const std::string& option_name) {
    if (option_value.size() != 1) {
      std::string newString(option_name);
      newString.append(": multiple values for type ");
      newString.append(type_id);
      return newString;
    }
    return "";
  }

  std::string badValue(std::string type_id, const std::string& option_name) {
    std::string newString(option_name);
    newString.append(": improper option value for type ");
    newString.append(type_id);
    return newString;
  }
};

#ifdef ENABLE_MAPS
#include "option_structure.inl"
#endif<|MERGE_RESOLUTION|>--- conflicted
+++ resolved
@@ -473,31 +473,6 @@
   RUNTIME_ADJSPECIES_SYS = 26,/*!< \brief One-physics case, the code is solving the adjoint species model. */
 };
 
-<<<<<<< HEAD
-const int FLOW_SOL = 0;     /*!< \brief Position of the mean flow solution in the solver container array. */
-const int ADJFLOW_SOL = 1;  /*!< \brief Position of the continuous adjoint flow solution in the solver container array. */
-
-const int TURB_SOL = 2;     /*!< \brief Position of the turbulence model solution in the solver container array. */
-const int ADJTURB_SOL = 3;  /*!< \brief Position of the continuous adjoint turbulence solution in the solver container array. */
-
-const int TRANS_SOL = 4;    /*!< \brief Position of the transition model solution in the solver container array. */
-const int HEAT_SOL = 5;     /*!< \brief Position of the heat equation in the solution solver array. */
-const int ADJHEAT_SOL = 6;  /*!< \brief Position of the adjoint heat equation in the solution solver array. */
-const int RAD_SOL = 7;      /*!< \brief Position of the radiation equation in the solution solver array. */
-const int ADJRAD_SOL = 8;   /*!< \brief Position of the continuous adjoint turbulence solution in the solver container array. */
-
-const int MESH_SOL = 9;      /*!< \brief Position of the mesh solver. */
-const int ADJMESH_SOL = 10;   /*!< \brief Position of the adjoint of the mesh solver. */
-
-const int BFM_SOL = 11;     /*!< \brief Position of the Body-Force Model solver */
-const int SPECIES_SOL = 12;    /*!< \brief Position of the species solver. */
-const int ADJSPECIES_SOL = 13; /*!< \brief Position of the adjoint of the species solver. */
-
-const int FEA_SOL = 0;      /*!< \brief Position of the FEA equation in the solution solver array. */
-const int ADJFEA_SOL = 1;   /*!< \brief Position of the FEA adjoint equation in the solution solver array. */
-
-const int TEMPLATE_SOL = 0; /*!< \brief Position of the template solution. */
-=======
  enum SOLVER_TYPE : const int {
    FLOW_SOL=0,       /*!< \brief Position of the mean flow solution in the solver container array. */
    ADJFLOW_SOL=1,    /*!< \brief Position of the continuous adjoint flow solution in the solver container array. */
@@ -512,11 +487,11 @@
    ADJMESH_SOL=10,    /*!< \brief Position of the adjoint of the mesh solver. */
    SPECIES_SOL=11,    /*!< \brief Position of the species solver. */
    ADJSPECIES_SOL=12, /*!< \brief Position of the adjoint of the species solver. */
+   BFM_SOL = 13,      /*!< \brief Position of the Body-Force Model solver */
    FEA_SOL=0,        /*!< \brief Position of the Finite Element flow solution in the solver container array. */
    ADJFEA_SOL=1,     /*!< \brief Position of the continuous adjoint Finite Element flow solution in the solver container array. */
    TEMPLATE_SOL=0,   /*!< \brief Position of the template solution. */
  };
->>>>>>> 6fcfd681
 
 const int CONV_TERM = 0;           /*!< \brief Position of the convective terms in the numerics container array. */
 const int VISC_TERM = 1;           /*!< \brief Position of the viscous terms in the numerics container array. */
