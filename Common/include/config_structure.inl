/*!
 * \file config_structure.inl
 * \brief In-Line subroutines of the <i>config_structure.hpp</i> file.
 * \author F. Palacios, T. Economon
 * \version 6.2.0 "Falcon"
 *
 * The current SU2 release has been coordinated by the
 * SU2 International Developers Society <www.su2devsociety.org>
 * with selected contributions from the open-source community.
 *
 * The main research teams contributing to the current release are:
 *  - Prof. Juan J. Alonso's group at Stanford University.
 *  - Prof. Piero Colonna's group at Delft University of Technology.
 *  - Prof. Nicolas R. Gauger's group at Kaiserslautern University of Technology.
 *  - Prof. Alberto Guardone's group at Polytechnic University of Milan.
 *  - Prof. Rafael Palacios' group at Imperial College London.
 *  - Prof. Vincent Terrapon's group at the University of Liege.
 *  - Prof. Edwin van der Weide's group at the University of Twente.
 *  - Lab. of New Concepts in Aeronautics at Tech. Institute of Aeronautics.
 *
 * Copyright 2012-2019, Francisco D. Palacios, Thomas D. Economon,
 *                      Tim Albring, and the SU2 contributors.
 *
 * SU2 is free software; you can redistribute it and/or
 * modify it under the terms of the GNU Lesser General Public
 * License as published by the Free Software Foundation; either
 * version 2.1 of the License, or (at your option) any later version.
 *
 * SU2 is distributed in the hope that it will be useful,
 * but WITHOUT ANY WARRANTY; without even the implied warranty of
 * MERCHANTABILITY or FITNESS FOR A PARTICULAR PURPOSE. See the GNU
 * Lesser General Public License for more details.
 *
 * You should have received a copy of the GNU Lesser General Public
 * License along with SU2. If not, see <http://www.gnu.org/licenses/>.
 */

#pragma once
#include "config_structure.hpp"

inline su2double CConfig::GetHTP_Axis(unsigned short val_index) { return HTP_Axis[val_index]; }

inline su2double CConfig::GetCFL_AdaptParam(unsigned short val_index) { return CFL_AdaptParam[val_index]; }

inline bool CConfig::GetCFL_Adapt(void) { return CFL_Adapt; }

inline bool CConfig::GetHB_Precondition(void) { return HB_Precondition; }

inline void CConfig::SetInflow_Mach(unsigned short val_imarker, su2double val_fanface_mach) { Inflow_Mach[val_imarker] = val_fanface_mach; }

inline void CConfig::SetInflow_Pressure(unsigned short val_imarker, su2double val_fanface_pressure) { Inflow_Pressure[val_imarker] = val_fanface_pressure; }

inline void CConfig::SetInflow_MassFlow(unsigned short val_imarker, su2double val_fanface_massflow) { Inflow_MassFlow[val_imarker] = val_fanface_massflow; }

inline void CConfig::SetInflow_ReverseMassFlow(unsigned short val_imarker, su2double val_fanface_reversemassflow) { Inflow_ReverseMassFlow[val_imarker] = val_fanface_reversemassflow; }

inline void CConfig::SetInflow_TotalPressure(unsigned short val_imarker, su2double val_fanface_totalpressure) { Inflow_TotalPressure[val_imarker] = val_fanface_totalpressure; }

inline void CConfig::SetInflow_Temperature(unsigned short val_imarker, su2double val_fanface_temperature) { Inflow_Temperature[val_imarker] = val_fanface_temperature; }

inline void CConfig::SetInflow_TotalTemperature(unsigned short val_imarker, su2double val_fanface_totaltemperature) { Inflow_TotalTemperature[val_imarker] = val_fanface_totaltemperature; }

inline void CConfig::SetInflow_RamDrag(unsigned short val_imarker, su2double val_fanface_ramdrag) { Inflow_RamDrag[val_imarker] = val_fanface_ramdrag; }

inline void CConfig::SetInflow_Force(unsigned short val_imarker, su2double val_fanface_force) { Inflow_Force[val_imarker] = val_fanface_force; }

inline void CConfig::SetInflow_Power(unsigned short val_imarker, su2double val_fanface_power) { Inflow_Power[val_imarker] = val_fanface_power; }

inline su2double CConfig::GetInflow_ReverseMassFlow(unsigned short val_imarker) { return Inflow_ReverseMassFlow[val_imarker]; }

inline void CConfig::SetExhaust_Pressure(unsigned short val_imarker, su2double val_exhaust_pressure) { Exhaust_Pressure[val_imarker] = val_exhaust_pressure; }

inline void CConfig::SetExhaust_Temperature(unsigned short val_imarker, su2double val_exhaust_temp) { Exhaust_Temperature[val_imarker] = val_exhaust_temp; }

inline void CConfig::SetExhaust_MassFlow(unsigned short val_imarker, su2double val_exhaust_massflow) { Exhaust_MassFlow[val_imarker] = val_exhaust_massflow; }

inline void CConfig::SetExhaust_TotalPressure(unsigned short val_imarker, su2double val_exhaust_totalpressure) { Exhaust_TotalPressure[val_imarker] = val_exhaust_totalpressure; }

inline void CConfig::SetExhaust_TotalTemperature(unsigned short val_imarker, su2double val_exhaust_totaltemp) { Exhaust_TotalTemperature[val_imarker] = val_exhaust_totaltemp; }

inline void CConfig::SetExhaust_GrossThrust(unsigned short val_imarker, su2double val_exhaust_grossthrust) { Exhaust_GrossThrust[val_imarker] = val_exhaust_grossthrust; }

inline void CConfig::SetExhaust_Force(unsigned short val_imarker, su2double val_exhaust_force) { Exhaust_Force[val_imarker] = val_exhaust_force; }

inline void CConfig::SetExhaust_Power(unsigned short val_imarker, su2double val_exhaust_power) { Exhaust_Power[val_imarker] = val_exhaust_power; }

inline void CConfig::SetEngine_Mach(unsigned short val_imarker, su2double val_engine_mach) { Engine_Mach[val_imarker] = val_engine_mach; }

inline void CConfig::SetEngine_Force(unsigned short val_imarker, su2double val_engine_force) { Engine_Force[val_imarker] = val_engine_force; }

inline void CConfig::SetEngine_Power(unsigned short val_imarker, su2double val_engine_power) { Engine_Power[val_imarker] = val_engine_power; }

inline void CConfig::SetEngine_NetThrust(unsigned short val_imarker, su2double val_engine_netthrust) { Engine_NetThrust[val_imarker] = val_engine_netthrust; }

inline void CConfig::SetEngine_GrossThrust(unsigned short val_imarker, su2double val_engine_grossthrust) { Engine_GrossThrust[val_imarker] = val_engine_grossthrust; }

inline void CConfig::SetEngine_Area(unsigned short val_imarker, su2double val_engine_area) { Engine_Area[val_imarker] = val_engine_area; }

inline void CConfig::SetActDisk_DeltaPress(unsigned short val_imarker, su2double val_actdisk_deltapress) { ActDisk_DeltaPress[val_imarker] = val_actdisk_deltapress; }

inline void CConfig::SetActDisk_Power(unsigned short val_imarker, su2double val_actdisk_power) { ActDisk_Power[val_imarker] = val_actdisk_power; }

inline void CConfig::SetActDisk_MassFlow(unsigned short val_imarker, su2double val_actdisk_massflow) { ActDisk_MassFlow[val_imarker] = val_actdisk_massflow; }

inline void CConfig::SetActDisk_Mach(unsigned short val_imarker, su2double val_actdisk_mach) { ActDisk_Mach[val_imarker] = val_actdisk_mach; }

inline void CConfig::SetActDisk_Force(unsigned short val_imarker, su2double val_actdisk_force) { ActDisk_Force[val_imarker] = val_actdisk_force; }

inline void CConfig::SetOutlet_MassFlow(unsigned short val_imarker, su2double val_massflow) { Outlet_MassFlow[val_imarker] = val_massflow; }

inline void CConfig::SetOutlet_Density(unsigned short val_imarker, su2double val_density) { Outlet_Density[val_imarker] = val_density; }

inline void CConfig::SetOutlet_Area(unsigned short val_imarker, su2double val_area) { Outlet_Area[val_imarker] = val_area; }

inline void CConfig::SetSurface_DC60(unsigned short val_imarker, su2double val_surface_distortion) { Surface_DC60[val_imarker] = val_surface_distortion; }

inline void CConfig::SetSurface_MassFlow(unsigned short val_imarker, su2double val_surface_massflow) { Surface_MassFlow[val_imarker] = val_surface_massflow; }

inline void CConfig::SetSurface_Mach(unsigned short val_imarker, su2double val_surface_mach) { Surface_Mach[val_imarker] = val_surface_mach; }

inline void CConfig::SetSurface_Temperature(unsigned short val_imarker, su2double val_surface_temperature) { Surface_Temperature[val_imarker] = val_surface_temperature; }

inline void CConfig::SetSurface_Pressure(unsigned short val_imarker, su2double val_surface_pressure) { Surface_Pressure[val_imarker] = val_surface_pressure; }

inline void CConfig::SetSurface_Density(unsigned short val_imarker, su2double val_surface_density) { Surface_Density[val_imarker] = val_surface_density; }

inline void CConfig::SetSurface_Enthalpy(unsigned short val_imarker, su2double val_surface_enthalpy) { Surface_Enthalpy[val_imarker] = val_surface_enthalpy; }

inline void CConfig::SetSurface_NormalVelocity(unsigned short val_imarker, su2double val_surface_normalvelocity) { Surface_NormalVelocity[val_imarker] = val_surface_normalvelocity; }

inline void CConfig::SetSurface_Uniformity(unsigned short val_imarker, su2double val_surface_streamwiseuniformity) { Surface_Uniformity[val_imarker] = val_surface_streamwiseuniformity; }

inline void CConfig::SetSurface_SecondaryStrength(unsigned short val_imarker, su2double val_surface_secondarystrength) { Surface_SecondaryStrength[val_imarker] = val_surface_secondarystrength; }

inline void CConfig::SetSurface_SecondOverUniform(unsigned short val_imarker, su2double val_surface_secondaryoverstream) { Surface_SecondOverUniform[val_imarker] = val_surface_secondaryoverstream; }

inline void CConfig::SetSurface_MomentumDistortion(unsigned short val_imarker, su2double val_surface_momentumdistortion) { Surface_MomentumDistortion[val_imarker] = val_surface_momentumdistortion; }

inline void CConfig::SetSurface_TotalTemperature(unsigned short val_imarker, su2double val_surface_totaltemperature) { Surface_TotalTemperature[val_imarker] = val_surface_totaltemperature; }

inline void CConfig::SetSurface_TotalPressure(unsigned short val_imarker, su2double val_surface_totalpressure) { Surface_TotalPressure[val_imarker] = val_surface_totalpressure; }

inline void CConfig::SetSurface_PressureDrop(unsigned short val_imarker, su2double val_surface_pressuredrop) { Surface_PressureDrop[val_imarker] = val_surface_pressuredrop; }

inline void CConfig::SetSurface_IDC(unsigned short val_imarker, su2double val_surface_distortion) { Surface_IDC[val_imarker] = val_surface_distortion; }

inline void CConfig::SetSurface_IDC_Mach(unsigned short val_imarker, su2double val_surface_distortion) { Surface_IDC_Mach[val_imarker] = val_surface_distortion; }

inline void CConfig::SetSurface_IDR(unsigned short val_imarker, su2double val_surface_distortion) { Surface_IDR[val_imarker] = val_surface_distortion; }

inline void CConfig::SetActDisk_DeltaTemp(unsigned short val_imarker, su2double val_actdisk_deltatemp) { ActDisk_DeltaTemp[val_imarker] = val_actdisk_deltatemp; }

inline void CConfig::SetActDisk_TotalPressRatio(unsigned short val_imarker, su2double val_actdisk_pressratio) { ActDisk_TotalPressRatio[val_imarker] = val_actdisk_pressratio; }

inline void CConfig::SetActDisk_TotalTempRatio(unsigned short val_imarker, su2double val_actdisk_tempratio) { ActDisk_TotalTempRatio[val_imarker] = val_actdisk_tempratio; }

inline void CConfig::SetActDisk_StaticPressRatio(unsigned short val_imarker, su2double val_actdisk_pressratio) { ActDisk_StaticPressRatio[val_imarker] = val_actdisk_pressratio; }

inline void CConfig::SetActDisk_StaticTempRatio(unsigned short val_imarker, su2double val_actdisk_tempratio) { ActDisk_StaticTempRatio[val_imarker] = val_actdisk_tempratio; }

inline void CConfig::SetActDisk_NetThrust(unsigned short val_imarker, su2double val_actdisk_netthrust) { ActDisk_NetThrust[val_imarker] = val_actdisk_netthrust; }

inline void CConfig::SetActDisk_BCThrust(unsigned short val_imarker, su2double val_actdisk_bcthrust) { ActDisk_BCThrust[val_imarker] = val_actdisk_bcthrust; }

inline void CConfig::SetActDisk_BCThrust_Old(unsigned short val_imarker, su2double val_actdisk_bcthrust_old) { ActDisk_BCThrust_Old[val_imarker] = val_actdisk_bcthrust_old; }

inline void CConfig::SetActDisk_GrossThrust(unsigned short val_imarker, su2double val_actdisk_grossthrust) { ActDisk_GrossThrust[val_imarker] = val_actdisk_grossthrust; }

inline void CConfig::SetActDisk_Area(unsigned short val_imarker, su2double val_actdisk_area) { ActDisk_Area[val_imarker] = val_actdisk_area; }

inline void CConfig::SetActDiskInlet_ReverseMassFlow(unsigned short val_imarker, su2double val_actdisk_area) { ActDisk_ReverseMassFlow[val_imarker] = val_actdisk_area; }

inline su2double CConfig::GetActDisk_DeltaPress(unsigned short val_imarker) { return ActDisk_DeltaPress[val_imarker]; }

inline su2double CConfig::GetActDisk_DeltaTemp(unsigned short val_imarker) { return ActDisk_DeltaTemp[val_imarker]; }

inline su2double CConfig::GetActDisk_TotalPressRatio(unsigned short val_imarker) { return ActDisk_TotalPressRatio[val_imarker]; }

inline su2double CConfig::GetActDisk_TotalTempRatio(unsigned short val_imarker) { return ActDisk_TotalTempRatio[val_imarker]; }

inline su2double CConfig::GetActDisk_StaticPressRatio(unsigned short val_imarker) { return ActDisk_StaticPressRatio[val_imarker]; }

inline su2double CConfig::GetActDisk_StaticTempRatio(unsigned short val_imarker) { return ActDisk_StaticTempRatio[val_imarker]; }

inline su2double CConfig::GetActDisk_Power(unsigned short val_imarker) { return ActDisk_Power[val_imarker]; }

inline su2double CConfig::GetActDisk_MassFlow(unsigned short val_imarker) { return ActDisk_MassFlow[val_imarker]; }

inline su2double CConfig::GetActDisk_Mach(unsigned short val_imarker) { return ActDisk_Mach[val_imarker]; }

inline su2double CConfig::GetActDisk_Force(unsigned short val_imarker) { return ActDisk_Force[val_imarker]; }

inline su2double CConfig::GetSurface_MassFlow(unsigned short val_imarker) { return Surface_MassFlow[val_imarker]; }

inline su2double CConfig::GetSurface_Mach(unsigned short val_imarker) { return Surface_Mach[val_imarker]; }

inline su2double CConfig::GetSurface_Temperature(unsigned short val_imarker) { return Surface_Temperature[val_imarker]; }

inline su2double CConfig::GetSurface_Pressure(unsigned short val_imarker) { return Surface_Pressure[val_imarker]; }

inline su2double CConfig::GetSurface_Density(unsigned short val_imarker) { return Surface_Density[val_imarker]; }

inline su2double CConfig::GetSurface_Enthalpy(unsigned short val_imarker) { return Surface_Enthalpy[val_imarker]; }

inline su2double CConfig::GetSurface_NormalVelocity(unsigned short val_imarker) { return Surface_NormalVelocity[val_imarker]; }

inline su2double CConfig::GetSurface_Uniformity(unsigned short val_imarker) { return Surface_Uniformity[val_imarker]; }

inline su2double CConfig::GetSurface_SecondaryStrength(unsigned short val_imarker) { return Surface_SecondaryStrength[val_imarker]; }

inline su2double CConfig::GetSurface_SecondOverUniform(unsigned short val_imarker) { return Surface_SecondOverUniform[val_imarker]; }

inline su2double CConfig::GetSurface_MomentumDistortion(unsigned short val_imarker) { return Surface_MomentumDistortion[val_imarker]; }

inline su2double CConfig::GetSurface_TotalTemperature(unsigned short val_imarker) { return Surface_TotalTemperature[val_imarker]; }

inline su2double CConfig::GetSurface_TotalPressure(unsigned short val_imarker) { return Surface_TotalPressure[val_imarker]; }

inline su2double CConfig::GetSurface_PressureDrop(unsigned short val_imarker) { return Surface_PressureDrop[val_imarker]; }

inline su2double CConfig::GetSurface_DC60(unsigned short val_imarker) { return Surface_DC60[val_imarker]; }

inline su2double CConfig::GetSurface_IDC(unsigned short val_imarker) { return Surface_IDC[val_imarker]; }

inline su2double CConfig::GetSurface_IDC_Mach(unsigned short val_imarker) { return Surface_IDC_Mach[val_imarker]; }

inline su2double CConfig::GetSurface_IDR(unsigned short val_imarker) { return Surface_IDR[val_imarker]; }

inline su2double CConfig::GetActDisk_NetThrust(unsigned short val_imarker) { return ActDisk_NetThrust[val_imarker]; }

inline su2double CConfig::GetActDisk_BCThrust(unsigned short val_imarker) { return ActDisk_BCThrust[val_imarker]; }

inline su2double CConfig::GetActDisk_BCThrust_Old(unsigned short val_imarker) { return ActDisk_BCThrust_Old[val_imarker]; }

inline su2double CConfig::GetActDisk_GrossThrust(unsigned short val_imarker) { return ActDisk_GrossThrust[val_imarker]; }

inline su2double CConfig::GetActDisk_Area(unsigned short val_imarker) { return ActDisk_Area[val_imarker]; }

inline su2double CConfig::GetActDisk_ReverseMassFlow(unsigned short val_imarker) { return ActDisk_ReverseMassFlow[val_imarker]; }

inline void CConfig::SetActDiskInlet_Pressure(unsigned short val_imarker, su2double val_actdisk_press) { ActDiskInlet_Pressure[val_imarker] = val_actdisk_press; }

inline void CConfig::SetActDiskInlet_TotalPressure(unsigned short val_imarker, su2double val_actdisk_totalpress) { ActDiskInlet_TotalPressure[val_imarker] = val_actdisk_totalpress; }

inline void CConfig::SetActDiskInlet_RamDrag(unsigned short val_imarker, su2double val_actdisk_ramdrag) { ActDiskInlet_RamDrag[val_imarker] = val_actdisk_ramdrag; }

inline void CConfig::SetActDiskInlet_Force(unsigned short val_imarker, su2double val_actdisk_force) { ActDiskInlet_Force[val_imarker] = val_actdisk_force; }

inline void CConfig::SetActDiskInlet_Power(unsigned short val_imarker, su2double val_actdisk_power) { ActDiskInlet_Power[val_imarker] = val_actdisk_power; }

inline void CConfig::SetActDiskInlet_Temperature(unsigned short val_imarker, su2double val_actdisk_temp) { ActDiskInlet_Temperature[val_imarker] = val_actdisk_temp; }

inline void CConfig::SetActDiskInlet_TotalTemperature(unsigned short val_imarker, su2double val_actdisk_totaltemp) { ActDiskInlet_TotalTemperature[val_imarker] = val_actdisk_totaltemp; }

inline void CConfig::SetActDiskInlet_MassFlow(unsigned short val_imarker, su2double val_actdisk_massflow) { ActDiskInlet_MassFlow[val_imarker] = val_actdisk_massflow; }

inline void CConfig::SetActDiskOutlet_Pressure(unsigned short val_imarker, su2double val_actdisk_press) { ActDiskOutlet_Pressure[val_imarker] = val_actdisk_press; }

inline void CConfig::SetActDiskOutlet_TotalPressure(unsigned short val_imarker, su2double val_actdisk_totalpress) { ActDiskOutlet_TotalPressure[val_imarker] = val_actdisk_totalpress; }

inline void CConfig::SetActDiskOutlet_GrossThrust(unsigned short val_imarker, su2double val_actdisk_grossthrust) { ActDiskOutlet_GrossThrust[val_imarker] = val_actdisk_grossthrust; }

inline void CConfig::SetActDiskOutlet_Force(unsigned short val_imarker, su2double val_actdisk_force) { ActDiskOutlet_Force[val_imarker] = val_actdisk_force; }

inline void CConfig::SetActDiskOutlet_Power(unsigned short val_imarker, su2double val_actdisk_power) { ActDiskOutlet_Power[val_imarker] = val_actdisk_power; }

inline void CConfig::SetActDiskOutlet_Temperature(unsigned short val_imarker, su2double val_actdisk_temp) { ActDiskOutlet_Temperature[val_imarker] = val_actdisk_temp; }

inline void CConfig::SetActDiskOutlet_TotalTemperature(unsigned short val_imarker, su2double val_actdisk_totaltemp) { ActDiskOutlet_TotalTemperature[val_imarker] = val_actdisk_totaltemp; }

inline void CConfig::SetActDiskOutlet_MassFlow(unsigned short val_imarker, su2double val_actdisk_massflow) { ActDiskOutlet_MassFlow[val_imarker] = val_actdisk_massflow; }

inline su2double CConfig::GetEngine_Mach(unsigned short val_imarker) { return Engine_Mach[val_imarker]; }

inline su2double CConfig::GetEngine_Force(unsigned short val_imarker) { return Engine_Force[val_imarker]; }

inline su2double CConfig::GetEngine_Power(unsigned short val_imarker) { return Engine_Power[val_imarker]; }

inline su2double CConfig::GetEngine_NetThrust(unsigned short val_imarker) { return Engine_NetThrust[val_imarker]; }

inline su2double CConfig::GetEngine_GrossThrust(unsigned short val_imarker) { return Engine_GrossThrust[val_imarker]; }

inline su2double CConfig::GetEngine_Area(unsigned short val_imarker) { return Engine_Area[val_imarker]; }

inline unsigned short CConfig::GetnZone(void) { return nZone; }

inline unsigned short CConfig::GetiZone(void) { return iZone; }

inline unsigned short CConfig::GetKind_SU2(void) { return Kind_SU2; }

inline unsigned short CConfig::GetRef_NonDim(void) { return Ref_NonDim; }

inline unsigned short CConfig::GetRef_Inc_NonDim(void) { return Ref_Inc_NonDim; }

inline void CConfig::SetKind_SU2(unsigned short val_kind_su2) { Kind_SU2 = val_kind_su2 ; }

inline bool CConfig::GetContinuous_Adjoint(void) { return ContinuousAdjoint; }

inline bool CConfig::GetViscous(void) { return Viscous; }

inline unsigned long CConfig::GetnExtIter(void) { return nExtIter; }

inline unsigned short CConfig::GetnTimeInstances(void) { return nTimeInstances; }

inline su2double CConfig::GetHarmonicBalance_Period(void) { return HarmonicBalance_Period; }

inline void CConfig::SetExtIter(unsigned long val_iter) { ExtIter = val_iter; }

inline void CConfig::SetExtIter_OffSet(unsigned long val_iter) { ExtIter_OffSet = val_iter; }

inline void CConfig::SetOuterIter(unsigned long val_iter) { OuterIter = val_iter; }

inline void CConfig::SetInnerIter(unsigned long val_iter) { InnerIter = val_iter; }

inline void CConfig::SetTimeIter(unsigned long val_iter) { TimeIter = val_iter; }

inline void CConfig::SetIntIter(unsigned long val_iter) { IntIter = val_iter; }

inline unsigned long CConfig::GetExtIter(void) { return ExtIter; }

inline unsigned long CConfig::GetExtIter_OffSet(void) { return ExtIter_OffSet; }

inline unsigned long CConfig::GetOuterIter(void) { return OuterIter; }

inline unsigned long CConfig::GetInnerIter(void) { return InnerIter; }

inline unsigned long CConfig::GetTimeIter(void) { return TimeIter; }

inline unsigned long CConfig::GetIntIter(void) { return IntIter; }

inline unsigned long CConfig::GetUnst_nIntIter(void) { return Unst_nIntIter; }

inline unsigned long CConfig::GetDyn_nIntIter(void) { return Dyn_nIntIter; }

inline long CConfig::GetUnst_AdjointIter(void) { return Unst_AdjointIter; }

inline void CConfig::SetPhysicalTime(su2double val_t) { PhysicalTime = val_t; }

inline su2double CConfig::GetPhysicalTime(void) { return PhysicalTime; }

inline bool CConfig::GetReorientElements(void) { return ReorientElements; }

inline unsigned long CConfig::GetIter_Avg_Objective(void) { return Iter_Avg_Objective ; }

inline string CConfig::GetPlaneTag(unsigned short index) { return PlaneTag[index]; }

inline su2double CConfig::GetEA_IntLimit(unsigned short index) { return EA_IntLimit[index]; }

inline su2double CConfig::GetEA_ScaleFactor(void) { return EA_ScaleFactor; }

inline su2double CConfig::GetAdjointLimit(void) { return AdjointLimit; }

inline su2double *CConfig::GetHold_GridFixed_Coord(void) { return Hold_GridFixed_Coord; }

inline su2double *CConfig::GetSubsonicEngine_Cyl(void) { return SubsonicEngine_Cyl; }

inline su2double *CConfig::GetSubsonicEngine_Values(void) { return SubsonicEngine_Values; }

inline su2double *CConfig::GetDistortionRack(void) { return DistortionRack; }

inline unsigned short CConfig::GetAnalytical_Surface(void) { return Analytical_Surface; }

inline unsigned short CConfig::GetGeo_Description(void) { return Geo_Description; }

inline su2double CConfig::GetDualVol_Power(void) { return DualVol_Power; }

inline bool CConfig::GetExtraOutput(void) { return ExtraOutput; }

inline long CConfig::GetExtraHeatOutputZone(void) { return ExtraHeatOutputZone; }

inline su2double CConfig::GetRefArea(void) { return RefArea; }

inline su2double CConfig::GetThermalDiffusivity(void) { return Thermal_Diffusivity; }

inline su2double CConfig::GetThermalDiffusivity_Solid(void) { return Thermal_Diffusivity_Solid; }

inline su2double CConfig::GetTemperature_Freestream_Solid(void) { return Temperature_Freestream_Solid;  }

inline su2double CConfig::GetElasticyMod(unsigned short id_val) { return ElasticityMod[id_val]; }

inline bool CConfig::GetDE_Effects(void) { return DE_Effects; }

inline unsigned short CConfig::GetnElectric_Constant(void) { return nElectric_Constant; }

inline su2double CConfig::GetElectric_Constant(unsigned short iVar) { return Electric_Constant[iVar]; }

inline su2double CConfig::GetKnowles_B(void) { return Knowles_B; }

inline su2double CConfig::GetKnowles_N(void) { return Knowles_N; }

inline unsigned short CConfig::GetDV_FEA(void) { return Kind_DV_FEA; }

inline unsigned long CConfig::GetRefNode_ID(void) { return refNodeID; }

inline su2double CConfig::GetRefNode_Displacement(unsigned short val_coeff) { return RefNode_Displacement[val_coeff]; }

inline su2double CConfig::GetRefNode_Penalty(void) { return RefNode_Penalty; }

inline bool CConfig::GetRefGeom(void) { return RefGeom; }

inline string CConfig::GetRefGeom_FEMFileName(void) { return RefGeom_FEMFileName; }

inline unsigned short CConfig::GetRefGeom_FileFormat(void) { return RefGeom_FileFormat; }

inline unsigned short CConfig::GetElas2D_Formulation(void) { return Kind_2DElasForm; }

inline su2double CConfig::GetPoissonRatio(unsigned short id_val) { return PoissonRatio[id_val]; }

inline su2double CConfig::GetMaterialDensity(unsigned short id_val) { return MaterialDensity[id_val]; }

inline unsigned short CConfig::GetnElasticityMod(void) { return nElasticityMod; }

inline unsigned short CConfig::GetnPoissonRatio(void) { return nPoissonRatio; }

inline unsigned short CConfig::GetnMaterialDensity(void) { return nMaterialDensity; }

inline unsigned short CConfig::GetMaterialCompressibility(void) { return Kind_Material_Compress; }

inline unsigned short CConfig::GetMaterialModel(void) { return Kind_Material; }

inline unsigned short CConfig::GetGeometricConditions(void) { return Kind_Struct_Solver; }

inline bool CConfig::GetPrestretch(void) { return Prestretch; }

inline bool CConfig::Add_CrossTerm(void) { return addCrossTerm; }

inline void CConfig::Set_CrossTerm(bool needCrossTerm) { addCrossTerm = needCrossTerm; }

inline string CConfig::GetFEA_FileName(void) { return FEA_FileName; }

inline string CConfig::GetPrestretch_FEMFileName(void) { return Prestretch_FEMFileName; }

inline su2double CConfig::GetRefLength(void) { return RefLength; }

inline su2double CConfig::GetRefElemLength(void) { return RefElemLength; }

inline su2double CConfig::GetRefSharpEdges(void) { return RefSharpEdges; }

inline su2double CConfig::GetDomainVolume(void) { return DomainVolume; }

inline void CConfig::SetRefArea(su2double val_area) { RefArea = val_area; }

inline void CConfig::SetSemiSpan(su2double val_semispan) { SemiSpan = val_semispan; }

inline void CConfig::SetDomainVolume(su2double val_volume) { DomainVolume = val_volume; }

inline void CConfig::SetnExtIter(unsigned long val_niter) { nExtIter = val_niter; }

inline su2double CConfig::GetMach(void) { return Mach; }

inline su2double CConfig::GetGamma(void) { return Gamma; }

inline su2double CConfig::GetStations_Bounds(unsigned short val_var) { return Stations_Bounds[val_var]; }

inline su2double CConfig::GetFFD_Axis(unsigned short val_var) { return FFD_Axis[val_var]; }

inline su2double CConfig::GetBulk_Modulus(void) { return Bulk_Modulus; }

inline su2double CConfig::GetBeta_Factor(void) { return Beta_Factor; }

inline su2double CConfig::GetGas_Constant(void) { return Gas_Constant; }

inline su2double CConfig::GetGas_ConstantND(void) { return Gas_ConstantND; }

inline su2double CConfig::GetMolecular_Weight(void) { return Molecular_Weight; }

inline su2double CConfig::GetSpecific_Heat_Cp(void) { return Specific_Heat_Cp; }

inline su2double CConfig::GetSpecific_Heat_Cp_Solid(void) { return Specific_Heat_Cp_Solid; }

inline su2double CConfig::GetSpecific_Heat_CpND(void) { return Specific_Heat_CpND; }

inline su2double CConfig::GetSpecific_Heat_Cv(void) { return Specific_Heat_Cv; }

inline su2double CConfig::GetSpecific_Heat_CvND(void) { return Specific_Heat_CvND; }

inline su2double CConfig::GetThermal_Expansion_Coeff(void) { return Thermal_Expansion_Coeff; }

inline su2double CConfig::GetThermal_Expansion_CoeffND(void) { return Thermal_Expansion_CoeffND; }

inline su2double CConfig::GetInc_Density_Ref(void) { return Inc_Density_Ref; }

inline su2double CConfig::GetInc_Velocity_Ref(void) { return Inc_Velocity_Ref; }

inline su2double CConfig::GetInc_Temperature_Ref(void) { return Inc_Temperature_Ref; }

inline su2double CConfig::GetInc_Density_Init(void) { return Inc_Density_Init; }

inline su2double* CConfig::GetInc_Velocity_Init(void) { return Inc_Velocity_Init; }

inline su2double CConfig::GetInc_Temperature_Init(void) { return Inc_Temperature_Init; }

inline su2double CConfig::GetHeat_Flux_Ref(void) { return Heat_Flux_Ref; }

inline su2double CConfig::GetWallTemperature(void) { return Wall_Temperature; }

inline su2double CConfig::GetGas_Constant_Ref(void) { return Gas_Constant_Ref; }

inline su2double CConfig::GetTemperature_FreeStream(void) { return Temperature_FreeStream; }

inline su2double CConfig::GetEnergy_FreeStream(void) { return Energy_FreeStream; }

inline su2double CConfig::GetViscosity_FreeStream(void) { return Viscosity_FreeStream; }

inline su2double CConfig::GetDensity_FreeStream(void) { return Density_FreeStream; }

inline su2double CConfig::GetDensity_Solid(void) { return Density_Solid; }

inline su2double CConfig::GetModVel_FreeStream(void) { return ModVel_FreeStream; }

inline su2double CConfig::GetModVel_FreeStreamND(void) { return ModVel_FreeStreamND; }

inline su2double CConfig::GetPressure_FreeStream(void) { return Pressure_FreeStream; }

inline su2double CConfig::GetPressure_Thermodynamic(void) { return Pressure_Thermodynamic; }

inline su2double CConfig::GetTemperature_ve_FreeStream(void) { return Temperature_ve_FreeStream; }

inline su2double CConfig::GetPrandtl_Lam(void) { return Prandtl_Lam; }

inline su2double CConfig::GetPrandtl_Turb(void) { return Prandtl_Turb; }

inline su2double CConfig::GetThermalConductivity_Solid(void) { return Thermal_Conductivity_Solid; }

inline su2double CConfig::GetLength_Ref(void) { return Length_Ref; }

inline su2double CConfig::GetPressure_Ref(void) { return Pressure_Ref; }

inline su2double CConfig::GetTemperature_Ref(void) { return Temperature_Ref; }

inline su2double CConfig::GetDensity_Ref(void) { return Density_Ref; }

inline su2double CConfig::GetVelocity_Ref(void) { return Velocity_Ref; }

inline su2double CConfig::GetEnergy_Ref(void) { return Energy_Ref; }

inline su2double CConfig::GetTime_Ref(void) { return Time_Ref; }

inline su2double CConfig::GetViscosity_Ref(void) { return Viscosity_Ref; }

inline su2double CConfig::GetConductivity_Ref(void) { return Conductivity_Ref; }

inline su2double CConfig::GetHighlite_Area(void) { return Highlite_Area; }

inline su2double CConfig::GetFan_Poly_Eff(void) { return Fan_Poly_Eff; }

inline su2double CConfig::GetOmega_Ref(void) { return Omega_Ref; }

inline su2double CConfig::GetForce_Ref(void) { return Force_Ref; }

inline su2double CConfig::GetPressure_FreeStreamND(void) { return Pressure_FreeStreamND; }

inline su2double CConfig::GetPressure_ThermodynamicND(void) { return Pressure_ThermodynamicND; }

inline su2double CConfig::GetTemperature_FreeStreamND(void) { return Temperature_FreeStreamND; }

inline su2double CConfig::GetDensity_FreeStreamND(void) { return Density_FreeStreamND; }

inline su2double* CConfig::GetVelocity_FreeStreamND(void) { return Velocity_FreeStreamND; }

inline su2double* CConfig::GetVelocity_FreeStream(void) { return Velocity_FreeStream; }

inline su2double CConfig::GetEnergy_FreeStreamND(void) { return Energy_FreeStreamND; }

inline su2double CConfig::GetViscosity_FreeStreamND(void) { return Viscosity_FreeStreamND; }

inline su2double CConfig::GetTke_FreeStreamND(void) { return Tke_FreeStreamND; }

inline su2double CConfig::GetOmega_FreeStreamND(void) { return Omega_FreeStreamND; }

inline su2double CConfig::GetTke_FreeStream(void) { return Tke_FreeStream; }

inline su2double CConfig::GetOmega_FreeStream(void) { return Omega_FreeStream; }

inline su2double CConfig::GetNuFactor_FreeStream(void) { return NuFactor_FreeStream; }

inline su2double CConfig::GetNuFactor_Engine(void) { return NuFactor_Engine; }

inline su2double CConfig::GetSecondaryFlow_ActDisk(void) { return SecondaryFlow_ActDisk; }

inline su2double CConfig::GetInitial_BCThrust(void) { return Initial_BCThrust; }

inline void CConfig::SetInitial_BCThrust(su2double val_bcthrust) { Initial_BCThrust = val_bcthrust; }

inline su2double CConfig::GetIntermittency_FreeStream(void) { return Intermittency_FreeStream; }

inline su2double CConfig::GetTurbulenceIntensity_FreeStream(void) { return TurbulenceIntensity_FreeStream; }

inline su2double CConfig::GetTurb2LamViscRatio_FreeStream(void) { return Turb2LamViscRatio_FreeStream;}

inline su2double* CConfig::GetMassFrac_FreeStream(void) { return MassFrac_FreeStream; }

inline su2double CConfig::GetLength_Reynolds(void) { return Length_Reynolds; }

inline unsigned short CConfig::GetnStartUpIter(void) { return nStartUpIter; }

inline su2double *CConfig::GetRefOriginMoment(unsigned short val_marker) {
    if(val_marker < nMarker_Monitoring) {
      RefOriginMoment[0] = RefOriginMoment_X[val_marker];
      RefOriginMoment[1] = RefOriginMoment_Y[val_marker];
      RefOriginMoment[2] = RefOriginMoment_Z[val_marker];
    }
    return RefOriginMoment;
}

inline su2double CConfig::GetRefOriginMoment_X(unsigned short val_marker) { return RefOriginMoment_X[val_marker]; }

inline su2double CConfig::GetRefOriginMoment_Y(unsigned short val_marker) { return RefOriginMoment_Y[val_marker]; }

inline su2double CConfig::GetRefOriginMoment_Z(unsigned short val_marker) { return RefOriginMoment_Z[val_marker]; }

inline void CConfig::SetRefOriginMoment_X(unsigned short val_marker, su2double val_origin) { RefOriginMoment_X[val_marker] = val_origin; }

inline void CConfig::SetRefOriginMoment_Y(unsigned short val_marker, su2double val_origin) { RefOriginMoment_Y[val_marker] = val_origin; }

inline void CConfig::SetRefOriginMoment_Z(unsigned short val_marker, su2double val_origin) { RefOriginMoment_Z[val_marker] = val_origin; }

inline su2double CConfig::GetChargeCoeff(void) { return ChargeCoeff; }

inline su2double CConfig::GetVenkat_LimiterCoeff(void) { return Venkat_LimiterCoeff; }

inline unsigned long CConfig::GetLimiterIter(void) { return LimiterIter; }

inline su2double CConfig::GetAdjSharp_LimiterCoeff(void) { return AdjSharp_LimiterCoeff; }

inline su2double CConfig::GetReynolds(void) { return Reynolds; }

inline su2double CConfig::GetFroude(void) { return Froude; }

inline void CConfig::SetPressure_FreeStreamND(su2double val_pressure_freestreamnd) { Pressure_FreeStreamND = val_pressure_freestreamnd; }

inline void CConfig::SetPressure_FreeStream(su2double val_pressure_freestream) { Pressure_FreeStream = val_pressure_freestream; }

inline void CConfig::SetPressure_ThermodynamicND(su2double val_pressure_thermodynamicnd) { Pressure_ThermodynamicND = val_pressure_thermodynamicnd; }

inline void CConfig::SetPressure_Thermodynamic(su2double val_pressure_thermodynamic) { Pressure_Thermodynamic = val_pressure_thermodynamic; }

inline void CConfig::SetDensity_FreeStreamND(su2double val_density_freestreamnd) { Density_FreeStreamND = val_density_freestreamnd; }

inline void CConfig::SetDensity_FreeStream(su2double val_density_freestream) { Density_FreeStream = val_density_freestream; }

inline void CConfig::SetViscosity_FreeStream(su2double val_viscosity_freestream) { Viscosity_FreeStream = val_viscosity_freestream; }

inline void CConfig::SetModVel_FreeStream(su2double val_modvel_freestream) { ModVel_FreeStream = val_modvel_freestream; }

inline void CConfig::SetModVel_FreeStreamND(su2double val_modvel_freestreamnd) { ModVel_FreeStreamND = val_modvel_freestreamnd; }

inline void CConfig::SetTemperature_FreeStream(su2double val_temperature_freestream) { Temperature_FreeStream = val_temperature_freestream; }

inline void CConfig::SetTemperature_FreeStreamND(su2double val_temperature_freestreamnd) { Temperature_FreeStreamND = val_temperature_freestreamnd; }

inline void CConfig::SetGas_ConstantND(su2double val_gas_constantnd) { Gas_ConstantND = val_gas_constantnd; }

inline void CConfig::SetSpecific_Heat_CpND(su2double val_specific_heat_cpnd) { Specific_Heat_CpND = val_specific_heat_cpnd; }

inline void CConfig::SetSpecific_Heat_CvND(su2double val_specific_heat_cvnd) { Specific_Heat_CvND = val_specific_heat_cvnd; }

inline void CConfig::SetThermal_Expansion_CoeffND(su2double val_thermal_expansion_coeffnd) { Thermal_Expansion_CoeffND = val_thermal_expansion_coeffnd; }

inline void CConfig::SetVelocity_FreeStream(su2double val_velocity_freestream, unsigned short val_dim) { Velocity_FreeStream[val_dim] = val_velocity_freestream; }

inline void CConfig::SetVelocity_FreeStreamND(su2double val_velocity_freestreamnd, unsigned short val_dim) { Velocity_FreeStreamND[val_dim] = val_velocity_freestreamnd; }

inline void CConfig::SetViscosity_FreeStreamND(su2double val_viscosity_freestreamnd) { Viscosity_FreeStreamND = val_viscosity_freestreamnd; }

inline void CConfig::SetTke_FreeStreamND(su2double val_tke_freestreamnd) { Tke_FreeStreamND = val_tke_freestreamnd; }

inline void CConfig::SetOmega_FreeStreamND(su2double val_omega_freestreamnd) { Omega_FreeStreamND = val_omega_freestreamnd; }

inline void CConfig::SetTke_FreeStream(su2double val_tke_freestream) { Tke_FreeStream = val_tke_freestream; }

inline void CConfig::SetOmega_FreeStream(su2double val_omega_freestream) { Omega_FreeStream = val_omega_freestream; }

inline void CConfig::SetEnergy_FreeStreamND(su2double val_energy_freestreamnd) { Energy_FreeStreamND = val_energy_freestreamnd; }

inline void CConfig::SetEnergy_FreeStream(su2double val_energy_freestream) { Energy_FreeStream = val_energy_freestream; }

inline void CConfig::SetTotal_UnstTimeND(su2double val_total_unsttimend) { Total_UnstTimeND = val_total_unsttimend; }

inline void CConfig::SetFroude(su2double val_froude) { Froude = val_froude; }

inline void CConfig::SetReynolds(su2double val_reynolds) { Reynolds = val_reynolds; }

inline void CConfig::SetMach(su2double val_mach) { Mach = val_mach; }

inline void CConfig::SetLength_Ref(su2double val_length_ref) { Length_Ref = val_length_ref; }

inline void CConfig::SetVelocity_Ref(su2double val_velocity_ref) { Velocity_Ref = val_velocity_ref; }

inline void CConfig::SetPressure_Ref(su2double val_pressure_ref) { Pressure_Ref = val_pressure_ref; }

inline void CConfig::SetDensity_Ref(su2double val_density_ref) { Density_Ref = val_density_ref; }

inline void CConfig::SetTemperature_Ref(su2double val_temperature_ref) { Temperature_Ref = val_temperature_ref; }

inline void CConfig::SetTime_Ref(su2double val_time_ref) { Time_Ref = val_time_ref; }

inline void CConfig::SetOmega_Ref(su2double val_omega_ref) { Omega_Ref = val_omega_ref; }

inline void CConfig::SetForce_Ref(su2double val_force_ref) { Force_Ref = val_force_ref; }

inline void CConfig::SetGas_Constant_Ref(su2double val_gas_constant_ref) { Gas_Constant_Ref = val_gas_constant_ref; }

inline void CConfig::SetGas_Constant(su2double val_gas_constant) { Gas_Constant = val_gas_constant; }

inline void CConfig::SetSpecific_Heat_Cp(su2double val_specific_heat_cp) { Specific_Heat_Cp = val_specific_heat_cp; }

inline void CConfig::SetSpecific_Heat_Cv(su2double val_specific_heat_cv) { Specific_Heat_Cv = val_specific_heat_cv; }

inline void CConfig::SetThermal_Expansion_Coeff(su2double val_thermal_expansion_coeff) { Thermal_Expansion_Coeff = val_thermal_expansion_coeff; }

inline void CConfig::SetHeat_Flux_Ref(su2double val_heat_flux_ref) { Heat_Flux_Ref = val_heat_flux_ref; }

inline void CConfig::SetViscosity_Ref(su2double val_viscosity_ref) { Viscosity_Ref = val_viscosity_ref; }

inline void CConfig::SetConductivity_Ref(su2double val_conductivity_ref) { Conductivity_Ref = val_conductivity_ref; }

inline void CConfig::SetEnergy_Ref(su2double val_energy_ref) { Energy_Ref = val_energy_ref; }

inline void CConfig::SetThermalDiffusivity_Solid(su2double val_thermal_diffusivity) { Thermal_Diffusivity_Solid = val_thermal_diffusivity; }

inline su2double CConfig::GetAoA(void) { return AoA; }

inline void CConfig::SetAoA(su2double val_AoA) { AoA = val_AoA; }

inline void CConfig::SetAoA_Offset(su2double val_AoA_offset) { AoA_Offset = val_AoA_offset; }

inline void CConfig::SetAoS_Offset(su2double val_AoS_offset) { AoS_Offset = val_AoS_offset; }

inline void CConfig::SetAoA_Sens(su2double val_AoA_sens) { AoA_Sens = val_AoA_sens; }

inline void CConfig::SetAoS(su2double val_AoS) { AoS = val_AoS; }

inline su2double CConfig::GetAoS(void) { return AoS; }

inline su2double CConfig::GetAoA_Offset(void) { return AoA_Offset; }

inline su2double CConfig::GetAoS_Offset(void) { return AoS_Offset; }

inline su2double CConfig::GetAoA_Sens(void) { return AoA_Sens; }

inline unsigned short CConfig::GetnMGLevels(void) { return nMGLevels; }

inline void CConfig::SetMGLevels(unsigned short val_nMGLevels) { nMGLevels = val_nMGLevels; }

inline unsigned short CConfig::GetFinestMesh(void) { return FinestMesh; }

inline void CConfig::SetFinestMesh(unsigned short val_finestmesh) { FinestMesh = val_finestmesh; }

inline void CConfig::SubtractFinestMesh(void) { FinestMesh = FinestMesh-1; }

inline unsigned short CConfig::GetDesign_Variable(unsigned short val_dv) { return Design_Variable[val_dv]; }

inline bool CConfig::GetBuffet_Monitoring(void) { return Buffet_Monitoring; }

inline su2double CConfig::GetBuffet_k(void) { return Buffet_k; }

inline su2double CConfig::GetBuffet_lambda(void) { return Buffet_lambda; }

inline unsigned short CConfig::GetConvCriteria(void) { return ConvCriteria; }

inline unsigned short CConfig::GetMGCycle(void) { return MGCycle; }

inline unsigned short CConfig::GetGeometryMode(void) { return GeometryMode; }

inline su2double CConfig::GetCFL(unsigned short val_mesh) {	return CFL[val_mesh]; }

inline su2double CConfig::GetCFL_Solid(void) {	return CFLSolid; }

inline void CConfig::SetCFL(unsigned short val_mesh, su2double val_cfl) { CFL[val_mesh] = val_cfl; }

inline su2double CConfig::GetUnst_CFL(void) {	return Unst_CFL; }

inline su2double CConfig::GetMax_DeltaTime(void) {	return Max_DeltaTime; }

inline su2double CConfig::GetParamDV(unsigned short val_dv, unsigned short val_param) {	return ParamDV[val_dv][val_param]; }

inline su2double CConfig::GetCoordFFDBox(unsigned short val_ffd, unsigned short val_index) {	return CoordFFDBox[val_ffd][val_index]; }

inline unsigned short CConfig::GetDegreeFFDBox(unsigned short val_ffd, unsigned short val_index) {	return DegreeFFDBox[val_ffd][val_index]; }

inline string CConfig::GetFFDTag(unsigned short val_dv) {	return FFDTag[val_dv]; }

inline string CConfig::GetTagFFDBox(unsigned short val_ffd) {	return TagFFDBox[val_ffd]; }

inline unsigned short CConfig::GetnDV(void) {	return nDV; }

inline unsigned short CConfig::GetnDV_Value(unsigned short iDV) {	return nDV_Value[iDV]; }

inline unsigned short CConfig::GetnFFDBox(void) {	return nFFDBox; }

inline unsigned short CConfig::GetFFD_Continuity(void) { return FFD_Continuity; }

inline unsigned short CConfig::GetFFD_CoordSystem(void) { return FFD_CoordSystem; }

inline unsigned short CConfig::GetnRKStep(void) { return nRKStep; }

inline unsigned short CConfig::GetnLevels_TimeAccurateLTS(void) { return nLevels_TimeAccurateLTS; }

inline void CConfig::SetnLevels_TimeAccurateLTS(unsigned short val_nLevels) {nLevels_TimeAccurateLTS = val_nLevels;}

inline unsigned short CConfig::GetnTimeDOFsADER_DG(void) { return nTimeDOFsADER_DG; }

inline su2double *CConfig::GetTimeDOFsADER_DG(void) { return TimeDOFsADER_DG; }

inline unsigned short CConfig::GetnTimeIntegrationADER_DG(void) { return nTimeIntegrationADER_DG; }

inline su2double *CConfig::GetTimeIntegrationADER_DG(void) { return TimeIntegrationADER_DG; }

inline su2double *CConfig::GetWeightsIntegrationADER_DG(void) { return WeightsIntegrationADER_DG; }

inline su2double CConfig::Get_Alpha_RKStep(unsigned short val_step) { return RK_Alpha_Step[val_step]; }

inline su2double CConfig::GetLocationStations(unsigned short val_section) { return LocationStations[val_section]; }

inline su2double CConfig::GetNacelleLocation(unsigned short val_index) { return NacelleLocation[val_index]; }

inline unsigned short CConfig::GetnFFD_Fix_IDir(void) { return nFFD_Fix_IDir; }

inline unsigned short CConfig::GetnFFD_Fix_JDir(void) { return nFFD_Fix_JDir; }

inline unsigned short CConfig::GetnFFD_Fix_KDir(void) { return nFFD_Fix_KDir; }

inline short CConfig::GetFFD_Fix_IDir(unsigned short val_index) { return FFD_Fix_IDir[val_index]; }

inline short CConfig::GetFFD_Fix_JDir(unsigned short val_index) { return FFD_Fix_JDir[val_index]; }

inline short CConfig::GetFFD_Fix_KDir(unsigned short val_index) { return FFD_Fix_KDir[val_index]; }

inline unsigned short CConfig::GetMG_PreSmooth(unsigned short val_mesh) {	
	if (nMG_PreSmooth == 0) return 1;
	else return MG_PreSmooth[val_mesh]; 
}

inline unsigned short CConfig::GetMG_PostSmooth(unsigned short val_mesh) { 
	if (nMG_PostSmooth == 0) return 0;
	else return MG_PostSmooth[val_mesh];
}

inline unsigned short CConfig::GetMG_CorrecSmooth(unsigned short val_mesh) { 
	if (nMG_CorrecSmooth == 0) return 0;
	else return MG_CorrecSmooth[val_mesh]; 
}

inline unsigned long CConfig::GetWrt_Sol_Freq(void) { return Wrt_Sol_Freq; }

inline unsigned long CConfig::GetWrt_Sol_Freq_DualTime(void) { return Wrt_Sol_Freq_DualTime; }

inline unsigned long CConfig::GetWrt_Con_Freq(void) { return Wrt_Con_Freq; }

inline void CConfig::SetWrt_Con_Freq(unsigned long val_freq) { Wrt_Con_Freq = val_freq; }

inline unsigned long CConfig::GetWrt_Con_Freq_DualTime(void) { return Wrt_Con_Freq_DualTime; }

inline bool CConfig::GetWrt_Unsteady(void) { return Wrt_Unsteady; }

inline unsigned short CConfig::GetKind_Solver(void) { return Kind_Solver; }

inline void CConfig::SetKind_Solver(unsigned short val_solver) { Kind_Solver = val_solver; }

inline unsigned short CConfig::GetKind_MZSolver(void) { return Kind_MZSolver; }

inline unsigned short CConfig::GetKind_Regime(void) { return Kind_Regime; }

inline unsigned short CConfig::GetSystemMeasurements(void) { return SystemMeasurements; }

inline unsigned short CConfig::GetKind_GasModel(void) { return Kind_GasModel; }

inline unsigned short CConfig::GetKind_FluidModel(void) { return Kind_FluidModel; }

inline unsigned short CConfig::GetKind_FreeStreamOption(void) { return Kind_FreeStreamOption; } 

inline unsigned short CConfig::GetKind_DensityModel(void) { return Kind_DensityModel; } 

inline bool CConfig::GetEnergy_Equation(void) { return Energy_Equation; } 

inline unsigned short CConfig::GetKind_InitOption(void) { return Kind_InitOption; }

inline su2double CConfig::GetPressure_Critical(void) { return Pressure_Critical; }

inline su2double CConfig::GetTemperature_Critical(void) { return Temperature_Critical; }

inline su2double CConfig::GetAcentric_Factor(void) { return Acentric_Factor; }

inline unsigned short CConfig::GetKind_ViscosityModel(void) { return Kind_ViscosityModel; }

inline unsigned short CConfig::GetKind_ConductivityModel(void) { return Kind_ConductivityModel; }

inline unsigned short CConfig::GetKind_ConductivityModel_Turb(void) { return Kind_ConductivityModel_Turb; }

inline su2double CConfig::GetMu_Constant(void) { return Mu_Constant; }

inline su2double CConfig::GetMu_ConstantND(void) { return Mu_ConstantND; }

inline su2double CConfig::GetKt_Constant(void) { return Kt_Constant; }

inline su2double CConfig::GetKt_ConstantND(void) { return Kt_ConstantND; }

inline su2double CConfig::GetMu_Ref(void) { return Mu_Ref; }

inline su2double CConfig::GetMu_RefND(void) { return Mu_RefND; }

inline su2double CConfig::GetMu_Temperature_Ref(void) { return Mu_Temperature_Ref; }

inline su2double CConfig::GetMu_Temperature_RefND(void) { return Mu_Temperature_RefND; }

inline su2double CConfig::GetMu_S(void) { return Mu_S; }

inline su2double CConfig::GetMu_SND(void) { return Mu_SND; }

inline unsigned short CConfig::GetnPolyCoeffs(void) { return nPolyCoeffs; }

inline su2double CConfig::GetCp_PolyCoeff(unsigned short val_index) { return CpPolyCoefficients[val_index]; }

inline su2double CConfig::GetCp_PolyCoeffND(unsigned short val_index) { return CpPolyCoefficientsND[val_index]; }

inline su2double CConfig::GetMu_PolyCoeff(unsigned short val_index) { return MuPolyCoefficients[val_index]; }

inline su2double CConfig::GetMu_PolyCoeffND(unsigned short val_index) { return MuPolyCoefficientsND[val_index]; }

inline su2double* CConfig::GetMu_PolyCoeffND(void) { return MuPolyCoefficientsND; }

inline su2double CConfig::GetKt_PolyCoeff(unsigned short val_index) { return KtPolyCoefficients[val_index]; }

inline su2double CConfig::GetKt_PolyCoeffND(unsigned short val_index) { return KtPolyCoefficientsND[val_index]; }

inline su2double* CConfig::GetKt_PolyCoeffND(void) { return KtPolyCoefficientsND; }

inline void CConfig::SetMu_ConstantND(su2double mu_const) { Mu_ConstantND = mu_const; }

inline void CConfig::SetMu_RefND(su2double mu_ref) { Mu_RefND = mu_ref; }

inline void CConfig::SetMu_Temperature_RefND(su2double mu_Tref) {Mu_Temperature_RefND = mu_Tref; }

inline void CConfig::SetMu_SND(su2double mu_s) {Mu_SND = mu_s; }

inline void CConfig::SetKt_ConstantND(su2double kt_const) { Kt_ConstantND = kt_const; }

inline void CConfig::SetCp_PolyCoeffND(su2double val_coeff, unsigned short val_index) { CpPolyCoefficientsND[val_index] = val_coeff; }

inline void CConfig::SetMu_PolyCoeffND(su2double val_coeff, unsigned short val_index) { MuPolyCoefficientsND[val_index] = val_coeff; }

inline void CConfig::SetKt_PolyCoeffND(su2double val_coeff, unsigned short val_index) { KtPolyCoefficientsND[val_index] = val_coeff; }

inline unsigned short CConfig::GetKind_GridMovement() { return Kind_GridMovement; }

inline void CConfig::SetKind_GridMovement(unsigned short motion_Type) { Kind_GridMovement = motion_Type; }

inline su2double* CConfig::GetMotion_Origin(){return Motion_Origin;}

inline su2double* CConfig::GetMarkerMotion_Origin(unsigned short iMarkerMoving){return &MarkerMotion_Origin[3*iMarkerMoving];}

inline void CConfig::SetMarkerMotion_Origin(su2double* val, unsigned short iMarkerMoving){
  for (unsigned short iDim = 0; iDim < 3; iDim++){
<<<<<<< HEAD
    MarkerMotion_Origin[iDim*iMarkerMoving] = val[iDim];
=======
    MarkerMotion_Origin[3*iMarkerMoving + iDim] = val[iDim];
>>>>>>> 62e6edb8
  }
}

inline su2double* CConfig::GetTranslation_Rate(){return Translation_Rate;}

inline su2double* CConfig::GetMarkerTranslationRate(unsigned short iMarkerMoving){return &MarkerTranslation_Rate[3*iMarkerMoving];}

inline su2double* CConfig::GetRotation_Rate(){return Rotation_Rate;}

inline su2double CConfig::GetFinalRotation_Rate_Z(){return FinalRotation_Rate_Z;}

inline su2double* CConfig::GetMarkerRotationRate(unsigned short iMarkerMoving){return &MarkerRotation_Rate[3*iMarkerMoving];}

inline su2double* CConfig::GetPitching_Omega(){return Pitching_Omega;}

inline su2double* CConfig::GetMarkerPitching_Omega(unsigned short iMarkerMoving){return &MarkerPitching_Omega[3*iMarkerMoving];}

inline su2double* CConfig::GetPitching_Ampl(){return Pitching_Ampl;}

inline su2double* CConfig::GetMarkerPitching_Ampl(unsigned short iMarkerMoving){return &MarkerPitching_Ampl[3*iMarkerMoving];}

inline su2double* CConfig::GetPitching_Phase(){return Pitching_Phase;}

inline su2double* CConfig::GetMarkerPitching_Phase(unsigned short iMarkerMoving){return &MarkerPitching_Phase[3*iMarkerMoving];}

inline su2double* CConfig::GetPlunging_Omega(){return Plunging_Omega;}

inline su2double* CConfig::GetMarkerPlunging_Omega(unsigned short iMarkerMoving){return &MarkerPlunging_Omega[3*iMarkerMoving];}

inline su2double* CConfig::GetPlunging_Ampl(){return Plunging_Ampl;}

inline su2double* CConfig::GetMarkerPlunging_Ampl(unsigned short iMarkerMoving){return &MarkerPlunging_Ampl[3*iMarkerMoving];}

inline su2double CConfig::GetMach_Motion(void) { return Mach_Motion; }

inline su2double* CConfig::GetOmega_HB(void) { return  Omega_HB; }

inline unsigned short CConfig::GetMoveMotion_Origin(unsigned short val_marker) { return MoveMotion_Origin[val_marker]; }

inline su2double CConfig::GetminTurkelBeta() { return  Min_Beta_RoeTurkel; }

inline su2double CConfig::GetmaxTurkelBeta() { return  Max_Beta_RoeTurkel; }

inline unsigned short CConfig::GetKind_Gradient_Method(void) { return Kind_Gradient_Method; }

inline unsigned short CConfig::GetKind_Linear_Solver(void) { return Kind_Linear_Solver; }

inline unsigned short CConfig::GetKind_Deform_Linear_Solver(void) { return Kind_Deform_Linear_Solver; }

inline void CConfig::SetKind_Deform_Linear_Solver_Prec(unsigned short val_kind_prec) { Kind_Deform_Linear_Solver_Prec = val_kind_prec; }

inline unsigned short CConfig::GetKind_Linear_Solver_Prec(void) { return Kind_Linear_Solver_Prec; }

inline void CConfig::SetKind_Linear_Solver_Prec(unsigned short val_kind_prec) { Kind_Linear_Solver_Prec = val_kind_prec; }

inline su2double CConfig::GetLinear_Solver_Error(void) { return Linear_Solver_Error; }

inline su2double CConfig::GetDeform_Linear_Solver_Error(void) { return Deform_Linear_Solver_Error; }

inline unsigned long CConfig::GetLinear_Solver_Iter(void) { return Linear_Solver_Iter; }

inline unsigned long CConfig::GetDeform_Linear_Solver_Iter(void) { return Deform_Linear_Solver_Iter; }

inline unsigned short CConfig::GetLinear_Solver_ILU_n(void) { return Linear_Solver_ILU_n; }

inline unsigned long CConfig::GetLinear_Solver_Restart_Frequency(void) { return Linear_Solver_Restart_Frequency; }

inline su2double CConfig::GetRelaxation_Factor_Flow(void) { return Relaxation_Factor_Flow; }

inline su2double CConfig::GetRelaxation_Factor_AdjFlow(void) { return Relaxation_Factor_AdjFlow; }

inline su2double CConfig::GetRelaxation_Factor_Turb(void) { return Relaxation_Factor_Turb; }

inline su2double CConfig::GetRelaxation_Factor_CHT(void) { return Relaxation_Factor_CHT; }

inline su2double CConfig::GetRoe_Kappa(void) { return Roe_Kappa; }

inline su2double CConfig::GetSemiSpan(void) { return SemiSpan; }

inline unsigned short CConfig::GetKind_AdjTurb_Linear_Solver(void) { return Kind_AdjTurb_Linear_Solver; }

inline unsigned short CConfig::GetKind_AdjTurb_Linear_Prec(void) { return Kind_AdjTurb_Linear_Prec; }

inline unsigned short CConfig::GetKind_DiscAdj_Linear_Solver(void) { return Kind_DiscAdj_Linear_Solver; }

inline unsigned short CConfig::GetKind_DiscAdj_Linear_Prec(void) { return Kind_DiscAdj_Linear_Prec; }

inline unsigned short CConfig::GetKind_Deform_Linear_Solver_Prec(void) { return Kind_Deform_Linear_Solver_Prec; }

inline void CConfig::SetKind_AdjTurb_Linear_Prec(unsigned short val_kind_prec) { Kind_AdjTurb_Linear_Prec = val_kind_prec; }

inline su2double CConfig::GetAdjTurb_Linear_Error(void) { return AdjTurb_Linear_Error; }

inline su2double CConfig::GetEntropyFix_Coeff(void) { return EntropyFix_Coeff; }

inline unsigned short CConfig::GetAdjTurb_Linear_Iter(void) { return AdjTurb_Linear_Iter; }

inline su2double CConfig::GetCFLRedCoeff_AdjTurb(void) { return CFLRedCoeff_AdjTurb; }

inline unsigned long CConfig::GetGridDef_Linear_Iter(void) { return GridDef_Linear_Iter; }

inline unsigned long CConfig::GetGridDef_Nonlinear_Iter(void) { return GridDef_Nonlinear_Iter; }

inline bool CConfig::GetDeform_Output(void) { return Deform_Output; }

inline su2double CConfig::GetDeform_Coeff(void) { return Deform_Coeff; }

inline su2double CConfig::GetDeform_Limit(void) { return Deform_Limit; }

inline su2double CConfig::GetDeform_ElasticityMod(void) { return Deform_ElasticityMod; }

inline su2double CConfig::GetDeform_PoissonRatio(void) { return Deform_PoissonRatio; }

inline unsigned short CConfig::GetDeform_Stiffness_Type(void) { return Deform_Stiffness_Type; }

inline bool CConfig::GetVisualize_Volume_Def(void) { return Visualize_Volume_Def; }

inline bool CConfig::GetVisualize_Surface_Def(void) { return Visualize_Surface_Def; }

inline bool CConfig::GetFFD_Symmetry_Plane(void) { return FFD_Symmetry_Plane; }

inline unsigned short CConfig::GetKind_Adaptation(void) { return Kind_Adaptation; }

inline su2double CConfig::GetNew_Elem_Adapt(void) { return New_Elem_Adapt; }

inline unsigned short CConfig::GetKind_TimeIntScheme(void) { return Kind_TimeNumScheme; }

inline unsigned short CConfig::GetKind_ConvNumScheme(void) { return Kind_ConvNumScheme; }

inline unsigned short CConfig::GetKind_Centered(void) { return Kind_Centered; }

inline unsigned short CConfig::GetKind_Upwind(void) { return Kind_Upwind; }

inline bool CConfig::GetMUSCL(void) { return MUSCL; }

inline bool CConfig::GetMUSCL_Flow(void) { return MUSCL_Flow; }

inline bool CConfig::GetMUSCL_Turb(void) { return MUSCL_Turb; }

inline bool CConfig::GetMUSCL_Heat(void) { return MUSCL_Heat; }

inline bool CConfig::GetMUSCL_AdjFlow(void) { return MUSCL_AdjFlow; }

inline bool CConfig::GetMUSCL_AdjTurb(void) { return MUSCL_AdjTurb; }

inline unsigned short CConfig::GetKind_TimeIntScheme_Flow(void) { return Kind_TimeIntScheme_Flow; }

inline unsigned short CConfig::GetKind_ADER_Predictor(void) { return Kind_ADER_Predictor; }

inline unsigned short CConfig::GetKind_TimeIntScheme_Heat(void) { return Kind_TimeIntScheme_Heat; }

inline unsigned short CConfig::GetKind_TimeStep_Heat(void) { return Kind_TimeStep_Heat; }

inline unsigned short CConfig::GetKind_TimeIntScheme_FEA(void) { return Kind_TimeIntScheme_FEA; }

inline unsigned short CConfig::GetKind_SpaceIteScheme_FEA(void) { return Kind_SpaceIteScheme_FEA; }

inline unsigned short CConfig::GetKind_ConvNumScheme_Flow(void) { return Kind_ConvNumScheme_Flow; }

inline unsigned short CConfig::GetKind_ConvNumScheme_FEM_Flow(void) { return Kind_ConvNumScheme_FEM_Flow; }

inline unsigned short CConfig::GetKind_ConvNumScheme_Template(void) { return Kind_ConvNumScheme_Template; }

inline unsigned short CConfig::GetKind_Centered_Flow(void) { return Kind_Centered_Flow; }

inline unsigned short CConfig::GetKind_SlopeLimit(void) { return Kind_SlopeLimit; }

inline unsigned short CConfig::GetKind_SlopeLimit_Flow(void) { return Kind_SlopeLimit_Flow; }

inline unsigned short CConfig::GetKind_SlopeLimit_Turb(void) { return Kind_SlopeLimit_Turb; }

inline unsigned short CConfig::GetKind_SlopeLimit_AdjTurb(void) { return Kind_SlopeLimit_AdjTurb; }

inline unsigned short CConfig::GetKind_SlopeLimit_AdjFlow(void) { return Kind_SlopeLimit_AdjFlow; }

inline unsigned short CConfig::GetKind_Upwind_Flow(void) { return Kind_Upwind_Flow; }

inline unsigned short CConfig::GetKind_FEM_Flow(void) { return Kind_FEM_Flow; }

inline unsigned short CConfig::GetKind_FEM_DG_Shock(void) { return Kind_FEM_DG_Shock; }

inline unsigned short CConfig::GetKind_Matrix_Coloring(void) { return Kind_Matrix_Coloring; }

inline su2double CConfig::GetKappa_1st_Flow(void) { return Kappa_1st_Flow; }

inline su2double CConfig::GetKappa_2nd_Flow(void) { return Kappa_2nd_Flow; }

inline su2double CConfig::GetKappa_4th_Flow(void) { return Kappa_4th_Flow; }

inline su2double CConfig::GetKappa_2nd_Heat(void) { return Kappa_2nd_Heat; }

inline su2double CConfig::GetKappa_4th_Heat(void) { return Kappa_4th_Heat; }

inline unsigned short CConfig::GetKind_TimeIntScheme_AdjFlow(void) { return Kind_TimeIntScheme_AdjFlow; }

inline unsigned short CConfig::GetKind_ConvNumScheme_AdjFlow(void) { return Kind_ConvNumScheme_AdjFlow; }

inline unsigned short CConfig::GetKind_Centered_AdjFlow(void) { return Kind_Centered_AdjFlow; }

inline unsigned short CConfig::GetKind_Upwind_AdjFlow(void) { return Kind_Upwind_AdjFlow; }

inline su2double CConfig::GetKappa_1st_AdjFlow(void) { return Kappa_1st_AdjFlow; }

inline su2double CConfig::GetKappa_2nd_AdjFlow(void) { return Kappa_2nd_AdjFlow; }

inline su2double CConfig::GetKappa_4th_AdjFlow(void) { return Kappa_4th_AdjFlow; }

inline unsigned short CConfig::GetKind_TimeIntScheme_Turb(void) { return Kind_TimeIntScheme_Turb; }

inline unsigned short CConfig::GetKind_ConvNumScheme_Turb(void) { return Kind_ConvNumScheme_Turb; }

inline unsigned short CConfig::GetKind_Centered_Turb(void) { return Kind_Centered_Turb; }

inline unsigned short CConfig::GetKind_Upwind_Turb(void) {	return Kind_Upwind_Turb; }

inline unsigned short CConfig::GetKind_TimeIntScheme_AdjTurb(void) { return Kind_TimeIntScheme_AdjTurb; }

inline unsigned short CConfig::GetKind_ConvNumScheme_AdjTurb(void) { return Kind_ConvNumScheme_AdjTurb; }

inline unsigned short CConfig::GetKind_Centered_AdjTurb(void) { return Kind_Centered_AdjTurb; }

inline unsigned short CConfig::GetKind_Upwind_AdjTurb(void) { return Kind_Upwind_AdjTurb; }

inline unsigned short CConfig::GetKind_ConvNumScheme_Heat(void) {	return Kind_ConvNumScheme_Heat; }

inline unsigned short CConfig::GetKind_Inlet(void) { return Kind_Inlet; }

inline bool CConfig::GetInlet_Profile_From_File(void) { return Inlet_From_File; }

inline string CConfig::GetInlet_FileName(void) { return Inlet_Filename; }

inline su2double CConfig::GetInlet_Profile_Matching_Tolerance(void) { return Inlet_Matching_Tol; }

inline unsigned short CConfig::GetnInc_Inlet(void) { return nInc_Inlet;}

inline bool CConfig::GetInc_Inlet_UseNormal(void) { return Inc_Inlet_UseNormal;}

inline su2double CConfig::GetInc_Inlet_Damping(void) { return Inc_Inlet_Damping; }

inline su2double CConfig::GetInc_Outlet_Damping(void) { return Inc_Outlet_Damping; }

inline unsigned short CConfig::GetKind_Engine_Inflow(void) { return Kind_Engine_Inflow; }

inline unsigned short CConfig::GetKind_ActDisk(void) { return Kind_ActDisk; }

inline su2double* CConfig::GetFreeStreamTurboNormal(void){return FreeStreamTurboNormal;}

inline unsigned short CConfig::GetKind_AverageProcess(void) { return Kind_AverageProcess; }

inline unsigned short CConfig::GetKind_PerformanceAverageProcess(void) { return Kind_PerformanceAverageProcess; }

inline void CConfig::SetKind_AverageProcess(unsigned short new_AverageProcess) {Kind_AverageProcess = new_AverageProcess; }

inline void CConfig::SetKind_PerformanceAverageProcess(unsigned short new_AverageProcess) {Kind_PerformanceAverageProcess = new_AverageProcess; }

inline su2double CConfig::GetRampRotatingFrame_Coeff(unsigned short iCoeff) { return RampRotatingFrame_Coeff[iCoeff];}

inline bool CConfig::GetRampRotatingFrame(void) { return RampRotatingFrame;}

inline su2double CConfig::GetRampOutletPressure_Coeff(unsigned short iCoeff) { return RampOutletPressure_Coeff[iCoeff];}

inline su2double CConfig::GetFinalOutletPressure(void) { return  FinalOutletPressure; }

inline su2double CConfig::GetMonitorOutletPressure(void) { return MonitorOutletPressure; }

inline void CConfig::SetMonitotOutletPressure(su2double newMonPres) {MonitorOutletPressure = newMonPres;}

inline bool CConfig::GetRampOutletPressure(void) { return RampOutletPressure;}

inline su2double CConfig::GetMixedout_Coeff(unsigned short iCoeff) { return Mixedout_Coeff[iCoeff];}

inline su2double CConfig::GetExtraRelFacGiles(unsigned short iCoeff) { return ExtraRelFacGiles[iCoeff];}

inline su2double CConfig::GetAverageMachLimit(void) { return AverageMachLimit;}

inline unsigned short CConfig::GetKind_MixingPlaneInterface(void) { return Kind_MixingPlaneInterface;}

inline unsigned short CConfig::GetKind_TurboMachinery(unsigned short val_iZone) { return Kind_TurboMachinery[val_iZone]; }

inline unsigned short CConfig::GetKind_SpanWise(void) { return Kind_SpanWise; }

inline bool CConfig::GetBoolMixingPlaneInterface(void) { return (nMarker_MixingPlaneInterface !=0);}

inline bool CConfig::GetBoolTurbomachinery(void) { return (nMarker_Turbomachinery !=0);}

inline bool CConfig::GetBoolZoneSpecific(void) { return ZoneSpecific_Problem;}

inline bool CConfig::GetBoolTurbMixingPlane(void) { return turbMixingPlane;}

inline bool CConfig::GetSpatialFourier(void){return SpatialFourier;}

inline su2double CConfig::GetnBlades(unsigned short val_iZone) { return nBlades[val_iZone];}

inline void CConfig::SetnBlades(unsigned short val_iZone, su2double nblades) { nBlades[val_iZone] = nblades;}

inline bool CConfig::GetBoolGiles(void) { return (nMarker_Giles!=0);}

inline bool CConfig::GetBoolRiemann(void) { return (nMarker_Riemann!=0);}

inline unsigned short CConfig::GetnMarker_MixingPlaneInterface(void) { return nMarker_MixingPlaneInterface;}

inline unsigned short CConfig::GetnMarker_Turbomachinery(void) { return nMarker_Turbomachinery;}

inline unsigned short CConfig::GetnMarker_Shroud(void) { return nMarker_Shroud;}

inline string CConfig::GetMarker_Shroud(unsigned short val_marker){return Marker_Shroud[val_marker];}

inline unsigned short CConfig::GetnMarker_TurboPerformance(void) { return nMarker_TurboPerformance;}

inline unsigned short CConfig::Get_nSpanWiseSections_User(void) { return nSpanWiseSections_User;}

inline unsigned short CConfig::GetnSpanWiseSections(void) { return nSpanWiseSections;}

inline void CConfig::SetnSpanWiseSections(unsigned short nSpan) {nSpanWiseSections = nSpan;}

inline void CConfig::SetnSpanMaxAllZones(unsigned short val_nSpna_max) { nSpanMaxAllZones = val_nSpna_max;}

inline unsigned short CConfig::GetnSpanMaxAllZones(void) { return nSpanMaxAllZones;}

inline void CConfig::SetnSpan_iZones(unsigned short nSpan, unsigned short iZone) {nSpan_iZones[iZone] = nSpan;}

inline unsigned short CConfig::GetnSpan_iZones(unsigned short iZone) { return nSpan_iZones[iZone];}

inline string CConfig::GetMarker_TurboPerf_BoundIn(unsigned short index) { return Marker_TurboBoundIn[index];}

inline string CConfig::GetMarker_TurboPerf_BoundOut(unsigned short index) { return Marker_TurboBoundOut[index];}

inline string CConfig::GetMarker_PerBound(unsigned short val_marker){return Marker_PerBound[val_marker];}

inline unsigned short CConfig::GetnLocationStations(void) { return nLocationStations; }

inline unsigned short CConfig::GetnWingStations(void) { return nWingStations; }

inline su2double CConfig::GetGeo_Waterline_Location(void) { return Geo_Waterline_Location; }

inline void CConfig::SetKind_TimeIntScheme(unsigned short val_kind_timeintscheme) { Kind_TimeNumScheme = val_kind_timeintscheme; }

inline unsigned short CConfig::GetKind_ObjFunc(void) { return Kind_ObjFunc[0]; }

inline unsigned short CConfig::GetKind_ObjFunc(unsigned short val_obj) { return Kind_ObjFunc[val_obj]; }

inline su2double CConfig::GetWeight_ObjFunc(unsigned short val_obj) { return Weight_ObjFunc[val_obj]; }

inline void CConfig::SetWeight_ObjFunc(unsigned short val_obj, su2double val) {Weight_ObjFunc[val_obj] = val; }

inline su2double CConfig::GetCoeff_ObjChainRule(unsigned short iVar) { return Obj_ChainRuleCoeff[iVar]; }

inline unsigned short CConfig::GetKind_SensSmooth(void) { return Kind_SensSmooth; }

inline unsigned short CConfig::GetUnsteady_Simulation(void) { return Unsteady_Simulation; }

inline bool CConfig::GetRestart(void) {	return Restart; }

inline bool CConfig::GetWrt_Binary_Restart(void) {	return Wrt_Binary_Restart; }

inline bool CConfig::GetRead_Binary_Restart(void) {	return Read_Binary_Restart; }

inline bool CConfig::GetRestart_Flow(void) { return Restart_Flow; }

inline bool CConfig::GetEquivArea(void) { return EquivArea; }

inline bool CConfig::GetInvDesign_Cp(void) { return InvDesign_Cp; }

inline bool CConfig::GetInvDesign_HeatFlux(void) { return InvDesign_HeatFlux; }

inline void CConfig::SetnMarker_All(unsigned short val_nmarker) { nMarker_All = val_nmarker; }

inline string CConfig::GetMarker_All_TagBound(unsigned short val_marker) { return Marker_All_TagBound[val_marker]; }

inline string CConfig::GetMarker_ActDiskInlet_TagBound(unsigned short val_marker) { return Marker_ActDiskInlet[val_marker]; }

inline string CConfig::GetMarker_ActDiskOutlet_TagBound(unsigned short val_marker) { return Marker_ActDiskOutlet[val_marker]; }

inline string CConfig::GetMarker_Outlet_TagBound(unsigned short val_marker) { return Marker_Outlet[val_marker]; }

inline string CConfig::GetMarker_EngineInflow_TagBound(unsigned short val_marker) { return Marker_EngineInflow[val_marker]; }

inline string CConfig::GetMarker_EngineExhaust_TagBound(unsigned short val_marker) { return Marker_EngineExhaust[val_marker]; }

inline string CConfig::GetMarker_Monitoring_TagBound(unsigned short val_marker) { return Marker_Monitoring[val_marker]; }

inline string CConfig::GetMarker_HeatFlux_TagBound(unsigned short val_marker) { return Marker_HeatFlux[val_marker]; }

inline string CConfig::GetMarker_Moving_TagBound(unsigned short val_marker) { return Marker_Moving[val_marker]; }

inline string CConfig::GetMarker_PyCustom_TagBound(unsigned short val_marker){ return Marker_PyCustom[val_marker]; }

inline string CConfig::GetMarker_Analyze_TagBound(unsigned short val_marker) { return Marker_Analyze[val_marker]; }

inline short CConfig::GetMarker_All_TagBound(string val_tag) {
	for (unsigned short iMarker = 0; iMarker < nMarker_All; iMarker++) {
		if (val_tag == Marker_All_TagBound[iMarker]) return iMarker;
	}
	return -1;
}

inline unsigned short CConfig::GetMarker_All_KindBC(unsigned short val_marker) { return Marker_All_KindBC[val_marker]; }

inline void CConfig::SetMarker_All_KindBC(unsigned short val_marker, unsigned short val_boundary) { Marker_All_KindBC[val_marker] = val_boundary; }

inline void CConfig::SetMarker_All_TagBound(unsigned short val_marker, string val_index) { Marker_All_TagBound[val_marker] = val_index; }

inline void CConfig::SetMarker_All_Monitoring(unsigned short val_marker, unsigned short val_monitoring) { Marker_All_Monitoring[val_marker] = val_monitoring; }

inline void CConfig::SetMarker_All_GeoEval(unsigned short val_marker, unsigned short val_geoeval) { Marker_All_GeoEval[val_marker] = val_geoeval; }

inline void CConfig::SetMarker_All_Designing(unsigned short val_marker, unsigned short val_designing) { Marker_All_Designing[val_marker] = val_designing; }

inline void CConfig::SetMarker_All_Plotting(unsigned short val_marker, unsigned short val_plotting) { Marker_All_Plotting[val_marker] = val_plotting; }

inline void CConfig::SetMarker_All_Analyze(unsigned short val_marker, unsigned short val_analyze) { Marker_All_Analyze[val_marker] = val_analyze; }

inline void CConfig::SetMarker_All_ZoneInterface(unsigned short val_marker, unsigned short val_fsiinterface) { Marker_All_ZoneInterface[val_marker] = val_fsiinterface; }

inline void CConfig::SetMarker_All_Turbomachinery(unsigned short val_marker, unsigned short val_turbo) { Marker_All_Turbomachinery[val_marker] = val_turbo; }

inline void CConfig::SetMarker_All_TurbomachineryFlag(unsigned short val_marker, unsigned short val_turboflag) { Marker_All_TurbomachineryFlag[val_marker] = val_turboflag; }

inline void CConfig::SetMarker_All_MixingPlaneInterface(unsigned short val_marker, unsigned short val_mixpla_interface) { Marker_All_MixingPlaneInterface[val_marker] = val_mixpla_interface; }

inline void CConfig::SetMarker_All_DV(unsigned short val_marker, unsigned short val_DV) { Marker_All_DV[val_marker] = val_DV; }

inline void CConfig::SetMarker_All_Moving(unsigned short val_marker, unsigned short val_moving) { Marker_All_Moving[val_marker] = val_moving; }

inline void CConfig::SetMarker_All_PyCustom(unsigned short val_marker, unsigned short val_PyCustom) { Marker_All_PyCustom[val_marker] = val_PyCustom; }

inline void CConfig::SetMarker_All_PerBound(unsigned short val_marker, short val_perbound) { Marker_All_PerBound[val_marker] = val_perbound; }

inline short CConfig::GetMarker_All_PerBound(unsigned short val_marker) { return Marker_All_PerBound[val_marker]; }

inline unsigned short CConfig::GetMarker_All_Monitoring(unsigned short val_marker) { return Marker_All_Monitoring[val_marker]; }

inline unsigned short CConfig::GetMarker_All_GeoEval(unsigned short val_marker) { return Marker_All_GeoEval[val_marker]; }

inline unsigned short CConfig::GetMarker_All_Designing(unsigned short val_marker) { return Marker_All_Designing[val_marker]; }

inline short CConfig::GetMarker_All_SendRecv(unsigned short val_marker) { return Marker_All_SendRecv[val_marker]; }

inline void CConfig::SetMarker_All_SendRecv(unsigned short val_marker, short val_index) { Marker_All_SendRecv[val_marker] = val_index; }

inline unsigned short CConfig::GetMarker_All_Plotting(unsigned short val_marker) { return Marker_All_Plotting[val_marker]; }

inline unsigned short CConfig::GetMarker_All_Analyze(unsigned short val_marker) { return Marker_All_Analyze[val_marker]; }

inline unsigned short CConfig::GetMarker_All_ZoneInterface(unsigned short val_marker) { return Marker_All_ZoneInterface[val_marker]; }

inline unsigned short CConfig::GetMarker_n_ZoneInterface(void) { return nMarker_ZoneInterface; }

inline unsigned short CConfig::GetMarker_All_Turbomachinery(unsigned short val_marker) { return Marker_All_Turbomachinery[val_marker]; }

inline unsigned short CConfig::GetMarker_All_TurbomachineryFlag(unsigned short val_marker) { return Marker_All_TurbomachineryFlag[val_marker]; }

inline unsigned short CConfig::GetMarker_All_MixingPlaneInterface(unsigned short val_marker) { return Marker_All_MixingPlaneInterface[val_marker]; }

inline unsigned short CConfig::GetMarker_All_DV(unsigned short val_marker) { return Marker_All_DV[val_marker]; }

inline unsigned short CConfig::GetMarker_All_Moving(unsigned short val_marker) { return Marker_All_Moving[val_marker]; }

inline unsigned short CConfig::GetMarker_All_PyCustom(unsigned short val_marker) { return Marker_All_PyCustom[val_marker];}

inline unsigned short CConfig::GetnMarker_All(void) { return nMarker_All; }

inline unsigned short CConfig::GetnMarker_Max(void) { return nMarker_Max; }

inline unsigned short CConfig::GetnMarker_EngineInflow(void) {	return nMarker_EngineInflow; }

inline unsigned short CConfig::GetnMarker_EngineExhaust(void) { return nMarker_EngineExhaust; }

inline unsigned short CConfig::GetnMarker_Fluid_InterfaceBound(void) { return nMarker_Fluid_InterfaceBound; }

inline unsigned short CConfig::GetnMarker_Monitoring(void) { return nMarker_Monitoring; }

inline unsigned short CConfig::GetnMarker_DV(void) { return nMarker_DV; }

inline unsigned short CConfig::GetnMarker_Moving(void) { return nMarker_Moving; }

inline unsigned short CConfig::GetnMarker_PyCustom(void) { return nMarker_PyCustom; }

inline unsigned short CConfig::GetnMarker_Analyze(void) { return nMarker_Analyze; }

inline unsigned short CConfig::GetnMarker_NearFieldBound(void) { return nMarker_NearFieldBound; }

inline unsigned short CConfig::GetnMarker_ActDiskInlet(void) { return nMarker_ActDiskInlet; }

inline unsigned short CConfig::GetnMarker_ActDiskOutlet(void) { return nMarker_ActDiskOutlet; }

inline unsigned short CConfig::GetnMarker_Outlet(void) { return nMarker_Outlet; }

inline unsigned short CConfig::GetnMarker_Periodic(void) { return nMarker_PerBound; }

inline unsigned short CConfig::GetnMarker_HeatFlux(void) { return nMarker_HeatFlux; }

inline unsigned short CConfig::GetnObj(void) { return nObj;}

inline string CConfig::GetMesh_FileName(void) { return Mesh_FileName; }

inline string CConfig::GetMesh_Out_FileName(void) { return Mesh_Out_FileName; }

inline unsigned short CConfig::GetMesh_FileFormat(void) { return Mesh_FileFormat; }

inline unsigned short CConfig::GetOutput_FileFormat(void) { return Output_FileFormat; }

inline unsigned short CConfig::GetActDisk_Jump(void) { return ActDisk_Jump; }

inline string CConfig::GetConv_FileName(void) { return Conv_FileName; }

inline string CConfig::GetBreakdown_FileName(void) { return Breakdown_FileName; }

inline string CConfig::GetSolution_FileName(void) { return Solution_FileName; }

inline string CConfig::GetSolution_AdjFileName(void) { return Solution_AdjFileName; }

inline string CConfig::GetVolume_FileName(void) { return Volume_FileName; }

inline string CConfig::GetRestart_FileName(void) { return Restart_FileName; }

inline string CConfig::GetRestart_AdjFileName(void) { return Restart_AdjFileName; }

inline string CConfig::GetAdj_FileName(void) { return Adj_FileName; }

inline string CConfig::GetObjFunc_Grad_FileName(void) { return ObjFunc_Grad_FileName; }

inline string CConfig::GetObjFunc_Value_FileName(void) { return ObjFunc_Value_FileName; }

inline string CConfig::GetSurfCoeff_FileName(void) { return SurfCoeff_FileName; }

inline string CConfig::GetSurfAdjCoeff_FileName(void) { return SurfAdjCoeff_FileName; }

inline string CConfig::GetSurfSens_FileName(void) { return SurfSens_FileName; }

inline string CConfig::GetVolSens_FileName(void) { return VolSens_FileName; }

inline unsigned short CConfig::GetResidual_Criteria_FEM(void) { return Res_FEM_CRIT; }

inline unsigned short CConfig::GetResidual_Func_Flow(void) { return Residual_Func_Flow; }

inline unsigned short CConfig::GetCauchy_Func_Flow(void) { return Cauchy_Func_Flow; }

inline unsigned short CConfig::GetCauchy_Func_AdjFlow(void) { return Cauchy_Func_AdjFlow; }

inline unsigned short CConfig::GetCauchy_Elems(void) { return Cauchy_Elems; }

inline unsigned long CConfig::GetStartConv_Iter(void) { return StartConv_Iter; }

inline su2double CConfig::GetCauchy_Eps(void) { return Cauchy_Eps; }

inline su2double CConfig::GetDelta_UnstTimeND(void) { return Delta_UnstTimeND; }

inline su2double CConfig::GetTotal_UnstTimeND(void) { return Total_UnstTimeND; }

inline su2double CConfig::GetDelta_UnstTime(void) { return Delta_UnstTime; }

inline su2double CConfig::GetCurrent_UnstTime(void) { return Current_UnstTime; }

inline void CConfig::SetDelta_UnstTimeND(su2double val_delta_unsttimend) { Delta_UnstTimeND = val_delta_unsttimend; }

inline su2double CConfig::GetTotal_UnstTime(void) { return Total_UnstTime; }

inline bool CConfig::GetSubsonicEngine(void) { return SubsonicEngine; }

inline bool CConfig::GetActDisk_DoubleSurface(void) { return ActDisk_DoubleSurface; }

inline bool CConfig::GetEngine_HalfModel(void) { return Engine_HalfModel; }

inline bool CConfig::GetActDisk_SU2_DEF(void) { return ActDisk_SU2_DEF; }

inline su2double CConfig::GetDV_Value(unsigned short val_dv, unsigned short val_value) { return DV_Value[val_dv][val_value]; }

inline void CConfig::SetDV_Value(unsigned short val_dv, unsigned short val_ind, su2double val) { DV_Value[val_dv][val_ind] = val; }

inline su2double CConfig::GetOrderMagResidual(void) { return OrderMagResidual; }

inline su2double CConfig::GetMinLogResidual(void) { return MinLogResidual; }

inline su2double CConfig::GetDamp_Engine_Inflow(void) { return Damp_Engine_Inflow; }

inline su2double CConfig::GetDamp_Engine_Exhaust(void) { return Damp_Engine_Exhaust; }

inline su2double CConfig::GetDamp_Res_Restric(void) { return Damp_Res_Restric; }

inline su2double CConfig::GetDamp_Correc_Prolong(void) { return Damp_Correc_Prolong; }

inline su2double CConfig::GetPosition_Plane(void) { return Position_Plane; }

inline su2double CConfig::GetWeightCd(void) { return WeightCd; }

inline su2double CConfig::GetdCD_dCL(void) { return dCD_dCL; }

inline su2double CConfig::GetdCMx_dCL(void) { return dCMx_dCL; }

inline su2double CConfig::GetdCMy_dCL(void) { return dCMy_dCL; }

inline su2double CConfig::GetdCMz_dCL(void) { return dCMz_dCL; }

inline void CConfig::SetdCD_dCL(su2double val_dcd_dcl) { dCD_dCL = val_dcd_dcl; }

inline void CConfig::SetdCMx_dCL(su2double val_dcmx_dcl) { dCMx_dCL = val_dcmx_dcl; }

inline void CConfig::SetdCMy_dCL(su2double val_dcmy_dcl) { dCMy_dCL = val_dcmy_dcl; }

inline void CConfig::SetdCMz_dCL(su2double val_dcmz_dcl) { dCMz_dCL = val_dcmz_dcl; }

inline void CConfig::SetdCL_dAlpha(su2double val_dcl_dalpha) { dCL_dAlpha = val_dcl_dalpha; }

inline void CConfig::SetdCM_diH(su2double val_dcm_dhi) { dCM_diH = val_dcm_dhi; }

inline su2double CConfig::GetdCD_dCMy(void) { return dCD_dCMy; }

inline void CConfig::SetdCD_dCMy(su2double val_dcd_dcmy) { dCD_dCMy = val_dcd_dcmy; }

inline su2double CConfig::GetCL_Target(void) { return CL_Target; }

inline su2double CConfig::GetCM_Target(void) { return CM_Target; }

inline su2double CConfig::GetFixAzimuthalLine(void) { return FixAzimuthalLine; }

inline su2double CConfig::GetCFLRedCoeff_Turb(void) { return CFLRedCoeff_Turb; }

inline bool CConfig::GetGrid_Movement(void) { return (Kind_GridMovement != NO_MOVEMENT) || (nKind_SurfaceMovement > 0); }

inline unsigned short CConfig::GetKind_SurfaceMovement(unsigned short iMarkerMoving){return Kind_SurfaceMovement[iMarkerMoving];}

inline bool CConfig::GetRotating_Frame(void) { return Rotating_Frame; }

inline bool CConfig::GetAxisymmetric(void) { return Axisymmetric; }

inline bool CConfig::GetAdaptBoundary(void) { return AdaptBoundary; }

inline bool CConfig::GetPoissonSolver(void) { return PoissonSolver; }

inline bool CConfig::Low_Mach_Preconditioning(void) { return Low_Mach_Precon; }

inline bool CConfig::Low_Mach_Correction(void) { return Low_Mach_Corr; }

inline bool CConfig::GetGravityForce(void) { return GravityForce; }

inline bool CConfig::GetBody_Force(void) { return Body_Force; }

inline su2double* CConfig::GetBody_Force_Vector(void) { return Body_Force_Vector; }

inline bool CConfig::GetSmoothNumGrid(void) { return SmoothNumGrid; }

inline void CConfig::SetSmoothNumGrid(bool val_smoothnumgrid) { SmoothNumGrid = val_smoothnumgrid; }

inline unsigned short CConfig::GetKind_Turb_Model(void) { return Kind_Turb_Model; }

inline unsigned short CConfig::GetKind_Trans_Model(void) { return Kind_Trans_Model; }

inline unsigned short CConfig::GetKind_SGS_Model(void) { return Kind_SGS_Model; }

inline bool CConfig::GetFrozen_Visc_Cont(void) { return Frozen_Visc_Cont; }

inline bool CConfig::GetFrozen_Visc_Disc(void) { return Frozen_Visc_Disc; }

inline bool CConfig::GetFrozen_Limiter_Disc(void){ return Frozen_Limiter_Disc; }

inline bool CConfig::GetInconsistent_Disc(void){ return Inconsistent_Disc; }

inline bool CConfig::GetSens_Remove_Sharp(void) { return Sens_Remove_Sharp; }

inline bool CConfig::GetHold_GridFixed(void) { return Hold_GridFixed; }

inline su2double CConfig::GetCyclic_Pitch(void) { return Cyclic_Pitch; }

inline su2double CConfig::GetCollective_Pitch(void) { return Collective_Pitch; }

inline string CConfig::GetDV_Filename(void) { return DV_Filename; }

inline string CConfig::GetDV_Sens_Filename(void) { return DV_Sens_Filename; }

inline string CConfig::GetDV_Unordered_Sens_Filename(void) { return DV_Unordered_Sens_Filename; }

inline bool CConfig::GetLow_MemoryOutput(void) { return Low_MemoryOutput; }

inline bool CConfig::GetWrt_Output(void) { return Wrt_Output; }

inline bool CConfig::GetWrt_Vol_Sol(void) { return Wrt_Vol_Sol; }

inline bool CConfig::GetWrt_Srf_Sol(void) { return Wrt_Srf_Sol; }

inline bool CConfig::GetWrt_Csv_Sol(void) { return Wrt_Csv_Sol; }

inline bool CConfig::GetWrt_Crd_Sol(void) { return Wrt_Crd_Sol; }

inline bool CConfig::GetWrt_Residuals(void) { return Wrt_Residuals; }

inline bool CConfig::GetWrt_Limiters(void) { return Wrt_Limiters; }

inline bool CConfig::GetWrt_Surface(void) { return Wrt_Surface; }

inline bool CConfig::GetWrt_SharpEdges(void) { return Wrt_SharpEdges; }

inline bool CConfig::GetWrt_Halo(void) { return Wrt_Halo; }

inline bool CConfig::GetWrt_Performance(void) { return Wrt_Performance; }

inline bool CConfig::GetWrt_InletFile(void) { return Wrt_InletFile; }

inline void CConfig::SetWrt_InletFile(bool val_wrt_inletfile) { Wrt_InletFile = val_wrt_inletfile; }

inline bool CConfig::GetWrt_Slice(void) { return Wrt_Slice; }

inline bool CConfig::GetWrt_Projected_Sensitivity(void) { return Wrt_Projected_Sensitivity; }

inline unsigned short CConfig::GetSensitivity_Format(void) { return Sensitivity_FileFormat; }

inline bool CConfig::GetPlot_Section_Forces(void) { return Plot_Section_Forces; }

inline vector<vector<su2double> > CConfig::GetAeroelastic_np1(unsigned short iMarker) { return Aeroelastic_np1[iMarker]; }

inline vector<vector<su2double> > CConfig::GetAeroelastic_n(unsigned short iMarker) { return Aeroelastic_n[iMarker]; }

inline vector<vector<su2double> > CConfig::GetAeroelastic_n1(unsigned short iMarker) { return Aeroelastic_n1[iMarker]; }

inline void CConfig::SetAeroelastic_np1(unsigned short iMarker, vector<vector<su2double> > solution) {Aeroelastic_np1[iMarker] = solution;}

inline su2double CConfig::GetAeroelastic_plunge(unsigned short val_marker) { return Aeroelastic_plunge[val_marker]; }

inline su2double CConfig::GetAeroelastic_pitch(unsigned short val_marker) { return Aeroelastic_pitch[val_marker]; }

inline void CConfig::SetAeroelastic_plunge(unsigned short val_marker, su2double val) {Aeroelastic_plunge[val_marker] = val; }

inline void CConfig::SetAeroelastic_pitch(unsigned short val_marker, su2double val) {Aeroelastic_pitch[val_marker] = val; }

inline void CConfig::SetAeroelastic_n1(void) {
        Aeroelastic_n1 = Aeroelastic_n;
}

inline void CConfig::SetAeroelastic_n(void) {
        Aeroelastic_n = Aeroelastic_np1;
}

inline su2double CConfig::GetAeroelastic_Flutter_Speed_Index(void) { return FlutterSpeedIndex; }

inline su2double CConfig::GetAeroelastic_Frequency_Plunge(void) { return PlungeNaturalFrequency; }

inline su2double CConfig::GetAeroelastic_Frequency_Pitch(void) { return PitchNaturalFrequency; }

inline su2double CConfig::GetAeroelastic_Airfoil_Mass_Ratio(void) { return AirfoilMassRatio; }

inline su2double CConfig::GetAeroelastic_CG_Location(void) { return CG_Location; }

inline su2double CConfig::GetAeroelastic_Radius_Gyration_Squared(void) { return RadiusGyrationSquared; }

inline unsigned short CConfig::GetAeroelasticIter(void) { return AeroelasticIter; }

inline bool CConfig::GetWind_Gust(void) { return Wind_Gust; }

inline bool CConfig::GetAeroelastic_Simulation(void) { return Aeroelastic_Simulation; }

inline unsigned short CConfig::GetGust_Type(void) { return Gust_Type; }

inline unsigned short CConfig::GetGust_Dir(void) { return Gust_Dir; }

inline su2double CConfig::GetGust_WaveLength(void) { return Gust_WaveLength; }

inline su2double CConfig::GetGust_Periods(void) { return Gust_Periods; }

inline su2double CConfig::GetGust_Ampl(void) { return Gust_Ampl; }

inline su2double CConfig::GetGust_Begin_Time(void) { return Gust_Begin_Time; }

inline su2double CConfig::GetGust_Begin_Loc(void) { return Gust_Begin_Loc; }

inline unsigned short CConfig::GetnFFD_Iter(void) { return nFFD_Iter; }

inline su2double CConfig::GetFFD_Tol(void) { return FFD_Tol; }

inline su2double CConfig::GetOpt_LineSearch_Bound(void) {return Opt_LineSearch_Bound; }

inline su2double CConfig::GetOpt_RelaxFactor(void) {return Opt_RelaxFactor; }

inline void CConfig::SetOpt_RelaxFactor(su2double val_scale) {Opt_RelaxFactor = val_scale; }

inline long CConfig::GetVisualize_CV(void) { return Visualize_CV; }

inline bool CConfig::GetWall_Functions(void) { return Wall_Functions; }

inline bool CConfig::GetFixed_CL_Mode(void) { return Fixed_CL_Mode; }

inline bool CConfig::GetFixed_CM_Mode(void) { return Fixed_CM_Mode; }

inline bool CConfig::GetEval_dOF_dCX(void) { return Eval_dOF_dCX; }

inline bool CConfig::GetDiscard_InFiles(void) { return Discard_InFiles; }

inline su2double CConfig::GetTarget_CL(void) { return Target_CL; }

inline su2double CConfig::GetdCL_dAlpha(void) { return dCL_dAlpha; }

inline su2double CConfig::GetdCM_diH(void) {return dCM_diH; }

inline unsigned long CConfig::GetIter_Fixed_NetThrust(void) {return Iter_Fixed_NetThrust; }

inline unsigned long CConfig::GetIter_Fixed_CL(void) { return Iter_Fixed_CL; }

inline unsigned long CConfig::GetUpdate_Alpha(void) {return Update_Alpha; }

inline unsigned long CConfig::GetIter_dCL_dAlpha(void) {return Iter_dCL_dAlpha; }

inline bool CConfig::GetUpdate_AoA(void) { return Update_AoA; }

inline bool CConfig::GetUpdate_BCThrust_Bool(void) { return Update_BCThrust_Bool; }

inline void CConfig::SetUpdate_AoA(bool val_update) { Update_AoA = val_update; }

inline unsigned long CConfig::GetUpdate_BCThrust(void) {return Update_BCThrust; }

inline void CConfig::SetUpdate_BCThrust_Bool(bool val_update) { Update_BCThrust_Bool = val_update; }

inline su2double CConfig::GetdNetThrust_dBCThrust(void) {return dNetThrust_dBCThrust; }

inline void CConfig::SetNonphysical_Points(unsigned long val_nonphys_points) { Nonphys_Points = val_nonphys_points; }

inline unsigned long CConfig::GetNonphysical_Points(void) { return Nonphys_Points; }

inline void CConfig::SetNonphysical_Reconstr(unsigned long val_nonphys_reconstr) { Nonphys_Reconstr = val_nonphys_reconstr; }

inline unsigned long CConfig::GetNonphysical_Reconstr(void) { return Nonphys_Reconstr; }

inline unsigned short CConfig::GetConsole_Output_Verb(void) { return Console_Output_Verb; }

inline unsigned short CConfig::GetKind_Average(void) { return Kind_Average; }

inline unsigned short CConfig::GetnIterFSI(void) { return nIterFSI; }

inline unsigned short CConfig::GetnIterFSI_Ramp(void) { return nIterFSI_Ramp; }

inline su2double CConfig::GetAitkenStatRelax(void) { return AitkenStatRelax; }

inline su2double CConfig::GetAitkenDynMaxInit(void) { return AitkenDynMaxInit; }

inline su2double CConfig::GetAitkenDynMinInit(void) { return AitkenDynMinInit; }

inline bool CConfig::GetDeadLoad(void) { return DeadLoad; }

inline bool CConfig::GetPseudoStatic(void) { return PseudoStatic; }

inline bool CConfig::GetSteadyRestart(void) { return SteadyRestart; }

inline unsigned short CConfig::GetDynamic_Analysis(void) { return Dynamic_Analysis; }

inline su2double CConfig::GetDelta_DynTime(void) { return Delta_DynTime; }

inline su2double CConfig::GetTotal_DynTime(void) { return Total_DynTime; }

inline su2double CConfig::GetCurrent_DynTime(void) { return Current_DynTime; }

inline unsigned short CConfig::GetiInst(void) { return iInst; }

inline void CConfig::SetiInst(unsigned short val_iInst) { iInst = val_iInst; }

inline bool CConfig::GetWrt_Dynamic(void) { return Wrt_Dynamic; }

inline su2double CConfig::GetNewmark_beta(void) { return Newmark_beta; }

inline su2double CConfig::GetNewmark_gamma(void) { return Newmark_gamma; }

inline unsigned short CConfig::GetnIntCoeffs(void) { return nIntCoeffs; }

inline su2double CConfig::Get_Int_Coeffs(unsigned short val_coeff) { return Int_Coeffs[val_coeff]; }

inline unsigned short CConfig::GetnElectric_Field(void) { return nElectric_Field; }

inline unsigned short CConfig::GetnDim_Electric_Field(void) { return nDim_Electric_Field; }

inline su2double CConfig::Get_Electric_Field_Mod(unsigned short val_coeff) { return Electric_Field_Mod[val_coeff]; }

inline void CConfig::Set_Electric_Field_Mod(unsigned short val_coeff, su2double val_el_field) { Electric_Field_Mod[val_coeff] = val_el_field; }

inline su2double* CConfig::Get_Electric_Field_Dir(void) { return Electric_Field_Dir; }

inline bool CConfig::GetRamp_Load(void) { return Ramp_Load; }

inline su2double CConfig::GetRamp_Time(void) { return Ramp_Time; }

inline bool CConfig::GetRampAndRelease_Load(void) { return RampAndRelease; }

inline bool CConfig::GetSine_Load(void) { return Sine_Load; }

inline su2double* CConfig::GetLoad_Sine(void) { return SineLoad_Coeff; }

inline su2double CConfig::GetRefGeom_Penalty(void) { return RefGeom_Penalty; }

inline su2double CConfig::GetTotalDV_Penalty(void) { return DV_Penalty; }

inline bool CConfig::GetPredictor(void) { return Predictor; }

inline unsigned short CConfig::GetPredictorOrder(void) { return Pred_Order; }

inline bool CConfig::GetRelaxation(void) { return Relaxation; }

inline bool CConfig::GetIncrementalLoad(void) { return IncrementalLoad; }

inline unsigned long CConfig::GetNumberIncrements(void) { return IncLoad_Nincrements; }

inline su2double CConfig::GetIncLoad_Criteria(unsigned short val_var) { return IncLoad_Criteria[val_var]; }

inline bool CConfig::GetEulerPersson(void) { return EulerPersson; }

inline void CConfig::SetEulerPersson(bool val_EulerPersson) { EulerPersson = val_EulerPersson; }

inline bool CConfig::GetFSI_Simulation(void) { return FSI_Problem; }

inline void CConfig::SetFSI_Simulation(bool FSI_sim) { FSI_Problem = FSI_sim; }

inline void CConfig::SetMultizone_Problem(bool MZ_problem) { Multizone_Problem = MZ_problem; }

inline bool CConfig::GetMultizone_Problem(void) { return Multizone_Problem; }

inline unsigned short CConfig::GetnID_DV(void) { return nID_DV; }

inline unsigned short CConfig::GetKindInterpolation(void) { return Kind_Interpolation; }

inline unsigned short CConfig::GetKindRadialBasisFunction(void) { return Kind_RadialBasisFunction; }

inline bool CConfig::GetRadialBasisFunctionPolynomialOption(void) {return RadialBasisFunction_PolynomialOption; }

inline su2double CConfig::GetRadialBasisFunctionParameter(void) {return RadialBasisFunction_Parameter; }

inline bool CConfig::GetConservativeInterpolation(void) { return ConservativeInterpolation; }

inline unsigned short CConfig::GetRelaxation_Method_FSI(void) { return Kind_BGS_RelaxMethod; }

inline su2double CConfig::GetOrderMagResidualFSI(void) { return OrderMagResidualFSI; }

inline su2double CConfig::GetMinLogResidualFSI(void) { return MinLogResidualFSI; }

inline su2double CConfig::GetOrderMagResidual_BGS_F(void) { return OrderMagResidual_BGS_F; }

inline su2double CConfig::GetMinLogResidual_BGS_F(void) { return MinLogResidual_BGS_F; }

inline su2double CConfig::GetOrderMagResidual_BGS_S(void) { return OrderMagResidual_BGS_S; }

inline su2double CConfig::GetMinLogResidual_BGS_S(void) { return MinLogResidual_BGS_S; }

inline su2double CConfig::GetResidual_FEM_UTOL(void) { return Res_FEM_UTOL; }

inline su2double CConfig::GetResidual_FEM_RTOL(void) { return Res_FEM_RTOL; }

inline su2double CConfig::GetResidual_FEM_ETOL(void) { return Res_FEM_ETOL; }

inline su2double CConfig::GetCriteria_FEM_ADJ(void) { return Res_FEM_ADJ; }

inline unsigned short CConfig::GetDynamic_LoadTransfer(void) { return Dynamic_LoadTransfer; }

inline unsigned short CConfig::GetDirectDiff() { return DirectDiff;}

inline bool CConfig::GetDiscrete_Adjoint() { return DiscreteAdjoint;}

inline unsigned short CConfig::GetRiemann_Solver_FEM(void) {return Riemann_Solver_FEM;}

inline su2double CConfig::GetQuadrature_Factor_Straight(void) {return Quadrature_Factor_Straight;}

inline su2double CConfig::GetQuadrature_Factor_Curved(void) {return Quadrature_Factor_Curved;}

inline su2double CConfig::GetQuadrature_Factor_Time_ADER_DG(void) {return Quadrature_Factor_Time_ADER_DG;}

inline su2double CConfig::GetTheta_Interior_Penalty_DGFEM(void) {return Theta_Interior_Penalty_DGFEM;}

inline unsigned short CConfig::GetSizeMatMulPadding(void) {return sizeMatMulPadding;}

inline bool CConfig::GetCompute_Entropy(void) {return Compute_Entropy;}

inline bool CConfig::GetUse_Lumped_MassMatrix_DGFEM(void) {return Use_Lumped_MassMatrix_DGFEM;}

inline bool CConfig::GetJacobian_Spatial_Discretization_Only(void) {return Jacobian_Spatial_Discretization_Only;}

inline bool CConfig::GetWeakly_Coupled_Heat(void) { return Weakly_Coupled_Heat; }

inline bool CConfig::GetIntegrated_HeatFlux(void) { return Integrated_HeatFlux; }

inline bool CConfig::GetAD_Mode(void) { return AD_Mode;}

inline bool CConfig::GetAD_Preaccumulation(void) {return AD_Preaccumulation;}

inline unsigned short CConfig::GetFFD_Blending(void){return FFD_Blending;}

inline su2double* CConfig::GetFFD_BSplineOrder(){return FFD_BSpline_Order;}

inline void CConfig::SetMax_Vel2(su2double val_max_vel2) { Max_Vel2 = val_max_vel2; }

inline su2double CConfig::GetMax_Vel2(void) { return Max_Vel2; }

inline void CConfig::SetRestart_Bandwidth_Agg(su2double val_restart_bandwidth_sum) { Restart_Bandwidth_Agg = val_restart_bandwidth_sum; }

inline su2double CConfig::GetRestart_Bandwidth_Agg(void) { return Restart_Bandwidth_Agg; }

inline unsigned long CConfig::GetWrt_Surf_Freq_DualTime(void) { return Wrt_Surf_Freq_DualTime; }

inline unsigned short CConfig::GetKind_HybridRANSLES(void) {return Kind_HybridRANSLES; }

inline unsigned short CConfig::GetKind_RoeLowDiss(void) {return Kind_RoeLowDiss; }

inline su2double CConfig::GetConst_DES(void) {return Const_DES; }

inline bool CConfig::GetQCR(void) {return QCR;}

inline bool CConfig::GetCompute_Average(void) {return Compute_Average;}

inline unsigned short CConfig::GetVerification_Solution(void) {return Kind_Verification_Solution;}

inline ofstream* CConfig::GetHistFile(void) { return ConvHistFile; }

inline void CConfig::SetHistFile(ofstream *HistFile) { ConvHistFile = HistFile; }

inline unsigned short CConfig::GetComm_Level(void) { return Comm_Level; }

inline bool CConfig::GetTopology_Optimization(void) const { return topology_optimization; }

inline string CConfig::GetTopology_Optim_FileName(void) const { return top_optim_output_file; }

inline su2double CConfig::GetSIMP_Exponent(void) const { return simp_exponent; }

inline su2double CConfig::GetSIMP_MinStiffness(void) const { return simp_minimum_stiffness; }
  
inline unsigned short CConfig::GetTopology_Optim_Num_Kernels(void) const { return top_optim_nKernel; }
  
inline void CConfig::GetTopology_Optim_Kernel(const unsigned short iKernel, unsigned short &type,
                                              su2double &param, su2double &radius) const {
  type = top_optim_kernels[iKernel];
  param = top_optim_kernel_params[iKernel];
  radius = top_optim_filter_radius[iKernel];
}

inline void CConfig::GetTopology_Optim_Projection(unsigned short &type, su2double &param) const {
  type = top_optim_proj_type;  param = top_optim_proj_param;
}

inline string CConfig::GetConfigFilename(unsigned short index) { return Config_Filenames[index]; }

inline unsigned short CConfig::GetnConfigFiles(void) { return nConfig_Files; }

inline unsigned short CConfig::GetnMarker_ZoneInterface(void) { return nMarker_ZoneInterface; }

inline string CConfig::GetMarkerTag_ZoneInterface(unsigned short val_iMarker) { return Marker_ZoneInterface[val_iMarker]; }

inline bool CConfig::GetTime_Domain(void) { return Time_Domain; }

inline unsigned long CConfig::GetnInner_Iter(void) { return nInnerIter; }

inline unsigned long CConfig::GetnOuter_Iter(void) { return nOuterIter; }

inline unsigned long CConfig::GetnTime_Iter(void) { return nTimeIter; }

inline unsigned long CConfig::GetnIter(void) { return nIter; }

inline unsigned long CConfig::GetRestart_Iter(void) { return Restart_Iter; }

inline su2double CConfig::GetTime_Step(void) { return Time_Step; }

inline su2double CConfig::GetMax_Time(void) { return Max_Time; }

inline bool CConfig::GetMultizone_Mesh(void) { return Multizone_Mesh; }

inline bool CConfig::GetMultizone_Residual(void) { return Multizone_Residual; }

inline bool CConfig::GetSinglezone_Driver(void) { return SinglezoneDriver; }

inline bool CConfig::GetWrt_ZoneConv(void) { return Wrt_ZoneConv; }

inline bool CConfig::GetWrt_ZoneHist(void) { return Wrt_ZoneHist; }

inline bool CConfig::GetSpecial_Output(void) { return SpecialOutput; }

inline bool CConfig::GetWrt_ForcesBreakdown(void) { return Wrt_ForcesBreakdown; }

inline unsigned short CConfig::GetnScreenOutput(void) { return nScreenOutput; }

inline string CConfig::GetScreenOutput_Field(unsigned short iField) { return ScreenOutput[iField]; }

inline unsigned short CConfig::GetnHistoryOutput(void) { return nHistoryOutput; }

inline string CConfig::GetHistoryOutput_Field(unsigned short iField) { return HistoryOutput[iField]; }

inline unsigned short CConfig::GetnVolumeOutput(void) { return nVolumeOutput; }

inline string CConfig::GetVolumeOutput_Field(unsigned short iField) { return VolumeOutput[iField]; }

inline bool CConfig::GetUsing_UQ(void) { return using_uq; }

inline su2double CConfig::GetUQ_Delta_B(void) { return uq_delta_b; }

inline unsigned short CConfig::GetEig_Val_Comp(void) {return eig_val_comp; }

inline su2double CConfig::GetUQ_URLX(void) {return uq_urlx; }

inline bool CConfig::GetUQ_Permute(void) { return uq_permute; }

inline string CConfig::GetConv_Field(){ return ConvField; }

inline void  CConfig::Set_StartTime(su2double starttime){StartTime = starttime;}

inline su2double  CConfig::Get_StartTime() {return StartTime;}<|MERGE_RESOLUTION|>--- conflicted
+++ resolved
@@ -952,11 +952,7 @@
 
 inline void CConfig::SetMarkerMotion_Origin(su2double* val, unsigned short iMarkerMoving){
   for (unsigned short iDim = 0; iDim < 3; iDim++){
-<<<<<<< HEAD
-    MarkerMotion_Origin[iDim*iMarkerMoving] = val[iDim];
-=======
     MarkerMotion_Origin[3*iMarkerMoving + iDim] = val[iDim];
->>>>>>> 62e6edb8
   }
 }
 
