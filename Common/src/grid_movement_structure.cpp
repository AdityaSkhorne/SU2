/*!
 * \file grid_movement_structure.cpp
 * \brief Subroutines for doing the grid movement using different strategies
 * \author F. Palacios, T. Economon, S. Padron
 * \version 7.0.0 "Blackbird"
 *
 * SU2 Project Website: https://su2code.github.io
 *
 * The SU2 Project is maintained by the SU2 Foundation 
 * (http://su2foundation.org)
 *
 * Copyright 2012-2019, SU2 Contributors (cf. AUTHORS.md)
 *
 * SU2 is free software; you can redistribute it and/or
 * modify it under the terms of the GNU Lesser General Public
 * License as published by the Free Software Foundation; either
 * version 2.1 of the License, or (at your option) any later version.
 *
 * SU2 is distributed in the hope that it will be useful,
 * but WITHOUT ANY WARRANTY; without even the implied warranty of
 * MERCHANTABILITY or FITNESS FOR A PARTICULAR PURPOSE. See the GNU
 * Lesser General Public License for more details.
 *
 * You should have received a copy of the GNU Lesser General Public
 * License along with SU2. If not, see <http://www.gnu.org/licenses/>.
 */

#include "../include/grid_movement_structure.hpp"
#include "../include/adt_structure.hpp"
#include <list>

using namespace std;

CGridMovement::CGridMovement(void) { }

CGridMovement::~CGridMovement(void) { }

CVolumetricMovement::CVolumetricMovement(void) : CGridMovement() {



}

CVolumetricMovement::CVolumetricMovement(CGeometry *geometry, CConfig *config) : CGridMovement() {
  
  size = SU2_MPI::GetSize();
  rank = SU2_MPI::GetRank();
  
    /*--- Initialize the number of spatial dimensions, length of the state
     vector (same as spatial dimensions for grid deformation), and grid nodes. ---*/

    nDim   = geometry->GetnDim();
    nVar   = geometry->GetnDim();
    nPoint = geometry->GetnPoint();
    nPointDomain = geometry->GetnPointDomain();

    nIterMesh = 0;

    /*--- Initialize matrix, solution, and r.h.s. structures for the linear solver. ---*/
    if (config->GetVolumetric_Movement()){
      LinSysSol.Initialize(nPoint, nPointDomain, nVar, 0.0);
      LinSysRes.Initialize(nPoint, nPointDomain, nVar, 0.0);
      StiffMatrix.Initialize(nPoint, nPointDomain, nVar, nVar, false, geometry, config);
    }
}

CVolumetricMovement::~CVolumetricMovement(void) { }

void CVolumetricMovement::UpdateGridCoord(CGeometry *geometry, CConfig *config) {
  
  unsigned short iDim;
  unsigned long iPoint, total_index;
  su2double new_coord;
  
  /*--- Update the grid coordinates using the solution of the linear system
   after grid deformation (LinSysSol contains the x, y, z displacements). ---*/
  
  for (iPoint = 0; iPoint < nPoint; iPoint++)
    for (iDim = 0; iDim < nDim; iDim++) {
      total_index = iPoint*nDim + iDim;
      new_coord = geometry->node[iPoint]->GetCoord(iDim)+LinSysSol[total_index];
      if (fabs(new_coord) < EPS*EPS) new_coord = 0.0;
      geometry->node[iPoint]->SetCoord(iDim, new_coord);
    }

  /*--- LinSysSol contains the non-transformed displacements in the periodic halo cells.
   * Hence we still need a communication of the transformed coordinates, otherwise periodicity
   * is not maintained. ---*/

  geometry->InitiateComms(geometry, config, COORDINATES);
  geometry->CompleteComms(geometry, config, COORDINATES);
  
}

void CVolumetricMovement::UpdateDualGrid(CGeometry *geometry, CConfig *config) {
  
  /*--- After moving all nodes, update the dual mesh. Recompute the edges and
   dual mesh control volumes in the domain and on the boundaries. ---*/
  
  geometry->SetCoord_CG();
  geometry->SetControlVolume(config, UPDATE);
  geometry->SetBoundControlVolume(config, UPDATE);
  geometry->SetMaxLength(config);
  
}

void CVolumetricMovement::UpdateMultiGrid(CGeometry **geometry, CConfig *config) {
  
  unsigned short iMGfine, iMGlevel, nMGlevel = config->GetnMGLevels();
  
  /*--- Update the multigrid structure after moving the finest grid,
   including computing the grid velocities on the coarser levels. ---*/
  
  for (iMGlevel = 1; iMGlevel <= nMGlevel; iMGlevel++) {
    iMGfine = iMGlevel-1;
    geometry[iMGlevel]->SetControlVolume(config, geometry[iMGfine], UPDATE);
    geometry[iMGlevel]->SetBoundControlVolume(config, geometry[iMGfine],UPDATE);
    geometry[iMGlevel]->SetCoord(geometry[iMGfine]);
    if (config->GetGrid_Movement())
      geometry[iMGlevel]->SetRestricted_GridVelocity(geometry[iMGfine], config);
  }
 
}

void CVolumetricMovement::SetVolume_Deformation(CGeometry *geometry, CConfig *config, bool UpdateGeo, bool Derivative) {
  
  unsigned long IterLinSol = 0, Smoothing_Iter, iNonlinear_Iter, MaxIter = 0, RestartIter = 50, Tot_Iter = 0, Nonlinear_Iter = 0;
  su2double MinVolume, MaxVolume, NumError, Residual = 0.0, Residual_Init = 0.0;
  bool Screen_Output;

  /*--- Retrieve number or iterations, tol, output, etc. from config ---*/
  
  Smoothing_Iter = config->GetDeform_Linear_Solver_Iter();
  Screen_Output  = config->GetDeform_Output();
  NumError       = config->GetDeform_Linear_Solver_Error();
  Nonlinear_Iter = config->GetGridDef_Nonlinear_Iter();
  
  /*--- Disable the screen output if we're running SU2_CFD ---*/
  
  if (config->GetKind_SU2() == SU2_CFD && !Derivative) Screen_Output = false;

  /*--- Set the number of nonlinear iterations to 1 if Derivative computation is enabled ---*/

  if (Derivative) Nonlinear_Iter = 1;
  
  /*--- Loop over the total number of grid deformation iterations. The surface
   deformation can be divided into increments to help with stability. In
   particular, the linear elasticity equations hold only for small deformations. ---*/
  
  for (iNonlinear_Iter = 0; iNonlinear_Iter < Nonlinear_Iter; iNonlinear_Iter++) {
    
    /*--- Initialize vector and sparse matrix ---*/
    
    LinSysSol.SetValZero();
    LinSysRes.SetValZero();
    StiffMatrix.SetValZero();
    
    /*--- Compute the stiffness matrix entries for all nodes/elements in the
     mesh. FEA uses a finite element method discretization of the linear
     elasticity equations (transfers element stiffnesses to point-to-point). ---*/
    
    MinVolume = SetFEAMethodContributions_Elem(geometry, config);
    
    /*--- Set the boundary and volume displacements (as prescribed by the 
     design variable perturbations controlling the surface shape) 
     as a Dirichlet BC. ---*/
    
    SetBoundaryDisplacements(geometry, config);

    /*--- Fix the location of any points in the domain, if requested. ---*/
    
    SetDomainDisplacements(geometry, config);

    /*--- Set the boundary derivatives (overrides the actual displacements) ---*/

    if (Derivative) { SetBoundaryDerivatives(geometry, config); }
    
    CMatrixVectorProduct<su2double>* mat_vec = NULL;
    CPreconditioner<su2double>* precond = NULL;

    /*--- Communicate any prescribed boundary displacements via MPI,
     so that all nodes have the same solution and r.h.s. entries
     across all partitions. ---*/
    
    StiffMatrix.InitiateComms(LinSysSol, geometry, config, SOLUTION_MATRIX);
    StiffMatrix.CompleteComms(LinSysSol, geometry, config, SOLUTION_MATRIX);
    
    StiffMatrix.InitiateComms(LinSysRes, geometry, config, SOLUTION_MATRIX);
    StiffMatrix.CompleteComms(LinSysRes, geometry, config, SOLUTION_MATRIX);

    /*--- Definition of the preconditioner matrix vector multiplication, and linear solver ---*/

    /*--- If we want no derivatives or the direct derivatives,
     * we solve the system using the normal matrix vector product and preconditioner.
     * For the mesh sensitivities using the discrete adjoint method we solve the system using the transposed matrix,
     * hence we need the corresponding matrix vector product and the preconditioner.  ---*/
    if (!Derivative || ((config->GetKind_SU2() == SU2_CFD) && Derivative)) {

      if (config->GetKind_Deform_Linear_Solver_Prec() == LU_SGS) {
        if ((rank == MASTER_NODE) && Screen_Output) cout << "\n# LU_SGS preconditioner." << endl;
    		mat_vec = new CSysMatrixVectorProduct<su2double>(StiffMatrix, geometry, config);
    		precond = new CLU_SGSPreconditioner<su2double>(StiffMatrix, geometry, config);
    	}
    	if (config->GetKind_Deform_Linear_Solver_Prec() == ILU) {
        if ((rank == MASTER_NODE) && Screen_Output) cout << "\n# ILU preconditioner." << endl;
    		StiffMatrix.BuildILUPreconditioner();
    		mat_vec = new CSysMatrixVectorProduct<su2double>(StiffMatrix, geometry, config);
    		precond = new CILUPreconditioner<su2double>(StiffMatrix, geometry, config);
    	}
    	if (config->GetKind_Deform_Linear_Solver_Prec() == JACOBI) {
        if ((rank == MASTER_NODE) && Screen_Output) cout << "\n# Jacobi preconditioner." << endl;
    		StiffMatrix.BuildJacobiPreconditioner();
    		mat_vec = new CSysMatrixVectorProduct<su2double>(StiffMatrix, geometry, config);
    		precond = new CJacobiPreconditioner<su2double>(StiffMatrix, geometry, config);
    	}

    } else if (Derivative && (config->GetKind_SU2() == SU2_DOT)) {

      /*--- Build the ILU or Jacobi preconditioner for the transposed system ---*/

      if ((config->GetKind_Deform_Linear_Solver_Prec() == ILU) ||
          (config->GetKind_Deform_Linear_Solver_Prec() == LU_SGS)) {
        if ((rank == MASTER_NODE) && Screen_Output) cout << "\n# ILU preconditioner." << endl;
    		StiffMatrix.BuildILUPreconditioner(true);
    		mat_vec = new CSysMatrixVectorProductTransposed<su2double>(StiffMatrix, geometry, config);
    		precond = new CILUPreconditioner<su2double>(StiffMatrix, geometry, config);
    	}
    	if (config->GetKind_Deform_Linear_Solver_Prec() == JACOBI) {
        if ((rank == MASTER_NODE) && Screen_Output) cout << "\n# Jacobi preconditioner." << endl;
    		StiffMatrix.BuildJacobiPreconditioner(true);
    		mat_vec = new CSysMatrixVectorProductTransposed<su2double>(StiffMatrix, geometry, config);
    		precond = new CJacobiPreconditioner<su2double>(StiffMatrix, geometry, config);
    	}

    }
    
    if (LinSysRes.norm() != 0.0){
      switch (config->GetKind_Deform_Linear_Solver()) {
        
        /*--- Solve the linear system (GMRES with restart) ---*/
        
        case RESTARTED_FGMRES:

          Tot_Iter = 0; MaxIter = RestartIter;

          System.FGMRES_LinSolver(LinSysRes, LinSysSol, *mat_vec, *precond, NumError, 1, &Residual_Init, false, config);

          if ((rank == MASTER_NODE) && Screen_Output) {
            cout << "\n# FGMRES (with restart) residual history" << endl;
            cout << "# Residual tolerance target = " << NumError << endl;
            cout << "# Initial residual norm     = " << Residual_Init << endl;
          }

          if (rank == MASTER_NODE) { cout << "     " << Tot_Iter << "     " << Residual_Init/Residual_Init << endl; }

          while (Tot_Iter < Smoothing_Iter) {

            if (IterLinSol + RestartIter > Smoothing_Iter)
              MaxIter = Smoothing_Iter - IterLinSol;

            IterLinSol = System.FGMRES_LinSolver(LinSysRes, LinSysSol, *mat_vec, *precond, NumError, MaxIter, &Residual, false, config);
            Tot_Iter += IterLinSol;

            if ((rank == MASTER_NODE) && Screen_Output) { cout << "     " << Tot_Iter << "     " << Residual/Residual_Init << endl; }

            if (Residual < Residual_Init*NumError) { break; }

          }

          if ((rank == MASTER_NODE) && Screen_Output) {
            cout << "# FGMRES (with restart) final (true) residual:" << endl;
            cout << "# Iteration = " << Tot_Iter << ": |res|/|res0| = " << Residual/Residual_Init << ".\n" << endl;
          }

          break;

          /*--- Solve the linear system (GMRES) ---*/

        case FGMRES:

          Tot_Iter = System.FGMRES_LinSolver(LinSysRes, LinSysSol, *mat_vec, *precond, NumError, Smoothing_Iter, &Residual, Screen_Output, config);

          break;

          /*--- Solve the linear system (BCGSTAB) ---*/

        case BCGSTAB:

          Tot_Iter = System.BCGSTAB_LinSolver(LinSysRes, LinSysSol, *mat_vec, *precond, NumError, Smoothing_Iter, &Residual, Screen_Output, config);

          break;


        case CONJUGATE_GRADIENT:

          Tot_Iter = System.CG_LinSolver(LinSysRes, LinSysSol, *mat_vec, *precond, NumError, Smoothing_Iter, &Residual, Screen_Output, config);

          break;

      }
    }
    
    /*--- Deallocate memory needed by the Krylov linear solver ---*/
    
    delete mat_vec;
    delete precond;
    
    /*--- Update the grid coordinates and cell volumes using the solution
     of the linear system (usol contains the x, y, z displacements). ---*/

    if (!Derivative) { UpdateGridCoord(geometry, config); }
    else { UpdateGridCoord_Derivatives(geometry, config); }
    if (UpdateGeo) { UpdateDualGrid(geometry, config); }
    
    /*--- Check for failed deformation (negative volumes). ---*/
    
    ComputeDeforming_Element_Volume(geometry, MinVolume, MaxVolume, Screen_Output);
    
    /*--- Set number of iterations in the mesh update. ---*/

    Set_nIterMesh(Tot_Iter);

    if (rank == MASTER_NODE && Screen_Output) {
      cout << "Non-linear iter.: " << iNonlinear_Iter+1 << "/" << Nonlinear_Iter  << ". Linear iter.: " << Tot_Iter << ". ";
      if (nDim == 2) cout << "Min. area: " << MinVolume << ". Error: " << Residual << "." << endl;
      else cout << "Min. volume: " << MinVolume << ". Error: " << Residual << "." << endl;
    }
    
  }
  

}

void CVolumetricMovement::ComputeDeforming_Element_Volume(CGeometry *geometry, su2double &MinVolume, su2double &MaxVolume, bool Screen_Output) {
  
  unsigned long iElem, ElemCounter = 0, PointCorners[8];
  su2double Volume = 0.0, CoordCorners[8][3];
  unsigned short nNodes = 0, iNodes, iDim;
  bool RightVol = true;
  
  if (rank == MASTER_NODE && Screen_Output)
    cout << "Computing volumes of the grid elements." << endl;
  
  MaxVolume = -1E22; MinVolume = 1E22;
  
  /*--- Load up each triangle and tetrahedron to check for negative volumes. ---*/
  
  for (iElem = 0; iElem < geometry->GetnElem(); iElem++) {
    
    if (geometry->elem[iElem]->GetVTK_Type() == TRIANGLE)     nNodes = 3;
    if (geometry->elem[iElem]->GetVTK_Type() == QUADRILATERAL)    nNodes = 4;
    if (geometry->elem[iElem]->GetVTK_Type() == TETRAHEDRON)  nNodes = 4;
    if (geometry->elem[iElem]->GetVTK_Type() == PYRAMID)      nNodes = 5;
    if (geometry->elem[iElem]->GetVTK_Type() == PRISM)        nNodes = 6;
    if (geometry->elem[iElem]->GetVTK_Type() == HEXAHEDRON)   nNodes = 8;
    
    for (iNodes = 0; iNodes < nNodes; iNodes++) {
      PointCorners[iNodes] = geometry->elem[iElem]->GetNode(iNodes);
      for (iDim = 0; iDim < nDim; iDim++) {
        CoordCorners[iNodes][iDim] = geometry->node[PointCorners[iNodes]]->GetCoord(iDim);
      }
    }
    
    /*--- 2D elements ---*/
    
    if (nDim == 2) {
      if (nNodes == 3) Volume = GetTriangle_Area(CoordCorners);
      if (nNodes == 4) Volume = GetQuadrilateral_Area(CoordCorners);
    }
    
    /*--- 3D Elementes ---*/
    
    if (nDim == 3) {
      if (nNodes == 4) Volume = GetTetra_Volume(CoordCorners);
      if (nNodes == 5) Volume = GetPyram_Volume(CoordCorners);
      if (nNodes == 6) Volume = GetPrism_Volume(CoordCorners);
      if (nNodes == 8) Volume = GetHexa_Volume(CoordCorners);
    }
    
    RightVol = true;
    if (Volume < 0.0) RightVol = false;
    
    MaxVolume = max(MaxVolume, Volume);
    MinVolume = min(MinVolume, Volume);
    geometry->elem[iElem]->SetVolume(Volume);
    
    if (!RightVol) ElemCounter++;
    
  }
  
#ifdef HAVE_MPI
  unsigned long ElemCounter_Local = ElemCounter; ElemCounter = 0;
  su2double MaxVolume_Local = MaxVolume; MaxVolume = 0.0;
  su2double MinVolume_Local = MinVolume; MinVolume = 0.0;
  SU2_MPI::Allreduce(&ElemCounter_Local, &ElemCounter, 1, MPI_UNSIGNED_LONG, MPI_SUM, MPI_COMM_WORLD);
  SU2_MPI::Allreduce(&MaxVolume_Local, &MaxVolume, 1, MPI_DOUBLE, MPI_MAX, MPI_COMM_WORLD);
  SU2_MPI::Allreduce(&MinVolume_Local, &MinVolume, 1, MPI_DOUBLE, MPI_MIN, MPI_COMM_WORLD);
#endif
  
  /*--- Volume from  0 to 1 ---*/
  
  for (iElem = 0; iElem < geometry->GetnElem(); iElem++) {
    Volume = geometry->elem[iElem]->GetVolume()/MaxVolume;
    geometry->elem[iElem]->SetVolume(Volume);
  }
  
  if ((ElemCounter != 0) && (rank == MASTER_NODE) && (Screen_Output))
    cout <<"There are " << ElemCounter << " elements with negative volume.\n" << endl;
  
}

  
  
void CVolumetricMovement::ComputeSolid_Wall_Distance(CGeometry *geometry, CConfig *config, su2double &MinDistance, su2double &MaxDistance) {
  
  unsigned long nVertex_SolidWall, ii, jj, iVertex, iPoint, pointID;
  unsigned short iMarker, iDim;
  su2double dist, MaxDistance_Local, MinDistance_Local;
  int rankID;

  /*--- Initialize min and max distance ---*/

  MaxDistance = -1E22; MinDistance = 1E22;
  
  /*--- Compute the total number of nodes on no-slip boundaries ---*/
  
  nVertex_SolidWall = 0;
  for(iMarker=0; iMarker<config->GetnMarker_All(); ++iMarker) {
    if( (config->GetMarker_All_KindBC(iMarker) == EULER_WALL ||
         config->GetMarker_All_KindBC(iMarker) == HEAT_FLUX)  ||
       (config->GetMarker_All_KindBC(iMarker) == ISOTHERMAL) ||
        (config->GetMarker_All_KindBC(iMarker) == CHT_WALL_INTERFACE)) {
      nVertex_SolidWall += geometry->GetnVertex(iMarker);
    }
  }
  
  /*--- Allocate the vectors to hold boundary node coordinates
   and its local ID. ---*/
  
  vector<su2double>     Coord_bound(nDim*nVertex_SolidWall);
  vector<unsigned long> PointIDs(nVertex_SolidWall);
  
  /*--- Retrieve and store the coordinates of the no-slip boundary nodes
   and their local point IDs. ---*/
  
  ii = 0; jj = 0;
  for (iMarker=0; iMarker<config->GetnMarker_All(); ++iMarker) {
    if ( (config->GetMarker_All_KindBC(iMarker) == EULER_WALL ||
         config->GetMarker_All_KindBC(iMarker) == HEAT_FLUX)  ||
       (config->GetMarker_All_KindBC(iMarker) == ISOTHERMAL)  ||
         (config->GetMarker_All_KindBC(iMarker) == CHT_WALL_INTERFACE)) {
      for (iVertex=0; iVertex<geometry->GetnVertex(iMarker); ++iVertex) {
        iPoint = geometry->vertex[iMarker][iVertex]->GetNode();
        PointIDs[jj++] = iPoint;
        for (iDim=0; iDim<nDim; ++iDim)
          Coord_bound[ii++] = geometry->node[iPoint]->GetCoord(iDim);
      }
    }
  }
  
  /*--- Build the ADT of the boundary nodes. ---*/
  
  CADTPointsOnlyClass WallADT(nDim, nVertex_SolidWall, Coord_bound.data(),
                              PointIDs.data(), true);
  
  /*--- Loop over all interior mesh nodes and compute the distances to each
   of the no-slip boundary nodes. Store the minimum distance to the wall
   for each interior mesh node. ---*/
  
  if( WallADT.IsEmpty() ) {
    
    /*--- No solid wall boundary nodes in the entire mesh.
     Set the wall distance to zero for all nodes. ---*/
    
    for (iPoint=0; iPoint<geometry->GetnPoint(); ++iPoint)
      geometry->node[iPoint]->SetWall_Distance(0.0);
  }
  else {
    
    /*--- Solid wall boundary nodes are present. Compute the wall
     distance for all nodes. ---*/
    
    for(iPoint=0; iPoint<geometry->GetnPoint(); ++iPoint) {
      
      WallADT.DetermineNearestNode(geometry->node[iPoint]->GetCoord(), dist,
                                   pointID, rankID);
      geometry->node[iPoint]->SetWall_Distance(dist);
      
      MaxDistance = max(MaxDistance, dist);
      
      /*--- To discard points on the surface we use > EPS ---*/
       
      if (sqrt(dist) > EPS)  MinDistance = min(MinDistance, dist);
      
    }
    
    MaxDistance_Local = MaxDistance; MaxDistance = 0.0;
    MinDistance_Local = MinDistance; MinDistance = 0.0;
    
#ifdef HAVE_MPI
    SU2_MPI::Allreduce(&MaxDistance_Local, &MaxDistance, 1, MPI_DOUBLE, MPI_MAX, MPI_COMM_WORLD);
    SU2_MPI::Allreduce(&MinDistance_Local, &MinDistance, 1, MPI_DOUBLE, MPI_MIN, MPI_COMM_WORLD);
#else
    MaxDistance = MaxDistance_Local;
    MinDistance = MinDistance_Local;
#endif
    
  }
  
}

su2double CVolumetricMovement::SetFEAMethodContributions_Elem(CGeometry *geometry, CConfig *config) {
  
  unsigned short iVar, iDim, nNodes = 0, iNodes, StiffMatrix_nElem = 0;
  unsigned long iElem, PointCorners[8];
  su2double **StiffMatrix_Elem = NULL, CoordCorners[8][3];
  su2double MinVolume = 0.0, MaxVolume = 0.0, MinDistance = 0.0, MaxDistance = 0.0, ElemVolume = 0.0, ElemDistance = 0.0;
  
  bool Screen_Output  = config->GetDeform_Output();
  
  /*--- Allocate maximum size (quadrilateral and hexahedron) ---*/
  
  if (nDim == 2) StiffMatrix_nElem = 8;
  else StiffMatrix_nElem = 24;
    
  StiffMatrix_Elem = new su2double* [StiffMatrix_nElem];
  for (iVar = 0; iVar < StiffMatrix_nElem; iVar++)
    StiffMatrix_Elem[iVar] = new su2double [StiffMatrix_nElem];
  
  /*--- Compute min volume in the entire mesh. ---*/
  
  ComputeDeforming_Element_Volume(geometry, MinVolume, MaxVolume, Screen_Output);
  if (rank == MASTER_NODE && Screen_Output) cout <<"Min. volume: "<< MinVolume <<", max. volume: "<< MaxVolume <<"." << endl;
  
  /*--- Compute the distance to the nearest surface if needed
   as part of the stiffness calculation.. ---*/

  if ((config->GetDeform_Stiffness_Type() == SOLID_WALL_DISTANCE) ||
      (config->GetDeform_Limit() < 1E6)) {
    ComputeSolid_Wall_Distance(geometry, config, MinDistance, MaxDistance);
    if (rank == MASTER_NODE && Screen_Output) cout <<"Min. distance: "<< MinDistance <<", max. distance: "<< MaxDistance <<"." << endl;
  }
  
  /*--- Compute contributions from each element by forming the stiffness matrix (FEA) ---*/
  
  for (iElem = 0; iElem < geometry->GetnElem(); iElem++) {
    
    if (geometry->elem[iElem]->GetVTK_Type() == TRIANGLE)      nNodes = 3;
    if (geometry->elem[iElem]->GetVTK_Type() == QUADRILATERAL) nNodes = 4;
    if (geometry->elem[iElem]->GetVTK_Type() == TETRAHEDRON)   nNodes = 4;
    if (geometry->elem[iElem]->GetVTK_Type() == PYRAMID)       nNodes = 5;
    if (geometry->elem[iElem]->GetVTK_Type() == PRISM)         nNodes = 6;
    if (geometry->elem[iElem]->GetVTK_Type() == HEXAHEDRON)    nNodes = 8;
    
    for (iNodes = 0; iNodes < nNodes; iNodes++) {
      PointCorners[iNodes] = geometry->elem[iElem]->GetNode(iNodes);
      for (iDim = 0; iDim < nDim; iDim++) {
        CoordCorners[iNodes][iDim] = geometry->node[PointCorners[iNodes]]->GetCoord(iDim);
      }
    }
    
    /*--- Extract Element volume and distance to compute the stiffness ---*/
    
    ElemVolume = geometry->elem[iElem]->GetVolume();
    
    if ((config->GetDeform_Stiffness_Type() == SOLID_WALL_DISTANCE)) {
      ElemDistance = 0.0;
      for (iNodes = 0; iNodes < nNodes; iNodes++)
        ElemDistance += geometry->node[PointCorners[iNodes]]->GetWall_Distance();
      ElemDistance = ElemDistance/(su2double)nNodes;
    }
    
    if (nDim == 2) SetFEA_StiffMatrix2D(geometry, config, StiffMatrix_Elem, PointCorners, CoordCorners, nNodes, ElemVolume, ElemDistance);
    if (nDim == 3) SetFEA_StiffMatrix3D(geometry, config, StiffMatrix_Elem, PointCorners, CoordCorners, nNodes, ElemVolume, ElemDistance);
    
    AddFEA_StiffMatrix(geometry, StiffMatrix_Elem, PointCorners, nNodes);
    
  }
  
  /*--- Deallocate memory and exit ---*/
  
  for (iVar = 0; iVar < StiffMatrix_nElem; iVar++)
    delete [] StiffMatrix_Elem[iVar];
  delete [] StiffMatrix_Elem;
  
  return MinVolume;

}

su2double CVolumetricMovement::ShapeFunc_Triangle(su2double Xi, su2double Eta, su2double CoordCorners[8][3], su2double DShapeFunction[8][4]) {
  
  int i, j, k;
  su2double c0, c1, xsj;
  su2double xs[3][3], ad[3][3];
  
  /*--- Shape functions ---*/
  
  DShapeFunction[0][3] = Xi;
  DShapeFunction[1][3] = Eta;
  DShapeFunction[2][3] = 1-Xi-Eta;
  
  /*--- dN/d xi, dN/d eta ---*/
  
  DShapeFunction[0][0] = 1.0;  DShapeFunction[0][1] = 0.0;
  DShapeFunction[1][0] = 0.0;  DShapeFunction[1][1] = 1.0;
  DShapeFunction[2][0] = -1.0; DShapeFunction[2][1] = -1.0;
  
  /*--- Jacobian transformation ---*/
  
  for (i = 0; i < 2; i++) {
    for (j = 0; j < 2; j++) {
      xs[i][j] = 0.0;
      for (k = 0; k < 3; k++) {
        xs[i][j] = xs[i][j]+CoordCorners[k][j]*DShapeFunction[k][i];
      }
    }
  }
  
  /*--- Adjoint to Jacobian ---*/
  
  ad[0][0] = xs[1][1];
  ad[0][1] = -xs[0][1];
  ad[1][0] = -xs[1][0];
  ad[1][1] = xs[0][0];
  
  /*--- Determinant of Jacobian ---*/
  
  xsj = ad[0][0]*ad[1][1]-ad[0][1]*ad[1][0];
  
  /*--- Jacobian inverse ---*/
  
  for (i = 0; i < 2; i++) {
    for (j = 0; j < 2; j++) {
      xs[i][j] = ad[i][j]/xsj;
    }
  }
  
  /*--- Derivatives with repect to global coordinates ---*/
  
  for (k = 0; k < 3; k++) {
    c0 = xs[0][0]*DShapeFunction[k][0]+xs[0][1]*DShapeFunction[k][1]; // dN/dx
    c1 = xs[1][0]*DShapeFunction[k][0]+xs[1][1]*DShapeFunction[k][1]; // dN/dy
    DShapeFunction[k][0] = c0; // store dN/dx instead of dN/d xi
    DShapeFunction[k][1] = c1; // store dN/dy instead of dN/d eta
  }
  
  return xsj;
  
}

su2double CVolumetricMovement::ShapeFunc_Quadrilateral(su2double Xi, su2double Eta, su2double CoordCorners[8][3], su2double DShapeFunction[8][4]) {
  
  int i, j, k;
  su2double c0, c1, xsj;
  su2double xs[3][3], ad[3][3];
  
  /*--- Shape functions ---*/
  
  DShapeFunction[0][3] = 0.25*(1.0-Xi)*(1.0-Eta);
  DShapeFunction[1][3] = 0.25*(1.0+Xi)*(1.0-Eta);
  DShapeFunction[2][3] = 0.25*(1.0+Xi)*(1.0+Eta);
  DShapeFunction[3][3] = 0.25*(1.0-Xi)*(1.0+Eta);
  
  /*--- dN/d xi, dN/d eta ---*/
  
  DShapeFunction[0][0] = -0.25*(1.0-Eta); DShapeFunction[0][1] = -0.25*(1.0-Xi);
  DShapeFunction[1][0] =  0.25*(1.0-Eta); DShapeFunction[1][1] = -0.25*(1.0+Xi);
  DShapeFunction[2][0] =  0.25*(1.0+Eta); DShapeFunction[2][1] =  0.25*(1.0+Xi);
  DShapeFunction[3][0] = -0.25*(1.0+Eta); DShapeFunction[3][1] =  0.25*(1.0-Xi);
  
  /*--- Jacobian transformation ---*/
  
  for (i = 0; i < 2; i++) {
    for (j = 0; j < 2; j++) {
      xs[i][j] = 0.0;
      for (k = 0; k < 4; k++) {
        xs[i][j] = xs[i][j]+CoordCorners[k][j]*DShapeFunction[k][i];
      }
    }
  }
  
  /*--- Adjoint to Jacobian ---*/
  
  ad[0][0] = xs[1][1];
  ad[0][1] = -xs[0][1];
  ad[1][0] = -xs[1][0];
  ad[1][1] = xs[0][0];
  
  /*--- Determinant of Jacobian ---*/
  
  xsj = ad[0][0]*ad[1][1]-ad[0][1]*ad[1][0];
  
  /*--- Jacobian inverse ---*/
  
  for (i = 0; i < 2; i++) {
    for (j = 0; j < 2; j++) {
      xs[i][j] = ad[i][j]/xsj;
    }
  }
  
  /*--- Derivatives with repect to global coordinates ---*/
  
  for (k = 0; k < 4; k++) {
    c0 = xs[0][0]*DShapeFunction[k][0]+xs[0][1]*DShapeFunction[k][1]; // dN/dx
    c1 = xs[1][0]*DShapeFunction[k][0]+xs[1][1]*DShapeFunction[k][1]; // dN/dy
    DShapeFunction[k][0] = c0; // store dN/dx instead of dN/d xi
    DShapeFunction[k][1] = c1; // store dN/dy instead of dN/d eta
  }
  
  return xsj;
  
}

su2double CVolumetricMovement::ShapeFunc_Tetra(su2double Xi, su2double Eta, su2double Zeta, su2double CoordCorners[8][3], su2double DShapeFunction[8][4]) {
  
  int i, j, k;
  su2double c0, c1, c2, xsj;
  su2double xs[3][3], ad[3][3];
  
  /*--- Shape functions ---*/
  
  DShapeFunction[0][3] = Xi;
  DShapeFunction[1][3] = Zeta;
  DShapeFunction[2][3] = 1.0 - Xi - Eta - Zeta;
  DShapeFunction[3][3] = Eta;
  
  /*--- dN/d xi, dN/d eta, dN/d zeta ---*/
  
  DShapeFunction[0][0] = 1.0;  DShapeFunction[0][1] = 0.0;  DShapeFunction[0][2] = 0.0;
  DShapeFunction[1][0] = 0.0;  DShapeFunction[1][1] = 0.0;  DShapeFunction[1][2] = 1.0;
  DShapeFunction[2][0] = -1.0; DShapeFunction[2][1] = -1.0; DShapeFunction[2][2] = -1.0;
  DShapeFunction[3][0] = 0.0;  DShapeFunction[3][1] = 1.0;  DShapeFunction[3][2] = 0.0;
  
  /*--- Jacobian transformation ---*/
  
  for (i = 0; i < 3; i++) {
    for (j = 0; j < 3; j++) {
      xs[i][j] = 0.0;
      for (k = 0; k < 4; k++) {
        xs[i][j] = xs[i][j]+CoordCorners[k][j]*DShapeFunction[k][i];
      }
    }
  }
  
  /*--- Adjoint to Jacobian ---*/
  
  ad[0][0] = xs[1][1]*xs[2][2]-xs[1][2]*xs[2][1];
  ad[0][1] = xs[0][2]*xs[2][1]-xs[0][1]*xs[2][2];
  ad[0][2] = xs[0][1]*xs[1][2]-xs[0][2]*xs[1][1];
  ad[1][0] = xs[1][2]*xs[2][0]-xs[1][0]*xs[2][2];
  ad[1][1] = xs[0][0]*xs[2][2]-xs[0][2]*xs[2][0];
  ad[1][2] = xs[0][2]*xs[1][0]-xs[0][0]*xs[1][2];
  ad[2][0] = xs[1][0]*xs[2][1]-xs[1][1]*xs[2][0];
  ad[2][1] = xs[0][1]*xs[2][0]-xs[0][0]*xs[2][1];
  ad[2][2] = xs[0][0]*xs[1][1]-xs[0][1]*xs[1][0];
  
  /*--- Determinant of Jacobian ---*/
  
  xsj = xs[0][0]*ad[0][0]+xs[0][1]*ad[1][0]+xs[0][2]*ad[2][0];
  
  /*--- Jacobian inverse ---*/
  
  for (i = 0; i < 3; i++) {
    for (j = 0; j < 3; j++) {
      xs[i][j] = ad[i][j]/xsj;
    }
  }
  
  /*--- Derivatives with repect to global coordinates ---*/
  
  for (k = 0; k < 4; k++) {
    c0 = xs[0][0]*DShapeFunction[k][0]+xs[0][1]*DShapeFunction[k][1]+xs[0][2]*DShapeFunction[k][2]; // dN/dx
    c1 = xs[1][0]*DShapeFunction[k][0]+xs[1][1]*DShapeFunction[k][1]+xs[1][2]*DShapeFunction[k][2]; // dN/dy
    c2 = xs[2][0]*DShapeFunction[k][0]+xs[2][1]*DShapeFunction[k][1]+xs[2][2]*DShapeFunction[k][2]; // dN/dz
    DShapeFunction[k][0] = c0; // store dN/dx instead of dN/d xi
    DShapeFunction[k][1] = c1; // store dN/dy instead of dN/d eta
    DShapeFunction[k][2] = c2; // store dN/dz instead of dN/d zeta
  }
  
  return xsj;
  
}

su2double CVolumetricMovement::ShapeFunc_Pyram(su2double Xi, su2double Eta, su2double Zeta, su2double CoordCorners[8][3], su2double DShapeFunction[8][4]) {
  
  int i, j, k;
  su2double c0, c1, c2, xsj;
  su2double xs[3][3], ad[3][3];
  
  /*--- Shape functions ---*/
  
  DShapeFunction[0][3] = 0.25*(-Xi+Eta+Zeta-1.0)*(-Xi-Eta+Zeta-1.0)/(1.0-Zeta);
  DShapeFunction[1][3] = 0.25*(-Xi-Eta+Zeta-1.0)*( Xi-Eta+Zeta-1.0)/(1.0-Zeta);
  DShapeFunction[2][3] = 0.25*( Xi+Eta+Zeta-1.0)*( Xi-Eta+Zeta-1.0)/(1.0-Zeta);
  DShapeFunction[3][3] = 0.25*( Xi+Eta+Zeta-1.0)*(-Xi+Eta+Zeta-1.0)/(1.0-Zeta);
  DShapeFunction[4][3] = Zeta;
  
  /*--- dN/d xi ---*/
  
  DShapeFunction[0][0] = 0.5*(Zeta-Xi-1.0)/(Zeta-1.0);
  DShapeFunction[1][0] = 0.5*Xi/(Zeta-1.0);
  DShapeFunction[2][0] = 0.5*(1.0-Zeta-Xi)/(Zeta-1.0);
  DShapeFunction[3][0] = DShapeFunction[1][0];
  DShapeFunction[4][0] = 0.0;
  
  /*--- dN/d eta ---*/
  
  DShapeFunction[0][1] = 0.5*Eta/(Zeta-1.0);
  DShapeFunction[1][1] = 0.5*(Zeta-Eta-1.0)/(Zeta-1.0);
  DShapeFunction[2][1] = DShapeFunction[0][1];
  DShapeFunction[3][1] = 0.5*(1.0-Zeta-Eta)/(Zeta-1.0);
  DShapeFunction[4][1] = 0.0;
  
  /*--- dN/d zeta ---*/
  
  DShapeFunction[0][2] = 0.25*(-1.0 + 2.0*Zeta - Zeta*Zeta - Eta*Eta + Xi*Xi)/((1.0-Zeta)*(1.0-Zeta));
  DShapeFunction[1][2] = 0.25*(-1.0 + 2.0*Zeta - Zeta*Zeta + Eta*Eta - Xi*Xi)/((1.0-Zeta)*(1.0-Zeta));
  DShapeFunction[2][2] = DShapeFunction[0][2];
  DShapeFunction[3][2] = DShapeFunction[1][2];
  DShapeFunction[4][2] = 1.0;
  
  /*--- Jacobian transformation ---*/
  
  for (i = 0; i < 3; i++) {
    for (j = 0; j < 3; j++) {
      xs[i][j] = 0.0;
      for (k = 0; k < 5; k++) {
        xs[i][j] = xs[i][j]+CoordCorners[k][j]*DShapeFunction[k][i];
      }
    }
  }
  
  /*--- Adjoint to Jacobian ---*/
  
  ad[0][0] = xs[1][1]*xs[2][2]-xs[1][2]*xs[2][1];
  ad[0][1] = xs[0][2]*xs[2][1]-xs[0][1]*xs[2][2];
  ad[0][2] = xs[0][1]*xs[1][2]-xs[0][2]*xs[1][1];
  ad[1][0] = xs[1][2]*xs[2][0]-xs[1][0]*xs[2][2];
  ad[1][1] = xs[0][0]*xs[2][2]-xs[0][2]*xs[2][0];
  ad[1][2] = xs[0][2]*xs[1][0]-xs[0][0]*xs[1][2];
  ad[2][0] = xs[1][0]*xs[2][1]-xs[1][1]*xs[2][0];
  ad[2][1] = xs[0][1]*xs[2][0]-xs[0][0]*xs[2][1];
  ad[2][2] = xs[0][0]*xs[1][1]-xs[0][1]*xs[1][0];
  
  /*--- Determinant of Jacobian ---*/
  
  xsj = xs[0][0]*ad[0][0]+xs[0][1]*ad[1][0]+xs[0][2]*ad[2][0];
  
  /*--- Jacobian inverse ---*/
  
  for (i = 0; i < 3; i++) {
    for (j = 0; j < 3; j++) {
      xs[i][j] = ad[i][j]/xsj;
    }
  }
  
  /*--- Derivatives with repect to global coordinates ---*/
  
  for (k = 0; k < 5; k++) {
    c0 = xs[0][0]*DShapeFunction[k][0]+xs[0][1]*DShapeFunction[k][1]+xs[0][2]*DShapeFunction[k][2]; // dN/dx
    c1 = xs[1][0]*DShapeFunction[k][0]+xs[1][1]*DShapeFunction[k][1]+xs[1][2]*DShapeFunction[k][2]; // dN/dy
    c2 = xs[2][0]*DShapeFunction[k][0]+xs[2][1]*DShapeFunction[k][1]+xs[2][2]*DShapeFunction[k][2]; // dN/dz
    DShapeFunction[k][0] = c0; // store dN/dx instead of dN/d xi
    DShapeFunction[k][1] = c1; // store dN/dy instead of dN/d eta
    DShapeFunction[k][2] = c2; // store dN/dz instead of dN/d zeta
  }
  
  return xsj;
  
}

su2double CVolumetricMovement::ShapeFunc_Prism(su2double Xi, su2double Eta, su2double Zeta, su2double CoordCorners[8][3], su2double DShapeFunction[8][4]) {
  
  int i, j, k;
  su2double c0, c1, c2, xsj;
  su2double xs[3][3], ad[3][3];
  
  /*--- Shape functions ---*/
  
  DShapeFunction[0][3] = 0.5*Eta*(1.0-Xi);
  DShapeFunction[1][3] = 0.5*Zeta*(1.0-Xi);
  DShapeFunction[2][3] = 0.5*(1.0-Eta-Zeta)*(1.0-Xi);
  DShapeFunction[3][3] = 0.5*Eta*(Xi+1.0);
  DShapeFunction[4][3] = 0.5*Zeta*(Xi+1.0);
  DShapeFunction[5][3] = 0.5*(1.0-Eta-Zeta)*(Xi+1.0);
  
  /*--- dN/d Xi, dN/d Eta, dN/d Zeta ---*/
  
  DShapeFunction[0][0] = -0.5*Eta;            DShapeFunction[0][1] = 0.5*(1.0-Xi);      DShapeFunction[0][2] = 0.0;
  DShapeFunction[1][0] = -0.5*Zeta;           DShapeFunction[1][1] = 0.0;               DShapeFunction[1][2] = 0.5*(1.0-Xi);
  DShapeFunction[2][0] = -0.5*(1.0-Eta-Zeta); DShapeFunction[2][1] = -0.5*(1.0-Xi);     DShapeFunction[2][2] = -0.5*(1.0-Xi);
  DShapeFunction[3][0] = 0.5*Eta;             DShapeFunction[3][1] = 0.5*(Xi+1.0);      DShapeFunction[3][2] = 0.0;
  DShapeFunction[4][0] = 0.5*Zeta;            DShapeFunction[4][1] = 0.0;               DShapeFunction[4][2] = 0.5*(Xi+1.0);
  DShapeFunction[5][0] = 0.5*(1.0-Eta-Zeta);  DShapeFunction[5][1] = -0.5*(Xi+1.0);     DShapeFunction[5][2] = -0.5*(Xi+1.0);
  
  /*--- Jacobian transformation ---*/
  
  for (i = 0; i < 3; i++) {
    for (j = 0; j < 3; j++) {
      xs[i][j] = 0.0;
      for (k = 0; k < 6; k++) {
        xs[i][j] = xs[i][j]+CoordCorners[k][j]*DShapeFunction[k][i];
      }
    }
  }
  
  /*--- Adjoint to Jacobian ---*/
  
  ad[0][0] = xs[1][1]*xs[2][2]-xs[1][2]*xs[2][1];
  ad[0][1] = xs[0][2]*xs[2][1]-xs[0][1]*xs[2][2];
  ad[0][2] = xs[0][1]*xs[1][2]-xs[0][2]*xs[1][1];
  ad[1][0] = xs[1][2]*xs[2][0]-xs[1][0]*xs[2][2];
  ad[1][1] = xs[0][0]*xs[2][2]-xs[0][2]*xs[2][0];
  ad[1][2] = xs[0][2]*xs[1][0]-xs[0][0]*xs[1][2];
  ad[2][0] = xs[1][0]*xs[2][1]-xs[1][1]*xs[2][0];
  ad[2][1] = xs[0][1]*xs[2][0]-xs[0][0]*xs[2][1];
  ad[2][2] = xs[0][0]*xs[1][1]-xs[0][1]*xs[1][0];
  
  /*--- Determinant of Jacobian ---*/
  
  xsj = xs[0][0]*ad[0][0]+xs[0][1]*ad[1][0]+xs[0][2]*ad[2][0];
  
  /*--- Jacobian inverse ---*/
  
  for (i = 0; i < 3; i++) {
    for (j = 0; j < 3; j++) {
      xs[i][j] = ad[i][j]/xsj;
    }
  }
  
  /*--- Derivatives with repect to global coordinates ---*/
  
  for (k = 0; k < 6; k++) {
    c0 = xs[0][0]*DShapeFunction[k][0]+xs[0][1]*DShapeFunction[k][1]+xs[0][2]*DShapeFunction[k][2]; // dN/dx
    c1 = xs[1][0]*DShapeFunction[k][0]+xs[1][1]*DShapeFunction[k][1]+xs[1][2]*DShapeFunction[k][2]; // dN/dy
    c2 = xs[2][0]*DShapeFunction[k][0]+xs[2][1]*DShapeFunction[k][1]+xs[2][2]*DShapeFunction[k][2]; // dN/dz
    DShapeFunction[k][0] = c0; // store dN/dx instead of dN/d xi
    DShapeFunction[k][1] = c1; // store dN/dy instead of dN/d eta
    DShapeFunction[k][2] = c2; // store dN/dz instead of dN/d zeta
  }
  
  return xsj;
  
}

su2double CVolumetricMovement::ShapeFunc_Hexa(su2double Xi, su2double Eta, su2double Zeta, su2double CoordCorners[8][3], su2double DShapeFunction[8][4]) {
  
  int i, j, k;
  su2double c0, c1, c2, xsj;
  su2double xs[3][3], ad[3][3];
  
  
  /*--- Shape functions ---*/
  
  DShapeFunction[0][3] = 0.125*(1.0-Xi)*(1.0-Eta)*(1.0-Zeta);
  DShapeFunction[1][3] = 0.125*(1.0+Xi)*(1.0-Eta)*(1.0-Zeta);
  DShapeFunction[2][3] = 0.125*(1.0+Xi)*(1.0+Eta)*(1.0-Zeta);
  DShapeFunction[3][3] = 0.125*(1.0-Xi)*(1.0+Eta)*(1.0-Zeta);
  DShapeFunction[4][3] = 0.125*(1.0-Xi)*(1.0-Eta)*(1.0+Zeta);
  DShapeFunction[5][3] = 0.125*(1.0+Xi)*(1.0-Eta)*(1.0+Zeta);
  DShapeFunction[6][3] = 0.125*(1.0+Xi)*(1.0+Eta)*(1.0+Zeta);
  DShapeFunction[7][3] = 0.125*(1.0-Xi)*(1.0+Eta)*(1.0+Zeta);
  
  /*--- dN/d xi ---*/
  
  DShapeFunction[0][0] = -0.125*(1.0-Eta)*(1.0-Zeta);
  DShapeFunction[1][0] = 0.125*(1.0-Eta)*(1.0-Zeta);
  DShapeFunction[2][0] = 0.125*(1.0+Eta)*(1.0-Zeta);
  DShapeFunction[3][0] = -0.125*(1.0+Eta)*(1.0-Zeta);
  DShapeFunction[4][0] = -0.125*(1.0-Eta)*(1.0+Zeta);
  DShapeFunction[5][0] = 0.125*(1.0-Eta)*(1.0+Zeta);
  DShapeFunction[6][0] = 0.125*(1.0+Eta)*(1.0+Zeta);
  DShapeFunction[7][0] = -0.125*(1.0+Eta)*(1.0+Zeta);
  
  /*--- dN/d eta ---*/
  
  DShapeFunction[0][1] = -0.125*(1.0-Xi)*(1.0-Zeta);
  DShapeFunction[1][1] = -0.125*(1.0+Xi)*(1.0-Zeta);
  DShapeFunction[2][1] = 0.125*(1.0+Xi)*(1.0-Zeta);
  DShapeFunction[3][1] = 0.125*(1.0-Xi)*(1.0-Zeta);
  DShapeFunction[4][1] = -0.125*(1.0-Xi)*(1.0+Zeta);
  DShapeFunction[5][1] = -0.125*(1.0+Xi)*(1.0+Zeta);
  DShapeFunction[6][1] = 0.125*(1.0+Xi)*(1.0+Zeta);
  DShapeFunction[7][1] = 0.125*(1.0-Xi)*(1.0+Zeta);
  
  /*--- dN/d zeta ---*/
  
  DShapeFunction[0][2] = -0.125*(1.0-Xi)*(1.0-Eta);
  DShapeFunction[1][2] = -0.125*(1.0+Xi)*(1.0-Eta);
  DShapeFunction[2][2] = -0.125*(1.0+Xi)*(1.0+Eta);
  DShapeFunction[3][2] = -0.125*(1.0-Xi)*(1.0+Eta);
  DShapeFunction[4][2] = 0.125*(1.0-Xi)*(1.0-Eta);
  DShapeFunction[5][2] = 0.125*(1.0+Xi)*(1.0-Eta);
  DShapeFunction[6][2] = 0.125*(1.0+Xi)*(1.0+Eta);
  DShapeFunction[7][2] = 0.125*(1.0-Xi)*(1.0+Eta);
  
  /*--- Jacobian transformation ---*/
  
  for (i = 0; i < 3; i++) {
    for (j = 0; j < 3; j++) {
      xs[i][j] = 0.0;
      for (k = 0; k < 8; k++) {
        xs[i][j] = xs[i][j]+CoordCorners[k][j]*DShapeFunction[k][i];
      }
    }
  }
  
  /*--- Adjoint to Jacobian ---*/
  
  ad[0][0] = xs[1][1]*xs[2][2]-xs[1][2]*xs[2][1];
  ad[0][1] = xs[0][2]*xs[2][1]-xs[0][1]*xs[2][2];
  ad[0][2] = xs[0][1]*xs[1][2]-xs[0][2]*xs[1][1];
  ad[1][0] = xs[1][2]*xs[2][0]-xs[1][0]*xs[2][2];
  ad[1][1] = xs[0][0]*xs[2][2]-xs[0][2]*xs[2][0];
  ad[1][2] = xs[0][2]*xs[1][0]-xs[0][0]*xs[1][2];
  ad[2][0] = xs[1][0]*xs[2][1]-xs[1][1]*xs[2][0];
  ad[2][1] = xs[0][1]*xs[2][0]-xs[0][0]*xs[2][1];
  ad[2][2] = xs[0][0]*xs[1][1]-xs[0][1]*xs[1][0];
  
  /*--- Determinant of Jacobian ---*/
  
  xsj = xs[0][0]*ad[0][0]+xs[0][1]*ad[1][0]+xs[0][2]*ad[2][0];
  
  /*--- Jacobian inverse ---*/
  for (i = 0; i < 3; i++) {
    for (j = 0; j < 3; j++) {
      xs[i][j] = ad[i][j]/xsj;
    }
  }
  
  /*--- Derivatives with repect to global coordinates ---*/
  
  for (k = 0; k < 8; k++) {
    c0 = xs[0][0]*DShapeFunction[k][0]+xs[0][1]*DShapeFunction[k][1]+xs[0][2]*DShapeFunction[k][2]; // dN/dx
    c1 = xs[1][0]*DShapeFunction[k][0]+xs[1][1]*DShapeFunction[k][1]+xs[1][2]*DShapeFunction[k][2]; // dN/dy
    c2 = xs[2][0]*DShapeFunction[k][0]+xs[2][1]*DShapeFunction[k][1]+xs[2][2]*DShapeFunction[k][2]; // dN/dz
    DShapeFunction[k][0] = c0; // store dN/dx instead of dN/d xi
    DShapeFunction[k][1] = c1; // store dN/dy instead of dN/d eta
    DShapeFunction[k][2] = c2; // store dN/dz instead of dN/d zeta
  }
  
  return xsj;
  
}

su2double CVolumetricMovement::GetTriangle_Area(su2double CoordCorners[8][3]) {
  
  unsigned short iDim;
  su2double a[3] = {0.0,0.0,0.0}, b[3] = {0.0,0.0,0.0};
  su2double *Coord_0, *Coord_1, *Coord_2, Area;
  
  Coord_0 = CoordCorners[0];
  Coord_1 = CoordCorners[1];
  Coord_2 = CoordCorners[2];
  
  for (iDim = 0; iDim < nDim; iDim++) {
    a[iDim] = Coord_0[iDim]-Coord_2[iDim];
    b[iDim] = Coord_1[iDim]-Coord_2[iDim];
  }
  
  Area = 0.5*fabs(a[0]*b[1]-a[1]*b[0]);
  
  return Area;
  
}

su2double CVolumetricMovement::GetQuadrilateral_Area(su2double CoordCorners[8][3]) {
  
  unsigned short iDim;
  su2double a[3] = {0.0,0.0,0.0}, b[3] = {0.0,0.0,0.0};
  su2double *Coord_0, *Coord_1, *Coord_2, Area;
  
  Coord_0 = CoordCorners[0];
  Coord_1 = CoordCorners[1];
  Coord_2 = CoordCorners[2];
  
  for (iDim = 0; iDim < nDim; iDim++) {
    a[iDim] = Coord_0[iDim]-Coord_2[iDim];
    b[iDim] = Coord_1[iDim]-Coord_2[iDim];
  }
  
  Area = 0.5*fabs(a[0]*b[1]-a[1]*b[0]);
  
  Coord_0 = CoordCorners[0];
  Coord_1 = CoordCorners[2];
  Coord_2 = CoordCorners[3];
  
  for (iDim = 0; iDim < nDim; iDim++) {
    a[iDim] = Coord_0[iDim]-Coord_2[iDim];
    b[iDim] = Coord_1[iDim]-Coord_2[iDim];
  }
  
  Area += 0.5*fabs(a[0]*b[1]-a[1]*b[0]);
  
  return Area;
  
}

su2double CVolumetricMovement::GetTetra_Volume(su2double CoordCorners[8][3]) {
  
  unsigned short iDim;
  su2double *Coord_0, *Coord_1, *Coord_2, *Coord_3;
  su2double r1[3] = {0.0,0.0,0.0}, r2[3] = {0.0,0.0,0.0}, r3[3] = {0.0,0.0,0.0}, CrossProduct[3] = {0.0,0.0,0.0}, Volume;
  
  Coord_0 = CoordCorners[0];
  Coord_1 = CoordCorners[1];
  Coord_2 = CoordCorners[2];
  Coord_3 = CoordCorners[3];
  
  for (iDim = 0; iDim < nDim; iDim++) {
    r1[iDim] = Coord_1[iDim] - Coord_0[iDim];
    r2[iDim] = Coord_2[iDim] - Coord_0[iDim];
    r3[iDim] = Coord_3[iDim] - Coord_0[iDim];
  }
  
  CrossProduct[0] = (r1[1]*r2[2] - r1[2]*r2[1])*r3[0];
  CrossProduct[1] = (r1[2]*r2[0] - r1[0]*r2[2])*r3[1];
  CrossProduct[2] = (r1[0]*r2[1] - r1[1]*r2[0])*r3[2];
  
  Volume = fabs(CrossProduct[0] + CrossProduct[1] + CrossProduct[2])/6.0;
  
  return Volume;
  
}

su2double CVolumetricMovement::GetPyram_Volume(su2double CoordCorners[8][3]) {
  
  unsigned short iDim;
  su2double *Coord_0, *Coord_1, *Coord_2, *Coord_3;
  su2double r1[3] = {0.0,0.0,0.0}, r2[3] = {0.0,0.0,0.0}, r3[3] = {0.0,0.0,0.0}, CrossProduct[3] = {0.0,0.0,0.0}, Volume;
  
  Coord_0 = CoordCorners[0];
  Coord_1 = CoordCorners[1];
  Coord_2 = CoordCorners[2];
  Coord_3 = CoordCorners[4];
  
  for (iDim = 0; iDim < nDim; iDim++) {
    r1[iDim] = Coord_1[iDim] - Coord_0[iDim];
    r2[iDim] = Coord_2[iDim] - Coord_0[iDim];
    r3[iDim] = Coord_3[iDim] - Coord_0[iDim];
  }
  
  CrossProduct[0] = (r1[1]*r2[2] - r1[2]*r2[1])*r3[0];
  CrossProduct[1] = (r1[2]*r2[0] - r1[0]*r2[2])*r3[1];
  CrossProduct[2] = (r1[0]*r2[1] - r1[1]*r2[0])*r3[2];
  
  Volume = fabs(CrossProduct[0] + CrossProduct[1] + CrossProduct[2])/6.0;
  
  Coord_0 = CoordCorners[0];
  Coord_1 = CoordCorners[2];
  Coord_2 = CoordCorners[3];
  Coord_3 = CoordCorners[4];
  
  for (iDim = 0; iDim < nDim; iDim++) {
    r1[iDim] = Coord_1[iDim] - Coord_0[iDim];
    r2[iDim] = Coord_2[iDim] - Coord_0[iDim];
    r3[iDim] = Coord_3[iDim] - Coord_0[iDim];
  }
  
  CrossProduct[0] = (r1[1]*r2[2] - r1[2]*r2[1])*r3[0];
  CrossProduct[1] = (r1[2]*r2[0] - r1[0]*r2[2])*r3[1];
  CrossProduct[2] = (r1[0]*r2[1] - r1[1]*r2[0])*r3[2];
  
  Volume += fabs(CrossProduct[0] + CrossProduct[1] + CrossProduct[2])/6.0;
  
  return Volume;

}

su2double CVolumetricMovement::GetPrism_Volume(su2double CoordCorners[8][3]) {
  
  unsigned short iDim;
  su2double *Coord_0, *Coord_1, *Coord_2, *Coord_3;
  su2double r1[3] = {0.0,0.0,0.0}, r2[3] = {0.0,0.0,0.0}, r3[3] = {0.0,0.0,0.0}, CrossProduct[3] = {0.0,0.0,0.0}, Volume;
  
  Coord_0 = CoordCorners[0];
  Coord_1 = CoordCorners[2];
  Coord_2 = CoordCorners[1];
  Coord_3 = CoordCorners[5];
  
  for (iDim = 0; iDim < nDim; iDim++) {
    r1[iDim] = Coord_1[iDim] - Coord_0[iDim];
    r2[iDim] = Coord_2[iDim] - Coord_0[iDim];
    r3[iDim] = Coord_3[iDim] - Coord_0[iDim];
  }
  
  CrossProduct[0] = (r1[1]*r2[2] - r1[2]*r2[1])*r3[0];
  CrossProduct[1] = (r1[2]*r2[0] - r1[0]*r2[2])*r3[1];
  CrossProduct[2] = (r1[0]*r2[1] - r1[1]*r2[0])*r3[2];
    
  Volume = fabs(CrossProduct[0] + CrossProduct[1] + CrossProduct[2])/6.0;
  
  Coord_0 = CoordCorners[0];
  Coord_1 = CoordCorners[5];
  Coord_2 = CoordCorners[1];
  Coord_3 = CoordCorners[4];
  
  for (iDim = 0; iDim < nDim; iDim++) {
    r1[iDim] = Coord_1[iDim] - Coord_0[iDim];
    r2[iDim] = Coord_2[iDim] - Coord_0[iDim];
    r3[iDim] = Coord_3[iDim] - Coord_0[iDim];
  }
  
  CrossProduct[0] = (r1[1]*r2[2] - r1[2]*r2[1])*r3[0];
  CrossProduct[1] = (r1[2]*r2[0] - r1[0]*r2[2])*r3[1];
  CrossProduct[2] = (r1[0]*r2[1] - r1[1]*r2[0])*r3[2];
  
  Volume += fabs(CrossProduct[0] + CrossProduct[1] + CrossProduct[2])/6.0;
  
  Coord_0 = CoordCorners[0];
  Coord_1 = CoordCorners[5];
  Coord_2 = CoordCorners[4];
  Coord_3 = CoordCorners[3];
  
  for (iDim = 0; iDim < nDim; iDim++) {
    r1[iDim] = Coord_1[iDim] - Coord_0[iDim];
    r2[iDim] = Coord_2[iDim] - Coord_0[iDim];
    r3[iDim] = Coord_3[iDim] - Coord_0[iDim];
  }
  
  CrossProduct[0] = (r1[1]*r2[2] - r1[2]*r2[1])*r3[0];
  CrossProduct[1] = (r1[2]*r2[0] - r1[0]*r2[2])*r3[1];
  CrossProduct[2] = (r1[0]*r2[1] - r1[1]*r2[0])*r3[2];
  
  Volume += fabs(CrossProduct[0] + CrossProduct[1] + CrossProduct[2])/6.0;
  
  return Volume;

}

su2double CVolumetricMovement::GetHexa_Volume(su2double CoordCorners[8][3]) {
  
  unsigned short iDim;
  su2double *Coord_0, *Coord_1, *Coord_2, *Coord_3;
  su2double r1[3] = {0.0,0.0,0.0}, r2[3] = {0.0,0.0,0.0}, r3[3] = {0.0,0.0,0.0}, CrossProduct[3] = {0.0,0.0,0.0}, Volume;
  
  Coord_0 = CoordCorners[0];
  Coord_1 = CoordCorners[1];
  Coord_2 = CoordCorners[2];
  Coord_3 = CoordCorners[5];
  
  for (iDim = 0; iDim < nDim; iDim++) {
    r1[iDim] = Coord_1[iDim] - Coord_0[iDim];
    r2[iDim] = Coord_2[iDim] - Coord_0[iDim];
    r3[iDim] = Coord_3[iDim] - Coord_0[iDim];
  }
  
  CrossProduct[0] = (r1[1]*r2[2] - r1[2]*r2[1])*r3[0];
  CrossProduct[1] = (r1[2]*r2[0] - r1[0]*r2[2])*r3[1];
  CrossProduct[2] = (r1[0]*r2[1] - r1[1]*r2[0])*r3[2];
  
  Volume = fabs(CrossProduct[0] + CrossProduct[1] + CrossProduct[2])/6.0;
  
  Coord_0 = CoordCorners[0];
  Coord_1 = CoordCorners[2];
  Coord_2 = CoordCorners[7];
  Coord_3 = CoordCorners[5];
  
  for (iDim = 0; iDim < nDim; iDim++) {
    r1[iDim] = Coord_1[iDim] - Coord_0[iDim];
    r2[iDim] = Coord_2[iDim] - Coord_0[iDim];
    r3[iDim] = Coord_3[iDim] - Coord_0[iDim];
  }
  
  CrossProduct[0] = (r1[1]*r2[2] - r1[2]*r2[1])*r3[0];
  CrossProduct[1] = (r1[2]*r2[0] - r1[0]*r2[2])*r3[1];
  CrossProduct[2] = (r1[0]*r2[1] - r1[1]*r2[0])*r3[2];
  
  Volume += fabs(CrossProduct[0] + CrossProduct[1] + CrossProduct[2])/6.0;
  
  Coord_0 = CoordCorners[0];
  Coord_1 = CoordCorners[2];
  Coord_2 = CoordCorners[3];
  Coord_3 = CoordCorners[7];
  
  for (iDim = 0; iDim < nDim; iDim++) {
    r1[iDim] = Coord_1[iDim] - Coord_0[iDim];
    r2[iDim] = Coord_2[iDim] - Coord_0[iDim];
    r3[iDim] = Coord_3[iDim] - Coord_0[iDim];
  }
  
  CrossProduct[0] = (r1[1]*r2[2] - r1[2]*r2[1])*r3[0];
  CrossProduct[1] = (r1[2]*r2[0] - r1[0]*r2[2])*r3[1];
  CrossProduct[2] = (r1[0]*r2[1] - r1[1]*r2[0])*r3[2];
  
  Volume += fabs(CrossProduct[0] + CrossProduct[1] + CrossProduct[2])/6.0;
  
  Coord_0 = CoordCorners[0];
  Coord_1 = CoordCorners[5];
  Coord_2 = CoordCorners[7];
  Coord_3 = CoordCorners[4];
  
  for (iDim = 0; iDim < nDim; iDim++) {
    r1[iDim] = Coord_1[iDim] - Coord_0[iDim];
    r2[iDim] = Coord_2[iDim] - Coord_0[iDim];
    r3[iDim] = Coord_3[iDim] - Coord_0[iDim];
  }
  
  CrossProduct[0] = (r1[1]*r2[2] - r1[2]*r2[1])*r3[0];
  CrossProduct[1] = (r1[2]*r2[0] - r1[0]*r2[2])*r3[1];
  CrossProduct[2] = (r1[0]*r2[1] - r1[1]*r2[0])*r3[2];
  
  Volume += fabs(CrossProduct[0] + CrossProduct[1] + CrossProduct[2])/6.0;
  
  Coord_0 = CoordCorners[2];
  Coord_1 = CoordCorners[7];
  Coord_2 = CoordCorners[5];
  Coord_3 = CoordCorners[6];
  
  for (iDim = 0; iDim < nDim; iDim++) {
    r1[iDim] = Coord_1[iDim] - Coord_0[iDim];
    r2[iDim] = Coord_2[iDim] - Coord_0[iDim];
    r3[iDim] = Coord_3[iDim] - Coord_0[iDim];
  }
  
  CrossProduct[0] = (r1[1]*r2[2] - r1[2]*r2[1])*r3[0];
  CrossProduct[1] = (r1[2]*r2[0] - r1[0]*r2[2])*r3[1];
  CrossProduct[2] = (r1[0]*r2[1] - r1[1]*r2[0])*r3[2];
  
  Volume += fabs(CrossProduct[0] + CrossProduct[1] + CrossProduct[2])/6.0;
  
  return Volume;

}

void CVolumetricMovement::SetFEA_StiffMatrix2D(CGeometry *geometry, CConfig *config, su2double **StiffMatrix_Elem, unsigned long PointCorners[8], su2double CoordCorners[8][3],
                                               unsigned short nNodes, su2double ElemVolume, su2double ElemDistance) {
  
  su2double B_Matrix[3][8], D_Matrix[3][3], Aux_Matrix[8][3];
  su2double Xi = 0.0, Eta = 0.0, Det = 0.0, E = 1/EPS, Lambda = 0.0, Mu = 0.0, Nu = 0.0;
  unsigned short iNode, iVar, jVar, kVar, iGauss, nGauss = 0;
  su2double DShapeFunction[8][4] = {{0.0, 0.0, 0.0, 0.0}, {0.0, 0.0, 0.0, 0.0}, {0.0, 0.0, 0.0, 0.0}, {0.0, 0.0, 0.0, 0.0},
    {0.0, 0.0, 0.0, 0.0}, {0.0, 0.0, 0.0, 0.0}, {0.0, 0.0, 0.0, 0.0}, {0.0, 0.0, 0.0, 0.0}};
  su2double Location[4][3], Weight[4];
  unsigned short nVar = geometry->GetnDim();
  
  for (iVar = 0; iVar < nNodes*nVar; iVar++) {
    for (jVar = 0; jVar < nNodes*nVar; jVar++) {
      StiffMatrix_Elem[iVar][jVar] = 0.0;
    }
  }
  
  /*--- Integration formulae from "Shape functions and points of
   integration of the Résumé" by Josselin DELMAS (2013) ---*/
  
  /*--- Triangle. Nodes of numerical integration at 1 point (order 1). ---*/
  
  if (nNodes == 3) {
    nGauss = 1;
    Location[0][0] = 0.333333333333333;  Location[0][1] = 0.333333333333333;  Weight[0] = 0.5;
  }
  
  /*--- Quadrilateral. Nodes of numerical integration at 4 points (order 2). ---*/
  
  if (nNodes == 4) {
    nGauss = 4;
    Location[0][0] = -0.577350269189626;  Location[0][1] = -0.577350269189626;  Weight[0] = 1.0;
    Location[1][0] = 0.577350269189626;   Location[1][1] = -0.577350269189626;  Weight[1] = 1.0;
    Location[2][0] = 0.577350269189626;   Location[2][1] = 0.577350269189626;   Weight[2] = 1.0;
    Location[3][0] = -0.577350269189626;  Location[3][1] = 0.577350269189626;   Weight[3] = 1.0;
  }
  
  for (iGauss = 0; iGauss < nGauss; iGauss++) {
    
    Xi = Location[iGauss][0]; Eta = Location[iGauss][1];
    
    if (nNodes == 3) Det = ShapeFunc_Triangle(Xi, Eta, CoordCorners, DShapeFunction);
    if (nNodes == 4) Det = ShapeFunc_Quadrilateral(Xi, Eta, CoordCorners, DShapeFunction);
    
    /*--- Compute the B Matrix ---*/
    
    for (iVar = 0; iVar < 3; iVar++)
      for (jVar = 0; jVar < nNodes*nVar; jVar++)
        B_Matrix[iVar][jVar] = 0.0;
    
    for (iNode = 0; iNode < nNodes; iNode++) {
      B_Matrix[0][0+iNode*nVar] = DShapeFunction[iNode][0];
      B_Matrix[1][1+iNode*nVar] = DShapeFunction[iNode][1];
      
      B_Matrix[2][0+iNode*nVar] = DShapeFunction[iNode][1];
      B_Matrix[2][1+iNode*nVar] = DShapeFunction[iNode][0];
    }
    
    /*--- Impose a type of stiffness for each element ---*/
    
    switch (config->GetDeform_Stiffness_Type()) {
      case INVERSE_VOLUME: E = 1.0 / ElemVolume; break;
      case SOLID_WALL_DISTANCE: E = 1.0 / ElemDistance; break;
      case CONSTANT_STIFFNESS: E = 1.0 / EPS; break;
    }
    
    Nu = config->GetDeform_Coeff();
    Mu = E / (2.0*(1.0 + Nu));
    Lambda = Nu*E/((1.0+Nu)*(1.0-2.0*Nu));
    
    /*--- Compute the D Matrix (for plane strain and 3-D)---*/
    
    D_Matrix[0][0] = Lambda + 2.0*Mu;    D_Matrix[0][1] = Lambda;            D_Matrix[0][2] = 0.0;
    D_Matrix[1][0] = Lambda;            D_Matrix[1][1] = Lambda + 2.0*Mu;   D_Matrix[1][2] = 0.0;
    D_Matrix[2][0] = 0.0;               D_Matrix[2][1] = 0.0;               D_Matrix[2][2] = Mu;
    
    
    /*--- Compute the BT.D Matrix ---*/
    
    for (iVar = 0; iVar < nNodes*nVar; iVar++) {
      for (jVar = 0; jVar < 3; jVar++) {
        Aux_Matrix[iVar][jVar] = 0.0;
        for (kVar = 0; kVar < 3; kVar++)
          Aux_Matrix[iVar][jVar] += B_Matrix[kVar][iVar]*D_Matrix[kVar][jVar];
      }
    }
    
    /*--- Compute the BT.D.B Matrix (stiffness matrix), and add to the original
     matrix using Gauss integration ---*/
    
    for (iVar = 0; iVar < nNodes*nVar; iVar++) {
      for (jVar = 0; jVar < nNodes*nVar; jVar++) {
        for (kVar = 0; kVar < 3; kVar++) {
          StiffMatrix_Elem[iVar][jVar] += Weight[iGauss] * Aux_Matrix[iVar][kVar]*B_Matrix[kVar][jVar] * fabs(Det);
        }
      }
    }
    
  }
  
}

void CVolumetricMovement::SetFEA_StiffMatrix3D(CGeometry *geometry, CConfig *config, su2double **StiffMatrix_Elem, unsigned long PointCorners[8], su2double CoordCorners[8][3],
                                               unsigned short nNodes, su2double ElemVolume, su2double ElemDistance) {
  
  su2double B_Matrix[6][24], D_Matrix[6][6] = {{0.0, 0.0, 0.0, 0.0, 0.0, 0.0}, {0.0, 0.0, 0.0, 0.0, 0.0, 0.0}, {0.0, 0.0, 0.0, 0.0, 0.0, 0.0}, {0.0, 0.0, 0.0, 0.0, 0.0, 0.0},
    {0.0, 0.0, 0.0, 0.0, 0.0, 0.0}, {0.0, 0.0, 0.0, 0.0, 0.0, 0.0}}, Aux_Matrix[24][6];
  su2double Xi = 0.0, Eta = 0.0, Zeta = 0.0, Det = 0.0, Mu = 0.0, E = 0.0, Lambda = 0.0, Nu = 0.0;
  unsigned short iNode, iVar, jVar, kVar, iGauss, nGauss = 0;
  su2double DShapeFunction[8][4] = {{0.0, 0.0, 0.0, 0.0}, {0.0, 0.0, 0.0, 0.0}, {0.0, 0.0, 0.0, 0.0}, {0.0, 0.0, 0.0, 0.0},
    {0.0, 0.0, 0.0, 0.0}, {0.0, 0.0, 0.0, 0.0}, {0.0, 0.0, 0.0, 0.0}, {0.0, 0.0, 0.0, 0.0}};
  su2double Location[8][3], Weight[8];
  unsigned short nVar = geometry->GetnDim();
  
  for (iVar = 0; iVar < nNodes*nVar; iVar++) {
    for (jVar = 0; jVar < nNodes*nVar; jVar++) {
      StiffMatrix_Elem[iVar][jVar] = 0.0;
    }
  }
  
  /*--- Integration formulae from "Shape functions and points of
   integration of the Résumé" by Josselin Delmas (2013) ---*/
  
  /*--- Tetrahedrons. Nodes of numerical integration at 1 point (order 1). ---*/
  
  if (nNodes == 4) {
    nGauss = 1;
    Location[0][0] = 0.25;  Location[0][1] = 0.25;  Location[0][2] = 0.25;  Weight[0] = 0.166666666666666;
  }
  
  /*--- Pyramids. Nodes numerical integration at 5 points. ---*/
  
  if (nNodes == 5) {
    nGauss = 5;
    Location[0][0] = 0.5;   Location[0][1] = 0.0;   Location[0][2] = 0.1531754163448146;  Weight[0] = 0.133333333333333;
    Location[1][0] = 0.0;   Location[1][1] = 0.5;   Location[1][2] = 0.1531754163448146;  Weight[1] = 0.133333333333333;
    Location[2][0] = -0.5;  Location[2][1] = 0.0;   Location[2][2] = 0.1531754163448146;  Weight[2] = 0.133333333333333;
    Location[3][0] = 0.0;   Location[3][1] = -0.5;  Location[3][2] = 0.1531754163448146;  Weight[3] = 0.133333333333333;
    Location[4][0] = 0.0;   Location[4][1] = 0.0;   Location[4][2] = 0.6372983346207416;  Weight[4] = 0.133333333333333;
  }
  
  /*--- Prism. Nodes of numerical integration at 6 points (order 3 in Xi, order 2 in Eta and Mu ). ---*/
  
  if (nNodes == 6) {
    nGauss = 6;
    Location[0][0] = -0.577350269189626;  Location[0][1] = 0.166666666666667;  Location[0][2] = 0.166666666666667;  Weight[0] = 0.166666666666667;
    Location[1][0] = -0.577350269189626;  Location[1][1] = 0.666666666666667;  Location[1][2] = 0.166666666666667;  Weight[1] = 0.166666666666667;
    Location[2][0] = -0.577350269189626;  Location[2][1] = 0.166666666666667;  Location[2][2] = 0.666666666666667;  Weight[2] = 0.166666666666667;
    Location[3][0] =  0.577350269189626;  Location[3][1] = 0.166666666666667;  Location[3][2] = 0.166666666666667;  Weight[3] = 0.166666666666667;
    Location[4][0] =  0.577350269189626;  Location[4][1] = 0.666666666666667;  Location[4][2] = 0.166666666666667;  Weight[4] = 0.166666666666667;
    Location[5][0] =  0.577350269189626;  Location[5][1] = 0.166666666666667;  Location[5][2] = 0.666666666666667;  Weight[5] = 0.166666666666667;
  }
  
  /*--- Hexahedrons. Nodes of numerical integration at 6 points (order 3). ---*/
  
  if (nNodes == 8) {
    nGauss = 8;
    Location[0][0] = -0.577350269189626;  Location[0][1] = -0.577350269189626;  Location[0][2] = -0.577350269189626;  Weight[0] = 1.0;
    Location[1][0] = -0.577350269189626;  Location[1][1] = -0.577350269189626;  Location[1][2] = 0.577350269189626;   Weight[1] = 1.0;
    Location[2][0] = -0.577350269189626;  Location[2][1] = 0.577350269189626;   Location[2][2] = -0.577350269189626;  Weight[2] = 1.0;
    Location[3][0] = -0.577350269189626;  Location[3][1] = 0.577350269189626;   Location[3][2] = 0.577350269189626;   Weight[3] = 1.0;
    Location[4][0] = 0.577350269189626;   Location[4][1] = -0.577350269189626;  Location[4][2] = -0.577350269189626;  Weight[4] = 1.0;
    Location[5][0] = 0.577350269189626;   Location[5][1] = -0.577350269189626;  Location[5][2] = 0.577350269189626;   Weight[5] = 1.0;
    Location[6][0] = 0.577350269189626;   Location[6][1] = 0.577350269189626;   Location[6][2] = -0.577350269189626;  Weight[6] = 1.0;
    Location[7][0] = 0.577350269189626;   Location[7][1] = 0.577350269189626;   Location[7][2] = 0.577350269189626;   Weight[7] = 1.0;
  }
  
  for (iGauss = 0; iGauss < nGauss; iGauss++) {
    
    Xi = Location[iGauss][0]; Eta = Location[iGauss][1];  Zeta = Location[iGauss][2];
    
    if (nNodes == 4) Det = ShapeFunc_Tetra(Xi, Eta, Zeta, CoordCorners, DShapeFunction);
    if (nNodes == 5) Det = ShapeFunc_Pyram(Xi, Eta, Zeta, CoordCorners, DShapeFunction);
    if (nNodes == 6) Det = ShapeFunc_Prism(Xi, Eta, Zeta, CoordCorners, DShapeFunction);
    if (nNodes == 8) Det = ShapeFunc_Hexa(Xi, Eta, Zeta, CoordCorners, DShapeFunction);
    
    /*--- Compute the B Matrix ---*/
    
    for (iVar = 0; iVar < 6; iVar++)
      for (jVar = 0; jVar < nNodes*nVar; jVar++)
        B_Matrix[iVar][jVar] = 0.0;
    
    for (iNode = 0; iNode < nNodes; iNode++) {
      B_Matrix[0][0+iNode*nVar] = DShapeFunction[iNode][0];
      B_Matrix[1][1+iNode*nVar] = DShapeFunction[iNode][1];
      B_Matrix[2][2+iNode*nVar] = DShapeFunction[iNode][2];
      
      B_Matrix[3][0+iNode*nVar] = DShapeFunction[iNode][1];
      B_Matrix[3][1+iNode*nVar] = DShapeFunction[iNode][0];
      
      B_Matrix[4][1+iNode*nVar] = DShapeFunction[iNode][2];
      B_Matrix[4][2+iNode*nVar] = DShapeFunction[iNode][1];
      
      B_Matrix[5][0+iNode*nVar] = DShapeFunction[iNode][2];
      B_Matrix[5][2+iNode*nVar] = DShapeFunction[iNode][0];
    }
    
    /*--- Impose a type of stiffness for each element ---*/
    
    switch (config->GetDeform_Stiffness_Type()) {
      case INVERSE_VOLUME: E = 1.0 / ElemVolume; break;
      case SOLID_WALL_DISTANCE: E = 1.0 / ElemDistance; break;
      case CONSTANT_STIFFNESS: E = 1.0 / EPS; break;
    }
    
    Nu = config->GetDeform_Coeff();
    Mu = E / (2.0*(1.0 + Nu));
    Lambda = Nu*E/((1.0+Nu)*(1.0-2.0*Nu));
    
    /*--- Compute the D Matrix (for plane strain and 3-D)---*/
    
    D_Matrix[0][0] = Lambda + 2.0*Mu;  D_Matrix[0][1] = Lambda;          D_Matrix[0][2] = Lambda;
    D_Matrix[1][0] = Lambda;          D_Matrix[1][1] = Lambda + 2.0*Mu;  D_Matrix[1][2] = Lambda;
    D_Matrix[2][0] = Lambda;          D_Matrix[2][1] = Lambda;          D_Matrix[2][2] = Lambda + 2.0*Mu;
    D_Matrix[3][3] = Mu;
    D_Matrix[4][4] = Mu;
    D_Matrix[5][5] = Mu;
    
    
    /*--- Compute the BT.D Matrix ---*/
    
    for (iVar = 0; iVar < nNodes*nVar; iVar++) {
      for (jVar = 0; jVar < 6; jVar++) {
        Aux_Matrix[iVar][jVar] = 0.0;
        for (kVar = 0; kVar < 6; kVar++)
          Aux_Matrix[iVar][jVar] += B_Matrix[kVar][iVar]*D_Matrix[kVar][jVar];
      }
    }
    
    /*--- Compute the BT.D.B Matrix (stiffness matrix), and add to the original
     matrix using Gauss integration ---*/
    
    for (iVar = 0; iVar < nNodes*nVar; iVar++) {
      for (jVar = 0; jVar < nNodes*nVar; jVar++) {
        for (kVar = 0; kVar < 6; kVar++) {
          StiffMatrix_Elem[iVar][jVar] += Weight[iGauss] * Aux_Matrix[iVar][kVar]*B_Matrix[kVar][jVar] * fabs(Det);
        }
      }
    }
    
  }
  
}

void CVolumetricMovement::AddFEA_StiffMatrix(CGeometry *geometry, su2double **StiffMatrix_Elem, unsigned long PointCorners[8], unsigned short nNodes) {
  
  unsigned short iVar, jVar, iDim, jDim;
  
  unsigned short nVar = geometry->GetnDim();

  su2double **StiffMatrix_Node;
  StiffMatrix_Node = new su2double* [nVar];
  for (iVar = 0; iVar < nVar; iVar++)
    StiffMatrix_Node[iVar] = new su2double [nVar];
  
  for (iVar = 0; iVar < nVar; iVar++)
    for (jVar = 0; jVar < nVar; jVar++)
      StiffMatrix_Node[iVar][jVar] = 0.0;
  
  /*--- Transform the stiffness matrix for the hexahedral element into the
   contributions for the individual nodes relative to each other. ---*/
  
  for (iVar = 0; iVar < nNodes; iVar++) {
    for (jVar = 0; jVar < nNodes; jVar++) {
      
      for (iDim = 0; iDim < nVar; iDim++) {
        for (jDim = 0; jDim < nVar; jDim++) {
          StiffMatrix_Node[iDim][jDim] = StiffMatrix_Elem[(iVar*nVar)+iDim][(jVar*nVar)+jDim];
        }
      }

      StiffMatrix.AddBlock(PointCorners[iVar], PointCorners[jVar], StiffMatrix_Node);
      
    }
  }
  
  /*--- Deallocate memory and exit ---*/
  
  for (iVar = 0; iVar < nVar; iVar++)
    delete [] StiffMatrix_Node[iVar];
  delete [] StiffMatrix_Node;
  
}

void CVolumetricMovement::SetBoundaryDisplacements(CGeometry *geometry, CConfig *config) {
  
  unsigned short iDim, nDim = geometry->GetnDim(), iMarker, axis = 0;
  unsigned long iPoint, total_index, iVertex;
  su2double *VarCoord, MeanCoord[3] = {0.0,0.0,0.0}, VarIncrement = 1.0;
  
  /*--- Get the SU2 module. SU2_CFD will use this routine for dynamically
   deforming meshes (MARKER_MOVING), while SU2_DEF will use it for deforming
   meshes after imposing design variable surface deformations (DV_MARKER). ---*/
  
  unsigned short Kind_SU2 = config->GetKind_SU2();
  
  /*--- If requested (no by default) impose the surface deflections in
   increments and solve the grid deformation equations iteratively with
   successive small deformations. ---*/
  
  VarIncrement = 1.0/((su2double)config->GetGridDef_Nonlinear_Iter());
  
  /*--- As initialization, set to zero displacements of all the surfaces except the symmetry
   plane, internal and periodic bc the receive boundaries and periodic boundaries. ---*/
  
  for (iMarker = 0; iMarker < config->GetnMarker_All(); iMarker++) {
    if (((config->GetMarker_All_KindBC(iMarker) != SYMMETRY_PLANE) &&
         (config->GetMarker_All_KindBC(iMarker) != SEND_RECEIVE) &&
         (config->GetMarker_All_KindBC(iMarker) != INTERNAL_BOUNDARY) &&
         (config->GetMarker_All_KindBC(iMarker) != PERIODIC_BOUNDARY))) {
      for (iVertex = 0; iVertex < geometry->nVertex[iMarker]; iVertex++) {
        iPoint = geometry->vertex[iMarker][iVertex]->GetNode();
        for (iDim = 0; iDim < nDim; iDim++) {
          total_index = iPoint*nDim + iDim;
          LinSysRes[total_index] = 0.0;
          LinSysSol[total_index] = 0.0;
          StiffMatrix.DeleteValsRowi(total_index);
        }
      }
    }
  }

  /*--- Set the known displacements, note that some points of the moving surfaces
   could be on on the symmetry plane, we should specify DeleteValsRowi again (just in case) ---*/
  
  for (iMarker = 0; iMarker < config->GetnMarker_All(); iMarker++) {
    if (((config->GetMarker_All_Moving(iMarker) == YES) && (Kind_SU2 == SU2_CFD)) ||
        ((config->GetMarker_All_DV(iMarker) == YES) && (Kind_SU2 == SU2_DEF)) ||
        ((config->GetDirectDiff() == D_DESIGN) && (Kind_SU2 == SU2_CFD) && (config->GetMarker_All_DV(iMarker) == YES)) ||
        ((config->GetMarker_All_DV(iMarker) == YES) && (Kind_SU2 == SU2_DOT))) {
      for (iVertex = 0; iVertex < geometry->nVertex[iMarker]; iVertex++) {
        iPoint = geometry->vertex[iMarker][iVertex]->GetNode();
        VarCoord = geometry->vertex[iMarker][iVertex]->GetVarCoord();
        for (iDim = 0; iDim < nDim; iDim++) {
          total_index = iPoint*nDim + iDim;
          LinSysRes[total_index] = SU2_TYPE::GetValue(VarCoord[iDim] * VarIncrement);
          LinSysSol[total_index] = SU2_TYPE::GetValue(VarCoord[iDim] * VarIncrement);
          StiffMatrix.DeleteValsRowi(total_index);
        }
      }
    }
  }
  
  /*--- Set to zero displacements of the normal component for the symmetry plane condition ---*/
  
  for (iMarker = 0; iMarker < config->GetnMarker_All(); iMarker++) {
    if ((config->GetMarker_All_KindBC(iMarker) == SYMMETRY_PLANE) ) {
      
      su2double *Coord_0 = NULL;
      for (iDim = 0; iDim < nDim; iDim++) MeanCoord[iDim] = 0.0;
      
      /*--- Store the coord of the first point to help identify the axis. ---*/
      
      iPoint  = geometry->vertex[iMarker][0]->GetNode();
      Coord_0 = geometry->node[iPoint]->GetCoord();
      
      for (iVertex = 0; iVertex < geometry->nVertex[iMarker]; iVertex++) {
        iPoint = geometry->vertex[iMarker][iVertex]->GetNode();
        VarCoord = geometry->node[iPoint]->GetCoord();
        for (iDim = 0; iDim < nDim; iDim++)
          MeanCoord[iDim] += (VarCoord[iDim]-Coord_0[iDim])*(VarCoord[iDim]-Coord_0[iDim]);
      }
      for (iDim = 0; iDim < nDim; iDim++) MeanCoord[iDim] = sqrt(MeanCoord[iDim]);
      if (nDim==3) {
        if ((MeanCoord[0] <= MeanCoord[1]) && (MeanCoord[0] <= MeanCoord[2])) axis = 0;
        if ((MeanCoord[1] <= MeanCoord[0]) && (MeanCoord[1] <= MeanCoord[2])) axis = 1;
        if ((MeanCoord[2] <= MeanCoord[0]) && (MeanCoord[2] <= MeanCoord[1])) axis = 2;
      }
      else {
        if ((MeanCoord[0] <= MeanCoord[1]) ) axis = 0;
        if ((MeanCoord[1] <= MeanCoord[0]) ) axis = 1;
      }
      
      for (iVertex = 0; iVertex < geometry->nVertex[iMarker]; iVertex++) {
        iPoint = geometry->vertex[iMarker][iVertex]->GetNode();
        total_index = iPoint*nDim + axis;
        LinSysRes[total_index] = 0.0;
        LinSysSol[total_index] = 0.0;
        StiffMatrix.DeleteValsRowi(total_index);
      }
    }
  }
  
  /*--- Don't move the nearfield plane ---*/
  
  for (iMarker = 0; iMarker < config->GetnMarker_All(); iMarker++) {
    if (config->GetMarker_All_KindBC(iMarker) == NEARFIELD_BOUNDARY) {
      for (iVertex = 0; iVertex < geometry->nVertex[iMarker]; iVertex++) {
        iPoint = geometry->vertex[iMarker][iVertex]->GetNode();
        for (iDim = 0; iDim < nDim; iDim++) {
          total_index = iPoint*nDim + iDim;
          LinSysRes[total_index] = 0.0;
          LinSysSol[total_index] = 0.0;
          StiffMatrix.DeleteValsRowi(total_index);
        }
      }
    }
  }

  /*--- Move the FSI interfaces ---*/
  
  for (iMarker = 0; iMarker < config->GetnMarker_All(); iMarker++) {
    if ((config->GetMarker_All_ZoneInterface(iMarker) != 0) && (Kind_SU2 == SU2_CFD)) {
      for (iVertex = 0; iVertex < geometry->nVertex[iMarker]; iVertex++) {
        iPoint = geometry->vertex[iMarker][iVertex]->GetNode();
        VarCoord = geometry->vertex[iMarker][iVertex]->GetVarCoord();
        for (iDim = 0; iDim < nDim; iDim++) {
          total_index = iPoint*nDim + iDim;
          LinSysRes[total_index] = SU2_TYPE::GetValue(VarCoord[iDim] * VarIncrement);
          LinSysSol[total_index] = SU2_TYPE::GetValue(VarCoord[iDim] * VarIncrement);
          StiffMatrix.DeleteValsRowi(total_index);
        }
      }
    }
  }

}

void CVolumetricMovement::SetBoundaryDerivatives(CGeometry *geometry, CConfig *config) {
  unsigned short iDim, iMarker;
  unsigned long iPoint, total_index, iVertex;

  su2double * VarCoord;
  unsigned short Kind_SU2 = config->GetKind_SU2();
  if ((config->GetDirectDiff() == D_DESIGN) && (Kind_SU2 == SU2_CFD)) {
    for (iMarker = 0; iMarker < config->GetnMarker_All(); iMarker++) {
      if ((config->GetMarker_All_DV(iMarker) == YES)) {
        for (iVertex = 0; iVertex < geometry->nVertex[iMarker]; iVertex++) {
          iPoint = geometry->vertex[iMarker][iVertex]->GetNode();
          VarCoord = geometry->vertex[iMarker][iVertex]->GetVarCoord();
          for (iDim = 0; iDim < nDim; iDim++) {
            total_index = iPoint*nDim + iDim;
            LinSysRes[total_index] = SU2_TYPE::GetDerivative(VarCoord[iDim]);
            LinSysSol[total_index] = SU2_TYPE::GetDerivative(VarCoord[iDim]);
          }
        }
      }
    }
    if (LinSysRes.norm() == 0.0) cout << "Warning: Derivatives are zero!" << endl;
  } else if (Kind_SU2 == SU2_DOT) {

    for (iPoint = 0; iPoint < nPoint; iPoint++) {
      for (iDim = 0; iDim < nDim; iDim++) {
        total_index = iPoint*nDim + iDim;
        LinSysRes[total_index] = SU2_TYPE::GetValue(geometry->GetSensitivity(iPoint, iDim));
        LinSysSol[total_index] = SU2_TYPE::GetValue(geometry->GetSensitivity(iPoint, iDim));
      }
    }
  }
}

void CVolumetricMovement::UpdateGridCoord_Derivatives(CGeometry *geometry, CConfig *config) {
  unsigned short iDim, iMarker;
  unsigned long iPoint, total_index, iVertex;
  su2double *new_coord = new su2double[3];

  unsigned short Kind_SU2 = config->GetKind_SU2();

  /*--- Update derivatives of the grid coordinates using the solution of the linear system
     after grid deformation (LinSysSol contains the derivatives of the x, y, z displacements). ---*/
  if ((config->GetDirectDiff() == D_DESIGN) && (Kind_SU2 == SU2_CFD)) {
    for (iPoint = 0; iPoint < geometry->GetnPoint(); iPoint++) {
      new_coord[0] = 0.0; new_coord[1] = 0.0; new_coord[2] = 0.0;
      for (iDim = 0; iDim < nDim; iDim++) {
        total_index = iPoint*nDim + iDim;
        new_coord[iDim] = geometry->node[iPoint]->GetCoord(iDim);
        SU2_TYPE::SetDerivative(new_coord[iDim], SU2_TYPE::GetValue(LinSysSol[total_index]));
      }
      geometry->node[iPoint]->SetCoord(new_coord);
    }
  } else if (Kind_SU2 == SU2_DOT) {
    for (iMarker = 0; iMarker < config->GetnMarker_All(); iMarker++) {
      if((config->GetMarker_All_KindBC(iMarker) == HEAT_FLUX ) ||
         (config->GetMarker_All_KindBC(iMarker) == EULER_WALL ) ||
         (config->GetMarker_All_KindBC(iMarker) == ISOTHERMAL ) ||
         (config->GetMarker_All_KindBC(iMarker) == CHT_WALL_INTERFACE)) {
        for (iVertex = 0; iVertex < geometry->nVertex[iMarker]; iVertex++) {
          iPoint = geometry->vertex[iMarker][iVertex]->GetNode();
          if (geometry->node[iPoint]->GetDomain()) {
            for (iDim = 0; iDim < nDim; iDim++) {
              total_index = iPoint*nDim + iDim;
              geometry->SetSensitivity(iPoint,iDim, LinSysSol[total_index]);
            }
          }
        }
      }
    }
  }
  
  delete [] new_coord;
}

void CVolumetricMovement::SetDomainDisplacements(CGeometry *geometry, CConfig *config) {
  
  unsigned short iDim, nDim = geometry->GetnDim();
  unsigned long iPoint, total_index;
  su2double *Coord, *MinCoordValues, *MaxCoordValues, *Hold_GridFixed_Coord;
  
  if (config->GetHold_GridFixed()) {
    
    MinCoordValues = new su2double [nDim];
    MaxCoordValues = new su2double [nDim];
    
    for (iDim = 0; iDim < nDim; iDim++) {
      MinCoordValues[iDim] = 0.0;
      MaxCoordValues[iDim] = 0.0;
    }
    
    Hold_GridFixed_Coord = config->GetHold_GridFixed_Coord();
    
    MinCoordValues[0] = Hold_GridFixed_Coord[0];
    MinCoordValues[1] = Hold_GridFixed_Coord[1];
    MinCoordValues[2] = Hold_GridFixed_Coord[2];
    MaxCoordValues[0] = Hold_GridFixed_Coord[3];
    MaxCoordValues[1] = Hold_GridFixed_Coord[4];
    MaxCoordValues[2] = Hold_GridFixed_Coord[5];
    
    /*--- Set to zero displacements of all the points that are not going to be moved
     except the surfaces ---*/
    
    for (iPoint = 0; iPoint < geometry->GetnPoint(); iPoint++) {
      Coord = geometry->node[iPoint]->GetCoord();
      for (iDim = 0; iDim < nDim; iDim++) {
        if ((Coord[iDim] < MinCoordValues[iDim]) || (Coord[iDim] > MaxCoordValues[iDim])) {
          total_index = iPoint*nDim + iDim;
          LinSysRes[total_index] = 0.0;
          LinSysSol[total_index] = 0.0;
          StiffMatrix.DeleteValsRowi(total_index);
        }
      }
    }
    
    delete [] MinCoordValues;
    delete [] MaxCoordValues;
    
  }
  
  /*--- Don't move the volume grid outside the limits based 
   on the distance to the solid surface ---*/
  
  if (config->GetDeform_Limit() < 1E6) {
    for (iPoint = 0; iPoint < nPoint; iPoint++) {
      if (geometry->node[iPoint]->GetWall_Distance() >= config->GetDeform_Limit()) {
        for (iDim = 0; iDim < nDim; iDim++) {
          total_index = iPoint*nDim + iDim;
          LinSysRes[total_index] = 0.0;
          LinSysSol[total_index] = 0.0;
          StiffMatrix.DeleteValsRowi(total_index);
        }
      }
    }
  }
  
}

void CVolumetricMovement::Rigid_Rotation(CGeometry *geometry, CConfig *config,
                                         unsigned short iZone, unsigned long iter) {
  
  /*--- Local variables ---*/
  unsigned short iDim, nDim; 
  unsigned long iPoint;
  su2double r[3] = {0.0,0.0,0.0}, rotCoord[3] = {0.0,0.0,0.0}, *Coord;
  su2double Center[3] = {0.0,0.0,0.0}, Omega[3] = {0.0,0.0,0.0}, Lref;
  su2double dt, Center_Moment[3] = {0.0,0.0,0.0};
  su2double *GridVel, newGridVel[3] = {0.0,0.0,0.0};
  su2double rotMatrix[3][3] = {{0.0,0.0,0.0}, {0.0,0.0,0.0}, {0.0,0.0,0.0}};
  su2double dtheta, dphi, dpsi, cosTheta, sinTheta;
  su2double cosPhi, sinPhi, cosPsi, sinPsi;
  bool harmonic_balance = (config->GetTime_Marching() == HARMONIC_BALANCE);
  bool adjoint = (config->GetContinuous_Adjoint() || config->GetDiscrete_Adjoint());

  /*--- Problem dimension and physical time step ---*/
  nDim = geometry->GetnDim();
  dt   = config->GetDelta_UnstTimeND();
  Lref = config->GetLength_Ref();

  /*--- For the unsteady adjoint, use reverse time ---*/
  if (adjoint) {
    /*--- Set the first adjoint mesh position to the final direct one ---*/
    if (iter == 0) dt = ((su2double)config->GetnTime_Iter()-1)*dt;
    /*--- Reverse the rotation direction for the adjoint ---*/
    else dt = -1.0*dt;
  } else {
    /*--- No rotation at all for the first direct solution ---*/
    if (iter == 0) dt = 0;
  }
  
  /*--- Center of rotation & angular velocity vector from config ---*/
  
  for (iDim = 0; iDim < 3; iDim++){
    Center[iDim] = config->GetMotion_Origin(iDim);
    Omega[iDim]  = config->GetRotation_Rate(iDim)/config->GetOmega_Ref();
  }

  /*-- Set dt for harmonic balance cases ---*/
  if (harmonic_balance) {
    /*--- period of oscillation & compute time interval using nTimeInstances ---*/
    su2double period = config->GetHarmonicBalance_Period();
    period /= config->GetTime_Ref();
    dt = period * (su2double)iter/(su2double)(config->GetnTimeInstances());
  }
  
  /*--- Compute delta change in the angle about the x, y, & z axes. ---*/

  dtheta = Omega[0]*dt;
  dphi   = Omega[1]*dt;
  dpsi   = Omega[2]*dt;

  if (rank == MASTER_NODE && iter == 0) {
    cout << " Angular velocity: (" << Omega[0] << ", " << Omega[1];
    cout << ", " << Omega[2] << ") rad/s." << endl;
  }
  
  /*--- Store angles separately for clarity. Compute sines/cosines. ---*/
  
  cosTheta = cos(dtheta);  cosPhi = cos(dphi);  cosPsi = cos(dpsi);
  sinTheta = sin(dtheta);  sinPhi = sin(dphi);  sinPsi = sin(dpsi);
  
  /*--- Compute the rotation matrix. Note that the implicit
   ordering is rotation about the x-axis, y-axis, then z-axis. ---*/
  
  rotMatrix[0][0] = cosPhi*cosPsi;
  rotMatrix[1][0] = cosPhi*sinPsi;
  rotMatrix[2][0] = -sinPhi;
  
  rotMatrix[0][1] = sinTheta*sinPhi*cosPsi - cosTheta*sinPsi;
  rotMatrix[1][1] = sinTheta*sinPhi*sinPsi + cosTheta*cosPsi;
  rotMatrix[2][1] = sinTheta*cosPhi;
  
  rotMatrix[0][2] = cosTheta*sinPhi*cosPsi + sinTheta*sinPsi;
  rotMatrix[1][2] = cosTheta*sinPhi*sinPsi - sinTheta*cosPsi;
  rotMatrix[2][2] = cosTheta*cosPhi;
  
  /*--- Loop over and rotate each node in the volume mesh ---*/
  for (iPoint = 0; iPoint < geometry->GetnPoint(); iPoint++) {
    
    /*--- Coordinates of the current point ---*/
    Coord   = geometry->node[iPoint]->GetCoord();
    GridVel = geometry->node[iPoint]->GetGridVel();
    
    /*--- Calculate non-dim. position from rotation center ---*/
    r[0] = (Coord[0]-Center[0])/Lref;
    r[1] = (Coord[1]-Center[1])/Lref;
    if (nDim == 3) r[2] = (Coord[2]-Center[2])/Lref;
    
    /*--- Compute transformed point coordinates ---*/
    rotCoord[0] = rotMatrix[0][0]*r[0] 
                + rotMatrix[0][1]*r[1] 
                + rotMatrix[0][2]*r[2];
    
    rotCoord[1] = rotMatrix[1][0]*r[0] 
                + rotMatrix[1][1]*r[1] 
                + rotMatrix[1][2]*r[2];
    
    rotCoord[2] = rotMatrix[2][0]*r[0] 
                + rotMatrix[2][1]*r[1] 
                + rotMatrix[2][2]*r[2];
    
    /*--- Cross Product of angular velocity and distance from center.
     Note that we have assumed the grid velocities have been set to
     an initial value in the plunging routine. ---*/
    
    newGridVel[0] = GridVel[0] + Omega[1]*rotCoord[2] - Omega[2]*rotCoord[1];
    newGridVel[1] = GridVel[1] + Omega[2]*rotCoord[0] - Omega[0]*rotCoord[2];
    if (nDim == 3) newGridVel[2] = GridVel[2] + Omega[0]*rotCoord[1] - Omega[1]*rotCoord[0];
    
    /*--- Store new node location & grid velocity. Add center. 
     Do not store the grid velocity if this is an adjoint calculation.---*/
    
    for (iDim = 0; iDim < nDim; iDim++) {
      geometry->node[iPoint]->SetCoord(iDim, rotCoord[iDim] + Center[iDim]);
      if (!adjoint) geometry->node[iPoint]->SetGridVel(iDim, newGridVel[iDim]);
      
    }
  }
  
  /*--- Set the moment computation center to the new location after
   incrementing the position with the rotation. ---*/
  
  for (unsigned short jMarker=0; jMarker<config->GetnMarker_Monitoring(); jMarker++) {
    
    Center_Moment[0] = config->GetRefOriginMoment_X(jMarker);
    Center_Moment[1] = config->GetRefOriginMoment_Y(jMarker);
    Center_Moment[2] = config->GetRefOriginMoment_Z(jMarker);
    
    /*--- Calculate non-dim. position from rotation center ---*/
    
    for (iDim = 0; iDim < nDim; iDim++)
      r[iDim] = (Center_Moment[iDim]-Center[iDim])/Lref;
    if (nDim == 2) r[nDim] = 0.0;
    
    /*--- Compute transformed point coordinates ---*/
    
    rotCoord[0] = rotMatrix[0][0]*r[0]
    + rotMatrix[0][1]*r[1]
    + rotMatrix[0][2]*r[2];
    
    rotCoord[1] = rotMatrix[1][0]*r[0]
    + rotMatrix[1][1]*r[1]
    + rotMatrix[1][2]*r[2];
    
    rotCoord[2] = rotMatrix[2][0]*r[0]
    + rotMatrix[2][1]*r[1]
    + rotMatrix[2][2]*r[2];
    
    config->SetRefOriginMoment_X(jMarker, Center[0]+rotCoord[0]);
    config->SetRefOriginMoment_Y(jMarker, Center[1]+rotCoord[1]);
    config->SetRefOriginMoment_Z(jMarker, Center[2]+rotCoord[2]);
  }
  
  /*--- After moving all nodes, update geometry class ---*/
  
  UpdateDualGrid(geometry, config);

}

void CVolumetricMovement::Rigid_Pitching(CGeometry *geometry, CConfig *config, unsigned short iZone, unsigned long iter) {
  
  /*--- Local variables ---*/
  su2double r[3] = {0.0,0.0,0.0}, rotCoord[3] = {0.0,0.0,0.0}, *Coord, Center[3] = {0.0,0.0,0.0},
  Omega[3] = {0.0,0.0,0.0}, Ampl[3] = {0.0,0.0,0.0}, Phase[3] = {0.0,0.0,0.0};
  su2double Lref, deltaT, alphaDot[3], *GridVel, newGridVel[3] = {0.0,0.0,0.0};
  su2double rotMatrix[3][3] = {{0.0,0.0,0.0}, {0.0,0.0,0.0}, {0.0,0.0,0.0}};
  su2double dtheta, dphi, dpsi, cosTheta, sinTheta;
  su2double cosPhi, sinPhi, cosPsi, sinPsi;
  su2double time_new, time_old;
  su2double DEG2RAD = PI_NUMBER/180.0;
  unsigned short iDim;
  unsigned short nDim = geometry->GetnDim();
  unsigned long iPoint;
  bool harmonic_balance = (config->GetTime_Marching() == HARMONIC_BALANCE);
  bool adjoint = (config->GetContinuous_Adjoint() || config->GetDiscrete_Adjoint());
  
  /*--- Retrieve values from the config file ---*/
  deltaT = config->GetDelta_UnstTimeND(); 
  Lref   = config->GetLength_Ref();

  /*--- Pitching origin, frequency, and amplitude from config. ---*/	
  
  for (iDim = 0; iDim < 3; iDim++){
    Center[iDim] = config->GetMotion_Origin(iDim);
    Omega[iDim]  = config->GetPitching_Omega(iDim)/config->GetOmega_Ref();
    Ampl[iDim]   = config->GetPitching_Ampl(iDim)*DEG2RAD;
    Phase[iDim]  = config->GetPitching_Phase(iDim)*DEG2RAD;
  }


  if (harmonic_balance) {    
    /*--- period of oscillation & compute time interval using nTimeInstances ---*/
    su2double period = config->GetHarmonicBalance_Period();
    period /= config->GetTime_Ref();
    deltaT = period/(su2double)(config->GetnTimeInstances());
  }

  /*--- Compute delta time based on physical time step ---*/
  if (adjoint) {
    /*--- For the unsteady adjoint, we integrate backwards through
     physical time, so perform mesh motion in reverse. ---*/ 
    unsigned long nFlowIter  = config->GetnTime_Iter();
    unsigned long directIter = nFlowIter - iter - 1;
    time_new = static_cast<su2double>(directIter)*deltaT;
    time_old = time_new;
    if (iter != 0) time_old = (static_cast<su2double>(directIter)+1.0)*deltaT;
  } else {
    /*--- Forward time for the direct problem ---*/
    time_new = static_cast<su2double>(iter)*deltaT;
    if (harmonic_balance) {
      /*--- For harmonic balance, begin movement from the zero position ---*/
      time_old = 0.0;
    } else {
      time_old = time_new;
      if (iter != 0) time_old = (static_cast<su2double>(iter)-1.0)*deltaT;
    }
  }
  
  /*--- Compute delta change in the angle about the x, y, & z axes. ---*/
  
  dtheta = -Ampl[0]*(sin(Omega[0]*time_new + Phase[0]) - sin(Omega[0]*time_old + Phase[0]));
  dphi   = -Ampl[1]*(sin(Omega[1]*time_new + Phase[1]) - sin(Omega[1]*time_old + Phase[1]));
  dpsi   = -Ampl[2]*(sin(Omega[2]*time_new + Phase[2]) - sin(Omega[2]*time_old + Phase[2]));
  
  /*--- Angular velocity at the new time ---*/
  
  alphaDot[0] = -Omega[0]*Ampl[0]*cos(Omega[0]*time_new);
  alphaDot[1] = -Omega[1]*Ampl[1]*cos(Omega[1]*time_new);
  alphaDot[2] = -Omega[2]*Ampl[2]*cos(Omega[2]*time_new);

  if (rank == MASTER_NODE && iter == 0) {
      cout << " Pitching frequency: (" << Omega[0] << ", " << Omega[1];
      cout << ", " << Omega[2] << ") rad/s." << endl;
      cout << " Pitching amplitude: (" << Ampl[0]/DEG2RAD << ", ";
      cout << Ampl[1]/DEG2RAD << ", " << Ampl[2]/DEG2RAD;
      cout << ") degrees."<< endl;
      cout << " Pitching phase lag: (" << Phase[0]/DEG2RAD << ", ";
      cout << Phase[1]/DEG2RAD <<", "<< Phase[2]/DEG2RAD;
      cout << ") degrees."<< endl;
  }
  
  /*--- Store angles separately for clarity. Compute sines/cosines. ---*/
  
  cosTheta = cos(dtheta);  cosPhi = cos(dphi);  cosPsi = cos(dpsi);
  sinTheta = sin(dtheta);  sinPhi = sin(dphi);  sinPsi = sin(dpsi);
  
  /*--- Compute the rotation matrix. Note that the implicit
   ordering is rotation about the x-axis, y-axis, then z-axis. ---*/
  
  rotMatrix[0][0] = cosPhi*cosPsi;
  rotMatrix[1][0] = cosPhi*sinPsi;
  rotMatrix[2][0] = -sinPhi;
  
  rotMatrix[0][1] = sinTheta*sinPhi*cosPsi - cosTheta*sinPsi;
  rotMatrix[1][1] = sinTheta*sinPhi*sinPsi + cosTheta*cosPsi;
  rotMatrix[2][1] = sinTheta*cosPhi;
  
  rotMatrix[0][2] = cosTheta*sinPhi*cosPsi + sinTheta*sinPsi;
  rotMatrix[1][2] = cosTheta*sinPhi*sinPsi - sinTheta*cosPsi;
  rotMatrix[2][2] = cosTheta*cosPhi;
  
  /*--- Loop over and rotate each node in the volume mesh ---*/
  for (iPoint = 0; iPoint < geometry->GetnPoint(); iPoint++) {
    
    /*--- Coordinates of the current point ---*/
    Coord   = geometry->node[iPoint]->GetCoord();
    GridVel = geometry->node[iPoint]->GetGridVel();
    
    /*--- Calculate non-dim. position from rotation center ---*/
    for (iDim = 0; iDim < nDim; iDim++)
      r[iDim] = (Coord[iDim]-Center[iDim])/Lref;
    if (nDim == 2) r[nDim] = 0.0;
    
    /*--- Compute transformed point coordinates ---*/
    rotCoord[0] = rotMatrix[0][0]*r[0] 
                + rotMatrix[0][1]*r[1] 
                + rotMatrix[0][2]*r[2];
    
    rotCoord[1] = rotMatrix[1][0]*r[0] 
                + rotMatrix[1][1]*r[1] 
                + rotMatrix[1][2]*r[2];
    
    rotCoord[2] = rotMatrix[2][0]*r[0] 
                + rotMatrix[2][1]*r[1] 
                + rotMatrix[2][2]*r[2];
    
    /*--- Cross Product of angular velocity and distance from center.
     Note that we have assumed the grid velocities have been set to 
     an initial value in the plunging routine. ---*/
    
    newGridVel[0] = GridVel[0] + alphaDot[1]*rotCoord[2] - alphaDot[2]*rotCoord[1];
    newGridVel[1] = GridVel[1] + alphaDot[2]*rotCoord[0] - alphaDot[0]*rotCoord[2];
    if (nDim == 3) newGridVel[2] = GridVel[2] + alphaDot[0]*rotCoord[1] - alphaDot[1]*rotCoord[0];
    
    /*--- Store new node location & grid velocity. Add center location.
     Do not store the grid velocity if this is an adjoint calculation.---*/
    
    for (iDim = 0; iDim < nDim; iDim++) {
      geometry->node[iPoint]->SetCoord(iDim, rotCoord[iDim]+Center[iDim]);
      if (!adjoint) geometry->node[iPoint]->SetGridVel(iDim, newGridVel[iDim]);
    }
  }
  
  /*--- For pitching we don't update the motion origin and moment reference origin. ---*/

  /*--- After moving all nodes, update geometry class ---*/
  
  UpdateDualGrid(geometry, config);
  
}

void CVolumetricMovement::Rigid_Plunging(CGeometry *geometry, CConfig *config, unsigned short iZone, unsigned long iter) {
  
  /*--- Local variables ---*/
  su2double deltaX[3], newCoord[3] = {0.0, 0.0, 0.0}, Center[3], *Coord, Omega[3], Ampl[3], Lref;
  su2double *GridVel, newGridVel[3] = {0.0, 0.0, 0.0}, xDot[3];
  su2double deltaT, time_new, time_old;
  unsigned short iDim, nDim = geometry->GetnDim();
  unsigned long iPoint;
  bool harmonic_balance = (config->GetTime_Marching() == HARMONIC_BALANCE);
  bool adjoint = (config->GetContinuous_Adjoint() || config->GetDiscrete_Adjoint());
  
  /*--- Retrieve values from the config file ---*/
  deltaT = config->GetDelta_UnstTimeND();
  Lref   = config->GetLength_Ref();
  
  for (iDim = 0; iDim < 3; iDim++){
    Center[iDim] = config->GetMotion_Origin(iDim);
    Omega[iDim]  = config->GetPlunging_Omega(iDim)/config->GetOmega_Ref();
    Ampl[iDim]   = config->GetPlunging_Ampl(iDim)/Lref;
  }
  
  /*--- Plunging frequency and amplitude from config. ---*/
  
  if (harmonic_balance) {
    /*--- period of oscillation & time interval using nTimeInstances ---*/
    su2double period = config->GetHarmonicBalance_Period();
    period /= config->GetTime_Ref();
    deltaT = period/(su2double)(config->GetnTimeInstances());
  }
  
  /*--- Compute delta time based on physical time step ---*/
  if (adjoint) {
    /*--- For the unsteady adjoint, we integrate backwards through
     physical time, so perform mesh motion in reverse. ---*/
    unsigned long nFlowIter  = config->GetnTime_Iter();
    unsigned long directIter = nFlowIter - iter - 1;
    time_new = static_cast<su2double>(directIter)*deltaT;
    time_old = time_new;
    if (iter != 0) time_old = (static_cast<su2double>(directIter)+1.0)*deltaT;
  } else {
    /*--- Forward time for the direct problem ---*/
    time_new = static_cast<su2double>(iter)*deltaT;
    if (harmonic_balance) {
      /*--- For harmonic balance, begin movement from the zero position ---*/
      time_old = 0.0;
    } else {
      time_old = time_new;
      if (iter != 0) time_old = (static_cast<su2double>(iter)-1.0)*deltaT;
    }
  }
  
  /*--- Compute delta change in the position in the x, y, & z directions. ---*/
  deltaX[0] = -Ampl[0]*(sin(Omega[0]*time_new) - sin(Omega[0]*time_old));
  deltaX[1] = -Ampl[1]*(sin(Omega[1]*time_new) - sin(Omega[1]*time_old));
  deltaX[2] = -Ampl[2]*(sin(Omega[2]*time_new) - sin(Omega[2]*time_old));
  
  /*--- Compute grid velocity due to plunge in the x, y, & z directions. ---*/
  xDot[0] = -Ampl[0]*Omega[0]*(cos(Omega[0]*time_new));
  xDot[1] = -Ampl[1]*Omega[1]*(cos(Omega[1]*time_new));
  xDot[2] = -Ampl[2]*Omega[2]*(cos(Omega[2]*time_new));
  
  if (rank == MASTER_NODE && iter == 0) {
    cout << " Plunging frequency: (" << Omega[0] << ", " << Omega[1];
    cout << ", " << Omega[2] << ") rad/s." << endl;
    cout << " Plunging amplitude: (" << Ampl[0] << ", ";
    cout << Ampl[1] << ", " << Ampl[2] <<  ") m."<< endl;
  }
  
  /*--- Loop over and move each node in the volume mesh ---*/
  for (iPoint = 0; iPoint < geometry->GetnPoint(); iPoint++) {
    
    /*--- Coordinates of the current point ---*/
    Coord   = geometry->node[iPoint]->GetCoord();
    GridVel = geometry->node[iPoint]->GetGridVel();
    
    /*--- Increment the node position using the delta values. ---*/
    for (iDim = 0; iDim < nDim; iDim++)
      newCoord[iDim] = Coord[iDim] + deltaX[iDim];
    
    /*--- Cross Product of angular velocity and distance from center.
     Note that we have assumed the grid velocities have been set to
     an initial value in the plunging routine. ---*/
    
    newGridVel[0] = GridVel[0] + xDot[0];
    newGridVel[1] = GridVel[1] + xDot[1];
   if (nDim == 3) newGridVel[2] = GridVel[2] + xDot[2];
    
    /*--- Store new node location & grid velocity. Do not store the grid
     velocity if this is an adjoint calculation. ---*/
    
    for (iDim = 0; iDim < nDim; iDim++) {
      geometry->node[iPoint]->SetCoord(iDim, newCoord[iDim]);
      if (!adjoint) geometry->node[iPoint]->SetGridVel(iDim, newGridVel[iDim]);
    }
  }
  
  /*--- Set the mesh motion center to the new location after
   incrementing the position with the rigid translation. This
   new location will be used for subsequent pitching/rotation.---*/
  
  for (iDim = 0; iDim < 3; iDim++){
    Center[iDim] = config->GetMotion_Origin(iDim) + deltaX[iDim];
  } 
  config->SetMotion_Origin(Center);
  
  /*--- As the body origin may have moved, print it to the console ---*/
  
//  if (rank == MASTER_NODE) {
//    cout << " Body origin: (" << Center[0]+deltaX[0];
//    cout << ", " << Center[1]+deltaX[1] << ", " << Center[2]+deltaX[2];
//    cout << ")." << endl;
//  }
  
  /*--- Set the moment computation center to the new location after
   incrementing the position with the plunging. ---*/
  
  for (unsigned short jMarker=0; jMarker<config->GetnMarker_Monitoring(); jMarker++) {
    Center[0] = config->GetRefOriginMoment_X(jMarker) + deltaX[0];
    Center[1] = config->GetRefOriginMoment_Y(jMarker) + deltaX[1];
    Center[2] = config->GetRefOriginMoment_Z(jMarker) + deltaX[2];
    config->SetRefOriginMoment_X(jMarker, Center[0]);
    config->SetRefOriginMoment_Y(jMarker, Center[1]);
    config->SetRefOriginMoment_Z(jMarker, Center[2]);
  }
  
  /*--- After moving all nodes, update geometry class ---*/
  
  UpdateDualGrid(geometry, config);
  
}

void CVolumetricMovement::Rigid_Translation(CGeometry *geometry, CConfig *config, unsigned short iZone, unsigned long iter) {
  
  /*--- Local variables ---*/
  su2double deltaX[3], newCoord[3], Center[3], *Coord;
  su2double xDot[3];
  su2double deltaT, time_new, time_old;
  unsigned short iDim, nDim = geometry->GetnDim();
  unsigned long iPoint;
  bool harmonic_balance = (config->GetTime_Marching() == HARMONIC_BALANCE);
  bool adjoint = (config->GetContinuous_Adjoint() || config->GetDiscrete_Adjoint());
  
  /*--- Retrieve values from the config file ---*/
  deltaT = config->GetDelta_UnstTimeND();
  
  /*--- Get motion center and translation rates from config ---*/
  
  for (iDim = 0; iDim < 3; iDim++){
    Center[iDim] = config->GetMotion_Origin(iDim);
    xDot[iDim]   = config->GetTranslation_Rate(iDim);
  }
  
  if (harmonic_balance) {
    /*--- period of oscillation & time interval using nTimeInstances ---*/
    su2double period = config->GetHarmonicBalance_Period();
    period /= config->GetTime_Ref();
    deltaT = period/(su2double)(config->GetnTimeInstances());
  }
  
  /*--- Compute delta time based on physical time step ---*/
  if (adjoint) {
    /*--- For the unsteady adjoint, we integrate backwards through
     physical time, so perform mesh motion in reverse. ---*/
    unsigned long nFlowIter  = config->GetnTime_Iter();
    unsigned long directIter = nFlowIter - iter - 1;
    time_new = static_cast<su2double>(directIter)*deltaT;
    time_old = time_new;
    if (iter != 0) time_old = (static_cast<su2double>(directIter)+1.0)*deltaT;
  } else {
    /*--- Forward time for the direct problem ---*/
    time_new = static_cast<su2double>(iter)*deltaT;
    if (harmonic_balance) {
      /*--- For harmonic balance, begin movement from the zero position ---*/
      time_old = 0.0;
    } else {
      time_old = time_new;
      if (iter != 0) time_old = (static_cast<su2double>(iter)-1.0)*deltaT;
    }
  }
  
  /*--- Compute delta change in the position in the x, y, & z directions. ---*/
  deltaX[0] = xDot[0]*(time_new-time_old);
  deltaX[1] = xDot[1]*(time_new-time_old);
  deltaX[2] = xDot[2]*(time_new-time_old);

  if (rank == MASTER_NODE) {
    cout << " New physical time: " << time_new << " seconds." << endl;
    if (iter == 0) {
    cout << " Translational velocity: (" << xDot[0]*config->GetVelocity_Ref() << ", " << xDot[1]*config->GetVelocity_Ref();
      cout << ", " << xDot[2]*config->GetVelocity_Ref();
      if (config->GetSystemMeasurements() == SI) cout << ") m/s." << endl;
      else cout << ") ft/s." << endl;
    }
  }
  
  /*--- Loop over and move each node in the volume mesh ---*/
  for (iPoint = 0; iPoint < geometry->GetnPoint(); iPoint++) {
    
    /*--- Coordinates of the current point ---*/
    Coord = geometry->node[iPoint]->GetCoord();
    
    /*--- Increment the node position using the delta values. ---*/
    for (iDim = 0; iDim < nDim; iDim++)
      newCoord[iDim] = Coord[iDim] + deltaX[iDim];
    
    /*--- Store new node location & grid velocity. Do not store the grid
     velocity if this is an adjoint calculation. ---*/
    
    for (iDim = 0; iDim < nDim; iDim++) {
      geometry->node[iPoint]->SetCoord(iDim, newCoord[iDim]);
      if (!adjoint) geometry->node[iPoint]->SetGridVel(iDim,xDot[iDim]);
    }
  }
  
  /*--- Set the mesh motion center to the new location after
   incrementing the position with the rigid translation. This
   new location will be used for subsequent pitching/rotation.---*/
  
  for (iDim = 0; iDim < 3; iDim++){
    Center[iDim] = config->GetMotion_Origin(iDim) + deltaX[iDim];
  } 
  config->SetMotion_Origin(Center);

  
  /*--- Set the moment computation center to the new location after
   incrementing the position with the translation. ---*/
  
  for (unsigned short jMarker=0; jMarker<config->GetnMarker_Monitoring(); jMarker++) {
    Center[0] = config->GetRefOriginMoment_X(jMarker) + deltaX[0];
    Center[1] = config->GetRefOriginMoment_Y(jMarker) + deltaX[1];
    Center[2] = config->GetRefOriginMoment_Z(jMarker) + deltaX[2];
    config->SetRefOriginMoment_X(jMarker, Center[0]);
    config->SetRefOriginMoment_Y(jMarker, Center[1]);
    config->SetRefOriginMoment_Z(jMarker, Center[2]);
  }
  
  /*--- After moving all nodes, update geometry class ---*/
  
  UpdateDualGrid(geometry, config);
  
}

void CVolumetricMovement::SetVolume_Scaling(CGeometry *geometry, CConfig *config, bool UpdateGeo) {

  unsigned short iDim;
  unsigned long iPoint;
  su2double newCoord[3] = {0.0,0.0,0.0}, *Coord;

  /*--- The scaling factor is the only input to this option. Currently, 
   the mesh must be scaled the same amount in all three directions. ---*/
  
  su2double Scale = config->GetDV_Value(0)*config->GetOpt_RelaxFactor();
  
  if (rank == MASTER_NODE) {
    cout << "Scaling the mesh by a constant factor of " << Scale << "." << endl;
  }
  
  /*--- Loop over and move each node in the volume mesh ---*/
  for (iPoint = 0; iPoint < geometry->GetnPoint(); iPoint++) {
    
    /*--- Coordinates of the current point ---*/
    Coord = geometry->node[iPoint]->GetCoord();
    
    /*--- Scale the node position by the specified factor. ---*/
    for (iDim = 0; iDim < nDim; iDim++)
      newCoord[iDim] = Scale*Coord[iDim];
    
    /*--- Store the new node location. ---*/
    for (iDim = 0; iDim < nDim; iDim++) {
      geometry->node[iPoint]->SetCoord(iDim, newCoord[iDim]);
    }
  }

  /*--- After moving all nodes, update geometry class ---*/
  if (UpdateGeo) UpdateDualGrid(geometry, config);
  
}

void CVolumetricMovement::SetVolume_Translation(CGeometry *geometry, CConfig *config, bool UpdateGeo)  {

  unsigned short iDim;
  unsigned long iPoint;
  su2double *Coord, deltaX[3] = {0.0,0.0,0.0}, newCoord[3] = {0.0,0.0,0.0};
  su2double Scale = config->GetOpt_RelaxFactor();
  
  /*--- Get the unit vector and magnitude of displacement. Note that we
   assume this is the first DV entry since it is for mesh translation.
   Create the displacement vector from the magnitude and direction. ---*/
  
  su2double Ampl = config->GetDV_Value(0)*Scale;
  su2double length = 0.0;
  for (iDim = 0; iDim < nDim; iDim++) {
    deltaX[iDim] = config->GetParamDV(0, iDim);
    length += deltaX[iDim]*deltaX[iDim];
  }
  length = sqrt(length);
  for (iDim = 0; iDim < nDim; iDim++)
    deltaX[iDim] = Ampl*deltaX[iDim]/length;
  if (rank == MASTER_NODE) {
    cout << "Translational displacement: (" << deltaX[0] << ", ";
    cout  << deltaX[1] << ", " << deltaX[2] << ")." << endl;
  }
  
  /*--- Loop over and move each node in the volume mesh ---*/
  for (iPoint = 0; iPoint < geometry->GetnPoint(); iPoint++) {
    
    /*--- Coordinates of the current point ---*/
    Coord = geometry->node[iPoint]->GetCoord();
    
    /*--- Increment the node position using the delta values. ---*/
    for (iDim = 0; iDim < nDim; iDim++)
      newCoord[iDim] = Coord[iDim] + deltaX[iDim];
    
    /*--- Store new node location. ---*/
    for (iDim = 0; iDim < nDim; iDim++) {
      geometry->node[iPoint]->SetCoord(iDim, newCoord[iDim]);
    }
  }
  
  /*--- After moving all nodes, update geometry class ---*/
  if (UpdateGeo) UpdateDualGrid(geometry, config);
  
}

void CVolumetricMovement::SetVolume_Rotation(CGeometry *geometry, CConfig *config, bool UpdateGeo) {
  
  unsigned short iDim;
  unsigned long iPoint;
  su2double x, y, z;
  su2double *Coord, deltaX[3] = {0.0,0.0,0.0}, newCoord[3] = {0.0,0.0,0.0};
  su2double Scale = config->GetOpt_RelaxFactor();

  /*--- xyz-coordinates of a point on the line of rotation. */
  su2double a = config->GetParamDV(0, 0);
  su2double b = config->GetParamDV(0, 1);
  su2double c = 0.0;
  if (geometry->GetnDim() == 3) c = config->GetParamDV(0,2);
  
  /*--- xyz-coordinate of the line's direction vector. ---*/
  su2double u = config->GetParamDV(0, 3)-config->GetParamDV(0, 0);
  su2double v = config->GetParamDV(0, 4)-config->GetParamDV(0, 1);
  su2double w = 1.0;
  if (geometry->GetnDim() == 3)
    w = config->GetParamDV(0, 5)-config->GetParamDV(0, 2);
  
  /*--- The angle of rotation. ---*/
  su2double theta = config->GetDV_Value(0)*Scale*PI_NUMBER/180.0;
  
  /*--- Print to the console. ---*/
  if (rank == MASTER_NODE) {
    cout << "Rotation axis vector: (" << u << ", ";
    cout << v << ", " << w << ")." << endl;
    cout << "Angle of rotation: " << config->GetDV_Value(0)*Scale;
    cout << " degrees." << endl;
  }
  
  /*--- Intermediate values used in computations. ---*/
  su2double u2=u*u; su2double v2=v*v; su2double w2=w*w;
  su2double cosT = cos(theta); su2double sinT = sin(theta);
  su2double l2 = u2 + v2 + w2; su2double l = sqrt(l2);
  
  /*--- Loop over and move each node in the volume mesh ---*/
  for (iPoint = 0; iPoint < geometry->GetnPoint(); iPoint++) {
    
    /*--- Coordinates of the current point ---*/
    Coord = geometry->node[iPoint]->GetCoord();
    
    /*--- Displacement for this point due to the rotation. ---*/
    x = Coord[0]; y = Coord[1]; z = 0.0;
    if (geometry->GetnDim() == 3) z = Coord[2];
    
    deltaX[0] = a*(v2 + w2) + u*(-b*v - c*w + u*x + v*y + w*z)
    + (-a*(v2 + w2) + u*(b*v + c*w - v*y - w*z) + (v2 + w2)*x)*cosT
    + l*(-c*v + b*w - w*y + v*z)*sinT;
    deltaX[0] = deltaX[0]/l2 - x;
    
    deltaX[1] = b*(u2 + w2) + v*(-a*u - c*w + u*x + v*y + w*z)
    + (-b*(u2 + w2) + v*(a*u + c*w - u*x - w*z) + (u2 + w2)*y)*cosT
    + l*(c*u - a*w + w*x - u*z)*sinT;
    deltaX[1] = deltaX[1]/l2 - y;
    
    deltaX[2] = c*(u2 + v2) + w*(-a*u - b*v + u*x + v*y + w*z)
    + (-c*(u2 + v2) + w*(a*u + b*v - u*x - v*y) + (u2 + v2)*z)*cosT
    + l*(-b*u + a*v - v*x + u*y)*sinT;
    if (geometry->GetnDim() == 3) deltaX[2] = deltaX[2]/l2 - z;
    else deltaX[2] = 0.0;
    
    /*--- Increment the node position using the delta values. ---*/
    for (iDim = 0; iDim < nDim; iDim++)
      newCoord[iDim] = Coord[iDim] + deltaX[iDim];
    
    /*--- Store new node location. ---*/
    for (iDim = 0; iDim < nDim; iDim++) {
      geometry->node[iPoint]->SetCoord(iDim, newCoord[iDim]);
    }
  }
 
  /*--- After moving all nodes, update geometry class ---*/
  if (UpdateGeo) UpdateDualGrid(geometry, config);
  
}

CSurfaceMovement::CSurfaceMovement(void) : CGridMovement() {
  
  size = SU2_MPI::GetSize();
  rank = SU2_MPI::GetRank();
  
  nFFDBox = 0;
  nLevel = 0;
  FFDBoxDefinition = false;
}

CSurfaceMovement::~CSurfaceMovement(void) {}

void CSurfaceMovement::SetSurface_Deformation(CGeometry *geometry, CConfig *config) {
  
  unsigned short iFFDBox, iDV, iLevel, iChild, iParent, jFFDBox, iMarker;
  unsigned short Degree_Unitary [] = {1,1,1}, BSpline_Unitary [] = {2,2,2};
  su2double MaxDiff, Current_Scale, Ratio, New_Scale;
  string FFDBoxTag;
   bool allmoving;
  
  bool cylindrical = (config->GetFFD_CoordSystem() == CYLINDRICAL);
  bool spherical   = (config->GetFFD_CoordSystem() == SPHERICAL);
  bool polar       = (config->GetFFD_CoordSystem() == POLAR);
  bool cartesian   = (config->GetFFD_CoordSystem() == CARTESIAN);
  su2double BoundLimit = config->GetOpt_LineSearch_Bound();

  /*--- Setting the Free Form Deformation ---*/
  
  if (config->GetDesign_Variable(0) == FFD_SETTING) {
    
    /*--- Definition of the FFD deformation class ---*/
    
    FFDBox = new CFreeFormDefBox*[MAX_NUMBER_FFD];
    
    /*--- Read the FFD information from the config file ---*/
    
    ReadFFDInfo(geometry, config, FFDBox);
    
    /*--- If there is a FFDBox in the input file ---*/
    
    if (nFFDBox != 0) {
      
      /*--- if polar coordinates, trnasform the corner to polar ---*/
      
      if (cylindrical) {
        for (iFFDBox = 0; iFFDBox < GetnFFDBox(); iFFDBox++) {
          FFDBox[iFFDBox]->SetCart2Cyl_CornerPoints(config);
        }
      }
      else if (spherical || polar) {
        for (iFFDBox = 0; iFFDBox < GetnFFDBox(); iFFDBox++) {
          FFDBox[iFFDBox]->SetCart2Sphe_CornerPoints(config);
        }
      }
      
      /*--- If the FFDBox was not defined in the input file ---*/
      
      if ((rank == MASTER_NODE) && (GetnFFDBox() != 0)) {
        if (cartesian) cout << endl <<"----------------- FFD technique (cartesian -> parametric) ---------------" << endl;
        else if (cylindrical) cout << endl <<"----------------- FFD technique (cylinder -> parametric) ---------------" << endl;
        else if (spherical) cout << endl <<"----------------- FFD technique (spherical -> parametric) ---------------" << endl;
        else if (polar) cout << endl <<"----------------- FFD technique (polar -> parametric) ---------------" << endl;
      }
      
      /*--- Create a unitary FFDBox as baseline for other FFDBoxes shapes ---*/
      
      CFreeFormDefBox FFDBox_unitary(Degree_Unitary, BSpline_Unitary, BEZIER);
      FFDBox_unitary.SetUnitCornerPoints();

      /*--- Compute the control points of the unitary box, in this case the degree is 1 and the order is 2 ---*/
      
      FFDBox_unitary.SetControlPoints_Parallelepiped();
      
      for (iFFDBox = 0; iFFDBox < GetnFFDBox(); iFFDBox++) {
        
        /*--- Compute the support control points for the final FFD using the unitary box ---*/
        
        FFDBox_unitary.SetSupportCP(FFDBox[iFFDBox]);
        
        /*--- Compute control points in the support box ---*/
        
        FFDBox_unitary.SetSupportCPChange(FFDBox[iFFDBox]);
        
        /*--- Compute the parametric coordinates, it also find the points in
         the FFDBox using the parametrics coordinates ---*/
        
        SetParametricCoord(geometry, config, FFDBox[iFFDBox], iFFDBox);
        
        
        /*--- If polar coordinates, transform the corners and control points to cartesians ---*/
        
        if (cylindrical) {
          FFDBox[iFFDBox]->SetCyl2Cart_CornerPoints(config);
          FFDBox[iFFDBox]->SetCyl2Cart_ControlPoints(config);
        }
        else if (spherical || polar) {
          FFDBox[iFFDBox]->SetSphe2Cart_CornerPoints(config);
          FFDBox[iFFDBox]->SetSphe2Cart_ControlPoints(config);
        }
<<<<<<< HEAD
        
        /*--- Output original FFD FFDBox ---*/
        
        if (rank == MASTER_NODE) {
          for (unsigned short iFile = 0; iFile < config->GetnVolumeOutputFiles(); iFile++){
            unsigned short *FileFormat = config->GetVolumeOutputFiles();
            if (FileFormat[iFile] == PARAVIEW || FileFormat[iFile] == PARAVIEW_BINARY) {
              cout << "Writing a Paraview file of the FFD boxes." << endl;
              for (iFFDBox = 0; iFFDBox < GetnFFDBox(); iFFDBox++) {
                FFDBox[iFFDBox]->SetParaview(geometry, iFFDBox, true);
              }
            } else if (FileFormat[iFile] == TECPLOT || FileFormat[iFile] == TECPLOT_BINARY) {
              cout << "Writing a Tecplot file of the FFD boxes." << endl;
              for (iFFDBox = 0; iFFDBox < GetnFFDBox(); iFFDBox++) {
                FFDBox[iFFDBox]->SetTecplot(geometry, iFFDBox, true);
              }
=======
      }
      /*--- Output original FFD FFDBox ---*/
      
      if (rank == MASTER_NODE) {
        for (unsigned short iFile = 0; iFile < config->GetnVolumeOutputFiles(); iFile++){
          unsigned short *FileFormat = config->GetVolumeOutputFiles();
          if (FileFormat[iFile] == PARAVIEW || FileFormat[iFile] == PARAVIEW_BINARY) {
            cout << "Writing a Paraview file of the FFD boxes." << endl;
            for (iFFDBox = 0; iFFDBox < GetnFFDBox(); iFFDBox++) {
              FFDBox[iFFDBox]->SetParaview(geometry, iFFDBox, true);
>>>>>>> a91656d8
            }
          } else if (FileFormat[iFile] == TECPLOT || FileFormat[iFile] == TECPLOT_BINARY) {
            cout << "Writing a Tecplot file of the FFD boxes." << endl;
            for (iFFDBox = 0; iFFDBox < GetnFFDBox(); iFFDBox++) {
              FFDBox[iFFDBox]->SetTecplot(geometry, iFFDBox, true);
            }
          }
          else if (FileFormat[iFile] == CGNS)  {
            cout << "Writing a CGNS file of the FFD boxes." << endl;
            for (iFFDBox = 0; iFFDBox < GetnFFDBox(); iFFDBox++) {
              FFDBox[iFFDBox]->SetCGNS(geometry, iFFDBox, true);
            }
          }
        }  
      }
    }
    
    else {
      SU2_MPI::Error("There are not FFD boxes in the mesh file!!", CURRENT_FUNCTION);
    }
    
  }
  
  /*--- Free Form deformation based ---*/
  
  if ((config->GetDesign_Variable(0) == FFD_CONTROL_POINT_2D) ||
      (config->GetDesign_Variable(0) == FFD_CAMBER_2D) ||
      (config->GetDesign_Variable(0) == FFD_THICKNESS_2D) ||
      (config->GetDesign_Variable(0) == FFD_TWIST_2D) ||
      (config->GetDesign_Variable(0) == FFD_CONTROL_POINT) ||
      (config->GetDesign_Variable(0) == FFD_NACELLE) ||
      (config->GetDesign_Variable(0) == FFD_GULL) ||
      (config->GetDesign_Variable(0) == FFD_TWIST) ||
      (config->GetDesign_Variable(0) == FFD_ROTATION) ||
      (config->GetDesign_Variable(0) == FFD_CONTROL_SURFACE) ||
      (config->GetDesign_Variable(0) == FFD_CAMBER) ||
      (config->GetDesign_Variable(0) == FFD_THICKNESS) ||
      (config->GetDesign_Variable(0) == FFD_ANGLE_OF_ATTACK)) {
    
    /*--- Definition of the FFD deformation class ---*/
    
    FFDBox = new CFreeFormDefBox*[MAX_NUMBER_FFD];
    
    /*--- Read the FFD information from the grid file ---*/
    
    ReadFFDInfo(geometry, config, FFDBox, config->GetMesh_FileName());
    
    /*--- If there is a FFDBox in the input file ---*/
    
    if (nFFDBox != 0) {
      
      /*--- If the FFDBox was not defined in the input file ---*/
      
      if (!GetFFDBoxDefinition()) {
        SU2_MPI::Error(string("There is not FFD box definition in the mesh file,\n") +
                       string("run DV_KIND=FFD_SETTING first !!"), CURRENT_FUNCTION);
      }
      
      /* --- Check if the FFD boxes referenced in the design variable definition can be found --- */
      
      for (iDV = 0; iDV < config->GetnDV(); iDV++) {
        if (!CheckFFDBoxDefinition(config, iDV)) {
          SU2_MPI::Error(string("There is no FFD box with tag \"") + config->GetFFDTag(iDV) + string("\" defined in the mesh file.\n") +
                         string("Check the definition of the design variables and/or the FFD settings !!"), CURRENT_FUNCTION);
        }
      }
      
      /*--- Check that the user has specified a non-zero number of surfaces to move with DV_MARKER. ---*/
      
      if (config->GetnMarker_DV() == 0) {
        SU2_MPI::Error(string("No markers are specified in DV_MARKER, so no deformation will occur.\n") +
                       string("List markers to be deformed in DV_MARKER."), CURRENT_FUNCTION);
      }
    
      /*--- Output original FFD FFDBox ---*/
      
      if ((rank == MASTER_NODE) && (config->GetKind_SU2() != SU2_DOT)) {
        
        for (unsigned short iFile = 0; iFile < config->GetnVolumeOutputFiles(); iFile++){
          unsigned short *FileFormat = config->GetVolumeOutputFiles();
          
          if (FileFormat[iFile] == PARAVIEW || FileFormat[iFile] == PARAVIEW_BINARY) {
            cout << "Writing a Paraview file of the FFD boxes." << endl;
            for (iFFDBox = 0; iFFDBox < GetnFFDBox(); iFFDBox++) {
              FFDBox[iFFDBox]->SetParaview(geometry, iFFDBox, true);
            }
          } else if (FileFormat[iFile] == TECPLOT || FileFormat[iFile] == TECPLOT_BINARY) {
            cout << "Writing a Tecplot file of the FFD boxes." << endl;
            for (iFFDBox = 0; iFFDBox < GetnFFDBox(); iFFDBox++) {
              FFDBox[iFFDBox]->SetTecplot(geometry, iFFDBox, true);
            }
          }
          else if (FileFormat[iFile] == CGNS)  {
            cout << "Writing a CGNS file of the FFD boxes." << endl;
            for (iFFDBox = 0; iFFDBox < GetnFFDBox(); iFFDBox++) {
              FFDBox[iFFDBox]->SetCGNS(geometry, iFFDBox, true);
            }
          }
        }
      }
      
      /*--- If polar FFD, change the coordinates system ---*/
      
      if (cylindrical) {
        for (iFFDBox = 0; iFFDBox < GetnFFDBox(); iFFDBox++) {
          FFDBox[iFFDBox]->SetCart2Cyl_CornerPoints(config);
          FFDBox[iFFDBox]->SetCart2Cyl_ControlPoints(config);
        }
      }
      else if (spherical || polar) {
        for (iFFDBox = 0; iFFDBox < GetnFFDBox(); iFFDBox++) {
          FFDBox[iFFDBox]->SetCart2Sphe_CornerPoints(config);
          FFDBox[iFFDBox]->SetCart2Sphe_ControlPoints(config);
        }
      }
      
      /*--- Apply the deformation to the orifinal FFD box ---*/
      
      if ((rank == MASTER_NODE) && (GetnFFDBox() != 0))
        cout << endl <<"----------------- FFD technique (parametric -> cartesian) ---------------" << endl;
      
      /*--- Loop over all the FFD boxes levels ---*/
      
      for (iLevel = 0; iLevel < GetnLevel(); iLevel++) {
        
        /*--- Loop over all FFD FFDBoxes ---*/
        
        for (iFFDBox = 0; iFFDBox < GetnFFDBox(); iFFDBox++) {
          
          /*--- Check the level of the FFD box ---*/
          
          if (FFDBox[iFFDBox]->GetLevel() == iLevel) {
            
            /*--- Check the dimension of the FFD compared with the design variables ---*/
            
            if (rank == MASTER_NODE) cout << "Checking FFD box dimension." << endl;
            CheckFFDDimension(geometry, config, FFDBox[iFFDBox], iFFDBox);
            
            /*--- Compute intersections of the FFD box with the surface to eliminate design
             variables and satisfy surface continuity ---*/
            
            if (rank == MASTER_NODE) cout << "Checking FFD box intersections with the solid surfaces." << endl;
            CheckFFDIntersections(geometry, config, FFDBox[iFFDBox], iFFDBox);
            
            /*--- Compute the parametric coordinates of the child box
             control points (using the parent FFDBox)  ---*/
            
            for (iChild = 0; iChild < FFDBox[iFFDBox]->GetnChildFFDBox(); iChild++) {
              FFDBoxTag = FFDBox[iFFDBox]->GetChildFFDBoxTag(iChild);
              for (jFFDBox = 0; jFFDBox < GetnFFDBox(); jFFDBox++)
                if (FFDBoxTag == FFDBox[jFFDBox]->GetTag()) break;
              SetParametricCoordCP(geometry, config, FFDBox[iFFDBox], FFDBox[jFFDBox]);
            }
            
            /*--- Update the parametric coordinates if it is a child FFDBox ---*/
            
            if (iLevel > 0) UpdateParametricCoord(geometry, config, FFDBox[iFFDBox], iFFDBox);
            
            /*--- Apply the design variables to the control point position ---*/
            
            for (iDV = 0; iDV < config->GetnDV(); iDV++) {
              switch ( config->GetDesign_Variable(iDV) ) {
                case FFD_CONTROL_POINT_2D : SetFFDCPChange_2D(geometry, config, FFDBox[iFFDBox], FFDBox, iDV, false); break;
                case FFD_CAMBER_2D :        SetFFDCamber_2D(geometry, config, FFDBox[iFFDBox], FFDBox, iDV, false); break;
                case FFD_THICKNESS_2D :     SetFFDThickness_2D(geometry, config, FFDBox[iFFDBox], FFDBox, iDV, false); break;
                case FFD_TWIST_2D :         SetFFDTwist_2D(geometry, config, FFDBox[iFFDBox], FFDBox, iDV, false); break;
                case FFD_CONTROL_POINT :    SetFFDCPChange(geometry, config, FFDBox[iFFDBox], FFDBox, iDV, false); break;
                case FFD_NACELLE :          SetFFDNacelle(geometry, config, FFDBox[iFFDBox], FFDBox, iDV, false); break;
                case FFD_GULL :             SetFFDGull(geometry, config, FFDBox[iFFDBox], FFDBox, iDV, false); break;
                case FFD_TWIST :            SetFFDTwist(geometry, config, FFDBox[iFFDBox], FFDBox, iDV, false); break;
                case FFD_ROTATION :         SetFFDRotation(geometry, config, FFDBox[iFFDBox], FFDBox, iDV, false); break;
                case FFD_CONTROL_SURFACE :  SetFFDControl_Surface(geometry, config, FFDBox[iFFDBox], FFDBox, iDV, false); break;
                case FFD_CAMBER :           SetFFDCamber(geometry, config, FFDBox[iFFDBox], FFDBox, iDV, false); break;
                case FFD_THICKNESS :        SetFFDThickness(geometry, config, FFDBox[iFFDBox], FFDBox, iDV, false); break;
                case FFD_ANGLE_OF_ATTACK :  SetFFDAngleOfAttack(geometry, config, FFDBox[iFFDBox], FFDBox, iDV, false); break;
              }
            }
            
            /*--- Recompute cartesian coordinates using the new control point location ---*/
            
            MaxDiff = SetCartesianCoord(geometry, config, FFDBox[iFFDBox], iFFDBox, false);
            
            if ((MaxDiff > BoundLimit) && (config->GetKind_SU2() == SU2_DEF)) {
              
              if (rank == MASTER_NODE) cout << "Out-of-bounds, re-adjusting scale factor to safisfy line search limit." << endl;
              
              Current_Scale = config->GetOpt_RelaxFactor();
              Ratio = (BoundLimit/MaxDiff);
              New_Scale = Current_Scale *(Ratio-1.0);
              config->SetOpt_RelaxFactor(New_Scale);
              
              /*--- Apply the design variables to the control point position ---*/
              
              for (iDV = 0; iDV < config->GetnDV(); iDV++) {
                switch ( config->GetDesign_Variable(iDV) ) {
                  case FFD_CONTROL_POINT_2D : SetFFDCPChange_2D(geometry, config, FFDBox[iFFDBox], FFDBox, iDV, false); break;
                  case FFD_CAMBER_2D :        SetFFDCamber_2D(geometry, config, FFDBox[iFFDBox], FFDBox, iDV, false); break;
                  case FFD_THICKNESS_2D :     SetFFDThickness_2D(geometry, config, FFDBox[iFFDBox], FFDBox, iDV, false); break;
                  case FFD_TWIST_2D :         SetFFDTwist_2D(geometry, config, FFDBox[iFFDBox], FFDBox, iDV, false); break;
                  case FFD_CONTROL_POINT :    SetFFDCPChange(geometry, config, FFDBox[iFFDBox], FFDBox, iDV, false); break;
                  case FFD_NACELLE :          SetFFDNacelle(geometry, config, FFDBox[iFFDBox], FFDBox, iDV, false); break;
                  case FFD_GULL :             SetFFDGull(geometry, config, FFDBox[iFFDBox], FFDBox, iDV, false); break;
                  case FFD_TWIST :            SetFFDTwist(geometry, config, FFDBox[iFFDBox], FFDBox, iDV, false); break;
                  case FFD_ROTATION :         SetFFDRotation(geometry, config, FFDBox[iFFDBox], FFDBox, iDV, false); break;
                  case FFD_CONTROL_SURFACE :  SetFFDControl_Surface(geometry, config, FFDBox[iFFDBox], FFDBox, iDV, false); break;
                  case FFD_CAMBER :           SetFFDCamber(geometry, config, FFDBox[iFFDBox], FFDBox, iDV, false); break;
                  case FFD_THICKNESS :        SetFFDThickness(geometry, config, FFDBox[iFFDBox], FFDBox, iDV, false); break;
                  case FFD_ANGLE_OF_ATTACK :  SetFFDAngleOfAttack(geometry, config, FFDBox[iFFDBox], FFDBox, iDV, false); break;
                }
              }
              
              /*--- Recompute cartesian coordinates using the new control point location ---*/
              
              MaxDiff = SetCartesianCoord(geometry, config, FFDBox[iFFDBox], iFFDBox, false);
              
            }
            
            /*--- Reparametrization of the parent FFD box ---*/
            
            for (iParent = 0; iParent < FFDBox[iFFDBox]->GetnParentFFDBox(); iParent++) {
              FFDBoxTag = FFDBox[iFFDBox]->GetParentFFDBoxTag(iParent);
              for (jFFDBox = 0; jFFDBox < GetnFFDBox(); jFFDBox++)
                if (FFDBoxTag == FFDBox[jFFDBox]->GetTag()) break;
              UpdateParametricCoord(geometry, config, FFDBox[jFFDBox], jFFDBox);
            }
            
            /*--- Compute the new location of the control points of the child boxes
             (using the parent FFDBox) ---*/
            
            for (iChild = 0; iChild < FFDBox[iFFDBox]->GetnChildFFDBox(); iChild++) {
              FFDBoxTag = FFDBox[iFFDBox]->GetChildFFDBoxTag(iChild);
              for (jFFDBox = 0; jFFDBox < GetnFFDBox(); jFFDBox++)
                if (FFDBoxTag == FFDBox[jFFDBox]->GetTag()) break;
              GetCartesianCoordCP(geometry, config, FFDBox[iFFDBox], FFDBox[jFFDBox]);
            }
          }
        }
        
        /*--- If polar, compute the cartesians coordinates ---*/
        
        if (cylindrical) {
          for (iFFDBox = 0; iFFDBox < GetnFFDBox(); iFFDBox++) {
            FFDBox[iFFDBox]->SetCyl2Cart_CornerPoints(config);
            FFDBox[iFFDBox]->SetCyl2Cart_ControlPoints(config);
          }
        }
        else if (spherical || polar) {
          for (iFFDBox = 0; iFFDBox < GetnFFDBox(); iFFDBox++) {
            FFDBox[iFFDBox]->SetSphe2Cart_CornerPoints(config);
            FFDBox[iFFDBox]->SetSphe2Cart_ControlPoints(config);
          }
        }
        
        /*--- Output the deformed FFD Boxes ---*/
        
        if ((rank == MASTER_NODE) && (config->GetKind_SU2() != SU2_DOT)) {
          
          for (unsigned short iFile = 0; iFile < config->GetnVolumeOutputFiles(); iFile++){
            unsigned short *FileFormat = config->GetVolumeOutputFiles();
            
            if (FileFormat[iFile] == PARAVIEW || FileFormat[iFile] == PARAVIEW_BINARY) {
              cout << "Writing a Paraview file of the FFD boxes." << endl;
              for (iFFDBox = 0; iFFDBox < GetnFFDBox(); iFFDBox++) {
                FFDBox[iFFDBox]->SetParaview(geometry, iFFDBox, false);
              }
            } else if (FileFormat[iFile] == TECPLOT || FileFormat[iFile] == TECPLOT_BINARY) {
              cout << "Writing a Tecplot file of the FFD boxes." << endl;
              for (iFFDBox = 0; iFFDBox < GetnFFDBox(); iFFDBox++) {
                FFDBox[iFFDBox]->SetTecplot(geometry, iFFDBox, false);
              }
            }
            else if (FileFormat[iFile] == CGNS)  {
              cout << "Writing a CGNS file of the FFD boxes." << endl;
              for (iFFDBox = 0; iFFDBox < GetnFFDBox(); iFFDBox++) {
                FFDBox[iFFDBox]->SetCGNS(geometry, iFFDBox, false);
              }
            }
          }
        }
      }
    }
    
    else {
      SU2_MPI::Error("There are no FFD Boxes in the mesh file!!", CURRENT_FUNCTION);
    }
    
  }
  
  /*--- External surface file based ---*/
  
  else if (config->GetDesign_Variable(0) == SURFACE_FILE) {
    
    /*--- Check whether a surface file exists for input ---*/
    ofstream Surface_File;
    string filename = config->GetDV_Filename();
    Surface_File.open(filename.c_str(), ios::in);
    
    /*--- A surface file does not exist, so write a new one for the
     markers that are specified as part of the motion. ---*/
    if (Surface_File.fail()) {
      
      if (rank == MASTER_NODE && size == SINGLE_NODE) {
        cout << "No surface positions file found. Writing a template file: " << filename << "." << endl;
        
        Surface_File.open(filename.c_str(), ios::out);
        Surface_File.precision(15);
        unsigned long iMarker, jPoint, GlobalIndex, iVertex; su2double *Coords;
        for (iMarker = 0; iMarker < config->GetnMarker_All(); iMarker++) {
          if (config->GetMarker_All_DV(iMarker) == YES) {
            for (iVertex = 0; iVertex < geometry->nVertex[iMarker]; iVertex++) {
              jPoint = geometry->vertex[iMarker][iVertex]->GetNode();
              GlobalIndex = geometry->node[jPoint]->GetGlobalIndex();
              Coords = geometry->node[jPoint]->GetCoord();
              Surface_File << GlobalIndex << "\t" << Coords[0] << "\t" << Coords[1];
              if (geometry->GetnDim() == 2) Surface_File << endl;
              else Surface_File << "\t" << Coords[2] << endl;
            }
          }
        }
        Surface_File.close();
        
      } else {
        SU2_MPI::Error("No surface positions file found and template writing not yet supported in parallel.\n To generate a template surface positions file, run SU2_DEF again in serial.", CURRENT_FUNCTION);
      }
    }
    
    else {
      /*--- A surface file exists, so read in the coordinates ---*/
      Surface_File.close();
      if (rank == MASTER_NODE) cout << "Updating the surface coordinates from the input file." << endl;
      SetExternal_Deformation(geometry, config, ZONE_0, 0);
    }
    
  }
    
  else if ((config->GetDesign_Variable(0) == ROTATION) ||
           (config->GetDesign_Variable(0) == TRANSLATION) ||
           (config->GetDesign_Variable(0) == SCALE) ||
           (config->GetDesign_Variable(0) == HICKS_HENNE) ||
           (config->GetDesign_Variable(0) == SURFACE_BUMP) ||
           (config->GetDesign_Variable(0) == ANGLE_OF_ATTACK)) {
    
    /*--- Apply rotation, displacement and stretching design variables (this
     should be done before the bump function design variables) ---*/
    
    for (iDV = 0; iDV < config->GetnDV(); iDV++) {
      switch ( config->GetDesign_Variable(iDV) ) {
        case SCALE :  SetScale(geometry, config, iDV, false); break;
        case TRANSLATION :  SetTranslation(geometry, config, iDV, false); break;
        case ROTATION :     SetRotation(geometry, config, iDV, false); break;
      }
    }
    
    /*--- Apply the design variables to the control point position ---*/
    
    for (iDV = 0; iDV < config->GetnDV(); iDV++) {
      switch ( config->GetDesign_Variable(iDV) ) {
        case HICKS_HENNE :  SetHicksHenne(geometry, config, iDV, false); break;
      }
    }
    
    /*--- Apply the design variables to the control point position ---*/

    for (iDV = 0; iDV < config->GetnDV(); iDV++) {
      switch ( config->GetDesign_Variable(iDV) ) {
        case SURFACE_BUMP :  SetSurface_Bump(geometry, config, iDV, false); break;
      }
    }

    /*--- Apply the angle of attack design variable ---*/
    
    for (iDV = 0; iDV < config->GetnDV(); iDV++) {
      switch ( config->GetDesign_Variable(iDV) ) {
        case ANGLE_OF_ATTACK :  SetAngleOfAttack(geometry, config, iDV, false); break;
      }
    }
    
  }
  
  /*--- NACA_4Digits design variable ---*/
  
  else if (config->GetDesign_Variable(0) == NACA_4DIGITS) { SetNACA_4Digits(geometry, config); }
  
  /*--- Parabolic airfoil design variable ---*/
  
  else if (config->GetDesign_Variable(0) == PARABOLIC) { SetParabolic(geometry, config); }
  
  /*--- Airfoil from file design variable ---*/
  
  else if (config->GetDesign_Variable(0) == AIRFOIL) { SetAirfoil(geometry, config); }
  
  /*--- FFD setting ---*/
  
  else if (config->GetDesign_Variable(0) == FFD_SETTING) {
    if (rank == MASTER_NODE)
      cout << "No surface deformation (setting FFD)." << endl;
  }
  
  /*--- Scale, Translate, and Rotate will be done with rigid mesh transforms. ---*/
  
  else if ((config->GetDesign_Variable(0) == ROTATION) ||
           (config->GetDesign_Variable(0) == TRANSLATION) ||
           (config->GetDesign_Variable(0) == SCALE)) {
    
    /*--- If all markers are deforming, use volume method.
     If only some are deforming, use surface method ---*/
    
    /*--- iDV was uninitialized, so hard-coding to one. Check intended
     behavior (might want to loop over all iDV in case we have trans & rotate. ---*/
    iDV = 0;
    allmoving = true;
    
    /*--- Loop over markers ---*/
    for (iMarker = 0; iMarker < config->GetnMarker_All(); iMarker++) {
      if (config->GetMarker_All_DV(iMarker) == NO)
        allmoving = false;
    }
    
    if (!allmoving) {
      /*---Only some markers are moving, use the surface method ---*/
      if (config->GetDesign_Variable(0) == ROTATION)
        SetRotation(geometry, config, iDV, false);
      if (config->GetDesign_Variable(0) == SCALE)
        SetScale(geometry, config, iDV, false);
      if (config->GetDesign_Variable(0) == TRANSLATION)
        SetTranslation(geometry, config, iDV, false);
    }
    else {
      if (rank == MASTER_NODE)
        cout << "No surface deformation (scaling, rotation, or translation)." << endl;
    }
  }
  
  /*--- Design variable not implement ---*/
  
  else {
    if (rank == MASTER_NODE)
      cout << "Design Variable not implemented yet" << endl;
  }
  
}


void CSurfaceMovement::SetSurface_Derivative(CGeometry *geometry, CConfig *config) {

  su2double DV_Value = 0.0;

  unsigned short iDV = 0, iDV_Value = 0;

  for (iDV = 0; iDV < config->GetnDV(); iDV++) {
    for (iDV_Value = 0; iDV_Value < config->GetnDV_Value(iDV); iDV_Value++) {

      DV_Value = config->GetDV_Value(iDV, iDV_Value);

      /*--- If value of the design variable is not 0.0 we apply the differentation.
     *     Note if multiple variables are non-zero, we end up with the sum of all the derivatives. ---*/

      if (DV_Value != 0.0) {

        DV_Value = 0.0;

        SU2_TYPE::SetDerivative(DV_Value, 1.0);

        config->SetDV_Value(iDV, iDV_Value, DV_Value);
      }
    }
  }

  /*--- Run the surface deformation with DV_Value = 0.0 (no deformation at all) ---*/

  SetSurface_Deformation(geometry, config);
}

void CSurfaceMovement::CopyBoundary(CGeometry *geometry, CConfig *config) {
  
  unsigned short iMarker;
  unsigned long iVertex, iPoint;
  su2double *Coord;

  for (iMarker = 0; iMarker < config->GetnMarker_All(); iMarker++) {
    for (iVertex = 0; iVertex < geometry->nVertex[iMarker]; iVertex++) {
      iPoint = geometry->vertex[iMarker][iVertex]->GetNode();
      Coord = geometry->node[iPoint]->GetCoord();
      geometry->vertex[iMarker][iVertex]->SetCoord(Coord);
    }
  }
  
}

void CSurfaceMovement::SetParametricCoord(CGeometry *geometry, CConfig *config, CFreeFormDefBox *FFDBox, unsigned short iFFDBox) {
  
  unsigned short iMarker, iDim, iOrder, jOrder, kOrder, lOrder, mOrder, nOrder;
  unsigned long iVertex, iPoint, TotalVertex = 0;
  su2double *CartCoordNew, *ParamCoord, CartCoord[3], ParamCoordGuess[3], MaxDiff, my_MaxDiff = 0.0, Diff, *Coord;
  unsigned short nDim = geometry->GetnDim();
  su2double X_0, Y_0, Z_0, Xbar, Ybar, Zbar;

  unsigned short BoxFFD = true;
  bool cylindrical = (config->GetFFD_CoordSystem() == CYLINDRICAL);
  bool spherical = (config->GetFFD_CoordSystem() == SPHERICAL);
  bool polar = (config->GetFFD_CoordSystem() == POLAR);
  
  /*--- Change order and control points reduce the
   complexity of the point inversion (this only works with boxes,
 in case of Bezier curves, and we maintain an internal copy)---*/
  
  if (BoxFFD && (config->GetFFD_Blending() == BEZIER)) {
    
    for (iOrder = 0; iOrder < 2; iOrder++) {
      for (jOrder = 0; jOrder < 2; jOrder++) {
        for (kOrder = 0; kOrder < 2; kOrder++) {
          
          lOrder = 0; mOrder = 0; nOrder = 0;
          if (iOrder == 1) {lOrder = FFDBox->GetlOrder()-1;}
          if (jOrder == 1) {mOrder = FFDBox->GetmOrder()-1;}
          if (kOrder == 1) {nOrder = FFDBox->GetnOrder()-1;}
          
          Coord = FFDBox->GetCoordControlPoints(lOrder, mOrder, nOrder);
          
          FFDBox->SetCoordControlPoints(Coord, iOrder, jOrder, kOrder);
          
        }
      }
    }
    
    FFDBox->SetlOrder(2); FFDBox->SetmOrder(2); FFDBox->SetnOrder(2);
    FFDBox->SetnControlPoints();
    FFDBox->BlendingFunction[0]->SetOrder(2, 2);
    FFDBox->BlendingFunction[1]->SetOrder(2, 2);
    FFDBox->BlendingFunction[2]->SetOrder(2, 2);
  }
  /*--- Point inversion algorithm with a basic box ---*/
  
  ParamCoordGuess[0]  = 0.5; ParamCoordGuess[1] = 0.5; ParamCoordGuess[2] = 0.5;
  CartCoord[0]        = 0.0; CartCoord[1]       = 0.0; CartCoord[2]       = 0.0;
  
  /*--- Count the number of vertices ---*/
  
  for (iMarker = 0; iMarker < config->GetnMarker_All(); iMarker++)
    if (config->GetMarker_All_DV(iMarker) == YES)
      for (iVertex = 0; iVertex < geometry->nVertex[iMarker]; iVertex++)
        TotalVertex++;
  
  for (iMarker = 0; iMarker < config->GetnMarker_All(); iMarker++) {
    
    if (config->GetMarker_All_DV(iMarker) == YES) {
      
      for (iVertex = 0; iVertex < geometry->nVertex[iMarker]; iVertex++) {
        
        /*--- Get the cartesian coordinates ---*/
        
        for (iDim = 0; iDim < nDim; iDim++)
          CartCoord[iDim] = geometry->vertex[iMarker][iVertex]->GetCoord(iDim);
        
        /*--- Transform the cartesian into polar ---*/
        
        if (cylindrical) {
          X_0 = config->GetFFD_Axis(0); Y_0 = config->GetFFD_Axis(1);  Z_0 = config->GetFFD_Axis(2);
          
          Xbar =  CartCoord[0] - X_0; Ybar =  CartCoord[1] - Y_0; Zbar =  CartCoord[2] - Z_0;
          
          CartCoord[0] = sqrt(Ybar*Ybar + Zbar*Zbar);
          CartCoord[1] = atan2(Zbar, Ybar); if (CartCoord[1] > PI_NUMBER/2.0) CartCoord[1] -= 2.0*PI_NUMBER;
          CartCoord[2] = Xbar;
        }
        else if (spherical || polar) {
          X_0 = config->GetFFD_Axis(0); Y_0 = config->GetFFD_Axis(1);  Z_0 = config->GetFFD_Axis(2);
          
          Xbar =  CartCoord[0] - X_0; Ybar =  CartCoord[1] - Y_0; Zbar =  CartCoord[2] - Z_0;
          
          CartCoord[0] = sqrt(Xbar*Xbar + Ybar*Ybar + Zbar*Zbar);
          CartCoord[1] = atan2(Zbar, Ybar);  if (CartCoord[1] > PI_NUMBER/2.0) CartCoord[1] -= 2.0*PI_NUMBER;
          CartCoord[2] = acos(Xbar/CartCoord[0]);
        }
        
        iPoint = geometry->vertex[iMarker][iVertex]->GetNode();
        
        /*--- If the point is inside the FFD, compute the value of the parametric coordinate ---*/
        
        if (FFDBox->GetPointFFD(geometry, config, iPoint)) {
          
          /*--- Find the parametric coordinate ---*/
          
          ParamCoord = FFDBox->GetParametricCoord_Iterative(iPoint, CartCoord, ParamCoordGuess, config);
          
          /*--- Compute the cartesian coordinates using the parametric coordinates
           to check that everything is correct ---*/
          
          CartCoordNew = FFDBox->EvalCartesianCoord(ParamCoord);
          
          /*--- Compute max difference between original value and the recomputed value ---*/
          
          Diff = 0.0;
          for (iDim = 0; iDim < nDim; iDim++)
            Diff += (CartCoordNew[iDim]-CartCoord[iDim])*(CartCoordNew[iDim]-CartCoord[iDim]);
          Diff = sqrt(Diff);
          my_MaxDiff = max(my_MaxDiff, Diff);
          
          /*--- If the parametric coordinates are in (0,1) the point belongs to the FFDBox, using the input tolerance  ---*/
          
          if (((ParamCoord[0] >= - config->GetFFD_Tol()) && (ParamCoord[0] <= 1.0 + config->GetFFD_Tol())) &&
              ((ParamCoord[1] >= - config->GetFFD_Tol()) && (ParamCoord[1] <= 1.0 + config->GetFFD_Tol())) &&
              ((ParamCoord[2] >= - config->GetFFD_Tol()) && (ParamCoord[2] <= 1.0 + config->GetFFD_Tol()))) {
            
            
            /*--- Rectification of the initial tolerance (we have detected situations
             where 0.0 and 1.0 doesn't work properly ---*/
            
            su2double lower_limit = config->GetFFD_Tol();
            su2double upper_limit = 1.0-config->GetFFD_Tol();
            
            if (ParamCoord[0] < lower_limit) ParamCoord[0] = lower_limit;
            if (ParamCoord[1] < lower_limit) ParamCoord[1] = lower_limit;
            if (ParamCoord[2] < lower_limit) ParamCoord[2] = lower_limit;
            if (ParamCoord[0] > upper_limit) ParamCoord[0] = upper_limit;
            if (ParamCoord[1] > upper_limit) ParamCoord[1] = upper_limit;
            if (ParamCoord[2] > upper_limit) ParamCoord[2] = upper_limit;
            
            /*--- Set the value of the parametric coordinate ---*/
            
            FFDBox->Set_MarkerIndex(iMarker);
            FFDBox->Set_VertexIndex(iVertex);
            FFDBox->Set_PointIndex(iPoint);
            FFDBox->Set_ParametricCoord(ParamCoord);
            FFDBox->Set_CartesianCoord(CartCoord);
            
            ParamCoordGuess[0] = ParamCoord[0]; ParamCoordGuess[1] = ParamCoord[1]; ParamCoordGuess[2] = ParamCoord[2];
            
            if (Diff >= config->GetFFD_Tol()) {
              cout << "Please check this point: Local (" << ParamCoord[0] <<" "<< ParamCoord[1] <<" "<< ParamCoord[2] <<") <-> Global ("
              << CartCoord[0] <<" "<< CartCoord[1] <<" "<< CartCoord[2] <<") <-> Error "<< Diff <<" vs "<< config->GetFFD_Tol() <<"." << endl;
            }
            
          }
          else {
            
            if (Diff >= config->GetFFD_Tol()) {
              cout << "Please check this point: Local (" << ParamCoord[0] <<" "<< ParamCoord[1] <<" "<< ParamCoord[2] <<") <-> Global ("
              << CartCoord[0] <<" "<< CartCoord[1] <<" "<< CartCoord[2] <<") <-> Error "<< Diff <<" vs "<< config->GetFFD_Tol() <<"." << endl;
            }
            
          }
          
        }
      }
    }
  }

#ifdef HAVE_MPI
  SU2_MPI::Allreduce(&my_MaxDiff, &MaxDiff, 1, MPI_DOUBLE, MPI_MAX, MPI_COMM_WORLD);
#else
  MaxDiff = my_MaxDiff;
#endif
  
  if (rank == MASTER_NODE)
    cout << "Compute parametric coord      | FFD box: " << FFDBox->GetTag() << ". Max Diff: " << MaxDiff <<"."<< endl;
  
  
  /*--- After the point inversion, copy the original 
   information back (this only works with boxes,
   and we maintain an internal copy) ---*/
  
  if (BoxFFD) {
    FFDBox->SetOriginalControlPoints();
    if (config->GetFFD_Blending() == BEZIER){
      FFDBox->BlendingFunction[0]->SetOrder(FFDBox->GetlOrder(), FFDBox->GetlOrder());
      FFDBox->BlendingFunction[1]->SetOrder(FFDBox->GetmOrder(), FFDBox->GetmOrder());
      FFDBox->BlendingFunction[2]->SetOrder(FFDBox->GetnOrder(), FFDBox->GetnOrder());
    }
  }
}

void CSurfaceMovement::SetParametricCoordCP(CGeometry *geometry, CConfig *config, CFreeFormDefBox *FFDBoxParent, CFreeFormDefBox *FFDBoxChild) {
  unsigned short iOrder, jOrder, kOrder;
  su2double *CartCoord, *ParamCoord, ParamCoordGuess[3];
  
  for (iOrder = 0; iOrder < FFDBoxChild->GetlOrder(); iOrder++)
    for (jOrder = 0; jOrder < FFDBoxChild->GetmOrder(); jOrder++)
      for (kOrder = 0; kOrder < FFDBoxChild->GetnOrder(); kOrder++) {
        CartCoord = FFDBoxChild->GetCoordControlPoints(iOrder, jOrder, kOrder);
        ParamCoord = FFDBoxParent->GetParametricCoord_Iterative(0, CartCoord, ParamCoordGuess, config);
        FFDBoxChild->SetParCoordControlPoints(ParamCoord, iOrder, jOrder, kOrder);
      }

  if (rank == MASTER_NODE)
    cout << "Compute parametric coord (CP) | FFD parent box: " << FFDBoxParent->GetTag() << ". FFD child box: " << FFDBoxChild->GetTag() <<"."<< endl;


}

void CSurfaceMovement::GetCartesianCoordCP(CGeometry *geometry, CConfig *config, CFreeFormDefBox *FFDBoxParent, CFreeFormDefBox *FFDBoxChild) {
  unsigned short iOrder, jOrder, kOrder, iDim;
  su2double *CartCoord, *ParamCoord;
    
  for (iOrder = 0; iOrder < FFDBoxChild->GetlOrder(); iOrder++)
    for (jOrder = 0; jOrder < FFDBoxChild->GetmOrder(); jOrder++)
      for (kOrder = 0; kOrder < FFDBoxChild->GetnOrder(); kOrder++) {
        ParamCoord = FFDBoxChild->GetParCoordControlPoints(iOrder, jOrder, kOrder);
        
        /*--- Clip the value of the parametric coordinates (just in case)  ---*/
        for (iDim = 0; iDim < 3; iDim++) {
          if (ParamCoord[iDim] >= 1.0) ParamCoord[iDim] = 1.0;
          if (ParamCoord[iDim] <= 0.0) ParamCoord[iDim] = 0.0;
        }

        CartCoord = FFDBoxParent->EvalCartesianCoord(ParamCoord);
        FFDBoxChild->SetCoordControlPoints(CartCoord, iOrder, jOrder, kOrder);
        FFDBoxChild->SetCoordControlPoints_Copy(CartCoord, iOrder, jOrder, kOrder);
        
      }
  
  if (rank == MASTER_NODE)
    cout << "Update cartesian coord (CP)   | FFD parent box: " << FFDBoxParent->GetTag() << ". FFD child box: " << FFDBoxChild->GetTag() <<"."<< endl;

}

void CSurfaceMovement::CheckFFDDimension(CGeometry *geometry, CConfig *config, CFreeFormDefBox *FFDBox, unsigned short iFFDBox) {
  
  unsigned short iIndex, jIndex, kIndex, lDegree, mDegree, nDegree, iDV;
  bool OutOffLimits;
  bool polar = (config->GetFFD_CoordSystem() == POLAR);
  
  lDegree = FFDBox->GetlOrder()-1;
  mDegree = FFDBox->GetmOrder()-1;
  nDegree = FFDBox->GetnOrder()-1;
  
  OutOffLimits = false;
  for (iDV = 0; iDV < config->GetnDV(); iDV++) {
    if (config->GetFFDTag(iDV)== FFDBox->GetTag()){
      switch ( config->GetDesign_Variable(iDV) ) {
        case FFD_CONTROL_POINT_2D :
          if (polar) {
            iIndex = SU2_TYPE::Int(fabs(config->GetParamDV(iDV, 1)));
            kIndex = SU2_TYPE::Int(fabs(config->GetParamDV(iDV, 2)));
            if ((iIndex > lDegree) || (kIndex > nDegree)) OutOffLimits = true;
          }
          else {
            iIndex = SU2_TYPE::Int(fabs(config->GetParamDV(iDV, 1)));
            jIndex = SU2_TYPE::Int(fabs(config->GetParamDV(iDV, 2)));
            if ((iIndex > lDegree) || (jIndex > mDegree)) OutOffLimits = true;
          }
          break;
        case FFD_CAMBER :  case FFD_THICKNESS :
            iIndex = SU2_TYPE::Int(fabs(config->GetParamDV(iDV, 1)));
            jIndex = SU2_TYPE::Int(fabs(config->GetParamDV(iDV, 2)));
            if ((iIndex > lDegree) || (jIndex > mDegree)) OutOffLimits = true;
          break;
        case FFD_CAMBER_2D :  case FFD_THICKNESS_2D :
          iIndex = SU2_TYPE::Int(fabs(config->GetParamDV(iDV, 1)));
          if (iIndex > lDegree) OutOffLimits = true;
          break;
        case FFD_CONTROL_POINT :  case FFD_NACELLE :
          iIndex = SU2_TYPE::Int(fabs(config->GetParamDV(iDV, 1)));
          jIndex= SU2_TYPE::Int(fabs(config->GetParamDV(iDV, 2)));
          kIndex = SU2_TYPE::Int(fabs(config->GetParamDV(iDV, 3)));
          if ((iIndex > lDegree) || (jIndex > mDegree) || (kIndex > nDegree)) OutOffLimits = true;
          break;
        case FFD_GULL :  case FFD_TWIST :
          jIndex= SU2_TYPE::Int(fabs(config->GetParamDV(iDV, 1)));
          if (jIndex > mDegree) OutOffLimits = true;
          break;
      }
    }
  }
  
  if (rank == MASTER_NODE) {
    if (OutOffLimits) {
      char buf1[100], buf2[100];
      SPRINTF(buf1, "Design variables out off FFD limits (%u, %u, %u).\n", lDegree, mDegree, nDegree);
      SPRINTF(buf2, "Please check the ijk indices of the design variables.");
      SU2_MPI::Error(string(buf1) + string(buf2), CURRENT_FUNCTION);
    }
  }
  
  /*--- This barrier is important to guaranty that we will stop the software in a clean way ---*/
  
#ifdef HAVE_MPI
  SU2_MPI::Barrier(MPI_COMM_WORLD);
#endif
  
}

void CSurfaceMovement::CheckFFDIntersections(CGeometry *geometry, CConfig *config, CFreeFormDefBox *FFDBox, unsigned short iFFDBox) {
  
  su2double Coord_0[] = {0,0,0}, Coord_1[] = {0,0,0};
  unsigned short index, iMarker, iNode, jNode, lDegree, mDegree, nDegree, iDim;
  unsigned long iElem, iPoint, jPoint;
  bool IPlane_Intersect_A = false, IPlane_Intersect_B = false;
  bool JPlane_Intersect_A = false, JPlane_Intersect_B = false;
  bool KPlane_Intersect_A = false, KPlane_Intersect_B = false;
  su2double X_0, Y_0, Z_0, Xbar, Ybar, Zbar;

  unsigned short Kind_SU2 = config->GetKind_SU2();
  bool FFD_Symmetry_Plane = config->GetFFD_Symmetry_Plane();
  bool cylindrical = (config->GetFFD_CoordSystem() == CYLINDRICAL);
  bool spherical = (config->GetFFD_CoordSystem() == SPHERICAL);
  bool polar = (config->GetFFD_CoordSystem() == POLAR);
  bool cartesian = (config->GetFFD_CoordSystem() == CARTESIAN);
  
  lDegree = FFDBox->GetlOrder()-1;
  mDegree = FFDBox->GetmOrder()-1;
  nDegree = FFDBox->GetnOrder()-1;
  
  if (config->GetFFD_Continuity() != USER_INPUT) {
    
    /*--- Check intersection with plane i=0 ---*/
    
    su2double *IPlane_Coord_0_A = FFDBox->GetCoordControlPoints(0, 0, 0);
    su2double *IPlane_Coord_1_A = FFDBox->GetCoordControlPoints(0, 0, nDegree);
    su2double *IPlane_Coord_2_A = FFDBox->GetCoordControlPoints(0, mDegree, 0);
    
    su2double *IPlane_Coord_0_A_ = FFDBox->GetCoordControlPoints(0, mDegree, nDegree);
    su2double *IPlane_Coord_1_A_ = FFDBox->GetCoordControlPoints(0, mDegree, 0);
    su2double *IPlane_Coord_2_A_ = FFDBox->GetCoordControlPoints(0, 0, nDegree);
    
    /*--- Check intersection with plane i=lDegree ---*/
    
    su2double *IPlane_Coord_0_B = FFDBox->GetCoordControlPoints(lDegree, 0, 0);
    su2double *IPlane_Coord_1_B = FFDBox->GetCoordControlPoints(lDegree, 0, nDegree);
    su2double *IPlane_Coord_2_B = FFDBox->GetCoordControlPoints(lDegree, mDegree, 0);
    
    su2double *IPlane_Coord_0_B_ = FFDBox->GetCoordControlPoints(lDegree, mDegree, nDegree);
    su2double *IPlane_Coord_1_B_ = FFDBox->GetCoordControlPoints(lDegree, mDegree, 0);
    su2double *IPlane_Coord_2_B_ = FFDBox->GetCoordControlPoints(lDegree, 0, nDegree);
    
    /*--- Check intersection with plane j=0 ---*/
    
    su2double *JPlane_Coord_0_A = FFDBox->GetCoordControlPoints(0,      0, 0);
    su2double *JPlane_Coord_1_A = FFDBox->GetCoordControlPoints(0,      0, nDegree);
    su2double *JPlane_Coord_2_A = FFDBox->GetCoordControlPoints(lDegree, 0, 0);
    
    su2double *JPlane_Coord_0_A_ = FFDBox->GetCoordControlPoints(lDegree, 0, nDegree);
    su2double *JPlane_Coord_1_A_ = FFDBox->GetCoordControlPoints(lDegree, 0, 0);
    su2double *JPlane_Coord_2_A_ = FFDBox->GetCoordControlPoints(0,      0, nDegree);
    
    /*--- Check intersection with plane j=mDegree ---*/
    
    su2double *JPlane_Coord_0_B = FFDBox->GetCoordControlPoints(0,      mDegree, 0);
    su2double *JPlane_Coord_1_B = FFDBox->GetCoordControlPoints(0,      mDegree, nDegree);
    su2double *JPlane_Coord_2_B = FFDBox->GetCoordControlPoints(lDegree, mDegree, 0);
    
    su2double *JPlane_Coord_0_B_ = FFDBox->GetCoordControlPoints(lDegree, mDegree, nDegree);
    su2double *JPlane_Coord_1_B_ = FFDBox->GetCoordControlPoints(lDegree, mDegree, 0);
    su2double *JPlane_Coord_2_B_ = FFDBox->GetCoordControlPoints(0,      mDegree, nDegree);
    
    /*--- Check intersection with plane k=0 ---*/
    
    su2double *KPlane_Coord_0_A = FFDBox->GetCoordControlPoints(0,      0,      0);
    su2double *KPlane_Coord_1_A = FFDBox->GetCoordControlPoints(0,      mDegree, 0);
    su2double *KPlane_Coord_2_A = FFDBox->GetCoordControlPoints(lDegree, 0,      0);
    
    su2double *KPlane_Coord_0_A_ = FFDBox->GetCoordControlPoints(lDegree, mDegree, 0);
    su2double *KPlane_Coord_1_A_ = FFDBox->GetCoordControlPoints(lDegree, 0,      0);
    su2double *KPlane_Coord_2_A_ = FFDBox->GetCoordControlPoints(0,      mDegree, 0);
    
    /*--- Check intersection with plane k=nDegree ---*/
    
    su2double *KPlane_Coord_0_B = FFDBox->GetCoordControlPoints(0,      0,      nDegree);
    su2double *KPlane_Coord_1_B = FFDBox->GetCoordControlPoints(0,      mDegree, nDegree);
    su2double *KPlane_Coord_2_B = FFDBox->GetCoordControlPoints(lDegree, 0,      nDegree);
    
    su2double *KPlane_Coord_0_B_ = FFDBox->GetCoordControlPoints(lDegree, mDegree, nDegree);
    su2double *KPlane_Coord_1_B_ = FFDBox->GetCoordControlPoints(lDegree, 0,      nDegree);
    su2double *KPlane_Coord_2_B_ = FFDBox->GetCoordControlPoints(0,      mDegree, nDegree);
    
    /*--- Loop over all the grid triangles ---*/
    
    IPlane_Intersect_A = false; IPlane_Intersect_B = false;
    JPlane_Intersect_A = false; JPlane_Intersect_B = false;
    KPlane_Intersect_A = false; KPlane_Intersect_B = false;
    
    /*--- Only the markers in the moving list ---*/
    
    for (iMarker = 0; iMarker < geometry->GetnMarker(); iMarker++) {
      
      if (((config->GetMarker_All_Moving(iMarker) == YES) && (Kind_SU2 == SU2_CFD)) ||
          ((config->GetMarker_All_DV(iMarker) == YES) && (Kind_SU2 == SU2_DEF)) ||
          ((config->GetMarker_All_DV(iMarker) == YES) && (Kind_SU2 == SU2_GEO)) ||
          ((config->GetMarker_All_DV(iMarker) == YES) && (Kind_SU2 == SU2_DOT)) ||
          ((config->GetMarker_All_DV(iMarker) == YES) && (config->GetDirectDiff() == D_DESIGN))) {
        
        for (iElem = 0; iElem < geometry->GetnElem_Bound(iMarker); iElem++) {
          
          for (iNode = 0; iNode < geometry->bound[iMarker][iElem]->GetnNodes(); iNode++) {
            iPoint = geometry->bound[iMarker][iElem]->GetNode(iNode);
            
            for (jNode = 0; jNode < geometry->bound[iMarker][iElem]->GetnNodes(); jNode++) {
              jPoint = geometry->bound[iMarker][iElem]->GetNode(jNode);
              
              if (jPoint > iPoint) {
                
                for (iDim = 0; iDim < geometry->GetnDim(); iDim++) {
                  Coord_0[iDim] = geometry->node[iPoint]->GetCoord()[iDim];
                  Coord_1[iDim] = geometry->node[jPoint]->GetCoord()[iDim];
                }
                
                /*--- Write the coordinates in the right parametric system ---*/
                
                if (cylindrical) {
                  
                  X_0 = config->GetFFD_Axis(0); Y_0 = config->GetFFD_Axis(1);  Z_0 = config->GetFFD_Axis(2);
                  
                  Xbar =  Coord_0[0] - X_0; Ybar =  Coord_0[1] - Y_0; Zbar =  Coord_0[2] - Z_0;
                  
                  Coord_0[0] = sqrt(Ybar*Ybar + Zbar*Zbar);
                  Coord_0[1] = atan2(Zbar, Ybar); if (Coord_0[1] > PI_NUMBER/2.0) Coord_0[1] -= 2.0*PI_NUMBER;
                  Coord_0[2] = Xbar;
                  
                  Xbar =  Coord_1[0] - X_0; Ybar =  Coord_1[1] - Y_0; Zbar =  Coord_1[2] - Z_0;
                  
                  Coord_1[0] = sqrt(Ybar*Ybar + Zbar*Zbar);
                  Coord_1[1] = atan2(Zbar, Ybar); if (Coord_1[1] > PI_NUMBER/2.0) Coord_1[1] -= 2.0*PI_NUMBER;
                  Coord_1[2] = Xbar;
                  
                }
                
                else if (spherical || polar) {
                  
                  X_0 = config->GetFFD_Axis(0); Y_0 = config->GetFFD_Axis(1);  Z_0 = config->GetFFD_Axis(2);
                  
                  Xbar =  Coord_0[0] - X_0; Ybar =  Coord_0[1] - Y_0; Zbar =  Coord_0[2] - Z_0;
                  
                  Coord_0[0] = sqrt(Xbar*Xbar + Ybar*Ybar + Zbar*Zbar);
                  Coord_0[1] = atan2(Zbar, Ybar);  if (Coord_0[1] > PI_NUMBER/2.0) Coord_0[1] -= 2.0*PI_NUMBER;
                  Coord_0[2] = acos (Xbar/Coord_0[0]);
                  
                  Xbar =  Coord_1[0] - X_0; Ybar =  Coord_1[1] - Y_0; Zbar =  Coord_1[2] - Z_0;
                  
                  Coord_1[0] = sqrt(Xbar*Xbar + Ybar*Ybar + Zbar*Zbar);
                  Coord_1[1] = atan2(Zbar, Ybar);  if (Coord_1[1] > PI_NUMBER/2.0) Coord_1[1] -= 2.0*PI_NUMBER;
                  Coord_1[2] = acos(Xbar/Coord_1[0]);
                  
                }
                
                if (geometry->GetnDim() == 3) {
                  
                  if (!IPlane_Intersect_A) {
                    if (geometry->SegmentIntersectsTriangle(Coord_0, Coord_1, IPlane_Coord_0_A, IPlane_Coord_1_A, IPlane_Coord_2_A)) { IPlane_Intersect_A = true; }
                    if (geometry->SegmentIntersectsTriangle(Coord_0, Coord_1, IPlane_Coord_0_A_, IPlane_Coord_1_A_, IPlane_Coord_2_A_)) { IPlane_Intersect_A = true; }
                  }
                  
                  if (!IPlane_Intersect_B) {
                    if (geometry->SegmentIntersectsTriangle(Coord_0, Coord_1, IPlane_Coord_0_B, IPlane_Coord_1_B, IPlane_Coord_2_B)) { IPlane_Intersect_B = true; }
                    if (geometry->SegmentIntersectsTriangle(Coord_0, Coord_1, IPlane_Coord_0_B_, IPlane_Coord_1_B_, IPlane_Coord_2_B_)) { IPlane_Intersect_B = true; }
                  }
                  
                  if ((!JPlane_Intersect_A) && (!FFD_Symmetry_Plane)) {
                    if (geometry->SegmentIntersectsTriangle(Coord_0, Coord_1, JPlane_Coord_0_A, JPlane_Coord_1_A, JPlane_Coord_2_A)) { JPlane_Intersect_A = true; }
                    if (geometry->SegmentIntersectsTriangle(Coord_0, Coord_1, JPlane_Coord_0_A_, JPlane_Coord_1_A_, JPlane_Coord_2_A_)) { JPlane_Intersect_A = true; }
                  }
                  
                  if (cartesian) {
                    if ((!JPlane_Intersect_B) && (!FFD_Symmetry_Plane)) {
                      if (geometry->SegmentIntersectsTriangle(Coord_0, Coord_1, JPlane_Coord_0_B, JPlane_Coord_1_B, JPlane_Coord_2_B)) { JPlane_Intersect_B = true; }
                      if (geometry->SegmentIntersectsTriangle(Coord_0, Coord_1, JPlane_Coord_0_B_, JPlane_Coord_1_B_, JPlane_Coord_2_B_)) { JPlane_Intersect_B = true; }
                    }
                  }
                  else {
                    if (!JPlane_Intersect_B) {
                      if (geometry->SegmentIntersectsTriangle(Coord_0, Coord_1, JPlane_Coord_0_B, JPlane_Coord_1_B, JPlane_Coord_2_B)) { JPlane_Intersect_B = true; }
                      if (geometry->SegmentIntersectsTriangle(Coord_0, Coord_1, JPlane_Coord_0_B_, JPlane_Coord_1_B_, JPlane_Coord_2_B_)) { JPlane_Intersect_B = true; }
                    }
                  }
                  
                  if (!KPlane_Intersect_A) {
                    if (geometry->SegmentIntersectsTriangle(Coord_0, Coord_1, KPlane_Coord_0_A, KPlane_Coord_1_A, KPlane_Coord_2_A)) { KPlane_Intersect_A = true; }
                    if (geometry->SegmentIntersectsTriangle(Coord_0, Coord_1, KPlane_Coord_0_A_, KPlane_Coord_1_A_, KPlane_Coord_2_A_)) { KPlane_Intersect_A = true; }
                  }
                  
                  if (!KPlane_Intersect_B) {
                    if (geometry->SegmentIntersectsTriangle(Coord_0, Coord_1, KPlane_Coord_0_B, KPlane_Coord_1_B, KPlane_Coord_2_B)) { KPlane_Intersect_B = true; }
                    if (geometry->SegmentIntersectsTriangle(Coord_0, Coord_1, KPlane_Coord_0_B_, KPlane_Coord_1_B_, KPlane_Coord_2_B_)) { KPlane_Intersect_B = true; }
                  }
                  
                } else {
                  
                  if (!IPlane_Intersect_A) {
                    if (geometry->SegmentIntersectsLine(Coord_0, Coord_1, IPlane_Coord_0_A, IPlane_Coord_2_A)) { IPlane_Intersect_A = true;}
                  }
                  if (!IPlane_Intersect_B) {
                    if (geometry->SegmentIntersectsLine(Coord_0, Coord_1, IPlane_Coord_0_B, IPlane_Coord_2_B)) { IPlane_Intersect_B = true;}
                  }
                  if (!JPlane_Intersect_A) {
                    if (geometry->SegmentIntersectsLine(Coord_0, Coord_1, JPlane_Coord_0_A, JPlane_Coord_2_A)) { JPlane_Intersect_A = true;}
                  }
                  if (!JPlane_Intersect_B) {
                    if (geometry->SegmentIntersectsLine(Coord_0, Coord_1, JPlane_Coord_0_B, JPlane_Coord_2_B)) { JPlane_Intersect_B = true;}
                  }
                }
              }
            }
          }
        }
      }
    }
    
    /*--- Comunicate the planes that interesect the surface ---*/
    
    unsigned short MyCode[6] = {0,0,0,0,0,0}, Code[6] = {0,0,0,0,0,0};
    
    if (IPlane_Intersect_A) MyCode[0] = 1;
    if (IPlane_Intersect_B) MyCode[1] = 1;
    if (JPlane_Intersect_A) MyCode[2] = 1;
    if (JPlane_Intersect_B) MyCode[3] = 1;
    if (KPlane_Intersect_A) MyCode[4] = 1;
    if (KPlane_Intersect_B) MyCode[5] = 1;
    
#ifdef HAVE_MPI
    
    /*--- Add SU2_MPI::Allreduce information using all the nodes ---*/
    
    SU2_MPI::Allreduce(&MyCode, &Code, 6, MPI_UNSIGNED_SHORT, MPI_SUM, MPI_COMM_WORLD);
    
#else
    
    Code[0] = MyCode[0]; Code[1] = MyCode[1]; Code[2] = MyCode[2];
    Code[3] = MyCode[3]; Code[4] = MyCode[4]; Code[5] = MyCode[5];
    
#endif
    
    if (Code[0] != 0) IPlane_Intersect_A = true; else IPlane_Intersect_A = false;
    if (Code[1] != 0) IPlane_Intersect_B = true; else IPlane_Intersect_B = false;
    if (Code[2] != 0) JPlane_Intersect_A = true; else JPlane_Intersect_A = false;
    if (Code[3] != 0) JPlane_Intersect_B = true; else JPlane_Intersect_B = false;
    if (Code[4] != 0) KPlane_Intersect_A = true; else KPlane_Intersect_A = false;
    if (Code[5] != 0) KPlane_Intersect_B = true; else KPlane_Intersect_B = false;
    
    /*--- Screen output ---*/
    
    if (rank == MASTER_NODE) {
      
      if (IPlane_Intersect_A || IPlane_Intersect_B ||
          JPlane_Intersect_A || JPlane_Intersect_B ||
          KPlane_Intersect_A || KPlane_Intersect_B ) {
        
        cout << "The FFD planes ";
        
        if (cartesian) {
          if (IPlane_Intersect_A) cout << "i=0, ";
          if (IPlane_Intersect_B) cout << "i="<< lDegree << ", ";
          if (JPlane_Intersect_A) cout << "j=0, ";
          if (JPlane_Intersect_B) cout << "j="<< mDegree << ", ";
          if (KPlane_Intersect_A) cout << "k=0, ";
          if (KPlane_Intersect_B) cout << "k="<< nDegree << ", ";
        }
        else if (cylindrical) {
          if (IPlane_Intersect_A) cout << "r=0, ";
          if (IPlane_Intersect_B) cout << "r="<< lDegree << ", ";
          if (JPlane_Intersect_A) cout << "theta=0, ";
          if (JPlane_Intersect_B) cout << "theta="<< mDegree << ", ";
          if (KPlane_Intersect_A) cout << "z=0, ";
          if (KPlane_Intersect_B) cout << "z="<< nDegree << ", ";
        }
        else if (spherical) {
          if (IPlane_Intersect_A) cout << "r=0, ";
          if (IPlane_Intersect_B) cout << "r="<< lDegree << ", ";
          if (JPlane_Intersect_A) cout << "theta=0, ";
          if (JPlane_Intersect_B) cout << "theta="<< mDegree << ", ";
          if (KPlane_Intersect_A) cout << "phi=0, ";
          if (KPlane_Intersect_B) cout << "phi="<< nDegree << ", ";
        }
        else if (polar) {
          if (IPlane_Intersect_A) cout << "r=0, ";
          if (IPlane_Intersect_B) cout << "r="<< lDegree << ", ";
          if (KPlane_Intersect_A) cout << "theta=0, ";
          if (KPlane_Intersect_B) cout << "theta="<< nDegree << ", ";
        }
        
        cout << "intersect solid surfaces." << endl;
      }
      
    }
    
  }
  
  /*--- Fix the FFD planes based on the intersections with solid surfaces,
   and the continuity level, check that we have enough degree for the continuity
   that we are looking for ---*/
  
  if (config->GetFFD_Continuity() == USER_INPUT) {
    if (rank == MASTER_NODE)
      cout << "SU2 is fixing user's input planes." << endl;
    
    for (index = 0; index < config->GetnFFD_Fix_IDir(); index++)
      if ((config->GetFFD_Fix_IDir(index) <= lDegree) && (config->GetFFD_Fix_IDir(index) >= 0))
        FFDBox->Set_Fix_IPlane(config->GetFFD_Fix_IDir(index));
    for (index = 0; index < config->GetnFFD_Fix_JDir(); index++)
      if ((config->GetFFD_Fix_JDir(index) <= mDegree) && (config->GetFFD_Fix_JDir(index) >= 0))
        FFDBox->Set_Fix_JPlane(config->GetFFD_Fix_JDir(index));
    for (index = 0; index < config->GetnFFD_Fix_KDir(); index++)
      if ((config->GetFFD_Fix_KDir(index) <= nDegree) && (config->GetFFD_Fix_KDir(index) >= 0))
        FFDBox->Set_Fix_KPlane(config->GetFFD_Fix_KDir(index));
    
  }
  
  if (config->GetFFD_Continuity() == DERIVATIVE_NONE) {
    if (rank == MASTER_NODE)
      cout << "SU2 is fixing the planes to maintain a continuous surface." << endl;
    
    if (IPlane_Intersect_A) { FFDBox->Set_Fix_IPlane(0); }
    if (IPlane_Intersect_B) { FFDBox->Set_Fix_IPlane(lDegree); }
    if (JPlane_Intersect_A) { FFDBox->Set_Fix_JPlane(0); }
    if (JPlane_Intersect_B) { FFDBox->Set_Fix_JPlane(mDegree); }
    if (KPlane_Intersect_A) { FFDBox->Set_Fix_KPlane(0); }
    if (KPlane_Intersect_B) { FFDBox->Set_Fix_KPlane(nDegree); }
    
  }
  
  if (config->GetFFD_Continuity() == DERIVATIVE_1ST) {
    if (rank == MASTER_NODE)
      cout << "SU2 is fixing the planes to maintain a continuous 1st order derivative." << endl;
    
    if (IPlane_Intersect_A) { FFDBox->Set_Fix_IPlane(0); FFDBox->Set_Fix_IPlane(1); }
    if (IPlane_Intersect_B) { FFDBox->Set_Fix_IPlane(lDegree); FFDBox->Set_Fix_IPlane(lDegree-1); }
    if (JPlane_Intersect_A) { FFDBox->Set_Fix_JPlane(0); FFDBox->Set_Fix_JPlane(1); }
    if (JPlane_Intersect_B) { FFDBox->Set_Fix_JPlane(mDegree); FFDBox->Set_Fix_JPlane(mDegree-1); }
    if (KPlane_Intersect_A) { FFDBox->Set_Fix_KPlane(0); FFDBox->Set_Fix_KPlane(1); }
    if (KPlane_Intersect_B) { FFDBox->Set_Fix_KPlane(nDegree); FFDBox->Set_Fix_KPlane(nDegree-1); }
    
  }
  
  if (config->GetFFD_Continuity() == DERIVATIVE_2ND) {
    if (rank == MASTER_NODE)
      cout << "SU2 is fixing the planes to maintain a continuous 2nd order derivative." << endl;
    
    if ((IPlane_Intersect_A) && (lDegree > 1)) { FFDBox->Set_Fix_IPlane(0); FFDBox->Set_Fix_IPlane(1); FFDBox->Set_Fix_IPlane(2); }
    if ((IPlane_Intersect_B) && (lDegree > 1)) { FFDBox->Set_Fix_IPlane(lDegree); FFDBox->Set_Fix_IPlane(lDegree-1); FFDBox->Set_Fix_IPlane(lDegree-2); }
    if ((JPlane_Intersect_A) && (mDegree > 1)) { FFDBox->Set_Fix_JPlane(0); FFDBox->Set_Fix_JPlane(1); FFDBox->Set_Fix_JPlane(2); }
    if ((JPlane_Intersect_B) && (mDegree > 1)) { FFDBox->Set_Fix_JPlane(mDegree); FFDBox->Set_Fix_JPlane(mDegree-1); FFDBox->Set_Fix_JPlane(mDegree-2); }
    if ((KPlane_Intersect_A) && (nDegree > 1)) { FFDBox->Set_Fix_KPlane(0); FFDBox->Set_Fix_KPlane(1);FFDBox->Set_Fix_KPlane(2); }
    if ((KPlane_Intersect_B) && (nDegree > 1)) { FFDBox->Set_Fix_KPlane(nDegree); FFDBox->Set_Fix_KPlane(nDegree-1); FFDBox->Set_Fix_KPlane(nDegree-2); }
    
  }
  
}

void CSurfaceMovement::UpdateParametricCoord(CGeometry *geometry, CConfig *config, CFreeFormDefBox *FFDBox, unsigned short iFFDBox) {
  unsigned short iMarker, iDim;
  unsigned long iVertex, iPoint, iSurfacePoints;
  su2double CartCoord[3] = {0.0,0.0,0.0}, *CartCoordNew, *CartCoordOld;
  su2double *ParamCoord, *var_coord, ParamCoordGuess[3] = {0.0,0.0,0.0};
  su2double MaxDiff, my_MaxDiff = 0.0, Diff;
      
  /*--- Recompute the parametric coordinates ---*/
  
  for (iSurfacePoints = 0; iSurfacePoints < FFDBox->GetnSurfacePoint(); iSurfacePoints++) {
    
    /*--- Get the marker of the surface point ---*/
    
    iMarker = FFDBox->Get_MarkerIndex(iSurfacePoints);
    
    if (config->GetMarker_All_DV(iMarker) == YES) {
      
      /*--- Get the vertex of the surface point ---*/
      
      iVertex = FFDBox->Get_VertexIndex(iSurfacePoints);
      iPoint = FFDBox->Get_PointIndex(iSurfacePoints);
  
      /*--- Get the parametric and cartesians coordinates of the 
       surface point (they don't mach) ---*/
      
      ParamCoord = FFDBox->Get_ParametricCoord(iSurfacePoints);
      
      /*--- Compute and set the cartesian coord using the variation computed 
       with the previous deformation ---*/
      
      var_coord = geometry->vertex[iMarker][iVertex]->GetVarCoord();
      CartCoordOld = geometry->node[iPoint]->GetCoord();
      for (iDim = 0; iDim < 3; iDim++)
        CartCoord[iDim] = CartCoordOld[iDim] + var_coord[iDim];
      FFDBox->Set_CartesianCoord(CartCoord, iSurfacePoints);

      /*--- Find the parametric coordinate using as ParamCoordGuess the previous value ---*/
      
      ParamCoordGuess[0] = ParamCoord[0]; ParamCoordGuess[1] = ParamCoord[1]; ParamCoordGuess[2] = ParamCoord[2];
      ParamCoord = FFDBox->GetParametricCoord_Iterative(iPoint, CartCoord, ParamCoordGuess, config);
          
      /*--- Set the new value of the parametric coordinates ---*/
      
      FFDBox->Set_ParametricCoord(ParamCoord, iSurfacePoints);
      
      /*--- Compute the cartesian coordinates using the parametric coordinates 
       to check that everything is correct ---*/
      
      CartCoordNew = FFDBox->EvalCartesianCoord(ParamCoord);
      
      /*--- Compute max difference between original value and the recomputed value ---*/
      
      Diff = 0.0;
      for (iDim = 0; iDim < geometry->GetnDim(); iDim++)
        Diff += (CartCoordNew[iDim]-CartCoord[iDim])*(CartCoordNew[iDim]-CartCoord[iDim]);
      Diff = sqrt(Diff);
      my_MaxDiff = max(my_MaxDiff, Diff);
        
    }
  }
    
#ifdef HAVE_MPI
  SU2_MPI::Allreduce(&my_MaxDiff, &MaxDiff, 1, MPI_DOUBLE, MPI_MAX, MPI_COMM_WORLD);
#else
  MaxDiff = my_MaxDiff;
#endif
  
  if (rank == MASTER_NODE) 
    cout << "Update parametric coord       | FFD box: " << FFDBox->GetTag() << ". Max Diff: " << MaxDiff <<"."<< endl;
  
}

su2double CSurfaceMovement::SetCartesianCoord(CGeometry *geometry, CConfig *config, CFreeFormDefBox *FFDBox, unsigned short iFFDBox, bool ResetDef) {
  
  su2double *CartCoordNew, Diff, my_MaxDiff = 0.0, MaxDiff,
  *ParamCoord, VarCoord[3] = {0.0, 0.0, 0.0}, CartCoordOld[3] = {0.0, 0.0, 0.0};
  unsigned short iMarker, iDim;
  unsigned long iVertex, iPoint, iSurfacePoints;
  
  bool cylindrical = (config->GetFFD_CoordSystem() == CYLINDRICAL);
  bool spherical = (config->GetFFD_CoordSystem() == SPHERICAL);
  bool polar = (config->GetFFD_CoordSystem() == POLAR);
  unsigned short nDim = geometry->GetnDim();
  
  /*--- Set to zero all the porints in VarCoord, this is important when we are dealing with different boxes
    because a loop over GetnSurfacePoint is no sufficient ---*/
  
  if (ResetDef) {
    for (iMarker = 0; iMarker < config->GetnMarker_All(); iMarker++) {
      for (iVertex = 0; iVertex < geometry->nVertex[iMarker]; iVertex++) {
        geometry->vertex[iMarker][iVertex]->SetVarCoord(VarCoord);
      }
    }
  }
  
  /*--- Recompute the cartesians coordinates ---*/
  
  for (iSurfacePoints = 0; iSurfacePoints < FFDBox->GetnSurfacePoint(); iSurfacePoints++) {
    
    /*--- Get the marker of the surface point ---*/
    
    iMarker = FFDBox->Get_MarkerIndex(iSurfacePoints);
    
    if (config->GetMarker_All_DV(iMarker) == YES) {
      
      /*--- Get the vertex of the surface point ---*/
      
      iVertex = FFDBox->Get_VertexIndex(iSurfacePoints);
      iPoint = FFDBox->Get_PointIndex(iSurfacePoints);
      
      /*--- Set to zero the variation of the coordinates ---*/
      
      geometry->vertex[iMarker][iVertex]->SetVarCoord(VarCoord);
      
      /*--- Get the parametric coordinate of the surface point ---*/
      
      ParamCoord = FFDBox->Get_ParametricCoord(iSurfacePoints);
      
      /*--- Compute the new cartesian coordinate, and set the value in
       the FFDBox structure ---*/
      
      CartCoordNew = FFDBox->EvalCartesianCoord(ParamCoord);
      
      /*--- If polar coordinates, compute the cartesians from the polar value ---*/
      
      if (cylindrical) {
        
        su2double X_0, Y_0, Z_0, Xbar, Ybar, Zbar;
        X_0 = config->GetFFD_Axis(0); Y_0 = config->GetFFD_Axis(1);  Z_0 = config->GetFFD_Axis(2);
        
        Xbar = CartCoordNew[2];
        Ybar = CartCoordNew[0] * cos(CartCoordNew[1]);
        Zbar = CartCoordNew[0] * sin(CartCoordNew[1]);
        
        CartCoordNew[0] =  Xbar + X_0;  CartCoordNew[1] = Ybar + Y_0; CartCoordNew[2] = Zbar + Z_0;
        
      }
      else if (spherical || polar) {
        
        su2double X_0, Y_0, Z_0, Xbar, Ybar, Zbar;
        X_0 = config->GetFFD_Axis(0); Y_0 = config->GetFFD_Axis(1);  Z_0 = config->GetFFD_Axis(2);
        
        Xbar = CartCoordNew[0] * cos(CartCoordNew[2]);
        Ybar = CartCoordNew[0] * cos(CartCoordNew[1]) * sin(CartCoordNew[2]);
        Zbar = CartCoordNew[0] * sin(CartCoordNew[1]) * sin(CartCoordNew[2]);
        
        CartCoordNew[0] =  Xbar + X_0;  CartCoordNew[1] = Ybar + Y_0; CartCoordNew[2] = Zbar + Z_0;
        
      }
      
      FFDBox->Set_CartesianCoord(CartCoordNew, iSurfacePoints);
      
      /*--- Get the original cartesian coordinates of the surface point ---*/
      
      for (iDim = 0; iDim < nDim; iDim++) {
        CartCoordOld[iDim] = geometry->node[iPoint]->GetCoord(iDim);
      }
      
      /*--- Set the value of the variation of the coordinates ---*/
      
      Diff = 0.0;
      for (iDim = 0; iDim < nDim; iDim++) {
        VarCoord[iDim] = CartCoordNew[iDim] - CartCoordOld[iDim];
        if ((fabs(VarCoord[iDim]) <= EPS) && (config->GetDirectDiff() != D_DESIGN) && (!config->GetAD_Mode()))
          VarCoord[iDim] = 0.0;
        Diff += (VarCoord[iDim]*VarCoord[iDim]);
      }
      Diff = sqrt(Diff);
      
      my_MaxDiff = max(my_MaxDiff, Diff);
      
      /*--- Set the variation of the coordinates ---*/
      
      geometry->vertex[iMarker][iVertex]->SetVarCoord(VarCoord);
      
    }
  }
  
#ifdef HAVE_MPI
  SU2_MPI::Allreduce(&my_MaxDiff, &MaxDiff, 1, MPI_DOUBLE, MPI_MAX, MPI_COMM_WORLD);
#else
  MaxDiff = my_MaxDiff;
#endif
  
  if (rank == MASTER_NODE)
    cout << "Update cartesian coord        | FFD box: " << FFDBox->GetTag() << ". Max Diff: " << MaxDiff <<"."<< endl;
  
  return MaxDiff;

}


bool CSurfaceMovement::SetFFDCPChange_2D(CGeometry *geometry, CConfig *config, CFreeFormDefBox *FFDBox, CFreeFormDefBox **ResetFFDBox,
    unsigned short iDV, bool ResetDef) {
  
  su2double movement[3] = {0.0,0.0,0.0}, Ampl;
  unsigned short index[3], i, j, iFFDBox, iPlane;
  string design_FFDBox;
  su2double Scale = config->GetOpt_RelaxFactor();
  bool polar = (config->GetFFD_CoordSystem() == POLAR);

  /*--- Set control points to its original value (even if the
   design variable is not in this box) ---*/
  
  if (ResetDef == true) {
    for (iFFDBox = 0; iFFDBox < nFFDBox; iFFDBox++)
      ResetFFDBox[iFFDBox]->SetOriginalControlPoints();
  }
  
  design_FFDBox = config->GetFFDTag(iDV);
  
  if (design_FFDBox.compare(FFDBox->GetTag()) == 0) {
    
    /*--- Compute deformation ---*/
    
    /*--- If we have only design value, than this value is the amplitude,
     * otherwise we have a general movement. ---*/
    
    if (config->GetnDV_Value(iDV) == 1) {
      
      Ampl = config->GetDV_Value(iDV)*Scale;
      
      if (polar){
        movement[0] = config->GetParamDV(iDV, 3)*Ampl;
        movement[1] = 0.0;
        movement[2] = config->GetParamDV(iDV, 4)*Ampl;
      }
      else {
        movement[0] = config->GetParamDV(iDV, 3)*Ampl;
        movement[1] = config->GetParamDV(iDV, 4)*Ampl;
        movement[2] = 0.0;
      }
      
    } else {
      if (polar){
        movement[0] = config->GetDV_Value(iDV, 0);
        movement[1] = 0.0;
        movement[2] = config->GetDV_Value(iDV, 1);
      }
      else {
      movement[0] = config->GetDV_Value(iDV, 0);
      movement[1] = config->GetDV_Value(iDV, 1);
      movement[2] = 0.0;
      }
      
    }
    
    if (polar){
       index[0] = SU2_TYPE::Int(config->GetParamDV(iDV, 1));
       index[1] = 0;
      index[2] = SU2_TYPE::Int(config->GetParamDV(iDV, 2));
    }
    else {
       index[0] = SU2_TYPE::Int(config->GetParamDV(iDV, 1));
       index[1] = SU2_TYPE::Int(config->GetParamDV(iDV, 2));
      index[2] = 0;
    }
    
    /*--- Check that it is possible to move the control point ---*/
    
    for (iPlane = 0 ; iPlane < FFDBox->Get_nFix_IPlane(); iPlane++) {
      if (index[0] == FFDBox->Get_Fix_IPlane(iPlane)) return false;
    }
    
    for (iPlane = 0 ; iPlane < FFDBox->Get_nFix_JPlane(); iPlane++) {
      if (index[1] == FFDBox->Get_Fix_JPlane(iPlane)) return false;
    }
    
    for (iPlane = 0 ; iPlane < FFDBox->Get_nFix_KPlane(); iPlane++) {
      if (index[2] == FFDBox->Get_Fix_KPlane(iPlane)) return false;
    }
    
    if ((SU2_TYPE::Int(config->GetParamDV(iDV, 1)) == -1) &&
        (SU2_TYPE::Int(config->GetParamDV(iDV, 2)) != -1)) {
      for (i = 0; i < FFDBox->GetlOrder(); i++) {
        index[0] = i;
        FFDBox->SetControlPoints(index, movement);
      }
    }
    
    if ((SU2_TYPE::Int(config->GetParamDV(iDV, 1)) != -1) &&
        (SU2_TYPE::Int(config->GetParamDV(iDV, 2)) == -1)) {
      for (j = 0; j < FFDBox->GetmOrder(); j++) {
        index[1] = j;
        FFDBox->SetControlPoints(index, movement);
      }
    }
    
    if ((SU2_TYPE::Int(config->GetParamDV(iDV, 1)) == -1) &&
        (SU2_TYPE::Int(config->GetParamDV(iDV, 2)) == -1)) {
      for (i = 0; i < FFDBox->GetlOrder(); i++) {
        index[0] = i;
        for (j = 0; j < FFDBox->GetmOrder(); j++) {
          index[1] = j;
          FFDBox->SetControlPoints(index, movement);
        }
      }
    }
    if ((SU2_TYPE::Int(config->GetParamDV(iDV, 1)) != -1) &&
        (SU2_TYPE::Int(config->GetParamDV(iDV, 2)) != -1)) {
      
      FFDBox->SetControlPoints(index, movement);
    }
    
    /*--- Upper surface ---*/
    
    if (polar) index[1] = 1;
    else index[2] = 1;

    if ((SU2_TYPE::Int(config->GetParamDV(iDV, 1)) == -1) &&
        (SU2_TYPE::Int(config->GetParamDV(iDV, 2)) != -1)) {
      for (i = 0; i < FFDBox->GetlOrder(); i++) {
        index[0] = i;
        FFDBox->SetControlPoints(index, movement);
      }
    }
    
    if ((SU2_TYPE::Int(config->GetParamDV(iDV, 1)) != -1) &&
        (SU2_TYPE::Int(config->GetParamDV(iDV, 2)) == -1)) {
      for (j = 0; j < FFDBox->GetmOrder(); j++) {
        index[1] = j;
        FFDBox->SetControlPoints(index, movement);
      }
    }
    
    if ((SU2_TYPE::Int(config->GetParamDV(iDV, 1)) == -1) &&
        (SU2_TYPE::Int(config->GetParamDV(iDV, 2)) == -1)) {
      for (i = 0; i < FFDBox->GetlOrder(); i++) {
        index[0] = i;
        for (j = 0; j < FFDBox->GetmOrder(); j++) {
          index[1] = j;
          FFDBox->SetControlPoints(index, movement);
        }
      }
    }
    if ((SU2_TYPE::Int(config->GetParamDV(iDV, 1)) != -1) &&
        (SU2_TYPE::Int(config->GetParamDV(iDV, 2)) != -1)) {
      
      FFDBox->SetControlPoints(index, movement);
    }
  }
  else {
    return false;
  }
  
  return true;
  
}

bool CSurfaceMovement::SetFFDCPChange(CGeometry *geometry, CConfig *config, CFreeFormDefBox *FFDBox, CFreeFormDefBox **ResetFFDBox,
                                      unsigned short iDV, bool ResetDef) {
  
  su2double movement[3] = {0.0,0.0,0.0}, Ampl;
  unsigned short index[3], i, j, k, iPlane, iFFDBox;
  bool CheckIndex;
  string design_FFDBox;
  su2double Scale = config->GetOpt_RelaxFactor();
  
  /*--- Set control points to its original value (even if the
   design variable is not in this box) ---*/
  
  if (ResetDef == true) {
    FFDBox->SetOriginalControlPoints();
    for (iFFDBox = 0; iFFDBox < nFFDBox; iFFDBox++)
      ResetFFDBox[iFFDBox]->SetOriginalControlPoints();
  }
  
  design_FFDBox = config->GetFFDTag(iDV);
  
  if (design_FFDBox.compare(FFDBox->GetTag()) == 0) {
    
    /*--- Compute deformation ---*/
    
    /*--- If we have only design value, than this value is the amplitude,
     * otherwise we have a general movement. ---*/
    
    if (config->GetnDV_Value(iDV) == 1) {
      
      Ampl = config->GetDV_Value(iDV)*Scale;
      
      movement[0] = config->GetParamDV(iDV, 4)*Ampl;
      movement[1] = config->GetParamDV(iDV, 5)*Ampl;
      movement[2] = config->GetParamDV(iDV, 6)*Ampl;
      
    } else {
      
      movement[0] = config->GetDV_Value(iDV, 0);
      movement[1] = config->GetDV_Value(iDV, 1);
      movement[2] = config->GetDV_Value(iDV, 2);
      
    }
    
    index[0] = SU2_TYPE::Int(config->GetParamDV(iDV, 1));
    index[1] = SU2_TYPE::Int(config->GetParamDV(iDV, 2));
    index[2] = SU2_TYPE::Int(config->GetParamDV(iDV, 3));
    
    /*--- Check that it is possible to move the control point ---*/
    
    for (iPlane = 0 ; iPlane < FFDBox->Get_nFix_IPlane(); iPlane++) {
      if (index[0] == FFDBox->Get_Fix_IPlane(iPlane)) return false;
    }
    
    for (iPlane = 0 ; iPlane < FFDBox->Get_nFix_JPlane(); iPlane++) {
      if (index[1] == FFDBox->Get_Fix_JPlane(iPlane)) return false;
    }
    
    for (iPlane = 0 ; iPlane < FFDBox->Get_nFix_KPlane(); iPlane++) {
      if (index[2] == FFDBox->Get_Fix_KPlane(iPlane)) return false;
    }
    
    if ((SU2_TYPE::Int(config->GetParamDV(iDV, 1)) == -1) &&
        (SU2_TYPE::Int(config->GetParamDV(iDV, 2)) != -1) &&
        (SU2_TYPE::Int(config->GetParamDV(iDV, 3)) != -1)) {
      for (i = 0; i < FFDBox->GetlOrder(); i++) {
        index[0] = i;
        
        CheckIndex = true;
        for (iPlane = 0 ; iPlane < FFDBox->Get_nFix_IPlane(); iPlane++) {
          if (index[0] == FFDBox->Get_Fix_IPlane(iPlane)) CheckIndex = false;
        }
        
        if (CheckIndex) FFDBox->SetControlPoints(index, movement);
        
      }
    }
    
    if ((SU2_TYPE::Int(config->GetParamDV(iDV, 1)) != -1) &&
        (SU2_TYPE::Int(config->GetParamDV(iDV, 2)) == -1) &&
        (SU2_TYPE::Int(config->GetParamDV(iDV, 3)) != -1)) {
      for (j = 0; j < FFDBox->GetmOrder(); j++) {
        index[1] = j;
        
        CheckIndex = true;
        for (iPlane = 0 ; iPlane < FFDBox->Get_nFix_JPlane(); iPlane++) {
          if (index[1] == FFDBox->Get_Fix_JPlane(iPlane)) CheckIndex = false;
        }
        
        if (CheckIndex) FFDBox->SetControlPoints(index, movement);
        
      }
    }
    
    if ((SU2_TYPE::Int(config->GetParamDV(iDV, 1)) != -1) &&
        (SU2_TYPE::Int(config->GetParamDV(iDV, 2)) != -1) &&
        (SU2_TYPE::Int(config->GetParamDV(iDV, 3)) == -1)) {
      for (k = 0; k < FFDBox->GetnOrder(); k++) {
        index[2] = k;
        
        CheckIndex = true;
        for (iPlane = 0 ; iPlane < FFDBox->Get_nFix_KPlane(); iPlane++) {
          if (index[2] == FFDBox->Get_Fix_KPlane(iPlane)) CheckIndex = false;
        }
        
        if (CheckIndex) FFDBox->SetControlPoints(index, movement);
        
      }
    }
    
    if ((SU2_TYPE::Int(config->GetParamDV(iDV, 1)) == -1) &&
        (SU2_TYPE::Int(config->GetParamDV(iDV, 2)) == -1) &&
        (SU2_TYPE::Int(config->GetParamDV(iDV, 3)) != -1)) {
      for (i = 0; i < FFDBox->GetlOrder(); i++) {
        index[0] = i;
        for (j = 0; j < FFDBox->GetmOrder(); j++) {
          index[1] = j;
          FFDBox->SetControlPoints(index, movement);
        }
      }
    }
    
    if ((SU2_TYPE::Int(config->GetParamDV(iDV, 1)) != -1) &&
        (SU2_TYPE::Int(config->GetParamDV(iDV, 2)) == -1) &&
        (SU2_TYPE::Int(config->GetParamDV(iDV, 3)) == -1)) {
      for (j = 0; j < FFDBox->GetmOrder(); j++) {
        index[1] = j;
        for (k = 0; k < FFDBox->GetnOrder(); k++) {
          index[2] = k;
          FFDBox->SetControlPoints(index, movement);
        }
      }
    }
    
    if ((SU2_TYPE::Int(config->GetParamDV(iDV, 1)) == -1) &&
        (SU2_TYPE::Int(config->GetParamDV(iDV, 2)) != -1) &&
        (SU2_TYPE::Int(config->GetParamDV(iDV, 3)) == -1)) {
      for (i = 0; i < FFDBox->GetlOrder(); i++) {
        index[0] = i;
        for (k = 0; k < FFDBox->GetnOrder(); k++) {
          index[2] = k;
          FFDBox->SetControlPoints(index, movement);
        }
      }
    }
    
    if ((SU2_TYPE::Int(config->GetParamDV(iDV, 1)) != -1) &&
        (SU2_TYPE::Int(config->GetParamDV(iDV, 2)) != -1) &&
        (SU2_TYPE::Int(config->GetParamDV(iDV, 3)) != -1)) {
      FFDBox->SetControlPoints(index, movement);
    }
    
  }
  else {
    return false;
  }
  
  return true;
  
}

bool CSurfaceMovement::SetFFDGull(CGeometry *geometry, CConfig *config, CFreeFormDefBox *FFDBox, CFreeFormDefBox **ResetFFDBox,
                                  unsigned short iDV, bool ResetDef) {
  
  su2double movement[3] = {0.0,0.0,0.0}, Ampl;
  unsigned short index[3], i, k, iPlane, iFFDBox;
  string design_FFDBox;
  su2double Scale = config->GetOpt_RelaxFactor();
  
  /*--- Set control points to its original value (even if the
   design variable is not in this box) ---*/
  
  if (ResetDef == true) {
    FFDBox->SetOriginalControlPoints();
    for (iFFDBox = 0; iFFDBox < nFFDBox; iFFDBox++)
      ResetFFDBox[iFFDBox]->SetOriginalControlPoints();
  }
  
  design_FFDBox = config->GetFFDTag(iDV);
  
  if (design_FFDBox.compare(FFDBox->GetTag()) == 0) {
    
    /*--- Compute deformation ---*/
    
    Ampl = config->GetDV_Value(iDV)*Scale;
    
    movement[0] = 0.0;
    movement[1] = 0.0;
    movement[2] = Ampl;
    
    /*--- Change the control points ---*/
    
    index[1] = SU2_TYPE::Int(config->GetParamDV(iDV, 1));
    
    /*--- Check that it is possible to move the control point ---*/
    
    for (iPlane = 0 ; iPlane < FFDBox->Get_nFix_JPlane(); iPlane++) {
      if (index[1] == FFDBox->Get_Fix_JPlane(iPlane)) return false;
    }
    
    for (i = 0; i < FFDBox->GetlOrder(); i++) {
      index[0] = i;
      for (k = 0; k < FFDBox->GetnOrder(); k++) {
        index[2] = k;
        FFDBox->SetControlPoints(index, movement);
      }
    }
    
  }
  else {
    return false;
  }
  
  return true;
  
}

bool CSurfaceMovement::SetFFDNacelle(CGeometry *geometry, CConfig *config, CFreeFormDefBox *FFDBox, CFreeFormDefBox **ResetFFDBox,
                                     unsigned short iDV, bool ResetDef) {
  
  su2double movement[3] = {0.0,0.0,0.0}, Ampl;
  unsigned short index[3], i, j, k, iPlane, iFFDBox, Theta, ThetaMax;
  string design_FFDBox;
  bool SameCP = false;
  su2double Scale = config->GetOpt_RelaxFactor();
  
  /*--- Set control points to its original value (even if the
   design variable is not in this box) ---*/
  
  if (ResetDef == true) {
    FFDBox->SetOriginalControlPoints();
    for (iFFDBox = 0; iFFDBox < nFFDBox; iFFDBox++)
      ResetFFDBox[iFFDBox]->SetOriginalControlPoints();
  }
  
  design_FFDBox = config->GetFFDTag(iDV);
  
  if (design_FFDBox.compare(FFDBox->GetTag()) == 0) {
    
    /*--- Compute deformation ---*/
    
    Ampl = config->GetDV_Value(iDV)*Scale;
    
    movement[0] = config->GetParamDV(iDV, 4)*Ampl;
    movement[1] = 0.0;
    movement[2] = config->GetParamDV(iDV, 5)*Ampl;
    
    index[0] = SU2_TYPE::Int(config->GetParamDV(iDV, 1));
    index[1] = SU2_TYPE::Int(config->GetParamDV(iDV, 2));
    index[2] = SU2_TYPE::Int(config->GetParamDV(iDV, 3));
    if (index[1] == SU2_TYPE::Int(FFDBox->GetmOrder()) - index[1] -1) SameCP = true;
    
    ThetaMax = 2;
    if (SameCP) ThetaMax = 1;
    
    for (Theta = 0; Theta < ThetaMax; Theta++) {
      
      if (Theta == 1) index[1] = SU2_TYPE::Int(FFDBox->GetmOrder()) - index[1] -1;
      
      /*--- Check that it is possible to move the control point ---*/
      
      for (iPlane = 0 ; iPlane < FFDBox->Get_nFix_IPlane(); iPlane++) {
        if (index[0] == FFDBox->Get_Fix_IPlane(iPlane)) return false;
      }
      
      for (iPlane = 0 ; iPlane < FFDBox->Get_nFix_JPlane(); iPlane++) {
        if (index[1] == FFDBox->Get_Fix_JPlane(iPlane)) return false;
      }
      
      for (iPlane = 0 ; iPlane < FFDBox->Get_nFix_KPlane(); iPlane++) {
        if (index[2] == FFDBox->Get_Fix_KPlane(iPlane)) return false;
      }
      
      if ((SU2_TYPE::Int(config->GetParamDV(iDV, 1)) == -1) &&
          (SU2_TYPE::Int(config->GetParamDV(iDV, 2)) != -1) &&
          (SU2_TYPE::Int(config->GetParamDV(iDV, 3)) != -1)) {
        for (i = 0; i < FFDBox->GetlOrder(); i++) {
          index[0] = i;
          FFDBox->SetControlPoints(index, movement);
        }
      }
      
      if ((SU2_TYPE::Int(config->GetParamDV(iDV, 1)) != -1) &&
          (SU2_TYPE::Int(config->GetParamDV(iDV, 2)) == -1) &&
          (SU2_TYPE::Int(config->GetParamDV(iDV, 3)) != -1)) {
        for (j = 0; j < FFDBox->GetmOrder(); j++) {
          index[1] = j;
          FFDBox->SetControlPoints(index, movement);
        }
      }
      
      if ((SU2_TYPE::Int(config->GetParamDV(iDV, 1)) != -1) &&
          (SU2_TYPE::Int(config->GetParamDV(iDV, 2)) != -1) &&
          (SU2_TYPE::Int(config->GetParamDV(iDV, 3)) == -1)) {
        for (k = 0; k < FFDBox->GetnOrder(); k++) {
          index[2] = k;
          FFDBox->SetControlPoints(index, movement);
        }
      }
      
      if ((SU2_TYPE::Int(config->GetParamDV(iDV, 1)) == -1) &&
          (SU2_TYPE::Int(config->GetParamDV(iDV, 2)) == -1) &&
          (SU2_TYPE::Int(config->GetParamDV(iDV, 3)) != -1)) {
        for (i = 0; i < FFDBox->GetlOrder(); i++) {
          index[0] = i;
          for (j = 0; j < FFDBox->GetmOrder(); j++) {
            index[1] = j;
            FFDBox->SetControlPoints(index, movement);
          }
        }
      }
      
      if ((SU2_TYPE::Int(config->GetParamDV(iDV, 1)) != -1) &&
          (SU2_TYPE::Int(config->GetParamDV(iDV, 2)) == -1) &&
          (SU2_TYPE::Int(config->GetParamDV(iDV, 3)) == -1)) {
        for (j = 0; j < FFDBox->GetmOrder(); j++) {
          index[1] = j;
          for (k = 0; k < FFDBox->GetnOrder(); k++) {
            index[2] = k;
            FFDBox->SetControlPoints(index, movement);
          }
        }
      }
      
      if ((SU2_TYPE::Int(config->GetParamDV(iDV, 1)) == -1) &&
          (SU2_TYPE::Int(config->GetParamDV(iDV, 2)) != -1) &&
          (SU2_TYPE::Int(config->GetParamDV(iDV, 3)) == -1)) {
        for (i = 0; i < FFDBox->GetlOrder(); i++) {
          index[0] = i;
          for (k = 0; k < FFDBox->GetnOrder(); k++) {
            index[2] = k;
            FFDBox->SetControlPoints(index, movement);
          }
        }
      }
      
      if ((SU2_TYPE::Int(config->GetParamDV(iDV, 1)) != -1) &&
          (SU2_TYPE::Int(config->GetParamDV(iDV, 2)) != -1) &&
          (SU2_TYPE::Int(config->GetParamDV(iDV, 3)) != -1)) {
        FFDBox->SetControlPoints(index, movement);
      }
    }
    
  }
  else {
    return false;
  }
  
  return true;
  
}

bool CSurfaceMovement::SetFFDCamber_2D(CGeometry *geometry, CConfig *config, CFreeFormDefBox *FFDBox, CFreeFormDefBox **ResetFFDBox,
                                       unsigned short iDV, bool ResetDef) {
  
  su2double Ampl, movement[3] = {0.0,0.0,0.0};
  unsigned short index[3], kIndex, iFFDBox;
  string design_FFDBox;
  su2double Scale = config->GetOpt_RelaxFactor();
  
  /*--- Set control points to its original value (even if the
   design variable is not in this box) ---*/
  
  if (ResetDef == true) {
    for (iFFDBox = 0; iFFDBox < nFFDBox; iFFDBox++)
      ResetFFDBox[iFFDBox]->SetOriginalControlPoints();
  }
  
  design_FFDBox = config->GetFFDTag(iDV);
  
  if (design_FFDBox.compare(FFDBox->GetTag()) == 0) {
    
    for (kIndex = 0; kIndex < 2; kIndex++) {
      
      Ampl = config->GetDV_Value(iDV)*Scale;
            
      movement[0] = 0.0;
      if (kIndex == 0) movement[1] = Ampl;
      else movement[1] = Ampl;
      movement[2] = 0.0;
      
      index[0] = SU2_TYPE::Int(config->GetParamDV(iDV, 1)); index[1] = kIndex; index[2] = 0;
      FFDBox->SetControlPoints(index, movement);
      
      index[2] = 1;
      FFDBox->SetControlPoints(index, movement);
      
    }
    
  }
  else {
    return false;
  }
  
  return true;
  
}

bool CSurfaceMovement::SetFFDThickness_2D(CGeometry *geometry, CConfig *config, CFreeFormDefBox *FFDBox, CFreeFormDefBox **ResetFFDBox,
                                          unsigned short iDV, bool ResetDef) {
  
  su2double Ampl, movement[3]= {0.0,0.0,0.0};
  unsigned short index[3], kIndex, iFFDBox;
  string design_FFDBox;
  su2double Scale = config->GetOpt_RelaxFactor();
  
  /*--- Set control points to its original value (even if the
   design variable is not in this box) ---*/
  
  if (ResetDef == true) {
    for (iFFDBox = 0; iFFDBox < nFFDBox; iFFDBox++)
      ResetFFDBox[iFFDBox]->SetOriginalControlPoints();
  }
  
  design_FFDBox = config->GetFFDTag(iDV);
  
  if (design_FFDBox.compare(FFDBox->GetTag()) == 0) {
        
    for (kIndex = 0; kIndex < 2; kIndex++) {
      
      Ampl = config->GetDV_Value(iDV)*Scale;
      
      movement[0] = 0.0;
      if (kIndex == 0) movement[1] = -Ampl;
      else movement[1] = Ampl;
      movement[2] = 0.0;
      
      index[0] = SU2_TYPE::Int(config->GetParamDV(iDV, 1)); index[1] = kIndex; index[2] = 0;
      FFDBox->SetControlPoints(index, movement);
      
      index[2] = 1;
      FFDBox->SetControlPoints(index, movement);
      
    }
    
  }
  else {
    return false;
  }
  
  return true;
  
}

bool CSurfaceMovement::SetFFDTwist_2D(CGeometry *geometry, CConfig *config, CFreeFormDefBox *FFDBox, CFreeFormDefBox **ResetFFDBox,
                                      unsigned short iDV, bool ResetDef) {
  
  return true;
  
}

bool CSurfaceMovement::SetFFDCamber(CGeometry *geometry, CConfig *config, CFreeFormDefBox *FFDBox, CFreeFormDefBox **ResetFFDBox,
                                    unsigned short iDV, bool ResetDef) {
  
  su2double Ampl, movement[3] = {0.0,0.0,0.0};
  unsigned short index[3], kIndex, iPlane, iFFDBox;
  string design_FFDBox;
  su2double Scale = config->GetOpt_RelaxFactor();
  
  /*--- Set control points to its original value (even if the
   design variable is not in this box) ---*/
  
  if (ResetDef == true) {
    for (iFFDBox = 0; iFFDBox < nFFDBox; iFFDBox++)
      ResetFFDBox[iFFDBox]->SetOriginalControlPoints();
  }
  
  design_FFDBox = config->GetFFDTag(iDV);
  
  if (design_FFDBox.compare(FFDBox->GetTag()) == 0) {
    
    /*--- Check that it is possible to move the control point ---*/
    
    for (kIndex = 0; kIndex < 2; kIndex++) {
      
      index[0] = SU2_TYPE::Int(config->GetParamDV(iDV, 1));
      index[1] = SU2_TYPE::Int(config->GetParamDV(iDV, 2));
      index[2] = kIndex;
      
      for (iPlane = 0 ; iPlane < FFDBox->Get_nFix_IPlane(); iPlane++) {
        if (index[0] == FFDBox->Get_Fix_IPlane(iPlane)) return false;
      }
      
      for (iPlane = 0 ; iPlane < FFDBox->Get_nFix_JPlane(); iPlane++) {
        if (index[1] == FFDBox->Get_Fix_JPlane(iPlane)) return false;
      }
      
      for (iPlane = 0 ; iPlane < FFDBox->Get_nFix_KPlane(); iPlane++) {
        if (index[2] == FFDBox->Get_Fix_KPlane(iPlane)) return false;
      }
      
    }
    
    for (kIndex = 0; kIndex < 2; kIndex++) {
            
      Ampl = config->GetDV_Value(iDV)*Scale;
            
      index[0] = SU2_TYPE::Int(config->GetParamDV(iDV, 1));
      index[1] = SU2_TYPE::Int(config->GetParamDV(iDV, 2)); 
      index[2] = kIndex;
      
      movement[0] = 0.0; movement[1] = 0.0; 
      if (kIndex == 0) movement[2] = Ampl;
      else movement[2] = Ampl;
      
      FFDBox->SetControlPoints(index, movement);
      
    }
    
  }
  else {
    return false;
  }
  
  return true;
  
}

void CSurfaceMovement::SetFFDAngleOfAttack(CGeometry *geometry, CConfig *config, CFreeFormDefBox *FFDBox, CFreeFormDefBox **ResetFFDBox,
                                           unsigned short iDV, bool ResetDef) {
  
  su2double Scale = config->GetOpt_RelaxFactor();

  su2double Ampl = config->GetDV_Value(iDV)*Scale;
  
  config->SetAoA_Offset(Ampl);
  
}

bool CSurfaceMovement::SetFFDThickness(CGeometry *geometry, CConfig *config, CFreeFormDefBox *FFDBox, CFreeFormDefBox **ResetFFDBox,
                                       unsigned short iDV, bool ResetDef) {
  
  su2double Ampl, movement[3] = {0.0,0.0,0.0};
  unsigned short index[3], kIndex, iPlane, iFFDBox;
  string design_FFDBox;
  su2double Scale = config->GetOpt_RelaxFactor();
  
  /*--- Set control points to its original value (even if the
   design variable is not in this box) ---*/
  
  if (ResetDef == true) {
    for (iFFDBox = 0; iFFDBox < nFFDBox; iFFDBox++)
      ResetFFDBox[iFFDBox]->SetOriginalControlPoints();
  }
  
  design_FFDBox = config->GetFFDTag(iDV);
  
  if (design_FFDBox.compare(FFDBox->GetTag()) == 0) {
    
    /*--- Check that it is possible to move the control point ---*/
    
    for (kIndex = 0; kIndex < 2; kIndex++) {
      
      index[0] = SU2_TYPE::Int(config->GetParamDV(iDV, 1));
      index[1] = SU2_TYPE::Int(config->GetParamDV(iDV, 2));
      index[2] = kIndex;
      
      for (iPlane = 0 ; iPlane < FFDBox->Get_nFix_IPlane(); iPlane++) {
        if (index[0] == FFDBox->Get_Fix_IPlane(iPlane)) return false;
      }
      
      for (iPlane = 0 ; iPlane < FFDBox->Get_nFix_JPlane(); iPlane++) {
        if (index[1] == FFDBox->Get_Fix_JPlane(iPlane)) return false;
      }
      
      for (iPlane = 0 ; iPlane < FFDBox->Get_nFix_KPlane(); iPlane++) {
        if (index[2] == FFDBox->Get_Fix_KPlane(iPlane)) return false;
      }
      
    }
    
    
    for (kIndex = 0; kIndex < 2; kIndex++) {
      
      Ampl = config->GetDV_Value(iDV)*Scale;
      
      index[0] = SU2_TYPE::Int(config->GetParamDV(iDV, 1));
      index[1] = SU2_TYPE::Int(config->GetParamDV(iDV, 2));
      index[2] = kIndex;
      
      movement[0] = 0.0; movement[1] = 0.0;
      if (kIndex == 0) movement[2] = -Ampl;
      else movement[2] = Ampl;
      
      FFDBox->SetControlPoints(index, movement);
      
    }
    
  }
  else {
    return false;
  }
  
  return true;
  
}

bool CSurfaceMovement::SetFFDTwist(CGeometry *geometry, CConfig *config, CFreeFormDefBox *FFDBox, CFreeFormDefBox **ResetFFDBox,
                                   unsigned short iDV, bool ResetDef) {
  
  unsigned short iOrder, jOrder, kOrder;
  su2double  x, y, z, movement[3], Segment_P0[3], Segment_P1[3], Plane_P0[3], Plane_Normal[3],
  Variable_P0, Variable_P1, Intersection[3], Variable_Interp;
  unsigned short index[3], iPlane, iFFDBox;
  string design_FFDBox;
  su2double Scale = config->GetOpt_RelaxFactor();
  
  /*--- Set control points to its original value (even if the
   design variable is not in this box) ---*/
  
  if (ResetDef == true) {
    for (iFFDBox = 0; iFFDBox < nFFDBox; iFFDBox++)
      ResetFFDBox[iFFDBox]->SetOriginalControlPoints();
  }
  
  design_FFDBox = config->GetFFDTag(iDV);
  
  if (design_FFDBox.compare(FFDBox->GetTag()) == 0) {
    
    /*--- Check that it is possible to move the control point ---*/
    
    jOrder = SU2_TYPE::Int(config->GetParamDV(iDV, 1));
    for (iPlane = 0 ; iPlane < FFDBox->Get_nFix_JPlane(); iPlane++) {
      if (jOrder == FFDBox->Get_Fix_JPlane(iPlane)) return false;
    }
    
    /*--- Line plane intersection to find the origin of rotation ---*/
    
    Segment_P0[0] = config->GetParamDV(iDV, 2);
    Segment_P0[1] = config->GetParamDV(iDV, 3);
    Segment_P0[2] = config->GetParamDV(iDV, 4);
    
    Segment_P1[0] = config->GetParamDV(iDV, 5);
    Segment_P1[1] = config->GetParamDV(iDV, 6);
    Segment_P1[2] = config->GetParamDV(iDV, 7);
    
    iOrder = 0;
    jOrder = SU2_TYPE::Int(config->GetParamDV(iDV, 1));
    kOrder = 0;
    su2double *coord = FFDBox->GetCoordControlPoints(iOrder, jOrder, kOrder);
    Plane_P0[0] = coord[0]; Plane_P0[1] = coord[1]; Plane_P0[2] = coord[2];
    Plane_Normal[0] = 0.0; Plane_Normal[1] = 1.0; Plane_Normal[2] = 0.0;
    
    Variable_P0 = 0.0; Variable_P1 = 0.0;
    
    Intersection[0] = 0.0; Intersection[1] = 0.0;  Intersection[2] = 0.0;
    
    bool result = geometry->SegmentIntersectsPlane(Segment_P0, Segment_P1, Variable_P0, Variable_P1,
                                                   Plane_P0, Plane_Normal, Intersection, Variable_Interp);
    
    if (result) {
      
      /*--- xyz-coordinates of a point on the line of rotation. ---*/
      
      su2double a = Intersection[0];
      su2double b = Intersection[1];
      su2double c = Intersection[2];
      
      /*--- xyz-coordinate of the line's direction vector. ---*/
      
      su2double u = Plane_Normal[0];
      su2double v = Plane_Normal[1];
      su2double w = Plane_Normal[2];
      
      /*--- The angle of rotation is computed based on a characteristic length of the wing,
       otherwise it is difficult to compare with other length based design variables. ---*/
      
      su2double RefLength = config->GetRefLength();
      su2double theta = atan(config->GetDV_Value(iDV)*Scale/RefLength);
      
      /*--- An intermediate value used in computations. ---*/
      
      su2double u2=u*u; su2double v2=v*v; su2double w2=w*w;
      su2double l2 = u2 + v2 + w2; su2double l = sqrt(l2);
      su2double cosT; su2double sinT;
      
      /*--- Change the value of the control point if move is true ---*/
      
      jOrder = SU2_TYPE::Int(config->GetParamDV(iDV, 1));
      for (iOrder = 0; iOrder < FFDBox->GetlOrder(); iOrder++)
        for (kOrder = 0; kOrder < FFDBox->GetnOrder(); kOrder++) {
          index[0] = iOrder; index[1] = jOrder; index[2] = kOrder;
          su2double *coord = FFDBox->GetCoordControlPoints(iOrder, jOrder, kOrder);
          x = coord[0]; y = coord[1]; z = coord[2];
          
          cosT = cos(theta);
          sinT = sin(theta);
          
          movement[0] = a*(v2 + w2) + u*(-b*v - c*w + u*x + v*y + w*z)
          + (-a*(v2 + w2) + u*(b*v + c*w - v*y - w*z) + (v2 + w2)*x)*cosT
          + l*(-c*v + b*w - w*y + v*z)*sinT;
          movement[0] = movement[0]/l2 - x;
          
          movement[1] = b*(u2 + w2) + v*(-a*u - c*w + u*x + v*y + w*z)
          + (-b*(u2 + w2) + v*(a*u + c*w - u*x - w*z) + (u2 + w2)*y)*cosT
          + l*(c*u - a*w + w*x - u*z)*sinT;
          movement[1] = movement[1]/l2 - y;
          
          movement[2] = c*(u2 + v2) + w*(-a*u - b*v + u*x + v*y + w*z)
          + (-c*(u2 + v2) + w*(a*u + b*v - u*x - v*y) + (u2 + v2)*z)*cosT
          + l*(-b*u + a*v - v*x + u*y)*sinT;
          movement[2] = movement[2]/l2 - z;
          
          /*--- Check that it is possible to move the control point ---*/
          
          for (iPlane = 0 ; iPlane < FFDBox->Get_nFix_IPlane(); iPlane++) {
            if (iOrder == FFDBox->Get_Fix_IPlane(iPlane)) {
              movement[0] = 0.0; movement[1] = 0.0; movement[2] = 0.0;
            }
          }
          
          for (iPlane = 0 ; iPlane < FFDBox->Get_nFix_KPlane(); iPlane++) {
            if (kOrder == FFDBox->Get_Fix_KPlane(iPlane)) {
              movement[0] = 0.0; movement[1] = 0.0; movement[2] = 0.0;
            }
          }

          FFDBox->SetControlPoints(index, movement);
          
        }
      
    }
    
  }
  else {
    return false;
  }
  
  return true;
  
}

bool CSurfaceMovement::SetFFDRotation(CGeometry *geometry, CConfig *config, CFreeFormDefBox *FFDBox, CFreeFormDefBox **ResetFFDBox,
                                      unsigned short iDV, bool ResetDef) {
  
  unsigned short iOrder, jOrder, kOrder;
  su2double movement[3] = {0.0,0.0,0.0}, x, y, z;
  unsigned short index[3], iFFDBox;
  string design_FFDBox;
  su2double Scale = config->GetOpt_RelaxFactor();
  
  /*--- Set control points to its original value (even if the
   design variable is not in this box) ---*/
  
  if (ResetDef == true) {
    for (iFFDBox = 0; iFFDBox < nFFDBox; iFFDBox++)
      ResetFFDBox[iFFDBox]->SetOriginalControlPoints();
  }
  
  design_FFDBox = config->GetFFDTag(iDV);
  
  if (design_FFDBox.compare(FFDBox->GetTag()) == 0) {
    
    /*--- xyz-coordinates of a point on the line of rotation. ---*/
    
    su2double a = config->GetParamDV(iDV, 1);
    su2double b = config->GetParamDV(iDV, 2);
    su2double c = config->GetParamDV(iDV, 3);
    
    /*--- xyz-coordinate of the line's direction vector. ---*/
    
    su2double u = config->GetParamDV(iDV, 4)-config->GetParamDV(iDV, 1);
    su2double v = config->GetParamDV(iDV, 5)-config->GetParamDV(iDV, 2);
    su2double w = config->GetParamDV(iDV, 6)-config->GetParamDV(iDV, 3);
    
    /*--- The angle of rotation. ---*/
    
    su2double theta = config->GetDV_Value(iDV)*Scale*PI_NUMBER/180.0;
    
    /*--- An intermediate value used in computations. ---*/
    
    su2double u2=u*u; su2double v2=v*v; su2double w2=w*w;
    su2double cosT = cos(theta); su2double sinT = sin(theta);
    su2double l2 = u2 + v2 + w2; su2double l = sqrt(l2);
    
    /*--- Change the value of the control point if move is true ---*/
    
    for (iOrder = 0; iOrder < FFDBox->GetlOrder(); iOrder++)
      for (jOrder = 0; jOrder < FFDBox->GetmOrder(); jOrder++)
        for (kOrder = 0; kOrder < FFDBox->GetnOrder(); kOrder++) {
          index[0] = iOrder; index[1] = jOrder; index[2] = kOrder;
          su2double *coord = FFDBox->GetCoordControlPoints(iOrder, jOrder, kOrder);
          x = coord[0]; y = coord[1]; z = coord[2];
          movement[0] = a*(v2 + w2) + u*(-b*v - c*w + u*x + v*y + w*z)
          + (-a*(v2 + w2) + u*(b*v + c*w - v*y - w*z) + (v2 + w2)*x)*cosT
          + l*(-c*v + b*w - w*y + v*z)*sinT;
          movement[0] = movement[0]/l2 - x;
          
          movement[1] = b*(u2 + w2) + v*(-a*u - c*w + u*x + v*y + w*z)
          + (-b*(u2 + w2) + v*(a*u + c*w - u*x - w*z) + (u2 + w2)*y)*cosT
          + l*(c*u - a*w + w*x - u*z)*sinT;
          movement[1] = movement[1]/l2 - y;
          
          movement[2] = c*(u2 + v2) + w*(-a*u - b*v + u*x + v*y + w*z)
          + (-c*(u2 + v2) + w*(a*u + b*v - u*x - v*y) + (u2 + v2)*z)*cosT
          + l*(-b*u + a*v - v*x + u*y)*sinT;
          movement[2] = movement[2]/l2 - z;
          
          FFDBox->SetControlPoints(index, movement);
          
        }
  }
  else {
    return false;
  }
  
  return true;
  
}

bool CSurfaceMovement::SetFFDControl_Surface(CGeometry *geometry, CConfig *config, CFreeFormDefBox *FFDBox, CFreeFormDefBox **ResetFFDBox,
                                             unsigned short iDV, bool ResetDef) {
  
  unsigned short iOrder, jOrder, kOrder;
  su2double movement[3] = {0.0,0.0,0.0}, x, y, z;
  unsigned short index[3], iFFDBox;
  string design_FFDBox;
  su2double Scale = config->GetOpt_RelaxFactor();
  
  /*--- Set control points to its original value (even if the
   design variable is not in this box) ---*/
  
  if (ResetDef == true) {
    for (iFFDBox = 0; iFFDBox < nFFDBox; iFFDBox++)
      ResetFFDBox[iFFDBox]->SetOriginalControlPoints();
  }
  
  design_FFDBox = config->GetFFDTag(iDV);
  
  if (design_FFDBox.compare(FFDBox->GetTag()) == 0) {
    
    /*--- xyz-coordinates of a point on the line of rotation. ---*/
    
    su2double a = config->GetParamDV(iDV, 1);
    su2double b = config->GetParamDV(iDV, 2);
    su2double c = config->GetParamDV(iDV, 3);
    
    /*--- xyz-coordinate of the line's direction vector. ---*/
    
    su2double u = config->GetParamDV(iDV, 4)-config->GetParamDV(iDV, 1);
    su2double v = config->GetParamDV(iDV, 5)-config->GetParamDV(iDV, 2);
    su2double w = config->GetParamDV(iDV, 6)-config->GetParamDV(iDV, 3);
    
    /*--- The angle of rotation. ---*/
    
    su2double theta = -config->GetDV_Value(iDV)*Scale*PI_NUMBER/180.0;
    
    /*--- An intermediate value used in computations. ---*/
    
    su2double u2=u*u; su2double v2=v*v; su2double w2=w*w;
    su2double cosT = cos(theta); su2double sinT = sin(theta);
    su2double l2 = u2 + v2 + w2; su2double l = sqrt(l2);
    
    /*--- Change the value of the control point if move is true ---*/
    
    for (iOrder = 0; iOrder < FFDBox->GetlOrder()-2; iOrder++)
      for (jOrder = 2; jOrder < FFDBox->GetmOrder()-2; jOrder++)
        for (kOrder = 0; kOrder < FFDBox->GetnOrder(); kOrder++) {
          index[0] = iOrder; index[1] = jOrder; index[2] = kOrder;
          su2double *coord = FFDBox->GetCoordControlPoints(iOrder, jOrder, kOrder);
          x = coord[0]; y = coord[1]; z = coord[2];
          movement[0] = a*(v2 + w2) + u*(-b*v - c*w + u*x + v*y + w*z)
          + (-a*(v2 + w2) + u*(b*v + c*w - v*y - w*z) + (v2 + w2)*x)*cosT
          + l*(-c*v + b*w - w*y + v*z)*sinT;
          movement[0] = movement[0]/l2 - x;
          
          movement[1] = b*(u2 + w2) + v*(-a*u - c*w + u*x + v*y + w*z)
          + (-b*(u2 + w2) + v*(a*u + c*w - u*x - w*z) + (u2 + w2)*y)*cosT
          + l*(c*u - a*w + w*x - u*z)*sinT;
          movement[1] = movement[1]/l2 - y;
          
          movement[2] = c*(u2 + v2) + w*(-a*u - b*v + u*x + v*y + w*z)
          + (-c*(u2 + v2) + w*(a*u + b*v - u*x - v*y) + (u2 + v2)*z)*cosT
          + l*(-b*u + a*v - v*x + u*y)*sinT;
          movement[2] = movement[2]/l2 - z;
          
          FFDBox->SetControlPoints(index, movement);
          
        }
  }
  else {
    return false;
  }
  
  return true;
  
}

void CSurfaceMovement::SetAngleOfAttack(CGeometry *boundary, CConfig *config, unsigned short iDV, bool ResetDef) {
  
  su2double Scale = config->GetOpt_RelaxFactor();
  su2double Ampl = config->GetDV_Value(iDV)*Scale;
  config->SetAoA_Offset(Ampl);
  
}

void CSurfaceMovement::SetHicksHenne(CGeometry *boundary, CConfig *config, unsigned short iDV, bool ResetDef) {
  unsigned long iVertex;
  unsigned short iMarker;
  su2double VarCoord[3] = {0.0,0.0,0.0}, VarCoord_[3] = {0.0,0.0,0.0}, *Coord_, *Normal_, ek, fk,
      Coord[3] = {0.0,0.0,0.0}, Normal[3] = {0.0,0.0,0.0},
  TPCoord[2] = {0.0, 0.0}, LPCoord[2] = {0.0, 0.0}, Distance, Chord, AoA, ValCos, ValSin;
  
  bool upper = true;
  su2double Scale = config->GetOpt_RelaxFactor();

  /*--- Reset airfoil deformation if first deformation or if it required by the solver ---*/
  
  if ((iDV == 0) || (ResetDef == true)) {
    for (iMarker = 0; iMarker < config->GetnMarker_All(); iMarker++)
      for (iVertex = 0; iVertex < boundary->nVertex[iMarker]; iVertex++) {
        VarCoord[0] = 0.0; VarCoord[1] = 0.0; VarCoord[2] = 0.0;
        boundary->vertex[iMarker][iVertex]->SetVarCoord(VarCoord);
      }
  }
  
  /*--- Compute the angle of attack to apply the deformation ---*/
  
  for (iMarker = 0; iMarker < config->GetnMarker_All(); iMarker++) {
    if (config->GetMarker_All_DV(iMarker) == YES) {
      Coord_ = boundary->vertex[iMarker][0]->GetCoord();
      TPCoord[0] = Coord_[0]; TPCoord[1] = Coord_[1];
      for (iVertex = 1; iVertex < boundary->nVertex[iMarker]; iVertex++) {
        Coord_ = boundary->vertex[iMarker][iVertex]->GetCoord();
        if (Coord_[0] > TPCoord[0]) { TPCoord[0] = Coord_[0]; TPCoord[1] = Coord_[1]; }
      }
    }
  }
  
#ifdef HAVE_MPI

  int iProcessor, nProcessor = size;
  su2double *Buffer_Send_Coord, *Buffer_Receive_Coord;
  
  Buffer_Receive_Coord = new su2double [nProcessor*2];
  Buffer_Send_Coord = new su2double [2];
  
  Buffer_Send_Coord[0] = TPCoord[0]; Buffer_Send_Coord[1] = TPCoord[1];

  SU2_MPI::Allgather(Buffer_Send_Coord, 2, MPI_DOUBLE, Buffer_Receive_Coord, 2, MPI_DOUBLE, MPI_COMM_WORLD);

  TPCoord[0] = Buffer_Receive_Coord[0]; TPCoord[1] = Buffer_Receive_Coord[1];
  for (iProcessor = 1; iProcessor < nProcessor; iProcessor++) {
    Coord[0] = Buffer_Receive_Coord[iProcessor*2 + 0];
    Coord[1] = Buffer_Receive_Coord[iProcessor*2 + 1];
    if (Coord[0] > TPCoord[0]) { TPCoord[0] = Coord[0]; TPCoord[1] = Coord[1]; }
  }
  
  delete[] Buffer_Send_Coord;   delete[] Buffer_Receive_Coord;
  
#endif


  Chord = 0.0;
  for (iMarker = 0; iMarker < config->GetnMarker_All(); iMarker++) {
    if (config->GetMarker_All_DV(iMarker) == YES) {
      for (iVertex = 0; iVertex < boundary->nVertex[iMarker]; iVertex++) {
        Coord_ = boundary->vertex[iMarker][iVertex]->GetCoord();
        Distance = sqrt(pow(Coord_[0] - TPCoord[0], 2.0) + pow(Coord_[1] - TPCoord[1], 2.0));
        if (Chord < Distance) { Chord = Distance; LPCoord[0] = Coord_[0]; LPCoord[1] = Coord_[1]; }
      }
    }
  }
  
#ifdef HAVE_MPI
   
  Buffer_Receive_Coord = new su2double [nProcessor*2];
  Buffer_Send_Coord = new su2double [2];
  
  Buffer_Send_Coord[0] = LPCoord[0]; Buffer_Send_Coord[1] = LPCoord[1];

  SU2_MPI::Allgather(Buffer_Send_Coord, 2, MPI_DOUBLE, Buffer_Receive_Coord, 2, MPI_DOUBLE, MPI_COMM_WORLD);
  
  Chord = 0.0;
  for (iProcessor = 0; iProcessor < nProcessor; iProcessor++) {
    Coord[0] = Buffer_Receive_Coord[iProcessor*2 + 0];
    Coord[1] = Buffer_Receive_Coord[iProcessor*2 + 1];
    Distance = sqrt(pow(Coord[0] - TPCoord[0], 2.0) + pow(Coord[1] - TPCoord[1], 2.0));
    if (Chord < Distance) { Chord = Distance; LPCoord[0] = Coord[0]; LPCoord[1] = Coord[1]; }
  }
  
  delete[] Buffer_Send_Coord;   delete[] Buffer_Receive_Coord;
  
#endif
  
  AoA = atan((LPCoord[1] - TPCoord[1]) / (TPCoord[0] - LPCoord[0]))*180/PI_NUMBER;
  
  /*--- WARNING: AoA currently overwritten to zero. ---*/
  AoA = 0.0;

  /*--- Perform multiple airfoil deformation ---*/
  
  su2double Ampl = config->GetDV_Value(iDV)*Scale;
  su2double xk = config->GetParamDV(iDV, 1);
  const su2double t2 = 3.0;
  
  if (config->GetParamDV(iDV, 0) == NO) { upper = false; }
  if (config->GetParamDV(iDV, 0) == YES) { upper = true; }
  
  for (iMarker = 0; iMarker < config->GetnMarker_All(); iMarker++) {

    for (iVertex = 0; iVertex < boundary->nVertex[iMarker]; iVertex++) {
      VarCoord[0] = 0.0; VarCoord[1] = 0.0; VarCoord[2] = 0.0;
      
      if (config->GetMarker_All_DV(iMarker) == YES) {
        
        Coord_ = boundary->vertex[iMarker][iVertex]->GetCoord();
        Normal_ = boundary->vertex[iMarker][iVertex]->GetNormal();
        
        /*--- The Hicks Henne bump functions should be applied to a basic airfoil without AoA,
         and unitary chord, a tranformation is required ---*/
        
        ValCos = cos(AoA*PI_NUMBER/180.0);
        ValSin = sin(AoA*PI_NUMBER/180.0);
        
        Coord[0] = Coord_[0]*ValCos - Coord_[1]*ValSin;
        Coord[0] = max(0.0, Coord[0]); // Coord x should be always positive
        Coord[1] = Coord_[1]*ValCos + Coord_[0]*ValSin;

        Normal[0] = Normal_[0]*ValCos - Normal_[1]*ValSin;
        Normal[1] = Normal_[1]*ValCos + Normal_[0]*ValSin;

        /*--- Bump computation ---*/

        ek = log10(0.5)/log10(xk);
        if (Coord[0] > 10*EPS) fk = pow( sin( PI_NUMBER * pow(Coord[0], ek) ), t2);
        else fk = 0.0;

        /*--- Upper and lower surface ---*/

        if (( upper) && (Normal[1] > 0)) { VarCoord[1] =  Ampl*fk; }
        if ((!upper) && (Normal[1] < 0)) { VarCoord[1] = -Ampl*fk; }

      }
      
      /*--- Apply the transformation to the coordinate variation ---*/
      
      ValCos = cos(-AoA*PI_NUMBER/180.0);
      ValSin = sin(-AoA*PI_NUMBER/180.0);
      
      VarCoord_[0] = VarCoord[0]*ValCos - VarCoord[1]*ValSin;
      VarCoord_[1] = VarCoord[1]*ValCos + VarCoord[0]*ValSin;

      boundary->vertex[iMarker][iVertex]->AddVarCoord(VarCoord_);
      
    }
  }
  
}

void CSurfaceMovement::SetSurface_Bump(CGeometry *boundary, CConfig *config, unsigned short iDV, bool ResetDef) {
  unsigned long iVertex;
  unsigned short iMarker;
  su2double VarCoord[3] = {0.0,0.0,0.0}, ek, fk, *Coord, xCoord;
  su2double Scale = config->GetOpt_RelaxFactor();

  /*--- Reset airfoil deformation if first deformation or if it required by the solver ---*/

  if ((iDV == 0) || (ResetDef == true)) {
    for (iMarker = 0; iMarker < config->GetnMarker_All(); iMarker++)
      for (iVertex = 0; iVertex < boundary->nVertex[iMarker]; iVertex++) {
        VarCoord[0] = 0.0; VarCoord[1] = 0.0; VarCoord[2] = 0.0;
        boundary->vertex[iMarker][iVertex]->SetVarCoord(VarCoord);
      }
  }

  /*--- Perform multiple airfoil deformation ---*/

  su2double Ampl = config->GetDV_Value(iDV)*Scale;
  su2double x_start = config->GetParamDV(iDV, 0);
  su2double x_end = config->GetParamDV(iDV, 1);
  su2double BumpSize = x_end - x_start;
  su2double BumpLoc = x_start;
  su2double xk = config->GetParamDV(iDV, 2);
  const su2double t2 = 3.0;

  for (iMarker = 0; iMarker < config->GetnMarker_All(); iMarker++) {

    for (iVertex = 0; iVertex < boundary->nVertex[iMarker]; iVertex++) {
      VarCoord[0] = 0.0; VarCoord[1] = 0.0; VarCoord[2] = 0.0;

      if (config->GetMarker_All_DV(iMarker) == YES) {

        Coord = boundary->vertex[iMarker][iVertex]->GetCoord();

        xCoord = (Coord[0] - BumpLoc);
        ek = log10(0.5)/log10((xk-BumpLoc+EPS)/BumpSize);
        if (xCoord > 0.0) fk = pow( sin( PI_NUMBER * pow((xCoord+EPS)/BumpSize, ek)), t2);
        else fk = 0.0;

        if ((xCoord <= 0.0) || (xCoord >= BumpSize)) VarCoord[1] =  0.0;
        else { VarCoord[1] =  Ampl*fk; }

      }

      boundary->vertex[iMarker][iVertex]->AddVarCoord(VarCoord);

    }
  }

}

void CSurfaceMovement::SetCST(CGeometry *boundary, CConfig *config, unsigned short iDV, bool ResetDef) {
  unsigned long iVertex;
  unsigned short iMarker;
  su2double VarCoord[3] = {0.0,0.0,0.0}, VarCoord_[3] = {0.0,0.0,0.0}, *Coord_, *Normal_, fk,
    Coord[3] = {0.0,0.0,0.0}, Normal[3] = {0.0,0.0,0.0},
    TPCoord[2] = {0.0, 0.0}, LPCoord[2] = {0.0, 0.0}, Distance, Chord, AoA, ValCos, ValSin;
  
  bool upper = true;
  su2double Scale = config->GetOpt_RelaxFactor();

  /*--- Reset airfoil deformation if first deformation or if it required by the solver ---*/

  if ((iDV == 0) || (ResetDef == true)) {
    for (iMarker = 0; iMarker < config->GetnMarker_All(); iMarker++)
      for (iVertex = 0; iVertex < boundary->nVertex[iMarker]; iVertex++) {
        VarCoord[0] = 0.0; VarCoord[1] = 0.0; VarCoord[2] = 0.0;
        boundary->vertex[iMarker][iVertex]->SetVarCoord(VarCoord);
      }
  }
  
    /*--- Compute the angle of attack to apply the deformation ---*/
  
  for (iMarker = 0; iMarker < config->GetnMarker_All(); iMarker++) {
    if (config->GetMarker_All_DV(iMarker) == YES) {
      Coord_ = boundary->vertex[iMarker][0]->GetCoord();
      TPCoord[0] = Coord_[0]; TPCoord[1] = Coord_[1];
      for (iVertex = 1; iVertex < boundary->nVertex[iMarker]; iVertex++) {
        Coord_ = boundary->vertex[iMarker][iVertex]->GetCoord();
        if (Coord_[0] > TPCoord[0]) { TPCoord[0] = Coord_[0]; TPCoord[1] = Coord_[1]; }
      }
    }
  }
  
#ifdef HAVE_MPI

  int iProcessor, nProcessor = size;
  su2double *Buffer_Send_Coord, *Buffer_Receive_Coord;
  
  Buffer_Receive_Coord = new su2double [nProcessor*2];
  Buffer_Send_Coord = new su2double [2];
  
  Buffer_Send_Coord[0] = TPCoord[0]; Buffer_Send_Coord[1] = TPCoord[1];

  SU2_MPI::Allgather(Buffer_Send_Coord, 2, MPI_DOUBLE, Buffer_Receive_Coord, 2, MPI_DOUBLE, MPI_COMM_WORLD);

  TPCoord[0] = Buffer_Receive_Coord[0]; TPCoord[1] = Buffer_Receive_Coord[1];
  for (iProcessor = 1; iProcessor < nProcessor; iProcessor++) {
    Coord[0] = Buffer_Receive_Coord[iProcessor*2 + 0];
    Coord[1] = Buffer_Receive_Coord[iProcessor*2 + 1];
    if (Coord[0] > TPCoord[0]) { TPCoord[0] = Coord[0]; TPCoord[1] = Coord[1]; }
  }
  
  delete[] Buffer_Send_Coord;   delete[] Buffer_Receive_Coord;
  
#endif


  Chord = 0.0;
  for (iMarker = 0; iMarker < config->GetnMarker_All(); iMarker++) {
    if (config->GetMarker_All_DV(iMarker) == YES) {
      for (iVertex = 0; iVertex < boundary->nVertex[iMarker]; iVertex++) {
        Coord_ = boundary->vertex[iMarker][iVertex]->GetCoord();
        Distance = sqrt(pow(Coord_[0] - TPCoord[0], 2.0) + pow(Coord_[1] - TPCoord[1], 2.0));
        if (Chord < Distance) { Chord = Distance; LPCoord[0] = Coord_[0]; LPCoord[1] = Coord_[1]; }
      }
    }
  }
  
#ifdef HAVE_MPI
   
  Buffer_Receive_Coord = new su2double [nProcessor*2];
  Buffer_Send_Coord = new su2double [2];
  
  Buffer_Send_Coord[0] = LPCoord[0]; Buffer_Send_Coord[1] = LPCoord[1];

  SU2_MPI::Allgather(Buffer_Send_Coord, 2, MPI_DOUBLE, Buffer_Receive_Coord, 2, MPI_DOUBLE, MPI_COMM_WORLD);
  
  Chord = 0.0;
  for (iProcessor = 0; iProcessor < nProcessor; iProcessor++) {
    Coord[0] = Buffer_Receive_Coord[iProcessor*2 + 0];
    Coord[1] = Buffer_Receive_Coord[iProcessor*2 + 1];
    Distance = sqrt(pow(Coord[0] - TPCoord[0], 2.0) + pow(Coord[1] - TPCoord[1], 2.0));
    if (Chord < Distance) { Chord = Distance; LPCoord[0] = Coord[0]; LPCoord[1] = Coord[1]; }
  }
  
  delete[] Buffer_Send_Coord;   delete[] Buffer_Receive_Coord;
  
#endif
  
  AoA = atan((LPCoord[1] - TPCoord[1]) / (TPCoord[0] - LPCoord[0]))*180/PI_NUMBER;
  
  /*--- WARNING: AoA currently overwritten to zero. ---*/
  AoA = 0.0;

  /*--- Perform multiple airfoil deformation ---*/
    
  su2double Ampl = config->GetDV_Value(iDV)*Scale;
  su2double KulfanNum = config->GetParamDV(iDV, 1) - 1.0;
  su2double maxKulfanNum = config->GetParamDV(iDV, 2) - 1.0;
  if (KulfanNum < 0) {
    std::cout << "Warning: Kulfan number should be greater than 1." << std::endl;
  }
  if (KulfanNum > maxKulfanNum) {
    std::cout << "Warning: Kulfan number should be less than provided maximum." << std::endl;
  }

  if (config->GetParamDV(iDV, 0) == NO) { upper = false;}
  if (config->GetParamDV(iDV, 0) == YES) { upper = true;}
  
  for (iMarker = 0; iMarker < config->GetnMarker_All(); iMarker++) {

    for (iVertex = 0; iVertex < boundary->nVertex[iMarker]; iVertex++) {
      VarCoord[0] = 0.0; VarCoord[1] = 0.0; VarCoord[2] = 0.0;
      
      if (config->GetMarker_All_DV(iMarker) == YES) {
        
        Coord_ = boundary->vertex[iMarker][iVertex]->GetCoord();
        Normal_ = boundary->vertex[iMarker][iVertex]->GetNormal();
        
        /*--- The CST functions should be applied to a basic airfoil without AoA,
         and unitary chord, a tranformation is required ---*/

        ValCos = cos(AoA*PI_NUMBER/180.0);
        ValSin = sin(AoA*PI_NUMBER/180.0);
        
        Coord[0] = Coord_[0]*ValCos - Coord_[1]*ValSin;
        Coord[0] = max(0.0, Coord[0]); // Coord x should be always positive
        Coord[1] = Coord_[1]*ValCos + Coord_[0]*ValSin;
        
        Normal[0] = Normal_[0]*ValCos - Normal_[1]*ValSin;
        Normal[1] = Normal_[1]*ValCos + Normal_[0]*ValSin;
  
        /*--- CST computation ---*/
        su2double fact_n = 1;
  su2double fact_cst = 1;
        su2double fact_cst_n = 1;
  
  for (int i = 1; i <= maxKulfanNum; i++) {
    fact_n = fact_n * i;
  }
  for (int i = 1; i <= KulfanNum; i++) {
    fact_cst = fact_cst * i;
  }
  for (int i = 1; i <= maxKulfanNum - KulfanNum; i++) {
    fact_cst_n = fact_cst_n * i;
  } 
  
  // CST method only for 2D NACA type airfoils  
  su2double N1, N2;       
  N1 = 0.5;
  N2 = 1.0;
 
  /*--- Upper and lower surface change in coordinates based on CST equations by Kulfan et. al (www.brendakulfan.com/docs/CST3.pdf)  ---*/
        fk = pow(Coord[0],N1)*pow((1-Coord[0]), N2) * fact_n/(fact_cst*(fact_cst_n)) * pow(Coord[0], KulfanNum) * pow((1-Coord[0]), (maxKulfanNum-(KulfanNum)));

  if (( upper) && (Normal[1] > 0)) { VarCoord[1] =  Ampl*fk; }

        if ((!upper) && (Normal[1] < 0)) { VarCoord[1] =  Ampl*fk; }

  
  }
      
      /*--- Apply the transformation to the coordinate variation ---*/

      ValCos = cos(-AoA*PI_NUMBER/180.0);
      ValSin = sin(-AoA*PI_NUMBER/180.0);

      VarCoord_[0] = VarCoord[0]*ValCos - VarCoord[1]*ValSin;
      VarCoord_[1] = VarCoord[1]*ValCos + VarCoord[0]*ValSin;

            boundary->vertex[iMarker][iVertex]->AddVarCoord(VarCoord_);
    }
  }
}

void CSurfaceMovement::SetRotation(CGeometry *boundary, CConfig *config, unsigned short iDV, bool ResetDef) {
  unsigned long iVertex;
  unsigned short iMarker;
  su2double VarCoord[3] = {0.0,0.0,0.0}, *Coord;
  su2double movement[3] = {0.0,0.0,0.0}, x, y, z;
  su2double Scale = config->GetOpt_RelaxFactor();
  
  /*--- Reset airfoil deformation if first deformation or if it required by the solver ---*/
  
  if ((iDV == 0) || (ResetDef == true)) {
    for (iMarker = 0; iMarker < config->GetnMarker_All(); iMarker++)
      for (iVertex = 0; iVertex < boundary->nVertex[iMarker]; iVertex++) {
        VarCoord[0] = 0.0; VarCoord[1] = 0.0; VarCoord[2] = 0.0;
        boundary->vertex[iMarker][iVertex]->SetVarCoord(VarCoord);
      }
  }
  
  /*--- xyz-coordinates of a point on the line of rotation. */
  
  su2double a = config->GetParamDV(iDV, 0);
  su2double b = config->GetParamDV(iDV, 1);
  su2double c = 0.0;
  if (boundary->GetnDim() == 3) c = config->GetParamDV(0,2);
  
  /*--- xyz-coordinate of the line's direction vector. ---*/
  
  su2double u = config->GetParamDV(iDV, 3)-config->GetParamDV(iDV, 0);
  su2double v = config->GetParamDV(iDV, 4)-config->GetParamDV(iDV, 1);
  su2double w = 1.0;
  if (boundary->GetnDim() == 3) w = config->GetParamDV(iDV, 5)-config->GetParamDV(iDV, 2);
  
  /*--- The angle of rotation. ---*/
  
  su2double theta = config->GetDV_Value(iDV)*Scale*PI_NUMBER/180.0;
  
  /*--- An intermediate value used in computations. ---*/
  
  su2double u2=u*u; su2double v2=v*v; su2double w2=w*w;
  su2double cosT = cos(theta); su2double sinT = sin(theta);
  su2double l2 = u2 + v2 + w2; su2double l = sqrt(l2);
  
  for (iMarker = 0; iMarker < config->GetnMarker_All(); iMarker++)
    for (iVertex = 0; iVertex < boundary->nVertex[iMarker]; iVertex++) {
      VarCoord[0] = 0.0; VarCoord[1] = 0.0; VarCoord[2] = 0.0;
      if (config->GetMarker_All_DV(iMarker) == YES) {
        Coord = boundary->vertex[iMarker][iVertex]->GetCoord();
        x = Coord[0]; y = Coord[1]; z = Coord[2];
        
        movement[0] = a*(v2 + w2) + u*(-b*v - c*w + u*x + v*y + w*z)
        + (-a*(v2 + w2) + u*(b*v + c*w - v*y - w*z) + (v2 + w2)*x)*cosT
        + l*(-c*v + b*w - w*y + v*z)*sinT;
        movement[0] = movement[0]/l2 - x;
        
        movement[1] = b*(u2 + w2) + v*(-a*u - c*w + u*x + v*y + w*z)
        + (-b*(u2 + w2) + v*(a*u + c*w - u*x - w*z) + (u2 + w2)*y)*cosT
        + l*(c*u - a*w + w*x - u*z)*sinT;
        movement[1] = movement[1]/l2 - y;
        
        movement[2] = c*(u2 + v2) + w*(-a*u - b*v + u*x + v*y + w*z)
        + (-c*(u2 + v2) + w*(a*u + b*v - u*x - v*y) + (u2 + v2)*z)*cosT
        + l*(-b*u + a*v - v*x + u*y)*sinT;
        if (boundary->GetnDim() == 3) movement[2] = movement[2]/l2 - z;
        else movement[2] = 0.0;
        
        VarCoord[0] = movement[0];
        VarCoord[1] = movement[1];
        if (boundary->GetnDim() == 3) VarCoord[2] = movement[2];
        
      }
      boundary->vertex[iMarker][iVertex]->AddVarCoord(VarCoord);
    }
}

void CSurfaceMovement::SetTranslation(CGeometry *boundary, CConfig *config, unsigned short iDV, bool ResetDef) {
  unsigned long iVertex;
  unsigned short iMarker;
  su2double VarCoord[3] = {0.0,0.0,0.0};
  su2double Scale = config->GetOpt_RelaxFactor();
  su2double Ampl = config->GetDV_Value(iDV)*Scale;
  
  /*--- Reset airfoil deformation if first deformation or if it required by the solver ---*/
  
  if ((iDV == 0) || (ResetDef == true)) {
    for (iMarker = 0; iMarker < config->GetnMarker_All(); iMarker++)
      for (iVertex = 0; iVertex < boundary->nVertex[iMarker]; iVertex++) {
        VarCoord[0] = 0.0; VarCoord[1] = 0.0; VarCoord[2] = 0.0;
        boundary->vertex[iMarker][iVertex]->SetVarCoord(VarCoord);
      }
  }
  
  su2double xDispl = config->GetParamDV(iDV, 0);
  su2double yDispl = config->GetParamDV(iDV, 1);
  su2double zDispl = 0;
  if (boundary->GetnDim() == 3) zDispl = config->GetParamDV(iDV, 2);
  
  for (iMarker = 0; iMarker < config->GetnMarker_All(); iMarker++)
    for (iVertex = 0; iVertex < boundary->nVertex[iMarker]; iVertex++) {
      VarCoord[0] = 0.0; VarCoord[1] = 0.0; VarCoord[2] = 0.0;
      if (config->GetMarker_All_DV(iMarker) == YES) {
        VarCoord[0] = Ampl*xDispl;
        VarCoord[1] = Ampl*yDispl;
        if (boundary->GetnDim() == 3) VarCoord[2] = Ampl*zDispl;
      }
      boundary->vertex[iMarker][iVertex]->AddVarCoord(VarCoord);
    }
  
}

void CSurfaceMovement::SetScale(CGeometry *boundary, CConfig *config, unsigned short iDV, bool ResetDef) {
  unsigned long iVertex;
  unsigned short iMarker;
  su2double VarCoord[3] = {0.0,0.0,0.0}, x, y, z, *Coord;
  su2double Scale = config->GetOpt_RelaxFactor();
  su2double Ampl = config->GetDV_Value(iDV)*Scale;
  
  /*--- Reset airfoil deformation if first deformation or if it required by the solver ---*/
  
  if ((iDV == 0) || (ResetDef == true)) {
    for (iMarker = 0; iMarker < config->GetnMarker_All(); iMarker++)
      for (iVertex = 0; iVertex < boundary->nVertex[iMarker]; iVertex++) {
        VarCoord[0] = 0.0; VarCoord[1] = 0.0; VarCoord[2] = 0.0;
        boundary->vertex[iMarker][iVertex]->SetVarCoord(VarCoord);
      }
  }
  
  for (iMarker = 0; iMarker < config->GetnMarker_All(); iMarker++)
    for (iVertex = 0; iVertex < boundary->nVertex[iMarker]; iVertex++) {
      VarCoord[0] = 0.0; VarCoord[1] = 0.0; VarCoord[2] = 0.0;
      if (config->GetMarker_All_DV(iMarker) == YES) {
        Coord = boundary->vertex[iMarker][iVertex]->GetCoord();
        x = Coord[0]; y = Coord[1]; z = Coord[2];
        VarCoord[0] = (Ampl-1.0)*x;
        VarCoord[1] = (Ampl-1.0)*y;
        if (boundary->GetnDim() == 3) VarCoord[2] = (Ampl-1.0)*z;
      }
      boundary->vertex[iMarker][iVertex]->AddVarCoord(VarCoord);
    }
  
}

void CSurfaceMovement::Moving_Walls(CGeometry *geometry, CConfig *config,
                                    unsigned short iZone, unsigned long iter) {
  
  /*--- Local variables ---*/
  unsigned short iMarker, jMarker, iDim, nDim = geometry->GetnDim();
  unsigned long iPoint, iVertex;
  su2double xDot[3] = {0.0,0.0,0.0}, *Coord, Center[3] = {0.0,0.0,0.0}, Omega[3] = {0.0,0.0,0.0}, r[3] = {0.0,0.0,0.0}, GridVel[3] = {0.0,0.0,0.0};
  su2double L_Ref     = config->GetLength_Ref();
  su2double Omega_Ref = config->GetOmega_Ref();
  su2double Vel_Ref   = config->GetVelocity_Ref();
  string Marker_Tag;
  
  /*--- Store grid velocity for each node on the moving surface(s).
   Sum and store the x, y, & z velocities due to translation and rotation. ---*/
  
  for (iMarker = 0; iMarker < config->GetnMarker_All(); iMarker++) {
    if (config->GetMarker_All_Moving(iMarker) == YES) {
      
      /*--- Identify iMarker from the list of those under MARKER_MOVING ---*/
      
      Marker_Tag = config->GetMarker_All_TagBound(iMarker);
      jMarker    = config->GetMarker_Moving(Marker_Tag);
      
      /*--- Get prescribed wall speed from config for this marker ---*/
      
      for (iDim = 0; iDim < 3; iDim++){
        Center[iDim] = config->GetMarkerMotion_Origin(jMarker, iDim);
        Omega[iDim]  = config->GetMarkerRotationRate(jMarker, iDim)/Omega_Ref;
        xDot[iDim]   = config->GetMarkerTranslationRate(jMarker, iDim)/Vel_Ref;
      }
      
      
      if (rank == MASTER_NODE && iter == 0) {
        cout << " Storing grid velocity for marker: ";
        cout << Marker_Tag << "." << endl;
        cout << " Translational velocity: (" << xDot[0]*config->GetVelocity_Ref() << ", " << xDot[1]*config->GetVelocity_Ref();
        cout << ", " << xDot[2]*config->GetVelocity_Ref();
        if (config->GetSystemMeasurements() == SI) cout << ") m/s." << endl;
        else cout << ") ft/s." << endl;
        cout << " Angular velocity: (" << Omega[0] << ", " << Omega[1];
        cout << ", " << Omega[2] << ") rad/s about origin: (" << Center[0];
        cout << ", " << Center[1] << ", " << Center[2] << ")." << endl;
      }
      
      for (iVertex = 0; iVertex < geometry->nVertex[iMarker]; iVertex++) {
        
        /*--- Get the index and coordinates of the current point ---*/
        
        iPoint = geometry->vertex[iMarker][iVertex]->GetNode();
        Coord  = geometry->node[iPoint]->GetCoord();
        
        /*--- Calculate non-dim. position from rotation center ---*/
        for (iDim = 0; iDim < nDim; iDim++)
          r[iDim] = (Coord[iDim]-Center[iDim])/L_Ref;
        if (nDim == 2) r[nDim] = 0.0;
        
        /*--- Cross Product of angular velocity and distance from center to
         get the rotational velocity. Note that we are adding on the velocity
         due to pure translation as well. ---*/
        
        GridVel[0] = xDot[0] + Omega[1]*r[2] - Omega[2]*r[1];
        GridVel[1] = xDot[1] + Omega[2]*r[0] - Omega[0]*r[2];
        GridVel[2] = xDot[2] + Omega[0]*r[1] - Omega[1]*r[0];
        
        /*--- Store the moving wall velocity for this node ---*/
        
        for (iDim = 0; iDim < nDim; iDim++)
          geometry->node[iPoint]->SetGridVel(iDim, GridVel[iDim]);
  
      }
    }
  }
}

void CSurfaceMovement::Surface_Translating(CGeometry *geometry, CConfig *config,
                                        unsigned long iter, unsigned short iZone) {
  
  su2double deltaT, time_new, time_old;
  su2double Center[3] = {0.0,0.0,0.0}, VarCoord[3] = {0.0,0.0,0.0};
  su2double xDot[3] = {0.0,0.0,0.0};
  unsigned short iMarker, jMarker, Moving;
  unsigned long iVertex;
  string Marker_Tag, Moving_Tag;
  unsigned short iDim;
  
  /*--- Initialize the delta variation in coordinates ---*/
  VarCoord[0] = 0.0; VarCoord[1] = 0.0; VarCoord[2] = 0.0;
  
  /*--- Retrieve values from the config file ---*/
  
  deltaT = config->GetDelta_UnstTimeND();
  
  /*--- Compute delta time based on physical time step ---*/
  time_new = static_cast<su2double>(iter)*deltaT;
  if (iter == 0) {
    time_old = time_new;
  } else {
    time_old = static_cast<su2double>(iter-1)*deltaT;
  }
  
  /*--- Store displacement of each node on the translating surface ---*/
    /*--- Loop over markers and find the particular marker(s) (surface) to translate ---*/
  
  for (iMarker = 0; iMarker < config->GetnMarker_All(); iMarker++) {
    Moving = config->GetMarker_All_Moving(iMarker);
    if (Moving == YES) {
      for (jMarker = 0; jMarker<config->GetnMarker_Moving(); jMarker++) {
        
        Moving_Tag = config->GetMarker_Moving_TagBound(jMarker);
        Marker_Tag = config->GetMarker_All_TagBound(iMarker);
        
        if (Marker_Tag == Moving_Tag && (config->GetKind_SurfaceMovement(jMarker) == DEFORMING)) {

          for (iDim = 0; iDim < 3; iDim++){
            xDot[iDim]   = config->GetMarkerTranslationRate(jMarker, iDim);
            Center[iDim] = config->GetMarkerMotion_Origin(jMarker, iDim);
          }
          
          /*--- Print some information to the console. Be verbose at the first
           iteration only (mostly for debugging purposes). ---*/
          // Note that the MASTER_NODE might not contain all the markers being moved.
          
          if (rank == MASTER_NODE) {
            cout << " Storing translating displacement for marker: ";
            cout << Marker_Tag << "." << endl;
            if (iter == 0) {
              cout << " Translational velocity: (" << xDot[0]*config->GetVelocity_Ref() << ", " << xDot[1]*config->GetVelocity_Ref();
              cout << ", " << xDot[2]*config->GetVelocity_Ref();
              if (config->GetSystemMeasurements() == SI) cout << ") m/s." << endl;
              else cout << ") ft/s." << endl;
            }
          }
          
          /*--- Compute delta change in the position in the x, y, & z directions. ---*/
          
          VarCoord[0] = xDot[0]*(time_new-time_old);
          VarCoord[1] = xDot[1]*(time_new-time_old);
          VarCoord[2] = xDot[2]*(time_new-time_old);
          
          for (iVertex = 0; iVertex < geometry->nVertex[iMarker]; iVertex++) {
            
            /*--- Set node displacement for volume deformation ---*/
            geometry->vertex[iMarker][iVertex]->SetVarCoord(VarCoord);
            
          }
        }
      }
    }
  }
  
  /*--- When updating the origins it is assumed that all markers have the
        same translational velocity, because we use the last VarCoord set ---*/
  
  /*--- Set the mesh motion center to the new location after
   incrementing the position with the translation. This new
   location will be used for subsequent mesh motion for the given marker.---*/
  
  for (jMarker=0; jMarker<config->GetnMarker_Moving(); jMarker++) {
    
    /*-- Check if we want to update the motion origin for the given marker ---*/
    
    if (config->GetMoveMotion_Origin(jMarker) == YES) {
      for (iDim = 0; iDim < 3; iDim++){
        Center[iDim] += VarCoord[iDim];
      }
      config->SetMarkerMotion_Origin(Center, jMarker);      
    }
  }
  
  /*--- Set the moment computation center to the new location after
   incrementing the position with the translation. ---*/
  
  for (jMarker=0; jMarker<config->GetnMarker_Monitoring(); jMarker++) {
    Center[0] = config->GetRefOriginMoment_X(jMarker) + VarCoord[0];
    Center[1] = config->GetRefOriginMoment_Y(jMarker) + VarCoord[1];
    Center[2] = config->GetRefOriginMoment_Z(jMarker) + VarCoord[2];
    config->SetRefOriginMoment_X(jMarker, Center[0]);
    config->SetRefOriginMoment_Y(jMarker, Center[1]);
    config->SetRefOriginMoment_Z(jMarker, Center[2]);
  }
}

void CSurfaceMovement::Surface_Plunging(CGeometry *geometry, CConfig *config,
                                           unsigned long iter, unsigned short iZone) {
  
  su2double deltaT, time_new, time_old, Lref;
  su2double Center[3] = {0.0, 0.0, 0.0}, VarCoord[3], Omega[3], Ampl[3];
  su2double DEG2RAD = PI_NUMBER/180.0;
  unsigned short iMarker, jMarker, Moving;
  unsigned long iVertex;
  string Marker_Tag, Moving_Tag;
  unsigned short iDim;
  
  /*--- Initialize the delta variation in coordinates ---*/
  VarCoord[0] = 0.0; VarCoord[1] = 0.0; VarCoord[2] = 0.0;
  
  /*--- Retrieve values from the config file ---*/
  
  deltaT = config->GetDelta_UnstTimeND();
  Lref   = config->GetLength_Ref();
  
  /*--- Compute delta time based on physical time step ---*/
  time_new = static_cast<su2double>(iter)*deltaT;
  if (iter == 0) {
    time_old = time_new;
  } else {
    time_old = static_cast<su2double>(iter-1)*deltaT;
  }
  
  /*--- Store displacement of each node on the plunging surface ---*/
    /*--- Loop over markers and find the particular marker(s) (surface) to plunge ---*/
  
  for (iMarker = 0; iMarker < config->GetnMarker_All(); iMarker++) {
    Moving = config->GetMarker_All_Moving(iMarker);
    if (Moving == YES) {
      for (jMarker = 0; jMarker<config->GetnMarker_Moving(); jMarker++) {
        
        Moving_Tag = config->GetMarker_Moving_TagBound(jMarker);
        Marker_Tag = config->GetMarker_All_TagBound(iMarker);
        
        if (Marker_Tag == Moving_Tag && (config->GetKind_SurfaceMovement(jMarker) == DEFORMING)) {
          
          /*--- Plunging frequency and amplitude from config. ---*/
          
          for (iDim = 0; iDim < 3; iDim++){
            Ampl[iDim]   = config->GetMarkerPlunging_Ampl(jMarker, iDim)/Lref;
            Omega[iDim]  = config->GetMarkerPlunging_Omega(jMarker, iDim)/config->GetOmega_Ref();
            Center[iDim] = config->GetMarkerMotion_Origin(jMarker, iDim);
          }
          /*--- Print some information to the console. Be verbose at the first
           iteration only (mostly for debugging purposes). ---*/
          // Note that the MASTER_NODE might not contain all the markers being moved.

          if (rank == MASTER_NODE) {
            cout << " Storing plunging displacement for marker: ";
            cout << Marker_Tag << "." << endl;
            if (iter == 0) {
              cout << " Plunging frequency: (" << Omega[0] << ", " << Omega[1];
              cout << ", " << Omega[2] << ") rad/s." << endl;
              cout << " Plunging amplitude: (" << Ampl[0]/DEG2RAD;
              cout << ", " << Ampl[1]/DEG2RAD << ", " << Ampl[2]/DEG2RAD;
              cout << ") degrees."<< endl;
            }
          }
          
          /*--- Compute delta change in the position in the x, y, & z directions. ---*/
          
          VarCoord[0] = -Ampl[0]*(sin(Omega[0]*time_new) - sin(Omega[0]*time_old));
          VarCoord[1] = -Ampl[1]*(sin(Omega[1]*time_new) - sin(Omega[1]*time_old));
          VarCoord[2] = -Ampl[2]*(sin(Omega[2]*time_new) - sin(Omega[2]*time_old));
          
          for (iVertex = 0; iVertex < geometry->nVertex[iMarker]; iVertex++) {
            
            /*--- Set node displacement for volume deformation ---*/
            geometry->vertex[iMarker][iVertex]->SetVarCoord(VarCoord);
            
          }
        }
      }
    }
  }
  
  /*--- When updating the origins it is assumed that all markers have the
   same plunging movement, because we use the last VarCoord set ---*/
  
  /*--- Set the mesh motion center to the new location after
   incrementing the position with the translation. This new
   location will be used for subsequent mesh motion for the given marker.---*/
  
  for (jMarker=0; jMarker<config->GetnMarker_Moving(); jMarker++) {
    
    /*-- Check if we want to update the motion origin for the given marker ---*/
    
    if (config->GetMoveMotion_Origin(jMarker) == YES) {
      for (iDim = 0; iDim < 3; iDim++){
        Center[iDim] += VarCoord[iDim];
      }
      config->SetMarkerMotion_Origin(Center, jMarker);      
    }
  }
  
  /*--- Set the moment computation center to the new location after
   incrementing the position with the plunging. ---*/
  
  for (jMarker=0; jMarker<config->GetnMarker_Monitoring(); jMarker++) {
    Center[0] = config->GetRefOriginMoment_X(jMarker) + VarCoord[0];
    Center[1] = config->GetRefOriginMoment_Y(jMarker) + VarCoord[1];
    Center[2] = config->GetRefOriginMoment_Z(jMarker) + VarCoord[2];
    config->SetRefOriginMoment_X(jMarker, Center[0]);
    config->SetRefOriginMoment_Y(jMarker, Center[1]);
    config->SetRefOriginMoment_Z(jMarker, Center[2]);
  }
}

void CSurfaceMovement::Surface_Pitching(CGeometry *geometry, CConfig *config,
                                        unsigned long iter, unsigned short iZone) {
  
  su2double deltaT, time_new, time_old, Lref, *Coord;
  su2double Center[3], VarCoord[3], Omega[3], Ampl[3], Phase[3];
  su2double rotCoord[3], r[3] = {0.0,0.0,0.0};
  su2double rotMatrix[3][3] = {{0.0,0.0,0.0}, {0.0,0.0,0.0}, {0.0,0.0,0.0}};
  su2double dtheta, dphi, dpsi, cosTheta, sinTheta;
  su2double cosPhi, sinPhi, cosPsi, sinPsi;
  su2double DEG2RAD = PI_NUMBER/180.0;
  unsigned short iMarker, jMarker, Moving, iDim, nDim = geometry->GetnDim();
  unsigned long iPoint, iVertex;
  string Marker_Tag, Moving_Tag;
  
  /*--- Initialize the delta variation in coordinates ---*/
  VarCoord[0] = 0.0; VarCoord[1] = 0.0; VarCoord[2] = 0.0;
  
  /*--- Retrieve values from the config file ---*/
  
  deltaT = config->GetDelta_UnstTimeND();
  Lref   = config->GetLength_Ref();
  
  /*--- Compute delta time based on physical time step ---*/
  time_new = static_cast<su2double>(iter)*deltaT;
  if (iter == 0) {
    time_old = time_new;
  } else {
    time_old = static_cast<su2double>(iter-1)*deltaT;
  }

  /*--- Store displacement of each node on the pitching surface ---*/
    /*--- Loop over markers and find the particular marker(s) (surface) to pitch ---*/

  for (iMarker = 0; iMarker < config->GetnMarker_All(); iMarker++) {
    Moving = config->GetMarker_All_Moving(iMarker);
    if (Moving == YES) {
      for (jMarker = 0; jMarker<config->GetnMarker_Moving(); jMarker++) {
        
        Moving_Tag = config->GetMarker_Moving_TagBound(jMarker);
        Marker_Tag = config->GetMarker_All_TagBound(iMarker);
        
        if (Marker_Tag == Moving_Tag && (config->GetKind_SurfaceMovement(jMarker) == DEFORMING)) {
          
          /*--- Pitching origin, frequency, and amplitude from config. ---*/
          
          for (iDim = 0; iDim < 3; iDim++){
            Ampl[iDim]   = config->GetMarkerPitching_Ampl(jMarker, iDim)*DEG2RAD;
            Omega[iDim]  = config->GetMarkerPitching_Omega(jMarker, iDim)/config->GetOmega_Ref();
            Phase[iDim]  = config->GetMarkerPitching_Phase(jMarker, iDim)*DEG2RAD;
            Center[iDim] = config->GetMarkerMotion_Origin(jMarker, iDim);
          }
          /*--- Print some information to the console. Be verbose at the first
           iteration only (mostly for debugging purposes). ---*/
          // Note that the MASTER_NODE might not contain all the markers being moved.

          if (rank == MASTER_NODE) {
            cout << " Storing pitching displacement for marker: ";
            cout << Marker_Tag << "." << endl;
            if (iter == 0) {
              cout << " Pitching frequency: (" << Omega[0] << ", " << Omega[1];
              cout << ", " << Omega[2] << ") rad/s about origin: (" << Center[0];
              cout << ", " << Center[1] << ", " << Center[2] << ")." << endl;
              cout << " Pitching amplitude about origin: (" << Ampl[0]/DEG2RAD;
              cout << ", " << Ampl[1]/DEG2RAD << ", " << Ampl[2]/DEG2RAD;
              cout << ") degrees."<< endl;
              cout << " Pitching phase lag about origin: (" << Phase[0]/DEG2RAD;
              cout << ", " << Phase[1]/DEG2RAD <<", "<< Phase[2]/DEG2RAD;
              cout << ") degrees."<< endl;
            }
          }
          
          /*--- Compute delta change in the angle about the x, y, & z axes. ---*/
          
          dtheta = -Ampl[0]*(sin(Omega[0]*time_new + Phase[0])
                             - sin(Omega[0]*time_old + Phase[0]));
          dphi   = -Ampl[1]*(sin(Omega[1]*time_new + Phase[1])
                             - sin(Omega[1]*time_old + Phase[1]));
          dpsi   = -Ampl[2]*(sin(Omega[2]*time_new + Phase[2])
                             - sin(Omega[2]*time_old + Phase[2]));
          
          /*--- Store angles separately for clarity. Compute sines/cosines. ---*/
          
          cosTheta = cos(dtheta);  cosPhi = cos(dphi);  cosPsi = cos(dpsi);
          sinTheta = sin(dtheta);  sinPhi = sin(dphi);  sinPsi = sin(dpsi);
          
          /*--- Compute the rotation matrix. Note that the implicit
           ordering is rotation about the x-axis, y-axis, then z-axis. ---*/
          
          rotMatrix[0][0] = cosPhi*cosPsi;
          rotMatrix[1][0] = cosPhi*sinPsi;
          rotMatrix[2][0] = -sinPhi;
          
          rotMatrix[0][1] = sinTheta*sinPhi*cosPsi - cosTheta*sinPsi;
          rotMatrix[1][1] = sinTheta*sinPhi*sinPsi + cosTheta*cosPsi;
          rotMatrix[2][1] = sinTheta*cosPhi;
          
          rotMatrix[0][2] = cosTheta*sinPhi*cosPsi + sinTheta*sinPsi;
          rotMatrix[1][2] = cosTheta*sinPhi*sinPsi - sinTheta*cosPsi;
          rotMatrix[2][2] = cosTheta*cosPhi;
          
          for (iVertex = 0; iVertex < geometry->nVertex[iMarker]; iVertex++) {
            
            /*--- Index and coordinates of the current point ---*/
            
            iPoint = geometry->vertex[iMarker][iVertex]->GetNode();
            Coord  = geometry->node[iPoint]->GetCoord();
            
            /*--- Calculate non-dim. position from rotation center ---*/
            
            for (iDim = 0; iDim < nDim; iDim++)
              r[iDim] = (Coord[iDim]-Center[iDim])/Lref;
            if (nDim == 2) r[nDim] = 0.0;
            
            /*--- Compute transformed point coordinates ---*/
            
            rotCoord[0] = rotMatrix[0][0]*r[0]
                        + rotMatrix[0][1]*r[1]
                        + rotMatrix[0][2]*r[2] + Center[0];
            
            rotCoord[1] = rotMatrix[1][0]*r[0]
                        + rotMatrix[1][1]*r[1]
                        + rotMatrix[1][2]*r[2] + Center[1];
            
            rotCoord[2] = rotMatrix[2][0]*r[0]
                        + rotMatrix[2][1]*r[1]
                        + rotMatrix[2][2]*r[2] + Center[2];
            
            /*--- Calculate delta change in the x, y, & z directions ---*/
            for (iDim = 0; iDim < nDim; iDim++)
              VarCoord[iDim] = (rotCoord[iDim]-Coord[iDim])/Lref;
            if (nDim == 2) VarCoord[nDim] = 0.0;
            
            /*--- Set node displacement for volume deformation ---*/
            geometry->vertex[iMarker][iVertex]->SetVarCoord(VarCoord);
            
          }
        }
      }
    }
  }
  /*--- For pitching we don't update the motion origin and moment reference origin. ---*/
}

void CSurfaceMovement::Surface_Rotating(CGeometry *geometry, CConfig *config,
                                        unsigned long iter, unsigned short iZone) {
  
  su2double deltaT, time_new, time_old, Lref, *Coord;
  su2double Center[3] = {0.0,0.0,0.0}, VarCoord[3] = {0.0,0.0,0.0}, Omega[3] = {0.0,0.0,0.0},
  rotCoord[3] = {0.0,0.0,0.0}, r[3] = {0.0,0.0,0.0}, Center_Aux[3] = {0.0,0.0,0.0};
  su2double rotMatrix[3][3] = {{0.0,0.0,0.0}, {0.0,0.0,0.0}, {0.0,0.0,0.0}};
  su2double dtheta, dphi, dpsi, cosTheta, sinTheta;
  su2double cosPhi, sinPhi, cosPsi, sinPsi;
  unsigned short iMarker, jMarker, Moving, iDim, nDim = geometry->GetnDim();
  unsigned long iPoint, iVertex;
  string Marker_Tag, Moving_Tag;
  
  /*--- Initialize the delta variation in coordinates ---*/
  VarCoord[0] = 0.0; VarCoord[1] = 0.0; VarCoord[2] = 0.0;
  
  /*--- Retrieve values from the config file ---*/
  
  deltaT = config->GetDelta_UnstTimeND();
  Lref   = config->GetLength_Ref();
  
  /*--- Compute delta time based on physical time step ---*/
  time_new = static_cast<su2double>(iter)*deltaT;
  if (iter == 0) {
    time_old = time_new;
  } else {
    time_old = static_cast<su2double>(iter-1)*deltaT;
  }
  
  /*--- Store displacement of each node on the rotating surface ---*/
    /*--- Loop over markers and find the particular marker(s) (surface) to rotate ---*/

  for (iMarker = 0; iMarker < config->GetnMarker_All(); iMarker++) {
    Moving = config->GetMarker_All_Moving(iMarker);
    if (Moving == YES) {
      for (jMarker = 0; jMarker<config->GetnMarker_Moving(); jMarker++) {
        
        Moving_Tag = config->GetMarker_Moving_TagBound(jMarker);
        Marker_Tag = config->GetMarker_All_TagBound(iMarker);
        
        if (Marker_Tag == Moving_Tag && (config->GetKind_SurfaceMovement(jMarker) == DEFORMING)) {
          
          /*--- Rotation origin and angular velocity from config. ---*/
          
          for (iDim = 0; iDim < 3; iDim++){
            Omega[iDim]  = config->GetMarkerRotationRate(jMarker, iDim)/config->GetOmega_Ref();
            Center[iDim] = config->GetMarkerMotion_Origin(jMarker, iDim);
          }
          /*--- Print some information to the console. Be verbose at the first
           iteration only (mostly for debugging purposes). ---*/
          // Note that the MASTER_NODE might not contain all the markers being moved.

          if (rank == MASTER_NODE) {
            cout << " Storing rotating displacement for marker: ";
            cout << Marker_Tag << "." << endl;
            if (iter == 0) {
              cout << " Angular velocity: (" << Omega[0] << ", " << Omega[1];
              cout << ", " << Omega[2] << ") rad/s about origin: (" << Center[0];
              cout << ", " << Center[1] << ", " << Center[2] << ")." << endl;
            }
          }
          
          /*--- Compute delta change in the angle about the x, y, & z axes. ---*/
          
          dtheta = Omega[0]*(time_new-time_old);
          dphi   = Omega[1]*(time_new-time_old);
          dpsi   = Omega[2]*(time_new-time_old);
          
          /*--- Store angles separately for clarity. Compute sines/cosines. ---*/
          
          cosTheta = cos(dtheta);  cosPhi = cos(dphi);  cosPsi = cos(dpsi);
          sinTheta = sin(dtheta);  sinPhi = sin(dphi);  sinPsi = sin(dpsi);
          
          /*--- Compute the rotation matrix. Note that the implicit
           ordering is rotation about the x-axis, y-axis, then z-axis. ---*/
          
          rotMatrix[0][0] = cosPhi*cosPsi;
          rotMatrix[1][0] = cosPhi*sinPsi;
          rotMatrix[2][0] = -sinPhi;
          
          rotMatrix[0][1] = sinTheta*sinPhi*cosPsi - cosTheta*sinPsi;
          rotMatrix[1][1] = sinTheta*sinPhi*sinPsi + cosTheta*cosPsi;
          rotMatrix[2][1] = sinTheta*cosPhi;
          
          rotMatrix[0][2] = cosTheta*sinPhi*cosPsi + sinTheta*sinPsi;
          rotMatrix[1][2] = cosTheta*sinPhi*sinPsi - sinTheta*cosPsi;
          rotMatrix[2][2] = cosTheta*cosPhi;
          
          for (iVertex = 0; iVertex < geometry->nVertex[iMarker]; iVertex++) {
            
            /*--- Index and coordinates of the current point ---*/
            
            iPoint = geometry->vertex[iMarker][iVertex]->GetNode();
            Coord  = geometry->node[iPoint]->GetCoord();
            
            /*--- Calculate non-dim. position from rotation center ---*/
            
            for (iDim = 0; iDim < nDim; iDim++)
              r[iDim] = (Coord[iDim]-Center[iDim])/Lref;
            if (nDim == 2) r[nDim] = 0.0;
            
            /*--- Compute transformed point coordinates ---*/
            
            rotCoord[0] = rotMatrix[0][0]*r[0]
            + rotMatrix[0][1]*r[1]
            + rotMatrix[0][2]*r[2] + Center[0];
            
            rotCoord[1] = rotMatrix[1][0]*r[0]
            + rotMatrix[1][1]*r[1]
            + rotMatrix[1][2]*r[2] + Center[1];
            
            rotCoord[2] = rotMatrix[2][0]*r[0]
            + rotMatrix[2][1]*r[1]
            + rotMatrix[2][2]*r[2] + Center[2];
            
            /*--- Calculate delta change in the x, y, & z directions ---*/
            for (iDim = 0; iDim < nDim; iDim++)
              VarCoord[iDim] = (rotCoord[iDim]-Coord[iDim])/Lref;
            if (nDim == 2) VarCoord[nDim] = 0.0;
            
            /*--- Set node displacement for volume deformation ---*/
            geometry->vertex[iMarker][iVertex]->SetVarCoord(VarCoord);
            
          }
        }
      }
    }
  }
  
  /*--- When updating the origins it is assumed that all markers have the
   same rotation movement, because we use the last markers rotation matrix and center ---*/
  
  /*--- Set the mesh motion center to the new location after
   incrementing the position with the rotation. This new
   location will be used for subsequent mesh motion for the given marker.---*/
  
  for (jMarker=0; jMarker<config->GetnMarker_Moving(); jMarker++) {
    
    /*-- Check if we want to update the motion origin for the given marker ---*/
    
    if (config->GetMoveMotion_Origin(jMarker) == YES) {
        
      for (iDim = 0; iDim < 3; iDim++){
        Center_Aux[iDim] = config->GetMarkerMotion_Origin(jMarker, iDim);
      }
      
      /*--- Calculate non-dim. position from rotation center ---*/
      
      for (iDim = 0; iDim < nDim; iDim++)
        r[iDim] = (Center_Aux[iDim]-Center[iDim])/Lref;
      if (nDim == 2) r[nDim] = 0.0;
      
      /*--- Compute transformed point coordinates ---*/
      
      rotCoord[0] = rotMatrix[0][0]*r[0]
      + rotMatrix[0][1]*r[1]
      + rotMatrix[0][2]*r[2] + Center[0];
      
      rotCoord[1] = rotMatrix[1][0]*r[0]
      + rotMatrix[1][1]*r[1]
      + rotMatrix[1][2]*r[2] + Center[1];
      
      rotCoord[2] = rotMatrix[2][0]*r[0]
      + rotMatrix[2][1]*r[1]
      + rotMatrix[2][2]*r[2] + Center[2];
      
      /*--- Calculate delta change in the x, y, & z directions ---*/
      for (iDim = 0; iDim < nDim; iDim++)
        VarCoord[iDim] = (rotCoord[iDim]-Center_Aux[iDim])/Lref;
      if (nDim == 2) VarCoord[nDim] = 0.0;
      
      for (iDim = 0; iDim < 3; iDim++){
        Center_Aux[iDim] += VarCoord[iDim];
      }
      config->SetMarkerMotion_Origin(Center_Aux, jMarker);      
    }
  }

  /*--- Set the moment computation center to the new location after
   incrementing the position with the rotation. ---*/
  
  for (jMarker=0; jMarker<config->GetnMarker_Monitoring(); jMarker++) {
      
    Center_Aux[0] = config->GetRefOriginMoment_X(jMarker);
    Center_Aux[1] = config->GetRefOriginMoment_Y(jMarker);
    Center_Aux[2] = config->GetRefOriginMoment_Z(jMarker);

    /*--- Calculate non-dim. position from rotation center ---*/
    
    for (iDim = 0; iDim < nDim; iDim++)
      r[iDim] = (Center_Aux[iDim]-Center[iDim])/Lref;
    if (nDim == 2) r[nDim] = 0.0;
    
    /*--- Compute transformed point coordinates ---*/
    
    rotCoord[0] = rotMatrix[0][0]*r[0]
    + rotMatrix[0][1]*r[1]
    + rotMatrix[0][2]*r[2] + Center[0];
    
    rotCoord[1] = rotMatrix[1][0]*r[0]
    + rotMatrix[1][1]*r[1]
    + rotMatrix[1][2]*r[2] + Center[1];
    
    rotCoord[2] = rotMatrix[2][0]*r[0]
    + rotMatrix[2][1]*r[1]
    + rotMatrix[2][2]*r[2] + Center[2];
    
    /*--- Calculate delta change in the x, y, & z directions ---*/
    for (iDim = 0; iDim < nDim; iDim++)
      VarCoord[iDim] = (rotCoord[iDim]-Center_Aux[iDim])/Lref;
    if (nDim == 2) VarCoord[nDim] = 0.0;
    
    config->SetRefOriginMoment_X(jMarker, Center_Aux[0]+VarCoord[0]);
    config->SetRefOriginMoment_Y(jMarker, Center_Aux[1]+VarCoord[1]);
    config->SetRefOriginMoment_Z(jMarker, Center_Aux[2]+VarCoord[2]);
  }
}

void CSurfaceMovement::AeroelasticDeform(CGeometry *geometry, CConfig *config, unsigned long TimeIter, unsigned short iMarker, unsigned short iMarker_Monitoring, vector<su2double>& displacements) {
  
  /* The sign conventions of these are those of the Typical Section Wing Model, below the signs are corrected */
  su2double dh = -displacements[0];           // relative plunge
  su2double dalpha = -displacements[1];       // relative pitch
  su2double dh_x, dh_y;
  su2double Center[2];
  unsigned short iDim;
  su2double Lref = config->GetLength_Ref();
  su2double *Coord;
  unsigned long iPoint, iVertex;
  su2double x_new, y_new;
  su2double VarCoord[3];
  string Monitoring_Tag = config->GetMarker_Monitoring_TagBound(iMarker_Monitoring);
  
  /*--- Calculate the plunge displacement for the Typical Section Wing Model taking into account rotation ---*/
  if (config->GetKind_GridMovement() == AEROELASTIC_RIGID_MOTION) {
    su2double Omega, dt, psi;
    dt = config->GetDelta_UnstTimeND();
    Omega  = (config->GetRotation_Rate(3)/config->GetOmega_Ref());
    psi = Omega*(dt*TimeIter);
    
    /*--- Correct for the airfoil starting position (This is hardcoded in here) ---*/
    if (Monitoring_Tag == "Airfoil1") {
      psi = psi + 0.0;
    }
    else if (Monitoring_Tag == "Airfoil2") {
      psi = psi + 2.0/3.0*PI_NUMBER;
    }
    else if (Monitoring_Tag == "Airfoil3") {
      psi = psi + 4.0/3.0*PI_NUMBER;
    }
    else
      cout << "WARNING: There is a marker that we are monitoring that doesn't match the values hardcoded above!" << endl;
    
    dh_x = -dh*sin(psi);
    dh_y = dh*cos(psi);
    
  } else {
    dh_x = 0;
    dh_y = dh;
  }
  
  /*--- Pitching origin from config. ---*/
  
  Center[0] = config->GetRefOriginMoment_X(iMarker_Monitoring);
  Center[1] = config->GetRefOriginMoment_Y(iMarker_Monitoring);
  
  for (iVertex = 0; iVertex < geometry->nVertex[iMarker]; iVertex++) {
    iPoint = geometry->vertex[iMarker][iVertex]->GetNode();
    /*--- Coordinates of the current point ---*/
    Coord = geometry->node[iPoint]->GetCoord();
    
    /*--- Calculate non-dim. position from rotation center ---*/
    su2double r[2] = {0,0};
    for (iDim = 0; iDim < geometry->GetnDim(); iDim++)
        r[iDim] = (Coord[iDim]-Center[iDim])/Lref;
    
    /*--- Compute delta of transformed point coordinates ---*/
    // The deltas are needed for the FEA grid deformation Method.
    // rotation contribution - previous position + plunging contribution
    x_new = cos(dalpha)*r[0] - sin(dalpha)*r[1] -r[0] + dh_x;
    y_new = sin(dalpha)*r[0] + cos(dalpha)*r[1] -r[1] + dh_y;
    
    VarCoord[0] = x_new;
    VarCoord[1] = y_new;
    VarCoord[2] = 0.0;
    
    /*--- Store new delta node locations for the surface ---*/
    geometry->vertex[iMarker][iVertex]->SetVarCoord(VarCoord);
  }
  /*--- Set the elastic axis to the new location after incrementing the position with the plunge ---*/
  config->SetRefOriginMoment_X(iMarker_Monitoring, Center[0]+dh_x);
  config->SetRefOriginMoment_Y(iMarker_Monitoring, Center[1]+dh_y);

  
}

void CSurfaceMovement::SetBoundary_Flutter3D(CGeometry *geometry, CConfig *config,
                                             CFreeFormDefBox **FFDBox, unsigned long iter, unsigned short iZone) {
  
  su2double omega, deltaT;
  su2double alpha, alpha_new, alpha_old;
  su2double time_new, time_old;
  su2double Omega[3], Ampl[3];
  su2double DEG2RAD = PI_NUMBER/180.0;
  bool adjoint = (config->GetContinuous_Adjoint() || config->GetDiscrete_Adjoint());
  unsigned short iDim = 0;
  
  /*--- Retrieve values from the config file ---*/
  
  deltaT = config->GetDelta_UnstTimeND();
  
  /*--- Pitching origin, frequency, and amplitude from config. ---*/
  
  for (iDim = 0; iDim < 3; iDim++){
    Omega[iDim] = config->GetPitching_Omega(iDim)/config->GetOmega_Ref();
    Ampl[iDim] = config->GetPitching_Ampl(iDim)*DEG2RAD;
  }
  
  /*--- Compute delta time based on physical time step ---*/
  
  if (adjoint) {
    
    /*--- For the unsteady adjoint, we integrate backwards through
     physical time, so perform mesh motion in reverse. ---*/
    
    unsigned long nFlowIter  = config->GetnTime_Iter();
    unsigned long directIter = nFlowIter - iter - 1;
    time_new = static_cast<su2double>(directIter)*deltaT;
    time_old = time_new;
    if (iter != 0) time_old = (static_cast<su2double>(directIter)+1.0)*deltaT;
  } else {
    
    /*--- Forward time for the direct problem ---*/
    
    time_new = static_cast<su2double>(iter)*deltaT;
    time_old = time_new;
    if (iter != 0) time_old = (static_cast<su2double>(iter)-1.0)*deltaT;
  }
  
  /*--- Update the pitching angle at this time step. Flip sign for
   nose-up positive convention. ---*/
  
  omega     = Omega[2];
  alpha_new = Ampl[2]*sin(omega*time_new);
  alpha_old = Ampl[2]*sin(omega*time_old);
  alpha     = (1E-10 + (alpha_new - alpha_old))*(-PI_NUMBER/180.0);
  
  if (rank == MASTER_NODE)
    cout << "New dihedral angle (alpha): " << alpha_new/DEG2RAD << " degrees." << endl;
  
  unsigned short iOrder, jOrder, kOrder;
  short iFFDBox;
  su2double movement[3] = {0.0,0.0,0.0};
  bool *move = new bool [nFFDBox];
  unsigned short *index = new unsigned short[3];
  
  move[0] = true; move[1] = true; move[2] = true;  

  /*--- Change the value of the control point if move is true ---*/
  
  for (iFFDBox = 0; iFFDBox < nFFDBox; iFFDBox++)
    if (move[iFFDBox])
      for (iOrder = 0; iOrder < FFDBox[iFFDBox]->GetlOrder(); iOrder++)
        for (jOrder = 0; jOrder < FFDBox[iFFDBox]->GetmOrder(); jOrder++)
          for (kOrder = 0; kOrder < FFDBox[iFFDBox]->GetnOrder(); kOrder++) {
            index[0] = iOrder; index[1] = jOrder; index[2] = kOrder;
            su2double *coord = FFDBox[iFFDBox]->GetCoordControlPoints(iOrder, jOrder, kOrder);
            movement[0] = 0.0; movement[1] = 0.0; movement[2] = coord[1]*tan(alpha);
            FFDBox[iFFDBox]->SetControlPoints(index, movement);
          }
  
  /*--- Recompute cartesian coordinates using the new control points position ---*/
  
  for (iFFDBox = 0; iFFDBox < nFFDBox; iFFDBox++)
    SetCartesianCoord(geometry, config, FFDBox[iFFDBox], iFFDBox, false);
  
  delete [] index;
  delete [] move;
  
}

void CSurfaceMovement::SetExternal_Deformation(CGeometry *geometry, CConfig *config, unsigned short iZone, unsigned long iter) {
  
  /*--- Local variables ---*/
  
  unsigned short iDim, nDim; 
  unsigned long iPoint = 0, flowIter = 0;
  unsigned long jPoint, GlobalIndex;
  su2double VarCoord[3], *Coord_Old = NULL, *Coord_New = NULL, Center[3] = {0.0,0.0,0.0};
  su2double Lref   = config->GetLength_Ref();
  su2double NewCoord[3] = {0.0,0.0,0.0}, rotMatrix[3][3] = {{0.0,0.0,0.0}, {0.0,0.0,0.0}, {0.0,0.0,0.0}};
  su2double r[3] = {0.0,0.0,0.0}, rotCoord[3] = {0.0,0.0,0.0};
  unsigned long iVertex;
  unsigned short iMarker;
  char buffer[50];
  string DV_Filename, UnstExt, text_line;
  ifstream surface_positions;
  bool unsteady = config->GetTime_Marching();
  bool adjoint = (config->GetContinuous_Adjoint() || config->GetDiscrete_Adjoint());
  
  /*--- Load stuff from config ---*/
  
  nDim = geometry->GetnDim();
  DV_Filename = config->GetDV_Filename();
  
  /*--- Set the extension for the correct unsteady mesh motion file ---*/
  
  if (unsteady) {
    if (adjoint) {
      /*--- For the unsteady adjoint, we integrate backwards through
       physical time, so perform mesh motion in reverse. ---*/
      unsigned long nFlowIter = config->GetnTime_Iter() - 1;
      flowIter  = nFlowIter - iter;
      unsigned short lastindex = DV_Filename.find_last_of(".");
      DV_Filename = DV_Filename.substr(0, lastindex);
      if ((SU2_TYPE::Int(flowIter) >= 0) && (SU2_TYPE::Int(flowIter) < 10)) SPRINTF (buffer, "_0000%d.dat", SU2_TYPE::Int(flowIter));
      if ((SU2_TYPE::Int(flowIter) >= 10) && (SU2_TYPE::Int(flowIter) < 100)) SPRINTF (buffer, "_000%d.dat", SU2_TYPE::Int(flowIter));
      if ((SU2_TYPE::Int(flowIter) >= 100) && (SU2_TYPE::Int(flowIter) < 1000)) SPRINTF (buffer, "_00%d.dat", SU2_TYPE::Int(flowIter));
      if ((SU2_TYPE::Int(flowIter) >= 1000) && (SU2_TYPE::Int(flowIter) < 10000)) SPRINTF (buffer, "_0%d.dat", SU2_TYPE::Int(flowIter));
      if (SU2_TYPE::Int(flowIter) >= 10000) SPRINTF (buffer, "_%d.dat", SU2_TYPE::Int(flowIter));
      UnstExt = string(buffer);
      DV_Filename.append(UnstExt);
    } else {
      /*--- Forward time for the direct problem ---*/
      flowIter = iter;
      unsigned short lastindex = DV_Filename.find_last_of(".");
      DV_Filename = DV_Filename.substr(0, lastindex);
      if ((SU2_TYPE::Int(flowIter) >= 0) && (SU2_TYPE::Int(flowIter) < 10)) SPRINTF (buffer, "_0000%d.dat", SU2_TYPE::Int(flowIter));
      if ((SU2_TYPE::Int(flowIter) >= 10) && (SU2_TYPE::Int(flowIter) < 100)) SPRINTF (buffer, "_000%d.dat", SU2_TYPE::Int(flowIter));
      if ((SU2_TYPE::Int(flowIter) >= 100) && (SU2_TYPE::Int(flowIter) < 1000)) SPRINTF (buffer, "_00%d.dat", SU2_TYPE::Int(flowIter));
      if ((SU2_TYPE::Int(flowIter) >= 1000) && (SU2_TYPE::Int(flowIter) < 10000)) SPRINTF (buffer, "_0%d.dat", SU2_TYPE::Int(flowIter));
      if (SU2_TYPE::Int(flowIter) >= 10000) SPRINTF (buffer, "_%d.dat", SU2_TYPE::Int(flowIter));
      UnstExt = string(buffer);
      DV_Filename.append(UnstExt);
    }
    
    if (rank == MASTER_NODE)
      cout << "Reading in the arbitrary mesh motion from direct iteration " << flowIter << "." << endl;
  }
  
  /*--- Open the motion file ---*/

  surface_positions.open(DV_Filename.data(), ios::in);
  
  /*--- Throw error if there is no file ---*/
  
  if (surface_positions.fail()) {
    SU2_MPI::Error(string("There is no surface positions file ") + DV_Filename, CURRENT_FUNCTION);
  }
  
  /*--- Read in and store the new mesh node locations ---*/ 
  
  while (getline(surface_positions, text_line)) {
    istringstream point_line(text_line);
    if (nDim == 2) point_line >> iPoint >> NewCoord[0] >> NewCoord[1];
    if (nDim == 3) point_line >> iPoint >> NewCoord[0] >> NewCoord[1] >> NewCoord[2];
    for (iMarker = 0; iMarker < config->GetnMarker_All(); iMarker++) {
      if ((config->GetMarker_All_DV(iMarker) == YES && config->GetKind_SU2() == SU2_DEF) ||
          (config->GetMarker_All_Moving(iMarker) == YES && config->GetKind_SU2() == SU2_CFD)) {
        for (iVertex = 0; iVertex < geometry->nVertex[iMarker]; iVertex++) {
          jPoint = geometry->vertex[iMarker][iVertex]->GetNode();
          GlobalIndex = geometry->node[jPoint]->GetGlobalIndex();
          if (GlobalIndex == iPoint) {
            geometry->vertex[iMarker][iVertex]->SetVarCoord(NewCoord);
            break;
          }
        }
      }
    }
  }
  
  /*--- Close the surface positions file ---*/
  
  surface_positions.close();
  
  /*--- If rotating as well, prepare the rotation matrix ---*/
  
  if (config->GetKind_GridMovement() == EXTERNAL_ROTATION) {
    
    /*--- Variables needed only for rotation ---*/
    
    su2double Omega[3], dt;
    su2double dtheta, dphi, dpsi, cosTheta, sinTheta;
    su2double cosPhi, sinPhi, cosPsi, sinPsi;
    
    /*--- Center of rotation & angular velocity vector from config ---*/
    Center[0] = config->GetMotion_Origin(0);
    Center[1] = config->GetMotion_Origin(1);
    Center[2] = config->GetMotion_Origin(2);
    
    /*--- Angular velocity vector from config ---*/
    
    dt = static_cast<su2double>(iter)*config->GetDelta_UnstTimeND();
    Omega[0]  = config->GetRotation_Rate(0);
    Omega[1]  = config->GetRotation_Rate(1);
    Omega[2]  = config->GetRotation_Rate(2);
    
    /*--- For the unsteady adjoint, use reverse time ---*/
    if (adjoint) {
      /*--- Set the first adjoint mesh position to the final direct one ---*/
      if (iter == 0) dt = ((su2double)config->GetnTime_Iter()-1) * dt;
      /*--- Reverse the rotation direction for the adjoint ---*/
      else dt = -1.0*dt;
    } else {
      /*--- No rotation at all for the first direct solution ---*/
      if (iter == 0) dt = 0;
    }
    
    /*--- Compute delta change in the angle about the x, y, & z axes. ---*/
    
    dtheta = Omega[0]*dt;   
    dphi   = Omega[1]*dt; 
    dpsi   = Omega[2]*dt;
    
    /*--- Store angles separately for clarity. Compute sines/cosines. ---*/
    
    cosTheta = cos(dtheta);  cosPhi = cos(dphi);  cosPsi = cos(dpsi);
    sinTheta = sin(dtheta);  sinPhi = sin(dphi);  sinPsi = sin(dpsi);
    
    /*--- Compute the rotation matrix. Note that the implicit
     ordering is rotation about the x-axis, y-axis, then z-axis. ---*/
    
    rotMatrix[0][0] = cosPhi*cosPsi;
    rotMatrix[1][0] = cosPhi*sinPsi;
    rotMatrix[2][0] = -sinPhi;
    
    rotMatrix[0][1] = sinTheta*sinPhi*cosPsi - cosTheta*sinPsi;
    rotMatrix[1][1] = sinTheta*sinPhi*sinPsi + cosTheta*cosPsi;
    rotMatrix[2][1] = sinTheta*cosPhi;
    
    rotMatrix[0][2] = cosTheta*sinPhi*cosPsi + sinTheta*sinPsi;
    rotMatrix[1][2] = cosTheta*sinPhi*sinPsi - sinTheta*cosPsi;
    rotMatrix[2][2] = cosTheta*cosPhi;
    
  }
  
  /*--- Loop through to find only moving surface markers ---*/
  
  for (iMarker = 0; iMarker < config->GetnMarker_All(); iMarker++) {
    if ((config->GetMarker_All_DV(iMarker) == YES && config->GetKind_SU2() == SU2_DEF) ||
        (config->GetMarker_All_Moving(iMarker) == YES && config->GetKind_SU2() == SU2_CFD)) {
      
      /*--- Loop over all surface points for this marker ---*/
      
      for (iVertex = 0; iVertex < geometry->nVertex[iMarker]; iVertex++) {
        iPoint = geometry->vertex[iMarker][iVertex]->GetNode();
        
        /*--- Get current and new coordinates from file ---*/
        
        Coord_Old = geometry->node[iPoint]->GetCoord();
        Coord_New = geometry->vertex[iMarker][iVertex]->GetVarCoord();
        
        /*--- If we're also rotating, multiply each point by the
         rotation matrix. It is assumed that the coordinates in
         Coord_Old have already been rotated using SetRigid_Rotation(). ---*/
        
        if (config->GetKind_GridMovement() == EXTERNAL_ROTATION) {
          
          /*--- Calculate non-dim. position from rotation center ---*/
          
          for (iDim = 0; iDim < nDim; iDim++)
            r[iDim] = (Coord_New[iDim]-Center[iDim])/Lref;
          if (nDim == 2) r[nDim] = 0.0;
          
          /*--- Compute transformed point coordinates ---*/
          
          rotCoord[0] = rotMatrix[0][0]*r[0] 
                      + rotMatrix[0][1]*r[1] 
                      + rotMatrix[0][2]*r[2] + Center[0];
          
          rotCoord[1] = rotMatrix[1][0]*r[0] 
                      + rotMatrix[1][1]*r[1] 
                      + rotMatrix[1][2]*r[2] + Center[1];
          
          rotCoord[2] = rotMatrix[2][0]*r[0] 
                      + rotMatrix[2][1]*r[1] 
                      + rotMatrix[2][2]*r[2] + Center[2];
          
          /*--- Copy rotated coords back to original array for consistency ---*/
          for (iDim = 0; iDim < nDim; iDim++)
            Coord_New[iDim] = rotCoord[iDim];
        }
        
        /*--- Calculate delta change in the x, y, & z directions ---*/
        for (iDim = 0; iDim < nDim; iDim++)
          VarCoord[iDim] = (Coord_New[iDim]-Coord_Old[iDim])/Lref;
        if (nDim == 2) VarCoord[nDim] = 0.0;

        /*--- Set position changes to be applied by the spring analogy ---*/
        geometry->vertex[iMarker][iVertex]->SetVarCoord(VarCoord);
        
      }
    }  
  }
}

void CSurfaceMovement::SetNACA_4Digits(CGeometry *boundary, CConfig *config) {
  unsigned long iVertex;
  unsigned short iMarker;
  su2double VarCoord[3], *Coord, *Normal, Ycurv, Yesp;

  if (config->GetnDV() != 1) { cout << "This kind of design variable is not prepared for multiple deformations."; cin.get();  }

  su2double Ya = config->GetParamDV(0,0) / 100.0; /*--- Maximum camber as a fraction of the chord 
          (100 m is the first of the four digits) ---*/
  su2double Xa = config->GetParamDV(0,1) / 10.0; /*--- Location of maximum camber as a fraction of 
          the chord (10 p is the second digit in the NACA xxxx description) ---*/
  su2double t = config->GetParamDV(0,2) / 100.0; /*--- Maximum thickness as a fraction of the
            chord (so 100 t gives the last two digits in 
            the NACA 4-digit denomination) ---*/
    
  for (iMarker = 0; iMarker < config->GetnMarker_All(); iMarker++)
    for (iVertex = 0; iVertex < boundary->nVertex[iMarker]; iVertex++) {
      VarCoord[0] = 0.0; VarCoord[1] = 0.0; VarCoord[2] = 0.0;
      if (config->GetMarker_All_DV(iMarker) == YES) {
        Coord = boundary->vertex[iMarker][iVertex]->GetCoord();
        Normal = boundary->vertex[iMarker][iVertex]->GetNormal();
        
        if (Coord[0] < Xa) Ycurv = (2.0*Xa*Coord[0]-pow(Coord[0],2.0))*(Ya/pow(Xa,2.0));
        else Ycurv = ((1.0-2.0*Xa)+2.0*Xa*Coord[0]-pow(Coord[0],2.0))*(Ya/pow((1.0-Xa), 2.0));
        
        Yesp = t*(1.4845*sqrt(Coord[0])-0.6300*Coord[0]-1.7580*pow(Coord[0],2.0)+
              1.4215*pow(Coord[0],3.0)-0.518*pow(Coord[0],4.0));
        
        if (Normal[1] > 0) VarCoord[1] =  (Ycurv + Yesp) - Coord[1];
        if (Normal[1] < 0) VarCoord[1] =  (Ycurv - Yesp) - Coord[1];

      }
      boundary->vertex[iMarker][iVertex]->SetVarCoord(VarCoord);
    }
}

void CSurfaceMovement::SetParabolic(CGeometry *boundary, CConfig *config) {
  unsigned long iVertex;
  unsigned short iMarker;
  su2double VarCoord[3], *Coord, *Normal;
  
  if (config->GetnDV() != 1) { cout << "This kind of design variable is not prepared for multiple deformations."; cin.get();  }
  
  su2double c = config->GetParamDV(0,0); /*--- Center of the parabola ---*/
  su2double t = config->GetParamDV(0,1) / 100.0; /*--- Thickness of the parabola ---*/
  
  for (iMarker = 0; iMarker < config->GetnMarker_All(); iMarker++)
    for (iVertex = 0; iVertex < boundary->nVertex[iMarker]; iVertex++) {
      VarCoord[0] = 0.0; VarCoord[1] = 0.0; VarCoord[2] = 0.0;
      if (config->GetMarker_All_DV(iMarker) == YES) {
        Coord = boundary->vertex[iMarker][iVertex]->GetCoord();
        Normal = boundary->vertex[iMarker][iVertex]->GetNormal();
        
        if (Normal[1] > 0) {
          VarCoord[1] =  t*(Coord[0]*Coord[0]-Coord[0])/(2.0*(c*c-c)) - Coord[1];
        }
        if (Normal[1] < 0) {
          VarCoord[1] =  t*(Coord[0]-Coord[0]*Coord[0])/(2.0*(c*c-c)) - Coord[1];
        }
      }
      boundary->vertex[iMarker][iVertex]->SetVarCoord(VarCoord);
    }
}

void CSurfaceMovement::SetAirfoil(CGeometry *boundary, CConfig *config) {
  unsigned long iVertex, n_Airfoil = 0;
  unsigned short iMarker, nUpper, nLower, iUpper, iLower, iVar, iDim;
  su2double *VarCoord, *Coord, NewYCoord, NewXCoord, *Coord_i, *Coord_ip1, yp1, ypn,
  Airfoil_Coord[2]= {0.0,0.0}, factor, coeff = 10000, Upper, Lower, Arch = 0.0, TotalArch = 0.0,
  x_i, x_ip1, y_i, y_ip1;
  passivedouble AirfoilScale;
  vector<su2double> Svalue, Xcoord, Ycoord, Xcoord2, Ycoord2, Xcoord_Aux, Ycoord_Aux;
  bool AddBegin = true, AddEnd = true;
  char AirfoilFile[256], AirfoilFormat[15], MeshOrientation[15], AirfoilClose[15];
  ifstream airfoil_file;
  string text_line;
  int ierr = 0;

  unsigned short nDim = boundary->GetnDim();
  
  VarCoord = new su2double[nDim];
  for (iDim = 0; iDim < nDim; iDim++)
    VarCoord[iDim] = 0.0;

  /*--- Get the SU2 module. SU2_CFD will use this routine for dynamically
   deforming meshes (MARKER_MOVING), while SU2_DEF will use it for deforming
   meshes after imposing design variable surface deformations (DV_MARKER). ---*/
  
  unsigned short Kind_SU2 = config->GetKind_SU2();
  
  /*--- Read the coordinates. Two main formats:
   - Selig are in an x, y format starting from trailing edge, along the upper surface to the leading
   edge and back around the lower surface to trailing edge.
   - Lednicer are upper surface points leading edge to trailing edge and then lower surface leading
   edge to trailing edge.
   ---*/
  
  /*--- Open the restart file, throw an error if this fails. ---*/
  
  cout << "Enter the name of file with the airfoil information: ";
  ierr = scanf("%255s", AirfoilFile);
  if (ierr == 0) { SU2_MPI::Error("No input read!!", CURRENT_FUNCTION); }
  airfoil_file.open(AirfoilFile, ios::in);
  if (airfoil_file.fail()) {
    SU2_MPI::Error(string("There is no airfoil file ") + string(AirfoilFile), CURRENT_FUNCTION);
  }
  cout << "Enter the format of the airfoil (Selig or Lednicer): ";
  ierr = scanf("%14s", AirfoilFormat);
  if (ierr == 0) { SU2_MPI::Error("No input read!!", CURRENT_FUNCTION); }

  cout << "Thickness scaling (1.0 means no scaling)?: ";
  ierr = scanf("%lf", &AirfoilScale);
  if (ierr == 0) { SU2_MPI::Error("No input read!!", CURRENT_FUNCTION); }

  cout << "Close the airfoil (Yes or No)?: ";
  ierr = scanf("%14s", AirfoilClose);
  if (ierr == 0) { SU2_MPI::Error("No input read!!", CURRENT_FUNCTION); }

  cout << "Surface mesh orientation (clockwise, or anticlockwise): ";
  ierr = scanf("%14s", MeshOrientation);
  if (ierr == 0) { SU2_MPI::Error("No input read!!", CURRENT_FUNCTION); }

  /*--- The first line is the header ---*/
  
  getline (airfoil_file, text_line);
  cout << "File info: " << text_line << endl;
  
  if (strcmp (AirfoilFormat,"Selig") == 0) {

    while (getline (airfoil_file, text_line)) {
      istringstream point_line(text_line);
      
      /*--- Read the x & y coordinates from this line of the file (anticlockwise) ---*/
      
      point_line >> Airfoil_Coord[0] >> Airfoil_Coord[1];
      
      /*--- Close the arifoil ---*/
      
      if (strcmp (AirfoilClose,"Yes") == 0)
        factor = -atan(coeff*(Airfoil_Coord[0]-1.0))*2.0/PI_NUMBER;
      else factor = 1.0;
      
      /*--- Store the coordinates in vectors ---*/
      
      Xcoord.push_back(Airfoil_Coord[0]);
      Ycoord.push_back(Airfoil_Coord[1]*factor*AirfoilScale);
    }
    
  }
  if (strcmp (AirfoilFormat,"Lednicer") == 0) {
    
    /*--- The second line is the number of points ---*/

    getline(airfoil_file, text_line);
    istringstream point_line(text_line);
    point_line >> Upper >> Lower;
    
    nUpper = SU2_TYPE::Int(Upper);
    nLower = SU2_TYPE::Int(Lower);
  
    Xcoord.resize(nUpper+nLower-1);
    Ycoord.resize(nUpper+nLower-1);
    
    /*--- White line ---*/

    getline (airfoil_file, text_line);

    for (iUpper = 0; iUpper < nUpper; iUpper++) {
      getline (airfoil_file, text_line);
      istringstream point_line(text_line);
      point_line >> Airfoil_Coord[0] >> Airfoil_Coord[1];
      Xcoord[nUpper-iUpper-1] = Airfoil_Coord[0];
      
      if (strcmp (AirfoilClose,"Yes") == 0)
        factor = -atan(coeff*(Airfoil_Coord[0]-1.0))*2.0/PI_NUMBER;
      else factor = 1.0;
      
      Ycoord[nUpper-iUpper-1] = Airfoil_Coord[1]*AirfoilScale*factor;
    }
    
    getline (airfoil_file, text_line);

    for (iLower = 0; iLower < nLower; iLower++) {
      getline (airfoil_file, text_line);
      istringstream point_line(text_line);
      point_line >> Airfoil_Coord[0] >> Airfoil_Coord[1];
      
      if (strcmp (AirfoilClose,"Yes") == 0)
        factor = -atan(coeff*(Airfoil_Coord[0]-1.0))*2.0/PI_NUMBER;
      else factor = 1.0;
      
      Xcoord[nUpper+iLower-1] = Airfoil_Coord[0];
      Ycoord[nUpper+iLower-1] = Airfoil_Coord[1]*AirfoilScale*factor;
    }
      
  }
  
  /*--- Check the coordinate (1,0) at the beginning and end of the file ---*/
  
  if (Xcoord[0] == 1.0) AddBegin = false;
  if (Xcoord[Xcoord.size()-1] == 1.0) AddEnd = false;
  
  if (AddBegin) { Xcoord.insert(Xcoord.begin(), 1.0);   Ycoord.insert(Ycoord.begin(), 0.0);}
  if (AddEnd) { Xcoord.push_back(1.0);                Ycoord.push_back(0.0);}
  
  /*--- Change the orientation (depend on the input file, and the mesh file) ---*/
  
  if (strcmp (MeshOrientation,"clockwise") == 0) {
    for (iVar = 0; iVar < Xcoord.size(); iVar++) {
      Xcoord_Aux.push_back(Xcoord[iVar]);
      Ycoord_Aux.push_back(Ycoord[iVar]);
    }
    
    for (iVar = 0; iVar < Xcoord.size(); iVar++) {
      Xcoord[iVar] = Xcoord_Aux[Xcoord.size()-iVar-1];
      Ycoord[iVar] = Ycoord_Aux[Xcoord.size()-iVar-1];
    }
  }
  
  /*--- Compute the total arch length ---*/
  
  Arch = 0.0; Svalue.push_back(Arch);

  for (iVar = 0; iVar < Xcoord.size()-1; iVar++) {
    x_i = Xcoord[iVar];  x_ip1 = Xcoord[iVar+1];
    y_i = Ycoord[iVar];  y_ip1 = Ycoord[iVar+1];
    Arch += sqrt((x_ip1-x_i)*(x_ip1-x_i)+(y_ip1-y_i)*(y_ip1-y_i));
    Svalue.push_back(Arch);
  }
  x_i = Xcoord[Xcoord.size()-1];  x_ip1 = Xcoord[0];
  y_i = Ycoord[Xcoord.size()-1];  y_ip1 = Ycoord[0];
  Arch += sqrt((x_ip1-x_i)*(x_ip1-x_i)+(y_ip1-y_i)*(y_ip1-y_i));
  
  /*--- Non dimensionalization ---*/
  
  for (iVar = 0; iVar < Svalue.size(); iVar++) { Svalue[iVar] /= Arch; }

  /*--- Close the restart file ---*/
  
  airfoil_file.close();
  
  /*--- Create a spline for X and Y coordiantes using the arch length ---*/
  
  n_Airfoil = Svalue.size();
  yp1 = (Xcoord[1]-Xcoord[0])/(Svalue[1]-Svalue[0]);
  ypn = (Xcoord[n_Airfoil-1]-Xcoord[n_Airfoil-2])/(Svalue[n_Airfoil-1]-Svalue[n_Airfoil-2]);
  
  Xcoord2.resize(n_Airfoil+1);
  boundary->SetSpline(Svalue, Xcoord, n_Airfoil, yp1, ypn, Xcoord2);
  
  n_Airfoil = Svalue.size();
  yp1 = (Ycoord[1]-Ycoord[0])/(Svalue[1]-Svalue[0]);
  ypn = (Ycoord[n_Airfoil-1]-Ycoord[n_Airfoil-2])/(Svalue[n_Airfoil-1]-Svalue[n_Airfoil-2]);
  
  Ycoord2.resize(n_Airfoil+1);
  boundary->SetSpline(Svalue, Ycoord, n_Airfoil, yp1, ypn, Ycoord2);
  
  TotalArch = 0.0;
  for (iMarker = 0; iMarker < config->GetnMarker_All(); iMarker++) {
    if (((config->GetMarker_All_Moving(iMarker) == YES) && (Kind_SU2 == SU2_CFD)) ||
        ((config->GetMarker_All_DV(iMarker) == YES) && (Kind_SU2 == SU2_DEF))) {
      for (iVertex = 0; iVertex < boundary->nVertex[iMarker]-1; iVertex++) {
        Coord_i = boundary->vertex[iMarker][iVertex]->GetCoord();
        Coord_ip1 = boundary->vertex[iMarker][iVertex+1]->GetCoord();
        
        x_i = Coord_i[0]; x_ip1 = Coord_ip1[0];
        y_i = Coord_i[1]; y_ip1 = Coord_ip1[1];
        
        TotalArch += sqrt((x_ip1-x_i)*(x_ip1-x_i)+(y_ip1-y_i)*(y_ip1-y_i));
      }
      Coord_i = boundary->vertex[iMarker][boundary->nVertex[iMarker]-1]->GetCoord();
      Coord_ip1 = boundary->vertex[iMarker][0]->GetCoord();
      x_i = Coord_i[0]; x_ip1 = Coord_ip1[0];
      y_i = Coord_i[1]; y_ip1 = Coord_ip1[1];
      TotalArch += sqrt((x_ip1-x_i)*(x_ip1-x_i)+(y_ip1-y_i)*(y_ip1-y_i));
    }
  }
  
  
  for (iMarker = 0; iMarker < config->GetnMarker_All(); iMarker++) {
    Arch = 0.0;
    for (iVertex = 0; iVertex < boundary->nVertex[iMarker]; iVertex++) {
      VarCoord[0] = 0.0; VarCoord[1] = 0.0; VarCoord[2] = 0.0;
      if (((config->GetMarker_All_Moving(iMarker) == YES) && (Kind_SU2 == SU2_CFD)) ||
          ((config->GetMarker_All_DV(iMarker) == YES) && (Kind_SU2 == SU2_DEF))) {
        Coord = boundary->vertex[iMarker][iVertex]->GetCoord();
        
        if (iVertex == 0) Arch = 0.0;
        else {
          Coord_i = boundary->vertex[iMarker][iVertex-1]->GetCoord();
          Coord_ip1 = boundary->vertex[iMarker][iVertex]->GetCoord();
          x_i = Coord_i[0]; x_ip1 = Coord_ip1[0];
          y_i = Coord_i[1]; y_ip1 = Coord_ip1[1];
          Arch += sqrt((x_ip1-x_i)*(x_ip1-x_i)+(y_ip1-y_i)*(y_ip1-y_i))/TotalArch;
        }
        
        NewXCoord = boundary->GetSpline(Svalue, Xcoord, Xcoord2, n_Airfoil, Arch);
        NewYCoord = boundary->GetSpline(Svalue, Ycoord, Ycoord2, n_Airfoil, Arch);
        
        /*--- Store the delta change in the x & y coordinates ---*/
        
        VarCoord[0] = NewXCoord - Coord[0];
        VarCoord[1] = NewYCoord - Coord[1];
      }

      boundary->vertex[iMarker][iVertex]->SetVarCoord(VarCoord);
      
    }
  }

  delete [] VarCoord;
  
}

void CSurfaceMovement::ReadFFDInfo(CGeometry *geometry, CConfig *config, CFreeFormDefBox **FFDBox, string val_mesh_filename) {
  
  string text_line, iTag;
  ifstream mesh_file;
  su2double CPcoord[3], coord[] = {0,0,0};
  unsigned short degree[3], iFFDBox, iCornerPoints, iControlPoints, iMarker, iDegree, jDegree, kDegree,
  iChar, LevelFFDBox, nParentFFDBox, iParentFFDBox, nChildFFDBox, iChildFFDBox, nMarker, *nCornerPoints,
  *nControlPoints;
  unsigned long iSurfacePoints, iPoint, jPoint, iVertex, nVertex, nPoint, iElem = 0,
  nElem, my_nSurfPoints, nSurfPoints, *nSurfacePoints;
  su2double XCoord, YCoord;

  bool polar = (config->GetFFD_CoordSystem() == POLAR);
  unsigned short nDim = geometry->GetnDim(), iDim;
  unsigned short SplineOrder[3];
  unsigned short Blending = 0;

  char *cstr = new char [val_mesh_filename.size()+1];
  strcpy (cstr, val_mesh_filename.c_str());
  
  mesh_file.open(cstr, ios::in);
  if (mesh_file.fail()) {
    SU2_MPI::Error("There is no geometry file (ReadFFDInfo)!!", CURRENT_FUNCTION);
  }
  
  while (getline (mesh_file, text_line)) {
    
    /*--- Read the inner elements ---*/
    
    string::size_type position = text_line.find ("NELEM=",0);
    if (position != string::npos) {
      text_line.erase (0,6); nElem = atoi(text_line.c_str());
      for (iElem = 0; iElem < nElem; iElem++) {
        getline(mesh_file, text_line);
      }
    }
    
    /*--- Read the inner points ---*/
    
    position = text_line.find ("NPOIN=",0);
    if (position != string::npos) {
      text_line.erase (0,6); nPoint = atoi(text_line.c_str());
      for (iPoint = 0; iPoint < nPoint; iPoint++) {
        getline(mesh_file, text_line);
      }
    }

    /*--- Read the boundaries  ---*/
    
    position = text_line.find ("NMARK=",0);
    if (position != string::npos) {
      text_line.erase (0,6); nMarker = atoi(text_line.c_str());
      for (iMarker = 0; iMarker < nMarker; iMarker++) {
        getline(mesh_file, text_line);
        getline(mesh_file, text_line);
        text_line.erase (0,13); nVertex = atoi(text_line.c_str());
        for (iVertex = 0; iVertex < nVertex; iVertex++) {
          getline(mesh_file, text_line);
        }
      }
    }
    
    /*--- Read the FFDBox information  ---*/
    
    position = text_line.find ("FFD_NBOX=",0);
    if (position != string::npos) {
      text_line.erase (0,9);
      nFFDBox = atoi(text_line.c_str());
      
      if (rank == MASTER_NODE) cout << nFFDBox << " Free Form Deformation boxes." << endl;
      
      nCornerPoints = new unsigned short[nFFDBox];
      nControlPoints = new unsigned short[nFFDBox];
      nSurfacePoints = new unsigned long[nFFDBox];
      
      getline (mesh_file, text_line);
      text_line.erase (0,11);
      nLevel = atoi(text_line.c_str());
      
      if (rank == MASTER_NODE) cout << nLevel << " Free Form Deformation nested levels." << endl;

      for (iFFDBox = 0 ; iFFDBox < nFFDBox; iFFDBox++) {
        
        /*--- Read the name of the FFD box ---*/
        
        getline (mesh_file, text_line);
        text_line.erase (0,8);
        
        /*--- Remove extra data from the FFDBox name ---*/
        
        string::size_type position;
        for (iChar = 0; iChar < 20; iChar++) {
          position = text_line.find( " ", 0 );
          if (position != string::npos) text_line.erase (position,1);
          position = text_line.find( "\r", 0 );
          if (position != string::npos) text_line.erase (position,1);
          position = text_line.find( "\n", 0 );
          if (position != string::npos) text_line.erase (position,1);
        }
        
        string TagFFDBox = text_line.c_str();
        
        if (rank == MASTER_NODE) cout << "FFD box tag: " << TagFFDBox <<". ";

        /*--- Read the level of the FFD box ---*/
        
        getline (mesh_file, text_line);
        text_line.erase (0,10);
        LevelFFDBox = atoi(text_line.c_str());
        
        if (rank == MASTER_NODE) cout << "FFD box level: " << LevelFFDBox <<". ";
        
        /*--- Read the degree of the FFD box ---*/
        
        
        if (nDim == 2) {
          if (polar) {
            getline (mesh_file, text_line);
            text_line.erase (0,13); degree[0] = atoi(text_line.c_str());
            degree[1] = 1;
            getline (mesh_file, text_line);
            text_line.erase (0,13); degree[2] = atoi(text_line.c_str());
          }
          else {
            getline (mesh_file, text_line);
            text_line.erase (0,13); degree[0] = atoi(text_line.c_str());
            getline (mesh_file, text_line);
            text_line.erase (0,13); degree[1] = atoi(text_line.c_str());
            degree[2] = 1;
          }
        }
        else {
          getline (mesh_file, text_line);
          text_line.erase (0,13); degree[0] = atoi(text_line.c_str());
          getline (mesh_file, text_line);
          text_line.erase (0,13); degree[1] = atoi(text_line.c_str());
          getline (mesh_file, text_line);
          text_line.erase (0,13); degree[2] = atoi(text_line.c_str());
        }
        
        if (rank == MASTER_NODE) {
          if (nDim == 2) {
            if (polar) cout << "Degrees: " << degree[0] << ", " << degree[2] << "." << endl;
            else cout << "Degrees: " << degree[0] << ", " << degree[1] << "." << endl;
          }
          else cout << "Degrees: " << degree[0] << ", " << degree[1] << ", " << degree[2] << "." << endl;
        }

        getline (mesh_file, text_line);
        if (text_line.substr(0,12) != "FFD_BLENDING"){
          SU2_MPI::Error(string("Deprecated FFD information found in mesh file.\n") +
                         string("FFD information generated with SU2 version <= 4.3 is incompatible with the current version.") +
                         string("Run SU2_DEF again with DV_KIND= FFD_SETTING."), CURRENT_FUNCTION);
        }
        text_line.erase(0,14);
        if (text_line == "BEZIER"){
          Blending = BEZIER;
        }
        if (text_line == "BSPLINE_UNIFORM"){
          Blending = BSPLINE_UNIFORM;
        }

        if (Blending == BSPLINE_UNIFORM) {
          getline (mesh_file, text_line);
          text_line.erase (0,17); SplineOrder[0] = atoi(text_line.c_str());
          getline (mesh_file, text_line);
          text_line.erase (0,17); SplineOrder[1] = atoi(text_line.c_str());
          if (nDim == 3){
            getline (mesh_file, text_line);
            text_line.erase (0,17); SplineOrder[2] = atoi(text_line.c_str());
          } else {
            SplineOrder[2] = 2;
          }
        }
        if (rank == MASTER_NODE){
          if (Blending == BSPLINE_UNIFORM){
            cout << "FFD Blending using B-Splines. ";
            cout << "Order: " << SplineOrder[0] << ", " << SplineOrder[1];
            if (nDim == 3) cout << ", " << SplineOrder[2];
            cout << ". " << endl;
          }
          if (Blending == BEZIER){
            cout << "FFD Blending using Bezier Curves." << endl;
          }
        }

        FFDBox[iFFDBox] = new CFreeFormDefBox(degree, SplineOrder, Blending);
        FFDBox[iFFDBox]->SetTag(TagFFDBox); FFDBox[iFFDBox]->SetLevel(LevelFFDBox);

        /*--- Read the number of parents boxes ---*/
        
        getline (mesh_file, text_line);
        text_line.erase (0,12);
        nParentFFDBox = atoi(text_line.c_str());
        if (rank == MASTER_NODE) cout << "Number of parent boxes: " << nParentFFDBox <<". ";
        for (iParentFFDBox = 0; iParentFFDBox < nParentFFDBox; iParentFFDBox++) {
          getline(mesh_file, text_line);
          
          /*--- Remove extra data from the FFDBox name ---*/
          
          string::size_type position;
          for (iChar = 0; iChar < 20; iChar++) {
            position = text_line.find( " ", 0 );
            if (position != string::npos) text_line.erase (position,1);
            position = text_line.find( "\r", 0 );
            if (position != string::npos) text_line.erase (position,1);
            position = text_line.find( "\n", 0 );
            if (position != string::npos) text_line.erase (position,1);
          }
          
          string ParentFFDBox = text_line.c_str();
          FFDBox[iFFDBox]->SetParentFFDBox(ParentFFDBox);
        }
        
        /*--- Read the number of children boxes ---*/
        
        getline (mesh_file, text_line);
        text_line.erase (0,13);
        nChildFFDBox = atoi(text_line.c_str());
        if (rank == MASTER_NODE) cout << "Number of child boxes: " << nChildFFDBox <<"." << endl;
        
        for (iChildFFDBox = 0; iChildFFDBox < nChildFFDBox; iChildFFDBox++) {
          getline(mesh_file, text_line);
          
          /*--- Remove extra data from the FFDBox name ---*/
          
          string::size_type position;
          for (iChar = 0; iChar < 20; iChar++) {
            position = text_line.find( " ", 0 );
            if (position != string::npos) text_line.erase (position,1);
            position = text_line.find( "\r", 0 );
            if (position != string::npos) text_line.erase (position,1);
            position = text_line.find( "\n", 0 );
            if (position != string::npos) text_line.erase (position,1);
          }
          
          string ChildFFDBox = text_line.c_str();
          FFDBox[iFFDBox]->SetChildFFDBox(ChildFFDBox);
        }

        /*--- Read the number of the corner points ---*/
        
        getline (mesh_file, text_line);
        text_line.erase (0,18); nCornerPoints[iFFDBox] = atoi(text_line.c_str());
        if (rank == MASTER_NODE) cout << "Corner points: " << nCornerPoints[iFFDBox] <<". ";
        if (nDim == 2) nCornerPoints[iFFDBox] = nCornerPoints[iFFDBox]*SU2_TYPE::Int(2);



        /*--- Read the coordinates of the corner points ---*/
        
          
        if (nDim == 2) {

          if (polar) {

            getline(mesh_file, text_line); istringstream FFDBox_line_1(text_line);
            FFDBox_line_1 >> XCoord; FFDBox_line_1 >> YCoord;

            CPcoord[0] = XCoord;
            CPcoord[1] = cos(0.1)*YCoord;
            CPcoord[2] = -sin(0.1)*YCoord;
            FFDBox[iFFDBox]->SetCoordCornerPoints(coord, 4);

            CPcoord[0] = XCoord;
            CPcoord[1] = cos(0.1)*YCoord;
            CPcoord[2] = sin(0.1)*YCoord;
            FFDBox[iFFDBox]->SetCoordCornerPoints(coord, 7);

            getline(mesh_file, text_line); istringstream FFDBox_line_2(text_line);
            FFDBox_line_2 >> XCoord; FFDBox_line_2 >> YCoord;

            CPcoord[0] = XCoord;
            CPcoord[1] = cos(0.1)*YCoord;
            CPcoord[2] = -sin(0.1)*YCoord;
            FFDBox[iFFDBox]->SetCoordCornerPoints(CPcoord, 0);

            CPcoord[0] = XCoord;
            CPcoord[1] = cos(0.1)*YCoord;
            CPcoord[2] = sin(0.1)*YCoord;
            FFDBox[iFFDBox]->SetCoordCornerPoints(CPcoord, 3);

            getline(mesh_file, text_line); istringstream FFDBox_line_3(text_line);
            FFDBox_line_3 >> XCoord; FFDBox_line_3 >> YCoord;

            CPcoord[0] = XCoord;
            CPcoord[1] = cos(0.1)*YCoord;
            CPcoord[2] = -sin(0.1)*YCoord;
            FFDBox[iFFDBox]->SetCoordCornerPoints(CPcoord, 1);

            CPcoord[0] = XCoord;
            CPcoord[1] = cos(0.1)*YCoord;
            CPcoord[2] = sin(0.1)*YCoord;
            FFDBox[iFFDBox]->SetCoordCornerPoints(CPcoord, 2);

            getline(mesh_file, text_line); istringstream FFDBox_line_4(text_line);
            FFDBox_line_4 >> XCoord; FFDBox_line_4 >> YCoord;

            CPcoord[0] = XCoord;
            CPcoord[1] = cos(0.1)*YCoord;
            CPcoord[2] = -sin(0.1)*YCoord;
            FFDBox[iFFDBox]->SetCoordCornerPoints(CPcoord, 5);

            CPcoord[0] = XCoord;
            CPcoord[1] = cos(0.1)*YCoord;
            CPcoord[2] = sin(0.1)*YCoord;
            FFDBox[iFFDBox]->SetCoordCornerPoints(CPcoord, 6);

          }
          else {
            for (iCornerPoints = 0; iCornerPoints < nCornerPoints[iFFDBox]; iCornerPoints++) {
              if (iCornerPoints < nCornerPoints[iFFDBox]/SU2_TYPE::Int(2)) {
                getline(mesh_file, text_line); istringstream FFDBox_line(text_line);
                FFDBox_line >> CPcoord[0]; FFDBox_line >> CPcoord[1]; CPcoord[2] = -0.5;
              }
              else {
                CPcoord[0] = FFDBox[iFFDBox]->GetCoordCornerPoints(0, iCornerPoints-nCornerPoints[iFFDBox]/SU2_TYPE::Int(2));
                CPcoord[1] = FFDBox[iFFDBox]->GetCoordCornerPoints(1, iCornerPoints-nCornerPoints[iFFDBox]/SU2_TYPE::Int(2));
                CPcoord[2] = 0.5;
              }
              FFDBox[iFFDBox]->SetCoordCornerPoints(CPcoord, iCornerPoints);
            }
          }

        }
        else {
          for (iCornerPoints = 0; iCornerPoints < nCornerPoints[iFFDBox]; iCornerPoints++) {
            getline(mesh_file, text_line); istringstream FFDBox_line(text_line);
            FFDBox_line >> CPcoord[0]; FFDBox_line >> CPcoord[1]; FFDBox_line >> CPcoord[2];
            FFDBox[iFFDBox]->SetCoordCornerPoints(CPcoord, iCornerPoints);
          }
        }

        /*--- Read the number of the control points ---*/
        
        getline (mesh_file, text_line);
        text_line.erase (0,19); nControlPoints[iFFDBox] = atoi(text_line.c_str());
        
        if (rank == MASTER_NODE) cout << "Control points: " << nControlPoints[iFFDBox] <<". ";
        
        /*--- Method to identify if there is a FFDBox definition ---*/
        
        if (nControlPoints[iFFDBox] != 0) FFDBoxDefinition = true;

        /*--- Read the coordinates of the control points ---*/
        
        for (iControlPoints = 0; iControlPoints < nControlPoints[iFFDBox]; iControlPoints++) {
          getline(mesh_file, text_line); istringstream FFDBox_line(text_line);
          FFDBox_line >> iDegree; FFDBox_line >> jDegree; FFDBox_line >> kDegree; 
          FFDBox_line >> CPcoord[0]; FFDBox_line >> CPcoord[1]; FFDBox_line >> CPcoord[2];
          FFDBox[iFFDBox]->SetCoordControlPoints(CPcoord, iDegree, jDegree, kDegree);
          FFDBox[iFFDBox]->SetCoordControlPoints_Copy(CPcoord, iDegree, jDegree, kDegree);
        }
        
        getline (mesh_file, text_line);
        text_line.erase (0,19); nSurfacePoints[iFFDBox] = atoi(text_line.c_str());

        /*--- The surface points parametric coordinates, all the nodes read the FFD 
         information but they only store their part ---*/
        
        my_nSurfPoints = 0;
        for (iSurfacePoints = 0; iSurfacePoints < nSurfacePoints[iFFDBox]; iSurfacePoints++) {
          getline(mesh_file, text_line); istringstream FFDBox_line(text_line);
          FFDBox_line >> iTag; FFDBox_line >> iPoint;
          
          if (config->GetMarker_All_TagBound(iTag) != -1) {

            iMarker = config->GetMarker_All_TagBound(iTag);
            FFDBox_line >> CPcoord[0]; FFDBox_line >> CPcoord[1]; FFDBox_line >> CPcoord[2];
            
            for (iVertex = 0; iVertex < geometry->nVertex[iMarker]; iVertex++) {
              jPoint =  geometry->vertex[iMarker][iVertex]->GetNode();
              if (iPoint == geometry->node[jPoint]->GetGlobalIndex()) {
                for (iDim = 0; iDim < nDim; iDim++) {
                  coord[iDim] = geometry->node[jPoint]->GetCoord()[iDim];
                }
                FFDBox[iFFDBox]->Set_MarkerIndex(iMarker);
                FFDBox[iFFDBox]->Set_VertexIndex(iVertex);
                FFDBox[iFFDBox]->Set_PointIndex(jPoint);
                FFDBox[iFFDBox]->Set_ParametricCoord(CPcoord);
                FFDBox[iFFDBox]->Set_CartesianCoord(coord);
                my_nSurfPoints++;
              }
            }

          }
          
        }
        
        nSurfacePoints[iFFDBox] = my_nSurfPoints;
        
#ifdef HAVE_MPI
        nSurfPoints = 0;
        SU2_MPI::Allreduce(&my_nSurfPoints, &nSurfPoints, 1, MPI_UNSIGNED_LONG, MPI_SUM, MPI_COMM_WORLD);
        if (rank == MASTER_NODE) cout << "Surface points: " << nSurfPoints <<"."<< endl;
#else
        nSurfPoints = my_nSurfPoints;
        if (rank == MASTER_NODE) cout << "Surface points: " << nSurfPoints <<"."<< endl;
#endif
        
      }
      
      delete [] nCornerPoints;
      delete [] nControlPoints;
      delete [] nSurfacePoints;    
    }
  }
  mesh_file.close();
  
  if (nFFDBox == 0) {
    if (rank == MASTER_NODE) cout <<"There is no FFD box definition. Just in case, check the .su2 file" << endl;
  }

}

void CSurfaceMovement::ReadFFDInfo(CGeometry *geometry, CConfig *config, CFreeFormDefBox **FFDBox) {
  
  string text_line, iTag;
  ifstream mesh_file;
  su2double coord[3];
  unsigned short degree[3], iFFDBox, iCornerPoints, LevelFFDBox, nParentFFDBox,
  iParentFFDBox, nChildFFDBox, iChildFFDBox, *nCornerPoints;

  bool polar = (config->GetFFD_CoordSystem() == POLAR);
  unsigned short nDim = geometry->GetnDim(), iDim;
  unsigned short SplineOrder[3]={2,2,2};

  for (iDim = 0; iDim < 3; iDim++){
    SplineOrder[iDim] = SU2_TYPE::Short(config->GetFFD_BSplineOrder()[iDim]);
  }
  
  
  /*--- Read the FFDBox information from the config file ---*/
  
  nFFDBox = config->GetnFFDBox();
  
  if (rank == MASTER_NODE) cout << nFFDBox << " Free Form Deformation boxes." << endl;
  
  nCornerPoints = new unsigned short[nFFDBox];
  
  nLevel = 1; // Nested FFD is not active
  
  if (rank == MASTER_NODE) cout << nLevel << " Free Form Deformation nested levels." << endl;
  
  for (iFFDBox = 0 ; iFFDBox < nFFDBox; iFFDBox++) {
    
    /*--- Read the name of the FFD box ---*/
    
    string TagFFDBox = config->GetTagFFDBox(iFFDBox);
    
    if (rank == MASTER_NODE) cout << "FFD box tag: " << TagFFDBox <<". ";
    
    /*--- Read the level of the FFD box ---*/
    
    LevelFFDBox = 0; // Nested FFD is not active
    
    if (rank == MASTER_NODE) cout << "FFD box level: " << LevelFFDBox <<". ";
    
    /*--- Read the degree of the FFD box ---*/
    
    if (nDim == 2) {
      if (polar) {
        degree[0] = config->GetDegreeFFDBox(iFFDBox, 0);
        degree[1] = 1;
        degree[2] = config->GetDegreeFFDBox(iFFDBox, 1);
      }
      else {
        degree[0] = config->GetDegreeFFDBox(iFFDBox, 0);
        degree[1] = config->GetDegreeFFDBox(iFFDBox, 1);
        degree[2] = 1;
      }
    }
    else {
      degree[0] = config->GetDegreeFFDBox(iFFDBox, 0);
      degree[1] = config->GetDegreeFFDBox(iFFDBox, 1);
      degree[2] = config->GetDegreeFFDBox(iFFDBox, 2);
    }

    if (rank == MASTER_NODE) {
      if (nDim == 2) {
        if (polar) cout << "Degrees: " << degree[0] << ", " << degree[2] << "." << endl;
        else cout << "Degrees: " << degree[0] << ", " << degree[1] << "." << endl;
      }
      else cout << "Degrees: " << degree[0] << ", " << degree[1] << ", " << degree[2] << "." << endl;
    }
    
    if (rank == MASTER_NODE){
      if (config->GetFFD_Blending() == BSPLINE_UNIFORM){
        cout << "FFD Blending using B-Splines. ";
        cout << "Order: " << SplineOrder[0] << ", " << SplineOrder[1];
        if (nDim == 3) cout << ", " << SplineOrder[2];
        cout << ". " << endl;
      }
      if (config->GetFFD_Blending() == BEZIER){
        cout << "FFD Blending using Bezier Curves." << endl;
      }
    }

    FFDBox[iFFDBox] = new CFreeFormDefBox(degree, SplineOrder, config->GetFFD_Blending());
    FFDBox[iFFDBox]->SetTag(TagFFDBox); FFDBox[iFFDBox]->SetLevel(LevelFFDBox);

    /*--- Read the number of parents boxes ---*/
    
    nParentFFDBox = 0; // Nested FFD is not active
    if (rank == MASTER_NODE) cout << "Number of parent boxes: " << nParentFFDBox <<". ";
    
    for (iParentFFDBox = 0; iParentFFDBox < nParentFFDBox; iParentFFDBox++) {
      string ParentFFDBox = "NONE"; // Nested FFD is not active
      FFDBox[iFFDBox]->SetParentFFDBox(ParentFFDBox);
    }
    
    /*--- Read the number of children boxes ---*/
    
    nChildFFDBox = 0; // Nested FFD is not active
    if (rank == MASTER_NODE) cout << "Number of child boxes: " << nChildFFDBox <<"." << endl;
    
    for (iChildFFDBox = 0; iChildFFDBox < nChildFFDBox; iChildFFDBox++) {
      string ChildFFDBox = "NONE"; // Nested FFD is not active
      FFDBox[iFFDBox]->SetChildFFDBox(ChildFFDBox);
    }
    
    /*--- Read the number of the corner points ---*/
    
    nCornerPoints[iFFDBox] = 8;
    
    /*--- Read the coordinates of the corner points ---*/
    
    for (iCornerPoints = 0; iCornerPoints < nCornerPoints[iFFDBox]; iCornerPoints++) {
      
      if (nDim == 2) {

        if (polar) {

          coord[0] = config->GetCoordFFDBox(iFFDBox, 1*3);
          coord[1] = cos(0.1)*config->GetCoordFFDBox(iFFDBox, 1*3+1);
          coord[2] = -sin(0.1)*config->GetCoordFFDBox(iFFDBox, 1*3+1);
          FFDBox[iFFDBox]->SetCoordCornerPoints(coord, 0);

          coord[0] = config->GetCoordFFDBox(iFFDBox, 2*3);
          coord[1] = cos(0.1)*config->GetCoordFFDBox(iFFDBox, 2*3+1);
          coord[2] = -sin(0.1)*config->GetCoordFFDBox(iFFDBox, 2*3+1);
          FFDBox[iFFDBox]->SetCoordCornerPoints(coord, 1);

          coord[0] = config->GetCoordFFDBox(iFFDBox, 2*3);
          coord[1] = cos(0.1)*config->GetCoordFFDBox(iFFDBox, 2*3+1);
          coord[2] = sin(0.1)*config->GetCoordFFDBox(iFFDBox, 2*3+1);
          FFDBox[iFFDBox]->SetCoordCornerPoints(coord, 2);

          coord[0] = config->GetCoordFFDBox(iFFDBox, 1*3);
          coord[1] = cos(0.1)*config->GetCoordFFDBox(iFFDBox, 1*3+1);
          coord[2] = sin(0.1)*config->GetCoordFFDBox(iFFDBox, 1*3+1);
          FFDBox[iFFDBox]->SetCoordCornerPoints(coord, 3);

          coord[0] = config->GetCoordFFDBox(iFFDBox, 0*3);
          coord[1] = cos(0.1)*config->GetCoordFFDBox(iFFDBox, 0*3+1);
          coord[2] = -sin(0.1)*config->GetCoordFFDBox(iFFDBox, 0*3+1);
          FFDBox[iFFDBox]->SetCoordCornerPoints(coord, 4);

          coord[0] = config->GetCoordFFDBox(iFFDBox, 3*3);
          coord[1] = cos(0.1)*config->GetCoordFFDBox(iFFDBox, 3*3+1);
          coord[2] = -sin(0.1)*config->GetCoordFFDBox(iFFDBox, 3*3+1);
          FFDBox[iFFDBox]->SetCoordCornerPoints(coord, 5);

          coord[0] = config->GetCoordFFDBox(iFFDBox, 3*3);
          coord[1] = cos(0.1)*config->GetCoordFFDBox(iFFDBox, 3*3+1);
          coord[2] = sin(0.1)*config->GetCoordFFDBox(iFFDBox, 3*3+1);
          FFDBox[iFFDBox]->SetCoordCornerPoints(coord, 6);

          coord[0] = config->GetCoordFFDBox(iFFDBox, 0*3);
          coord[1] = cos(0.1)*config->GetCoordFFDBox(iFFDBox, 0*3+1);
          coord[2] = sin(0.1)*config->GetCoordFFDBox(iFFDBox, 0*3+1);
          FFDBox[iFFDBox]->SetCoordCornerPoints(coord, 7);

        }

        else {
          if (iCornerPoints < nCornerPoints[iFFDBox]/SU2_TYPE::Int(2)) {
            coord[0] = config->GetCoordFFDBox(iFFDBox, iCornerPoints*3);
            coord[1] = config->GetCoordFFDBox(iFFDBox, iCornerPoints*3+1);
            coord[2] = -0.5;
          }
          else {
            coord[0] = FFDBox[iFFDBox]->GetCoordCornerPoints(0, iCornerPoints-nCornerPoints[iFFDBox]/SU2_TYPE::Int(2));
            coord[1] = FFDBox[iFFDBox]->GetCoordCornerPoints(1, iCornerPoints-nCornerPoints[iFFDBox]/SU2_TYPE::Int(2));
            coord[2] = 0.5;
          }
        }

      }
      else {
        coord[0] = config->GetCoordFFDBox(iFFDBox, iCornerPoints*3);
        coord[1] = config->GetCoordFFDBox(iFFDBox, iCornerPoints*3+1);
        coord[2] = config->GetCoordFFDBox(iFFDBox, iCornerPoints*3+2);
      }
      
      FFDBox[iFFDBox]->SetCoordCornerPoints(coord, iCornerPoints);
      
    }
    
    /*--- Method to identify if there is a FFDBox definition ---*/
    
    FFDBoxDefinition = false;
    
  }
  
  delete [] nCornerPoints;
  
  if (nFFDBox == 0) {
    SU2_MPI::Error("There is no FFD box definition. Check the config file.", CURRENT_FUNCTION);
  }
  
}

void CSurfaceMovement::MergeFFDInfo(CGeometry *geometry, CConfig *config) {
  
  /*--- Local variables needed on all processors ---*/
  
  unsigned long iPoint;
  unsigned short iFFDBox;
  
#ifndef HAVE_MPI
  
  /*--- In serial, the single process has access to all geometry, so simply
   load the coordinates into the data structure. ---*/
  
  /*--- Total number of points in each FFD box. ---*/
  
  for (iFFDBox = 0 ; iFFDBox < nFFDBox; iFFDBox++) {
    
    /*--- Loop over the mesh to collect the coords of the local points. ---*/
    
    for (iPoint = 0; iPoint < FFDBox[iFFDBox]->GetnSurfacePoint(); iPoint++) {
      
      /*--- Retrieve the current parametric coordinates at this node. ---*/
      
      GlobalCoordX[iFFDBox].push_back(FFDBox[iFFDBox]->Get_ParametricCoord(iPoint)[0]);
      GlobalCoordY[iFFDBox].push_back(FFDBox[iFFDBox]->Get_ParametricCoord(iPoint)[1]);
      GlobalCoordZ[iFFDBox].push_back(FFDBox[iFFDBox]->Get_ParametricCoord(iPoint)[2]);
      GlobalPoint[iFFDBox].push_back(FFDBox[iFFDBox]->Get_PointIndex(iPoint));
      
      /*--- Marker of the boundary in the local domain. ---*/
      
      unsigned short MarkerIndex = FFDBox[iFFDBox]->Get_MarkerIndex(iPoint);
      string TagBound = config->GetMarker_All_TagBound(MarkerIndex);
      
      /*--- Find the Marker of the boundary in the config file. ---*/
      
      unsigned short MarkerIndex_CfgFile = config->GetMarker_CfgFile_TagBound(TagBound);
      string TagBound_CfgFile = config->GetMarker_CfgFile_TagBound(MarkerIndex_CfgFile);
      
      /*--- Set the value of the tag at this node. ---*/
      
      GlobalTag[iFFDBox].push_back(TagBound_CfgFile);
      
    }
    
  }
  
#else
  
  /*--- MPI preprocessing ---*/
  
  int iProcessor, nProcessor = size;
  
  /*--- Local variables needed for merging the geometry with MPI. ---*/
  
  unsigned long jPoint, iPointLocal;
  unsigned long Buffer_Send_nPoint[1], *Buffer_Recv_nPoint = NULL;
  unsigned long nLocalPoint = 0, MaxLocalPoint = 0;
  unsigned long nBuffer_Scalar = 0;
  
  if (rank == MASTER_NODE) Buffer_Recv_nPoint = new unsigned long[nProcessor];
  
  for (iFFDBox = 0 ; iFFDBox < nFFDBox; iFFDBox++) {
    
    nLocalPoint = 0;
    for (iPoint = 0; iPoint < FFDBox[iFFDBox]->GetnSurfacePoint(); iPoint++) {
      
      iPointLocal = FFDBox[iFFDBox]->Get_PointIndex(iPoint);
      
      if (iPointLocal < geometry->GetnPointDomain()) {
        nLocalPoint++;
      }
      
    }
    Buffer_Send_nPoint[0] = nLocalPoint;

    /*--- Communicate the total number of nodes on this domain. ---*/
    
    SU2_MPI::Gather(&Buffer_Send_nPoint, 1, MPI_UNSIGNED_LONG,
               Buffer_Recv_nPoint, 1, MPI_UNSIGNED_LONG, MASTER_NODE, MPI_COMM_WORLD);
    SU2_MPI::Allreduce(&nLocalPoint, &MaxLocalPoint, 1, MPI_UNSIGNED_LONG, MPI_MAX, MPI_COMM_WORLD);
    
    nBuffer_Scalar = MaxLocalPoint;

    /*--- Send and Recv buffers. ---*/
    
    su2double *Buffer_Send_X = new su2double[MaxLocalPoint];
    su2double *Buffer_Recv_X = NULL;
    
    su2double *Buffer_Send_Y = new su2double[MaxLocalPoint];
    su2double *Buffer_Recv_Y = NULL;
    
    su2double *Buffer_Send_Z = new su2double[MaxLocalPoint];
    su2double *Buffer_Recv_Z = NULL;
    
    unsigned long *Buffer_Send_Point = new unsigned long[MaxLocalPoint];
    unsigned long *Buffer_Recv_Point = NULL;
    
    unsigned short *Buffer_Send_MarkerIndex_CfgFile = new unsigned short[MaxLocalPoint];
    unsigned short *Buffer_Recv_MarkerIndex_CfgFile = NULL;
    
    /*--- Prepare the receive buffers in the master node only. ---*/
    
    if (rank == MASTER_NODE) {
      
      Buffer_Recv_X = new su2double[nProcessor*MaxLocalPoint];
      Buffer_Recv_Y = new su2double[nProcessor*MaxLocalPoint];
      Buffer_Recv_Z = new su2double[nProcessor*MaxLocalPoint];
      Buffer_Recv_Point = new unsigned long[nProcessor*MaxLocalPoint];
      Buffer_Recv_MarkerIndex_CfgFile = new unsigned short[nProcessor*MaxLocalPoint];
      
    }
    
    /*--- Main communication routine. Loop over each coordinate and perform
     the MPI comm. Temporary 1-D buffers are used to send the coordinates at
     all nodes on each partition to the master node. These are then unpacked
     by the master and sorted by global index in one large n-dim. array. ---*/
    
    /*--- Loop over this partition to collect the coords of the local points. ---*/
    
    jPoint = 0;
    for (iPoint = 0; iPoint < FFDBox[iFFDBox]->GetnSurfacePoint(); iPoint++) {
      
      iPointLocal = FFDBox[iFFDBox]->Get_PointIndex(iPoint);
      
      if (iPointLocal < geometry->GetnPointDomain()) {
        
        /*--- Load local coords into the temporary send buffer. ---*/
        
        Buffer_Send_X[jPoint] = FFDBox[iFFDBox]->Get_ParametricCoord(iPoint)[0];
        Buffer_Send_Y[jPoint] = FFDBox[iFFDBox]->Get_ParametricCoord(iPoint)[1];
        Buffer_Send_Z[jPoint] = FFDBox[iFFDBox]->Get_ParametricCoord(iPoint)[2];
        
        /*--- Store the global index for this local node. ---*/
        
        Buffer_Send_Point[jPoint] = geometry->node[FFDBox[iFFDBox]->Get_PointIndex(iPoint)]->GetGlobalIndex();
        
        /*--- Marker of the boundary in the local domain. ---*/
        
        unsigned short MarkerIndex = FFDBox[iFFDBox]->Get_MarkerIndex(iPoint);
        string TagBound = config->GetMarker_All_TagBound(MarkerIndex);
        
        /*--- Find the Marker of the boundary in the config file.---*/
        
        unsigned short MarkerIndex_CfgFile = config->GetMarker_CfgFile_TagBound(TagBound);
        Buffer_Send_MarkerIndex_CfgFile[jPoint] = MarkerIndex_CfgFile;
        
        jPoint++;
        
      }
      
    }
    
    /*--- Gather the coordinate data on the master node using MPI. ---*/
    
    SU2_MPI::Gather(Buffer_Send_X, nBuffer_Scalar, MPI_DOUBLE, Buffer_Recv_X, nBuffer_Scalar, MPI_DOUBLE, MASTER_NODE, MPI_COMM_WORLD);
    SU2_MPI::Gather(Buffer_Send_Y, nBuffer_Scalar, MPI_DOUBLE, Buffer_Recv_Y, nBuffer_Scalar, MPI_DOUBLE, MASTER_NODE, MPI_COMM_WORLD);
    SU2_MPI::Gather(Buffer_Send_Z, nBuffer_Scalar, MPI_DOUBLE, Buffer_Recv_Z, nBuffer_Scalar, MPI_DOUBLE, MASTER_NODE, MPI_COMM_WORLD);
    SU2_MPI::Gather(Buffer_Send_Point, nBuffer_Scalar, MPI_UNSIGNED_LONG, Buffer_Recv_Point, nBuffer_Scalar, MPI_UNSIGNED_LONG, MASTER_NODE, MPI_COMM_WORLD);
    SU2_MPI::Gather(Buffer_Send_MarkerIndex_CfgFile, nBuffer_Scalar, MPI_UNSIGNED_SHORT, Buffer_Recv_MarkerIndex_CfgFile, nBuffer_Scalar, MPI_UNSIGNED_SHORT, MASTER_NODE, MPI_COMM_WORLD);

    /*--- The master node unpacks and sorts this variable by global index ---*/
    
    if (rank == MASTER_NODE) {
      
      jPoint = 0;
      
      for (iProcessor = 0; iProcessor < nProcessor; iProcessor++) {
        for (iPoint = 0; iPoint < Buffer_Recv_nPoint[iProcessor]; iPoint++) {
          
          /*--- Get global index, then loop over each variable and store ---*/
          
          GlobalCoordX[iFFDBox].push_back(Buffer_Recv_X[jPoint]);
          GlobalCoordY[iFFDBox].push_back(Buffer_Recv_Y[jPoint]);
          GlobalCoordZ[iFFDBox].push_back(Buffer_Recv_Z[jPoint]);
          GlobalPoint[iFFDBox].push_back(Buffer_Recv_Point[jPoint]);
          
          string TagBound_CfgFile = config->GetMarker_CfgFile_TagBound(Buffer_Recv_MarkerIndex_CfgFile[jPoint]);
          GlobalTag[iFFDBox].push_back(TagBound_CfgFile);
          jPoint++;
          
        }
        
        /*--- Adjust jPoint to index of next proc's data in the buffers. ---*/
        
        jPoint = (iProcessor+1)*nBuffer_Scalar;
        
      }
    }
    
    /*--- Immediately release the temporary data buffers. ---*/
    
    delete [] Buffer_Send_X;
    delete [] Buffer_Send_Y;
    delete [] Buffer_Send_Z;
    delete [] Buffer_Send_Point;
    delete [] Buffer_Send_MarkerIndex_CfgFile;
    
    if (rank == MASTER_NODE) {
      delete [] Buffer_Recv_X;
      delete [] Buffer_Recv_Y;
      delete [] Buffer_Recv_Z;
      delete [] Buffer_Recv_Point;
      delete [] Buffer_Recv_MarkerIndex_CfgFile;
    }
    
  }

  if (rank == MASTER_NODE) {
    delete [] Buffer_Recv_nPoint;
  }
  
#endif
  
}

void CSurfaceMovement::WriteFFDInfo(CSurfaceMovement** surface_movement, CGeometry **geometry, CConfig **config) {
  
  
  unsigned short iOrder, jOrder, kOrder, iFFDBox, iCornerPoints, iParentFFDBox, iChildFFDBox, iZone;
  unsigned long iSurfacePoints;
  char cstr[MAX_STRING_SIZE], mesh_file[MAX_STRING_SIZE];
  string str;
  ofstream output_file;
  su2double *coord;
  string text_line;
  
  bool polar = (config[ZONE_0]->GetFFD_CoordSystem() == POLAR);

  unsigned short nDim = geometry[ZONE_0]->GetnDim();
  
  for (iZone = 0; iZone < config[ZONE_0]->GetnZone(); iZone++){

    /*--- Merge the parallel FFD info ---*/
  
    surface_movement[iZone]->MergeFFDInfo(geometry[iZone], config[iZone]);

    if (iZone > 0){

      /* --- Merge the per-zone FFD info from the other zones into ZONE_0 ---*/

      for (iFFDBox = 0; iFFDBox < nFFDBox; iFFDBox++){

        surface_movement[ZONE_0]->GlobalCoordX[iFFDBox].insert(surface_movement[ZONE_0]->GlobalCoordX[iFFDBox].end(),
                                                               surface_movement[iZone]->GlobalCoordX[iFFDBox].begin(),
                                                               surface_movement[iZone]->GlobalCoordX[iFFDBox].end());
        surface_movement[ZONE_0]->GlobalCoordY[iFFDBox].insert(surface_movement[ZONE_0]->GlobalCoordY[iFFDBox].end(),
                                                               surface_movement[iZone]->GlobalCoordY[iFFDBox].begin(),
                                                               surface_movement[iZone]->GlobalCoordY[iFFDBox].end());
        surface_movement[ZONE_0]->GlobalCoordZ[iFFDBox].insert(surface_movement[ZONE_0]->GlobalCoordZ[iFFDBox].end(),
                                                               surface_movement[iZone]->GlobalCoordZ[iFFDBox].begin(),
                                                               surface_movement[iZone]->GlobalCoordZ[iFFDBox].end());
        surface_movement[ZONE_0]->GlobalTag[iFFDBox].insert(surface_movement[ZONE_0]->GlobalTag[iFFDBox].end(),
                                                               surface_movement[iZone]->GlobalTag[iFFDBox].begin(),
                                                               surface_movement[iZone]->GlobalTag[iFFDBox].end());
        surface_movement[ZONE_0]->GlobalPoint[iFFDBox].insert(surface_movement[ZONE_0]->GlobalPoint[iFFDBox].end(),
                                                               surface_movement[iZone]->GlobalPoint[iFFDBox].begin(),
                                                               surface_movement[iZone]->GlobalPoint[iFFDBox].end());
      }
    }
  }



  
  /*--- Attach to the mesh file the FFD information (all information is in ZONE_0) ---*/
  
  if (rank == MASTER_NODE) {
    
    /*--- Read the name of the output file ---*/
    
    str = config[ZONE_0]->GetMesh_Out_FileName();
    
    unsigned short lastindex = str.find_last_of(".");
    str = str.substr(0, lastindex);
    
    str += ".su2";
    
    strcpy (mesh_file, str.c_str());
    strcpy (cstr, mesh_file);
    
    output_file.precision(15);
    output_file.open(cstr, ios::out | ios::app);
    
    if (nFFDBox != 0) {
      output_file << "FFD_NBOX= " << nFFDBox << endl;
      output_file << "FFD_NLEVEL= " << nLevel << endl;
    }
    
    for (iFFDBox = 0 ; iFFDBox < nFFDBox; iFFDBox++) {
      
      output_file << "FFD_TAG= " << FFDBox[iFFDBox]->GetTag() << endl;
      output_file << "FFD_LEVEL= " << FFDBox[iFFDBox]->GetLevel() << endl;
      
      output_file << "FFD_DEGREE_I= " << FFDBox[iFFDBox]->GetlOrder()-1 << endl;
      if (polar) output_file << "FFD_DEGREE_J= " << FFDBox[iFFDBox]->GetnOrder()-1 << endl;
      else output_file << "FFD_DEGREE_J= " << FFDBox[iFFDBox]->GetmOrder()-1 << endl;
      if (nDim == 3) output_file << "FFD_DEGREE_K= " << FFDBox[iFFDBox]->GetnOrder()-1 << endl;
      if (config[ZONE_0]->GetFFD_Blending() == BSPLINE_UNIFORM) {
        output_file << "FFD_BLENDING= BSPLINE_UNIFORM" << endl;
        output_file << "BSPLINE_ORDER_I= " << FFDBox[iFFDBox]->BlendingFunction[0]->GetOrder() << endl;
        if (polar) output_file << "BSPLINE_ORDER_J= " << FFDBox[iFFDBox]->BlendingFunction[2]->GetOrder() << endl;
        else output_file << "BSPLINE_ORDER_J= " << FFDBox[iFFDBox]->BlendingFunction[1]->GetOrder() << endl;
        if (nDim == 3) output_file << "BSPLINE_ORDER_K= " << FFDBox[iFFDBox]->BlendingFunction[2]->GetOrder() << endl;
      }
      if (config[ZONE_0]->GetFFD_Blending() == BEZIER) {
        output_file << "FFD_BLENDING= BEZIER" << endl;
      }

      output_file << "FFD_PARENTS= " << FFDBox[iFFDBox]->GetnParentFFDBox() << endl;
      for (iParentFFDBox = 0; iParentFFDBox < FFDBox[iFFDBox]->GetnParentFFDBox(); iParentFFDBox++)
        output_file << FFDBox[iFFDBox]->GetParentFFDBoxTag(iParentFFDBox) << endl;
      output_file << "FFD_CHILDREN= " << FFDBox[iFFDBox]->GetnChildFFDBox() << endl;
      for (iChildFFDBox = 0; iChildFFDBox < FFDBox[iFFDBox]->GetnChildFFDBox(); iChildFFDBox++)
        output_file << FFDBox[iFFDBox]->GetChildFFDBoxTag(iChildFFDBox) << endl;
      
      if (nDim == 2) {
        output_file << "FFD_CORNER_POINTS= " << FFDBox[iFFDBox]->GetnCornerPoints()/SU2_TYPE::Int(2) << endl;
        if (polar) {
          coord = FFDBox[iFFDBox]->GetCoordCornerPoints(4);
          output_file << coord[0] << "\t" << sqrt(coord[1]*coord[1]+coord[2]*coord[2]) << endl;

          coord = FFDBox[iFFDBox]->GetCoordCornerPoints(0);
          output_file << coord[0] << "\t" << sqrt(coord[1]*coord[1]+coord[2]*coord[2]) << endl;

          coord = FFDBox[iFFDBox]->GetCoordCornerPoints(1);
          output_file << coord[0] << "\t" << sqrt(coord[1]*coord[1]+coord[2]*coord[2]) << endl;

          coord = FFDBox[iFFDBox]->GetCoordCornerPoints(5);
          output_file << coord[0] << "\t" << sqrt(coord[1]*coord[1]+coord[2]*coord[2]) << endl;
        }
        else {
          for (iCornerPoints = 0; iCornerPoints < FFDBox[iFFDBox]->GetnCornerPoints()/SU2_TYPE::Int(2); iCornerPoints++) {
            coord = FFDBox[iFFDBox]->GetCoordCornerPoints(iCornerPoints);
            output_file << coord[0] << "\t" << coord[1] << endl;
          }
        }
      }
      else {
        output_file << "FFD_CORNER_POINTS= " << FFDBox[iFFDBox]->GetnCornerPoints() << endl;
        for (iCornerPoints = 0; iCornerPoints < FFDBox[iFFDBox]->GetnCornerPoints(); iCornerPoints++) {
          coord = FFDBox[iFFDBox]->GetCoordCornerPoints(iCornerPoints);
          output_file << coord[0] << "\t" << coord[1] << "\t" << coord[2] << endl;
        }
      }
      
      /*--- Writing control points ---*/
      
      if (FFDBox[iFFDBox]->GetnControlPoints() == 0) {
        output_file << "FFD_CONTROL_POINTS= 0" << endl;
      }
      else {
        output_file << "FFD_CONTROL_POINTS= " << FFDBox[iFFDBox]->GetnControlPoints() << endl;
        for (iOrder = 0; iOrder < FFDBox[iFFDBox]->GetlOrder(); iOrder++)
          for (jOrder = 0; jOrder < FFDBox[iFFDBox]->GetmOrder(); jOrder++)
            for (kOrder = 0; kOrder < FFDBox[iFFDBox]->GetnOrder(); kOrder++) {
              coord = FFDBox[iFFDBox]->GetCoordControlPoints(iOrder, jOrder, kOrder);
              output_file << iOrder << "\t" << jOrder << "\t" << kOrder << "\t" << coord[0] << "\t" << coord[1] << "\t" << coord[2] << endl;
            }
      }
      
      /*--- Writing surface points ---*/
      
      if (FFDBox[iFFDBox]->GetnControlPoints() == 0) {
        output_file << "FFD_SURFACE_POINTS= 0" << endl;
      }
      else {
        output_file << "FFD_SURFACE_POINTS= " << GlobalTag[iFFDBox].size() << endl;
        
        for (iSurfacePoints = 0; iSurfacePoints < GlobalTag[iFFDBox].size(); iSurfacePoints++) {
          output_file << scientific << GlobalTag[iFFDBox][iSurfacePoints] << "\t" << GlobalPoint[iFFDBox][iSurfacePoints]
          << "\t" << GlobalCoordX[iFFDBox][iSurfacePoints] << "\t" << GlobalCoordY[iFFDBox][iSurfacePoints]
          << "\t" << GlobalCoordZ[iFFDBox][iSurfacePoints] << endl;
        }
        
      }
      
    }
    
    output_file.close();
    
  }

}

CFreeFormDefBox::CFreeFormDefBox(void) : CGridMovement() { }

CFreeFormDefBox::CFreeFormDefBox(unsigned short Degree[], unsigned short BSplineOrder[], unsigned short kind_blending) : CGridMovement() {
  
  unsigned short iCornerPoints, iOrder, jOrder, kOrder, iDim;
  
  /*--- FFD is always 3D (even in 2D problems) ---*/
  
  nDim = 3;
  nCornerPoints = 8;
  
  /*--- Allocate Corners points ---*/
  
  Coord_Corner_Points = new su2double* [nCornerPoints];
  for (iCornerPoints = 0; iCornerPoints < nCornerPoints; iCornerPoints++)
    Coord_Corner_Points[iCornerPoints] = new su2double [nDim];
  
  ParamCoord = new su2double[nDim]; ParamCoord_ = new su2double[nDim];
  cart_coord = new su2double[nDim]; cart_coord_ = new su2double[nDim];
  Gradient = new su2double[nDim];

  lDegree = Degree[0]; lOrder = lDegree+1;
  mDegree = Degree[1]; mOrder = mDegree+1;
  nDegree = Degree[2]; nOrder = nDegree+1;
  nControlPoints = lOrder*mOrder*nOrder;
  
  lDegree_Copy = Degree[0]; lOrder_Copy = lDegree+1;
  mDegree_Copy = Degree[1]; mOrder_Copy = mDegree+1;
  nDegree_Copy = Degree[2]; nOrder_Copy = nDegree+1;
  nControlPoints_Copy = lOrder_Copy*mOrder_Copy*nOrder_Copy;
  
  Coord_Control_Points = new su2double*** [lOrder];
  ParCoord_Control_Points = new su2double*** [lOrder];
  Coord_Control_Points_Copy = new su2double*** [lOrder];
  for (iOrder = 0; iOrder < lOrder; iOrder++) {
    Coord_Control_Points[iOrder] = new su2double** [mOrder];
    ParCoord_Control_Points[iOrder] = new su2double** [mOrder];
    Coord_Control_Points_Copy[iOrder] = new su2double** [mOrder];
    for (jOrder = 0; jOrder < mOrder; jOrder++) {
      Coord_Control_Points[iOrder][jOrder] = new su2double* [nOrder];
      ParCoord_Control_Points[iOrder][jOrder] = new su2double* [nOrder];
      Coord_Control_Points_Copy[iOrder][jOrder] = new su2double* [nOrder];
      for (kOrder = 0; kOrder < nOrder; kOrder++) {
        Coord_Control_Points[iOrder][jOrder][kOrder] = new su2double [nDim];
        ParCoord_Control_Points[iOrder][jOrder][kOrder] = new su2double [nDim];
        Coord_Control_Points_Copy[iOrder][jOrder][kOrder] = new su2double [nDim];
        for (iDim = 0; iDim < nDim; iDim++) {
          Coord_Control_Points[iOrder][jOrder][kOrder][iDim] = 0.0;
          ParCoord_Control_Points[iOrder][jOrder][kOrder][iDim] = 0.0;
          Coord_Control_Points_Copy[iOrder][jOrder][kOrder][iDim] = 0.0;
        }
      }
    }
  }

  BlendingFunction = new CFreeFormBlending*[nDim];

  if (kind_blending == BEZIER){
    BlendingFunction[0] = new CBezierBlending(lOrder, lOrder);
    BlendingFunction[1] = new CBezierBlending(mOrder, mOrder);
    BlendingFunction[2] = new CBezierBlending(nOrder, nOrder);
  }
  if (kind_blending == BSPLINE_UNIFORM){
    BlendingFunction[0] = new CBSplineBlending(BSplineOrder[0], lOrder);
    BlendingFunction[1] = new CBSplineBlending(BSplineOrder[1], mOrder);
    BlendingFunction[2] = new CBSplineBlending(BSplineOrder[2], nOrder);
  }

}

CFreeFormDefBox::~CFreeFormDefBox(void) {
  unsigned short iOrder, jOrder, kOrder, iCornerPoints, iDim;
  
  for (iOrder = 0; iOrder < lOrder; iOrder++) 
    for (jOrder = 0; jOrder < mOrder; jOrder++) 
      for (kOrder = 0; kOrder < nOrder; kOrder++) {
        delete [] Coord_Control_Points[iOrder][jOrder][kOrder];
        delete [] ParCoord_Control_Points[iOrder][jOrder][kOrder];
        delete [] Coord_Control_Points_Copy[iOrder][jOrder][kOrder];
      }
  delete [] Coord_Control_Points;
  delete [] ParCoord_Control_Points;
  delete [] Coord_Control_Points_Copy;

  delete [] ParamCoord;
  delete [] cart_coord;
  delete [] Gradient;
  
  for (iCornerPoints = 0; iCornerPoints < nCornerPoints; iCornerPoints++)
    delete [] Coord_Corner_Points[iCornerPoints];
  delete [] Coord_Corner_Points;

  for (iDim = 0; iDim < nDim; iDim++){
    delete BlendingFunction[iDim];
  }
  delete [] BlendingFunction;
}

void  CFreeFormDefBox::SetUnitCornerPoints(void) {
  
  unsigned short iDim;
  su2double *coord = new su2double [nDim];
  
  for (iDim = 0; iDim < nDim; iDim++) coord[iDim] = 0.0;
  
  coord [0] = 0.0; coord [1] = 0.0; coord [2] = 0.0; this->SetCoordCornerPoints(coord, 0);
  coord [0] = 1.0; coord [1] = 0.0; coord [2] = 0.0; this->SetCoordCornerPoints(coord, 1);
  coord [0] = 1.0; coord [1] = 1.0; coord [2] = 0.0; this->SetCoordCornerPoints(coord, 2);
  coord [0] = 0.0; coord [1] = 1.0; coord [2] = 0.0; this->SetCoordCornerPoints(coord, 3);
  coord [0] = 0.0; coord [1] = 0.0; coord [2] = 1.0; this->SetCoordCornerPoints(coord, 4);
  coord [0] = 1.0; coord [1] = 0.0; coord [2] = 1.0; this->SetCoordCornerPoints(coord, 5);
  coord [0] = 1.0; coord [1] = 1.0; coord [2] = 1.0; this->SetCoordCornerPoints(coord, 6);
  coord [0] = 0.0; coord [1] = 1.0; coord [2] = 1.0; this->SetCoordCornerPoints(coord, 7);
  
  delete [] coord;
  
}

void CFreeFormDefBox::SetControlPoints_Parallelepiped (void) {
  unsigned short iDim, iDegree, jDegree, kDegree;
  
  /*--- Set base control points according to the notation of Vtk for hexahedrons ---*/
  for (iDim = 0; iDim < nDim; iDim++) {
    Coord_Control_Points  [0]      [0]      [0]      [iDim]  = Coord_Corner_Points[0][iDim];
    Coord_Control_Points  [lOrder-1]  [0]      [0]      [iDim]  = Coord_Corner_Points[1][iDim];
    Coord_Control_Points  [lOrder-1]  [mOrder-1]  [0]      [iDim]  = Coord_Corner_Points[2][iDim];
    Coord_Control_Points  [0]      [mOrder-1]  [0]      [iDim]  = Coord_Corner_Points[3][iDim];
    Coord_Control_Points  [0]      [0]      [nOrder-1]  [iDim]  = Coord_Corner_Points[4][iDim];
    Coord_Control_Points  [lOrder-1]  [0]      [nOrder-1]  [iDim]  = Coord_Corner_Points[5][iDim];
    Coord_Control_Points  [lOrder-1]  [mOrder-1]  [nOrder-1]  [iDim]  = Coord_Corner_Points[6][iDim];
    Coord_Control_Points  [0]      [mOrder-1]  [nOrder-1]  [iDim]  = Coord_Corner_Points[7][iDim];
  }
  
  /*--- Fill the rest of the cubic matrix of control points with uniform spacing (parallelepiped) ---*/
  for (iDegree = 0; iDegree <= lDegree; iDegree++)
    for (jDegree = 0; jDegree <= mDegree; jDegree++)
      for (kDegree = 0; kDegree <= nDegree; kDegree++) {
        Coord_Control_Points[iDegree][jDegree][kDegree][0] = Coord_Corner_Points[0][0] 
        + su2double(iDegree)/su2double(lDegree)*(Coord_Corner_Points[1][0]-Coord_Corner_Points[0][0]);
        Coord_Control_Points[iDegree][jDegree][kDegree][1] = Coord_Corner_Points[0][1] 
        + su2double(jDegree)/su2double(mDegree)*(Coord_Corner_Points[3][1]-Coord_Corner_Points[0][1]);        
        Coord_Control_Points[iDegree][jDegree][kDegree][2] = Coord_Corner_Points[0][2] 
        + su2double(kDegree)/su2double(nDegree)*(Coord_Corner_Points[4][2]-Coord_Corner_Points[0][2]);
      }
}

void CFreeFormDefBox::SetSupportCP(CFreeFormDefBox *FFDBox) {
  unsigned short iDim, iOrder, jOrder, kOrder;
  unsigned short lOrder = FFDBox->GetlOrder();
  unsigned short mOrder = FFDBox->GetmOrder();
  unsigned short nOrder = FFDBox->GetnOrder();
  
  Coord_SupportCP = new su2double*** [lOrder];
  for (iOrder = 0; iOrder < lOrder; iOrder++) {
    Coord_SupportCP[iOrder] = new su2double** [mOrder];
    for (jOrder = 0; jOrder < mOrder; jOrder++) {
      Coord_SupportCP[iOrder][jOrder] = new su2double* [nOrder];
      for (kOrder = 0; kOrder < nOrder; kOrder++)
        Coord_SupportCP[iOrder][jOrder][kOrder] = new su2double [nDim];
    }
  }
  
  /*--- Set base support control points according to the notation of Vtk for hexahedrons ---*/
  for (iDim = 0; iDim < nDim; iDim++) {
    Coord_SupportCP  [0]      [0]      [0]      [iDim]  = Coord_Corner_Points[0][iDim];
    Coord_SupportCP  [lOrder-1]  [0]      [0]      [iDim]  = Coord_Corner_Points[1][iDim];
    Coord_SupportCP  [lOrder-1]  [mOrder-1]  [0]      [iDim]  = Coord_Corner_Points[2][iDim];
    Coord_SupportCP  [0]      [mOrder-1]  [0]      [iDim]  = Coord_Corner_Points[3][iDim];
    Coord_SupportCP  [0]      [0]      [nOrder-1]  [iDim]  = Coord_Corner_Points[4][iDim];
    Coord_SupportCP  [lOrder-1]  [0]      [nOrder-1]  [iDim]  = Coord_Corner_Points[5][iDim];
    Coord_SupportCP  [lOrder-1]  [mOrder-1]  [nOrder-1]  [iDim]  = Coord_Corner_Points[6][iDim];
    Coord_SupportCP  [0]      [mOrder-1]  [nOrder-1]  [iDim]  = Coord_Corner_Points[7][iDim];
  }
  
  /*--- Fill the rest of the cubic matrix of support control points with uniform spacing  ---*/
  for (iOrder = 0; iOrder < lOrder; iOrder++)
    for (jOrder = 0; jOrder < mOrder; jOrder++)
      for (kOrder = 0; kOrder < nOrder; kOrder++) {
        Coord_SupportCP[iOrder][jOrder][kOrder][0] = Coord_Corner_Points[0][0] 
        + su2double(iOrder)/su2double(lOrder-1)*(Coord_Corner_Points[1][0]-Coord_Corner_Points[0][0]);
        Coord_SupportCP[iOrder][jOrder][kOrder][1] = Coord_Corner_Points[0][1] 
        + su2double(jOrder)/su2double(mOrder-1)*(Coord_Corner_Points[3][1]-Coord_Corner_Points[0][1]);        
        Coord_SupportCP[iOrder][jOrder][kOrder][2] = Coord_Corner_Points[0][2] 
        + su2double(kOrder)/su2double(nOrder-1)*(Coord_Corner_Points[4][2]-Coord_Corner_Points[0][2]);
      }
}

void CFreeFormDefBox::SetSupportCPChange(CFreeFormDefBox *FFDBox) {
  unsigned short iDim, iOrder, jOrder, kOrder;
  su2double *CartCoordNew, *ParamCoord;
  unsigned short lOrder = FFDBox->GetlOrder();
  unsigned short mOrder = FFDBox->GetmOrder();
  unsigned short nOrder = FFDBox->GetnOrder();

  su2double ****ParamCoord_SupportCP = new su2double*** [lOrder];
  for (iOrder = 0; iOrder < lOrder; iOrder++) {
    ParamCoord_SupportCP[iOrder] = new su2double** [mOrder];
    for (jOrder = 0; jOrder < mOrder; jOrder++) {
      ParamCoord_SupportCP[iOrder][jOrder] = new su2double* [nOrder];
      for (kOrder = 0; kOrder < nOrder; kOrder++)
        ParamCoord_SupportCP[iOrder][jOrder][kOrder] = new su2double [nDim];
    }
  }
  
  for (iOrder = 0; iOrder < lOrder; iOrder++)
    for (jOrder = 0; jOrder < mOrder; jOrder++)
      for (kOrder = 0; kOrder < nOrder; kOrder++)
        for (iDim = 0; iDim < nDim; iDim++)
          ParamCoord_SupportCP[iOrder][jOrder][kOrder][iDim] = 
          Coord_SupportCP[iOrder][jOrder][kOrder][iDim];
  
  for (iDim = 0; iDim < nDim; iDim++) {
    Coord_Control_Points[0][0][0][iDim]  = FFDBox->GetCoordCornerPoints(iDim, 0);
    Coord_Control_Points[1][0][0][iDim]  = FFDBox->GetCoordCornerPoints(iDim, 1);
    Coord_Control_Points[1][1][0][iDim]  = FFDBox->GetCoordCornerPoints(iDim, 2);
    Coord_Control_Points[0][1][0][iDim]  = FFDBox->GetCoordCornerPoints(iDim, 3);
    Coord_Control_Points[0][0][1][iDim]  = FFDBox->GetCoordCornerPoints(iDim, 4);
    Coord_Control_Points[1][0][1][iDim]  = FFDBox->GetCoordCornerPoints(iDim, 5);
    Coord_Control_Points[1][1][1][iDim]  = FFDBox->GetCoordCornerPoints(iDim, 6);
    Coord_Control_Points[0][1][1][iDim]  = FFDBox->GetCoordCornerPoints(iDim, 7);
  }
  
  for (iOrder = 0; iOrder < FFDBox->GetlOrder(); iOrder++) {
    for (jOrder = 0; jOrder < FFDBox->GetmOrder(); jOrder++) {
      for (kOrder = 0; kOrder < FFDBox->GetnOrder(); kOrder++) {
        ParamCoord = ParamCoord_SupportCP[iOrder][jOrder][kOrder];
        CartCoordNew = EvalCartesianCoord(ParamCoord);
        FFDBox->SetCoordControlPoints(CartCoordNew, iOrder, jOrder, kOrder);
        FFDBox->SetCoordControlPoints_Copy(CartCoordNew, iOrder, jOrder, kOrder);
      }
    }
  }

}

void CFreeFormDefBox::SetCart2Cyl_ControlPoints(CConfig *config) {
  
  unsigned short iDegree, jDegree, kDegree;
  su2double CartCoord[3];
  su2double X_0, Y_0, Z_0, Xbar, Ybar, Zbar;
  
  X_0 = config->GetFFD_Axis(0); Y_0 = config->GetFFD_Axis(1);  Z_0 = config->GetFFD_Axis(2);
  
  for (kDegree = 0; kDegree <= nDegree; kDegree++) {
    for (jDegree = 0; jDegree <= mDegree; jDegree++) {
      for (iDegree = 0; iDegree <= lDegree; iDegree++) {
        
        CartCoord[0] = Coord_Control_Points[iDegree][jDegree][kDegree][0];
        CartCoord[1] = Coord_Control_Points[iDegree][jDegree][kDegree][1];
        CartCoord[2] = Coord_Control_Points[iDegree][jDegree][kDegree][2];
        
        Xbar =  CartCoord[0] - X_0; Ybar =  CartCoord[1] - Y_0; Zbar =  CartCoord[2] - Z_0;
        
        Coord_Control_Points[iDegree][jDegree][kDegree][0] = sqrt(Ybar*Ybar + Zbar*Zbar);
        Coord_Control_Points[iDegree][jDegree][kDegree][1] = atan2 ( Zbar, Ybar);
        if (Coord_Control_Points[iDegree][jDegree][kDegree][1] > PI_NUMBER/2.0) Coord_Control_Points[iDegree][jDegree][kDegree][1] -= 2.0*PI_NUMBER;
        Coord_Control_Points[iDegree][jDegree][kDegree][2] = Xbar;
        
        CartCoord[0] = Coord_Control_Points_Copy[iDegree][jDegree][kDegree][0];
        CartCoord[1] = Coord_Control_Points_Copy[iDegree][jDegree][kDegree][1];
        CartCoord[2] = Coord_Control_Points_Copy[iDegree][jDegree][kDegree][2];
        
        Xbar =  CartCoord[0] - X_0; Ybar =  CartCoord[1] - Y_0; Zbar =  CartCoord[2] - Z_0;
        
        Coord_Control_Points_Copy[iDegree][jDegree][kDegree][0] = sqrt(Ybar*Ybar + Zbar*Zbar);
        Coord_Control_Points_Copy[iDegree][jDegree][kDegree][1] = atan2 (Zbar, Ybar);
        if (Coord_Control_Points_Copy[iDegree][jDegree][kDegree][1] > PI_NUMBER/2.0) Coord_Control_Points_Copy[iDegree][jDegree][kDegree][1] -= 2.0*PI_NUMBER;
        Coord_Control_Points_Copy[iDegree][jDegree][kDegree][2] = Xbar;
        
      }
    }
  }
  
}

void CFreeFormDefBox::SetCyl2Cart_ControlPoints(CConfig *config) {
  
  unsigned short iDegree, jDegree, kDegree;
  su2double PolarCoord[3];
  
   su2double X_0, Y_0, Z_0, Xbar, Ybar, Zbar;
  X_0 = config->GetFFD_Axis(0); Y_0 = config->GetFFD_Axis(1);  Z_0 = config->GetFFD_Axis(2);
  
  for (kDegree = 0; kDegree <= nDegree; kDegree++) {
    for (jDegree = 0; jDegree <= mDegree; jDegree++) {
      for (iDegree = 0; iDegree <= lDegree; iDegree++) {
        
        
         PolarCoord[0] = Coord_Control_Points[iDegree][jDegree][kDegree][0];
         PolarCoord[1] = Coord_Control_Points[iDegree][jDegree][kDegree][1];
         PolarCoord[2] = Coord_Control_Points[iDegree][jDegree][kDegree][2];
        
        
        Xbar = PolarCoord[2];
        Ybar = PolarCoord[0] * cos(PolarCoord[1]);
        Zbar = PolarCoord[0] * sin(PolarCoord[1]);
        
        PolarCoord[0] =  Xbar +X_0;  PolarCoord[1] = Ybar +Y_0; PolarCoord[2] = Zbar +Z_0;
        
        Coord_Control_Points[iDegree][jDegree][kDegree][0] = PolarCoord[0];
        Coord_Control_Points[iDegree][jDegree][kDegree][1] = PolarCoord[1];
        Coord_Control_Points[iDegree][jDegree][kDegree][2] = PolarCoord[2];
        
      }
    }
  }
  
}

void CFreeFormDefBox::SetCart2Cyl_CornerPoints(CConfig *config) {
  
  unsigned short iCornerPoint;
  su2double *CartCoord;
  su2double X_0, Y_0, Z_0, Xbar, Ybar, Zbar;
  
  X_0 = config->GetFFD_Axis(0); Y_0 = config->GetFFD_Axis(1);  Z_0 = config->GetFFD_Axis(2);
  
  for (iCornerPoint = 0; iCornerPoint < 8; iCornerPoint++) {
    
    CartCoord = GetCoordCornerPoints(iCornerPoint);
    Xbar =  CartCoord[0] - X_0; Ybar =  CartCoord[1] - Y_0; Zbar =  CartCoord[2] - Z_0;
    
    CartCoord[0] = sqrt(Ybar*Ybar + Zbar*Zbar);
    CartCoord[1] = atan2 ( Zbar, Ybar); if (CartCoord[1] > PI_NUMBER/2.0) CartCoord[1] -= 2.0*PI_NUMBER;
    CartCoord[2] =  Xbar;
    
  }
  
}


void CFreeFormDefBox::SetCyl2Cart_CornerPoints(CConfig *config) {
  
  unsigned short iCornerPoint;
  su2double *PolarCoord;
  su2double X_0, Y_0, Z_0, Xbar, Ybar, Zbar;
  
  X_0 = config->GetFFD_Axis(0); Y_0 = config->GetFFD_Axis(1);  Z_0 = config->GetFFD_Axis(2);
  
  for (iCornerPoint = 0; iCornerPoint < 8; iCornerPoint++) {
    
    PolarCoord = GetCoordCornerPoints(iCornerPoint);
    
    Xbar = PolarCoord[2];
    Ybar = PolarCoord[0] * cos(PolarCoord[1]);
    Zbar = PolarCoord[0] * sin(PolarCoord[1]);
    
    PolarCoord[0] =  Xbar + X_0;  PolarCoord[1] = Ybar + Y_0; PolarCoord[2] = Zbar + Z_0;
    
  }
  
}

void CFreeFormDefBox::SetCart2Sphe_ControlPoints(CConfig *config) {
  
  unsigned short iDegree, jDegree, kDegree;
  su2double CartCoord[3];
  su2double X_0, Y_0, Z_0, Xbar, Ybar, Zbar;
  
  X_0 = config->GetFFD_Axis(0); Y_0 = config->GetFFD_Axis(1);  Z_0 = config->GetFFD_Axis(2);
  
  for (kDegree = 0; kDegree <= nDegree; kDegree++) {
    for (jDegree = 0; jDegree <= mDegree; jDegree++) {
      for (iDegree = 0; iDegree <= lDegree; iDegree++) {
        
        CartCoord[0] = Coord_Control_Points[iDegree][jDegree][kDegree][0];
        CartCoord[1] = Coord_Control_Points[iDegree][jDegree][kDegree][1];
        CartCoord[2] = Coord_Control_Points[iDegree][jDegree][kDegree][2];
        
        Xbar =  CartCoord[0] - X_0; Ybar =  CartCoord[1] - Y_0; Zbar =  CartCoord[2] - Z_0;
        
        Coord_Control_Points[iDegree][jDegree][kDegree][0] = sqrt(Xbar*Xbar + Ybar*Ybar + Zbar*Zbar);
        Coord_Control_Points[iDegree][jDegree][kDegree][1] = atan2 ( Zbar, Ybar);
        if (Coord_Control_Points[iDegree][jDegree][kDegree][1] > PI_NUMBER/2.0) Coord_Control_Points[iDegree][jDegree][kDegree][1] -= 2.0*PI_NUMBER;
        Coord_Control_Points[iDegree][jDegree][kDegree][2] = acos(Xbar/Coord_Control_Points[iDegree][jDegree][kDegree][0] );
        
        CartCoord[0] = Coord_Control_Points_Copy[iDegree][jDegree][kDegree][0];
        CartCoord[1] = Coord_Control_Points_Copy[iDegree][jDegree][kDegree][1];
        CartCoord[2] = Coord_Control_Points_Copy[iDegree][jDegree][kDegree][2];
        
        Xbar =  CartCoord[0] - X_0; Ybar =  CartCoord[1] - Y_0; Zbar =  CartCoord[2] - Z_0;
        
        Coord_Control_Points_Copy[iDegree][jDegree][kDegree][0] = sqrt(Xbar*Xbar + Ybar*Ybar + Zbar*Zbar);
        Coord_Control_Points_Copy[iDegree][jDegree][kDegree][1] = atan2 ( Zbar, Ybar);
        if (Coord_Control_Points_Copy[iDegree][jDegree][kDegree][1] > PI_NUMBER/2.0)
          Coord_Control_Points_Copy[iDegree][jDegree][kDegree][1]  -= 2.0*PI_NUMBER;
        Coord_Control_Points_Copy[iDegree][jDegree][kDegree][2] = acos(Xbar/Coord_Control_Points_Copy[iDegree][jDegree][kDegree][0]);
        
      }
    }
  }
  
}

void CFreeFormDefBox::SetSphe2Cart_ControlPoints(CConfig *config) {
  
  unsigned short iDegree, jDegree, kDegree;
  su2double PolarCoord[3];
  
   su2double X_0, Y_0, Z_0, Xbar, Ybar, Zbar;
  X_0 = config->GetFFD_Axis(0); Y_0 = config->GetFFD_Axis(1);  Z_0 = config->GetFFD_Axis(2);
  
  for (kDegree = 0; kDegree <= nDegree; kDegree++) {
    for (jDegree = 0; jDegree <= mDegree; jDegree++) {
      for (iDegree = 0; iDegree <= lDegree; iDegree++) {
        
        PolarCoord[0] = Coord_Control_Points[iDegree][jDegree][kDegree][0];
        PolarCoord[1] = Coord_Control_Points[iDegree][jDegree][kDegree][1];
        PolarCoord[2] = Coord_Control_Points[iDegree][jDegree][kDegree][2];
        
        Xbar = PolarCoord[0] * cos(PolarCoord[2]);
        Ybar = PolarCoord[0] * cos(PolarCoord[1]) * sin(PolarCoord[2]);
        Zbar = PolarCoord[0] * sin(PolarCoord[1]) * sin(PolarCoord[2]);
        
        PolarCoord[0] = Xbar + X_0;  PolarCoord[1] = Ybar + Y_0; PolarCoord[2] = Zbar + Z_0;
        
        Coord_Control_Points[iDegree][jDegree][kDegree][0] = PolarCoord[0];
        Coord_Control_Points[iDegree][jDegree][kDegree][1] = PolarCoord[1];
        Coord_Control_Points[iDegree][jDegree][kDegree][2] = PolarCoord[2];
        
      }
    }
  }
  
}

void CFreeFormDefBox::SetCart2Sphe_CornerPoints(CConfig *config) {
  
  unsigned short iCornerPoint;
  su2double *CartCoord;
  su2double X_0, Y_0, Z_0, Xbar, Ybar, Zbar;
  
  X_0 = config->GetFFD_Axis(0); Y_0 = config->GetFFD_Axis(1);  Z_0 = config->GetFFD_Axis(2);
  
  for (iCornerPoint = 0; iCornerPoint < 8; iCornerPoint++) {
    
    CartCoord = GetCoordCornerPoints(iCornerPoint);
    Xbar =  CartCoord[0] - X_0; Ybar =  CartCoord[1] - Y_0; Zbar =  CartCoord[2] - Z_0;
    
    CartCoord[0] = sqrt(Xbar*Xbar + Ybar*Ybar + Zbar*Zbar);
    CartCoord[1] = atan2(Zbar, Ybar);  if (CartCoord[1] > PI_NUMBER/2.0) CartCoord[1] -= 2.0*PI_NUMBER;
    CartCoord[2] = acos(Xbar/CartCoord[0]);
    
  }
  
}


void CFreeFormDefBox::SetSphe2Cart_CornerPoints(CConfig *config) {
  
  unsigned short iCornerPoint;
  su2double *PolarCoord;
  su2double X_0, Y_0, Z_0, Xbar, Ybar, Zbar;
  
  X_0 = config->GetFFD_Axis(0); Y_0 = config->GetFFD_Axis(1);  Z_0 = config->GetFFD_Axis(2);
  
  for (iCornerPoint = 0; iCornerPoint < 8; iCornerPoint++) {
    
    PolarCoord = GetCoordCornerPoints(iCornerPoint);
    
    Xbar = PolarCoord[0] * cos(PolarCoord[2]);
    Ybar = PolarCoord[0] * cos(PolarCoord[1]) * sin(PolarCoord[2]);
    Zbar = PolarCoord[0] * sin(PolarCoord[1]) * sin(PolarCoord[2]);
    
    PolarCoord[0] =  Xbar + X_0;  PolarCoord[1] = Ybar + Y_0; PolarCoord[2] = Zbar + Z_0;
    
  }
  
}


void CFreeFormDefBox::SetCGNS(CGeometry *geometry, unsigned short iFFDBox, bool original) {
#ifdef HAVE_CGNS

  char FFDBox_filename[MAX_STRING_SIZE];
  bool new_file;
  unsigned short iDim, iDegree, jDegree, kDegree;
  unsigned short outDim;
  unsigned int pos;
  char zonename[33];
  int FFDBox_cgns_file;
  int cell_dim, phys_dim;
  int cgns_base=0, cgns_family, cgns_zone, cgns_err, dummy;
  const char * basename;

  /*--- FFD output is always 3D (even in 2D problems),
   this is important for debuging ---*/
  nDim = geometry->GetnDim();
  cell_dim = nDim,
  phys_dim = 3;

  SPRINTF (FFDBox_filename, "ffd_boxes.cgns");

  if ((original) && (iFFDBox == 0)) new_file = true;
  else new_file = false;
  
  if (new_file) {
    cgns_err = cg_open(FFDBox_filename, CG_MODE_WRITE, &FFDBox_cgns_file);
    if (cgns_err) cg_error_print();
    cgns_err = cg_descriptor_write("Title", "Visualization of the FFD boxes generated by SU2_DEF." );
    if (cgns_err) cg_error_print();
  }
  else {
    cgns_err = cg_open(FFDBox_filename, CG_MODE_MODIFY, &FFDBox_cgns_file);
    if (cgns_err) cg_error_print();
  }

  if (original) {
    basename = "Original_FFD";
  }
  else {
    basename = "Deformed_FFD";
  }

  if (iFFDBox == 0){
    cgns_err = cg_base_write(FFDBox_cgns_file, basename, cell_dim, phys_dim, &cgns_base);
    if (cgns_err) cg_error_print();
  }
  cgns_err = cg_family_write(FFDBox_cgns_file, cgns_base, Tag.c_str(), &cgns_family);
  if (cgns_err) cg_error_print();
  
  cgsize_t dims[9];
  dims[0] = lDegree+1;
  dims[1] = mDegree+1;
  if (cell_dim == 3){
     dims[2] = nDegree+1;
  }
  cgsize_t pointlen = 1;
  for(int ii=0; ii<cell_dim; ii++){
    dims[ii+cell_dim] = dims[ii] -1;
    dims[ii+2*cell_dim] = 0;
    pointlen *= dims[ii];
  }

  passivedouble *buffer = new passivedouble[pointlen];
  SPRINTF (zonename, "SU2_Zone_%d", SU2_TYPE::Int(iFFDBox));
  
  cgns_err = cg_zone_write(FFDBox_cgns_file, cgns_base, zonename, dims, CGNS_ENUMV(Structured), &cgns_zone);
  if (cgns_err) cg_error_print();
  cgns_err = cg_goto(FFDBox_cgns_file, cgns_base, zonename, 0, NULL);
  if (cgns_err) cg_error_print();
  cgns_err = cg_famname_write(Tag.c_str());
  if (cgns_err) cg_error_print();


  const char* coord_names[3] = { "CoordinateX", "CoordinateY", "CoordinateZ" };
  for (iDim=0; iDim<nDim; iDim++)
  {
    outDim = nDim == 2 ? 0: nDegree;
    for (kDegree = 0; kDegree <= outDim; kDegree++) {
      for (jDegree = 0; jDegree <= mDegree; jDegree++) {
        for (iDegree = 0; iDegree <= lDegree; iDegree++) {
          pos = iDegree + jDegree*(lDegree+1)+ kDegree*(lDegree+1)*(mDegree+1);
          buffer[pos] = SU2_TYPE::GetValue(Coord_Control_Points[iDegree][jDegree][kDegree][iDim]);
        }
      }
    }
    cgns_err = cg_coord_write(FFDBox_cgns_file, cgns_base, cgns_zone, CGNS_ENUMV(RealDouble), coord_names[iDim], buffer, &dummy);
    if (cgns_err) cg_error_print();

  }
  if (nDim==2){
    std::fill_n(buffer, pointlen, 0.0);
    cgns_err = cg_coord_write(FFDBox_cgns_file, cgns_base, cgns_zone, CGNS_ENUMV(RealDouble), coord_names[2], buffer, &dummy);
    if (cgns_err) cg_error_print();
  }

  delete [] buffer;
  cgns_err = cg_close(FFDBox_cgns_file);
  if (cgns_err) cg_error_print();
#else // Not built with CGNS support
  cout << "CGNS file requested for FFD but SU2 was built without CGNS support. No file written" << "\n"; 
#endif
}


void CFreeFormDefBox::SetTecplot(CGeometry *geometry, unsigned short iFFDBox, bool original) {
  
  ofstream FFDBox_file;
  char FFDBox_filename[MAX_STRING_SIZE];
  bool new_file;
  unsigned short iDim, iDegree, jDegree, kDegree;
  

  /*--- FFD output is always 3D (even in 2D problems),
   this is important for debuging ---*/

  nDim = 3;
  
  SPRINTF (FFDBox_filename, "ffd_boxes.dat");
  
  if ((original) && (iFFDBox == 0)) new_file = true;
  else new_file = false;
  
  if (new_file) {
    FFDBox_file.open(FFDBox_filename, ios::out);
    FFDBox_file << "TITLE = \"Visualization of the FFD boxes generated by SU2_DEF.\"" << endl;
    if (nDim == 2) FFDBox_file << "VARIABLES = \"x\", \"y\"" << endl;
    else FFDBox_file << "VARIABLES = \"x\", \"y\", \"z\"" << endl;
  }
  else FFDBox_file.open(FFDBox_filename, ios::out | ios::app);

  FFDBox_file << "ZONE T= \"" << Tag;
  if (original) FFDBox_file << " (Original FFD)\"";
  else FFDBox_file << " (Deformed FFD)\"";
  if (nDim == 2) FFDBox_file << ", I="<<lDegree+1<<", J="<<mDegree+1<<", DATAPACKING=POINT" << endl;
  else FFDBox_file << ", I="<<lDegree+1<<", J="<<mDegree+1<<", K="<<nDegree+1<<", DATAPACKING=POINT" << endl;

  FFDBox_file.precision(15);
  
  if (nDim == 2) {
    for (jDegree = 0; jDegree <= mDegree; jDegree++) {
      for (iDegree = 0; iDegree <= lDegree; iDegree++) {
        for (iDim = 0; iDim < nDim; iDim++)
          FFDBox_file << scientific << Coord_Control_Points[iDegree][jDegree][0][iDim] << "\t";
        FFDBox_file << "\n";
      }
    }
  }
  else {
    for (kDegree = 0; kDegree <= nDegree; kDegree++) {
      for (jDegree = 0; jDegree <= mDegree; jDegree++) {
        for (iDegree = 0; iDegree <= lDegree; iDegree++) {
          for (iDim = 0; iDim < nDim; iDim++)
            FFDBox_file << scientific << Coord_Control_Points[iDegree][jDegree][kDegree][iDim] << "\t";
          FFDBox_file << "\n";
        }
      }
    }
  }
    
  FFDBox_file.close();
}

void CFreeFormDefBox::SetParaview(CGeometry *geometry, unsigned short iFFDBox, bool original) {
  
  ofstream FFDBox_file;
  char FFDBox_filename[MAX_STRING_SIZE];
  bool new_file;
  unsigned short iDim, iDegree, jDegree, kDegree;
  
  nDim = geometry->GetnDim();
  
  if (original) new_file = true;
  else new_file = false;

  if (new_file) SPRINTF (FFDBox_filename, "ffd_boxes_%d.vtk", SU2_TYPE::Int(iFFDBox));
  else SPRINTF (FFDBox_filename, "ffd_boxes_def_%d.vtk", SU2_TYPE::Int(iFFDBox));
  
  FFDBox_file.open(FFDBox_filename, ios::out);
  FFDBox_file << "# vtk DataFile Version 3.0" << endl;
  FFDBox_file << "vtk output" << endl;
  FFDBox_file << "ASCII" << endl;
  FFDBox_file << "DATASET STRUCTURED_GRID" << endl;
  
  if (nDim == 2) FFDBox_file << "DIMENSIONS "<<lDegree+1<<" "<<mDegree+1<<" "<<1<< endl;
  else FFDBox_file << "DIMENSIONS "<<lDegree+1<<" "<<mDegree+1<<" "<<nDegree+1<< endl;
  if (nDim == 2) FFDBox_file << "POINTS "<<(lDegree+1)*(mDegree+1)<<" float"<< endl;
  else FFDBox_file << "POINTS "<<(lDegree+1)*(mDegree+1)*(nDegree+1)<<" float"<< endl;

  FFDBox_file.precision(15);
  
  if (nDim == 2) {
    for (jDegree = 0; jDegree <= mDegree; jDegree++) {
      for (iDegree = 0; iDegree <= lDegree; iDegree++) {
        for (iDim = 0; iDim < nDim; iDim++)
        FFDBox_file << scientific << Coord_Control_Points[iDegree][jDegree][0][iDim] << "\t";
        FFDBox_file << " 0.0 \n";
      }
    }
  }
  else {
    for (kDegree = 0; kDegree <= nDegree; kDegree++) {
      for (jDegree = 0; jDegree <= mDegree; jDegree++) {
        for (iDegree = 0; iDegree <= lDegree; iDegree++) {
          for (iDim = 0; iDim < nDim; iDim++)
          FFDBox_file << scientific << Coord_Control_Points[iDegree][jDegree][kDegree][iDim] << "\t";
          FFDBox_file << "\n";
        }
      }
    }
  }
    
  FFDBox_file.close();
  
}

su2double *CFreeFormDefBox::GetParametricCoord_Analytical(su2double *cart_coord) {
  unsigned short iDim;
  su2double *e1, *e2, *e3, *e12, *e23, *e13, *p;
  
  /*--- Auxiliary Basis Vectors of the deformed FFDBox ---*/
  e1 = new su2double[3]; e2 = new su2double[3]; e3 = new su2double[3];
  for (iDim = 0; iDim < nDim; iDim++) {
    e1[iDim] = Coord_Corner_Points[1][iDim]-Coord_Corner_Points[0][iDim];
    e2[iDim] = Coord_Corner_Points[3][iDim]-Coord_Corner_Points[0][iDim];
    e3[iDim] = Coord_Corner_Points[4][iDim]-Coord_Corner_Points[0][iDim];
  }
  
  /*--- Respective Cross-Products ---*/
  e12 = new su2double[3]; e23 = new su2double[3]; e13 = new su2double[3];
  CrossProduct(e1, e2, e12);
  CrossProduct(e1, e3, e13);
  CrossProduct(e2, e3, e23);
  
  /*--- p is Tranlated vector from the origin ---*/
  p = new su2double[3];
  for (iDim = 0; iDim < nDim; iDim++)
    p[iDim] = cart_coord[iDim] - Coord_Corner_Points[0][iDim];
  
  ParamCoord[0] = DotProduct(e23, p)/DotProduct(e23, e1);
  ParamCoord[1] = DotProduct(e13, p)/DotProduct(e13, e2);
  ParamCoord[2] = DotProduct(e12, p)/DotProduct(e12, e3);
  
  delete [] e1;
  delete [] e2;
  delete [] e3;
  delete [] e12;
  delete [] e23;
  delete [] e13;
  delete [] p;
  
  return ParamCoord;
}

su2double *CFreeFormDefBox::EvalCartesianCoord(su2double *ParamCoord) {
  unsigned short iDim, iDegree, jDegree, kDegree;
  
  for (iDim = 0; iDim < nDim; iDim++)
    cart_coord[iDim] = 0.0;
  
  for (iDegree = 0; iDegree <= lDegree; iDegree++)
    for (jDegree = 0; jDegree <= mDegree; jDegree++)
      for (kDegree = 0; kDegree <= nDegree; kDegree++)
        for (iDim = 0; iDim < nDim; iDim++) {
          cart_coord[iDim] += Coord_Control_Points[iDegree][jDegree][kDegree][iDim]
          * BlendingFunction[0]->GetBasis(iDegree, ParamCoord[0])
          * BlendingFunction[1]->GetBasis(jDegree, ParamCoord[1])
          * BlendingFunction[2]->GetBasis(kDegree, ParamCoord[2]);
        }
  
  return cart_coord;
}


su2double *CFreeFormDefBox::GetFFDGradient(su2double *val_coord, su2double *xyz) {
  
  unsigned short iDim, jDim, lmn[3];
  
  /*--- Set the Degree of the spline ---*/
  
  lmn[0] = lDegree; lmn[1] = mDegree; lmn[2] = nDegree;
  
  for (iDim = 0; iDim < nDim; iDim++) Gradient[iDim] = 0.0;
  
  for (iDim = 0; iDim < nDim; iDim++)
    for (jDim = 0; jDim < nDim; jDim++)
      Gradient[jDim] += GetDerivative2(val_coord, iDim, xyz,  lmn) *
      GetDerivative3(val_coord, iDim, jDim, lmn);
  
  return Gradient;
  
}

void CFreeFormDefBox::GetFFDHessian(su2double *uvw, su2double *xyz, su2double **val_Hessian) {
  
  unsigned short iDim, jDim, lmn[3];
  
  /*--- Set the Degree of the spline ---*/
  
  lmn[0] = lDegree; lmn[1] = mDegree; lmn[2] = nDegree;
  
  for (iDim = 0; iDim < nDim; iDim++)
    for (jDim = 0; jDim < nDim; jDim++)
      val_Hessian[iDim][jDim] = 0.0;
  
  /*--- Note that being all the functions linear combinations of polynomials, they are C^\infty,
   and the Hessian will be symmetric; no need to compute the under-diagonal part, for example ---*/
  
  for (iDim = 0; iDim < nDim; iDim++) {
    val_Hessian[0][0] += 2.0 * GetDerivative3(uvw, iDim,0, lmn) * GetDerivative3(uvw, iDim,0, lmn) +
    GetDerivative2(uvw, iDim,xyz, lmn) * GetDerivative5(uvw, iDim,0,0, lmn);
    
    val_Hessian[1][1] += 2.0 * GetDerivative3(uvw, iDim,1, lmn) * GetDerivative3(uvw, iDim,1, lmn) +
    GetDerivative2(uvw, iDim,xyz, lmn) * GetDerivative5(uvw, iDim,1,1, lmn);
    
    val_Hessian[2][2] += 2.0 * GetDerivative3(uvw, iDim,2, lmn) * GetDerivative3(uvw, iDim,2, lmn) +
    GetDerivative2(uvw, iDim,xyz, lmn) * GetDerivative5(uvw, iDim,2,2, lmn);
    
    val_Hessian[0][1] += 2.0 * GetDerivative3(uvw, iDim,0, lmn) * GetDerivative3(uvw, iDim,1, lmn) +
    GetDerivative2(uvw, iDim,xyz, lmn) * GetDerivative5(uvw, iDim,0,1, lmn);
    
    val_Hessian[0][2] += 2.0 * GetDerivative3(uvw, iDim,0, lmn) * GetDerivative3(uvw, iDim,2, lmn) +
    GetDerivative2(uvw, iDim,xyz, lmn) * GetDerivative5(uvw, iDim,0,2, lmn);
    
    val_Hessian[1][2] += 2.0 * GetDerivative3(uvw, iDim,1, lmn) * GetDerivative3(uvw, iDim,2, lmn) +
    GetDerivative2(uvw, iDim,xyz, lmn) * GetDerivative5(uvw, iDim,1,2, lmn);
  }
  
  val_Hessian[1][0] = val_Hessian[0][1];
  val_Hessian[2][0] = val_Hessian[0][2];
  val_Hessian[2][1] = val_Hessian[1][2];
  
}

su2double *CFreeFormDefBox::GetParametricCoord_Iterative(unsigned long iPoint, su2double *xyz, su2double *ParamCoordGuess, CConfig *config) {
  
  su2double *IndepTerm, SOR_Factor = 1.0, MinNormError, NormError, Determinant, AdjHessian[3][3], Temp[3] = {0.0,0.0,0.0};
  unsigned short iDim, jDim, RandonCounter;
  unsigned long iter;
  
  su2double tol = config->GetFFD_Tol()*1E-3;
  unsigned short it_max = config->GetnFFD_Iter();
  unsigned short Random_Trials = 500;

  /*--- Allocate the Hessian ---*/
  
  Hessian = new su2double* [nDim];
  IndepTerm = new su2double [nDim];
  for (iDim = 0; iDim < nDim; iDim++) {
    Hessian[iDim] = new su2double[nDim];
    ParamCoord[iDim] = ParamCoordGuess[iDim];
    IndepTerm [iDim] = 0.0;
  }
  
  RandonCounter = 0; MinNormError = 1E6;
  
  /*--- External iteration ---*/

  for (iter = 0; iter < (unsigned long)it_max*Random_Trials; iter++) {
      
    /*--- The independent term of the solution of our system is -Gradient(sol_old) ---*/

    Gradient = GetFFDGradient(ParamCoord, xyz);
    
    for (iDim = 0; iDim < nDim; iDim++) IndepTerm[iDim] = - Gradient[iDim];

    /*--- Hessian = The Matrix of our system, getHessian(sol_old,xyz,...) ---*/
    
    GetFFDHessian(ParamCoord, xyz, Hessian);
    
    /*--- Adjoint to Hessian ---*/

    AdjHessian[0][0] = Hessian[1][1]*Hessian[2][2]-Hessian[1][2]*Hessian[2][1];
    AdjHessian[0][1] = Hessian[0][2]*Hessian[2][1]-Hessian[0][1]*Hessian[2][2];
    AdjHessian[0][2] = Hessian[0][1]*Hessian[1][2]-Hessian[0][2]*Hessian[1][1];
    AdjHessian[1][0] = Hessian[1][2]*Hessian[2][0]-Hessian[1][0]*Hessian[2][2];
    AdjHessian[1][1] = Hessian[0][0]*Hessian[2][2]-Hessian[0][2]*Hessian[2][0];
    AdjHessian[1][2] = Hessian[0][2]*Hessian[1][0]-Hessian[0][0]*Hessian[1][2];
    AdjHessian[2][0] = Hessian[1][0]*Hessian[2][1]-Hessian[1][1]*Hessian[2][0];
    AdjHessian[2][1] = Hessian[0][1]*Hessian[2][0]-Hessian[0][0]*Hessian[2][1];
    AdjHessian[2][2] = Hessian[0][0]*Hessian[1][1]-Hessian[0][1]*Hessian[1][0];
    
    /*--- Determinant of Hessian ---*/
    
    Determinant = Hessian[0][0]*AdjHessian[0][0]+Hessian[0][1]*AdjHessian[1][0]+Hessian[0][2]*AdjHessian[2][0];
    
    /*--- Hessian inverse ---*/
    
    if (Determinant != 0) {
      for (iDim = 0; iDim < nDim; iDim++) {
        Temp[iDim] = 0.0;
        for (jDim = 0; jDim < nDim; jDim++) {
          Temp[iDim] += AdjHessian[iDim][jDim]*IndepTerm[jDim]/Determinant;
        }
      }
      for (iDim = 0; iDim < nDim; iDim++) {
        IndepTerm[iDim] = Temp[iDim];
      }
    }
    
    /*--- Update with Successive over-relaxation ---*/
    
    for (iDim = 0; iDim < nDim; iDim++) {
      ParamCoord[iDim] = (1.0-SOR_Factor)*ParamCoord[iDim] + SOR_Factor*(ParamCoord[iDim] + IndepTerm[iDim]);
    }

    /*--- If the gradient is small, we have converged ---*/
    
    if ((fabs(IndepTerm[0]) < tol) && (fabs(IndepTerm[1]) < tol) && (fabs(IndepTerm[2]) < tol))  break;

    /*--- Compute the norm of the error ---*/
    
    NormError = 0.0;
    for (iDim = 0; iDim < nDim; iDim++)
      NormError += IndepTerm[iDim]*IndepTerm[iDim];
    NormError = sqrt(NormError);

    MinNormError = min(NormError, MinNormError);
      
    /*--- If we have no convergence with Random_Trials iterations probably we are in a local minima. ---*/
    
    if (((iter % it_max) == 0) && (iter != 0)) {
      
      RandonCounter++;
      if (RandonCounter == Random_Trials) {
        cout << endl << "Unknown point: "<< iPoint <<" (" << xyz[0] <<", "<< xyz[1] <<", "<< xyz[2] <<"). Min Error: "<< MinNormError <<". Iter: "<< iter <<"."<< endl;
      }
      else {
        SOR_Factor = 0.1;
        for (iDim = 0; iDim < nDim; iDim++)
          ParamCoord[iDim] = su2double(rand())/su2double(RAND_MAX);
      }

    }

    /* --- Splines are not defined outside of [0,1]. So if the parametric coords are outside of
     *  [0,1] the step was too big and we have to use a smaller relaxation factor. ---*/

    if ((config->GetFFD_Blending() == BSPLINE_UNIFORM)     &&
        (((ParamCoord[0] < 0.0) || (ParamCoord[0] > 1.0))  ||
         ((ParamCoord[1] < 0.0) || (ParamCoord[1] > 1.0))  ||
         ((ParamCoord[2] < 0.0) || (ParamCoord[2] > 1.0)))) {

      for (iDim = 0; iDim < nDim; iDim++){
        ParamCoord[iDim] = ParamCoordGuess[iDim];
      }
      SOR_Factor = 0.9*SOR_Factor;
    }

  }

  for (iDim = 0; iDim < nDim; iDim++)
    delete [] Hessian[iDim];
  delete [] Hessian;
  delete [] IndepTerm;

  /*--- The code has hit the max number of iterations ---*/

  if (iter == (unsigned long)it_max*Random_Trials) {
    cout << "Unknown point: (" << xyz[0] <<", "<< xyz[1] <<", "<< xyz[2] <<"). Increase the value of FFD_ITERATIONS." << endl;
  }
  
  /*--- Real Solution is now ParamCoord; Return it ---*/

  return ParamCoord;
  
}

bool CFreeFormDefBox::GetPointFFD(CGeometry *geometry, CConfig *config, unsigned long iPoint) {
  su2double Coord[3] = {0.0, 0.0, 0.0};
  unsigned short iVar, jVar, iDim;
  su2double X_0, Y_0, Z_0, Xbar, Ybar, Zbar;

  bool Inside = false;
  bool cylindrical = (config->GetFFD_CoordSystem() == CYLINDRICAL);
  bool spherical = (config->GetFFD_CoordSystem() == SPHERICAL);
  bool polar = (config->GetFFD_CoordSystem() == POLAR);

  unsigned short Index[5][7] = {
    {0, 1, 2, 5, 0, 1, 2},
    {0, 2, 7, 5, 0, 2, 7},
    {0, 2, 3, 7, 0, 2, 3},
    {0, 5, 7, 4, 0, 5, 7},
    {2, 7, 5, 6, 2, 7, 5}};
  unsigned short nDim = geometry->GetnDim();
  
  for (iDim = 0; iDim < nDim; iDim++)
    Coord[iDim] = geometry->node[iPoint]->GetCoord(iDim);
  
  if (cylindrical) {
    
    X_0 = config->GetFFD_Axis(0); Y_0 = config->GetFFD_Axis(1);  Z_0 = config->GetFFD_Axis(2);
    
    Xbar =  Coord[0] - X_0; Ybar =  Coord[1] - Y_0; Zbar =  Coord[2] - Z_0;
    
    Coord[0] = sqrt(Ybar*Ybar + Zbar*Zbar);
    Coord[1] = atan2(Zbar, Ybar); if (Coord[1] > PI_NUMBER/2.0) Coord[1] -= 2.0*PI_NUMBER;
    Coord[2] = Xbar;
    
  }
  
  else if (spherical || polar) {
    
    X_0 = config->GetFFD_Axis(0); Y_0 = config->GetFFD_Axis(1);  Z_0 = config->GetFFD_Axis(2);
    
    Xbar =  Coord[0] - X_0; Ybar =  Coord[1] - Y_0; Zbar =  Coord[2] - Z_0;
    
    Coord[0] = sqrt(Xbar*Xbar + Ybar*Ybar + Zbar*Zbar);
    Coord[1] = atan2(Zbar, Ybar);  if (Coord[1] > PI_NUMBER/2.0) Coord[1] -= 2.0*PI_NUMBER;
    Coord[2] = acos(Xbar/Coord[0]);
    
  }
  
  /*--- 1st tetrahedron {V0, V1, V2, V5}
   2nd tetrahedron {V0, V2, V7, V5}
   3th tetrahedron {V0, V2, V3, V7}
   4th tetrahedron {V0, V5, V7, V4}
   5th tetrahedron {V2, V7, V5, V6} ---*/
  
  for (iVar = 0; iVar < 5; iVar++) {
    Inside = true;
    for (jVar = 0; jVar < 4; jVar++) {
      su2double Distance_Point = geometry->Point2Plane_Distance(Coord,
                                                                Coord_Corner_Points[Index[iVar][jVar+1]],
                                                                Coord_Corner_Points[Index[iVar][jVar+2]],
                                                                Coord_Corner_Points[Index[iVar][jVar+3]]);
      
      su2double Distance_Vertex = geometry->Point2Plane_Distance(Coord_Corner_Points[Index[iVar][jVar]],
                                                                 Coord_Corner_Points[Index[iVar][jVar+1]],
                                                                 Coord_Corner_Points[Index[iVar][jVar+2]],
                                                                 Coord_Corner_Points[Index[iVar][jVar+3]]);
      if (Distance_Point*Distance_Vertex < 0.0) Inside = false;          
    }
    if (Inside) break;
  }
  
  return Inside;
  
}

void CFreeFormDefBox::SetDeformationZone(CGeometry *geometry, CConfig *config, unsigned short iFFDBox) {
  su2double *Coord;
  unsigned short iMarker, iVar, jVar;
  unsigned long iVertex, iPoint;
  bool Inside = false;
  
  unsigned short Index[5][7] = {
    {0, 1, 2, 5, 0, 1, 2},
    {0, 2, 7, 5, 0, 2, 7},
    {0, 2, 3, 7, 0, 2, 3},
    {0, 5, 7, 4, 0, 5, 7},
    {2, 7, 5, 6, 2, 7, 5}};
  
  for (iMarker = 0; iMarker < config->GetnMarker_All(); iMarker++)
    if (config->GetMarker_All_DV(iMarker) == YES)
      for (iVertex = 0; iVertex < geometry->nVertex[iMarker]; iVertex++) {  
        iPoint = geometry->vertex[iMarker][iVertex]->GetNode();
        geometry->node[iPoint]->SetMove(false);
        
        Coord = geometry->node[iPoint]->GetCoord();
        
        /*--- 1st tetrahedron {V0, V1, V2, V5}
         2nd tetrahedron {V0, V2, V7, V5}
         3th tetrahedron {V0, V2, V3, V7}
         4th tetrahedron {V0, V5, V7, V4}
         5th tetrahedron {V2, V7, V5, V6} ---*/
        
        for (iVar = 0; iVar < 5; iVar++) {
          Inside = true;
          for (jVar = 0; jVar < 4; jVar++) {
            su2double Distance_Point = geometry->Point2Plane_Distance(Coord, 
                                                                   Coord_Corner_Points[Index[iVar][jVar+1]], 
                                                                   Coord_Corner_Points[Index[iVar][jVar+2]], 
                                                                   Coord_Corner_Points[Index[iVar][jVar+3]]);        
            su2double Distance_Vertex = geometry->Point2Plane_Distance(Coord_Corner_Points[Index[iVar][jVar]], 
                                                                    Coord_Corner_Points[Index[iVar][jVar+1]], 
                                                                    Coord_Corner_Points[Index[iVar][jVar+2]], 
                                                                    Coord_Corner_Points[Index[iVar][jVar+3]]);
            if (Distance_Point*Distance_Vertex < 0.0) Inside = false;          
          }
          if (Inside) break;
        }
        
        if (Inside) {
          geometry->node[iPoint]->SetMove(true);
        }
        
      }
}

su2double CFreeFormDefBox::GetDerivative1(su2double *uvw, unsigned short val_diff, unsigned short *ijk, unsigned short *lmn) {
  
  unsigned short iDim;
  su2double value = 0.0;
  
  value = BlendingFunction[val_diff]->GetDerivative(ijk[val_diff], uvw[val_diff], 1);
  for (iDim = 0; iDim < nDim; iDim++)
    if (iDim != val_diff)
      value *= BlendingFunction[iDim]->GetBasis(ijk[iDim], uvw[iDim]);
  
  return value;
  
}

su2double CFreeFormDefBox::GetDerivative2 (su2double *uvw, unsigned short dim, su2double *xyz, unsigned short *lmn) {
  
  unsigned short iDegree, jDegree, kDegree;
  su2double value = 0.0;
  
  for (iDegree = 0; iDegree <= lmn[0]; iDegree++)
    for (jDegree = 0; jDegree <= lmn[1]; jDegree++)
      for (kDegree = 0; kDegree <= lmn[2]; kDegree++) {
        value += Coord_Control_Points[iDegree][jDegree][kDegree][dim] 
        * BlendingFunction[0]->GetBasis(iDegree, uvw[0])
        * BlendingFunction[1]->GetBasis(jDegree, uvw[1])
        * BlendingFunction[2]->GetBasis(kDegree, uvw[2]);
      }
   
  return 2.0*(value - xyz[dim]);
}

su2double CFreeFormDefBox::GetDerivative3(su2double *uvw, unsigned short dim, unsigned short diff_this, unsigned short *lmn) {
  
  unsigned short iDegree, jDegree, kDegree, iDim;
  su2double value = 0;
  
  unsigned short *ijk = new unsigned short[nDim];
  
  for (iDim = 0; iDim < nDim; iDim++) ijk[iDim] = 0;

  for (iDegree = 0; iDegree <= lmn[0]; iDegree++)
    for (jDegree = 0; jDegree <= lmn[1]; jDegree++)
      for (kDegree = 0; kDegree <= lmn[2]; kDegree++) {
        ijk[0] = iDegree; ijk[1] = jDegree; ijk[2] = kDegree;
        value += Coord_Control_Points[iDegree][jDegree][kDegree][dim] * 
        GetDerivative1(uvw, diff_this, ijk, lmn);
      }
  
  delete [] ijk;

  return value;
}

su2double CFreeFormDefBox::GetDerivative4(su2double *uvw, unsigned short val_diff, unsigned short val_diff2,
                                       unsigned short *ijk, unsigned short *lmn) {
  unsigned short iDim;
  su2double value = 0.0;
  
  if (val_diff == val_diff2) {
    value = BlendingFunction[val_diff]->GetDerivative(ijk[val_diff], uvw[val_diff], 2);
    for (iDim = 0; iDim < nDim; iDim++)
      if (iDim != val_diff)
        value *= BlendingFunction[iDim]->GetBasis(ijk[iDim], uvw[iDim]);
  }
  else {
    value = BlendingFunction[val_diff]->GetDerivative(ijk[val_diff],  uvw[val_diff],1) *
    BlendingFunction[val_diff2]->GetDerivative(ijk[val_diff2], uvw[val_diff2], 1);
    for (iDim = 0; iDim < nDim; iDim++)
      if ((iDim != val_diff) && (iDim != val_diff2))
        value *= BlendingFunction[iDim]->GetBasis(ijk[iDim], uvw[iDim]);
  }
  
  return value;
}

su2double CFreeFormDefBox::GetDerivative5(su2double *uvw, unsigned short dim, unsigned short diff_this, unsigned short diff_this_also, 
                                      unsigned short *lmn) {
  
  unsigned short iDegree, jDegree, kDegree, iDim;
  su2double value = 0.0;
  
  unsigned short *ijk = new unsigned short[nDim];
  
  for (iDim = 0; iDim < nDim; iDim++) ijk[iDim] = 0;
  
  for (iDegree = 0; iDegree <= lmn[0]; iDegree++)
    for (jDegree = 0; jDegree <= lmn[1]; jDegree++)
      for (kDegree = 0; kDegree <= lmn[2]; kDegree++) {
        ijk[0] = iDegree; ijk[1] = jDegree; ijk[2] = kDegree;
        value += Coord_Control_Points[iDegree][jDegree][kDegree][dim] *
        GetDerivative4(uvw, diff_this, diff_this_also, ijk, lmn);
      }
  
  delete [] ijk;
  
  return value;
}



CElasticityMovement::CElasticityMovement(CGeometry *geometry, CConfig *config) : CVolumetricMovement(), System(true) {
  
    size = SU2_MPI::GetSize();
    rank = SU2_MPI::GetRank();

    /*--- Initialize the number of spatial dimensions, length of the state
     vector (same as spatial dimensions for grid deformation), and grid nodes. ---*/

    unsigned short iDim, jDim;

    nDim         = geometry->GetnDim();
    nVar         = geometry->GetnDim();
    nPoint       = geometry->GetnPoint();
    nPointDomain = geometry->GetnPointDomain();

    nIterMesh   = 0;
    valResidual = 0.0;

    MinVolume = 0.0;
    MaxVolume = 0.0;

    Residual = new su2double[nDim];   for (iDim = 0; iDim < nDim; iDim++) Residual[iDim] = 0.0;
    Solution = new su2double[nDim];   for (iDim = 0; iDim < nDim; iDim++) Solution[iDim] = 0.0;

    /*--- Initialize matrix, solution, and r.h.s. structures for the linear solver. ---*/

    LinSysSol.Initialize(nPoint, nPointDomain, nVar, 0.0);
    LinSysRes.Initialize(nPoint, nPointDomain, nVar, 0.0);
    StiffMatrix.Initialize(nPoint, nPointDomain, nVar, nVar, false, geometry, config);

    /*--- Matrices to impose boundary conditions ---*/

    matrixZeros = new su2double *[nDim];
    matrixId    = new su2double *[nDim];
    for(iDim = 0; iDim < nDim; iDim++){
      matrixZeros[iDim] = new su2double[nDim];
      matrixId[iDim]    = new su2double[nDim];
    }

    for(iDim = 0; iDim < nDim; iDim++){
      for (jDim = 0; jDim < nDim; jDim++){
        matrixZeros[iDim][jDim] = 0.0;
        matrixId[iDim][jDim]    = 0.0;
      }
      matrixId[iDim][iDim] = 1.0;
    }

    /*--- Structural parameters ---*/

    E      = config->GetDeform_ElasticityMod();
    Nu     = config->GetDeform_PoissonRatio();

    Mu     = E / (2.0*(1.0 + Nu));
    Lambda = Nu*E/((1.0+Nu)*(1.0-2.0*Nu));

    /*--- Element container structure ---*/

    element_container = new CElement* [MAX_FE_KINDS];
    for (unsigned short iKind = 0; iKind < MAX_FE_KINDS; iKind++) {
      element_container[iKind] = NULL;
    }
    if (nDim == 2){
      element_container[EL_TRIA] = new CTRIA1();
      element_container[EL_QUAD] = new CQUAD4();
    }
    else {
      element_container[EL_TETRA] = new CTETRA1();
      element_container[EL_HEXA]  = new CHEXA8();
      element_container[EL_PYRAM] = new CPYRAM5();
      element_container[EL_PRISM] = new CPRISM6();
    }

    /*--- Term ij of the Jacobian ---*/

    Jacobian_ij = new su2double*[nDim];
    for (iDim = 0; iDim < nDim; iDim++) {
      Jacobian_ij[iDim] = new su2double [nDim];
      for (jDim = 0; jDim < nDim; jDim++) {
        Jacobian_ij[iDim][jDim] = 0.0;
      }
    }

    KAux_ab = new su2double* [nDim];
    for (iDim = 0; iDim < nDim; iDim++) {
      KAux_ab[iDim] = new su2double[nDim];
    }

    unsigned short iVar;

    if (nDim == 2){
      Ba_Mat  = new su2double* [3];
      Bb_Mat  = new su2double* [3];
      D_Mat   = new su2double* [3];
      GradNi_Ref_Mat = new su2double* [4];
      for (iVar = 0; iVar < 3; iVar++) {
        Ba_Mat[iVar]    = new su2double[nDim];
        Bb_Mat[iVar]    = new su2double[nDim];
        D_Mat[iVar]     = new su2double[3];
      }
      for (iVar = 0; iVar < 4; iVar++) {
        GradNi_Ref_Mat[iVar]  = new su2double[nDim];
      }
    }
    else if (nDim == 3){
      Ba_Mat  = new su2double* [6];
      Bb_Mat  = new su2double* [6];
      D_Mat   = new su2double* [6];
      GradNi_Ref_Mat = new su2double* [8];
      for (iVar = 0; iVar < 6; iVar++) {
        Ba_Mat[iVar]      = new su2double[nDim];
        Bb_Mat[iVar]      = new su2double[nDim];
        D_Mat[iVar]       = new su2double[6];
      }
      for (iVar = 0; iVar < 8; iVar++) {
        GradNi_Ref_Mat[iVar]  = new su2double[nDim];
      }
    }



}

CElasticityMovement::~CElasticityMovement(void) {

  unsigned short iDim, iVar;

  delete [] Residual;
  delete [] Solution;

  for (iDim = 0; iDim < nDim; iDim++) {
    delete [] matrixZeros[iDim];
    delete [] matrixId[iDim];
    delete [] Jacobian_ij[iDim];
    delete [] KAux_ab[iDim];
  }
  delete [] matrixZeros;
  delete [] matrixId;
  delete [] Jacobian_ij;
  delete [] KAux_ab;

  if (nDim == 2){
    for (iVar = 0; iVar < 3; iVar++){
      delete [] Ba_Mat[iVar];
      delete [] Bb_Mat[iVar];
      delete [] D_Mat[iVar];
    }
    for (iVar = 0; iVar < 4; iVar++){
      delete [] GradNi_Ref_Mat[iVar];
    }
  }
  else if (nDim == 3){
    for (iVar = 0; iVar < 6; iVar++){
      delete [] Ba_Mat[iVar];
      delete [] Bb_Mat[iVar];
      delete [] D_Mat[iVar];
    }
    for (iVar = 0; iVar < 8; iVar++){
      delete [] GradNi_Ref_Mat[iVar];
    }
  }

  delete [] Ba_Mat;
  delete [] Bb_Mat;
  delete [] D_Mat;
  delete [] GradNi_Ref_Mat;

  if (element_container != NULL) {
    for (iVar = 0; iVar < MAX_FE_KINDS; iVar++){
      if (element_container[iVar] != NULL) delete element_container[iVar];
    }
    delete [] element_container;
  }

}


void CElasticityMovement::SetVolume_Deformation_Elas(CGeometry *geometry, CConfig *config, bool UpdateGeo, bool screen_output, bool Derivative){

  unsigned long iNonlinear_Iter, Nonlinear_Iter = 0;

  bool discrete_adjoint = config->GetDiscrete_Adjoint();

  /*--- Retrieve number or internal iterations from config ---*/

  Nonlinear_Iter = config->GetGridDef_Nonlinear_Iter();

  /*--- Loop over the total number of grid deformation iterations. The surface
   deformation can be divided into increments to help with stability. ---*/

  for (iNonlinear_Iter = 0; iNonlinear_Iter < Nonlinear_Iter; iNonlinear_Iter++) {

    /*--- Initialize vector and sparse matrix ---*/
    LinSysSol.SetValZero();
    LinSysRes.SetValZero();
    StiffMatrix.SetValZero();
    
    if ((rank == MASTER_NODE) && (!discrete_adjoint) && screen_output)
      cout << "Computing volumes of the grid elements." << endl;

    /*--- Compute the minimum and maximum area/volume for the mesh. ---*/
    SetMinMaxVolume(geometry, config);
    if ((rank == MASTER_NODE) && (!discrete_adjoint) && screen_output) {
      if (nDim == 2) cout << scientific << "Min. area: "<< MinVolume <<", max. area: " << MaxVolume <<"." << endl;
      else           cout << scientific << "Min. volume: "<< MinVolume <<", max. volume: " << MaxVolume <<"." << endl;
    }

    /*--- Compute the stiffness matrix. ---*/
    SetStiffnessMatrix(geometry, config);

    /*--- Impose boundary conditions (all of them are ESSENTIAL BC's - displacements). ---*/
    SetBoundaryDisplacements(geometry, config);

    /*--- Solve the linear system. ---*/

#ifdef CODI_REVERSE_TYPE
    /*--- We need to guard the SendReceive_Solution otherwise the FSI adjoint breaks. ---*/
    bool TapeActive = NO;
    if (config->GetDiscrete_Adjoint()) {
      TapeActive = AD::globalTape.isActive();
      AD::StopRecording();
    }
#endif
    StiffMatrix.InitiateComms(LinSysSol, geometry, config, SOLUTION_MATRIX);
    StiffMatrix.CompleteComms(LinSysSol, geometry, config, SOLUTION_MATRIX);
    
    StiffMatrix.InitiateComms(LinSysRes, geometry, config, SOLUTION_MATRIX);
    StiffMatrix.CompleteComms(LinSysRes, geometry, config, SOLUTION_MATRIX);
#ifdef CODI_REVERSE_TYPE
    if (TapeActive) AD::StartRecording();
#endif
    nIterMesh = System.Solve(StiffMatrix, LinSysRes, LinSysSol, geometry, config);
    valResidual = System.GetResidual();

    /*--- Update the grid coordinates and cell volumes using the solution
     of the linear system (usol contains the x, y, z displacements). ---*/
    UpdateGridCoord(geometry, config);

    if (UpdateGeo)
      UpdateDualGrid(geometry, config);

    /*--- Check for failed deformation (negative volumes). ---*/
    /*--- In order to do this, we recompute the minimum and maximum area/volume for the mesh. ---*/
    SetMinMaxVolume(geometry, config);

    if ((rank == MASTER_NODE) && (!discrete_adjoint) && screen_output) {
      cout << scientific << "Non-linear iter.: " << iNonlinear_Iter+1 << "/" << Nonlinear_Iter  << ". Linear iter.: " << nIterMesh << ". ";
      if (nDim == 2) cout << "Min. area: " << MinVolume << ". Error: " << valResidual << "." << endl;
      else cout << "Min. volume: " << MinVolume << ". Error: " << valResidual << "." << endl;
    }

  }

}


void CElasticityMovement::UpdateGridCoord(CGeometry *geometry, CConfig *config){

  unsigned short iDim;
  unsigned long iPoint, total_index;
  su2double new_coord;

  /*--- Update the grid coordinates using the solution of the linear system
   after grid deformation (LinSysSol contains the x, y, z displacements). ---*/

  for (iPoint = 0; iPoint < nPoint; iPoint++)
    for (iDim = 0; iDim < nDim; iDim++) {
      total_index = iPoint*nDim + iDim;
      new_coord = geometry->node[iPoint]->GetCoord(iDim)+LinSysSol[total_index];
      if (fabs(new_coord) < EPS*EPS) new_coord = 0.0;
      geometry->node[iPoint]->SetCoord(iDim, new_coord);
    }

  /* --- LinSysSol contains the non-transformed displacements in the periodic halo cells.
   * Hence we still need a communication of the transformed coordinates, otherwise periodicity
   * is not maintained. ---*/

  geometry->InitiateComms(geometry, config, COORDINATES);
  geometry->CompleteComms(geometry, config, COORDINATES);
  
}


void CElasticityMovement::UpdateDualGrid(CGeometry *geometry, CConfig *config){

  /*--- After moving all nodes, update the dual mesh. Recompute the edges and
   dual mesh control volumes in the domain and on the boundaries. ---*/

  geometry->SetCoord_CG();
  geometry->SetControlVolume(config, UPDATE);
  geometry->SetBoundControlVolume(config, UPDATE);
  geometry->SetMaxLength(config);

}


void CElasticityMovement::UpdateMultiGrid(CGeometry **geometry, CConfig *config){

  unsigned short iMGfine, iMGlevel, nMGlevel = config->GetnMGLevels();

  /*--- Update the multigrid structure after moving the finest grid,
   including computing the grid velocities on the coarser levels. ---*/

  for (iMGlevel = 1; iMGlevel <= nMGlevel; iMGlevel++) {
    iMGfine = iMGlevel-1;
    geometry[iMGlevel]->SetControlVolume(config, geometry[iMGfine], UPDATE);
    geometry[iMGlevel]->SetBoundControlVolume(config, geometry[iMGfine],UPDATE);
    geometry[iMGlevel]->SetCoord(geometry[iMGfine]);
    if (config->GetGrid_Movement())
      geometry[iMGlevel]->SetRestricted_GridVelocity(geometry[iMGfine], config);
  }

}

void CElasticityMovement::SetBoundaryDisplacements(CGeometry *geometry, CConfig *config){

  /*--- Get the SU2 module. SU2_CFD will use this routine for dynamically
   deforming meshes (MARKER_FSI_INTERFACE). ---*/

  unsigned short Kind_SU2 = config->GetKind_SU2();

  /*--- Share halo vertex displacements across ranks using the solution vector.
   The transfer routines do not do this, i.e. halo vertices have wrong values. ---*/

  unsigned short iMarker, iDim;
  unsigned long iNode, iVertex;

  su2double VarIncrement = 1.0/su2double(config->GetGridDef_Nonlinear_Iter());

  for (iMarker = 0; iMarker < config->GetnMarker_All(); iMarker++) {

    if ((config->GetMarker_All_ZoneInterface(iMarker) != 0 || 
         config->GetMarker_All_Moving(iMarker)) 
        && (Kind_SU2 == SU2_CFD)) {

      for (iVertex = 0; iVertex < geometry->nVertex[iMarker]; iVertex++) {

        /*--- Get node index ---*/
        iNode = geometry->vertex[iMarker][iVertex]->GetNode();

        if (geometry->node[iNode]->GetDomain()) {

          /*--- Get the displacement on the vertex ---*/
          for (iDim = 0; iDim < nDim; iDim++)
             Solution[iDim] = geometry->vertex[iMarker][iVertex]->GetVarCoord()[iDim] * VarIncrement;

          /*--- Initialize the solution vector ---*/
          LinSysSol.SetBlock(iNode, Solution);
        }
      }
    }
  }
  StiffMatrix.InitiateComms(LinSysSol, geometry, config, SOLUTION_MATRIX);
  StiffMatrix.CompleteComms(LinSysSol, geometry, config, SOLUTION_MATRIX);

  /*--- Apply displacement boundary conditions to the FSI interfaces. ---*/

  for (iMarker = 0; iMarker < config->GetnMarker_All(); iMarker++) {
    if ((config->GetMarker_All_ZoneInterface(iMarker) != 0 || 
         config->GetMarker_All_Moving(iMarker)) 
        && (Kind_SU2 == SU2_CFD)) {
      SetMoving_Boundary(geometry, config, iMarker);
    }
  }

  /*--- Now, set to zero displacements of all the other boundary conditions, except the symmetry
   plane, the receive boundaries and periodic boundaries. ---*/


  /*--- As initialization, set to zero displacements of all the surfaces except the symmetry
   plane, the receive boundaries and periodic boundaries. ---*/
  for (iMarker = 0; iMarker < config->GetnMarker_All(); iMarker++) {
    if (((config->GetMarker_All_KindBC(iMarker) != SYMMETRY_PLANE) &&
         (config->GetMarker_All_KindBC(iMarker) != SEND_RECEIVE) &&
         (config->GetMarker_All_KindBC(iMarker) != PERIODIC_BOUNDARY))
        && !config->GetMarker_All_Moving(iMarker)) {

      /*--- We must note that the FSI surfaces are not clamped ---*/
      if (config->GetMarker_All_ZoneInterface(iMarker) == 0){
        SetClamped_Boundary(geometry, config, iMarker);
      }
    }
  }

  /*--- All others are pending. ---*/

}


void CElasticityMovement::SetClamped_Boundary(CGeometry *geometry, CConfig *config, unsigned short val_marker){

  unsigned long iNode, iVertex;

  Solution[0] = 0.0;
  Solution[1] = 0.0;
  if (nDim==3) Solution[2] = 0.0;

  for (iVertex = 0; iVertex < geometry->nVertex[val_marker]; iVertex++) {

    /*--- Get node index ---*/
    iNode = geometry->vertex[val_marker][iVertex]->GetNode();

    /*--- Set and enforce solution ---*/
    LinSysSol.SetBlock(iNode, Solution);
    StiffMatrix.EnforceSolutionAtNode(iNode, Solution, LinSysRes);

  }

}

void CElasticityMovement::SetMoving_Boundary(CGeometry *geometry, CConfig *config, unsigned short val_marker){

  unsigned long iNode, iVertex;

  for (iVertex = 0; iVertex < geometry->nVertex[val_marker]; iVertex++) {

    /*--- Get node index ---*/
    iNode = geometry->vertex[val_marker][iVertex]->GetNode();

    /*--- Enforce solution ---*/
    StiffMatrix.EnforceSolutionAtNode(iNode, LinSysSol.GetBlock(iNode), LinSysRes);

  }

}

void CElasticityMovement::SetMinMaxVolume(CGeometry *geometry, CConfig *config) {

  unsigned long iElem, ElemCounter = 0;
  unsigned short iNode, iDim, nNodes = 0;
  unsigned long indexNode[8]={0,0,0,0,0,0,0,0};
  su2double val_Coord;
  int EL_KIND = 0;

  bool RightVol = true;

  su2double ElemVolume;

  MaxVolume = -1E22; MinVolume = 1E22;

  /*--- Loops over all the elements ---*/

  for (iElem = 0; iElem < geometry->GetnElem(); iElem++) {

    if (geometry->elem[iElem]->GetVTK_Type() == TRIANGLE)      {nNodes = 3; EL_KIND = EL_TRIA;}
    if (geometry->elem[iElem]->GetVTK_Type() == QUADRILATERAL) {nNodes = 4; EL_KIND = EL_QUAD;}
    if (geometry->elem[iElem]->GetVTK_Type() == TETRAHEDRON)   {nNodes = 4; EL_KIND = EL_TETRA;}
    if (geometry->elem[iElem]->GetVTK_Type() == PYRAMID)       {nNodes = 5; EL_KIND = EL_PYRAM;}
    if (geometry->elem[iElem]->GetVTK_Type() == PRISM)         {nNodes = 6; EL_KIND = EL_PRISM;}
    if (geometry->elem[iElem]->GetVTK_Type() == HEXAHEDRON)    {nNodes = 8; EL_KIND = EL_HEXA;}

    /*--- For the number of nodes, we get the coordinates from the connectivity matrix and the geometry structure ---*/

    for (iNode = 0; iNode < nNodes; iNode++) {

      indexNode[iNode] = geometry->elem[iElem]->GetNode(iNode);

      for (iDim = 0; iDim < nDim; iDim++) {
        val_Coord = geometry->node[indexNode[iNode]]->GetCoord(iDim);
        element_container[EL_KIND]->SetRef_Coord(iNode, iDim, val_Coord);
      }

    }

    /*--- Compute the volume of the element (or the area in 2D cases ) ---*/

    if (nDim == 2)  ElemVolume = element_container[EL_KIND]->ComputeArea();
    else            ElemVolume = element_container[EL_KIND]->ComputeVolume();

    RightVol = true;
    if (ElemVolume < 0.0) RightVol = false;

    MaxVolume = max(MaxVolume, ElemVolume);
    MinVolume = min(MinVolume, ElemVolume);
    geometry->elem[iElem]->SetVolume(ElemVolume);

    if (!RightVol) ElemCounter++;

  }

#ifdef HAVE_MPI
  unsigned long ElemCounter_Local = ElemCounter; ElemCounter = 0;
  su2double MaxVolume_Local = MaxVolume; MaxVolume = 0.0;
  su2double MinVolume_Local = MinVolume; MinVolume = 0.0;
  SU2_MPI::Allreduce(&ElemCounter_Local, &ElemCounter, 1, MPI_UNSIGNED_LONG, MPI_SUM, MPI_COMM_WORLD);
  SU2_MPI::Allreduce(&MaxVolume_Local, &MaxVolume, 1, MPI_DOUBLE, MPI_MAX, MPI_COMM_WORLD);
  SU2_MPI::Allreduce(&MinVolume_Local, &MinVolume, 1, MPI_DOUBLE, MPI_MIN, MPI_COMM_WORLD);
#endif

  /*--- Volume from  0 to 1 ---*/

  for (iElem = 0; iElem < geometry->GetnElem(); iElem++) {
    ElemVolume = geometry->elem[iElem]->GetVolume()/MaxVolume;
    geometry->elem[iElem]->SetVolume(ElemVolume);
  }

  if ((ElemCounter != 0) && (rank == MASTER_NODE))
    cout <<"There are " << ElemCounter << " elements with negative volume.\n" << endl;

}


void CElasticityMovement::SetStiffnessMatrix(CGeometry *geometry, CConfig *config){

  unsigned long iElem;
  unsigned short iNode, iDim, jDim, nNodes = 0;
  unsigned long indexNode[8]={0,0,0,0,0,0,0,0};
  su2double val_Coord;
  int EL_KIND = 0;

  const su2double *Kab = NULL;
  unsigned short NelNodes, jNode;

  su2double ElemVolume;

  /*--- Loops over all the elements ---*/

  for (iElem = 0; iElem < geometry->GetnElem(); iElem++) {

    if (geometry->elem[iElem]->GetVTK_Type() == TRIANGLE)      {nNodes = 3; EL_KIND = EL_TRIA;}
    if (geometry->elem[iElem]->GetVTK_Type() == QUADRILATERAL) {nNodes = 4; EL_KIND = EL_QUAD;}
    if (geometry->elem[iElem]->GetVTK_Type() == TETRAHEDRON)   {nNodes = 4; EL_KIND = EL_TETRA;}
    if (geometry->elem[iElem]->GetVTK_Type() == PYRAMID)       {nNodes = 5; EL_KIND = EL_PYRAM;}
    if (geometry->elem[iElem]->GetVTK_Type() == PRISM)         {nNodes = 6; EL_KIND = EL_PRISM;}
    if (geometry->elem[iElem]->GetVTK_Type() == HEXAHEDRON)    {nNodes = 8; EL_KIND = EL_HEXA;}

    /*--- For the number of nodes, we get the coordinates from the connectivity matrix and the geometry structure ---*/

    for (iNode = 0; iNode < nNodes; iNode++) {

      indexNode[iNode] = geometry->elem[iElem]->GetNode(iNode);

      for (iDim = 0; iDim < nDim; iDim++) {
        val_Coord = geometry->node[indexNode[iNode]]->GetCoord(iDim);
        element_container[EL_KIND]->SetRef_Coord(iNode, iDim, val_Coord);
      }

    }

    /*--- Retrieve the volume of the element (previously computed in SetMinMaxVolume()) ---*/

    ElemVolume = geometry->elem[iElem]->GetVolume();

    /*--- Compute the stiffness of the element ---*/
    Set_Element_Stiffness(ElemVolume, config);

    /*--- Compute the element contribution to the stiffness matrix ---*/

    Compute_Element_Contribution(element_container[EL_KIND], config);

    /*--- Retrieve number of nodes ---*/

    NelNodes = element_container[EL_KIND]->GetnNodes();

    /*--- Assemble the stiffness matrix ---*/

    for (iNode = 0; iNode < NelNodes; iNode++){

      for (jNode = 0; jNode < NelNodes; jNode++){

        Kab = element_container[EL_KIND]->Get_Kab(iNode, jNode);

        for (iDim = 0; iDim < nDim; iDim++){
          for (jDim = 0; jDim < nDim; jDim++){
            Jacobian_ij[iDim][jDim] = Kab[iDim*nDim+jDim];
          }
        }

        StiffMatrix.AddBlock(indexNode[iNode], indexNode[jNode], Jacobian_ij);

      }

    }

  }

}


void CElasticityMovement::Set_Element_Stiffness(su2double ElemVolume, CConfig *config) {

  switch (config->GetDeform_Stiffness_Type()) {
    case INVERSE_VOLUME:
      E = 1.0 / ElemVolume;           // Stiffness inverse of the volume of the element
      Nu = config->GetDeform_Coeff(); // Nu is normally a very large number, for rigid-body rotations, see Dwight (2009)
      break;
    case SOLID_WALL_DISTANCE:
      SU2_MPI::Error("SOLID_WALL DISTANCE METHOD NOT YET IMPLEMENTED FOR THIS APPROACH!!", CURRENT_FUNCTION);
      break;
    case CONSTANT_STIFFNESS:
      E      = config->GetDeform_ElasticityMod();
      Nu     = config->GetDeform_PoissonRatio();
      break;
  }

  /*--- Lamé parameters ---*/

  Mu     = E / (2.0*(1.0 + Nu));
  Lambda = Nu*E/((1.0+Nu)*(1.0-2.0*Nu));

}


void CElasticityMovement::Compute_Element_Contribution(CElement *element, CConfig *config){

  unsigned short iVar, jVar, kVar;
  unsigned short iGauss, nGauss;
  unsigned short iNode, jNode, nNode;
  unsigned short iDim;
  unsigned short bDim;

  su2double Weight, Jac_X;

  su2double AuxMatrix[3][6];

  /*--- Initialize auxiliary matrices ---*/

  if (nDim == 2) bDim = 3;
  else bDim = 6;

  for (iVar = 0; iVar < bDim; iVar++){
    for (jVar = 0; jVar < nDim; jVar++){
      Ba_Mat[iVar][jVar] = 0.0;
      Bb_Mat[iVar][jVar] = 0.0;
    }
  }

  for (iVar = 0; iVar < 3; iVar++){
    for (jVar = 0; jVar < 6; jVar++){
      AuxMatrix[iVar][jVar] = 0.0;
    }
  }

  element->ClearElement();      /*--- Restarts the element: avoids adding over previous results in other elements --*/
  element->ComputeGrad_Linear();
  nNode = element->GetnNodes();
  nGauss = element->GetnGaussPoints();

  /*--- Compute the constitutive matrix (D_Mat) for the element - it only depends on lambda and mu, constant for the element ---*/
  Compute_Constitutive_Matrix();

  for (iGauss = 0; iGauss < nGauss; iGauss++){

    Weight = element->GetWeight(iGauss);
    Jac_X = element->GetJ_X(iGauss);

    /*--- Retrieve the values of the gradients of the shape functions for each node ---*/
    /*--- This avoids repeated operations ---*/
    for (iNode = 0; iNode < nNode; iNode++){
      for (iDim = 0; iDim < nDim; iDim++){
        GradNi_Ref_Mat[iNode][iDim] = element->GetGradNi_X(iNode,iGauss,iDim);
      }
    }

    for (iNode = 0; iNode < nNode; iNode++){

      if (nDim == 2){
        Ba_Mat[0][0] = GradNi_Ref_Mat[iNode][0];
        Ba_Mat[1][1] = GradNi_Ref_Mat[iNode][1];
        Ba_Mat[2][0] = GradNi_Ref_Mat[iNode][1];
        Ba_Mat[2][1] = GradNi_Ref_Mat[iNode][0];
      }
      else if (nDim == 3){
        Ba_Mat[0][0] = GradNi_Ref_Mat[iNode][0];
        Ba_Mat[1][1] = GradNi_Ref_Mat[iNode][1];
        Ba_Mat[2][2] = GradNi_Ref_Mat[iNode][2];
        Ba_Mat[3][0] = GradNi_Ref_Mat[iNode][1];
        Ba_Mat[3][1] = GradNi_Ref_Mat[iNode][0];
        Ba_Mat[4][0] = GradNi_Ref_Mat[iNode][2];
        Ba_Mat[4][2] = GradNi_Ref_Mat[iNode][0];
        Ba_Mat[5][1] = GradNi_Ref_Mat[iNode][2];
        Ba_Mat[5][2] = GradNi_Ref_Mat[iNode][1];
      }

        /*--- Compute the BT.D Matrix ---*/

      for (iVar = 0; iVar < nDim; iVar++){
        for (jVar = 0; jVar < bDim; jVar++){
          AuxMatrix[iVar][jVar] = 0.0;
          for (kVar = 0; kVar < bDim; kVar++){
            AuxMatrix[iVar][jVar] += Ba_Mat[kVar][iVar]*D_Mat[kVar][jVar];
          }
        }
      }

      /*--- Assumming symmetry ---*/
      for (jNode = iNode; jNode < nNode; jNode++){
        if (nDim == 2){
          Bb_Mat[0][0] = GradNi_Ref_Mat[jNode][0];
          Bb_Mat[1][1] = GradNi_Ref_Mat[jNode][1];
          Bb_Mat[2][0] = GradNi_Ref_Mat[jNode][1];
          Bb_Mat[2][1] = GradNi_Ref_Mat[jNode][0];
        }
        else if (nDim ==3){
          Bb_Mat[0][0] = GradNi_Ref_Mat[jNode][0];
          Bb_Mat[1][1] = GradNi_Ref_Mat[jNode][1];
          Bb_Mat[2][2] = GradNi_Ref_Mat[jNode][2];
          Bb_Mat[3][0] = GradNi_Ref_Mat[jNode][1];
          Bb_Mat[3][1] = GradNi_Ref_Mat[jNode][0];
          Bb_Mat[4][0] = GradNi_Ref_Mat[jNode][2];
          Bb_Mat[4][2] = GradNi_Ref_Mat[jNode][0];
          Bb_Mat[5][1] = GradNi_Ref_Mat[jNode][2];
          Bb_Mat[5][2] = GradNi_Ref_Mat[jNode][1];
        }

        for (iVar = 0; iVar < nDim; iVar++){
          for (jVar = 0; jVar < nDim; jVar++){
            KAux_ab[iVar][jVar] = 0.0;
            for (kVar = 0; kVar < bDim; kVar++){
              KAux_ab[iVar][jVar] += Weight * AuxMatrix[iVar][kVar] * Bb_Mat[kVar][jVar] * Jac_X;
            }
          }
        }

        element->Add_Kab(iNode, jNode, KAux_ab);
        /*--- Symmetric terms --*/
        if (iNode != jNode){
          element->Add_Kab_T(jNode, iNode, KAux_ab);
        }

      }

    }

  }

}

void CElasticityMovement::Compute_Constitutive_Matrix(void){

  /*--- Compute the D Matrix (for plane strain and 3-D)---*/

  if (nDim == 2){

    /*--- Assuming plane strain ---*/
    D_Mat[0][0] = Lambda + 2.0*Mu;  D_Mat[0][1] = Lambda;            D_Mat[0][2] = 0.0;
    D_Mat[1][0] = Lambda;           D_Mat[1][1] = Lambda + 2.0*Mu;   D_Mat[1][2] = 0.0;
    D_Mat[2][0] = 0.0;              D_Mat[2][1] = 0.0;               D_Mat[2][2] = Mu;

  }
  else if (nDim == 3){

    D_Mat[0][0] = Lambda + 2.0*Mu;  D_Mat[0][1] = Lambda;           D_Mat[0][2] = Lambda;           D_Mat[0][3] = 0.0;  D_Mat[0][4] = 0.0;  D_Mat[0][5] = 0.0;
    D_Mat[1][0] = Lambda;           D_Mat[1][1] = Lambda + 2.0*Mu;  D_Mat[1][2] = Lambda;           D_Mat[1][3] = 0.0;  D_Mat[1][4] = 0.0;  D_Mat[1][5] = 0.0;
    D_Mat[2][0] = Lambda;           D_Mat[2][1] = Lambda;           D_Mat[2][2] = Lambda + 2.0*Mu;  D_Mat[2][3] = 0.0;  D_Mat[2][4] = 0.0;  D_Mat[2][5] = 0.0;
    D_Mat[3][0] = 0.0;              D_Mat[3][1] = 0.0;              D_Mat[3][2] = 0.0;              D_Mat[3][3] = Mu;   D_Mat[3][4] = 0.0;  D_Mat[3][5] = 0.0;
    D_Mat[4][0] = 0.0;              D_Mat[4][1] = 0.0;              D_Mat[4][2] = 0.0;              D_Mat[4][3] = 0.0;  D_Mat[4][4] = Mu;   D_Mat[4][5] = 0.0;
    D_Mat[5][0] = 0.0;              D_Mat[5][1] = 0.0;              D_Mat[5][2] = 0.0;              D_Mat[5][3] = 0.0;  D_Mat[5][4] = 0.0;  D_Mat[5][5] = Mu;

  }

}

void CElasticityMovement::Transfer_Boundary_Displacements(CGeometry *geometry, CConfig *config, unsigned short val_marker){

  unsigned short iDim;
  unsigned long iNode, iVertex;

  su2double *VarCoord;
  su2double new_coord;

  for (iVertex = 0; iVertex < geometry->nVertex[val_marker]; iVertex++) {

    /*--- Get node index ---*/

    iNode = geometry->vertex[val_marker][iVertex]->GetNode();

    /*--- Get the displacement on the vertex ---*/

    VarCoord = geometry->vertex[val_marker][iVertex]->GetVarCoord();

    if (geometry->node[iNode]->GetDomain()) {

      /*--- Update the grid coordinates using the solution of the structural problem
       *--- recorded in VarCoord. */

      for (iDim = 0; iDim < nDim; iDim++) {
        new_coord = geometry->node[iNode]->GetCoord(iDim)+VarCoord[iDim];
        if (fabs(new_coord) < EPS*EPS) new_coord = 0.0;
        geometry->node[iNode]->SetCoord(iDim, new_coord);
      }
    }

  }

}

void CElasticityMovement::Boundary_Dependencies(CGeometry **geometry, CConfig *config){


  unsigned short iMarker;

  /*--- Get the SU2 module. SU2_CFD will use this routine for dynamically
   deforming meshes (MARKER_FSI_INTERFACE). ---*/

  unsigned short Kind_SU2 = config->GetKind_SU2();

  /*--- Set the dependencies on the FSI interfaces. ---*/

  for (iMarker = 0; iMarker < config->GetnMarker_All(); iMarker++) {
    if ((config->GetMarker_All_ZoneInterface(iMarker) != 0) && (Kind_SU2 == SU2_CFD)) {
      Transfer_Boundary_Displacements(geometry[MESH_0], config, iMarker);
    }
  }

  UpdateDualGrid(geometry[MESH_0], config);

}


CFreeFormBlending::CFreeFormBlending(){}

CFreeFormBlending::~CFreeFormBlending(){}

CBSplineBlending::CBSplineBlending(short val_order, short n_controlpoints): CFreeFormBlending(){
  SetOrder(val_order, n_controlpoints);
}

CBSplineBlending::~CBSplineBlending(){}

void CBSplineBlending::SetOrder(short val_order, short n_controlpoints){

  unsigned short iKnot;

  Order    = val_order;
  Degree   = Order - 1;
  nControl = n_controlpoints;

  KnotSize = Order + nControl;

  U.resize(KnotSize, 0.0);

  /*--- Set up the knot vectors for open uniform B-Splines ---*/

  /*--- Note: the first knots are zero now.---*/

  /*--- The next knots are equidistantly distributed in [0,1] ---*/

  for (iKnot = 0; iKnot < nControl - Order; iKnot++){
    U[Order + iKnot] = su2double(iKnot+1)/su2double(nControl - Order + 1);
  }
  for (iKnot = nControl - Order; iKnot < nControl; iKnot++){
    U[Order + iKnot]  = 1.0;
  }

  /*--- Allocate the temporary vectors for the basis evaluation ---*/

  N.resize(Order, vector<su2double>(Order, 0.0));
}

su2double CBSplineBlending::GetBasis(short val_i, su2double val_t){

  /*--- Evaluation is based on the algorithm from "The NURBS Book (Les Piegl and Wayne Tiller)" ---*/

  /*--- Special cases ---*/

  if ((val_i == 0 && val_t == U[0]) || (val_i == (short)U.size()-1 && val_t == U.back())) {return 1.0;}

  /*--- Local property of BSplines ---*/

  if ((val_t < U[val_i]) || (val_t >= U[val_i+Order])){ return 0.0;}

  unsigned short j,k;
  su2double saved, temp;

  for (j = 0; j < Order; j++){
    if ((val_t >= U[val_i+j]) && (val_t < U[val_i+j+1])) N[j][0] = 1.0;
    else N[j][0] = 0;
  }

  for (k = 1; k < Order; k++){
    if (N[0][k-1] == 0.0) saved = 0.0;
    else saved = ((val_t - U[val_i])*N[0][k-1])/(U[val_i+k] - U[val_i]);
    for (j = 0; j < Order-k; j++){
      if (N[j+1][k-1] == 0.0){
        N[j][k] = saved; saved = 0.0;
      } else {
        temp     = N[j+1][k-1]/(U[val_i+j+k+1] - U[val_i+j+1]);
        N[j][k]  = saved+(U[val_i+j+k+1] - val_t)*temp;
        saved    = (val_t - U[val_i+j+1])*temp;
      }
    }
  }
  return N[0][Order-1];
}

su2double CBSplineBlending::GetDerivative(short val_i, su2double val_t, short val_order_der){

  if ((val_t < U[val_i]) || (val_t >= U[val_i+Order])){ return 0.0;}

  /*--- Evaluate the i+p basis functions up to the order p (stored in the matrix N). ---*/

  GetBasis(val_i, val_t);

  /*--- Use the recursive definition for the derivative (hardcoded for 1st and 2nd derivative). ---*/

  if (val_order_der == 0){ return N[0][Order-1];}

  if (val_order_der == 1){
    return (Order-1.0)/(1e-10 + U[val_i+Order-1] - U[val_i]  )*N[0][Order-2]
         - (Order-1.0)/(1e-10 + U[val_i+Order]   - U[val_i+1])*N[1][Order-2];
  }

  if (val_order_der == 2 && Order > 2){
    const su2double left = (Order-2.0)/(1e-10 + U[val_i+Order-2] - U[val_i])  *N[0][Order-3]
                         - (Order-2.0)/(1e-10 + U[val_i+Order-1] - U[val_i+1])*N[1][Order-3];

    const su2double right = (Order-2.0)/(1e-10 + U[val_i+Order-1] - U[val_i+1])*N[1][Order-3]
                          - (Order-2.0)/(1e-10 + U[val_i+Order]   - U[val_i+2])*N[2][Order-3];

    return (Order-1.0)/(1e-10 + U[val_i+Order-1] - U[val_i]  )*left
         - (Order-1.0)/(1e-10 + U[val_i+Order]   - U[val_i+1])*right;
  }

  /*--- Higher order derivatives are not implemented, so we exit if they are requested. ---*/

  if (val_order_der > 2){
    SU2_MPI::Error("Higher order derivatives for BSplines are not implemented.", CURRENT_FUNCTION);
  }
  return 0.0;
}

CBezierBlending::CBezierBlending(short val_order, short n_controlpoints){
  SetOrder(val_order, n_controlpoints);
}

CBezierBlending::~CBezierBlending(){}

void CBezierBlending::SetOrder(short val_order, short n_controlpoints){
  Order  = val_order;
  Degree = Order - 1;
  binomial.resize(Order+1, 0.0);
}

su2double CBezierBlending::GetBasis(short val_i, su2double val_t){
  return GetBernstein(Degree, val_i, val_t);
}

su2double CBezierBlending::GetBernstein(short val_n, short val_i, su2double val_t){

  su2double value = 0.0;

  if (val_i > val_n) { value = 0.0; return value; }

  if (val_i == 0) {
    if (val_t == 0) value = 1.0;
    else if (val_t == 1) value = 0.0;
    else value = Binomial(val_n, val_i) * pow(val_t, val_i) * pow(1.0 - val_t, val_n - val_i);
  }
  else if (val_i == val_n) {
    if (val_t == 0) value = 0.0;
    else if (val_t == 1) value = 1.0;
    else value = pow(val_t, val_n);
  }
  else {
    if ((val_t == 0) || (val_t == 1)) value = 0.0;
    value = Binomial(val_n, val_i) * pow(val_t, val_i) * pow(1.0-val_t, val_n - val_i);
  }

  return value;
}

su2double CBezierBlending::GetDerivative(short val_i, su2double val_t, short val_order_der){
  return GetBernsteinDerivative(Degree, val_i, val_t, val_order_der);
}

su2double CBezierBlending::GetBernsteinDerivative(short val_n, short val_i, su2double val_t, short val_order_der){

  su2double value = 0.0;

  /*--- Verify this subroutine, it provides negative val_n,
   which is a wrong value for GetBernstein ---*/

  if (val_order_der == 0) {
    value = GetBernstein(val_n, val_i, val_t); return value;
  }

  if (val_i == 0) {
    value = val_n*(-GetBernsteinDerivative(val_n-1, val_i, val_t, val_order_der-1)); return value;
  }
  else {
    if (val_n == 0) {
      value = val_t; return value;
    }
    else {
      value = val_n*(GetBernsteinDerivative(val_n-1, val_i-1, val_t, val_order_der-1) - GetBernsteinDerivative(val_n-1, val_i, val_t, val_order_der-1));
      return value;
    }
  }

  return value;
}

su2double CBezierBlending::Binomial(unsigned short n, unsigned short m){

  unsigned short i, j;
  su2double result;

  binomial[0] = 1.0;
  for (i = 1; i <= n; ++i) {
    binomial[i] = 1.0;
    for (j = i-1U; j > 0; --j) {
      binomial[j] += binomial[j-1U];
    }
  }

  result = binomial[m];
  if (fabs(result) < EPS*EPS) { result = 0.0; }

  return result;

}<|MERGE_RESOLUTION|>--- conflicted
+++ resolved
@@ -2692,24 +2692,6 @@
           FFDBox[iFFDBox]->SetSphe2Cart_CornerPoints(config);
           FFDBox[iFFDBox]->SetSphe2Cart_ControlPoints(config);
         }
-<<<<<<< HEAD
-        
-        /*--- Output original FFD FFDBox ---*/
-        
-        if (rank == MASTER_NODE) {
-          for (unsigned short iFile = 0; iFile < config->GetnVolumeOutputFiles(); iFile++){
-            unsigned short *FileFormat = config->GetVolumeOutputFiles();
-            if (FileFormat[iFile] == PARAVIEW || FileFormat[iFile] == PARAVIEW_BINARY) {
-              cout << "Writing a Paraview file of the FFD boxes." << endl;
-              for (iFFDBox = 0; iFFDBox < GetnFFDBox(); iFFDBox++) {
-                FFDBox[iFFDBox]->SetParaview(geometry, iFFDBox, true);
-              }
-            } else if (FileFormat[iFile] == TECPLOT || FileFormat[iFile] == TECPLOT_BINARY) {
-              cout << "Writing a Tecplot file of the FFD boxes." << endl;
-              for (iFFDBox = 0; iFFDBox < GetnFFDBox(); iFFDBox++) {
-                FFDBox[iFFDBox]->SetTecplot(geometry, iFFDBox, true);
-              }
-=======
       }
       /*--- Output original FFD FFDBox ---*/
       
@@ -2720,7 +2702,6 @@
             cout << "Writing a Paraview file of the FFD boxes." << endl;
             for (iFFDBox = 0; iFFDBox < GetnFFDBox(); iFFDBox++) {
               FFDBox[iFFDBox]->SetParaview(geometry, iFFDBox, true);
->>>>>>> a91656d8
             }
           } else if (FileFormat[iFile] == TECPLOT || FileFormat[iFile] == TECPLOT_BINARY) {
             cout << "Writing a Tecplot file of the FFD boxes." << endl;
