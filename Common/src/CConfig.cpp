/*!
 * \file CConfig.cpp
 * \brief Main file for managing the config file
 * \author F. Palacios, T. Economon, B. Tracey, H. Kline
 * \version 7.5.1 "Blackbird"
 *
 * SU2 Project Website: https://su2code.github.io
 *
 * The SU2 Project is maintained by the SU2 Foundation
 * (http://su2foundation.org)
 *
 * Copyright 2012-2023, SU2 Contributors (cf. AUTHORS.md)
 *
 * SU2 is free software; you can redistribute it and/or
 * modify it under the terms of the GNU Lesser General Public
 * License as published by the Free Software Foundation; either
 * version 2.1 of the License, or (at your option) any later version.
 *
 * SU2 is distributed in the hope that it will be useful,
 * but WITHOUT ANY WARRANTY; without even the implied warranty of
 * MERCHANTABILITY or FITNESS FOR A PARTICULAR PURPOSE. See the GNU
 * Lesser General Public License for more details.
 *
 * You should have received a copy of the GNU Lesser General Public
 * License along with SU2. If not, see <http://www.gnu.org/licenses/>.
 */

#define ENABLE_MAPS
#include "../include/CConfig.hpp"
#undef ENABLE_MAPS

#include "../include/fem/fem_gauss_jacobi_quadrature.hpp"
#include "../include/fem/fem_geometry_structure.hpp"

#include "../include/basic_types/ad_structure.hpp"
#include "../include/toolboxes/printing_toolbox.hpp"

using namespace PrintingToolbox;

#ifdef PROFILE
#ifdef HAVE_MKL
#include "mkl.h"
#endif
#endif

vector<string> Profile_Function_tp;       /*!< \brief Vector of string names for profiled functions. */
vector<double> Profile_Time_tp;           /*!< \brief Vector of elapsed time for profiled functions. */
vector<double> Profile_ID_tp;             /*!< \brief Vector of group ID number for profiled functions. */
map<string, vector<int> > Profile_Map_tp; /*!< \brief Map containing the final results for profiled functions. */

map<CLong3T, int> GEMM_Profile_MNK;       /*!< \brief Map, which maps the GEMM size to the index where
                                                      the data for this GEMM is stored in several vectors. */
vector<long>   GEMM_Profile_NCalls;       /*!< \brief Vector, which stores the number of calls to this
                                                      GEMM size. */
vector<double> GEMM_Profile_TotTime;      /*!< \brief Total time spent for this GEMM size. */
vector<double> GEMM_Profile_MinTime;      /*!< \brief Minimum time spent for this GEMM size. */
vector<double> GEMM_Profile_MaxTime;      /*!< \brief Maximum time spent for this GEMM size. */

//#pragma omp threadprivate(Profile_Function_tp, Profile_Time_tp, Profile_ID_tp, Profile_Map_tp)


CConfig::CConfig(char case_filename[MAX_STRING_SIZE], SU2_COMPONENT val_software, bool verb_high) {

  /*--- Set the case name to the base config file name without extension ---*/

  caseName = PrintingToolbox::split(string(case_filename),'.')[0];

  base_config = true;

  /*--- Store MPI rank and size ---*/

  rank = SU2_MPI::GetRank();
  size = SU2_MPI::GetSize();

  iZone = 0;
  nZone = 1;

  Init();

  /*--- Parsing the config file  ---*/

  SetConfig_Parsing(case_filename);

  /*--- Set the default values for all of the options that weren't set ---*/

  SetDefault();

  /*--- Set number of zone ---*/

  SetnZone();

  /*--- Configuration file postprocessing ---*/

  SetPostprocessing(val_software, iZone, 0);

  /*--- Configuration file boundaries/markers setting ---*/

  SetMarkers(val_software);

  /*--- Configuration file output ---*/

  if ((rank == MASTER_NODE) && verb_high)
    SetOutput(val_software, iZone);

}

CConfig::CConfig(istream &case_buffer, SU2_COMPONENT val_software, bool verb_high) {

  base_config = true;

  iZone = 0;
  nZone = 1;

  Init();

  /*--- Parsing the config file  ---*/

  SetConfig_Parsing(case_buffer);

  /*--- Set the default values for all of the options that weren't set ---*/

  SetDefault();

  /*--- Set number of zone ---*/

  SetnZone();

  /*--- Configuration file postprocessing ---*/

  SetPostprocessing(val_software, iZone, 0);

  /*--- Configuration file boundaries/markers setting ---*/

  SetMarkers(val_software);

  /*--- Configuration file output ---*/

  if ((rank == MASTER_NODE) && verb_high)
    SetOutput(val_software, iZone);

}

CConfig::CConfig(CConfig* config, char case_filename[MAX_STRING_SIZE], SU2_COMPONENT val_software, unsigned short val_iZone, unsigned short val_nZone, bool verb_high) {

  caseName = config->GetCaseName();

  unsigned short val_nDim;

  base_config = false;

  iZone = val_iZone;
  nZone = val_nZone;

  Init();

  /*--- Parsing the config file  ---*/

  SetConfig_Parsing(case_filename);

  /*--- Set default options from base config ---*/

  SetDefaultFromConfig(config);

  /*--- Set the default values for all of the options that weren't set ---*/

  SetDefault();

  /*--- Get the dimension --- */

  val_nDim = GetnDim(Mesh_FileName, Mesh_FileFormat);

  /*--- Configuration file postprocessing ---*/

  SetPostprocessing(val_software, val_iZone, val_nDim);

  /*--- Configuration file boundaries/markers setting ---*/

  SetMarkers(val_software);

  /*--- Configuration file output ---*/

  if ((rank == MASTER_NODE) && verb_high)
    SetOutput(val_software, val_iZone);

  Multizone_Problem = config->GetMultizone_Problem();

}

CConfig::CConfig(char case_filename[MAX_STRING_SIZE], SU2_COMPONENT val_software) {

  /*--- Set the case name to the base config file name without extension ---*/

  caseName = PrintingToolbox::split(string(case_filename),'.')[0];

  base_config = true;

  nZone = 1;
  iZone = 0;

  Init();

  /*--- Parsing the config file  ---*/

  SetConfig_Parsing(case_filename);

  /*--- Set the default values for all of the options that weren't set ---*/

  SetDefault();

  /*--- Set number of zones --- */

  SetnZone();

  /*--- Configuration file postprocessing ---*/

  SetPostprocessing(val_software, 0, 1);

  /*--- Configuration file boundaries/markers setting ---*/

  SetMarkers(val_software);

  /*--- Print the header --- */

  SetHeader(val_software);

}

CConfig::CConfig(char case_filename[MAX_STRING_SIZE], CConfig *config) {

  /*--- Set the case name to the base config file name without extension ---*/

  caseName = PrintingToolbox::split(string(case_filename),'.')[0];

  base_config = true;

  bool runtime_file = false;

  Init();

  /*--- Parsing the config file  ---*/

  runtime_file = SetRunTime_Parsing(case_filename);

  /*--- Set the default values for all of the options that weren't set ---*/

  SetDefault();

  /*--- Update original config file ---*/

  if (runtime_file) {
    if (all_options.find("TIME_ITER") == all_options.end())
      config->SetnTime_Iter(nTimeIter);
  }
}

SU2_MPI::Comm CConfig::GetMPICommunicator() const {

  return SU2_Communicator;

}

void CConfig::Init(){

  /*--- Store MPI rank and size ---*/

  rank = SU2_MPI::GetRank();
  size = SU2_MPI::GetSize();

  /*--- Initialize pointers to Null---*/

  SetPointersNull();

  /*--- Reading config options  ---*/

  SetConfig_Options();

}

void CConfig::SetMPICommunicator(SU2_MPI::Comm Communicator) {

  SU2_Communicator = Communicator;

}

void CConfig::addDoubleOption(const string name, su2double & option_field, su2double default_value) {
  // Check if the key is already in the map. If this fails, it is coder error
  // and not user error, so throw.
  assert(option_map.find(name) == option_map.end());

  // Add this option to the list of all the options
  all_options.insert(pair<string, bool>(name, true));

  // Create the parser for a su2double option with a reference to the option_field and the desired
  // default value. This will take the string in the config file, convert it to a su2double, and
  // place that su2double in the memory location specified by the reference.
  COptionBase* val = new COptionDouble(name, option_field, default_value);

  // Create an association between the option name ("CFL") and the parser generated above.
  // During configuration, the parsing script will get the option name, and use this map
  // to find how to parse that option.
  option_map.insert(pair<string, COptionBase *>(name, val));
}

void CConfig::addStringOption(const string name, string & option_field, string default_value) {

  assert(option_map.find(name) == option_map.end());
  all_options.insert(pair<string, bool>(name, true));
  COptionBase* val = new COptionString(name, option_field, default_value);
  option_map.insert(pair<string, COptionBase *>(name, val));
}

void CConfig::addIntegerOption(const string name, int & option_field, int default_value) {
  assert(option_map.find(name) == option_map.end());
  all_options.insert(pair<string, bool>(name, true));
  COptionBase* val = new COptionInt(name, option_field, default_value);
  option_map.insert(pair<string, COptionBase *>(name, val));
}

void CConfig::addUnsignedLongOption(const string name, unsigned long & option_field, unsigned long default_value) {
  assert(option_map.find(name) == option_map.end());
  all_options.insert(pair<string, bool>(name, true));
  COptionBase* val = new COptionULong(name, option_field, default_value);
  option_map.insert(pair<string, COptionBase *>(name, val));
}

void CConfig::addUnsignedShortOption(const string name, unsigned short & option_field, unsigned short default_value) {
  assert(option_map.find(name) == option_map.end());
  all_options.insert(pair<string, bool>(name, true));
  COptionBase* val = new COptionUShort(name, option_field, default_value);
  option_map.insert(pair<string, COptionBase *>(name, val));
}

void CConfig::addLongOption(const string name, long & option_field, long default_value) {
  assert(option_map.find(name) == option_map.end());
  all_options.insert(pair<string, bool>(name, true));
  COptionBase* val = new COptionLong(name, option_field, default_value);
  option_map.insert(pair<string, COptionBase *>(name, val));
}

void CConfig::addBoolOption(const string name, bool & option_field, bool default_value) {
  assert(option_map.find(name) == option_map.end());
  all_options.insert(pair<string, bool>(name, true));
  COptionBase* val = new COptionBool(name, option_field, default_value);
  option_map.insert(pair<string, COptionBase *>(name, val));
}

// enum types work differently than all of the others because there are a small number of valid
// string entries for the type. One must also provide a list of all the valid strings of that type.
template <class Tenum, class TField>
void CConfig::addEnumOption(const string name, TField& option_field, const map<string,Tenum>& enum_map, Tenum default_value) {
  assert(option_map.find(name) == option_map.end());
  all_options.insert(pair<string, bool>(name, true));
  COptionBase* val = new COptionEnum<Tenum, TField>(name, enum_map, option_field, default_value);
  option_map.insert(pair<string, COptionBase *>(name, val));
  return;
}

// input_size is the number of options read in from the config file
template <class Tenum, class TField>
void CConfig::addEnumListOption(const string name, unsigned short& input_size, TField*& option_field, const map<string, Tenum>& enum_map) {
  input_size = 0;
  assert(option_map.find(name) == option_map.end());
  all_options.insert(pair<string, bool>(name, true));
  COptionBase* val = new COptionEnumList<Tenum,TField>(name, enum_map, option_field, input_size);
  option_map.insert( pair<string, COptionBase*>(name, val) );
}

void CConfig::addDoubleArrayOption(const string name, const int size, su2double* option_field) {
  assert(option_map.find(name) == option_map.end());
  all_options.insert(pair<string, bool>(name, true));
  COptionBase* val = new COptionArray<su2double>(name, size, option_field);
  option_map.insert(pair<string, COptionBase *>(name, val));
}

void CConfig::addUShortArrayOption(const string name, const int size, unsigned short* option_field) {
  assert(option_map.find(name) == option_map.end());
  all_options.insert(pair<string, bool>(name, true));
  COptionBase* val = new COptionArray<unsigned short>(name, size, option_field);
  option_map.insert(pair<string, COptionBase *>(name, val));
}

void CConfig::addDoubleListOption(const string name, unsigned short & size, su2double * & option_field) {
  assert(option_map.find(name) == option_map.end());
  all_options.insert(pair<string, bool>(name, true));
  COptionBase* val = new COptionDoubleList(name, size, option_field);
  option_map.insert(pair<string, COptionBase *>(name, val));
}

void CConfig::addShortListOption(const string name, unsigned short & size, short * & option_field) {
  assert(option_map.find(name) == option_map.end());
  all_options.insert(pair<string, bool>(name, true));
  COptionBase* val = new COptionShortList(name, size, option_field);
  option_map.insert(pair<string, COptionBase *>(name, val));
}

void CConfig::addUShortListOption(const string name, unsigned short & size, unsigned short * & option_field) {
  assert(option_map.find(name) == option_map.end());
  all_options.insert(pair<string, bool>(name, true));
  COptionBase* val = new COptionUShortList(name, size, option_field);
  option_map.insert(pair<string, COptionBase *>(name, val));
}

void CConfig::addULongListOption(const string name, unsigned short & size, unsigned long * & option_field) {
  assert(option_map.find(name) == option_map.end());
  all_options.insert(pair<string, bool>(name, true));
  COptionBase* val = new COptionULongList(name, size, option_field);
  option_map.insert(pair<string, COptionBase *>(name, val));
}

void CConfig::addStringListOption(const string name, unsigned short & num_marker, string* & option_field) {
  assert(option_map.find(name) == option_map.end());
  all_options.insert(pair<string, bool>(name, true));
  COptionBase* val = new COptionStringList(name, num_marker, option_field);
  option_map.insert(pair<string, COptionBase *>(name, val));
}

void CConfig::addConvectOption(const string name, unsigned short & space_field, CENTERED & centered_field, UPWIND & upwind_field) {
  assert(option_map.find(name) == option_map.end());
  all_options.insert(pair<string, bool>(name, true));
  COptionBase* val = new COptionConvect(name, space_field, centered_field, upwind_field);
  option_map.insert(pair<string, COptionBase *>(name, val));
}

void CConfig::addConvectFEMOption(const string name, unsigned short & space_field, unsigned short & fem_field) {
  assert(option_map.find(name) == option_map.end());
  all_options.insert(pair<string, bool>(name, true));
  COptionBase* val = new COptionFEMConvect(name, space_field, fem_field);
  option_map.insert(pair<string, COptionBase *>(name, val));
}

void CConfig::addMathProblemOption(const string name, bool & ContinuousAdjoint, const bool & ContinuousAdjoint_default,
                          bool & DiscreteAdjoint, const bool & DiscreteAdjoint_default,
                          bool & Restart_Flow, const bool & Restart_Flow_default) {
  assert(option_map.find(name) == option_map.end());
  all_options.insert(pair<string, bool>(name, true));
  COptionBase* val = new COptionMathProblem(name, ContinuousAdjoint, ContinuousAdjoint_default, DiscreteAdjoint, DiscreteAdjoint_default, Restart_Flow, Restart_Flow_default);
  option_map.insert(pair<string, COptionBase *>(name, val));
}

void CConfig::addDVParamOption(const string name, unsigned short & nDV_field, su2double** & paramDV, string* & FFDTag,
                      unsigned short* & design_variable) {
  assert(option_map.find(name) == option_map.end());
  all_options.insert(pair<string, bool>(name, true));
  COptionBase* val = new COptionDVParam(name, nDV_field, paramDV, FFDTag, design_variable);
  option_map.insert(pair<string, COptionBase *>(name, val));
}

void CConfig::addDVValueOption(const string name, unsigned short* & nDVValue_field, su2double** & valueDV, unsigned short & nDV_field,  su2double** & paramDV,
                      unsigned short* & design_variable) {
  assert(option_map.find(name) == option_map.end());
  all_options.insert(pair<string, bool>(name, true));
  COptionBase* val = new COptionDVValue(name, nDVValue_field, valueDV, nDV_field, paramDV, design_variable);
  option_map.insert(pair<string, COptionBase *>(name, val));
}

void CConfig::addFFDDefOption(const string name, unsigned short & nFFD_field, su2double** & coordFFD, string* & FFDTag) {
  assert(option_map.find(name) == option_map.end());
  all_options.insert(pair<string, bool>(name, true));
  COptionBase* val = new COptionFFDDef(name, nFFD_field, coordFFD, FFDTag);
  option_map.insert(pair<string, COptionBase *>(name, val));
}

void CConfig::addFFDDegreeOption(const string name, unsigned short & nFFD_field, unsigned short** & degreeFFD) {
  assert(option_map.find(name) == option_map.end());
  all_options.insert(pair<string, bool>(name, true));
  COptionBase* val = new COptionFFDDegree(name, nFFD_field, degreeFFD);
  option_map.insert(pair<string, COptionBase *>(name, val));
}

void CConfig::addStringDoubleListOption(const string name, unsigned short & list_size, string * & string_field,
                                        su2double* & double_field) {
  assert(option_map.find(name) == option_map.end());
  all_options.insert(pair<string, bool>(name, true));
  COptionBase* val = new COptionStringValuesList<su2double>(name, list_size, string_field, double_field);
  option_map.insert(pair<string, COptionBase *>(name, val));
}

void CConfig::addInletOption(const string name, unsigned short & nMarker_Inlet, string * & Marker_Inlet,
                    su2double* & Ttotal, su2double* & Ptotal, su2double** & FlowDir) {
  assert(option_map.find(name) == option_map.end());
  all_options.insert(pair<string, bool>(name, true));
  COptionBase* val = new COptionInlet(name, nMarker_Inlet, Marker_Inlet, Ttotal, Ptotal, FlowDir);
  option_map.insert(pair<string, COptionBase *>(name, val));
}

void CConfig::addInletSpeciesOption(const string name, unsigned short & nMarker_Inlet_Species,
                                    string * & Marker_Inlet_Species, su2double** & inlet_species_val,
                                    unsigned short & nSpecies_per_Inlet) {
  assert(option_map.find(name) == option_map.end());
  all_options.insert(pair<string, bool>(name, true));
  COptionBase* val = new COptionStringValuesList<su2double*>(name, nMarker_Inlet_Species, Marker_Inlet_Species,
                                                             inlet_species_val, nSpecies_per_Inlet);
  option_map.insert(pair<string, COptionBase *>(name, val));
}

void CConfig::addInletTurbOption(const string name, unsigned short& nMarker_Inlet_Turb, string*& Marker_Inlet_Turb,
                                 su2double**& Turb_Properties_val, unsigned short& nTurb_Properties) {
  assert(option_map.find(name) == option_map.end());
  all_options.insert(pair<string, bool>(name, true));
  COptionBase* val = new COptionStringValuesList<su2double*>(name, nMarker_Inlet_Turb, Marker_Inlet_Turb,
                                                             Turb_Properties_val, nTurb_Properties);
  option_map.insert(pair<string, COptionBase*>(name, val));
}

template <class Tenum>
void CConfig::addRiemannOption(const string name, unsigned short & nMarker_Riemann, string * & Marker_Riemann, unsigned short* & option_field, const map<string, Tenum> & enum_map,
                               su2double* & var1, su2double* & var2, su2double** & FlowDir) {
  assert(option_map.find(name) == option_map.end());
  all_options.insert(pair<string, bool>(name, true));
  COptionBase* val = new COptionRiemann<Tenum>(name, nMarker_Riemann, Marker_Riemann, option_field, enum_map, var1, var2, FlowDir);
  option_map.insert(pair<string, COptionBase *>(name, val));
}

template <class Tenum>
void CConfig::addGilesOption(const string name, unsigned short & nMarker_Giles, string * & Marker_Giles, unsigned short* & option_field, const map<string, Tenum> & enum_map,
                             su2double* & var1, su2double* & var2, su2double** & FlowDir, su2double* & relaxfactor1, su2double* & relaxfactor2) {
  assert(option_map.find(name) == option_map.end());
  all_options.insert(pair<string, bool>(name, true));
  COptionBase* val = new COptionGiles<Tenum>(name, nMarker_Giles, Marker_Giles, option_field, enum_map, var1, var2, FlowDir, relaxfactor1, relaxfactor2);
  option_map.insert(pair<string, COptionBase *>(name, val));
}

void CConfig::addExhaustOption(const string name, unsigned short & nMarker_Exhaust, string * & Marker_Exhaust,
                               su2double* & Ttotal, su2double* & Ptotal) {
  assert(option_map.find(name) == option_map.end());
  all_options.insert(pair<string, bool>(name, true));
  COptionBase* val = new COptionExhaust(name, nMarker_Exhaust, Marker_Exhaust, Ttotal, Ptotal);
  option_map.insert(pair<string, COptionBase *>(name, val));
}

void CConfig::addPeriodicOption(const string & name, unsigned short & nMarker_PerBound,
                                string* & Marker_PerBound, string* & Marker_PerDonor,
                                su2double** & RotCenter, su2double** & RotAngles, su2double** & Translation) {
  assert(option_map.find(name) == option_map.end());
  all_options.insert(pair<string, bool>(name, true));
  COptionBase* val = new COptionPeriodic(name, nMarker_PerBound, Marker_PerBound, Marker_PerDonor, RotCenter, RotAngles, Translation);
  option_map.insert(pair<string, COptionBase *>(name, val));
}

void CConfig::addTurboPerfOption(const string & name, unsigned short & nMarker_TurboPerf,
                                 string* & Marker_TurboBoundIn, string* & Marker_TurboBoundOut) {
  assert(option_map.find(name) == option_map.end());
  all_options.insert(pair<string, bool>(name, true));
  COptionBase* val = new COptionTurboPerformance(name, nMarker_TurboPerf, Marker_TurboBoundIn, Marker_TurboBoundOut);
  option_map.insert(pair<string, COptionBase *>(name, val));
}

void CConfig::addActDiskOption(const string & name, unsigned short & nMarker_ActDiskInlet,
                               unsigned short & nMarker_ActDiskOutlet, string* & Marker_ActDiskInlet,
                               string* & Marker_ActDiskOutlet, su2double** & ActDisk_PressJump,
                               su2double** & ActDisk_TempJump, su2double** & ActDisk_Omega) {
  assert(option_map.find(name) == option_map.end());
  all_options.insert(pair<string, bool>(name, true));
  COptionBase* val = new COptionActDisk(name, nMarker_ActDiskInlet, nMarker_ActDiskOutlet, Marker_ActDiskInlet,
                                        Marker_ActDiskOutlet, ActDisk_PressJump, ActDisk_TempJump, ActDisk_Omega);
  option_map.insert(pair<string, COptionBase *>(name, val));
}

void CConfig::addWallFunctionOption(const string &name, unsigned short &list_size, string* &string_field,
                                    WALL_FUNCTIONS* &val_Kind_WF, unsigned short** &val_IntInfo_WF,
                                    su2double** &val_DoubleInfo_WF) {
  assert(option_map.find(name) == option_map.end());
  all_options.insert(pair<string, bool>(name, true));
  COptionBase* val = new COptionWallFunction(name, list_size, string_field, val_Kind_WF,
                                             val_IntInfo_WF, val_DoubleInfo_WF);
  option_map.insert(pair<string, COptionBase *>(name, val));
}

void CConfig::addPythonOption(const string name) {
  assert(option_map.find(name) == option_map.end());
  all_options.insert(pair<string, bool>(name, true));
  COptionBase* val = new COptionPython(name);
  option_map.insert(pair<string, COptionBase *>(name, val));
}

unsigned short CConfig::GetnZone(string val_mesh_filename, unsigned short val_format) {

  int nZone = 1; /* Default value if nothing is specified. */

  switch (val_format) {
    case SU2: {

      /*--- Local variables for reading the SU2 file. ---*/
      string text_line;
      ifstream mesh_file;

      /*--- Check if the mesh file can be opened for reading. ---*/
      mesh_file.open(val_mesh_filename.c_str(), ios::in);
      if (mesh_file.fail())
        SU2_MPI::Error(string("There is no geometry file called ") + val_mesh_filename,
                              CURRENT_FUNCTION);

      /*--- Read the SU2 mesh file until the zone data is reached or
            when it can be decided that it is not present. ---*/
      while( getline (mesh_file, text_line) ) {

        /*--- Search for the "NZONE" keyword to see if there are multiple Zones ---*/
        if(text_line.find ("NZONE=",0) != string::npos) {
          text_line.erase (0,6); nZone = atoi(text_line.c_str());
          break;
        }

        /*--- If one of the keywords IZONE, NELEM or NPOIN, NMARK is encountered,
              it can be assumed that the NZONE keyword is not present and the loop
              can be terminated. ---*/
        if(text_line.find ("IZONE=",0) != string::npos) break;
        if(text_line.find ("NELEM=",0) != string::npos) break;
        if(text_line.find ("NPOIN=",0) != string::npos) break;
        if(text_line.find ("NMARK=",0) != string::npos) break;
      }

      mesh_file.close();
      break;

    }

    case CGNS_GRID: {

#ifdef HAVE_CGNS

      /*--- Local variables which are needed when calling the CGNS mid-level API. ---*/

      int fn, nbases = 0, nzones = 0, file_type;
      int cell_dim = 0, phys_dim = 0;
      char basename[CGNS_STRING_SIZE];

      /*--- Check whether the supplied file is truly a CGNS file. ---*/

      if ( cg_is_cgns(val_mesh_filename.c_str(), &file_type) != CG_OK ) {
        SU2_MPI::Error(val_mesh_filename +
                       string(" was not found or is not a properly formatted CGNS file.\n") +
                       string("Note that SU2 expects unstructured CGNS files in ADF data format."),
                       CURRENT_FUNCTION);
      }

      /*--- Open the CGNS file for reading. The value of fn returned
       is the specific index number for this file and will be
       repeatedly used in the function calls. ---*/

      if (cg_open(val_mesh_filename.c_str(), CG_MODE_READ, &fn)) cg_error_exit();

      /*--- Get the number of databases. This is the highest node
       in the CGNS heirarchy. ---*/

      if (cg_nbases(fn, &nbases)) cg_error_exit();

      /*--- Check if there is more than one database. Throw an
       error if there is because this reader can currently
       only handle one database. ---*/

      if ( nbases > 1 ) {
        SU2_MPI::Error("CGNS reader currently incapable of handling more than 1 database." ,
                       CURRENT_FUNCTION);
      }

      /*--- Read the databases. Note that the indexing starts at 1. ---*/

      for ( int i = 1; i <= nbases; i++ ) {

        if (cg_base_read(fn, i, basename, &cell_dim, &phys_dim)) cg_error_exit();

        /*--- Get the number of zones for this base. ---*/

        if (cg_nzones(fn, i, &nzones)) cg_error_exit();

      }

      /*--- Close the CGNS file. ---*/

      if ( cg_close(fn) ) cg_error_exit();

      /*--- Set the number of zones as read from the CGNS file ---*/

      nZone = nzones;

#else
      SU2_MPI::Error(string(" SU2 built without CGNS support. \n") +
                     string(" To use CGNS, build SU2 accordingly."),
                     CURRENT_FUNCTION);
#endif

      break;
    }
    case RECTANGLE: {
      nZone = 1;
      break;
    }
    case BOX: {
      nZone = 1;
      break;
    }
  }

  return (unsigned short) nZone;

}

unsigned short CConfig::GetnDim(string val_mesh_filename, unsigned short val_format) {

  short nDim = -1;

  switch (val_format) {
    case SU2: {

      /*--- Local variables for reading the SU2 file. ---*/
      string text_line;
      ifstream mesh_file;

      /*--- Open grid file ---*/
      mesh_file.open(val_mesh_filename.c_str(), ios::in);
      if (mesh_file.fail()) {
        SU2_MPI::Error(string("The SU2 mesh file named ") + val_mesh_filename + string(" was not found."), CURRENT_FUNCTION);
      }

      /*--- Read the SU2 mesh file until the dimension data is reached
            or when it can be decided that it is not present. ---*/
      while( getline (mesh_file, text_line) ) {

        /*--- Search for the "NDIME" keyword to determine the number
              of dimensions.  ---*/
        if(text_line.find ("NDIME=",0) != string::npos) {
          text_line.erase (0,6); nDim = atoi(text_line.c_str());
          break;
        }

        /*--- If one of the keywords NELEM or NPOIN, NMARK is encountered,
              it can be assumed that the NZONE keyword is not present and
              the loop can be terminated. ---*/
        if(text_line.find ("NELEM=",0) != string::npos) break;
        if(text_line.find ("NPOIN=",0) != string::npos) break;
        if(text_line.find ("NMARK=",0) != string::npos) break;
      }

      mesh_file.close();

      /*--- Throw an error if the dimension was not found. ---*/
      if (nDim == -1) {
        SU2_MPI::Error(val_mesh_filename + string(" is not an SU2 mesh file or has the wrong format \n ('NDIME=' not found). Please check."),
                       CURRENT_FUNCTION);
      }

      break;
    }

    case CGNS_GRID: {

#ifdef HAVE_CGNS

      /*--- Local variables which are needed when calling the CGNS mid-level API. ---*/
      int fn, nbases, file_type;
      int cell_dim, phys_dim;
      char basename[CGNS_STRING_SIZE];

      /*--- Check whether the supplied file is truly a CGNS file. ---*/
      if ( cg_is_cgns(val_mesh_filename.c_str(), &file_type) != CG_OK ) {
        SU2_MPI::Error(val_mesh_filename +
                       string(" was not found or is not a properly formatted CGNS file.\n") +
                       string("Note that SU2 expects unstructured CGNS files in ADF data format."),
                       CURRENT_FUNCTION);
      }

      /*--- Open the CGNS file for reading. The value of fn returned
            is the specific index number for this file and will be
            repeatedly used in the function calls. ---*/
      if (cg_open(val_mesh_filename.c_str(), CG_MODE_READ, &fn) != CG_OK) cg_error_exit();

      /*--- Get the number of databases. This is the highest node
            in the CGNS heirarchy. ---*/
      if (cg_nbases(fn, &nbases) != CG_OK) cg_error_exit();

      /*--- Check if there is more than one database. Throw an
            error if there is because this reader can currently
            only handle one database. ---*/
      if ( nbases > 1 )
        SU2_MPI::Error("CGNS reader currently incapable of handling more than 1 database." ,
                       CURRENT_FUNCTION);

      /*--- Read the database. Note that the indexing starts at 1.
            Afterwards close the file again. ---*/
      if (cg_base_read(fn, 1, basename, &cell_dim, &phys_dim) != CG_OK) cg_error_exit();
      if (cg_close(fn) != CG_OK) cg_error_exit();

      /*--- Set the problem dimension as read from the CGNS file ---*/
      nDim = cell_dim;

#else
      SU2_MPI::Error(string(" SU2 built without CGNS support. \n") +
                     string(" To use CGNS, build SU2 accordingly."),
                     CURRENT_FUNCTION);
#endif

      break;
    }
    case RECTANGLE: {
      nDim = 2;
      break;
    }
    case BOX: {
      nDim = 3;
      break;
    }
  }

  /*--- After reading the mesh, assert that the dimension is equal to 2 or 3. ---*/
  assert((nDim == 2) || (nDim == 3));

  return (unsigned short) nDim;
}

void CConfig::SetPointersNull(void) {

  Marker_CfgFile_GeoEval      = nullptr;   Marker_All_GeoEval       = nullptr;
  Marker_CfgFile_Monitoring   = nullptr;   Marker_All_Monitoring    = nullptr;
  Marker_CfgFile_Designing    = nullptr;   Marker_All_Designing     = nullptr;
  Marker_CfgFile_Plotting     = nullptr;   Marker_All_Plotting      = nullptr;
  Marker_CfgFile_Analyze      = nullptr;   Marker_All_Analyze       = nullptr;
  Marker_CfgFile_DV           = nullptr;   Marker_All_DV            = nullptr;
  Marker_CfgFile_Moving       = nullptr;   Marker_All_Moving        = nullptr;
  Marker_CfgFile_PerBound     = nullptr;   Marker_All_PerBound      = nullptr;    Marker_PerBound   = nullptr;
  Marker_CfgFile_Turbomachinery = nullptr; Marker_All_Turbomachinery = nullptr;
  Marker_CfgFile_TurbomachineryFlag = nullptr; Marker_All_TurbomachineryFlag = nullptr;
  Marker_CfgFile_MixingPlaneInterface = nullptr; Marker_All_MixingPlaneInterface = nullptr;
  Marker_CfgFile_ZoneInterface = nullptr;
  Marker_CfgFile_Deform_Mesh   = nullptr;  Marker_All_Deform_Mesh   = nullptr;
  Marker_CfgFile_Deform_Mesh_Sym_Plane   = nullptr;  Marker_All_Deform_Mesh_Sym_Plane   = nullptr;
  Marker_CfgFile_Fluid_Load    = nullptr;  Marker_All_Fluid_Load    = nullptr;
  Marker_CfgFile_SobolevBC     = nullptr;  Marker_All_SobolevBC     = nullptr;

  Marker_CfgFile_Turbomachinery       = nullptr; Marker_All_Turbomachinery       = nullptr;
  Marker_CfgFile_TurbomachineryFlag   = nullptr; Marker_All_TurbomachineryFlag   = nullptr;
  Marker_CfgFile_MixingPlaneInterface = nullptr; Marker_All_MixingPlaneInterface = nullptr;

  Marker_CfgFile_PyCustom     = nullptr;   Marker_All_PyCustom      = nullptr;    Initial_All_PyCustom = false;

  Marker_DV                   = nullptr;   Marker_Moving            = nullptr;    Marker_Monitoring = nullptr;
  Marker_Designing            = nullptr;   Marker_GeoEval           = nullptr;    Marker_Plotting   = nullptr;
  Marker_Analyze              = nullptr;   Marker_PyCustom          = nullptr;    Marker_WallFunctions        = nullptr;
  Marker_CfgFile_KindBC       = nullptr;   Marker_All_KindBC        = nullptr;    Marker_SobolevBC  = nullptr;

  Kind_WallFunctions       = nullptr;
  IntInfo_WallFunctions    = nullptr;
  DoubleInfo_WallFunctions = nullptr;

  Config_Filenames = nullptr;

  /*--- Marker Pointers ---*/

  Marker_Euler                = nullptr;    Marker_FarField             = nullptr;    Marker_Custom              = nullptr;
  Marker_SymWall              = nullptr;    Marker_PerBound             = nullptr;
  Marker_PerDonor             = nullptr;    Marker_NearFieldBound       = nullptr;    Marker_Inlet_Turb          = nullptr;
  Marker_Deform_Mesh          = nullptr;    Marker_Deform_Mesh_Sym_Plane= nullptr;    Marker_Fluid_Load          = nullptr;
  Marker_Inlet                = nullptr;    Marker_Outlet               = nullptr;    Marker_Inlet_Species       = nullptr;
  Marker_Supersonic_Inlet     = nullptr;    Marker_Supersonic_Outlet    = nullptr;    Marker_Smoluchowski_Maxwell= nullptr;
  Marker_Isothermal           = nullptr;    Marker_HeatFlux             = nullptr;    Marker_EngineInflow        = nullptr;
  Marker_Load                 = nullptr;    Marker_Disp_Dir             = nullptr;    Marker_RoughWall           = nullptr;
  Marker_EngineExhaust        = nullptr;    Marker_Displacement         = nullptr;    Marker_Load                = nullptr;
  Marker_Load_Dir             = nullptr;    Marker_Load_Sine            = nullptr;    Marker_Clamped             = nullptr;
  Marker_FlowLoad             = nullptr;    Marker_Internal             = nullptr;
  Marker_All_TagBound         = nullptr;    Marker_CfgFile_TagBound     = nullptr;    Marker_All_KindBC          = nullptr;
  Marker_CfgFile_KindBC       = nullptr;    Marker_All_SendRecv         = nullptr;    Marker_All_PerBound        = nullptr;
  Marker_ZoneInterface        = nullptr;    Marker_All_ZoneInterface    = nullptr;    Marker_Riemann             = nullptr;
  Marker_Fluid_InterfaceBound = nullptr;    Marker_CHTInterface         = nullptr;    Marker_Damper              = nullptr;
  Marker_Emissivity           = nullptr;    Marker_HeatTransfer         = nullptr;

    /*--- Boundary Condition settings ---*/

  Isothermal_Temperature = nullptr;    HeatTransfer_Coeff     = nullptr;    HeatTransfer_WallTemp  = nullptr;
  Heat_Flux              = nullptr;    Displ_Value            = nullptr;    Load_Value             = nullptr;
  FlowLoad_Value         = nullptr;    Damper_Constant        = nullptr;    Wall_Emissivity        = nullptr;
  Roughness_Height       = nullptr;

  /*--- Inlet Outlet Boundary Condition settings ---*/

  Inlet_Ttotal    = nullptr;    Inlet_Ptotal      = nullptr;
  Inlet_FlowDir   = nullptr;    Inlet_Temperature = nullptr;    Inlet_Pressure = nullptr;
  Inlet_Velocity  = nullptr;
  Outlet_Pressure = nullptr;    Inlet_SpeciesVal  = nullptr;    Inlet_TurbVal = nullptr;

  /*--- Engine Boundary Condition settings ---*/

  Inflow_Pressure      = nullptr;    Inflow_MassFlow    = nullptr;    Inflow_ReverseMassFlow  = nullptr;
  Inflow_TotalPressure = nullptr;    Inflow_Temperature = nullptr;    Inflow_TotalTemperature = nullptr;
  Inflow_RamDrag       = nullptr;    Inflow_Force       = nullptr;    Inflow_Power            = nullptr;
  Inflow_Mach          = nullptr;

  Exhaust_Pressure        = nullptr;   Exhaust_Temperature        = nullptr;    Exhaust_MassFlow = nullptr;
  Exhaust_TotalPressure   = nullptr;   Exhaust_TotalTemperature   = nullptr;
  Exhaust_GrossThrust     = nullptr;   Exhaust_Force              = nullptr;
  Exhaust_Power           = nullptr;   Exhaust_Temperature_Target = nullptr;
  Exhaust_Pressure_Target = nullptr;

  Engine_Mach  = nullptr;    Engine_Force        = nullptr;
  Engine_Power = nullptr;    Engine_NetThrust    = nullptr;    Engine_GrossThrust = nullptr;
  Engine_Area  = nullptr;    EngineInflow_Target = nullptr;

  Exhaust_Temperature_Target  = nullptr;   Exhaust_Temperature     = nullptr;   Exhaust_Pressure      = nullptr;
  Exhaust_Pressure_Target     = nullptr;   Inlet_Ttotal            = nullptr;   Inlet_Ptotal          = nullptr;
  Inlet_FlowDir               = nullptr;   Inlet_Temperature       = nullptr;   Inlet_Pressure        = nullptr;
  Inlet_Velocity              = nullptr;   Inflow_Mach             = nullptr;   Inflow_Pressure       = nullptr;
  Outlet_Pressure             = nullptr;   Isothermal_Temperature  = nullptr;

  ElasticityMod             = nullptr;     PoissonRatio                = nullptr;     MaterialDensity       = nullptr;

  Load_Dir = nullptr;            Load_Dir_Value = nullptr;          Load_Dir_Multiplier = nullptr;
  Disp_Dir = nullptr;            Disp_Dir_Value = nullptr;          Disp_Dir_Multiplier = nullptr;
  Load_Sine_Dir = nullptr;       Load_Sine_Amplitude = nullptr;     Load_Sine_Frequency = nullptr;
  Electric_Field_Mod = nullptr;  Electric_Field_Dir = nullptr;      RefNode_Displacement = nullptr;

  Electric_Constant = nullptr;

  /*--- Actuator Disk Boundary Condition settings ---*/

  ActDiskInlet_Pressure         = nullptr;    ActDiskInlet_TotalPressure = nullptr;    ActDiskInlet_Temperature = nullptr;
  ActDiskInlet_TotalTemperature = nullptr;    ActDiskInlet_MassFlow      = nullptr;    ActDiskInlet_RamDrag     = nullptr;
  ActDiskInlet_Force            = nullptr;    ActDiskInlet_Power         = nullptr;

  ActDiskOutlet_Pressure      = nullptr;
  ActDiskOutlet_TotalPressure = nullptr;   ActDiskOutlet_GrossThrust = nullptr;  ActDiskOutlet_Force            = nullptr;
  ActDiskOutlet_Power         = nullptr;   ActDiskOutlet_Temperature = nullptr;  ActDiskOutlet_TotalTemperature = nullptr;
  ActDiskOutlet_MassFlow      = nullptr;

  ActDisk_DeltaPress      = nullptr;    ActDisk_DeltaTemp      = nullptr;
  ActDisk_TotalPressRatio = nullptr;    ActDisk_TotalTempRatio = nullptr;    ActDisk_StaticPressRatio = nullptr;
  ActDisk_StaticTempRatio = nullptr;    ActDisk_NetThrust      = nullptr;    ActDisk_GrossThrust      = nullptr;
  ActDisk_Power           = nullptr;    ActDisk_MassFlow       = nullptr;    ActDisk_Area             = nullptr;
  ActDisk_ReverseMassFlow = nullptr;    Surface_MassFlow        = nullptr;   Surface_Mach             = nullptr;
  Surface_Temperature      = nullptr;   Surface_Pressure         = nullptr;  Surface_Density          = nullptr;   Surface_Enthalpy          = nullptr;
  Surface_NormalVelocity   = nullptr;   Surface_TotalTemperature = nullptr;  Surface_TotalPressure    = nullptr;   Surface_PressureDrop    = nullptr;
  Surface_DC60             = nullptr;   Surface_IDC = nullptr;
  Surface_Species_Variance = nullptr;   Surface_Species_0 = nullptr;

  Surface_Scalar_00 = nullptr;
  Surface_Scalar_01 = nullptr;
  Surface_Scalar_02 = nullptr;
  Surface_Scalar_03 = nullptr;
  Surface_Scalar_04 = nullptr;
  Surface_Scalar_05 = nullptr;
  Surface_Scalar_06 = nullptr;
  Surface_Scalar_07 = nullptr;
  Surface_Scalar_08 = nullptr;
  Surface_Scalar_09 = nullptr;

  Outlet_MassFlow      = nullptr;       Outlet_Density      = nullptr;      Outlet_Area     = nullptr;

  Surface_Uniformity = nullptr; Surface_SecondaryStrength = nullptr; Surface_SecondOverUniform = nullptr;
  Surface_MomentumDistortion = nullptr;

  Surface_IDC_Mach        = nullptr;    Surface_IDR            = nullptr;    ActDisk_Mach             = nullptr;
  ActDisk_Force           = nullptr;    ActDisk_BCThrust       = nullptr;    ActDisk_BCThrust_Old     = nullptr;

  /*--- Miscellaneous/unsorted ---*/

  Aeroelastic_plunge  = nullptr;
  Aeroelastic_pitch   = nullptr;

  CFL_AdaptParam      = nullptr;
  CFL                 = nullptr;
  PlaneTag            = nullptr;
  ParamDV             = nullptr;
  DV_Value            = nullptr;
  Design_Variable     = nullptr;

  TimeDOFsADER_DG           = nullptr;
  TimeIntegrationADER_DG    = nullptr;
  WeightsIntegrationADER_DG = nullptr;
  RK_Alpha_Step             = nullptr;
  MG_CorrecSmooth           = nullptr;
  MG_PreSmooth              = nullptr;
  MG_PostSmooth             = nullptr;
  Int_Coeffs                = nullptr;

  Kind_Inc_Inlet = nullptr;
  Kind_Inc_Outlet = nullptr;

  Kind_ObjFunc   = nullptr;

  Weight_ObjFunc = nullptr;

  /*--- Species solver pointers. ---*/

  Species_Init           = nullptr;
  Species_Clipping_Min   = nullptr;
  Species_Clipping_Max   = nullptr;

  /*--- Moving mesh pointers ---*/

  nKind_SurfaceMovement = 0;
  Kind_SurfaceMovement = nullptr;
  LocationStations   = nullptr;
  MarkerMotion_Origin     = nullptr;
  MarkerTranslation_Rate  = nullptr;
  MarkerRotation_Rate     = nullptr;
  MarkerPitching_Omega    = nullptr;
  MarkerPitching_Ampl     = nullptr;
  MarkerPitching_Phase    = nullptr;
  MarkerPlunging_Omega    = nullptr;
  MarkerPlunging_Ampl     = nullptr;
  RefOriginMoment_X   = nullptr;    RefOriginMoment_Y   = nullptr;    RefOriginMoment_Z   = nullptr;
  MoveMotion_Origin   = nullptr;

  /*--- Periodic BC pointers. ---*/

  Periodic_Translation= nullptr;    Periodic_RotAngles  = nullptr;    Periodic_RotCenter  = nullptr;

  /* Harmonic Balance Frequency pointer */

  Omega_HB = nullptr;

  /*--- Initialize some default arrays to NULL. ---*/

  Riemann_FlowDir       = nullptr;
  Giles_FlowDir         = nullptr;
  CoordFFDBox           = nullptr;
  DegreeFFDBox          = nullptr;
  FFDTag                = nullptr;
  nDV_Value             = nullptr;
  TagFFDBox             = nullptr;

  Kind_Data_Riemann        = nullptr;
  Riemann_Var1             = nullptr;
  Riemann_Var2             = nullptr;
  Kind_Data_Giles          = nullptr;
  Giles_Var1               = nullptr;
  Giles_Var2               = nullptr;
  RelaxFactorAverage       = nullptr;
  RelaxFactorFourier       = nullptr;
  nSpan_iZones             = nullptr;
  Kind_TurboMachinery      = nullptr;

  Marker_MixingPlaneInterface  = nullptr;
  Marker_TurboBoundIn          = nullptr;
  Marker_TurboBoundOut         = nullptr;
  Marker_Giles                 = nullptr;
  Marker_Shroud                = nullptr;

  nBlades                      = nullptr;
  FreeStreamTurboNormal        = nullptr;

  top_optim_kernels       = nullptr;
  top_optim_kernel_params = nullptr;
  top_optim_filter_radius = nullptr;

  ScreenOutput = nullptr;
  HistoryOutput = nullptr;
  VolumeOutput = nullptr;
  VolumeOutputFiles = nullptr;
  VolumeOutputFrequencies = nullptr;
  ConvField = nullptr;

  /*--- Variable initialization ---*/

  TimeIter   = 0;
  InnerIter  = 0;
  nIntCoeffs = 0;
  OuterIter  = 0;

  AoA_Offset = 0;
  AoS_Offset = 0;

  nMarker_PerBound = 0;

  Aeroelastic_Simulation = false;

  nSpanMaxAllZones = 1;

  Restart_Bandwidth_Agg = 0.0;

  Mesh_Box_Size = nullptr;

  Time_Ref = 1.0;

  Delta_UnstTime = 0.0;
  Delta_UnstTimeND = 0.0;
  Total_UnstTime = 0.0;
  Total_UnstTimeND = 0.0;

  Kind_TimeNumScheme = EULER_IMPLICIT;

}

void CConfig::SetConfig_Options() {

  // This config file is parsed by a number of programs to make it easy to write SU2
  // wrapper scripts (in python, go, etc.) so please do
  // the best you can to follow the established format. It's very hard to parse c++ code
  // and none of us that write the parsers want to write a full c++ interpreter. Please
  // play nice with the existing format so that you don't break the existing scripts.

  /* BEGIN_CONFIG_OPTIONS */

  /*!\par CONFIG_CATEGORY: Problem Definition \ingroup Config */
  /*--- Options related to problem definition and partitioning ---*/

  /*!\brief SOLVER \n DESCRIPTION: Type of solver \n Options: see \link Solver_Map \endlink \n DEFAULT: NONE \ingroup Config*/
  addEnumOption("SOLVER", Kind_Solver, Solver_Map, MAIN_SOLVER::NONE);
  /*!\brief MULTIZONE \n DESCRIPTION: Enable multizone mode \ingroup Config*/
  addBoolOption("MULTIZONE", Multizone_Problem, NO);
  /*!\brief PHYSICAL_PROBLEM \n DESCRIPTION: Physical governing equations \n Options: see \link Solver_Map \endlink \n DEFAULT: NONE \ingroup Config*/
  addEnumOption("MULTIZONE_SOLVER", Kind_MZSolver, Multizone_Map, ENUM_MULTIZONE::MZ_BLOCK_GAUSS_SEIDEL);
#ifdef CODI_REVERSE_TYPE
  const bool discAdjDefault = true;
#else
  const bool discAdjDefault = false;
#endif
  /*!\brief MATH_PROBLEM  \n DESCRIPTION: Mathematical problem \n  Options: DIRECT, ADJOINT \ingroup Config*/
  addMathProblemOption("MATH_PROBLEM", ContinuousAdjoint, false, DiscreteAdjoint, discAdjDefault, Restart_Flow, discAdjDefault);
  /*!\brief KIND_TURB_MODEL \n DESCRIPTION: Specify turbulence model \n Options: see \link Turb_Model_Map \endlink \n DEFAULT: NONE \ingroup Config*/
  addEnumOption("KIND_TURB_MODEL", Kind_Turb_Model, Turb_Model_Map, TURB_MODEL::NONE);
  /*!\brief SST_OPTIONS \n DESCRIPTION: Specify SST turbulence model options/corrections. \n Options: see \link SST_Options_Map \endlink \n DEFAULT: NONE \ingroup Config*/
  addEnumListOption("SST_OPTIONS", nSST_Options, SST_Options, SST_Options_Map);
  /*!\brief SST_OPTIONS \n DESCRIPTION: Specify SA turbulence model options/corrections. \n Options: see \link SA_Options_Map \endlink \n DEFAULT: NONE \ingroup Config*/
  addEnumListOption("SA_OPTIONS", nSA_Options, SA_Options, SA_Options_Map);

  /*!\brief KIND_TRANS_MODEL \n DESCRIPTION: Specify transition model OPTIONS: see \link Trans_Model_Map \endlink \n DEFAULT: NONE \ingroup Config*/
  addEnumOption("KIND_TRANS_MODEL", Kind_Trans_Model, Trans_Model_Map, TURB_TRANS_MODEL::NONE);
  /*!\brief SST_OPTIONS \n DESCRIPTION: Specify LM transition model options/correlations. \n Options: see \link LM_Options_Map \endlink \n DEFAULT: NONE \ingroup Config*/
  addEnumListOption("LM_OPTIONS", nLM_Options, LM_Options, LM_Options_Map);
  /*!\brief HROUGHNESS \n DESCRIPTION: Value of RMS roughness for transition model \n DEFAULT: 1E-6 \ingroup Config*/
  addDoubleOption("HROUGHNESS", hRoughness, 1e-6);

  /*!\brief KIND_SCALAR_MODEL \n DESCRIPTION: Specify scalar transport model \n Options: see \link Scalar_Model_Map \endlink \n DEFAULT: NONE \ingroup Config*/
  addEnumOption("KIND_SCALAR_MODEL", Kind_Species_Model, Species_Model_Map, SPECIES_MODEL::NONE);

  /*!\brief KIND_SGS_MODEL \n DESCRIPTION: Specify subgrid scale model OPTIONS: see \link SGS_Model_Map \endlink \n DEFAULT: NONE \ingroup Config*/
  addEnumOption("KIND_SGS_MODEL", Kind_SGS_Model, SGS_Model_Map, TURB_SGS_MODEL::NONE);

  /*!\brief KIND_FEM_DG_SHOCK \n DESCRIPTION: Specify shock capturing method for DG OPTIONS: see \link ShockCapturingDG_Map \endlink \n DEFAULT: NONE \ingroup Config*/
  addEnumOption("KIND_FEM_DG_SHOCK", Kind_FEM_Shock_Capturing_DG, ShockCapturingDG_Map, FEM_SHOCK_CAPTURING_DG::NONE);

  /*!\brief KIND_VERIFICATION_SOLUTION \n DESCRIPTION: Specify the verification solution OPTIONS: see \link Verification_Solution_Map \endlink \n DEFAULT: NO_VERIFICATION_SOLUTION \ingroup Config*/
  addEnumOption("KIND_VERIFICATION_SOLUTION", Kind_Verification_Solution, Verification_Solution_Map, VERIFICATION_SOLUTION::NONE);

  /*!\brief KIND_MATRIX_COLORING \n DESCRIPTION: Specify the method for matrix coloring for Jacobian computations OPTIONS: see \link MatrixColoring_Map \endlink \n DEFAULT GREEDY_COLORING \ingroup Config*/
  addEnumOption("KIND_MATRIX_COLORING", Kind_Matrix_Coloring, MatrixColoring_Map, GREEDY_COLORING);

  /*!\brief WEAKLY_COUPLED_HEAT_EQUATION \n DESCRIPTION: Enable heat equation for incompressible flows. \ingroup Config*/
  addBoolOption("WEAKLY_COUPLED_HEAT_EQUATION", Weakly_Coupled_Heat, NO);

  /*\brief AXISYMMETRIC \n DESCRIPTION: Axisymmetric simulation \n DEFAULT: false \ingroup Config */
  addBoolOption("AXISYMMETRIC", Axisymmetric, false);
  /* DESCRIPTION: Add the gravity force */
  addBoolOption("GRAVITY_FORCE", GravityForce, false);
  /* DESCRIPTION: Add the Vorticity Confinement term*/
  addBoolOption("VORTICITY_CONFINEMENT", VorticityConfinement, false);
  /* DESCRIPTION: Apply a body force as a source term (NO, YES) */
  addBoolOption("BODY_FORCE", Body_Force, false);
  body_force[0] = 0.0; body_force[1] = 0.0; body_force[2] = 0.0;
  /* DESCRIPTION: Vector of body force values (BodyForce_X, BodyForce_Y, BodyForce_Z) */
  addDoubleArrayOption("BODY_FORCE_VECTOR", 3, body_force);

  /* DESCRIPTION: Apply a body force as a source term for periodic boundary conditions \n Options: NONE, PRESSURE_DROP, MASSFLOW \n DEFAULT: NONE \ingroup Config */
  addEnumOption("KIND_STREAMWISE_PERIODIC", Kind_Streamwise_Periodic, Streamwise_Periodic_Map, ENUM_STREAMWISE_PERIODIC::NONE);
  /* DESCRIPTION: Use real periodicity for temperature \n Options: NO, YES \n DEFAULT: NO \ingroup Config */
  addBoolOption("STREAMWISE_PERIODIC_TEMPERATURE", Streamwise_Periodic_Temperature, false);
  /* DESCRIPTION: Heatflux boundary at streamwise periodic 'outlet', choose heat [W] such that net domain heatflux is zero. Only active if STREAMWISE_PERIODIC_TEMPERATURE is active. \n DEFAULT: 0.0 \ingroup Config */
  addDoubleOption("STREAMWISE_PERIODIC_OUTLET_HEAT", Streamwise_Periodic_OutletHeat, 0.0);
  /* DESCRIPTION: Delta pressure [Pa] on which basis body force will be computed, serves as initial value if MASSFLOW is chosen. \n DEFAULT: 1.0 \ingroup Config */
  addDoubleOption("STREAMWISE_PERIODIC_PRESSURE_DROP", Streamwise_Periodic_PressureDrop, 1.0);
  /* DESCRIPTION: Target Massflow [kg/s], Delta P will be adapted until m_dot is met. \n DEFAULT: 0.0 \ingroup Config  */
  addDoubleOption("STREAMWISE_PERIODIC_MASSFLOW", Streamwise_Periodic_TargetMassFlow, 0.0);

  /*!\brief RESTART_SOL \n DESCRIPTION: Restart solution from native solution file \n Options: NO, YES \ingroup Config */
  addBoolOption("RESTART_SOL", Restart, false);
  /*!\brief BINARY_RESTART \n DESCRIPTION: Read binary SU2 native restart files. \n Options: YES, NO \ingroup Config */
  addBoolOption("READ_BINARY_RESTART", Read_Binary_Restart, true);
  /*!\brief WRT_RESTART_OVERWRITE \n DESCRIPTION: overwrite restart files or append iteration number. \n Options: YES, NO \ingroup Config */
  addBoolOption("WRT_RESTART_OVERWRITE", Wrt_Restart_Overwrite, true);
  /*!\brief WRT_SURFACE_OVERWRITE \n DESCRIPTION: overwrite visualisation files or append iteration number. \n Options: YES, NO \ingroup Config */
  addBoolOption("WRT_SURFACE_OVERWRITE", Wrt_Surface_Overwrite, true);
  /*!\brief WRT_VOLUME_OVERWRITE \n DESCRIPTION: overwrite visualisation files or append iteration number. \n Options: YES, NO \ingroup Config */
  addBoolOption("WRT_VOLUME_OVERWRITE", Wrt_Volume_Overwrite, true);
  /*!\brief SYSTEM_MEASUREMENTS \n DESCRIPTION: System of measurements \n OPTIONS: see \link Measurements_Map \endlink \n DEFAULT: SI \ingroup Config*/
  addEnumOption("SYSTEM_MEASUREMENTS", SystemMeasurements, Measurements_Map, SI);

  /*!\par CONFIG_CATEGORY: FluidModel \ingroup Config*/
  /*!\brief FLUID_MODEL \n DESCRIPTION: Fluid model \n OPTIONS: See \link FluidModel_Map \endlink \n DEFAULT: STANDARD_AIR \ingroup Config*/
  addEnumOption("FLUID_MODEL", Kind_FluidModel, FluidModel_Map, STANDARD_AIR);
  /*!\brief FLUID_NAME \n DESCRIPTION: Fluid name \n OPTIONS: see coolprop homepage \n DEFAULT: nitrogen \ingroup Config*/
  addStringOption("FLUID_NAME", FluidName, string("nitrogen"));

  /*!\par CONFIG_CATEGORY: Data-driven fluid model parameters \ingroup Config*/
  /*!\brief INTERPOLATION_METHOD \n DESCRIPTION: Interpolation method used to determine the thermodynamic state of the fluid. \n OPTIONS: See \link DataDrivenMethod_Map \endlink DEFAULT: MLP \ingroup Config*/
  addEnumOption("INTERPOLATION_METHOD",Kind_DataDriven_Method, DataDrivenMethod_Map, MLP);
  /*!\brief FILENAME_INTERPOLATOR \n DESCRIPTION: Input file for the interpolation method. \n \ingroup Config*/
  addStringListOption("FILENAMES_INTERPOLATOR", n_Datadriven_files, DataDriven_Method_FileNames);
  /*!\brief DATADRIVEN_NEWTON_RELAXATION \n DESCRIPTION: Relaxation factor for Newton solvers in data-driven fluid model. \n \ingroup Config*/
  addDoubleOption("DATADRIVEN_NEWTON_RELAXATION", DataDriven_Relaxation_Factor, 0.05);
  /*!\brief DATADRIVEN_FLUID_INITIAL_DENSITY \n DESCRIPTION: Initial value for the density in the Newton solvers in the data-driven fluid model. \n \ingroup Config*/
  addDoubleOption("DATADRIVEN_FLUID_INITIAL_DENSITY", DataDriven_initial_density, 1.225);
  /*!\brief DATADRIVEN_FLUID_INITIAL_ENERGY \n DESCRIPTION: Initial value for the static energy in the Newton solvers in the data-driven fluid model. \n \ingroup Config*/
  addDoubleOption("DATADRIVEN_FLUID_INITIAL_ENERGY", DataDriven_initial_energy, 1e5);

  /*!\brief CONFINEMENT_PARAM \n DESCRIPTION: Input Confinement Parameter for Vorticity Confinement*/
  addDoubleOption("CONFINEMENT_PARAM", Confinement_Param, 0.0);

  /*!\par CONFIG_CATEGORY: Freestream Conditions \ingroup Config*/
  /*--- Options related to freestream specification ---*/

  /*!\brief GAS_CONSTANT \n DESCRIPTION: Specific gas constant (287.058 J/kg*K (air), only for compressible flows) \ingroup Config*/
  addDoubleOption("GAS_CONSTANT", Gas_Constant, 287.058);
  /*!\brief GAMMA_VALUE  \n DESCRIPTION: Ratio of specific heats (1.4 (air), only for compressible flows) \ingroup Config*/
  addDoubleOption("GAMMA_VALUE", Gamma, 1.4);
  /*!\brief THERMODYNAMIC_PRESSURE  \n DESCRIPTION: Thermodynamics(operating) Pressure (101325 Pa), only for incompressible flows) \ingroup Config*/
  addDoubleOption("THERMODYNAMIC_PRESSURE", Pressure_Thermodynamic, 101325.0);
  /*!\brief CP_VALUE  \n DESCRIPTION: Specific heat at constant pressure, Cp (1004.703 J/kg*K (air), constant density incompressible fluids only) \ingroup Config*/
  addDoubleListOption("SPECIFIC_HEAT_CP", nSpecific_Heat_Cp, Specific_Heat_Cp);
  /*!\brief THERMAL_EXPANSION_COEFF  \n DESCRIPTION: Thermal expansion coefficient (0.00347 K^-1 (air), used for Boussinesq approximation for liquids/non-ideal gases) \ingroup Config*/
  addDoubleOption("THERMAL_EXPANSION_COEFF", Thermal_Expansion_Coeff, 0.00347);
  /*!\brief MOLECULAR_WEIGHT \n DESCRIPTION: Molecular weight for an incompressible ideal gas (28.96 g/mol (air) default) \ingroup Config*/
  addDoubleListOption("MOLECULAR_WEIGHT", nMolecular_Weight, Molecular_Weight);

  ///* DESCRIPTION: Specify if Mutation++ library is used */
  /*--- Reading gas model as string or integer depending on TC library used. ---*/
  /* DESCRIPTION: Specify chemical model for multi-species simulations - read by Mutation++ library*/
  addStringOption("GAS_MODEL", GasModel, string("N2"));
  /* DESCRIPTION: Specify transport coefficient model for multi-species simulations */
  addEnumOption("TRANSPORT_COEFF_MODEL", Kind_TransCoeffModel, TransCoeffModel_Map, TRANSCOEFFMODEL::WILKE);
  /* DESCRIPTION: Specify mass fraction of each species */
  addDoubleListOption("GAS_COMPOSITION", nSpecies, Gas_Composition);
  /* DESCRIPTION: Specify mass fraction of each species for NEMO inlet*/
  addDoubleListOption("INLET_GAS_COMPOSITION", nSpecies_inlet, Inlet_MassFrac);
  /*!\brief INLET_TEMPERATURE_VE \n DESCRIPTION: NEMO inlet temperature_ve (K), if left 0 K, set to Ttr value \ingroup Config*/
  addDoubleOption("INLET_TEMPERATURE_VE", Inlet_Temperature_ve, 0.0);
  /* DESCRIPTION: Specify if mixture is frozen */
  addBoolOption("FROZEN_MIXTURE", frozen, false);
  /* DESCRIPTION: Specify if there is ionization */
  addBoolOption("IONIZATION", ionization, false);
  /* DESCRIPTION: Specify if there is VT transfer residual limiting */
  addBoolOption("VT_RESIDUAL_LIMITING", vt_transfer_res_limit, false);
  /* DESCRIPTION: List of catalytic walls */
  addStringListOption("CATALYTIC_WALL", nWall_Catalytic, Wall_Catalytic);
  /* DESCRIPTION: Specfify super-catalytic wall */
  addBoolOption("SUPERCATALYTIC_WALL", Supercatalytic_Wall, false);
  /* DESCRIPTION: Wall mass fractions for supercatalytic case */
  addDoubleListOption("SUPERCATALYTIC_WALL_COMPOSITION", nSpecies_Cat_Wall, Supercatalytic_Wall_Composition);
  /* DESCRIPTION: Specfify catalytic efficiency of wall if using gamma model */
  addDoubleOption("CATALYTIC_EFFICIENCY", CatalyticEfficiency, 1.0);
  /*!\brief MARKER_MONITORING\n DESCRIPTION: Marker(s) of the surface where evaluate the non-dimensional coefficients \ingroup Config*/

  /*--- Options related to VAN der WAALS MODEL and PENG ROBINSON ---*/

  /* DESCRIPTION: Critical Temperature, default value for AIR */
  addDoubleOption("CRITICAL_TEMPERATURE", Temperature_Critical, 131.00);
  /* DESCRIPTION: Critical Pressure, default value for MDM */
  addDoubleOption("CRITICAL_PRESSURE", Pressure_Critical, 3588550.0);
  /* DESCRIPTION: Critical Density, default value for MDM */
  addDoubleOption("CRITICAL_DENSITY", Density_Critical, 263.0);

  /*--- Options related to VAN der WAALS MODEL and PENG ROBINSON ---*/
  /* DESCRIPTION: Critical Density, default value for MDM */
   addDoubleOption("ACENTRIC_FACTOR", Acentric_Factor, 0.035);

   /*--- Options related to Viscosity Model ---*/
  /*!\brief VISCOSITY_MODEL \n DESCRIPTION: model of the viscosity \n OPTIONS: See \link ViscosityModel_Map \endlink \n DEFAULT: SUTHERLAND \ingroup Config*/
  addEnumOption("VISCOSITY_MODEL", Kind_ViscosityModel, ViscosityModel_Map, VISCOSITYMODEL::SUTHERLAND);

  /*--- Options related to Constant Viscosity Model ---*/

  /* DESCRIPTION: default value for AIR */
  addDoubleListOption("MU_CONSTANT", nMu_Constant, Mu_Constant);

  /*--- Options related to Sutherland Viscosity Model ---*/

  /* DESCRIPTION: Sutherland Viscosity Ref default value for AIR SI */
  addDoubleListOption("MU_REF", nMu_Ref, Mu_Ref);
  /* DESCRIPTION: Sutherland Temperature Ref, default value for AIR SI */
  addDoubleListOption("MU_T_REF", nMu_Temperature_Ref, Mu_Temperature_Ref);
  /* DESCRIPTION: Sutherland constant, default value for AIR SI */
  addDoubleListOption("SUTHERLAND_CONSTANT", nMu_S, Mu_S);

  /*--- Options related to Viscosity Model ---*/
  /*!\brief MIXINGVISCOSITY_MODEL \n DESCRIPTION: Mixing model of the viscosity \n OPTIONS: See \link ViscosityModel_Map \endlink \n DEFAULT: DAVIDSON \ingroup Config*/
  addEnumOption("MIXING_VISCOSITY_MODEL", Kind_MixingViscosityModel, MixingViscosityModel_Map, MIXINGVISCOSITYMODEL::DAVIDSON);

  /*--- Options related to Thermal Conductivity Model ---*/

  addEnumOption("CONDUCTIVITY_MODEL", Kind_ConductivityModel, ConductivityModel_Map, CONDUCTIVITYMODEL::CONSTANT_PRANDTL);

  /* DESCRIPTION: Definition of the turbulent thermal conductivity model (CONSTANT_PRANDTL_TURB (default), NONE). */
  addEnumOption("TURBULENT_CONDUCTIVITY_MODEL", Kind_ConductivityModel_Turb, TurbConductivityModel_Map, CONDUCTIVITYMODEL_TURB::CONSTANT_PRANDTL);

 /*--- Options related to Constant Thermal Conductivity Model ---*/

 /* DESCRIPTION: default value for AIR */
  addDoubleListOption("THERMAL_CONDUCTIVITY_CONSTANT", nThermal_Conductivity_Constant , Thermal_Conductivity_Constant);

  /*--- Options related to temperature polynomial coefficients for fluid models. ---*/

  /* DESCRIPTION: Definition of the temperature polynomial coefficients for specific heat Cp. */
  addDoubleArrayOption("CP_POLYCOEFFS", N_POLY_COEFFS, cp_polycoeffs.data());
  /* DESCRIPTION: Definition of the temperature polynomial coefficients for specific heat Cp. */
  addDoubleArrayOption("MU_POLYCOEFFS", N_POLY_COEFFS, mu_polycoeffs.data());
  /* DESCRIPTION: Definition of the temperature polynomial coefficients for specific heat Cp. */
  addDoubleArrayOption("KT_POLYCOEFFS", N_POLY_COEFFS, kt_polycoeffs.data());

  /*!\brief REYNOLDS_NUMBER \n DESCRIPTION: Reynolds number (non-dimensional, based on the free-stream values). Needed for viscous solvers. For incompressible solvers the Reynolds length will always be 1.0 \n DEFAULT: 0.0 \ingroup Config */
  addDoubleOption("REYNOLDS_NUMBER", Reynolds, 0.0);
  /*!\brief REYNOLDS_LENGTH \n DESCRIPTION: Reynolds length (1 m by default). Used for compressible solver: incompressible solver will use 1.0. \ingroup Config */
  addDoubleOption("REYNOLDS_LENGTH", Length_Reynolds, 1.0);
  /*!\brief PRANDTL_LAM \n DESCRIPTION: Laminar Prandtl number (0.72 (air), only for compressible flows) \n DEFAULT: 0.72 \ingroup Config*/
  addDoubleListOption("PRANDTL_LAM", nPrandtl_Lam , Prandtl_Lam);
  /*!\brief PRANDTL_TURB \n DESCRIPTION: Turbulent Prandtl number (0.9 (air), only for compressible flows) \n DEFAULT 0.90 \ingroup Config*/
  addDoubleListOption("PRANDTL_TURB", nPrandtl_Turb , Prandtl_Turb);

  /*--- Options related to wall models. ---*/

  /*!\brief WALLMODEL_KAPPA \n DESCRIPTION: von Karman constant used for the wall model \n DEFAULT 0.41 \ingroup Config*/
  addDoubleOption("WALLMODEL_KAPPA", wallModel_Kappa, 0.41);
  /*!\brief WALLMODEL_MAXITER \n DESCRIPTION: Max iterations used for the wall model \n DEFAULT 200 \ingroup Config*/
  addUnsignedShortOption("WALLMODEL_MAXITER", wallModel_MaxIter, 200);
  /*!\brief WALLMODEL_RELFAC \n DESCRIPTION: Relaxation factor used for the wall model \n DEFAULT 0.5 \ingroup Config*/
  addDoubleOption("WALLMODEL_RELFAC", wallModel_RelFac, 0.5);
  /*!\brief WALLMODEL_MINYPLUS \n DESCRIPTION: lower limit for Y+ used for the wall model \n DEFAULT 5.0 \ingroup Config*/
  addDoubleOption("WALLMODEL_MINYPLUS", wallModel_MinYplus, 5.0);
  /*!\brief WALLMODEL_B \n DESCRIPTION: constant B used for the wall model \n DEFAULT 5.5 \ingroup Config*/
  addDoubleOption("WALLMODEL_B", wallModel_B, 5.5);

  /*!\brief BULK_MODULUS \n DESCRIPTION: Value of the Bulk Modulus  \n DEFAULT 1.42E5 \ingroup Config*/
  addDoubleOption("BULK_MODULUS", Bulk_Modulus, 1.42E5);
  /* DESCRIPTION: Epsilon^2 multipier in Beta calculation for incompressible preconditioner.  */
  addDoubleOption("BETA_FACTOR", Beta_Factor, 4.1);
  /*!\brief MACH_NUMBER  \n DESCRIPTION:  Mach number (non-dimensional, based on the free-stream values). 0.0 by default \ingroup Config*/
  addDoubleOption("MACH_NUMBER", Mach, 0.0);
  /*!\brief INIT_OPTION \n DESCRIPTION: Init option to choose between Reynolds or thermodynamics quantities for initializing the solution \n OPTIONS: see \link InitOption_Map \endlink \n DEFAULT REYNOLDS \ingroup Config*/
  addEnumOption("INIT_OPTION", Kind_InitOption, InitOption_Map, REYNOLDS);
  /* DESCRIPTION: Free-stream option to choose between density and temperature for initializing the solution */
  addEnumOption("FREESTREAM_OPTION", Kind_FreeStreamOption, FreeStreamOption_Map, FREESTREAM_OPTION::TEMPERATURE_FS);
  /*!\brief FREESTREAM_PRESSURE\n DESCRIPTION: Free-stream pressure (101325.0 N/m^2 by default) \ingroup Config*/
  addDoubleOption("FREESTREAM_PRESSURE", Pressure_FreeStream, 101325.0);
  /*!\brief FREESTREAM_DENSITY\n DESCRIPTION: Free-stream density (1.2886 Kg/m^3 (air), 998.2 Kg/m^3 (water)) \n DEFAULT -1.0 (calculated from others) \ingroup Config*/
  addDoubleOption("FREESTREAM_DENSITY", Density_FreeStream, -1.0);
  /*!\brief FREESTREAM_TEMPERATURE\n DESCRIPTION: Free-stream temperature (288.15 K by default) \ingroup Config*/
  addDoubleOption("FREESTREAM_TEMPERATURE", Temperature_FreeStream, 288.15);
  /*!\brief FREESTREAM_TEMPERATURE_VE\n DESCRIPTION: Free-stream vibrational-electronic temperature (288.15 K by default) \ingroup Config*/
  addDoubleOption("FREESTREAM_TEMPERATURE_VE", Temperature_ve_FreeStream, 288.15);


  /*--- Options related to incompressible flow solver ---*/

  /* DESCRIPTION: Option to choose the density model used in the incompressible flow solver. */
  addEnumOption("INC_DENSITY_MODEL", Kind_DensityModel, DensityModel_Map, INC_DENSITYMODEL::CONSTANT);
    /*!\brief ENERGY_EQUATION \n DESCRIPTION: Solve the energy equation in the incompressible flow solver. \ingroup Config*/
  addBoolOption("INC_ENERGY_EQUATION", Energy_Equation, false);
  /*!\brief INC_DENSITY_REF \n DESCRIPTION: Reference density for incompressible flows  \ingroup Config*/
  addDoubleOption("INC_DENSITY_REF", Inc_Density_Ref, 1.0);
  /*!\brief INC_VELOCITY_REF \n DESCRIPTION: Reference velocity for incompressible flows (1.0 by default) \ingroup Config*/
  addDoubleOption("INC_VELOCITY_REF", Inc_Velocity_Ref, 1.0);
  /*!\brief INC_TEMPERATURE_REF \n DESCRIPTION: Reference temperature for incompressible flows with the energy equation (1.0 by default) \ingroup Config*/
  addDoubleOption("INC_TEMPERATURE_REF", Inc_Temperature_Ref, 1.0);
  /*!\brief INC_DENSITY_INIT \n DESCRIPTION: Initial density for incompressible flows (1.2886 kg/m^3 by default) \ingroup Config*/
  addDoubleOption("INC_DENSITY_INIT", Inc_Density_Init, 1.2886);
  /*!\brief INC_VELOCITY_INIT \n DESCRIPTION: Initial velocity for incompressible flows (1.0,0,0 m/s by default) \ingroup Config*/
  vel_init[0] = 1.0; vel_init[1] = 0.0; vel_init[2] = 0.0;
  addDoubleArrayOption("INC_VELOCITY_INIT", 3, vel_init);
  /*!\brief INC_TEMPERATURE_INIT \n DESCRIPTION: Initial temperature for incompressible flows with the energy equation (288.15 K by default) \ingroup Config*/
  addDoubleOption("INC_TEMPERATURE_INIT", Inc_Temperature_Init, 288.15);
  /*!\brief INC_NONDIM \n DESCRIPTION: Non-dimensionalization scheme for incompressible flows. \ingroup Config*/
  addEnumOption("INC_NONDIM", Ref_Inc_NonDim, NonDim_Map, INITIAL_VALUES);
    /*!\brief INC_INLET_USENORMAL \n DESCRIPTION: Use the local boundary normal for the flow direction with the incompressible pressure inlet. \ingroup Config*/
  addBoolOption("INC_INLET_USENORMAL", Inc_Inlet_UseNormal, false);
  /*!\brief INC_INLET_DAMPING \n DESCRIPTION: Damping factor applied to the iterative updates to the velocity at a pressure inlet in incompressible flow (0.1 by default). \ingroup Config*/
  addDoubleOption("INC_INLET_DAMPING", Inc_Inlet_Damping, 0.1);
  /*!\brief INC_OUTLET_DAMPING \n DESCRIPTION: Damping factor applied to the iterative updates to the pressure at a mass flow outlet in incompressible flow (0.1 by default). \ingroup Config*/
  addDoubleOption("INC_OUTLET_DAMPING", Inc_Outlet_Damping, 0.1);

  /*--- Options related to the species solver. ---*/

  /*!\brief SPECIES_INIT \n DESCRIPTION: Initial values for scalar transport \ingroup Config*/
  addDoubleListOption("SPECIES_INIT", nSpecies_Init, Species_Init);
  /*!\brief SPECIES_CLIPPING \n DESCRIPTION: Activate clipping for scalar transport equations \n DEFAULT: false \ingroup Config*/
  addBoolOption("SPECIES_CLIPPING", Species_Clipping, false);
  /*!\brief SPECIES_CLIPPING_MAX \n DESCRIPTION: Maximum values for scalar clipping \ingroup Config*/
  addDoubleListOption("SPECIES_CLIPPING_MAX", nSpecies_Clipping_Max, Species_Clipping_Max);
  /*!\brief SPECIES_CLIPPING_MIN \n DESCRIPTION: Minimum values for scalar clipping \ingroup Config*/
  addDoubleListOption("SPECIES_CLIPPING_MIN", nSpecies_Clipping_Min, Species_Clipping_Min);
  /*!\brief SPECIES_CLIPPING \n DESCRIPTION: Use strong inlet and outlet BC in the species solver \n DEFAULT: false \ingroup Config*/
  addBoolOption("SPECIES_USE_STRONG_BC", Species_StrongBC, false);

<<<<<<< HEAD
  addEnumOption("FLAME_INITIALIZATION", Kind_FlameInit, FlameInit_Map, FLAME_INIT_TYPE::FLAME_FRONT);
=======
>>>>>>> 8d6af1be
  /*!\brief FLAME_OFFSET \n DESCRIPTION: Offset for flame initialization using the flamelet model \ingroup Config*/
  flame_offset[0] = 0.0;
  flame_offset[1] = 0.0;
  flame_offset[2] = 0.0;
  addDoubleArrayOption("FLAME_OFFSET", 3,flame_offset);

  /*!\brief FLAME_THICKNESS \n DESCRIPTION: Thickness for flame initialization using the flamelet model \ingroup Config*/
  addDoubleOption("FLAME_THICKNESS", flame_thickness, 0.5e-3);

  /*!\brief FLAME_NORMAL \n DESCRIPTION: Normal for flame initialization using the flamelet model \ingroup Config*/
  flame_normal[0] = 1.0;
  flame_normal[1] = 0.0;
  flame_normal[2] = 0.0;
  addDoubleArrayOption("FLAME_NORMAL", 3, flame_normal);
<<<<<<< HEAD
  
  addDoubleArrayOption("SPARK_LOCATION", 3, spark_location);
  addDoubleOption("SPARK_RADIUS", spark_radius, 0.0);
  addDoubleOption("SPARK_REACTION_RATE", spark_reaction_rate, 0.0);
  addUnsignedLongOption("SPARK_ITERATION_START", spark_iteration_start, 0);
  addUnsignedLongOption("SPARK_DURATION", spark_duration, 1);
  
=======

>>>>>>> 8d6af1be
  /*!\brief FLAME_BURNT_THICKNESS \n DESCRIPTION: burnt thickness for flame initialization using the flamelet model \ingroup Config*/
  addDoubleOption("FLAME_BURNT_THICKNESS", flame_burnt_thickness, 1);

  /*--- Options related to mass diffusivity and thereby the species solver. ---*/

  /*!\brief DIFFUSIVITY_MODEL\n DESCRIPTION: mass diffusivity model \n DEFAULT constant disffusivity \ingroup Config*/
  addEnumOption("DIFFUSIVITY_MODEL", Kind_Diffusivity_Model, Diffusivity_Model_Map, DIFFUSIVITYMODEL::CONSTANT_DIFFUSIVITY);
  /*!\brief DIFFUSIVITY_CONSTANT\n DESCRIPTION: mass diffusivity if DIFFUSIVITYMODEL::CONSTANT_DIFFUSIVITY is chosen \n DEFAULT 0.001 (Air) \ingroup Config*/
  addDoubleOption("DIFFUSIVITY_CONSTANT", Diffusivity_Constant , 0.001);
  /*!\brief SCHMIDT_LAM \n DESCRIPTION: Laminar Schmidt number of mass diffusion \n DEFAULT 1.0 (~for Gases) \ingroup Config*/
  addDoubleOption("SCHMIDT_NUMBER_LAMINAR", Schmidt_Number_Laminar, 1.0);
  /*!\brief SCHMIDT_TURB \n DESCRIPTION: Turbulent Schmidt number of mass diffusion \n DEFAULT 0.70 (more or less experimental value) \ingroup Config*/
  addDoubleOption("SCHMIDT_NUMBER_TURBULENT", Schmidt_Number_Turbulent, 0.7);
  /*!\brief DESCRIPTION: Constant Lewis number for mass diffusion */
  addDoubleListOption("CONSTANT_LEWIS_NUMBER", nConstant_Lewis_Number, Constant_Lewis_Number);

  vel_inf[0] = 1.0; vel_inf[1] = 0.0; vel_inf[2] = 0.0;
  /*!\brief FREESTREAM_VELOCITY\n DESCRIPTION: Free-stream velocity (m/s) */
  addDoubleArrayOption("FREESTREAM_VELOCITY", 3, vel_inf);
  /* DESCRIPTION: Free-stream viscosity (1.853E-5 Ns/m^2 (air), 0.798E-3 Ns/m^2 (water)) */
  addDoubleOption("FREESTREAM_VISCOSITY", Viscosity_FreeStream, -1.0);
  /* DESCRIPTION:  */
  addDoubleOption("FREESTREAM_INTERMITTENCY", Intermittency_FreeStream, 1.0);
  /* DESCRIPTION:  */
  addDoubleOption("FREESTREAM_TURBULENCEINTENSITY", TurbIntensityAndViscRatioFreeStream[0], 0.05);
  /* DESCRIPTION:  */
  addDoubleOption("FREESTREAM_NU_FACTOR", NuFactor_FreeStream, 3.0);
  /* DESCRIPTION:  */
  addDoubleOption("ENGINE_NU_FACTOR", NuFactor_Engine, 3.0);
  /* DESCRIPTION:  */
  addDoubleOption("ACTDISK_SECONDARY_FLOW", SecondaryFlow_ActDisk, 0.0);
  /* DESCRIPTION:  */
  addDoubleOption("INITIAL_BCTHRUST", Initial_BCThrust, 4000.0);
  /* DESCRIPTION:  */
  addDoubleOption("FREESTREAM_TURB2LAMVISCRATIO", TurbIntensityAndViscRatioFreeStream[1], 10.0);
  /* DESCRIPTION: Side-slip angle (degrees, only for compressible flows) */
  addDoubleOption("SIDESLIP_ANGLE", AoS, 0.0);
  /*!\brief AOA  \n DESCRIPTION: Angle of attack (degrees, only for compressible flows) \ingroup Config*/
  addDoubleOption("AOA", AoA, 0.0);
  /* DESCRIPTION: Activate fixed CL mode (specify a CL instead of AoA). */
  addBoolOption("FIXED_CL_MODE", Fixed_CL_Mode, false);
  /* DESCRIPTION: Evaluate the dOF_dCL or dOF_dCMy during run time. */
  addBoolOption("EVAL_DOF_DCX", Eval_dOF_dCX, false);
  /* DESCRIPTION: DIscard the angle of attack in the solution and the increment in the geometry files. */
  addBoolOption("DISCARD_INFILES", Discard_InFiles, false);
  /* DESCRIPTION: Specify a fixed coefficient of lift instead of AoA (only for compressible flows) */
  addDoubleOption("TARGET_CL", Target_CL, 0.0);
  /* DESCRIPTION: Damping factor for fixed CL mode. */
  addDoubleOption("DCL_DALPHA", dCL_dAlpha, 0.2);
  /* DESCRIPTION: Damping factor for fixed CL mode. */
  addDoubleOption("DCM_DIH", dCM_diH, 0.05);
  /* DESCRIPTION: Maximum number of iterations between AoA updates for fixed CL problem. */
  addUnsignedLongOption("UPDATE_AOA_ITER_LIMIT", Update_AoA_Iter_Limit, 200);
  /* DESCRIPTION: Number of times Alpha is updated in a fix CL problem. */
  addUnsignedLongOption("UPDATE_IH", Update_iH, 5);
  /* DESCRIPTION: Number of iterations to evaluate dCL_dAlpha . */
  addUnsignedLongOption("ITER_DCL_DALPHA", Iter_dCL_dAlpha, 500);
  /* DESCRIPTION: Damping factor for fixed CL mode. */
  addDoubleOption("DNETTHRUST_DBCTHRUST", dNetThrust_dBCThrust, 1.0);
  /* DESCRIPTION: Number of times Alpha is updated in a fix CL problem. */
  addUnsignedLongOption("UPDATE_BCTHRUST", Update_BCThrust, 5);


  /*!\par CONFIG_CATEGORY: Reference Conditions \ingroup Config*/
  /*--- Options related to reference values for nondimensionalization ---*/

  Length_Ref = 1.0; //<---- NOTE: this should be given an option or set as a const

  /*!\brief REF_ORIGIN_MOMENT_X\n DESCRIPTION: X Reference origin for moment computation \ingroup Config*/
  addDoubleListOption("REF_ORIGIN_MOMENT_X", nRefOriginMoment_X, RefOriginMoment_X);
  /*!\brief REF_ORIGIN_MOMENT_Y\n DESCRIPTION: Y Reference origin for moment computation \ingroup Config*/
  addDoubleListOption("REF_ORIGIN_MOMENT_Y", nRefOriginMoment_Y, RefOriginMoment_Y);
  /*!\brief REF_ORIGIN_MOMENT_Z\n DESCRIPTION: Z Reference origin for moment computation \ingroup Config*/
  addDoubleListOption("REF_ORIGIN_MOMENT_Z", nRefOriginMoment_Z, RefOriginMoment_Z);
  /*!\brief REF_AREA\n DESCRIPTION: Reference area for force coefficients (0 implies automatic calculation) \ingroup Config*/
  addDoubleOption("REF_AREA", RefArea, 1.0);
  /*!\brief SEMI_SPAN\n DESCRIPTION: Wing semi-span (0 implies automatic calculation) \ingroup Config*/
  addDoubleOption("SEMI_SPAN", SemiSpan, 0.0);
  /*!\brief REF_LENGTH\n DESCRIPTION: Reference length for pitching, rolling, and yawing non-dimensional moment \ingroup Config*/
  addDoubleOption("REF_LENGTH", RefLength, 1.0);
  /*!\brief REF_SHARP_EDGES\n DESCRIPTION: Reference coefficient for detecting sharp edges \ingroup Config*/
  addDoubleOption("REF_SHARP_EDGES", RefSharpEdges, 3.0);
  /*!\brief REF_VELOCITY\n DESCRIPTION: Reference velocity (incompressible only)  \ingroup Config*/
  addDoubleOption("REF_VELOCITY", Velocity_Ref, -1.0);
  /* !\brief REF_VISCOSITY  \n DESCRIPTION: Reference viscosity (incompressible only)  \ingroup Config*/
  addDoubleOption("REF_VISCOSITY", Viscosity_Ref, -1.0);
  /* DESCRIPTION: Type of mesh motion */
  addEnumOption("REF_DIMENSIONALIZATION", Ref_NonDim, NonDim_Map, DIMENSIONAL);

  /*!\par CONFIG_CATEGORY: Boundary Markers \ingroup Config*/
  /*--- Options related to various boundary markers ---*/

  /*!\brief HTP_AXIS\n DESCRIPTION: Location of the HTP axis*/
  htp_axis[0] = 0.0; htp_axis[1] = 0.0;
  addDoubleArrayOption("HTP_AXIS", 2, htp_axis);
  /*!\brief MARKER_PLOTTING\n DESCRIPTION: Marker(s) of the surface in the surface flow solution file  \ingroup Config*/
  addStringListOption("MARKER_PLOTTING", nMarker_Plotting, Marker_Plotting);
  /*!\brief MARKER_MONITORING\n DESCRIPTION: Marker(s) of the surface where evaluate the non-dimensional coefficients \ingroup Config*/
  addStringListOption("MARKER_MONITORING", nMarker_Monitoring, Marker_Monitoring);

  /*!\brief MARKER_CONTROL_VOLUME\n DESCRIPTION: Marker(s) of the surface in the surface flow solution file  \ingroup Config*/
  addStringListOption("MARKER_ANALYZE", nMarker_Analyze, Marker_Analyze);
  /*!\brief MARKER_DESIGNING\n DESCRIPTION: Marker(s) of the surface where objective function (design problem) will be evaluated \ingroup Config*/
  addStringListOption("MARKER_DESIGNING", nMarker_Designing, Marker_Designing);
  /*!\brief GEO_MARKER\n DESCRIPTION: Marker(s) of the surface where evaluate the geometrical functions \ingroup Config*/
  addStringListOption("GEO_MARKER", nMarker_GeoEval, Marker_GeoEval);
  /*!\brief MARKER_EULER\n DESCRIPTION: Euler wall boundary marker(s) \ingroup Config*/
  addStringListOption("MARKER_EULER", nMarker_Euler, Marker_Euler);
  /*!\brief MARKER_FAR\n DESCRIPTION: Far-field boundary marker(s) \ingroup Config*/
  addStringListOption("MARKER_FAR", nMarker_FarField, Marker_FarField);
  /*!\brief MARKER_SYM\n DESCRIPTION: Symmetry boundary condition \ingroup Config*/
  addStringListOption("MARKER_SYM", nMarker_SymWall, Marker_SymWall);
  /*!\brief MARKER_NEARFIELD\n DESCRIPTION: Near-Field boundary condition \ingroup Config*/
  addStringListOption("MARKER_NEARFIELD", nMarker_NearFieldBound, Marker_NearFieldBound);
  /*!\brief MARKER_FLUID_INTERFACE\n DESCRIPTION: Fluid interface boundary marker(s) \ingroup Config*/
  addStringListOption("MARKER_FLUID_INTERFACE", nMarker_Fluid_InterfaceBound, Marker_Fluid_InterfaceBound);
  /*!\brief MARKER_DEFORM_MESH\n DESCRIPTION: Deformable marker(s) at the interface \ingroup Config*/
  addStringListOption("MARKER_DEFORM_MESH", nMarker_Deform_Mesh, Marker_Deform_Mesh);
  /*!\brief MARKER_DEFORM_MESH_SYM_PLANE\n DESCRIPTION: Symmetry plane for mesh deformation only \ingroup Config*/
  addStringListOption("MARKER_DEFORM_MESH_SYM_PLANE", nMarker_Deform_Mesh_Sym_Plane, Marker_Deform_Mesh_Sym_Plane);
  /*!\brief MARKER_FLUID_LOAD\n DESCRIPTION: Marker(s) in which the flow load is computed/applied \ingroup Config*/
  addStringListOption("MARKER_FLUID_LOAD", nMarker_Fluid_Load, Marker_Fluid_Load);
  /*!\brief MARKER_FSI_INTERFACE \n DESCRIPTION: ZONE interface boundary marker(s) \ingroup Config*/
  addStringListOption("MARKER_ZONE_INTERFACE", nMarker_ZoneInterface, Marker_ZoneInterface);
  /*!\brief MARKER_CHT_INTERFACE \n DESCRIPTION: CHT interface boundary marker(s) \ingroup Config*/
  addStringListOption("MARKER_CHT_INTERFACE", nMarker_CHTInterface, Marker_CHTInterface);
  /* DESCRIPTION: Internal boundary marker(s) */
  addStringListOption("MARKER_INTERNAL", nMarker_Internal, Marker_Internal);
  /* DESCRIPTION: Custom boundary marker(s) */
  addStringListOption("MARKER_CUSTOM", nMarker_Custom, Marker_Custom);
  /* DESCRIPTION: Periodic boundary marker(s)
   Format: ( periodic marker, donor marker, rotation_center_x, rotation_center_y,
   rotation_center_z, rotation_angle_x-axis, rotation_angle_y-axis,
   rotation_angle_z-axis, translation_x, translation_y, translation_z, ... ) */
  addPeriodicOption("MARKER_PERIODIC", nMarker_PerBound, Marker_PerBound, Marker_PerDonor,
                    Periodic_RotCenter, Periodic_RotAngles, Periodic_Translation);

  /*!\brief MARKER_PYTHON_CUSTOM\n DESCRIPTION: Python customizable marker(s) \ingroup Config*/
  addStringListOption("MARKER_PYTHON_CUSTOM", nMarker_PyCustom, Marker_PyCustom);
  /*!\brief INITIAL_PYTHON_CUSTOM\n DESCRIPTION: flag for using Python customizable initial condition
   * \ingroup Config
   */
  addBoolOption("INITIAL_PYTHON_CUSTOM", initial_PyCustom, false);

  /*!\brief MARKER_WALL_FUNCTIONS\n DESCRIPTION: Viscous wall markers for which wall functions must be applied.
   Format: (Wall function marker, wall function type, ...) \ingroup Config*/
  addWallFunctionOption("MARKER_WALL_FUNCTIONS", nMarker_WallFunctions, Marker_WallFunctions,
                        Kind_WallFunctions, IntInfo_WallFunctions, DoubleInfo_WallFunctions);

  /*!\brief ACTDISK_TYPE  \n DESCRIPTION: Actuator Disk boundary type \n OPTIONS: see \link ActDisk_Map \endlink \n Default: VARIABLES_JUMP \ingroup Config*/
  addEnumOption("ACTDISK_TYPE", Kind_ActDisk, ActDisk_Map, VARIABLES_JUMP);

  /*!\brief MARKER_ACTDISK\n DESCRIPTION: \ingroup Config*/
  addActDiskOption("MARKER_ACTDISK",
                   nMarker_ActDiskInlet, nMarker_ActDiskOutlet,  Marker_ActDiskInlet, Marker_ActDiskOutlet,
                   ActDisk_PressJump, ActDisk_TempJump, ActDisk_Omega);

  /*!\brief ACTDISK_FILENAME \n DESCRIPTION: Input file for a specified actuator disk (w/ extension) \n DEFAULT: actdiskinput.dat \ingroup Config*/
  addStringOption("ACTDISK_FILENAME", ActDisk_FileName, string("actdiskinput.dat"));

  /*!\brief INLET_TYPE  \n DESCRIPTION: Inlet boundary type \n OPTIONS: see \link Inlet_Map \endlink \n DEFAULT: TOTAL_CONDITIONS \ingroup Config*/
  addEnumOption("INLET_TYPE", Kind_Inlet, Inlet_Map, INLET_TYPE::TOTAL_CONDITIONS);
  /*!\brief INC_INLET_TYPE \n DESCRIPTION: List of inlet types for incompressible flows. List length must match number of inlet markers. Options: VELOCITY_INLET, PRESSURE_INLET, INPUT_FILE. \ingroup Config*/
  addEnumListOption("INC_INLET_TYPE", nInc_Inlet, Kind_Inc_Inlet, Inlet_Map);
  addBoolOption("SPECIFIED_INLET_PROFILE", Inlet_From_File, false);
  /*!\brief INLET_FILENAME \n DESCRIPTION: Input file for a specified inlet profile (w/ extension) \n DEFAULT: inlet.dat \ingroup Config*/
  addStringOption("INLET_FILENAME", Inlet_Filename, string("inlet.dat"));
  /*!\brief INLET_MATCHING_TOLERANCE
   * \n DESCRIPTION: If a file is provided to specify the inlet profile,
   * this tolerance will be used to match the coordinates in the input file to
   * the points on the grid. \n DEFAULT: 1E-6 \ingroup Config*/
  addDoubleOption("INLET_MATCHING_TOLERANCE", Inlet_Matching_Tol, 1e-6);
  /*!\brief MARKER_INLET  \n DESCRIPTION: Inlet boundary marker(s) with the following formats,
   Total Conditions: (inlet marker, total temp, total pressure, flow_direction_x,
   flow_direction_y, flow_direction_z, ... ) where flow_direction is
   a unit vector.
   Mass Flow: (inlet marker, density, velocity magnitude, flow_direction_x,
   flow_direction_y, flow_direction_z, ... ) where flow_direction is
   a unit vector. \ingroup Config*/
  addInletOption("MARKER_INLET", nMarker_Inlet, Marker_Inlet, Inlet_Ttotal, Inlet_Ptotal, Inlet_FlowDir);
  /*!\brief MARKER_INLET_SPECIES \n DESCRIPTION: Inlet Species boundary marker(s) with the following format
   Inlet Species: (inlet_marker, Species1, Species2, ..., SpeciesN-1, inlet_marker2, Species1, Species2, ...) */
  addInletSpeciesOption("MARKER_INLET_SPECIES",nMarker_Inlet_Species, Marker_Inlet_Species, Inlet_SpeciesVal, nSpecies_per_Inlet);
  /*!\brief MARKER_INLET_TURBULENT \n DESCRIPTION: Inlet Turbulence boundary marker(s) with the following format
   Inlet Turbulent: (inlet_marker, TurbulentIntensity1, ViscosityRatio1, inlet_marker2, TurbulentIntensity2,
   ViscosityRatio2, ...) */
  addInletTurbOption("MARKER_INLET_TURBULENT", nMarker_Inlet_Turb, Marker_Inlet_Turb, Inlet_TurbVal, nTurb_Properties);
  /*!\brief MARKER_RIEMANN \n DESCRIPTION: Riemann boundary marker(s) with the following formats, a unit vector.
   * \n OPTIONS: See \link Riemann_Map \endlink. The variables indicated by the option and the flow direction unit vector must be specified. \ingroup Config*/
  addRiemannOption("MARKER_RIEMANN", nMarker_Riemann, Marker_Riemann, Kind_Data_Riemann, Riemann_Map, Riemann_Var1, Riemann_Var2, Riemann_FlowDir);
  /*!\brief MARKER_GILES \n DESCRIPTION: Giles boundary marker(s) with the following formats, a unit vector. */
  /* \n OPTIONS: See \link Giles_Map \endlink. The variables indicated by the option and the flow direction unit vector must be specified. \ingroup Config*/
  addGilesOption("MARKER_GILES", nMarker_Giles, Marker_Giles, Kind_Data_Giles, Giles_Map, Giles_Var1, Giles_Var2, Giles_FlowDir, RelaxFactorAverage, RelaxFactorFourier);
  /*!\brief SPATIAL_FOURIER \n DESCRIPTION: Option to compute the spatial fourier trasformation for the Giles BC. */
  addBoolOption("SPATIAL_FOURIER", SpatialFourier, false);
  /*!\brief GILES_EXTRA_RELAXFACTOR \n DESCRIPTION: the 1st coeff the value of the under relaxation factor to apply to the shroud and hub,
   * the 2nd coefficient is the the percentage of span-wise height influenced by this extra under relaxation factor.*/
  extrarelfac[0] = 0.1; extrarelfac[1] = 0.1;
  addDoubleArrayOption("GILES_EXTRA_RELAXFACTOR", 2, extrarelfac);
  /*!\brief AVERAGE_PROCESS_TYPE \n DESCRIPTION: types of mixing process for averaging quantities at the boundaries.
    \n OPTIONS: see \link MixingProcess_Map \endlink \n DEFAULT: AREA_AVERAGE \ingroup Config*/
  addEnumOption("MIXINGPLANE_INTERFACE_KIND", Kind_MixingPlaneInterface, MixingPlaneInterface_Map, NEAREST_SPAN);
  /*!\brief AVERAGE_PROCESS_KIND \n DESCRIPTION: types of mixing process for averaging quantities at the boundaries.
    \n OPTIONS: see \link MixingProcess_Map \endlink \n DEFAULT: AREA_AVERAGE \ingroup Config*/
  addEnumOption("AVERAGE_PROCESS_KIND", Kind_AverageProcess, AverageProcess_Map, AREA);
  /*!\brief PERFORMANCE_AVERAGE_PROCESS_KIND \n DESCRIPTION: types of mixing process for averaging quantities at the boundaries for performance computation.
      \n OPTIONS: see \link MixingProcess_Map \endlink \n DEFAULT: AREA_AVERAGE \ingroup Config*/
  addEnumOption("PERFORMANCE_AVERAGE_PROCESS_KIND", Kind_PerformanceAverageProcess, AverageProcess_Map, AREA);
  mixedout_coeff[0] = 1.0; mixedout_coeff[1] = 1.0E-05; mixedout_coeff[2] = 15.0;
  /*!\brief MIXEDOUT_COEFF \n DESCRIPTION: the 1st coeff is an under relaxation factor for the Newton method,
   * the 2nd coefficient is the tolerance for the Newton method, 3rd coefficient is the maximum number of
   * iteration for the Newton Method.*/
  addDoubleArrayOption("MIXEDOUT_COEFF", 3, mixedout_coeff);
  /*!\brief RAMP_ROTATING_FRAME\n DESCRIPTION: option to ramp up or down the rotating frame velocity value*/
  addBoolOption("RAMP_ROTATING_FRAME", RampRotatingFrame, false);
  rampRotFrame_coeff[0] = 0; rampRotFrame_coeff[1] = 1.0; rampRotFrame_coeff[2] = 1000.0;
      /*!\brief RAMP_ROTATING_FRAME_COEFF \n DESCRIPTION: the 1st coeff is the staring velocity,
   * the 2nd coeff is the number of iterations for the update, 3rd is the number of iteration */
  addDoubleArrayOption("RAMP_ROTATING_FRAME_COEFF", 3, rampRotFrame_coeff);
  /* DESCRIPTION: AVERAGE_MACH_LIMIT is a limit value for average procedure based on the mass flux. */
  addDoubleOption("AVERAGE_MACH_LIMIT", AverageMachLimit, 0.03);
  /*!\brief RAMP_OUTLET_PRESSURE\n DESCRIPTION: option to ramp up or down the rotating frame velocity value*/
  addBoolOption("RAMP_OUTLET_PRESSURE", RampOutletPressure, false);
  rampOutPres_coeff[0] = 100000.0; rampOutPres_coeff[1] = 1.0; rampOutPres_coeff[2] = 1000.0;
  /*!\brief RAMP_OUTLET_PRESSURE_COEFF \n DESCRIPTION: the 1st coeff is the staring outlet pressure,
   * the 2nd coeff is the number of iterations for the update, 3rd is the number of total iteration till reaching the final outlet pressure value */
  addDoubleArrayOption("RAMP_OUTLET_PRESSURE_COEFF", 3, rampOutPres_coeff);
  /*!\brief MARKER_MIXINGPLANE \n DESCRIPTION: Identify the boundaries in which the mixing plane is applied. \ingroup Config*/
  addStringListOption("MARKER_MIXINGPLANE_INTERFACE", nMarker_MixingPlaneInterface, Marker_MixingPlaneInterface);
  /*!\brief TURBULENT_MIXINGPLANE \n DESCRIPTION: Activate mixing plane also for turbulent quantities \ingroup Config*/
  addBoolOption("TURBULENT_MIXINGPLANE", turbMixingPlane, false);
  /*!\brief MARKER_TURBOMACHINERY \n DESCRIPTION: Identify the inflow and outflow boundaries in which the turbomachinery settings are  applied. \ingroup Config*/
  addTurboPerfOption("MARKER_TURBOMACHINERY", nMarker_Turbomachinery, Marker_TurboBoundIn, Marker_TurboBoundOut);
  /*!\brief NUM_SPANWISE_SECTIONS \n DESCRIPTION: Integer number of spanwise sections to compute 3D turbo BC and Performance for turbomachinery */
  addUnsignedShortOption("NUM_SPANWISE_SECTIONS", nSpanWiseSections_User, 1);
  /*!\brief SPANWISE_KIND \n DESCRIPTION: type of algorithm to identify the span-wise sections at the turbo boundaries.
   \n OPTIONS: see \link SpanWise_Map \endlink \n Default: AUTOMATIC */
  addEnumOption("SPANWISE_KIND", Kind_SpanWise, SpanWise_Map, AUTOMATIC);
  /*!\brief TURBOMACHINERY_KIND \n DESCRIPTION: types of turbomachynery architecture.
      \n OPTIONS: see \link TurboMachinery_Map \endlink \n Default: AXIAL */
  addEnumListOption("TURBOMACHINERY_KIND",nTurboMachineryKind, Kind_TurboMachinery, TurboMachinery_Map);
  /*!\brief MARKER_SHROUD \n DESCRIPTION: markers in which velocity is forced to 0.0 .
   * \n Format: (shroud1, shroud2, ...)*/
  addStringListOption("MARKER_SHROUD", nMarker_Shroud, Marker_Shroud);
  /*!\brief MARKER_SUPERSONIC_INLET  \n DESCRIPTION: Supersonic inlet boundary marker(s)
   * \n   Format: (inlet marker, temperature, static pressure, velocity_x,   velocity_y, velocity_z, ... ), i.e. primitive variables specified. \ingroup Config*/
  addInletOption("MARKER_SUPERSONIC_INLET", nMarker_Supersonic_Inlet, Marker_Supersonic_Inlet, Inlet_Temperature, Inlet_Pressure, Inlet_Velocity);
  /*!\brief MARKER_SUPERSONIC_OUTLET \n DESCRIPTION: Supersonic outlet boundary marker(s) \ingroup Config*/
  addStringListOption("MARKER_SUPERSONIC_OUTLET", nMarker_Supersonic_Outlet, Marker_Supersonic_Outlet);
  /*!\brief MARKER_OUTLET  \n DESCRIPTION: Outlet boundary marker(s)\n
   Format: ( outlet marker, back pressure (static), ... ) \ingroup Config*/
  addStringDoubleListOption("MARKER_OUTLET", nMarker_Outlet, Marker_Outlet, Outlet_Pressure);
  /*!\brief INC_INLET_TYPE \n DESCRIPTION: List of outlet types for incompressible flows. List length must match number of inlet markers. Options: PRESSURE_OUTLET, MASS_FLOW_OUTLET. \ingroup Config*/
  addEnumListOption("INC_OUTLET_TYPE", nInc_Outlet, Kind_Inc_Outlet, Inc_Outlet_Map);
  /*!\brief MARKER_ISOTHERMAL DESCRIPTION: Isothermal wall boundary marker(s)\n
   * Format: ( isothermal marker, wall temperature (static), ... ) \ingroup Config  */
  addStringDoubleListOption("MARKER_ISOTHERMAL", nMarker_Isothermal, Marker_Isothermal, Isothermal_Temperature);
  /*!\brief MARKER_HEATFLUX  \n DESCRIPTION: Specified heat flux wall boundary marker(s)
   Format: ( Heat flux marker, wall heat flux (static), ... ) \ingroup Config*/
  addStringDoubleListOption("MARKER_HEATFLUX", nMarker_HeatFlux, Marker_HeatFlux, Heat_Flux);
  /*!\brief INTEGRATED_HEATFLUX \n DESCRIPTION: Prescribe Heatflux in [W] instead of [W/m^2] \ingroup Config \default false */
  addBoolOption("INTEGRATED_HEATFLUX", Integrated_HeatFlux, false);
  /*!\brief MARKER_HEATTRANSFER DESCRIPTION: Heat flux with specified heat transfer coefficient boundary marker(s)\n
   * Format: ( Heat transfer marker, heat transfer coefficient, wall temperature (static), ... ) \ingroup Config  */
  addExhaustOption("MARKER_HEATTRANSFER", nMarker_HeatTransfer, Marker_HeatTransfer, HeatTransfer_Coeff, HeatTransfer_WallTemp);
  /*!\brief Smluchowski/Maxwell wall boundary marker(s)  \n DESCRIPTION: Slip velocity and temperature jump wall boundary marker(s)
   Format: ( Heat flux marker,  wall temperature (static), momentum accomodation coefficient, thermal accomodation coefficient ... ) \ingroup Config*/
  addStringDoubleListOption("MARKER_SMOLUCHOWSKI_MAXWELL", nMarker_Smoluchowski_Maxwell, Marker_Smoluchowski_Maxwell, Isothermal_Temperature); //Missing TMAC and TAC
  /*!\brief WALL_ROUGHNESS  \n DESCRIPTION: Specified roughness heights at wall boundary marker(s)
   Format: ( Wall marker, roughness_height (static), ... ) \ingroup Config*/
  addStringDoubleListOption("WALL_ROUGHNESS", nRough_Wall, Marker_RoughWall, Roughness_Height);
  /*!\brief MARKER_ENGINE_INFLOW  \n DESCRIPTION: Engine inflow boundary marker(s)
   Format: ( nacelle inflow marker, fan face Mach, ... ) \ingroup Config*/
  addStringDoubleListOption("MARKER_ENGINE_INFLOW", nMarker_EngineInflow, Marker_EngineInflow, EngineInflow_Target);
  /* DESCRIPTION: Highlite area */
  addDoubleOption("HIGHLITE_AREA", Highlite_Area, 1.0);
  /* DESCRIPTION: Fan poly efficiency */
  addDoubleOption("FAN_POLY_EFF", Fan_Poly_Eff, 1.0);
  /*!\brief SUBSONIC_ENGINE\n DESCRIPTION: Engine subsonic intake region \ingroup Config*/
  addBoolOption("SUBSONIC_ENGINE", SubsonicEngine, false);
  /* DESCRIPTION: Actuator disk double surface */
  addBoolOption("ACTDISK_DOUBLE_SURFACE", ActDisk_DoubleSurface, false);
  /* DESCRIPTION: Only half engine is in the computational grid */
  addBoolOption("ENGINE_HALF_MODEL", Engine_HalfModel, false);
  /* DESCRIPTION: Actuator disk double surface */
  addBoolOption("ACTDISK_SU2_DEF", ActDisk_SU2_DEF, false);
  /* DESCRIPTION: Definition of the distortion rack (radial number of proves / circumferential density (degree) */
  distortion[0] =  5.0; distortion[1] =  15.0;
  addDoubleArrayOption("DISTORTION_RACK", 2, distortion);
  /* DESCRIPTION: Values of the box to impose a subsonic nacellle (mach, Pressure, Temperature) */
  eng_val[0]=0.0; eng_val[1]=0.0; eng_val[2]=0.0; eng_val[3]=0.0;  eng_val[4]=0.0;
  addDoubleArrayOption("SUBSONIC_ENGINE_VALUES", 5, eng_val);
  /* DESCRIPTION: Coordinates of the box to impose a subsonic nacellle cylinder (Xmin, Ymin, Zmin, Xmax, Ymax, Zmax, Radius) */
  eng_cyl[0] = 0.0; eng_cyl[1] = 0.0; eng_cyl[2] = 0.0;
  eng_cyl[3] = 1E15; eng_cyl[4] = 1E15; eng_cyl[5] = 1E15; eng_cyl[6] = 1E15;
  addDoubleArrayOption("SUBSONIC_ENGINE_CYL", 7, eng_cyl);
  /* DESCRIPTION: Engine exhaust boundary marker(s)
   Format: (nacelle exhaust marker, total nozzle temp, total nozzle pressure, ... )*/
  addExhaustOption("MARKER_ENGINE_EXHAUST", nMarker_EngineExhaust, Marker_EngineExhaust, Exhaust_Temperature_Target, Exhaust_Pressure_Target);
  /* DESCRIPTION: Clamped boundary marker(s) */
  addStringListOption("MARKER_CLAMPED", nMarker_Clamped, Marker_Clamped);
  /* DESCRIPTION: Displacement boundary marker(s) */
  addStringDoubleListOption("MARKER_NORMAL_DISPL", nMarker_Displacement, Marker_Displacement, Displ_Value);
  /* DESCRIPTION: Load boundary marker(s) - uniform pressure in Pa */
  addStringDoubleListOption("MARKER_PRESSURE", nMarker_Load, Marker_Load, Load_Value);
  /* DESCRIPTION: Load boundary marker(s) */
  addStringDoubleListOption("MARKER_DAMPER", nMarker_Damper, Marker_Damper, Damper_Constant);
  /* DESCRIPTION: Load boundary marker(s)
   Format: (inlet marker, load, multiplier, dir_x, dir_y, dir_z, ... ), i.e. primitive variables specified. */
  addInletOption("MARKER_LOAD", nMarker_Load_Dir, Marker_Load_Dir, Load_Dir_Value, Load_Dir_Multiplier, Load_Dir);
  /* DESCRIPTION: Load boundary marker(s)
   Format: (inlet marker, load, multiplier, dir_x, dir_y, dir_z, ... ), i.e. primitive variables specified. */
  addInletOption("MARKER_DISPLACEMENT", nMarker_Disp_Dir, Marker_Disp_Dir, Disp_Dir_Value, Disp_Dir_Multiplier, Disp_Dir);
  /* DESCRIPTION: Sine load boundary marker(s)
   Format: (inlet marker, load, multiplier, dir_x, dir_y, dir_z, ... ), i.e. primitive variables specified. */
  addInletOption("MARKER_SINE_LOAD", nMarker_Load_Sine, Marker_Load_Sine, Load_Sine_Amplitude, Load_Sine_Frequency, Load_Sine_Dir);
  /*!\brief SINE_LOAD\n DESCRIPTION: option to apply the load as a sine*/
  addBoolOption("SINE_LOAD", Sine_Load, false);
  sineload_coeff[0] = 0.0; sineload_coeff[1] = 0.0; sineload_coeff[2] = 0.0;
  /*!\brief SINE_LOAD_COEFF \n DESCRIPTION: the 1st coeff is the amplitude, the 2nd is the frequency, 3rd is the phase in radians */
  addDoubleArrayOption("SINE_LOAD_COEFF", 3, sineload_coeff);
  /*!\brief RAMP_AND_RELEASE\n DESCRIPTION: release the load after applying the ramp*/
  addBoolOption("RAMP_AND_RELEASE_LOAD", RampAndRelease, false);

  /* DESCRIPTION: Flow load boundary marker(s) */
  addStringDoubleListOption("MARKER_FLOWLOAD", nMarker_FlowLoad, Marker_FlowLoad, FlowLoad_Value);
  /* DESCRIPTION: Damping factor for engine inlet condition */
  addDoubleOption("DAMP_ENGINE_INFLOW", Damp_Engine_Inflow, 0.95);
  /* DESCRIPTION: Damping factor for engine exhaust condition */
  addDoubleOption("DAMP_ENGINE_EXHAUST", Damp_Engine_Exhaust, 0.95);
  /*!\brief ENGINE_INFLOW_TYPE  \n DESCRIPTION: Inlet boundary type \n OPTIONS: see \link Engine_Inflow_Map \endlink \n Default: FAN_FACE_MACH \ingroup Config*/
  addEnumOption("ENGINE_INFLOW_TYPE", Kind_Engine_Inflow, Engine_Inflow_Map, FAN_FACE_MACH);
  /* DESCRIPTION: Evaluate a problem with engines */
  addBoolOption("ENGINE", Engine, false);

  /* DESCRIPTION:  Sharpness coefficient for the buffet sensor */
  addDoubleOption("BUFFET_K", Buffet_k, 10.0);
  /* DESCRIPTION:  Offset parameter for the buffet sensor */
  addDoubleOption("BUFFET_LAMBDA", Buffet_lambda, 0.0);

  /* DESCRIPTION: Use a Newton-Krylov method. */
  addBoolOption("NEWTON_KRYLOV", NewtonKrylov, false);
  /* DESCRIPTION: Integer parameters {startup iters, precond iters, initial tolerance relaxation}. */
  addUShortArrayOption("NEWTON_KRYLOV_IPARAM", NK_IntParam.size(), NK_IntParam.data());
  /* DESCRIPTION: Double parameters {startup residual drop, precond tolerance, full tolerance residual drop, findiff step}. */
  addDoubleArrayOption("NEWTON_KRYLOV_DPARAM", NK_DblParam.size(), NK_DblParam.data());

  /* DESCRIPTION: Number of samples for quasi-Newton methods. */
  addUnsignedShortOption("QUASI_NEWTON_NUM_SAMPLES", nQuasiNewtonSamples, 0);
  /* DESCRIPTION: Whether to use vectorized numerical schemes, less robust against transients. */
  addBoolOption("USE_VECTORIZATION", UseVectorization, false);

  /*!\par CONFIG_CATEGORY: Time-marching \ingroup Config*/
  /*--- Options related to time-marching ---*/

  /* DESCRIPTION: Unsteady simulation  */
  addEnumOption("TIME_MARCHING", TimeMarching, TimeMarching_Map, TIME_MARCHING::STEADY);
  /* DESCRIPTION:  Courant-Friedrichs-Lewy condition of the finest grid */
  addDoubleOption("CFL_NUMBER", CFLFineGrid, 1.25);
  /* DESCRIPTION:  Max time step in local time stepping simulations */
  addDoubleOption("MAX_DELTA_TIME", Max_DeltaTime, 1000000);
  /* DESCRIPTION: Activate The adaptive CFL number. */
  addBoolOption("CFL_ADAPT", CFL_Adapt, false);
  /* !\brief CFL_ADAPT_PARAM
   * DESCRIPTION: Parameters of the adaptive CFL number (factor down, factor up, CFL limit (min and max), acceptable linear residual )
   * Factor down generally <1.0, factor up generally > 1.0 to cause the CFL to increase when the under-relaxation parameter is 1.0
   * and to decrease when the under-relaxation parameter is less than 0.1. Factor is multiplicative. \ingroup Config*/
  default_cfl_adapt[0] = 1.0; default_cfl_adapt[1] = 1.0; default_cfl_adapt[2] = 10.0; default_cfl_adapt[3] = 100.0;
  default_cfl_adapt[4] = 0.001;
  addDoubleListOption("CFL_ADAPT_PARAM", nCFL_AdaptParam, CFL_AdaptParam);
  /* DESCRIPTION: Reduction factor of the CFL coefficient in the adjoint problem */
  addDoubleOption("CFL_REDUCTION_ADJFLOW", CFLRedCoeff_AdjFlow, 0.8);
  /* DESCRIPTION: Reduction factor of the CFL coefficient in the level set problem */
  addDoubleOption("CFL_REDUCTION_TURB", CFLRedCoeff_Turb, 1.0);
  /* DESCRIPTION: Reduction factor of the CFL coefficient in the turbulent adjoint problem */
  addDoubleOption("CFL_REDUCTION_ADJTURB", CFLRedCoeff_AdjTurb, 1.0);
  /*!\brief CFL_REDUCTION_SPECIES \n DESCRIPTION: Reduction factor of the CFL coefficient in the species problem \n DEFAULT: 1.0 */
  addDoubleOption("CFL_REDUCTION_SPECIES", CFLRedCoeff_Species, 1.0);
  /* DESCRIPTION: External iteration offset due to restart */
  addUnsignedLongOption("EXT_ITER_OFFSET", ExtIter_OffSet, 0);
  // these options share nRKStep as their size, which is not a good idea in general
  /* DESCRIPTION: Runge-Kutta alpha coefficients */
  addDoubleListOption("RK_ALPHA_COEFF", nRKStep, RK_Alpha_Step);
  /* DESCRIPTION: Number of time levels for time accurate local time stepping. */
  addUnsignedShortOption("LEVELS_TIME_ACCURATE_LTS", nLevels_TimeAccurateLTS, 1);
  /* DESCRIPTION: Number of time DOFs used in the predictor step of ADER-DG. */
  addUnsignedShortOption("TIME_DOFS_ADER_DG", nTimeDOFsADER_DG, 2);
  /* DESCRIPTION: Unsteady Courant-Friedrichs-Lewy number of the finest grid */
  addDoubleOption("UNST_CFL_NUMBER", Unst_CFL, 0.0);
  /* DESCRIPTION: Integer number of periodic time instances for Harmonic Balance */
  addUnsignedShortOption("TIME_INSTANCES", nTimeInstances, 1);
  /* DESCRIPTION: Time period for Harmonic Balance wihtout moving meshes */
  addDoubleOption("HB_PERIOD", HarmonicBalance_Period, -1.0);
  /* DESCRIPTION:  Turn on/off harmonic balance preconditioning */
  addBoolOption("HB_PRECONDITION", HB_Precondition, false);
  /* DESCRIPTION: Starting direct solver iteration for the unsteady adjoint */
  addLongOption("UNST_ADJOINT_ITER", Unst_AdjointIter, 0);
  /* DESCRIPTION: Number of iterations to average the objective */
  addLongOption("ITER_AVERAGE_OBJ", Iter_Avg_Objective , 0);
  /* DESCRIPTION: Time discretization */
  addEnumOption("TIME_DISCRE_FLOW", Kind_TimeIntScheme_Flow, Time_Int_Map, EULER_IMPLICIT);
  /* DESCRIPTION: Time discretization */
  addEnumOption("TIME_DISCRE_FEM_FLOW", Kind_TimeIntScheme_FEM_Flow, Time_Int_Map, RUNGE_KUTTA_EXPLICIT);
  /* DESCRIPTION: ADER-DG predictor step */
  addEnumOption("ADER_PREDICTOR", Kind_ADER_Predictor, Ader_Predictor_Map, ADER_ALIASED_PREDICTOR);
  /* DESCRIPTION: Time discretization */
  addEnumOption("TIME_DISCRE_ADJFLOW", Kind_TimeIntScheme_AdjFlow, Time_Int_Map, EULER_IMPLICIT);
  /* DESCRIPTION: Time discretization */
  addEnumOption("TIME_DISCRE_TURB", Kind_TimeIntScheme_Turb, Time_Int_Map, EULER_IMPLICIT);
  /* DESCRIPTION: Time discretization */
  addEnumOption("TIME_DISCRE_ADJTURB", Kind_TimeIntScheme_AdjTurb, Time_Int_Map, EULER_IMPLICIT);
  /* DESCRIPTION: Time discretization for species equations */
  addEnumOption("TIME_DISCRE_SPECIES", Kind_TimeIntScheme_Species, Time_Int_Map, EULER_IMPLICIT);
  /* DESCRIPTION: Time discretization */
  addEnumOption("TIME_DISCRE_FEA", Kind_TimeIntScheme_FEA, Time_Int_Map_FEA, STRUCT_TIME_INT::NEWMARK_IMPLICIT);
  /* DESCRIPTION: Time discretization for radiation problems*/
  addEnumOption("TIME_DISCRE_RADIATION", Kind_TimeIntScheme_Radiation, Time_Int_Map, EULER_IMPLICIT);
  /* DESCRIPTION: Time discretization */
  addEnumOption("TIME_DISCRE_HEAT", Kind_TimeIntScheme_Heat, Time_Int_Map, EULER_IMPLICIT);
  /* DESCRIPTION: Time discretization */
  addEnumOption("TIMESTEP_HEAT", Kind_TimeStep_Heat, Heat_TimeStep_Map, MINIMUM);

  /*!\par CONFIG_CATEGORY: Linear solver definition \ingroup Config*/
  /*--- Options related to the linear solvers ---*/

  /*!\brief LINEAR_SOLVER
   *  \n DESCRIPTION: Linear solver for the implicit, mesh deformation, or discrete adjoint systems \n OPTIONS: see \link Linear_Solver_Map \endlink \n DEFAULT: FGMRES \ingroup Config*/
  addEnumOption("LINEAR_SOLVER", Kind_Linear_Solver, Linear_Solver_Map, FGMRES);
  /*!\brief LINEAR_SOLVER_PREC
   *  \n DESCRIPTION: Preconditioner for the Krylov linear solvers \n OPTIONS: see \link Linear_Solver_Prec_Map \endlink \n DEFAULT: LU_SGS \ingroup Config*/
  addEnumOption("LINEAR_SOLVER_PREC", Kind_Linear_Solver_Prec, Linear_Solver_Prec_Map, ILU);
  /* DESCRIPTION: Minimum error threshold for the linear solver for the implicit formulation */
  addDoubleOption("LINEAR_SOLVER_ERROR", Linear_Solver_Error, 1E-6);
  /* DESCRIPTION: Maximum number of iterations of the linear solver for the implicit formulation */
  addUnsignedLongOption("LINEAR_SOLVER_ITER", Linear_Solver_Iter, 10);
  /* DESCRIPTION: Fill in level for the ILU preconditioner */
  addUnsignedShortOption("LINEAR_SOLVER_ILU_FILL_IN", Linear_Solver_ILU_n, 0);
  /* DESCRIPTION: Maximum number of iterations of the linear solver for the implicit formulation */
  addUnsignedLongOption("LINEAR_SOLVER_RESTART_FREQUENCY", Linear_Solver_Restart_Frequency, 10);
  /* DESCRIPTION: Relaxation factor for iterative linear smoothers (SMOOTHER_ILU/JACOBI/LU-SGS/LINELET) */
  addDoubleOption("LINEAR_SOLVER_SMOOTHER_RELAXATION", Linear_Solver_Smoother_Relaxation, 1.0);
  /* DESCRIPTION: Custom number of threads used for additive domain decomposition for ILU and LU_SGS (0 is "auto"). */
  addUnsignedLongOption("LINEAR_SOLVER_PREC_THREADS", Linear_Solver_Prec_Threads, 0);
  /* DESCRIPTION: Relaxation factor for updates of adjoint variables. */
  addDoubleOption("RELAXATION_FACTOR_ADJOINT", Relaxation_Factor_Adjoint, 1.0);
  /* DESCRIPTION: Relaxation of the CHT coupling */
  addDoubleOption("RELAXATION_FACTOR_CHT", Relaxation_Factor_CHT, 1.0);
  /* DESCRIPTION: Roe coefficient */
  addDoubleOption("ROE_KAPPA", Roe_Kappa, 0.5);
  /* DESCRIPTION: Roe-Turkel preconditioning for low Mach number flows */
  addBoolOption("LOW_MACH_PREC", Low_Mach_Precon, false);
  /* DESCRIPTION: Post-reconstruction correction for low Mach number flows */
  addBoolOption("LOW_MACH_CORR", Low_Mach_Corr, false);
  /* DESCRIPTION: Time Step for dual time stepping simulations (s) */
  addDoubleOption("MIN_ROE_TURKEL_PREC", Min_Beta_RoeTurkel, 0.01);
  /* DESCRIPTION: Time Step for dual time stepping simulations (s) */
  addDoubleOption("MAX_ROE_TURKEL_PREC", Max_Beta_RoeTurkel, 0.2);
  /* DESCRIPTION: Linear solver for the turbulent adjoint systems */
  addEnumOption("ADJTURB_LIN_SOLVER", Kind_AdjTurb_Linear_Solver, Linear_Solver_Map, FGMRES);
  /* DESCRIPTION: Preconditioner for the turbulent adjoint Krylov linear solvers */
  addEnumOption("ADJTURB_LIN_PREC", Kind_AdjTurb_Linear_Prec, Linear_Solver_Prec_Map, ILU);
  /* DESCRIPTION: Minimum error threshold for the turbulent adjoint linear solver for the implicit formulation */
  addDoubleOption("ADJTURB_LIN_ERROR", AdjTurb_Linear_Error, 1E-5);
  /* DESCRIPTION: Maximum number of iterations of the turbulent adjoint linear solver for the implicit formulation */
  addUnsignedShortOption("ADJTURB_LIN_ITER", AdjTurb_Linear_Iter, 10);
  /* DESCRIPTION: Entropy fix factor */
  addDoubleOption("ENTROPY_FIX_COEFF", EntropyFix_Coeff, 0.001);
  /* DESCRIPTION: Linear solver for the discete adjoint systems */
  addEnumOption("DISCADJ_LIN_SOLVER", Kind_DiscAdj_Linear_Solver, Linear_Solver_Map, FGMRES);
  /* DESCRIPTION: Preconditioner for the discrete adjoint Krylov linear solvers */
  addEnumOption("DISCADJ_LIN_PREC", Kind_DiscAdj_Linear_Prec, Linear_Solver_Prec_Map, ILU);
  /* DESCRIPTION: Linear solver for the discete adjoint systems */

  /*!\par CONFIG_CATEGORY: Convergence\ingroup Config*/
  /*--- Options related to convergence ---*/

  /*!\brief CONV_RESIDUAL_MINVAL\n DESCRIPTION: Min value of the residual (log10 of the residual)\n DEFAULT: -14.0 \ingroup Config*/
  addDoubleOption("CONV_RESIDUAL_MINVAL", MinLogResidual, -14.0);
  /*!\brief CONV_STARTITER\n DESCRIPTION: Iteration number to begin convergence monitoring\n DEFAULT: 5 \ingroup Config*/
  addUnsignedLongOption("CONV_STARTITER", StartConv_Iter, 5);
  /*!\brief CONV_CAUCHY_ELEMS\n DESCRIPTION: Number of elements to apply the criteria. \n DEFAULT 100 \ingroup Config*/
  addUnsignedShortOption("CONV_CAUCHY_ELEMS", Cauchy_Elems, 100);
  /*!\brief CONV_CAUCHY_EPS\n DESCRIPTION: Epsilon to control the series convergence \n DEFAULT: 1e-10 \ingroup Config*/
  addDoubleOption("CONV_CAUCHY_EPS", Cauchy_Eps, 1E-10);
  /*!\brief CONV_FIELD\n DESCRIPTION: Output field to monitor \n Default: depends on solver \ingroup Config*/
  addStringListOption("CONV_FIELD", nConvField, ConvField);

  /*!\brief CONV_WINDOW_STARTITER\n DESCRIPTION: Iteration number after START_ITER_WND  to begin convergence monitoring\n DEFAULT: 15 \ingroup Config*/
  addUnsignedLongOption("CONV_WINDOW_STARTITER", Wnd_StartConv_Iter, 15);
  /*!\brief CONV_WINDOW_CAUCHY_ELEMS\n DESCRIPTION: Number of elements to apply the criteria. \n DEFAULT 100 \ingroup Config*/
  addUnsignedShortOption("CONV_WINDOW_CAUCHY_ELEMS", Wnd_Cauchy_Elems, 100);
  /*!\brief CONV_WINDOW_CAUCHY_EPS\n DESCRIPTION: Epsilon to control the series convergence \n DEFAULT: 1e-3 \ingroup Config*/
  addDoubleOption("CONV_WINDOW_CAUCHY_EPS", Wnd_Cauchy_Eps, 1E-3);
  /*!\brief WINDOW_CAUCHY_CRIT \n DESCRIPTION: Determines, if the cauchy convergence criterion should be used for windowed time averaged objective functions*/
  addBoolOption("WINDOW_CAUCHY_CRIT",Wnd_Cauchy_Crit, false);
  /*!\brief CONV_WINDOW_FIELD
   * \n DESCRIPTION: Output fields  for the Cauchy criterium for the TIME iteration. The criterium is applied to the windowed time average of the chosen funcion. */
  addStringListOption("CONV_WINDOW_FIELD",nWndConvField, WndConvField);

  /*!\par CONFIG_CATEGORY: Multi-grid \ingroup Config*/
  /*!\brief MGLEVEL\n DESCRIPTION: Multi-grid Levels. DEFAULT: 0 \ingroup Config*/
  addUnsignedShortOption("MGLEVEL", nMGLevels, 0);
  /*!\brief MGCYCLE\n DESCRIPTION: Multi-grid cycle. OPTIONS: See \link MG_Cycle_Map \endlink. Defualt V_CYCLE \ingroup Config*/
  addEnumOption("MGCYCLE", MGCycle, MG_Cycle_Map, V_CYCLE);
  /*!\brief MG_PRE_SMOOTH\n DESCRIPTION: Multi-grid pre-smoothing level \ingroup Config*/
  addUShortListOption("MG_PRE_SMOOTH", nMG_PreSmooth, MG_PreSmooth);
  /*!\brief MG_POST_SMOOTH\n DESCRIPTION: Multi-grid post-smoothing level \ingroup Config*/
  addUShortListOption("MG_POST_SMOOTH", nMG_PostSmooth, MG_PostSmooth);
  /*!\brief MG_CORRECTION_SMOOTH\n DESCRIPTION: Jacobi implicit smoothing of the correction \ingroup Config*/
  addUShortListOption("MG_CORRECTION_SMOOTH", nMG_CorrecSmooth, MG_CorrecSmooth);
  /*!\brief MG_DAMP_RESTRICTION\n DESCRIPTION: Damping factor for the residual restriction. DEFAULT: 0.75 \ingroup Config*/
  addDoubleOption("MG_DAMP_RESTRICTION", Damp_Res_Restric, 0.75);
  /*!\brief MG_DAMP_PROLONGATION\n DESCRIPTION: Damping factor for the correction prolongation. DEFAULT 0.75 \ingroup Config*/
  addDoubleOption("MG_DAMP_PROLONGATION", Damp_Correc_Prolong, 0.75);

  /*!\par CONFIG_CATEGORY: Spatial Discretization \ingroup Config*/
  /*--- Options related to the spatial discretization ---*/

  /*!\brief NUM_METHOD_GRAD
   *  \n DESCRIPTION: Numerical method for spatial gradients \n OPTIONS: See \link Gradient_Map \endlink. \n DEFAULT: WEIGHTED_LEAST_SQUARES. \ingroup Config*/
  addEnumOption("NUM_METHOD_GRAD", Kind_Gradient_Method, Gradient_Map, WEIGHTED_LEAST_SQUARES);
  /*!\brief NUM_METHOD_GRAD
   *  \n DESCRIPTION: Numerical method for spatial gradients used only for upwind reconstruction \n OPTIONS: See \link Gradient_Map \endlink. \n DEFAULT: NO_GRADIENT. \ingroup Config*/
  addEnumOption("NUM_METHOD_GRAD_RECON", Kind_Gradient_Method_Recon, Gradient_Map, NO_GRADIENT);
  /*!\brief VENKAT_LIMITER_COEFF
   *  \n DESCRIPTION: Coefficient for the limiter. DEFAULT value 0.5. Larger values decrease the extent of limiting, values approaching zero cause lower-order approximation to the solution. \ingroup Config */
  addDoubleOption("VENKAT_LIMITER_COEFF", Venkat_LimiterCoeff, 0.05);
  /*!\brief ADJ_SHARP_LIMITER_COEFF
   *  \n DESCRIPTION: Coefficient for detecting the limit of the sharp edges. DEFAULT value 3.0.  Use with sharp edges limiter. \ingroup Config*/
  addDoubleOption("ADJ_SHARP_LIMITER_COEFF", AdjSharp_LimiterCoeff, 3.0);
  /*!\brief LIMITER_ITER
   *  \n DESCRIPTION: Freeze the value of the limiter after a number of iterations. DEFAULT value 999999. \ingroup Config*/
  addUnsignedLongOption("LIMITER_ITER", LimiterIter, 999999);

  /*!\brief CONV_NUM_METHOD_FLOW
   *  \n DESCRIPTION: Convective numerical method \n OPTIONS: See \link Upwind_Map \endlink , \link Centered_Map \endlink. \ingroup Config*/
  addConvectOption("CONV_NUM_METHOD_FLOW", Kind_ConvNumScheme_Flow, Kind_Centered_Flow, Kind_Upwind_Flow);

  /*!\brief NUM_METHOD_FEM_FLOW
   *  \n DESCRIPTION: Numerical method \n OPTIONS: See \link FEM_Map \endlink , \link Centered_Map \endlink. \ingroup Config*/
  addConvectFEMOption("NUM_METHOD_FEM_FLOW", Kind_ConvNumScheme_FEM_Flow, Kind_FEM_Flow);

  /*!\brief MUSCL_FLOW \n DESCRIPTION: Check if the MUSCL scheme should be used \ingroup Config*/
  addBoolOption("MUSCL_FLOW", MUSCL_Flow, true);
  /*!\brief SLOPE_LIMITER_FLOW
   * DESCRIPTION: Slope limiter for the direct solution. \n OPTIONS: See \link Limiter_Map \endlink \n DEFAULT VENKATAKRISHNAN \ingroup Config*/
  addEnumOption("SLOPE_LIMITER_FLOW", Kind_SlopeLimit_Flow, Limiter_Map, LIMITER::VENKATAKRISHNAN);
  jst_coeff[0] = 0.5; jst_coeff[1] = 0.02;
  /*!\brief JST_SENSOR_COEFF \n DESCRIPTION: 2nd and 4th order artificial dissipation coefficients for the JST method \ingroup Config*/
  addDoubleArrayOption("JST_SENSOR_COEFF", 2, jst_coeff);
  /*!\brief LAX_SENSOR_COEFF \n DESCRIPTION: 1st order artificial dissipation coefficients for the Lax-Friedrichs method. \ingroup Config*/
  addDoubleOption("LAX_SENSOR_COEFF", Kappa_1st_Flow, 0.15);
  /*!\brief USE_ACCURATE_FLUX_JACOBIANS \n DESCRIPTION: Use numerically computed Jacobians for AUSM+up(2) and SLAU(2) \ingroup Config*/
  addBoolOption("USE_ACCURATE_FLUX_JACOBIANS", Use_Accurate_Jacobians, false);
  /*!\brief CENTRAL_JACOBIAN_FIX_FACTOR \n DESCRIPTION: Improve the numerical properties (diagonal dominance) of the global Jacobian matrix, 3 to 4 is "optimum" (central schemes) \ingroup Config*/
  addDoubleOption("CENTRAL_JACOBIAN_FIX_FACTOR", Cent_Jac_Fix_Factor, 4.0);
  /*!\brief CENTRAL_JACOBIAN_FIX_FACTOR \n DESCRIPTION: Control numerical properties of the global Jacobian matrix using a multiplication factor for incompressible central schemes \ingroup Config*/
  addDoubleOption("CENTRAL_INC_JACOBIAN_FIX_FACTOR", Cent_Inc_Jac_Fix_Factor, 1.0);

  /*!\brief CONV_NUM_METHOD_ADJFLOW
   *  \n DESCRIPTION: Convective numerical method for the adjoint solver.
   *  \n OPTIONS:  See \link Upwind_Map \endlink , \link Centered_Map \endlink. Note: not all methods are guaranteed to be implemented for the adjoint solver. \ingroup Config */
  addConvectOption("CONV_NUM_METHOD_ADJFLOW", Kind_ConvNumScheme_AdjFlow, Kind_Centered_AdjFlow, Kind_Upwind_AdjFlow);
  /*!\brief MUSCL_FLOW \n DESCRIPTION: Check if the MUSCL scheme should be used \ingroup Config*/
  addBoolOption("MUSCL_ADJFLOW", MUSCL_AdjFlow, true);
  /*!\brief SLOPE_LIMITER_ADJFLOW
     * DESCRIPTION: Slope limiter for the adjoint solution. \n OPTIONS: See \link Limiter_Map \endlink \n DEFAULT VENKATAKRISHNAN \ingroup Config*/
  addEnumOption("SLOPE_LIMITER_ADJFLOW", Kind_SlopeLimit_AdjFlow, Limiter_Map, LIMITER::VENKATAKRISHNAN);
  jst_adj_coeff[0] = 0.5; jst_adj_coeff[1] = 0.02;
  /*!\brief ADJ_JST_SENSOR_COEFF \n DESCRIPTION: 2nd and 4th order artificial dissipation coefficients for the adjoint JST method. \ingroup Config*/
  addDoubleArrayOption("ADJ_JST_SENSOR_COEFF", 2, jst_adj_coeff);
  /*!\brief LAX_SENSOR_COEFF \n DESCRIPTION: 1st order artificial dissipation coefficients for the adjoint Lax-Friedrichs method. \ingroup Config*/
  addDoubleOption("ADJ_LAX_SENSOR_COEFF", Kappa_1st_AdjFlow, 0.15);

  /*!\brief MUSCL_FLOW \n DESCRIPTION: Check if the MUSCL scheme should be used \ingroup Config*/
  addBoolOption("MUSCL_TURB", MUSCL_Turb, false);
  /*!\brief SLOPE_LIMITER_TURB
   *  \n DESCRIPTION: Slope limiter  \n OPTIONS: See \link Limiter_Map \endlink \n DEFAULT VENKATAKRISHNAN \ingroup Config*/
  addEnumOption("SLOPE_LIMITER_TURB", Kind_SlopeLimit_Turb, Limiter_Map, LIMITER::VENKATAKRISHNAN);
  /*!\brief CONV_NUM_METHOD_TURB
   *  \n DESCRIPTION: Convective numerical method \ingroup Config*/
  addConvectOption("CONV_NUM_METHOD_TURB", Kind_ConvNumScheme_Turb, Kind_Centered_Turb, Kind_Upwind_Turb);

  /*!\brief MUSCL_FLOW \n DESCRIPTION: Check if the MUSCL scheme should be used \ingroup Config*/
  addBoolOption("MUSCL_ADJTURB", MUSCL_AdjTurb, false);
  /*!\brief SLOPE_LIMITER_ADJTURB
   *  \n DESCRIPTION: Slope limiter \n OPTIONS: See \link Limiter_Map \endlink \n DEFAULT VENKATAKRISHNAN \ingroup Config */
  addEnumOption("SLOPE_LIMITER_ADJTURB", Kind_SlopeLimit_AdjTurb, Limiter_Map, LIMITER::VENKATAKRISHNAN);
  /*!\brief CONV_NUM_METHOD_ADJTURB\n DESCRIPTION: Convective numerical method for the adjoint/turbulent problem \ingroup Config*/
  addConvectOption("CONV_NUM_METHOD_ADJTURB", Kind_ConvNumScheme_AdjTurb, Kind_Centered_AdjTurb, Kind_Upwind_AdjTurb);

  /*!\brief MUSCL_SPECIES \n DESCRIPTION: Check if the MUSCL scheme should be used \n DEFAULT false \ingroup Config*/
  addBoolOption("MUSCL_SPECIES", MUSCL_Species, false);
  /*!\brief SLOPE_LIMITER_SPECIES \n DESCRIPTION: Slope limiter \n OPTIONS: See \link Limiter_Map \endlink \n DEFAULT NONE \ingroup Config*/
  addEnumOption("SLOPE_LIMITER_SPECIES", Kind_SlopeLimit_Species, Limiter_Map, LIMITER::NONE);
  /*!\brief CONV_NUM_METHOD_SPECIES \n DESCRIPTION: Convective numerical method for species transport \ingroup Config*/
  addConvectOption("CONV_NUM_METHOD_SPECIES", Kind_ConvNumScheme_Species, Kind_Centered_Species, Kind_Upwind_Species);

  /*!\brief MUSCL_FLOW \n DESCRIPTION: Check if the MUSCL scheme should be used \ingroup Config*/
  addBoolOption("MUSCL_HEAT", MUSCL_Heat, false);
  /*!\brief SLOPE_LIMITER_HEAT \n DESCRIPTION: Slope limiter \n OPTIONS: See \link Limiter_Map \endlink \n DEFAULT NONE \ingroup Config*/
  addEnumOption("SLOPE_LIMITER_HEAT", Kind_SlopeLimit_Heat, Limiter_Map, LIMITER::NONE);
  /*!\brief CONV_NUM_METHOD_HEAT \n DESCRIPTION: Convective numerical method */
  addConvectOption("CONV_NUM_METHOD_HEAT", Kind_ConvNumScheme_Heat, Kind_Centered_Heat, Kind_Upwind_Heat);

  /*!\par CONFIG_CATEGORY: Adjoint and Gradient \ingroup Config*/
  /*--- Options related to the adjoint and gradient ---*/

  /*!\brief LIMIT_ADJFLOW \n DESCRIPTION: Limit value for the adjoint variable.\n DEFAULT: 1E6. \ingroup Config*/
  addDoubleOption("LIMIT_ADJFLOW", AdjointLimit, 1E6);
  /*!\brief MG_ADJFLOW\n DESCRIPTION: Multigrid with the adjoint problem. \n Defualt: YES \ingroup Config*/
  addBoolOption("MG_ADJFLOW", MG_AdjointFlow, true);

  /*!\brief OBJECTIVE_WEIGHT  \n DESCRIPTION: Adjoint problem boundary condition weights. Applies scaling factor to objective(s) \ingroup Config*/
  addDoubleListOption("OBJECTIVE_WEIGHT", nObjW, Weight_ObjFunc);
  /*!\brief OBJECTIVE_FUNCTION \n DESCRIPTION: Adjoint problem boundary condition \n OPTIONS: see \link Objective_Map \endlink \n DEFAULT: DRAG_COEFFICIENT \ingroup Config*/
  addEnumListOption("OBJECTIVE_FUNCTION", nObj, Kind_ObjFunc, Objective_Map);

  /*!\brief CUSTOM_OBJFUNC \n DESCRIPTION: User-provided definition of a custom objective function. \ingroup Config*/
  addStringOption("CUSTOM_OBJFUNC", CustomObjFunc, "");
  /*!\brief CUSTOM_OUTPUTS \n DESCRIPTION: User-provided definitions for custom output. \ingroup Config*/
  addStringOption("CUSTOM_OUTPUTS", CustomOutputs, "");

  /* DESCRIPTION: parameter for the definition of a complex objective function */
  addDoubleOption("DCD_DCL_VALUE", dCD_dCL, 0.0);
  /* DESCRIPTION: parameter for the definition of a complex objective function */
  addDoubleOption("DCMX_DCL_VALUE", dCMx_dCL, 0.0);
  /* DESCRIPTION: parameter for the definition of a complex objective function */
  addDoubleOption("DCMY_DCL_VALUE", dCMy_dCL, 0.0);
  /* DESCRIPTION: parameter for the definition of a complex objective function */
  addDoubleOption("DCMZ_DCL_VALUE", dCMz_dCL, 0.0);

  geo_loc[0] = 0.0; geo_loc[1] = 1.0;
  /* DESCRIPTION: Definition of the airfoil section */
  addDoubleArrayOption("GEO_BOUNDS", 2, geo_loc);
  /* DESCRIPTION: Identify the body to slice */
  addEnumOption("GEO_DESCRIPTION", Geo_Description, Geo_Description_Map, WING);
  /* DESCRIPTION: Z location of the waterline */
  addDoubleOption("GEO_WATERLINE_LOCATION", Geo_Waterline_Location, 0.0);
  /* DESCRIPTION: Number of section cuts to make when calculating internal volume */
  addUnsignedShortOption("GEO_NUMBER_STATIONS", nWingStations, 25);
  /* DESCRIPTION: Definition of the airfoil sections */
  addDoubleListOption("GEO_LOCATION_STATIONS", nLocationStations, LocationStations);
  nacelle_location[0] = 0.0; nacelle_location[1] = 0.0; nacelle_location[2] = 0.0;
  nacelle_location[3] = 0.0; nacelle_location[4] = 0.0;
  /* DESCRIPTION: Definition of the nacelle location (higlite coordinates, tilt angle, toe angle) */
  addDoubleArrayOption("GEO_NACELLE_LOCATION", 5, nacelle_location);
  /* DESCRIPTION: Output sectional forces for specified markers. */
  addBoolOption("GEO_PLOT_STATIONS", Plot_Section_Forces, false);
  /* DESCRIPTION: Mode of the GDC code (analysis, or gradient) */
  addEnumOption("GEO_MODE", GeometryMode, GeometryMode_Map, FUNCTION);

  /* DESCRIPTION: Drag weight in sonic boom Objective Function (from 0.0 to 1.0) */
  addDoubleOption("DRAG_IN_SONICBOOM", WeightCd, 0.0);
  /* DESCRIPTION: Sensitivity smoothing */
  addEnumOption("SENS_SMOOTHING", Kind_SensSmooth, Sens_Smoothing_Map, NO_SMOOTH);
  /* DESCRIPTION: Continuous Adjoint frozen viscosity */
  addBoolOption("FROZEN_VISC_CONT", Frozen_Visc_Cont, true);
  /* DESCRIPTION: Discrete Adjoint frozen viscosity */
  addBoolOption("FROZEN_VISC_DISC", Frozen_Visc_Disc, false);
  /* DESCRIPTION: Discrete Adjoint frozen limiter */
  addBoolOption("FROZEN_LIMITER_DISC", Frozen_Limiter_Disc, false);
  /* DESCRIPTION: Use an inconsistent (primal/dual) discrete adjoint formulation */
  addBoolOption("INCONSISTENT_DISC", Inconsistent_Disc, false);
   /* DESCRIPTION:  */
  addDoubleOption("FIX_AZIMUTHAL_LINE", FixAzimuthalLine, 90.0);
  /*!\brief SENS_REMOVE_SHARP
   * \n DESCRIPTION: Remove sharp edges from the sensitivity evaluation  \n Format: SENS_REMOVE_SHARP = YES \n DEFAULT: NO \ingroup Config*/
  addBoolOption("SENS_REMOVE_SHARP", Sens_Remove_Sharp, false);

  /* DESCRIPTION: Automatically reorient elements that seem flipped */
  addBoolOption("REORIENT_ELEMENTS",ReorientElements, true);

  /*!\par CONFIG_CATEGORY: Sobolev Gradient Solver Parameters \ingroup Config */
  /*--- Options related to the Sobolev smoothing solver ---*/

  /* DESCRIPTION: Switch to activate gradient smoothing */
  addBoolOption("SMOOTH_GRADIENT",SmoothGradient, false);
  /* DESCRIPTION: Epsilon of the identity term in the Laplace Beltrami Operator */
  addDoubleOption("SMOOTHING_EPSILON1",SmoothingEps1, 1.0);
  /* DESCRIPTION: Epsilon of the Laplace term in the Laplace Beltrami Operator */
  addDoubleOption("SMOOTHING_EPSILON2",SmoothingEps2, 1.0);
  /* DESCRIPTION: Switch to calculate for each dimension separately */
  addBoolOption("SEPARATE_DIMENSIONS", SmoothSepDim, false);
  /* DESCRIPTION: Switch to activate working on the design surfaces only */
  addBoolOption("SMOOTH_ON_SURFACE",SmoothOnSurface, false);
  /* DESCRIPTION: Switch to activate zero Dirichlet boundary for surface mode */
  addBoolOption("DIRICHLET_SURFACE_BOUNDARY", SmoothDirichletSurfaceBound, false);
  /* DESCRIPTION: Switch to activate the debbuging modus */
  addEnumOption("SOBOLEV_MODE", SmoothNumMode, Sobolev_Modus_Map, ENUM_SOBOLEV_MODUS::NONE);
  /*!\brief HESS_OBJFUNC_FILENAME
   *  \n DESCRIPTION: Output filename for the Sobolev Hessian approximation.  \ingroup Config*/
  addStringOption("HESS_OBJFUNC_FILENAME", ObjFunc_Hess_FileName, string("of_hess.dat"));

  /*  DESCRIPTION: Linear solver for the gradient smoothing\n OPTIONS: see \link Linear_Solver_Map \endlink \n DEFAULT: FGMRES \ingroup Config*/
  addEnumOption("GRAD_LINEAR_SOLVER", Kind_Grad_Linear_Solver, Linear_Solver_Map, FGMRES);
  /*  \n DESCRIPTION: Preconditioner for the Krylov linear solvers \n OPTIONS: see \link Linear_Solver_Prec_Map \endlink \n DEFAULT: ILU \ingroup Config*/
  addEnumOption("GRAD_LINEAR_SOLVER_PREC", Kind_Grad_Linear_Solver_Prec, Linear_Solver_Prec_Map, ILU);
  /* DESCRIPTION: Minimum error threshold for the linear solver for the implicit formulation */
  addDoubleOption("GRAD_LINEAR_SOLVER_ERROR", Grad_Linear_Solver_Error, 1E-14);
  /* DESCRIPTION: Maximum number of iterations of the linear solver for the implicit formulation */
  addUnsignedLongOption("GRAD_LINEAR_SOLVER_ITER", Grad_Linear_Solver_Iter, 1000);

  /*!\par CONFIG_CATEGORY: Input/output files and formats \ingroup Config */
  /*--- Options related to input/output files and formats ---*/

  /*!\brief OUTPUT_FORMAT \n DESCRIPTION: I/O format for output plots. \n OPTIONS: see \link TabOutput_Map \endlink \n DEFAULT: TECPLOT \ingroup Config */
  addEnumOption("TABULAR_FORMAT", Tab_FileFormat, TabOutput_Map, TAB_OUTPUT::TAB_CSV);
  /*!\brief OUTPUT_PRECISION \n DESCRIPTION: Set <ofstream>.precision(value) to specified value for SU2_DOT and HISTORY output. Useful for exact gradient validation. \n DEFAULT: 6 \ingroup Config */
  addUnsignedShortOption("OUTPUT_PRECISION", output_precision, 10);
  /*!\brief ACTDISK_JUMP \n DESCRIPTION: The jump is given by the difference in values or a ratio */
  addEnumOption("ACTDISK_JUMP", ActDisk_Jump, Jump_Map, DIFFERENCE);
  /*!\brief MESH_FORMAT \n DESCRIPTION: Mesh input file format \n OPTIONS: see \link Input_Map \endlink \n DEFAULT: SU2 \ingroup Config*/
  addEnumOption("MESH_FORMAT", Mesh_FileFormat, Input_Map, SU2);
  /* DESCRIPTION:  Mesh input file */
  addStringOption("MESH_FILENAME", Mesh_FileName, string("mesh.su2"));
  /*!\brief MESH_OUT_FILENAME \n DESCRIPTION: Mesh output file name. Used when converting, scaling, or deforming a mesh. \n DEFAULT: mesh_out.su2 \ingroup Config*/
  addStringOption("MESH_OUT_FILENAME", Mesh_Out_FileName, string("mesh_out.su2"));

  /* DESCRIPTION: List of the number of grid points in the RECTANGLE or BOX grid in the x,y,z directions. (default: (33,33,33) ). */
  addShortListOption("MESH_BOX_SIZE", nMesh_Box_Size, Mesh_Box_Size);

  /* DESCRIPTION: List of the length of the RECTANGLE or BOX grid in the x,y,z directions. (default: (1.0,1.0,1.0) ).  */
  mesh_box_length[0] = 1.0; mesh_box_length[1] = 1.0; mesh_box_length[2] = 1.0;
  addDoubleArrayOption("MESH_BOX_LENGTH", 3, mesh_box_length);

  /* DESCRIPTION: List of the offset from 0.0 of the RECTANGLE or BOX grid in the x,y,z directions. (default: (0.0,0.0,0.0) ). */
  mesh_box_offset[0] = 0.0; mesh_box_offset[1] = 0.0; mesh_box_offset[2] = 0.0;
  addDoubleArrayOption("MESH_BOX_OFFSET", 3, mesh_box_offset);

  /* DESCRIPTION: Determine if the mesh file supports multizone. \n DEFAULT: true (temporarily) */
  addBoolOption("MULTIZONE_MESH", Multizone_Mesh, true);
  /* DESCRIPTION: Determine if we need to allocate memory to store the multizone residual. \n DEFAULT: true (temporarily) */
  addBoolOption("MULTIZONE_RESIDUAL", Multizone_Residual, false);

  /*!\brief File name of the flamelet look up table.*/
<<<<<<< HEAD
  //addStringOption("FILENAME_LUT", file_name_lut, string("LUT"));
  /* DESCRIPTION: Define preferential diffusion combustion problem. \n DEFAULT: false (temporarily) */
  addBoolOption("PREFERENTIAL_DIFFUSION", preferential_diffusion, false);
=======
  addStringOption("FILENAME_LUT", file_name_lut, string("LUT"));
>>>>>>> 8d6af1be

  /* DESCRIPTION: Names of the passive lookup variables for flamelet LUT */
  addStringListOption("LOOKUP_NAMES", n_lookups, table_lookup_names);

  /* DESCRIPTION: Names of the user transport equations solved in the flamelet problem. */
  addStringListOption("USER_SCALAR_NAMES", n_user_scalars, user_scalar_names);

  /* DESCRIPTION: Names of the user scalar source terms. */
  addStringListOption("USER_SOURCE_NAMES", n_user_sources, user_source_names);

  /*!\brief CONV_FILENAME \n DESCRIPTION: Output file convergence history (w/o extension) \n DEFAULT: history \ingroup Config*/
  addStringOption("CONV_FILENAME", Conv_FileName, string("history"));
  /*!\brief BREAKDOWN_FILENAME \n DESCRIPTION: Output file forces breakdown \ingroup Config*/
  addStringOption("BREAKDOWN_FILENAME", Breakdown_FileName, string("forces_breakdown.dat"));
  /*!\brief SOLUTION_FLOW_FILENAME \n DESCRIPTION: Restart flow input file (the file output under the filename set by RESTART_FLOW_FILENAME) \n DEFAULT: solution_flow.dat \ingroup Config */
  addStringOption("SOLUTION_FILENAME", Solution_FileName, string("solution.dat"));
  /*!\brief SOLUTION_ADJ_FILENAME\n DESCRIPTION: Restart adjoint input file. Objective function abbreviation is expected. \ingroup Config*/
  addStringOption("SOLUTION_ADJ_FILENAME", Solution_AdjFileName, string("solution_adj.dat"));
  /*!\brief RESTART_FLOW_FILENAME \n DESCRIPTION: Output file restart flow \ingroup Config*/
  addStringOption("RESTART_FILENAME", Restart_FileName, string("restart.dat"));
  /*!\brief RESTART_ADJ_FILENAME  \n DESCRIPTION: Output file restart adjoint. Objective function abbreviation will be appended. \ingroup Config*/
  addStringOption("RESTART_ADJ_FILENAME", Restart_AdjFileName, string("restart_adj.dat"));
  /*!\brief VOLUME_FLOW_FILENAME  \n DESCRIPTION: Output file flow (w/o extension) variables \ingroup Config */
  addStringOption("VOLUME_FILENAME", Volume_FileName, string("vol_solution"));
  /*!\brief VOLUME_ADJ_FILENAME
   *  \n DESCRIPTION: Output file adjoint (w/o extension) variables  \ingroup Config*/
  addStringOption("VOLUME_ADJ_FILENAME", Adj_FileName, string("adj_vol_solution"));
  /*!\brief GRAD_OBJFUNC_FILENAME
   *  \n DESCRIPTION: Output objective function gradient  \ingroup Config*/
  addStringOption("GRAD_OBJFUNC_FILENAME", ObjFunc_Grad_FileName, string("of_grad.dat"));
  /*!\brief VALUE_OBJFUNC_FILENAME
   *  \n DESCRIPTION: Output objective function  \ingroup Config*/
  addStringOption("VALUE_OBJFUNC_FILENAME", ObjFunc_Value_FileName, string("of_func.dat"));
  /*!\brief SURFACE_FLOW_FILENAME
   *  \n DESCRIPTION: Output file surface flow coefficient (w/o extension)  \ingroup Config*/
  addStringOption("SURFACE_FILENAME", SurfCoeff_FileName, string("surface"));
  /*!\brief SURFACE_ADJ_FILENAME
   *  \n DESCRIPTION: Output file surface adjoint coefficient (w/o extension)  \ingroup Config*/
  addStringOption("SURFACE_ADJ_FILENAME", SurfAdjCoeff_FileName, string("surface_adjoint"));
  /*!\brief SURFACE_SENS_FILENAME_FILENAME
   *  \n DESCRIPTION: Output file surface sensitivity (discrete adjoint) (w/o extension)  \ingroup Config*/
  addStringOption("SURFACE_SENS_FILENAME", SurfSens_FileName, string("surface_sens"));
  /*!\brief VOLUME_SENS_FILENAME
   *  \n DESCRIPTION: Output file volume sensitivity (discrete adjoint))  \ingroup Config*/
  addStringOption("VOLUME_SENS_FILENAME", VolSens_FileName, string("volume_sens"));
  /* DESCRIPTION: Output the performance summary to the console at the end of SU2_CFD  \ingroup Config*/
  addBoolOption("WRT_PERFORMANCE", Wrt_Performance, false);
  /* DESCRIPTION: Output the tape statistics (discrete adjoint)  \ingroup Config*/
  addBoolOption("WRT_AD_STATISTICS", Wrt_AD_Statistics, false);
  /*!\brief MARKER_ANALYZE_AVERAGE
   *  \n DESCRIPTION: Output averaged flow values on specified analyze marker.
   *  Options: AREA, MASSFLUX
   *  \n Use with MARKER_ANALYZE. \ingroup Config*/
  addEnumOption("MARKER_ANALYZE_AVERAGE", Kind_Average, Average_Map, AVERAGE_MASSFLUX);
  /*!\brief COMM_LEVEL
   *  \n DESCRIPTION: Level of MPI communications during runtime  \ingroup Config*/
  addEnumOption("COMM_LEVEL", Comm_Level, Comm_Map, COMM_FULL);

  /*!\par CONFIG_CATEGORY: Dynamic mesh definition \ingroup Config*/
  /*--- Options related to dynamic meshes ---*/

  /* DESCRIPTION: Type of mesh motion */
  addEnumOption("GRID_MOVEMENT", Kind_GridMovement, GridMovement_Map, NO_MOVEMENT);
  /* DESCRIPTION: Type of surface motion */
  addEnumListOption("SURFACE_MOVEMENT",nKind_SurfaceMovement, Kind_SurfaceMovement, SurfaceMovement_Map);
  /* DESCRIPTION: Marker(s) of moving surfaces (MOVING_WALL or DEFORMING grid motion). */
  addStringListOption("MARKER_MOVING", nMarker_Moving, Marker_Moving);
  /* DESCRIPTION: Marker(s) of gradient problem boundaries. */
  addStringListOption("MARKER_SOBOLEVBC", nMarker_SobolevBC, Marker_SobolevBC);
  /* DESCRIPTION: Mach number (non-dimensional, based on the mesh velocity and freestream vals.) */
  addDoubleOption("MACH_MOTION", Mach_Motion, 0.0);
  /* DESCRIPTION: Coordinates of the rigid motion origin */
  addDoubleArrayOption("MOTION_ORIGIN", 3, Motion_Origin);
  /* DESCRIPTION: Translational velocity vector (m/s) in the x, y, & z directions (RIGID_MOTION only) */
  addDoubleArrayOption("TRANSLATION_RATE", 3, Translation_Rate);
  /* DESCRIPTION: Angular velocity vector (rad/s) about x, y, & z axes (RIGID_MOTION only) */
  addDoubleArrayOption("ROTATION_RATE", 3, Rotation_Rate);
  /* DESCRIPTION: Pitching angular freq. (rad/s) about x, y, & z axes (RIGID_MOTION only) */
  addDoubleArrayOption("PITCHING_OMEGA", 3, Pitching_Omega);
  /* DESCRIPTION: Pitching amplitude (degrees) about x, y, & z axes (RIGID_MOTION only) */
  addDoubleArrayOption("PITCHING_AMPL", 3, Pitching_Ampl);
  /* DESCRIPTION: Pitching phase offset (degrees) about x, y, & z axes (RIGID_MOTION only) */
  addDoubleArrayOption("PITCHING_PHASE", 3, Pitching_Phase);
  /* DESCRIPTION: Plunging angular freq. (rad/s) in x, y, & z directions (RIGID_MOTION only) */
  addDoubleArrayOption("PLUNGING_OMEGA", 3, Plunging_Omega);
  /* DESCRIPTION: Plunging amplitude (m) in x, y, & z directions (RIGID_MOTION only) */
  addDoubleArrayOption("PLUNGING_AMPL", 3, Plunging_Ampl);
  /* DESCRIPTION: Coordinates of the rigid motion origin */
  addDoubleListOption("SURFACE_MOTION_ORIGIN", nMarkerMotion_Origin, MarkerMotion_Origin);
  /* DESCRIPTION: Translational velocity vector (m/s) in the x, y, & z directions (DEFORMING only) */
  addDoubleListOption("SURFACE_TRANSLATION_RATE", nMarkerTranslation, MarkerTranslation_Rate);
  /* DESCRIPTION: Angular velocity vector (rad/s) about x, y, & z axes (DEFORMING only) */
  addDoubleListOption("SURFACE_ROTATION_RATE", nMarkerRotation_Rate, MarkerRotation_Rate);
  /* DESCRIPTION: Pitching angular freq. (rad/s) about x, y, & z axes (DEFORMING only) */
  addDoubleListOption("SURFACE_PITCHING_OMEGA", nMarkerPitching_Omega, MarkerPitching_Omega);
  /* DESCRIPTION: Pitching amplitude (degrees) about x, y, & z axes (DEFORMING only) */
  addDoubleListOption("SURFACE_PITCHING_AMPL", nMarkerPitching_Ampl, MarkerPitching_Ampl);
  /* DESCRIPTION: Pitching phase offset (degrees) about x, y, & z axes (DEFORMING only) */
  addDoubleListOption("SURFACE_PITCHING_PHASE", nMarkerPitching_Phase, MarkerPitching_Phase);
  /* DESCRIPTION: Plunging angular freq. (rad/s) in x, y, & z directions (DEFORMING only) */
  addDoubleListOption("SURFACE_PLUNGING_OMEGA", nMarkerPlunging_Omega, MarkerPlunging_Omega);
  /* DESCRIPTION: Plunging amplitude (m) in x, y, & z directions (DEFORMING only) */
  addDoubleListOption("SURFACE_PLUNGING_AMPL", nMarkerPlunging_Ampl, MarkerPlunging_Ampl);
  /* DESCRIPTION: Value to move motion origins (1 or 0) */
  addUShortListOption("MOVE_MOTION_ORIGIN", nMoveMotion_Origin, MoveMotion_Origin);

  /* DESCRIPTION: Before each computation, implicitly smooth the nodal coordinates */
  addUnsignedShortOption("SMOOTH_GEOMETRY", SmoothNumGrid, 0);

  /*!\par CONFIG_CATEGORY: Aeroelastic Simulation (Typical Section Model) \ingroup Config*/
  /*--- Options related to aeroelastic simulations using the Typical Section Model) ---*/
  /* DESCRIPTION: The flutter speed index (modifies the freestream condition) */
  addDoubleOption("FLUTTER_SPEED_INDEX", FlutterSpeedIndex, 0.6);
  /* DESCRIPTION: Natural frequency of the spring in the plunging direction (rad/s). */
  addDoubleOption("PLUNGE_NATURAL_FREQUENCY", PlungeNaturalFrequency, 100);
  /* DESCRIPTION: Natural frequency of the spring in the pitching direction (rad/s). */
  addDoubleOption("PITCH_NATURAL_FREQUENCY", PitchNaturalFrequency, 100);
  /* DESCRIPTION: The airfoil mass ratio. */
  addDoubleOption("AIRFOIL_MASS_RATIO", AirfoilMassRatio, 60);
  /* DESCRIPTION: Distance in semichords by which the center of gravity lies behind the elastic axis. */
  addDoubleOption("CG_LOCATION", CG_Location, 1.8);
  /* DESCRIPTION: The radius of gyration squared (expressed in semichords) of the typical section about the elastic axis. */
  addDoubleOption("RADIUS_GYRATION_SQUARED", RadiusGyrationSquared, 3.48);
  /* DESCRIPTION: Solve the aeroelastic equations every given number of internal iterations. */
  addUnsignedShortOption("AEROELASTIC_ITER", AeroelasticIter, 3);

  /*!\par CONFIG_CATEGORY: Optimization Problem*/

  /* DESCRIPTION: Scale the line search in the optimizer */
  addDoubleOption("OPT_RELAX_FACTOR", Opt_RelaxFactor, 1.0);

  /* DESCRIPTION: Bound the line search in the optimizer */
  addDoubleOption("OPT_LINE_SEARCH_BOUND", Opt_LineSearch_Bound, 1E6);

  /*!\par CONFIG_CATEGORY: Wind Gust \ingroup Config*/
  /*--- Options related to wind gust simulations ---*/

  /* DESCRIPTION: Apply a wind gust */
  addBoolOption("WIND_GUST", Wind_Gust, false);
  /* DESCRIPTION: Type of gust */
  addEnumOption("GUST_TYPE", Gust_Type, Gust_Type_Map, NO_GUST);
  /* DESCRIPTION: Gust wavelenght (meters) */
  addDoubleOption("GUST_WAVELENGTH", Gust_WaveLength, 0.0);
  /* DESCRIPTION: Number of gust periods */
  addDoubleOption("GUST_PERIODS", Gust_Periods, 1.0);
  /* DESCRIPTION: Gust amplitude (m/s) */
  addDoubleOption("GUST_AMPL", Gust_Ampl, 0.0);
  /* DESCRIPTION: Time at which to begin the gust (sec) */
  addDoubleOption("GUST_BEGIN_TIME", Gust_Begin_Time, 0.0);
  /* DESCRIPTION: Location at which the gust begins (meters) */
  addDoubleOption("GUST_BEGIN_LOC", Gust_Begin_Loc, 0.0);
  /* DESCRIPTION: Direction of the gust X or Y dir */
  addEnumOption("GUST_DIR", Gust_Dir, Gust_Dir_Map, Y_DIR);

  /* Fixed values for turbulence quantities to keep them at inflow conditions. */
  /* DESCRIPTION: Fix turbulence quantities to far-field values inside an upstream half-space. */
  addBoolOption("TURB_FIXED_VALUES", Turb_Fixed_Values, false);
  /* DESCRIPTION: Shift of the fixed values half-space, in length units in the direction of far-field velocity. */
  addDoubleOption("TURB_FIXED_VALUES_DOMAIN", Turb_Fixed_Values_MaxScalarProd, numeric_limits<su2double>::lowest());

  /* Harmonic Balance config */
  /* DESCRIPTION: Omega_HB = 2*PI*frequency - frequencies for Harmonic Balance method */
  addDoubleListOption("OMEGA_HB", nOmega_HB, Omega_HB);

  /*!\par CONFIG_CATEGORY: Equivalent Area \ingroup Config*/
  /*--- Options related to the equivalent area ---*/

  /* DESCRIPTION: Evaluate equivalent area on the Near-Field  */
  addBoolOption("EQUIV_AREA", EquivArea, false);
  ea_lim[0] = 0.0; ea_lim[1] = 1.0; ea_lim[2] = 1.0;
  /* DESCRIPTION: Integration limits of the equivalent area ( xmin, xmax, Dist_NearField ) */
  addDoubleArrayOption("EA_INT_LIMIT", 3, ea_lim);
  /* DESCRIPTION: Equivalent area scaling factor */
  addDoubleOption("EA_SCALE_FACTOR", EA_ScaleFactor, 1.0);

  // these options share nDV as their size in the option references; not a good idea
  /*!\par CONFIG_CATEGORY: Grid deformation \ingroup Config*/
  /*--- Options related to the grid deformation ---*/

  /* DESCRIPTION: Kind of deformation */
  addEnumListOption("DV_KIND", nDV, Design_Variable, Param_Map);
  /* DESCRIPTION: Marker of the surface to which we are going apply the shape deformation */
  addStringListOption("DV_MARKER", nMarker_DV, Marker_DV);
  /* DESCRIPTION: Parameters of the shape deformation
   - FFD_CONTROL_POINT_2D ( FFDBox ID, i_Ind, j_Ind, x_Disp, y_Disp )
   - FFD_RADIUS_2D ( FFDBox ID )
   - FFD_CAMBER_2D ( FFDBox ID, i_Ind )
   - FFD_THICKNESS_2D ( FFDBox ID, i_Ind )
   - HICKS_HENNE ( Lower Surface (0)/Upper Surface (1)/Only one Surface (2), x_Loc )
   - SURFACE_BUMP ( x_start, x_end, x_Loc )
   - CST ( Lower Surface (0)/Upper Surface (1), Kulfan parameter number, Total number of Kulfan parameters for surface )
   - NACA_4DIGITS ( 1st digit, 2nd digit, 3rd and 4th digit )
   - PARABOLIC ( Center, Thickness )
   - TRANSLATION ( x_Disp, y_Disp, z_Disp )
   - ROTATION ( x_Orig, y_Orig, z_Orig, x_End, y_End, z_End )
   - OBSTACLE ( Center, Bump size )
   - SPHERICAL ( ControlPoint_Index, Theta_Disp, R_Disp )
   - FFD_CONTROL_POINT ( FFDBox ID, i_Ind, j_Ind, k_Ind, x_Disp, y_Disp, z_Disp )
   - FFD_TWIST ( FFDBox ID, x_Orig, y_Orig, z_Orig, x_End, y_End, z_End )
   - FFD_TWIST_2D ( FFDBox ID, x_Orig, y_Orig, z_Orig, x_End, y_End, z_End )
   - FFD_ROTATION ( FFDBox ID, x_Orig, y_Orig, z_Orig, x_End, y_End, z_End )
   - FFD_CONTROL_SURFACE ( FFDBox ID, x_Orig, y_Orig, z_Orig, x_End, y_End, z_End )
   - FFD_CAMBER ( FFDBox ID, i_Ind, j_Ind )
   - FFD_THICKNESS ( FFDBox ID, i_Ind, j_Ind ) */
  addDVParamOption("DV_PARAM", nDV, ParamDV, FFDTag, Design_Variable);
  /* DESCRIPTION: New value of the shape deformation */
  addDVValueOption("DV_VALUE", nDV_Value, DV_Value, nDV, ParamDV, Design_Variable);
  /* DESCRIPTION: Provide a file of surface positions from an external parameterization. */
  addStringOption("DV_FILENAME", DV_Filename, string("surface_positions.dat"));
  /* DESCRIPTION: File of sensitivities as an unordered ASCII file with rows of x, y, z, dJ/dx, dJ/dy, dJ/dz for each volume grid point. */
  addStringOption("DV_UNORDERED_SENS_FILENAME", DV_Unordered_Sens_Filename, string("unordered_sensitivity.dat"));
  /* DESCRIPTION: File of sensitivities as an ASCII file with rows of x, y, z, dJ/dx, dJ/dy, dJ/dz for each surface grid point. */
  addStringOption("DV_SENS_FILENAME", DV_Sens_Filename, string("surface_sensitivity.dat"));
  /*!\brief OUTPUT_FORMAT \n DESCRIPTION: I/O format for output plots. \n OPTIONS: see \link Output_Map \endlink \n DEFAULT: TECPLOT \ingroup Config */
  addEnumOption("DV_SENSITIVITY_FORMAT", Sensitivity_FileFormat, Sensitivity_Map, SU2_NATIVE);
  /* DESCRIPTION: Hold the grid fixed in a region */
  addBoolOption("HOLD_GRID_FIXED", Hold_GridFixed, false);
  grid_fix[0] = -1E15; grid_fix[1] = -1E15; grid_fix[2] = -1E15;
  grid_fix[3] =  1E15; grid_fix[4] =  1E15; grid_fix[5] =  1E15;
  /* DESCRIPTION: Coordinates of the box where the grid will be deformed (Xmin, Ymin, Zmin, Xmax, Ymax, Zmax) */
  addDoubleArrayOption("HOLD_GRID_FIXED_COORD", 6, grid_fix);

  /*!\par CONFIG_CATEGORY: Deformable mesh \ingroup Config*/
  /*--- option related to deformable meshes ---*/
  /* DESCRIPTION: Decide whether the mesh will undergo deformations */
  addBoolOption("DEFORM_MESH", Deform_Mesh, false);
  /* DESCRIPTION: Print the residuals during mesh deformation to the console */
  addBoolOption("DEFORM_CONSOLE_OUTPUT", Deform_Output, false);
  /* DESCRIPTION: Number of nonlinear deformation iterations (surface deformation increments) */
  addUnsignedLongOption("DEFORM_NONLINEAR_ITER", GridDef_Nonlinear_Iter, 1);
  /* DESCRIPTION: Deform coefficient (-1.0 to 0.5) */
  addDoubleOption("DEFORM_COEFF", Deform_Coeff, 1E6);
  /* DESCRIPTION: Deform limit in m or inches */
  addDoubleOption("DEFORM_LIMIT", Deform_Limit, 1E6);
  /* DESCRIPTION: Type of element stiffness imposed for FEA mesh deformation (INVERSE_VOLUME, WALL_DISTANCE, CONSTANT_STIFFNESS) */
  addEnumOption("DEFORM_STIFFNESS_TYPE", Deform_StiffnessType, Deform_Stiffness_Map, SOLID_WALL_DISTANCE);
  /* DESCRIPTION: Poisson's ratio for constant stiffness FEA method of grid deformation */
  addDoubleOption("DEFORM_ELASTICITY_MODULUS", Deform_ElasticityMod, 2E11);
  /* DESCRIPTION: Young's modulus and Poisson's ratio for constant stiffness FEA method of grid deformation */
  addDoubleOption("DEFORM_POISSONS_RATIO", Deform_PoissonRatio, 0.3);
  /* DESCRIPTION: Size of the layer of highest stiffness for wall distance-based mesh stiffness */
  addDoubleOption("DEFORM_STIFF_LAYER_SIZE", Deform_StiffLayerSize, 0.0);
  /*  DESCRIPTION: Linear solver for the mesh deformation\n OPTIONS: see \link Linear_Solver_Map \endlink \n DEFAULT: FGMRES \ingroup Config*/
  addEnumOption("DEFORM_LINEAR_SOLVER", Kind_Deform_Linear_Solver, Linear_Solver_Map, FGMRES);
  /*  \n DESCRIPTION: Preconditioner for the Krylov linear solvers \n OPTIONS: see \link Linear_Solver_Prec_Map \endlink \n DEFAULT: LU_SGS \ingroup Config*/
  addEnumOption("DEFORM_LINEAR_SOLVER_PREC", Kind_Deform_Linear_Solver_Prec, Linear_Solver_Prec_Map, ILU);
  /* DESCRIPTION: Minimum error threshold for the linear solver for the implicit formulation */
  addDoubleOption("DEFORM_LINEAR_SOLVER_ERROR", Deform_Linear_Solver_Error, 1E-14);
  /* DESCRIPTION: Maximum number of iterations of the linear solver for the implicit formulation */
  addUnsignedLongOption("DEFORM_LINEAR_SOLVER_ITER", Deform_Linear_Solver_Iter, 1000);

  /*!\par CONFIG_CATEGORY: Rotorcraft problem \ingroup Config*/
  /*--- option related to rotorcraft problems ---*/

  /* DESCRIPTION: MISSING ---*/
  addDoubleOption("CYCLIC_PITCH", Cyclic_Pitch, 0.0);
  /* DESCRIPTION: MISSING ---*/
  addDoubleOption("COLLECTIVE_PITCH", Collective_Pitch, 0.0);

  /*!\par CONFIG_CATEGORY: FEM flow solver definition \ingroup Config*/
  /*--- Options related to the finite element flow solver---*/

  /* DESCRIPTION: Riemann solver used for DG (ROE, LAX-FRIEDRICH, AUSM, HLLC, VAN_LEER) */
  addEnumOption("RIEMANN_SOLVER_FEM", Riemann_Solver_FEM, Upwind_Map, UPWIND::ROE);
  /* DESCRIPTION: Constant factor applied for quadrature with straight elements (2.0 by default) */
  addDoubleOption("QUADRATURE_FACTOR_STRAIGHT_FEM", Quadrature_Factor_Straight, 2.0);
  /* DESCRIPTION: Constant factor applied for quadrature with curved elements (3.0 by default) */
  addDoubleOption("QUADRATURE_FACTOR_CURVED_FEM", Quadrature_Factor_Curved, 3.0);
  /* DESCRIPTION: Factor applied during quadrature in time for ADER-DG. (2.0 by default) */
  addDoubleOption("QUADRATURE_FACTOR_TIME_ADER_DG", Quadrature_Factor_Time_ADER_DG, 2.0);
  /* DESCRIPTION: Factor for the symmetrizing terms in the DG FEM discretization (1.0 by default) */
  addDoubleOption("THETA_INTERIOR_PENALTY_DG_FEM", Theta_Interior_Penalty_DGFEM, 1.0);
  /* DESCRIPTION: Compute the entropy in the fluid model (YES, NO) */
  addBoolOption("COMPUTE_ENTROPY_FLUID_MODEL", Compute_Entropy, true);
  /* DESCRIPTION: Use the lumped mass matrix for steady DGFEM computations */
  addBoolOption("USE_LUMPED_MASSMATRIX_DGFEM", Use_Lumped_MassMatrix_DGFEM, false);
  /* DESCRIPTION: Only compute the exact Jacobian of the spatial discretization (NO, YES) */
  addBoolOption("JACOBIAN_SPATIAL_DISCRETIZATION_ONLY", Jacobian_Spatial_Discretization_Only, false);

  /* DESCRIPTION: Number of aligned bytes for the matrix multiplications. Multiple of 64. (128 by default) */
  addUnsignedShortOption("ALIGNED_BYTES_MATMUL", byteAlignmentMatMul, 128);

  /*!\par CONFIG_CATEGORY: FEA solver \ingroup Config*/
  /*--- Options related to the FEA solver ---*/

  /*!\brief FEA_FILENAME \n DESCRIPTION: Filename to input for element-based properties \n Default: element_properties.dat \ingroup Config */
  addStringOption("FEA_FILENAME", FEA_FileName, string("default_element_properties.dat"));
  /* DESCRIPTION: Determine if advanced features are used from the element-based FEA analysis (NO, YES = experimental) */
  addBoolOption("FEA_ADVANCED_MODE", FEAAdvancedMode, false);

  /* DESCRIPTION: Modulus of elasticity */
  addDoubleListOption("ELASTICITY_MODULUS", nElasticityMod, ElasticityMod);
  /* DESCRIPTION: Poisson ratio */
  addDoubleListOption("POISSON_RATIO", nPoissonRatio, PoissonRatio);
  /* DESCRIPTION: Material density */
  addDoubleListOption("MATERIAL_DENSITY", nMaterialDensity, MaterialDensity);
  /* DESCRIPTION: Knowles B constant */
  addDoubleOption("KNOWLES_B", Knowles_B, 1.0);
  /* DESCRIPTION: Knowles N constant */
  addDoubleOption("KNOWLES_N", Knowles_N, 1.0);

  /*  DESCRIPTION: Include DE effects
  *  Options: NO, YES \ingroup Config */
  addBoolOption("DE_EFFECTS", DE_Effects, false);
  /*!\brief ELECTRIC_FIELD_CONST \n DESCRIPTION: Value of the Dielectric Elastomer constant */
  addDoubleListOption("ELECTRIC_FIELD_CONST", nElectric_Constant, Electric_Constant);
  /* DESCRIPTION: Modulus of the Electric Fields */
  addDoubleListOption("ELECTRIC_FIELD_MOD", nElectric_Field, Electric_Field_Mod);
  /* DESCRIPTION: Direction of the Electic Fields */
  addDoubleListOption("ELECTRIC_FIELD_DIR", nDim_Electric_Field, Electric_Field_Dir);

  /*!\brief DESIGN_VARIABLE_FEA
   *  \n DESCRIPTION: Design variable for FEA problems \n OPTIONS: See \link DVFEA_Map \endlink \n DEFAULT VENKATAKRISHNAN \ingroup Config */
  addEnumOption("DESIGN_VARIABLE_FEA", Kind_DV_FEA, DVFEA_Map, NODV_FEA);

  /*  DESCRIPTION: Consider a reference solution for the structure (optimization applications)
  *  Options: NO, YES \ingroup Config */
  addBoolOption("REFERENCE_GEOMETRY", RefGeom, false);
  /*!\brief REFERENCE_GEOMETRY_PENALTY\n DESCRIPTION: Penalty weight value for the objective function \ingroup Config*/
  addDoubleOption("REFERENCE_GEOMETRY_PENALTY", RefGeom_Penalty, 1E6);
  /*!\brief REFERENCE_GEOMETRY_FILENAME \n DESCRIPTION: Reference geometry filename \n Default: reference_geometry.dat \ingroup Config */
  addStringOption("REFERENCE_GEOMETRY_FILENAME", RefGeom_FEMFileName, string("reference_geometry.dat"));
  /*!\brief REFERENCE_GEOMETRY_FORMAT \n DESCRIPTION: Format of the reference geometry file \n OPTIONS: see \link Input_Ref_Map \endlink \n DEFAULT: SU2 \ingroup Config*/
  addEnumOption("REFERENCE_GEOMETRY_FORMAT", RefGeom_FileFormat, Input_Ref_Map, SU2_REF);
  /*!\brief REFERENCE_GEOMETRY_SURFACE\n DESCRIPTION: If true consider only the surfaces where loads are applied. \ingroup Config*/
  addBoolOption("REFERENCE_GEOMETRY_SURFACE", RefGeomSurf, false);

  /*!\brief TOTAL_DV_PENALTY\n DESCRIPTION: Penalty weight value to maintain the total sum of DV constant \ingroup Config*/
  addDoubleOption("TOTAL_DV_PENALTY", DV_Penalty, 0);

  /*!\brief REFERENCE_NODE\n  DESCRIPTION: Reference node for the structure (optimization applications) */
  addUnsignedLongOption("REFERENCE_NODE", refNodeID, 0);
  /*!\brief REFERENCE_NODE_DISPLACEMENT\n DESCRIPTION: Target displacement of the reference node \ingroup Config*/
  addDoubleListOption("REFERENCE_NODE_DISPLACEMENT", nDim_RefNode, RefNode_Displacement);
  /*!\brief REFERENCE_NODE_PENALTY\n DESCRIPTION: Penalty weight value for the objective function \ingroup Config*/
  addDoubleOption("REFERENCE_NODE_PENALTY", RefNode_Penalty, 1E3);

  /*!\brief STRESS_PENALTY_PARAM\n DESCRIPTION: Maximum allowed stress and KS exponent for structural optimization \ingroup Config*/
  addDoubleArrayOption("STRESS_PENALTY_PARAM", 2, StressPenaltyParam.data());

  /*!\brief REGIME_TYPE \n  DESCRIPTION: Geometric condition \n OPTIONS: see \link Struct_Map \endlink \ingroup Config*/
  addEnumOption("GEOMETRIC_CONDITIONS", Kind_Struct_Solver, Struct_Map, STRUCT_DEFORMATION::SMALL);
  /*!\brief REGIME_TYPE \n  DESCRIPTION: Material model \n OPTIONS: see \link Material_Map \endlink \ingroup Config*/
  addEnumOption("MATERIAL_MODEL", Kind_Material, Material_Map, STRUCT_MODEL::LINEAR_ELASTIC);
  /*!\brief REGIME_TYPE \n  DESCRIPTION: Compressibility of the material \n OPTIONS: see \link MatComp_Map \endlink \ingroup Config*/
  addEnumOption("MATERIAL_COMPRESSIBILITY", Kind_Material_Compress, MatComp_Map, STRUCT_COMPRESS::COMPRESSIBLE);

  /*  DESCRIPTION: Consider a prestretch in the structural domain
  *  Options: NO, YES \ingroup Config */
  addBoolOption("PRESTRETCH", Prestretch, false);
  /*!\brief PRESTRETCH_FILENAME \n DESCRIPTION: Filename to input for prestretching membranes \n Default: prestretch_file.dat \ingroup Config */
  addStringOption("PRESTRETCH_FILENAME", Prestretch_FEMFileName, string("prestretch_file.dat"));

  /* DESCRIPTION: Iterative method for non-linear structural analysis */
  addEnumOption("NONLINEAR_FEM_SOLUTION_METHOD", Kind_SpaceIteScheme_FEA, Space_Ite_Map_FEA, STRUCT_SPACE_ITE::NEWTON);
  /* DESCRIPTION: Formulation for bidimensional elasticity solver */
  addEnumOption("FORMULATION_ELASTICITY_2D", Kind_2DElasForm, ElasForm_2D, STRUCT_2DFORM::PLANE_STRAIN);
  /*  DESCRIPTION: Apply dead loads
  *  Options: NO, YES \ingroup Config */
  addBoolOption("DEAD_LOAD", DeadLoad, false);
  /*  DESCRIPTION: Temporary: pseudo static analysis (no density in dynamic analysis)
  *  Options: NO, YES \ingroup Config */
  addBoolOption("PSEUDO_STATIC", PseudoStatic, false);
  /* DESCRIPTION: Dynamic or static structural analysis */
  addEnumOption("DYNAMIC_ANALYSIS", Dynamic_Analysis, Dynamic_Map, STATIC);
  /* DESCRIPTION: Time Step for dynamic analysis (s) */
  addDoubleOption("DYN_TIMESTEP", Delta_DynTime, 0.0);
  /* DESCRIPTION: Total Physical Time for dual time stepping simulations (s) */
  addDoubleOption("DYN_TIME", Total_DynTime, 1.0);
  /* DESCRIPTION: Parameter alpha for Newmark scheme (s) */
  addDoubleOption("NEWMARK_BETA", Newmark_beta, 0.25);
  /* DESCRIPTION: Parameter delta for Newmark scheme (s) */
  addDoubleOption("NEWMARK_GAMMA", Newmark_gamma, 0.5);
  /* DESCRIPTION: Apply the load as a ramp */
  addBoolOption("RAMP_LOADING", Ramp_Load, false);
  /* DESCRIPTION: Time while the load is to be increased linearly */
  addDoubleOption("RAMP_TIME", Ramp_Time, 1.0);
  /* DESCRIPTION: Transfer method used for multiphysics problems */
  addEnumOption("DYNAMIC_LOAD_TRANSFER", Dynamic_LoadTransfer, Dyn_Transfer_Method_Map, POL_ORDER_1);

  /* DESCRIPTION: Newmark - Generalized alpha - coefficients */
  addDoubleListOption("TIME_INT_STRUCT_COEFFS", nIntCoeffs, Int_Coeffs);

  /*  DESCRIPTION: Apply dead loads. Options: NO, YES \ingroup Config */
  addBoolOption("INCREMENTAL_LOAD", IncrementalLoad, false);
  /* DESCRIPTION: Maximum number of increments of the  */
  addUnsignedLongOption("NUMBER_INCREMENTS", IncLoad_Nincrements, 10);

  inc_crit[0] = 0.0; inc_crit[1] = 0.0; inc_crit[2] = 0.0;
  /* DESCRIPTION: Definition of the  UTOL RTOL ETOL*/
  addDoubleArrayOption("INCREMENTAL_CRITERIA", 3, inc_crit);

  /* DESCRIPTION: Use of predictor */
  addBoolOption("PREDICTOR", Predictor, false);
  /* DESCRIPTION: Order of the predictor */
  addUnsignedShortOption("PREDICTOR_ORDER", Pred_Order, 0);

  /* DESCRIPTION: Topology optimization options */
  addBoolOption("TOPOLOGY_OPTIMIZATION", topology_optimization, false);
  addStringOption("TOPOL_OPTIM_OUTFILE", top_optim_output_file, string("element_derivatives.dat"));
  addDoubleOption("TOPOL_OPTIM_SIMP_EXPONENT", simp_exponent, 1.0);
  addDoubleOption("TOPOL_OPTIM_SIMP_MINSTIFF", simp_minimum_stiffness, 0.001);
  addEnumListOption("TOPOL_OPTIM_FILTER_KERNEL", top_optim_nKernel, top_optim_kernels, Filter_Kernel_Map);
  addDoubleListOption("TOPOL_OPTIM_FILTER_RADIUS", top_optim_nRadius, top_optim_filter_radius);
  addDoubleListOption("TOPOL_OPTIM_KERNEL_PARAM", top_optim_nKernelParams, top_optim_kernel_params);
  addUnsignedShortOption("TOPOL_OPTIM_SEARCH_LIMIT", top_optim_search_lim, 0);
  addEnumOption("TOPOL_OPTIM_PROJECTION_TYPE", top_optim_proj_type, Projection_Function_Map, ENUM_PROJECTION_FUNCTION::NONE);
  addDoubleOption("TOPOL_OPTIM_PROJECTION_PARAM", top_optim_proj_param, 0.0);

  /* CONFIG_CATEGORY: FSI solver */
  /*--- Options related to the FSI solver ---*/

  /* DESCRIPTION: ID of the region we want to compute the sensitivities using direct differentiation */
  addUnsignedShortOption("FEA_ID_DIRECTDIFF", nID_DV, 0);

  /* DESCRIPTION: Restart from a steady state (sets grid velocities to 0 when loading the restart). */
  addBoolOption("RESTART_STEADY_STATE", SteadyRestart, false);

  /*!\par CONFIG_CATEGORY: Multizone definition \ingroup Config*/
  /*--- Options related to multizone problems ---*/

  /* DESCRIPTION List of config files for each zone in a multizone setup with SOLVER=MULTIPHYSICS
   * Order here has to match the order in the meshfile if just one is used. */
  addStringListOption("CONFIG_LIST", nConfig_Files, Config_Filenames);

  /* DESCRIPTION: Determines if the multizone problem is solved for time-domain. */
  addBoolOption("TIME_DOMAIN", Time_Domain, false);
  /* DESCRIPTION: Number of outer iterations in the multizone problem. */
  addUnsignedLongOption("OUTER_ITER", nOuterIter, 1);
  /* DESCRIPTION: Number of inner iterations in each multizone block. */
  addUnsignedLongOption("INNER_ITER", nInnerIter, 1);
  /* DESCRIPTION: Number of time steps solved in the multizone problem. */
  addUnsignedLongOption("TIME_ITER", nTimeIter, 1);
  /* DESCRIPTION: Number of iterations in each single-zone block. */
  addUnsignedLongOption("ITER", nIter, 1000);
  /* DESCRIPTION: Restart iteration in the multizone problem. */
  addUnsignedLongOption("RESTART_ITER", Restart_Iter, 1);
  /* DESCRIPTION: Minimum error threshold for the linear solver for the implicit formulation */
  addDoubleOption("TIME_STEP", Time_Step, 0.0);
  /* DESCRIPTION: Total Physical Time for time-domain problems (s) */
  addDoubleOption("MAX_TIME", Max_Time, 1.0);
  /* DESCRIPTION: Determines if the single-zone driver is used. (TEMPORARY) */
  addBoolOption("SINGLEZONE_DRIVER", SinglezoneDriver, true);
  /* DESCRIPTION: Determines if the special output is written out */
  addBoolOption("SPECIAL_OUTPUT", SpecialOutput, false);

  /* DESCRIPTION: Determines if the convergence history of each individual zone is written to screen */
  addBoolOption("WRT_ZONE_CONV", Wrt_ZoneConv, false);
  /* DESCRIPTION: Determines if the convergence history of each individual zone is written to file */
  addBoolOption("WRT_ZONE_HIST", Wrt_ZoneHist, false);

  /* DESCRIPTION: Determines if the special output is written out */
  addBoolOption("WRT_FORCES_BREAKDOWN", Wrt_ForcesBreakdown, false);


  /*!\par KIND_INTERPOLATION \n
   * DESCRIPTION: Type of interpolation to use for multi-zone problems. \n OPTIONS: see \link Interpolator_Map \endlink
   * Sets Kind_Interpolation \ingroup Config
   */
  addEnumOption("KIND_INTERPOLATION", Kind_Interpolation, Interpolator_Map, INTERFACE_INTERPOLATOR::NEAREST_NEIGHBOR);

  /*  DESCRIPTION: Use conservative approach for interpolating between meshes. */
  addBoolOption("CONSERVATIVE_INTERPOLATION", ConservativeInterpolation, true);

  addUnsignedShortOption("NUM_NEAREST_NEIGHBORS", NumNearestNeighbors, 1);

  /*!\par KIND_INTERPOLATION \n
   * DESCRIPTION: Type of radial basis function to use for radial basis function interpolation. \n OPTIONS: see \link RadialBasis_Map \endlink
   * Sets Kind_RadialBasis \ingroup Config
   */
  addEnumOption("KIND_RADIAL_BASIS_FUNCTION", Kind_RadialBasisFunction, RadialBasisFunction_Map, RADIAL_BASIS::WENDLAND_C2);

  /*  DESCRIPTION: Use polynomial term in radial basis function interpolation.
  *  Options: NO, YES \ingroup Config */
  addBoolOption("RADIAL_BASIS_FUNCTION_POLYNOMIAL_TERM", RadialBasisFunction_PolynomialOption, true);

  /* DESCRIPTION: Radius for radial basis function. */
  addDoubleOption("RADIAL_BASIS_FUNCTION_PARAMETER", RadialBasisFunction_Parameter, 1.0);

  /* DESCRIPTION: Tolerance to prune small coefficients from the RBF interpolation matrix. */
  addDoubleOption("RADIAL_BASIS_FUNCTION_PRUNE_TOLERANCE", RadialBasisFunction_PruneTol, 1e-6);

   /*!\par INLETINTERPOLATION \n
   * DESCRIPTION: Type of spanwise interpolation to use for the inlet face. \n OPTIONS: see \link Inlet_SpanwiseInterpolation_Map \endlink
   * Sets Kind_InletInterpolation \ingroup Config
   */
  addEnumOption("INLET_INTERPOLATION_FUNCTION",Kind_InletInterpolationFunction, Inlet_SpanwiseInterpolation_Map, INLET_SPANWISE_INTERP::NONE);

   /*!\par INLETINTERPOLATION \n
   * DESCRIPTION: Type of spanwise interpolation to use for the inlet face. \n OPTIONS: see \link Inlet_SpanwiseInterpolation_Map \endlink
   * Sets Kind_InletInterpolation \ingroup Config
   */
  addEnumOption("INLET_INTERPOLATION_DATA_TYPE", Kind_Inlet_InterpolationType, Inlet_SpanwiseInterpolationType_Map, INLET_INTERP_TYPE::VR_VTHETA);

  addBoolOption("PRINT_INLET_INTERPOLATED_DATA", PrintInlet_InterpolatedData, false);

  /* DESCRIPTION: Number of FSI iterations during which a ramp is applied */
  addUnsignedShortOption("RAMP_FSI_ITER", nIterFSI_Ramp, 2);
  /* DESCRIPTION: Aitken's static relaxation factor */
  addDoubleOption("STAT_RELAX_PARAMETER", AitkenStatRelax, 0.4);
  /* DESCRIPTION: Aitken's dynamic maximum relaxation factor for the first iteration */
  addDoubleOption("AITKEN_DYN_MAX_INITIAL", AitkenDynMaxInit, 0.5);
  /* DESCRIPTION: Aitken's dynamic minimum relaxation factor for the first iteration */
  addDoubleOption("AITKEN_DYN_MIN_INITIAL", AitkenDynMinInit, 0.5);
  /* DESCRIPTION: Kind of relaxation */
  addEnumOption("BGS_RELAXATION", Kind_BGS_RelaxMethod, AitkenForm_Map, BGS_RELAXATION::NONE);
  /* DESCRIPTION: Relaxation required */
  addBoolOption("RELAXATION", Relaxation, false);

  /*!\par CONFIG_CATEGORY: Radiation solver \ingroup Config*/
  /*--- Options related to the radiation solver ---*/

  /* DESCRIPTION: Type of radiation model */
  addEnumOption("RADIATION_MODEL", Kind_Radiation, Radiation_Map, RADIATION_MODEL::NONE);

  /* DESCRIPTION: Kind of initialization of the P1 model  */
  addEnumOption("P1_INITIALIZATION", Kind_P1_Init, P1_Init_Map, P1_INIT::TEMPERATURE);

  /* DESCRIPTION: Absorption coefficient */
  addDoubleOption("ABSORPTION_COEFF", Absorption_Coeff, 1.0);
  /* DESCRIPTION: Scattering coefficient */
  addDoubleOption("SCATTERING_COEFF", Scattering_Coeff, 0.0);

  /* DESCRIPTION: Apply a volumetric heat source as a source term (NO, YES) in the form of an ellipsoid*/
  addBoolOption("HEAT_SOURCE", HeatSource, false);
  /* DESCRIPTION: Value of the volumetric heat source */
  addDoubleOption("HEAT_SOURCE_VAL", ValHeatSource, 0.0);
  /* DESCRIPTION: Rotation of the volumetric heat source respect to Z axis */
  addDoubleOption("HEAT_SOURCE_ROTATION_Z", Heat_Source_Rot_Z, 0.0);
  /* DESCRIPTION: Position of heat source center (Heat_Source_Center_X, Heat_Source_Center_Y, Heat_Source_Center_Z) */
  hs_center[0] = 0.0; hs_center[1] = 0.0; hs_center[2] = 0.0;
  addDoubleArrayOption("HEAT_SOURCE_CENTER", 3, hs_center);
  /* DESCRIPTION: Vector of heat source radii (Heat_Source_Axes_A, Heat_Source_Axes_B, Heat_Source_Axes_C) */
  hs_axes[0] = 1.0; hs_axes[1] = 1.0; hs_axes[2] = 1.0;
  addDoubleArrayOption("HEAT_SOURCE_AXES", 3, hs_axes);

  /*!\brief MARKER_EMISSIVITY DESCRIPTION: Wall emissivity of the marker for radiation purposes \n
   * Format: ( marker, emissivity of the marker, ... ) \ingroup Config  */
  addStringDoubleListOption("MARKER_EMISSIVITY", nMarker_Emissivity, Marker_Emissivity, Wall_Emissivity);

  /* DESCRIPTION:  Courant-Friedrichs-Lewy condition of the finest grid in radiation solvers */
  addDoubleOption("CFL_NUMBER_RAD", CFL_Rad, 1.0);

  /*!\par CONFIG_CATEGORY: Heat solver \ingroup Config*/
  /*--- options related to the heat solver ---*/

  /* DESCRIPTION: CHT interface coupling methods */
  /*  Options: NO, YES \ingroup Config */
  addEnumOption("CHT_COUPLING_METHOD", Kind_CHT_Coupling, CHT_Coupling_Map, CHT_COUPLING::DIRECT_TEMPERATURE_ROBIN_HEATFLUX);

  /*!\par CONFIG_CATEGORY: Visualize Control Volumes \ingroup Config*/
  /*--- options related to visualizing control volumes ---*/

  /* DESCRIPTION: Node number for the CV to be visualized */
  addLongOption("VISUALIZE_CV", Visualize_CV, -1);

  /*!\par CONFIG_CATEGORY: Inverse design problem \ingroup Config*/
  /*--- options related to inverse design problem ---*/

  /* DESCRIPTION: Evaluate inverse design on the surface  */
  addBoolOption("INV_DESIGN_CP", InvDesign_Cp, false);

  /* DESCRIPTION: Evaluate inverse design on the surface  */
  addBoolOption("INV_DESIGN_HEATFLUX", InvDesign_HeatFlux, false);

  /*!\par CONFIG_CATEGORY: Unsupported options \ingroup Config*/
  /*--- Options that are experimental and not intended for general use ---*/

  /* DESCRIPTION: Write extra output */
  addBoolOption("EXTRA_OUTPUT", ExtraOutput, false);

  /* DESCRIPTION: Write extra heat output for a given zone heat solver zone */
  addLongOption("EXTRA_HEAT_ZONE_OUTPUT", ExtraHeatOutputZone, -1);

  /*--- options related to the FFD problem ---*/
  /*!\par CONFIG_CATEGORY:FFD point inversion \ingroup Config*/

  /* DESCRIPTION: Fix I plane */
  addShortListOption("FFD_FIX_I", nFFD_Fix_IDir, FFD_Fix_IDir);

  /* DESCRIPTION: Fix J plane */
  addShortListOption("FFD_FIX_J", nFFD_Fix_JDir, FFD_Fix_JDir);

  /* DESCRIPTION: Fix K plane */
  addShortListOption("FFD_FIX_K", nFFD_Fix_KDir, FFD_Fix_KDir);

  /* DESCRIPTION: FFD symmetry plane (j=0) */
  addBoolOption("FFD_SYMMETRY_PLANE", FFD_Symmetry_Plane, false);

  /* DESCRIPTION: Define different coordinates systems for the FFD */
  addEnumOption("FFD_COORD_SYSTEM", FFD_CoordSystem, CoordSystem_Map, CARTESIAN);

  /* DESCRIPTION: Axis information for the spherical and cylindrical coord system */
  ffd_axis[0] = 0.0; ffd_axis[1] = 0.0; ffd_axis[2] =0.0;
  addDoubleArrayOption("FFD_AXIS", 3, ffd_axis);

  /* DESCRIPTION: Number of total iterations in the FFD point inversion */
  addUnsignedShortOption("FFD_ITERATIONS", nFFD_Iter, 500);

  /* DESCRIPTION: Free surface damping coefficient */
  addDoubleOption("FFD_TOLERANCE", FFD_Tol, 1E-10);

  /* DESCRIPTION: Procedure to prevent self-intersections within the FFD box based on Jacobian determinant */
  addBoolOption("FFD_INTPREV", FFD_IntPrev, NO);

  /* DESCRIPTION: Number of total iterations in the convexity check procedure */
  addUnsignedShortOption("FFD_INTPREV_ITER", FFD_IntPrev_MaxIter, 10);

  /* DESCRIPTION: Recursion depth in the FFD self-intersection prevention */
  addUnsignedShortOption("FFD_INTPREV_DEPTH", FFD_IntPrev_MaxDepth, 3);

  /* DESCRIPTION: Convexity check on all mesh elements */
  addBoolOption("CONVEXITY_CHECK", ConvexityCheck, NO);

  /* DESCRIPTION: Number of total iterations in the convexity check procedure */
  addUnsignedShortOption("CONVEXITY_CHECK_ITER", ConvexityCheck_MaxIter, 10);

  /* DESCRIPTION: Recursion depth in the FFD self-intersection prevention */
  addUnsignedShortOption("CONVEXITY_CHECK_DEPTH", ConvexityCheck_MaxDepth, 3);

  /* DESCRIPTION: Definition of the FFD boxes */
  addFFDDefOption("FFD_DEFINITION", nFFDBox, CoordFFDBox, TagFFDBox);

  /* DESCRIPTION: Definition of the FFD boxes */
  addFFDDegreeOption("FFD_DEGREE", nFFDBox, DegreeFFDBox);

  /* DESCRIPTION: Surface continuity at the intersection with the FFD */
  addEnumOption("FFD_CONTINUITY", FFD_Continuity, Continuity_Map, DERIVATIVE_2ND);

  /* DESCRIPTION: Kind of blending for the FFD definition */
  addEnumOption("FFD_BLENDING", FFD_Blending, Blending_Map, BEZIER );

  /* DESCRIPTION: Order of the BSplines for BSpline Blending function */
  ffd_coeff[0] = 2; ffd_coeff[1] = 2; ffd_coeff[2] = 2;
  addDoubleArrayOption("FFD_BSPLINE_ORDER", 3, ffd_coeff);

  /*--- Options for the automatic differentiation methods ---*/
  /*!\par CONFIG_CATEGORY: Automatic Differentation options\ingroup Config*/

  /* DESCRIPTION: Direct differentiation mode (forward) */
  addEnumOption("DIRECT_DIFF", DirectDiff, DirectDiff_Var_Map, NO_DERIVATIVE);

  /* DESCRIPTION: Automatic differentiation mode (reverse) */
  addBoolOption("AUTO_DIFF", AD_Mode, NO);

  /* DESCRIPTION: Preaccumulation in the AD mode. */
  addBoolOption("PREACC", AD_Preaccumulation, YES);

  /*--- options that are used in the python optimization scripts. These have no effect on the c++ toolsuite ---*/
  /*!\par CONFIG_CATEGORY:Python Options\ingroup Config*/

  /* DESCRIPTION: Gradient method */
  addPythonOption("GRADIENT_METHOD");

  /* DESCRIPTION: Geometrical Parameter */
  addPythonOption("GEO_PARAM");

  /* DESCRIPTION: Setup for design variables */
  addPythonOption("DEFINITION_DV");

  /* DESCRIPTION: Maximum number of iterations */
  addPythonOption("OPT_ITERATIONS");

  /* DESCRIPTION: Requested accuracy */
  addPythonOption("OPT_ACCURACY");

  /*!\brief OPT_COMBINE_OBJECTIVE
   *  \n DESCRIPTION: Flag specifying whether to internally combine a multi-objective function or treat separately */
  addPythonOption("OPT_COMBINE_OBJECTIVE");

  /* DESCRIPTION: Current value of the design variables */
  addPythonOption("DV_VALUE_NEW");

  /* DESCRIPTION: Previous value of the design variables */
  addPythonOption("DV_VALUE_OLD");

  /* DESCRIPTION: Number of partitions of the mesh */
  addPythonOption("NUMBER_PART");

  /* DESCRIPTION: Optimization objective function with optional scaling factor*/
  addPythonOption("OPT_OBJECTIVE");

  /* DESCRIPTION: Optimization constraint functions with optional scaling factor */
  addPythonOption("OPT_CONSTRAINT");

  /* DESCRIPTION: Finite different step for gradient estimation */
  addPythonOption("FIN_DIFF_STEP");

  /* DESCRIPTION: Verbosity of the python scripts to Stdout */
  addPythonOption("CONSOLE");

  /* DESCRIPTION: Flag specifying if the mesh was decomposed */
  addPythonOption("DECOMPOSED");

  /* DESCRIPTION: Optimization gradient factor */
  addPythonOption("OPT_GRADIENT_FACTOR");

  /* DESCRIPTION: Upper bound for the optimizer */
  addPythonOption("OPT_BOUND_UPPER");

  /* DESCRIPTION: Lower bound for the optimizer */
  addPythonOption("OPT_BOUND_LOWER");

  /* DESCRIPTION: Number of zones of the problem */
  addPythonOption("NZONES");

  /* DESCRIPTION: ParMETIS load balancing tolerance */
  addDoubleOption("PARMETIS_TOLERANCE", ParMETIS_tolerance, 0.02);

  /* DESCRIPTION: ParMETIS load balancing weight for points */
  addLongOption("PARMETIS_POINT_WEIGHT", ParMETIS_pointWgt, 0);

  /* DESCRIPTION: ParMETIS load balancing weight for edges (equiv. to neighbors) */
  addLongOption("PARMETIS_EDGE_WEIGHT", ParMETIS_edgeWgt, 1);

  /*--- options that are used in the Hybrid RANS/LES Simulations  ---*/
  /*!\par CONFIG_CATEGORY:Hybrid_RANSLES Options\ingroup Config*/

  /* DESCRIPTION: Starting Iteration for windowing approach */
  addUnsignedLongOption("WINDOW_START_ITER", StartWindowIteration, 0);

  /* DESCRIPTION: Window (weight) function for the cost-functional in the reverse sweep */
  addEnumOption("WINDOW_FUNCTION", Kind_WindowFct, Window_Map, WINDOW_FUNCTION::SQUARE);

  /* DESCRIPTION: DES Constant */
  addDoubleOption("DES_CONST", Const_DES, 0.65);

  /* DESCRIPTION: Specify Hybrid RANS/LES model */
  addEnumOption("HYBRID_RANSLES", Kind_HybridRANSLES, HybridRANSLES_Map, NO_HYBRIDRANSLES);

  /* DESCRIPTION: Roe with low dissipation for unsteady flows */
  addEnumOption("ROE_LOW_DISSIPATION", Kind_RoeLowDiss, RoeLowDiss_Map, NO_ROELOWDISS);

  /* DESCRIPTION: Compute Average for unsteady simulations */
  addBoolOption("COMPUTE_AVERAGE", Compute_Average, false);

  /* DESCRIPTION: Multipoint design Mach number*/
  addPythonOption("MULTIPOINT_MACH_NUMBER");

  /* DESCRIPTION: Multipoint design Weight */
  addPythonOption("MULTIPOINT_WEIGHT");

  /* DESCRIPTION: Multipoint design Angle of Attack */
  addPythonOption("MULTIPOINT_AOA");

  /* DESCRIPTION: Multipoint design Sideslip angle */
  addPythonOption("MULTIPOINT_SIDESLIP_ANGLE");

  /* DESCRIPTION: Multipoint design target CL*/
  addPythonOption("MULTIPOINT_TARGET_CL");

  /* DESCRIPTION: Multipoint design Reynolds number */
  addPythonOption("MULTIPOINT_REYNOLDS_NUMBER");

  /* DESCRIPTION: Multipoint design freestream temperature */
  addPythonOption("MULTIPOINT_FREESTREAM_TEMPERATURE");

  /* DESCRIPTION: Multipoint design freestream pressure */
  addPythonOption("MULTIPOINT_FREESTREAM_PRESSURE");

  /* DESCRIPTION: Multipoint design for outlet quantities (varying back pressure or mass flow operating points). */
  addPythonOption("MULTIPOINT_OUTLET_VALUE");

  /* DESCRIPTION: Multipoint mesh filenames, if using different meshes for each point */
  addPythonOption("MULTIPOINT_MESH_FILENAME");

  /*--- options that are used for the output ---*/
  /*!\par CONFIG_CATEGORY:Output Options\ingroup Config*/

  /* DESCRIPTION: Type of screen output */
  addStringListOption("SCREEN_OUTPUT", nScreenOutput, ScreenOutput);
  /* DESCRIPTION: Type of output printed to the history file */
  addStringListOption("HISTORY_OUTPUT", nHistoryOutput, HistoryOutput);
  /* DESCRIPTION: Type of output printed to the volume solution file */
  addStringListOption("VOLUME_OUTPUT", nVolumeOutput, VolumeOutput);

  /* DESCRIPTION: History writing frequency (INNER_ITER) */
  addUnsignedLongOption("HISTORY_WRT_FREQ_INNER", HistoryWrtFreq[2], 1);
  /* DESCRIPTION: History writing frequency (OUTER_ITER) */
  addUnsignedLongOption("HISTORY_WRT_FREQ_OUTER", HistoryWrtFreq[1], 1);
  /* DESCRIPTION: History writing frequency (TIME_ITER) */
  addUnsignedLongOption("HISTORY_WRT_FREQ_TIME", HistoryWrtFreq[0], 1);

  /* DESCRIPTION: Screen writing frequency (INNER_ITER) */
  addUnsignedLongOption("SCREEN_WRT_FREQ_INNER", ScreenWrtFreq[2], 1);
  /* DESCRIPTION: Screen writing frequency (OUTER_ITER) */
  addUnsignedLongOption("SCREEN_WRT_FREQ_OUTER", ScreenWrtFreq[1], 1);
  /* DESCRIPTION: Screen writing frequency (TIME_ITER) */
  addUnsignedLongOption("SCREEN_WRT_FREQ_TIME", ScreenWrtFreq[0], 1);
  /* DESCRIPTION: list of writing frequencies for each file type (length same as nVolumeOutputFiles) */
  addULongListOption("OUTPUT_WRT_FREQ", nVolumeOutputFrequencies, VolumeOutputFrequencies);

  /* DESCRIPTION: Volume solution files */
  addEnumListOption("OUTPUT_FILES", nVolumeOutputFiles, VolumeOutputFiles, Output_Map);

  /* DESCRIPTION: Parameter to perturb eigenvalues */
  addDoubleOption("UQ_DELTA_B", uq_delta_b, 1.0);

  /* DESCRIPTION: Parameter to determine kind of perturbation */
  addUnsignedShortOption("UQ_COMPONENT", eig_val_comp, 1);

  /* DESCRIPTION: Parameter to perturb eigenvalues */
  addDoubleOption("UQ_URLX", uq_urlx, 0.1);

  /* DESCRIPTION: Permuting eigenvectors for UQ analysis */
  addBoolOption("UQ_PERMUTE", uq_permute, false);

  /* DESCRIPTION: Number of calls to 'Build' that trigger re-factorization (0 means only once). */
  addUnsignedLongOption("PASTIX_FACTORIZATION_FREQUENCY", pastix_fact_freq, 1);

  /* DESCRIPTION: 0 - Quiet, 1 - During factorization and cleanup, 2 - Even more detail. */
  addUnsignedShortOption("PASTIX_VERBOSITY_LEVEL", pastix_verb_lvl, 0);

  /* DESCRIPTION: Level of fill for PaStiX incomplete LU factorization. */
  addUnsignedShortOption("PASTIX_FILL_LEVEL", pastix_fill_lvl, 1);

  /* DESCRIPTION: Size of the edge groups colored for thread parallel edge loops (0 forces the reducer strategy). */
  addUnsignedLongOption("EDGE_COLORING_GROUP_SIZE", edgeColorGroupSize, 512);

  /*--- options that are used for libROM ---*/
  /*!\par CONFIG_CATEGORY:libROM options \ingroup Config*/

  /*!\brief SAVE_LIBROM \n DESCRIPTION: Flag for saving data with libROM. */
  addBoolOption("SAVE_LIBROM", libROM, false);

  /*!\brief LIBROM_BASE_FILENAME \n DESCRIPTION: Output base file name for libROM   \ingroup Config*/
  addStringOption("LIBROM_BASE_FILENAME", libROMbase_FileName, string("su2"));

  /*!\brief BASIS_GENERATION \n DESCRIPTION: Flag for saving data with libROM. */
  addEnumOption("BASIS_GENERATION", POD_Basis_Gen, POD_Map, POD_KIND::STATIC);

  /*!\brief MAX_BASIS_DIM \n DESCRIPTION: Maximum number of basis vectors.*/
  addUnsignedShortOption("MAX_BASIS_DIM", maxBasisDim, 100);

  /*!\brief ROM_SAVE_FREQ \n DESCRIPTION: How often to save snapshots for unsteady problems.*/
  addUnsignedShortOption("ROM_SAVE_FREQ", rom_save_freq, 1);

  /* END_CONFIG_OPTIONS */

}

void CConfig::SetConfig_Parsing(char case_filename[MAX_STRING_SIZE]) {

  ifstream case_file;

  /*--- Read the configuration file ---*/

  case_file.open(case_filename, ios::in);

  if (case_file.fail()) {
    SU2_MPI::Error("The configuration file (.cfg) is missing!!", CURRENT_FUNCTION);
  }

  SetConfig_Parsing(case_file);

  case_file.close();

}

void CConfig::SetConfig_Parsing(istream& config_buffer){

  string text_line, option_name;
  vector<string> option_value;

  string errorString;

  const int max_err_count = 30; // Maximum number of errors to print before stopping
  int err_count = 0;  // How many errors have we found in the config file
  int line_count = 1;

  map<string, bool> included_options;

  /*--- Parse the configuration file and set the options ---*/

  while (getline (config_buffer, text_line)) {

    if (err_count >= max_err_count) {
      errorString.append("Too many errors, stopping parse.");
      break;
    }

     PrintingToolbox::trim(text_line);

    /*--- Check if there is a line continuation character at the
     * end of the current line or somewhere in between (the rest is ignored then).
     * If yes, read until there is a line without one or an empty line.
     * If there is a statement after a cont. char
     * throw an error. ---*/

     if (text_line.size() && (text_line.front() != '%')){
       while (text_line.back() == '\\' ||
              (PrintingToolbox::split(text_line, '\\').size() > 1)){
         string tmp;
         getline (config_buffer, tmp);
         line_count++;
         if (tmp.find_first_of('=') != string::npos){
           errorString.append("Line " + to_string(line_count)  + ": Statement found after continuation character.\n");
         }
         PrintingToolbox::trim(tmp);
         if (tmp.front() != '%'){
           text_line = PrintingToolbox::split(text_line, '\\')[0];
           text_line += " " + tmp;
         }
       }
     }

    if (TokenizeString(text_line, option_name, option_value)) {
      /*--- See if it's a python option ---*/

      if (option_map.find(option_name) == option_map.end()) {
          string newString;
          newString.append("Line " + to_string(line_count)  + " " + option_name);
          newString.append(": invalid option name");
          newString.append(". Check current SU2 options in config_template.cfg.");
          newString.append("\n");
          if (!option_name.compare("RELAXATION_FACTOR_ADJFLOW"))
            newString.append("Option RELAXATION_FACTOR_ADJFLOW is now RELAXATION_FACTOR_ADJOINT, "
                             "and it also applies to discrete adjoint problems.\n\n");
          else if (!option_name.compare("WRT_MESH_QUALITY"))
            newString.append("WRT_MESH_QUALITY is deprecated. Use VOLUME_OUTPUT= (MESH_QUALITY, ...) instead.\n\n");
          else if (!option_name.compare("VISUALIZE_SURFACE_DEF"))
            newString.append("VISUALIZE_SURFACE_DEF is deprecated. Simply add a surface format to OUTPUT_FILES.\n\n");
          else if (!option_name.compare("VISUALIZE_VOLUME_DEF"))
            newString.append("VISUALIZE_VOLUME_DEF is deprecated. Simply add a volume format to OUTPUT_FILES.\n\n");
          else if (!option_name.compare("WRT_BINARY_RESTART"))
            newString.append("WRT_BINARY_RESTART is deprecated. The type of restart is determined from the OUTPUT_FILES list.\n\n");
          else if (!option_name.compare("WRT_RESIDUALS"))
            newString.append("WRT_RESIDUALS is deprecated. Use VOLUME_OUTPUT= ( RESIDUAL, ... ) instead.\n\n");
          else if (!option_name.compare("WRT_LIMITERS"))
            newString.append("WRT_LIMITERS is deprecated. Use VOLUME_OUTPUT= ( LIMITER, ... ) instead.\n\n");
          else if (!option_name.compare("WRT_CON_FREQ"))
            newString.append("WRT_CON_FREQ is deprecated. Use SCREEN_WRT_FREQ_INNER or SCREEN_WRT_FREQ_OUTER for multizone cases instead.\n\n");
          else if (!option_name.compare("WRT_CON_FREQ_DUALTIME"))
            newString.append("WRT_CON_FREQ_DUALTIME is deprecated. Use SCREEN_WRT_FREQ_TIME instead.\n\n");
          else if (!option_name.compare("WRT_SRF_SOL"))
            newString.append("WRT_SRF_SOL is deprecated. Simply add a surface format to OUTPUT_FILES.\n\n");
          else if (!option_name.compare("WRT_CSV_SOL"))
            newString.append("WRT_CSV_SOL is deprecated. Simply add a CSV format to OUTPUT_FILES.\n\n");
          else if (!option_name.compare("WRT_SOL_FREQ"))
            newString.append("WRT_SOL_FREQ is deprecated. Use OUTPUT_WRT_FREQ instead.\n\n");
          else if (!option_name.compare("WRT_SOL_FREQ_DUALTIME"))
            newString.append("WRT_SOL_FREQ_DUALTIME is deprecated. Use OUTPUT_WRT_FREQ instead.\n\n");
          else if (!option_name.compare("UNST_RESTART_ITER"))
            newString.append("UNST_RESTART_ITER is deprecated. Use RESTART_ITER instead.\n\n");
          else if (!option_name.compare("DYN_RESTART_ITER"))
            newString.append("DYN_RESTART_ITER is deprecated. Use RESTART_ITER instead.\n\n");
          else if (!option_name.compare("CONV_CRITERIA"))
            newString.append("CONV_CRITERIA is deprecated. SU2 will choose the criteria automatically based on the CONV_FIELD.\n"
                             "RESIDUAL for any RMS_* BGS_* value. CAUCHY for coefficients like DRAG etc.\n\n");
          else if (!option_name.compare("THERMAL_DIFFUSIVITY"))
            newString.append("THERMAL_DIFFUSIVITY is deprecated. See the INC_ENERGY_EQUATION options instead.\n\n");
          else if (!option_name.compare("THERMAL_DIFFUSIVITY_SOLID"))
            newString.append("THERMAL_DIFFUSIVITY_SOLID is deprecated. Set THERMAL_CONDUCTIVITY_CONSTANT, MATERIAL_DENSITY and SPECIFIC_HEAT_CP instead.\n\n");
          else if (!option_name.compare("SOLID_THERMAL_CONDUCTIVITY"))
            newString.append("SOLID_THERMAL_CONDUCTIVITY is deprecated. Use THERMAL_CONDUCTIVITY_CONSTANT instead.\n\n");
          else if (!option_name.compare("SOLID_DENSITY"))
            newString.append("SOLID_DENSITY is deprecated. Use MATERIAL_DENSITY instead.\n\n");
          else if (!option_name.compare("SOLID_TEMPERATURE_INIT"))
            newString.append("SOLID_TEMPERATURE_INIT is deprecated. Use FREESTREAM_TEMPERATURE instead.\n\n");
          else if (!option_name.compare("SA_QCR"))
            newString.append("SA_QCR is deprecated. Use SA_OPTIONS=QCR2000 instead.\n\n");
          else {
            /*--- Find the most likely candidate for the unrecognized option, based on the length
             of start and end character sequences shared by candidates and the option. ---*/
            auto countMatchChars = [&option_name](const string& candidate) {
              const size_t sz1 = option_name.size(), sz2 = candidate.size();
              size_t nMatch = 0;
              for (size_t i=0; i<min(sz1,sz2); ++i) {
                if (option_name[i] == candidate[i]) nMatch++;
                else break;
              }
              for (size_t i=0; i<min(sz1,sz2); ++i) {
                if (option_name[sz1-1-i] == candidate[sz2-1-i]) nMatch++;
                else break;
              }
              return nMatch;
            };
            string match;
            size_t maxScore = 0;
            for (auto& candidate : option_map) {
              auto score = countMatchChars(candidate.first);
              if (score > maxScore) {
                maxScore = score;
                match = candidate.first;
              }
            }
            newString.append("Did you mean ");
            newString.append(match);
            newString.append("?\n");
          }
          errorString.append(newString);
          err_count++;
          line_count++;
        continue;
      }

      /*--- Option exists, check if the option has already been in the config file ---*/

      if (included_options.find(option_name) != included_options.end()) {
        string newString;
        newString.append("Line " + to_string(line_count)  + " " + option_name);
        newString.append(": option appears twice");
        newString.append("\n");
        errorString.append(newString);
        err_count++;
        line_count++;
        continue;
      }

      /*--- New found option. Add it to the map, and delete from all options ---*/

      included_options.insert(pair<string, bool>(option_name, true));
      all_options.erase(option_name);

      /*--- Set the value and check error ---*/

      string out = option_map[option_name]->SetValue(option_value);
      if (out.compare("") != 0) {
        /*--- valid option, but deprecated value ---*/
        if (!option_name.compare("KIND_TURB_MODEL")) {
          if (option_value[0] == "SST_SUST")
            errorString.append("Option KIND_TURB_MODEL=SST_SUST is deprecated. Use KIND_TURB_MODEL=SST, SST_OPTIONS=SUSTAINING instead.\n");
          else if (option_value[0] == "SA_NEG")
            errorString.append("Option KIND_TURB_MODEL=SA_NEG is deprecated. Use KIND_TURB_MODEL=SA, SA_OPTIONS=NEGATIVE instead.\n");
          else if (option_value[0] == "SA_E")
            errorString.append("Option KIND_TURB_MODEL=SA_E is deprecated. Use KIND_TURB_MODEL=SA, SA_OPTIONS=EDWARDS instead.\n");
          else if (option_value[0] == "SA_COMP")
            errorString.append("Option KIND_TURB_MODEL=SA_COMP is deprecated. Use KIND_TURB_MODEL=SA, SA_OPTIONS=COMPRESSIBILITY instead.\n");
          else if (option_value[0] == "SA_E_COMP")
            errorString.append("Option KIND_TURB_MODEL=SA_E_COMP is deprecated. Use KIND_TURB_MODEL=SA, SA_OPTIONS=EDWARDS,COMPRESSIBILITY instead.\n");
        } else if (!option_name.compare("KIND_TRANS_MODEL")) {
          if (option_value[0] == "BC")
            errorString.append("Option KIND_TRANS_MODEL=BC is deprecated. Use KIND_TURB_MODEL=SA, SA_OPTIONS=BCM instead.\n");
        }
        errorString.append(out);
        errorString.append("\n");
        err_count++;
      }
    }
    line_count++;
  }

  /*--- See if there were any errors parsing the config file ---*/

  if (errorString.size() != 0) {
    SU2_MPI::Error(errorString, CURRENT_FUNCTION);
  }
}

void CConfig::SetDefaultFromConfig(CConfig *config){

  map<string, bool> noInheritance = {{"SCREEN_OUTPUT", true},{"HISTORY_OUTPUT", true}};

  map<string, bool>::iterator iter = all_options.begin(), curr_iter;

  while (iter != all_options.end()){
    curr_iter = iter++;
    if (config->option_map[curr_iter->first]->GetValue().size() > 0 && !noInheritance[curr_iter->first]){
      option_map[curr_iter->first]->SetValue(config->option_map[curr_iter->first]->GetValue());
      all_options.erase(curr_iter);
    }
  }
}

void CConfig::SetDefault(){

  /*--- Set the default values for all of the options that weren't set ---*/

  for (map<string, bool>::iterator iter = all_options.begin(); iter != all_options.end(); ++iter) {
    if (option_map[iter->first]->GetValue().size() == 0)
      option_map[iter->first]->SetDefault();
  }
}

bool CConfig::SetRunTime_Parsing(char case_filename[MAX_STRING_SIZE]) {
  string text_line, option_name;
  ifstream case_file;
  vector<string> option_value;

  /*--- Read the configuration file ---*/

  case_file.open(case_filename, ios::in);

  if (case_file.fail()) { return false; }

  string errorString;

  int err_count = 0;  // How many errors have we found in the config file
  const int max_err_count = 30; // Maximum number of errors to print before stopping

  map<string, bool> included_options;

  /*--- Parse the configuration file and set the options ---*/

  while (getline (case_file, text_line)) {

    if (err_count >= max_err_count) {
      errorString.append("Too many errors, stopping parse.");
      break;
    }

    if (TokenizeString(text_line, option_name, option_value)) {

      if (option_map.find(option_name) == option_map.end()) {

        /*--- See if it's a python option ---*/

        string newString;
        newString.append(option_name);
        newString.append(": invalid option name");
        newString.append("\n");
        errorString.append(newString);
        err_count++;
        continue;
      }

      /*--- Option exists, check if the option has already been in the config file ---*/

      if (included_options.find(option_name) != included_options.end()) {
        string newString;
        newString.append(option_name);
        newString.append(": option appears twice");
        newString.append("\n");
        errorString.append(newString);
        err_count++;
        continue;
      }

      /*--- New found option. Add it to the map, and delete from all options ---*/

      included_options.insert(pair<string, bool>(option_name, true));
      all_options.erase(option_name);

      /*--- Set the value and check error ---*/

      string out = option_map[option_name]->SetValue(option_value);
      if (out.compare("") != 0) {
        errorString.append(out);
        errorString.append("\n");
        err_count++;
      }

    }
  }

  /*--- Set the default values for all of the options that weren't set ---*/

  for (map<string, bool>::iterator iter = all_options.begin(); iter != all_options.end(); ++iter) {
    option_map[iter->first]->SetDefault();
  }

  /*--- See if there were any errors parsing the runtime file ---*/

  if (errorString.size() != 0) {
    SU2_MPI::Error(errorString, CURRENT_FUNCTION);
  }

  case_file.close();

  return true;

}

void CConfig::SetHeader(SU2_COMPONENT val_software) const{

  if ((iZone == 0) && (rank == MASTER_NODE)){
    cout << endl << "-------------------------------------------------------------------------" << endl;
    cout << "|    ___ _   _ ___                                                      |" << endl;
    cout << "|   / __| | | |_  )   Release 7.5.1 \"Blackbird\"                         |" << endl;
    cout << "|   \\__ \\ |_| |/ /                                                      |" << endl;
    switch (val_software) {
    case SU2_COMPONENT::SU2_CFD: cout << "|   |___/\\___//___|   Suite (Computational Fluid Dynamics Code)         |" << endl; break;
    case SU2_COMPONENT::SU2_DEF: cout << "|   |___/\\___//___|   Suite (Mesh Deformation Code)                     |" << endl; break;
    case SU2_COMPONENT::SU2_DOT: cout << "|   |___/\\___//___|   Suite (Gradient Projection Code)                  |" << endl; break;
    case SU2_COMPONENT::SU2_GEO: cout << "|   |___/\\___//___|   Suite (Geometry Definition Code)                  |" << endl; break;
    case SU2_COMPONENT::SU2_SOL: cout << "|   |___/\\___//___|   Suite (Solution Exporting Code)                   |" << endl; break;
    }

    cout << "|                                                                       |" << endl;
    cout <<"-------------------------------------------------------------------------" << endl;
    cout << "| SU2 Project Website: https://su2code.github.io                        |" << endl;
    cout << "|                                                                       |" << endl;
    cout << "| The SU2 Project is maintained by the SU2 Foundation                   |" << endl;
    cout << "| (http://su2foundation.org)                                            |" << endl;
    cout <<"-------------------------------------------------------------------------" << endl;
    cout << "| Copyright 2012-2023, SU2 Contributors                                 |" << endl;
    cout << "|                                                                       |" << endl;
    cout << "| SU2 is free software; you can redistribute it and/or                  |" << endl;
    cout << "| modify it under the terms of the GNU Lesser General Public            |" << endl;
    cout << "| License as published by the Free Software Foundation; either          |" << endl;
    cout << "| version 2.1 of the License, or (at your option) any later version.    |" << endl;
    cout << "|                                                                       |" << endl;
    cout << "| SU2 is distributed in the hope that it will be useful,                |" << endl;
    cout << "| but WITHOUT ANY WARRANTY; without even the implied warranty of        |" << endl;
    cout << "| MERCHANTABILITY or FITNESS FOR A PARTICULAR PURPOSE. See the GNU      |" << endl;
    cout << "| Lesser General Public License for more details.                       |" << endl;
    cout << "|                                                                       |" << endl;
    cout << "| You should have received a copy of the GNU Lesser General Public      |" << endl;
    cout << "| License along with SU2. If not, see <http://www.gnu.org/licenses/>.   |" << endl;
    cout <<"-------------------------------------------------------------------------" << endl;
  }

}

void CConfig::SetnZone(){

  /*--- Just as a clarification --- */

  if (Multizone_Problem == NO && Kind_Solver != MAIN_SOLVER::MULTIPHYSICS){
    nZone = 1;
  }

  if (Kind_Solver == MAIN_SOLVER::MULTIPHYSICS){
    Multizone_Problem = YES;
    if (nConfig_Files == 0){
      SU2_MPI::Error("CONFIG_LIST must be provided if PHYSICAL_PROBLEM=MULTIPHYSICS", CURRENT_FUNCTION);
    }
  }

  if (Multizone_Problem == YES){

    /*--- Some basic multizone checks ---*/

    if (nMarker_ZoneInterface % 2 != 0){
      SU2_MPI::Error("Number of markers in MARKER_ZONE_INTERFACE must be a multiple of 2", CURRENT_FUNCTION);
    }

    SinglezoneDriver  = NO;

    if (Multizone_Mesh){

      /*--- Get the number of zones from the mesh file --- */

      nZone = GetnZone(Mesh_FileName, Mesh_FileFormat);

      /*--- If config list is set, make sure number matches number of zones in mesh file --- */

      if (nConfig_Files != 0 && (nZone != nConfig_Files)){
        SU2_MPI::Error("Number of CONFIG_LIST must match number of zones in mesh file.", CURRENT_FUNCTION);
      }
    } else {

      /*--- Number of zones is determined from the number of config files provided --- */

      if (nConfig_Files == 0){
        SU2_MPI::Error("If MULTIZONE_MESH is set to YES, you must provide a list of config files using CONFIG_LIST option", CURRENT_FUNCTION);
      }
      nZone = nConfig_Files;

    }

    /*--- Check if subconfig files exist --- */

    if (nConfig_Files != 0){
      for (unsigned short iConfig = 0; iConfig < nConfig_Files; iConfig++){
        ifstream f(Config_Filenames[iConfig].c_str());
        if (!f.good()){
          SU2_MPI::Error("Config file " + Config_Filenames[iConfig] + " defined in CONFIG_FILES does not exist", CURRENT_FUNCTION);
        }
      }
    }

  }

}

void CConfig::SetPostprocessing(SU2_COMPONENT val_software, unsigned short val_izone, unsigned short val_nDim) {

  unsigned short iCFL, iMarker;
  bool ideal_gas = ((Kind_FluidModel == STANDARD_AIR) ||
                    (Kind_FluidModel == IDEAL_GAS) ||
                    (Kind_FluidModel == INC_IDEAL_GAS) ||
                    (Kind_FluidModel == FLUID_MIXTURE) ||
                    (Kind_FluidModel == FLUID_FLAMELET) ||
                    (Kind_FluidModel == INC_IDEAL_GAS_POLY) ||
                    (Kind_FluidModel == CONSTANT_DENSITY));
  bool noneq_gas = ((Kind_FluidModel == MUTATIONPP) ||
                    (Kind_FluidModel == SU2_NONEQ));
  bool standard_air = ((Kind_FluidModel == STANDARD_AIR));
  bool nemo = GetNEMOProblem();

  if (nZone > 1){
    Multizone_Problem = YES;
  }

  /*--- Set the default output files ---*/
  if (!OptionIsSet("OUTPUT_FILES")){
    nVolumeOutputFiles = 3;
    VolumeOutputFiles = new OUTPUT_TYPE[nVolumeOutputFiles];
    VolumeOutputFiles[0] = OUTPUT_TYPE::RESTART_BINARY;
    VolumeOutputFiles[1] = OUTPUT_TYPE::PARAVIEW_XML;
    VolumeOutputFiles[2] = OUTPUT_TYPE::SURFACE_PARAVIEW_XML;
  }

  /*--- Set the default output frequencies ---*/
  if (!OptionIsSet("OUTPUT_WRT_FREQ")){
    nVolumeOutputFrequencies = nVolumeOutputFiles;
    VolumeOutputFrequencies = new unsigned long [nVolumeOutputFrequencies];

    /*---  Using default frequency of 250 for all files when steady, and 1 for unsteady. ---*/
    for (auto iVolumeFreq = 0; iVolumeFreq < nVolumeOutputFrequencies; iVolumeFreq++){
      VolumeOutputFrequencies[iVolumeFreq] = Time_Domain ? 1 : 250;
    }
  } else if (nVolumeOutputFrequencies < nVolumeOutputFiles) {
    /*--- If there are fewer frequencies than files, repeat the last frequency.
     *    This is useful to define 1 frequency for the restart file and 1 frequency for all the visualization files.  ---*/
    auto* newFrequencies = new unsigned long[nVolumeOutputFiles];
    for (unsigned short i = 0; i < nVolumeOutputFrequencies; ++i) {
      newFrequencies[i] = VolumeOutputFrequencies[i];
    }
    for (auto i = nVolumeOutputFrequencies; i < nVolumeOutputFiles; ++i) {
      newFrequencies[i] = newFrequencies[i-1];
    }
    delete [] VolumeOutputFrequencies;
    VolumeOutputFrequencies = newFrequencies;
    nVolumeOutputFrequencies = nVolumeOutputFiles;
  }

  /*--- Check if SU2 was build with TecIO support, as that is required for Tecplot Binary output. ---*/
#ifndef HAVE_TECIO
  for (unsigned short iVolumeFile = 0; iVolumeFile < nVolumeOutputFiles; iVolumeFile++){
    if (VolumeOutputFiles[iVolumeFile] == OUTPUT_TYPE::TECPLOT_BINARY ||
        VolumeOutputFiles[iVolumeFile] == OUTPUT_TYPE::SURFACE_TECPLOT_BINARY) {
      SU2_MPI::Error(string("Tecplot binary file requested in option OUTPUT_FILES but SU2 was built without TecIO support.\n"), CURRENT_FUNCTION);
    }
  }
#endif

  /*--- Check if SU2 was build with CGNS support, as that is required for CGNS output. ---*/
#ifndef HAVE_CGNS
  for (unsigned short iVolumeFile = 0; iVolumeFile < nVolumeOutputFiles; iVolumeFile++) {
    if (VolumeOutputFiles[iVolumeFile] == OUTPUT_TYPE::CGNS ||
        VolumeOutputFiles[iVolumeFile] == OUTPUT_TYPE::SURFACE_CGNS) {
      SU2_MPI::Error(string("CGNS file requested in option OUTPUT_FILES but SU2 was built without CGNS support.\n"),CURRENT_FUNCTION);
    }
  }
#endif

  /*--- Check if CoolProp is used with non-dimensionalization. ---*/
  if (Kind_FluidModel == COOLPROP && Ref_NonDim != DIMENSIONAL) {
    SU2_MPI::Error("CoolProp can not be used with non-dimensionalization.", CURRENT_FUNCTION);
  }

  /*--- STL_BINARY output not implemented yet, but already a value in option_structure.hpp---*/
  for (unsigned short iVolumeFile = 0; iVolumeFile < nVolumeOutputFiles; iVolumeFile++) {
    if (VolumeOutputFiles[iVolumeFile] == OUTPUT_TYPE::STL_BINARY){
      SU2_MPI::Error(string("OUTPUT_FILES: 'STL_BINARY' output not implemented. Use 'STL' for ASCII output.\n"), CURRENT_FUNCTION);
    }
    if (val_nDim == 2 && (VolumeOutputFiles[iVolumeFile] == OUTPUT_TYPE::STL_ASCII || VolumeOutputFiles[iVolumeFile] == OUTPUT_TYPE::STL_BINARY)) {
      SU2_MPI::Error(string("OUTPUT_FILES: 'STL(_BINARY)' output only reasonable for 3D cases.\n"), CURRENT_FUNCTION);
    }
  }

  /*--- Check if MESH_QUALITY is requested in VOLUME_OUTPUT and set the config boolean accordingly. ---*/
  Wrt_MeshQuality = false;
  for (unsigned short iField = 0; iField < nVolumeOutput; iField++) {
    if(VolumeOutput[iField].find("MESH_QUALITY") != string::npos) {
      Wrt_MeshQuality = true;
    }
  }

  /*--- Check if MULTIGRID is requested in VOLUME_OUTPUT and set the config boolean accordingly. ---*/
  Wrt_MultiGrid = false;
  for (unsigned short iField = 0; iField < nVolumeOutput; iField++) {
    if(VolumeOutput[iField].find("MULTIGRID") != string::npos) {
      Wrt_MultiGrid = true;
    }
  }

  if (Kind_Solver == MAIN_SOLVER::NAVIER_STOKES && Kind_Turb_Model != TURB_MODEL::NONE){
    SU2_MPI::Error("KIND_TURB_MODEL must be NONE if SOLVER= NAVIER_STOKES", CURRENT_FUNCTION);
  }
  if (Kind_Solver == MAIN_SOLVER::INC_NAVIER_STOKES && Kind_Turb_Model != TURB_MODEL::NONE){
    SU2_MPI::Error("KIND_TURB_MODEL must be NONE if SOLVER= INC_NAVIER_STOKES", CURRENT_FUNCTION);
  }
  if (Kind_Solver == MAIN_SOLVER::RANS && Kind_Turb_Model == TURB_MODEL::NONE){
    SU2_MPI::Error("A turbulence model must be specified with KIND_TURB_MODEL if SOLVER= RANS", CURRENT_FUNCTION);
  }
  if (Kind_Solver == MAIN_SOLVER::INC_RANS && Kind_Turb_Model == TURB_MODEL::NONE){
    SU2_MPI::Error("A turbulence model must be specified with KIND_TURB_MODEL if SOLVER= INC_RANS", CURRENT_FUNCTION);
  }

  /*--- Postprocess SST_OPTIONS into structure. ---*/
  if (Kind_Turb_Model == TURB_MODEL::SST) {
    sstParsedOptions = ParseSSTOptions(SST_Options, nSST_Options, rank);
  } else if (Kind_Turb_Model == TURB_MODEL::SA) {
    saParsedOptions = ParseSAOptions(SA_Options, nSA_Options, rank);
  }

  /*--- Check if turbulence model can be used for AXISYMMETRIC case---*/
  if (Axisymmetric && Kind_Turb_Model != TURB_MODEL::NONE && Kind_Turb_Model != TURB_MODEL::SST){
    SU2_MPI::Error("Axisymmetry is currently only supported for KIND_TURB_MODEL chosen as SST", CURRENT_FUNCTION);
  }

  /*--- Postprocess LM_OPTIONS into structure. ---*/
  if (Kind_Trans_Model == TURB_TRANS_MODEL::LM) {
    lmParsedOptions = ParseLMOptions(LM_Options, nLM_Options, rank, Kind_Turb_Model);

    /*--- Check if problem is 2D and LM2015 has been selected ---*/
    if (lmParsedOptions.LM2015 && val_nDim == 2) {
      SU2_MPI::Error("LM2015 is available only for 3D problems", CURRENT_FUNCTION);
    }
  }

  /*--- Set the boolean Wall_Functions equal to true if there is a
   definition for the wall founctions ---*/

  Wall_Functions = false;
  if (nMarker_WallFunctions > 0) {
    for (iMarker = 0; iMarker < nMarker_WallFunctions; iMarker++) {
      if (Kind_WallFunctions[iMarker] != WALL_FUNCTIONS::NONE)
        Wall_Functions = true;

      if ((Kind_WallFunctions[iMarker] == WALL_FUNCTIONS::ADAPTIVE_FUNCTION) ||
          (Kind_WallFunctions[iMarker] == WALL_FUNCTIONS::SCALABLE_FUNCTION) ||
          (Kind_WallFunctions[iMarker] == WALL_FUNCTIONS::NONEQUILIBRIUM_MODEL))
        SU2_MPI::Error(string("For RANS problems, use NONE, STANDARD_WALL_FUNCTION or EQUILIBRIUM_WALL_MODEL.\n"), CURRENT_FUNCTION);

      if (Kind_WallFunctions[iMarker] == WALL_FUNCTIONS::STANDARD_FUNCTION) {
        if (!((Kind_Solver == MAIN_SOLVER::RANS) || (Kind_Solver == MAIN_SOLVER::INC_RANS)))
          SU2_MPI::Error(string("Wall model STANDARD_FUNCTION only available for RANS or INC_RANS.\n"), CURRENT_FUNCTION);
        if (nRough_Wall != 0)
          SU2_MPI::Error(string("Wall model STANDARD_FUNCTION and WALL_ROUGHNESS migh not be compatible. Checking required!\n"), CURRENT_FUNCTION);
      }

    }
  }

  /*--- Initialize the AoA and Sideslip variables for the incompressible
   solver. This is typically unused (often internal flows). Also fixed CL
   mode for incompressible flows is not implemented ---*/

  if (Kind_Solver == MAIN_SOLVER::INC_EULER ||
      Kind_Solver == MAIN_SOLVER::INC_NAVIER_STOKES ||
      Kind_Solver == MAIN_SOLVER::INC_RANS) {

    /*--- Compute x-velocity with a safegaurd for 0.0. ---*/

    su2double Vx = 1e-10;
    if (vel_init[0] != 0.0) {
      Vx = vel_init[0];
    }

    /*--- Compute the angle-of-attack and sideslip. ---*/

    su2double alpha = 0.0, beta = 0.0;
    if (val_nDim == 2) {
      alpha = atan(vel_init[1]/Vx)*180.0/PI_NUMBER;
    } else {
      alpha = atan(vel_init[2]/Vx)*180.0/PI_NUMBER;
      beta  = atan(vel_init[1]/Vx)*180.0/PI_NUMBER;
    }

    /*--- Set alpha and beta in the config class. ---*/

    SetAoA(alpha);
    SetAoS(beta);

    if (Fixed_CL_Mode) {
      SU2_MPI::Error(string("Fixed CL mode not implemented for the incompressible solver. \n"), CURRENT_FUNCTION);
    }

    /*--- Inc CHT simulation, but energy equation of fluid is inactive. ---*/
    if (Multizone_Problem && (nMarker_CHTInterface > 0) && !Energy_Equation)
      SU2_MPI::Error(string("You probably want to set INC_ENERGY_EQUATION= YES for the fluid solver. \n"), CURRENT_FUNCTION);
  }

  /*--- By default, in 2D we should use TWOD_AIRFOIL (independenly from the input file) ---*/

  if (val_nDim == 2) Geo_Description = TWOD_AIRFOIL;

  /*--- Store the SU2 module that we are executing. ---*/

  Kind_SU2 = val_software;

  /*--- Set limiter for no MUSCL reconstructions ---*/

  auto SetScalarDefaults = [](bool muscl, unsigned short& KindConvScheme, UPWIND& KindUpwind, LIMITER& KindLimiter) {
    if (KindConvScheme == NO_CONVECTIVE) {
      KindConvScheme = SPACE_UPWIND;
      KindUpwind = UPWIND::SCALAR_UPWIND;
    } else if (KindConvScheme == SPACE_CENTERED) {
      SU2_MPI::Error("Centered schemes are not available for scalar transport", CURRENT_FUNCTION);
    }
    if (!muscl) KindLimiter = LIMITER::NONE;
  };
  SetScalarDefaults(MUSCL_Turb, Kind_ConvNumScheme_Turb, Kind_Upwind_Turb, Kind_SlopeLimit_Turb);
  SetScalarDefaults(MUSCL_Heat, Kind_ConvNumScheme_Heat, Kind_Upwind_Heat, Kind_SlopeLimit_Heat);
  SetScalarDefaults(MUSCL_Species, Kind_ConvNumScheme_Species, Kind_Upwind_Species, Kind_SlopeLimit_Species);

  if (!MUSCL_Flow || (Kind_ConvNumScheme_Flow == SPACE_CENTERED)) Kind_SlopeLimit_Flow = LIMITER::NONE;
  if (!MUSCL_AdjFlow || (Kind_ConvNumScheme_AdjFlow == SPACE_CENTERED)) Kind_SlopeLimit_AdjFlow = LIMITER::NONE;
  if (!MUSCL_AdjTurb || (Kind_ConvNumScheme_AdjTurb == SPACE_CENTERED)) Kind_SlopeLimit_AdjTurb = LIMITER::NONE;

  /*--- Set the default for thrust in ActDisk ---*/

  if ((Kind_ActDisk == NET_THRUST) || (Kind_ActDisk == BC_THRUST)
      || (Kind_ActDisk == DRAG_MINUS_THRUST) || (Kind_ActDisk == MASSFLOW)
      || (Kind_ActDisk == POWER))
    ActDisk_Jump = RATIO;

  /*--- Error-catching and automatic array adjustments for objective, marker, and weights arrays --- */

  /*--- If Kind_Obj has not been specified, these arrays need to take a default --*/

  if (Weight_ObjFunc == nullptr && Kind_ObjFunc == nullptr) {
    Kind_ObjFunc = new unsigned short[1];
    Kind_ObjFunc[0] = DRAG_COEFFICIENT;
    Weight_ObjFunc = new su2double[1];
    Weight_ObjFunc[0] = 1.0;
    nObj=1;
    nObjW=1;
  }

  /*--- Maker sure that arrays are the same length ---*/

  if (nObj>0) {
    if (nMarker_Monitoring!=nObj && Marker_Monitoring!= nullptr) {
      if (nMarker_Monitoring==1) {
        /*-- If only one marker was listed with multiple objectives, set that marker as the marker for each objective ---*/
        nMarker_Monitoring = nObj;
        string marker = Marker_Monitoring[0];
        delete[] Marker_Monitoring;
        Marker_Monitoring = new string[nMarker_Monitoring];
        for (iMarker=0; iMarker<nMarker_Monitoring; iMarker++)
          Marker_Monitoring[iMarker] = marker;
      }
      else if(nObj==1){
        /*--- If one objective and more than one marker: repeat objective over each marker, evenly weighted ---*/
        unsigned int obj = Kind_ObjFunc[0];
        su2double wt=1.0;
        delete[] Kind_ObjFunc;
        if (Weight_ObjFunc!=nullptr){
         wt = Weight_ObjFunc[0];
         delete[] Weight_ObjFunc;
        }
        Kind_ObjFunc = new short unsigned int[nMarker_Monitoring];
        Weight_ObjFunc = new su2double[nMarker_Monitoring];
        for (unsigned short iObj=0; iObj<nMarker_Monitoring; iObj++){
          Kind_ObjFunc[iObj] = obj;
          Weight_ObjFunc[iObj] = wt;
        }
        nObjW = nObj;
      }
      else if(nObj>1) {
        SU2_MPI::Error("When using more than one OBJECTIVE_FUNCTION, MARKER_MONITORING must be the same length or length 1.\n"
                       "For multiple surfaces per objective, either use one objective or list the objective multiple times.\n"
                       "For multiple objectives per marker either use one marker or list the marker multiple times.\n"
                       "Similar rules apply for multi-objective optimization using OPT_OBJECTIVE rather than OBJECTIVE_FUNCTION.",
                       CURRENT_FUNCTION);
      }
    }
  }

  /*-- Correct for case where Weight_ObjFunc has not been provided or has length < kind_objfunc---*/

  if (nObjW<nObj) {
    if (Weight_ObjFunc!= nullptr && nObjW>1) {
      SU2_MPI::Error("The option OBJECTIVE_WEIGHT must either have the same length as OBJECTIVE_FUNCTION,\n"
                     "be lenght 1, or be deleted from the config file (equal weights will be applied).", CURRENT_FUNCTION);
    }
    Weight_ObjFunc = new su2double[nObj];
    for (unsigned short iObj=0; iObj<nObj; iObj++)
      Weight_ObjFunc[iObj] = 1.0;
  }

  /*--- One final check for multi-objective with the set of objectives
   that are not counted per-surface. We will disable multi-objective here. ---*/

  if (nObj > 1) {
    unsigned short Obj_0 = Kind_ObjFunc[0];
    for (unsigned short iObj=1; iObj<nObj; iObj++){
      switch(Kind_ObjFunc[iObj]) {
        case INVERSE_DESIGN_PRESSURE:
        case INVERSE_DESIGN_HEATFLUX:
        case THRUST_COEFFICIENT:
        case TORQUE_COEFFICIENT:
        case FIGURE_OF_MERIT:
        case SURFACE_TOTAL_PRESSURE:
        case SURFACE_STATIC_PRESSURE:
        case SURFACE_STATIC_TEMPERATURE:
        case SURFACE_MASSFLOW:
        case SURFACE_UNIFORMITY:
        case SURFACE_SECONDARY:
        case SURFACE_MOM_DISTORTION:
        case SURFACE_SECOND_OVER_UNIFORM:
        case SURFACE_PRESSURE_DROP:
        case SURFACE_SPECIES_0:
        case SURFACE_SPECIES_VARIANCE:
        case SURFACE_SCALAR_00:
        case SURFACE_SCALAR_01:
        case SURFACE_SCALAR_02:
        case SURFACE_SCALAR_03:
        case SURFACE_SCALAR_04:
        case SURFACE_SCALAR_05:
        case SURFACE_SCALAR_06:
        case SURFACE_SCALAR_07:
        case SURFACE_SCALAR_08:
        case SURFACE_SCALAR_09:
        case CUSTOM_OBJFUNC:
          if (Kind_ObjFunc[iObj] != Obj_0) {
            SU2_MPI::Error("The following objectives can only be used for the first surface in a multi-objective \n"
                           "problem or as a single objective applied to multiple monitoring markers:\n"
                           "INVERSE_DESIGN_PRESSURE, INVERSE_DESIGN_HEATFLUX, THRUST_COEFFICIENT, TORQUE_COEFFICIENT\n"
                           "FIGURE_OF_MERIT, SURFACE_TOTAL_PRESSURE, SURFACE_STATIC_PRESSURE, SURFACE_MASSFLOW\n"
                           "SURFACE_UNIFORMITY, SURFACE_SECONDARY, SURFACE_MOM_DISTORTION, SURFACE_SECOND_OVER_UNIFORM\n"
                           "SURFACE_PRESSURE_DROP, SURFACE_STATIC_TEMPERATURE, SURFACE_SPECIES_0, SURFACE_SCALAR_<i>\n"
                           "SURFACE_SPECIES_VARIANCE, CUSTOM_OBJFUNC.\n", CURRENT_FUNCTION);
          }
          break;
        default:
          break;
      }
    }
  }

  if (nObj > 0){
    if (Kind_ObjFunc[0] == CUSTOM_OBJFUNC && CustomObjFunc.empty() && !Multizone_Problem) {
      SU2_MPI::Error("The expression for the custom objective function was not set.\n"
                    "For example, CUSTOM_OBJFUNC= LIFT/DRAG", CURRENT_FUNCTION);
    }
  }

  /*--- Check for unsteady problem ---*/

  if ((TimeMarching == TIME_MARCHING::TIME_STEPPING ||
       TimeMarching == TIME_MARCHING::DT_STEPPING_1ST ||
       TimeMarching == TIME_MARCHING::DT_STEPPING_2ND) && !Time_Domain){
    SU2_MPI::Error("TIME_DOMAIN must be set to YES if TIME_MARCHING is "
                   "TIME_STEPPING, DUAL_TIME_STEPPING-1ST_ORDER or DUAL_TIME_STEPPING-2ND_ORDER", CURRENT_FUNCTION);
  }

  if (Time_Domain){
    Delta_UnstTime = Time_Step;
    Delta_DynTime  = Time_Step;

    if (TimeMarching == TIME_MARCHING::TIME_STEPPING){ InnerIter = 1; }

    /*--- Set History write freq for inner and outer iteration to zero by default, so only time iterations write. ---*/
    if (!OptionIsSet("HISTORY_WRT_FREQ_INNER")) { HistoryWrtFreq[2] = 0; }
    if (!OptionIsSet("HISTORY_WRT_FREQ_OUTER")) { HistoryWrtFreq[1] = 0; }

    if (Restart == NO) {
      Restart_Iter = 0;
    } else {
      if(nTimeIter <= Restart_Iter) SU2_MPI::Error("TIME_ITER must be larger than RESTART_ITER.", CURRENT_FUNCTION);
    }

    /*--- WINDOW_START_ITER must be larger than or equal to: RESTART_ITER. Otherwise, the running average is wrong. ---*/
    if (OptionIsSet("WINDOW_START_ITER")) {
      if (StartWindowIteration < Restart_Iter) {
        SU2_MPI::Error("WINDOW_START_ITER must be larger than or equal to: RESTART_ITER!", CURRENT_FUNCTION);
      }
    } else {
      /*--- Enforced default behavior: start of the window is the first new iteration. ---*/
      if (rank == MASTER_NODE) cout << "WARNING: Setting WINDOW_START_ITER = RESTART_ITER for meaningful running average.\n";
      StartWindowIteration = Restart_Iter;
    }

    if (Time_Step <= 0.0 && Unst_CFL == 0.0){ SU2_MPI::Error("Invalid value for TIME_STEP.", CURRENT_FUNCTION); }
  } else {
    nTimeIter = 1;
    Time_Step = 0;

    /*--- Entry 0 corresponds to unsteady simulation so for steady simulation are just set to 1. ---*/
    ScreenWrtFreq[0]  = 1;
    HistoryWrtFreq[0] = 1;

    if (TimeMarching != TIME_MARCHING::HARMONIC_BALANCE) { TimeMarching = TIME_MARCHING::STEADY; }
  }

  if (Time_Domain && !GetWrt_Restart_Overwrite()){
    SU2_MPI::Error("Appending iterations to the filename (WRT_RESTART_OVERWRITE=NO) is incompatible with transient problems.", CURRENT_FUNCTION);
  }
  if (Time_Domain && !GetWrt_Surface_Overwrite()){
    SU2_MPI::Error("Appending iterations to the filename (WRT_SURFACE_OVERWRITE=NO) is incompatible with transient problems.", CURRENT_FUNCTION);
  }
  if (Time_Domain && !GetWrt_Volume_Overwrite()){
    SU2_MPI::Error("Appending iterations to the filename (WRT_VOLUME_OVERWRITE=NO) is incompatible with transient problems.", CURRENT_FUNCTION);
  }


  /*--- Ensure that Discard_InFiles is false, owerwise the gradient could be wrong ---*/

  if ((ContinuousAdjoint || DiscreteAdjoint) && Fixed_CL_Mode && !Eval_dOF_dCX)
    Discard_InFiles = false;

  /*--- Deactivate the multigrid in the adjoint problem ---*/

  if ((ContinuousAdjoint && !MG_AdjointFlow) ||
      (TimeMarching == TIME_MARCHING::TIME_STEPPING)) { nMGLevels = 0; }

  if (Kind_Solver == MAIN_SOLVER::EULER ||
      Kind_Solver == MAIN_SOLVER::NAVIER_STOKES ||
      Kind_Solver == MAIN_SOLVER::RANS ||
      Kind_Solver == MAIN_SOLVER::NEMO_EULER ||
      Kind_Solver == MAIN_SOLVER::NEMO_NAVIER_STOKES ||
      Kind_Solver == MAIN_SOLVER::FEM_EULER ||
      Kind_Solver == MAIN_SOLVER::FEM_NAVIER_STOKES ||
      Kind_Solver == MAIN_SOLVER::FEM_RANS ||
      Kind_Solver == MAIN_SOLVER::FEM_LES){
    Kind_Regime = ENUM_REGIME::COMPRESSIBLE;
  } else if (Kind_Solver == MAIN_SOLVER::INC_EULER ||
             Kind_Solver == MAIN_SOLVER::INC_NAVIER_STOKES ||
             Kind_Solver == MAIN_SOLVER::INC_RANS){
    Kind_Regime = ENUM_REGIME::INCOMPRESSIBLE;
  }  else {
    Kind_Regime = ENUM_REGIME::NO_FLOW;
  }

  if ((rank == MASTER_NODE) && ContinuousAdjoint && (Ref_NonDim == DIMENSIONAL) && (Kind_SU2 == SU2_COMPONENT::SU2_CFD)) {
    cout << "WARNING: The adjoint solver should use a non-dimensional flow solution." << endl;
  }

  /*--- Initialize non-physical points/reconstructions to zero ---*/

  Nonphys_Points   = 0;
  Nonphys_Reconstr = 0;

  /*--- Set the number of external iterations to 1 for the steady state problem ---*/

  if (Kind_Solver == MAIN_SOLVER::FEM_ELASTICITY) {
    nMGLevels = 0;
    if (Kind_Struct_Solver == STRUCT_DEFORMATION::SMALL){
      MinLogResidual = log10(Linear_Solver_Error);
    }
  }

  Radiation = (Kind_Radiation != RADIATION_MODEL::NONE);

  /*--- Check for unsupported features. ---*/

  if ((Kind_Solver != MAIN_SOLVER::EULER && Kind_Solver != MAIN_SOLVER::NAVIER_STOKES && Kind_Solver != MAIN_SOLVER::RANS) && (TimeMarching == TIME_MARCHING::HARMONIC_BALANCE)){
    SU2_MPI::Error("Harmonic Balance not yet implemented for the incompressible solver.", CURRENT_FUNCTION);
  }

  /*--- Check for Fluid model consistency ---*/

  if (standard_air) {
    if (Gamma != 1.4 || Gas_Constant != 287.058) {
      Gamma = 1.4;
      Gas_Constant = 287.058;
    }
  }

/*--- Set default values for various fluid properties. ---*/

  const su2double Molecular_Weight_Default = 28.96;
  const su2double Mu_Constant_Default = (SystemMeasurements == SI) ? 1.716E-5 : (1.716E-5 / 47.88025898);
  const su2double Mu_Ref_Default = Mu_Constant_Default;
  const su2double Mu_Temperature_Ref_Default = (SystemMeasurements == SI) ? 273.15 : (273.15 * 1.8);
  const su2double Mu_S_Default = (SystemMeasurements == SI) ? 110.4 : (110.4 * 1.8);
  const su2double Specific_Heat_Cp_Default = 1004.703;
  const su2double Thermal_Conductivity_Constant_Default = (SystemMeasurements == SI) ? 2.57E-2 : (2.57E-2 * 0.577789317);
  const su2double Prandtl_Lam_Default = 0.72;
  const su2double Prandtl_Turb_Default = 0.9;
  const su2double Lewis_Number_Default = 1.0;

  auto SetDefaultIfEmpty = [](su2double*& array, unsigned short& size, const su2double& default_val) {
    if (array == nullptr) {
      array = new su2double[1];
      array[0] = default_val;
      size = 1;
    }
  };

  SetDefaultIfEmpty(Molecular_Weight, nMolecular_Weight, Molecular_Weight_Default);
  SetDefaultIfEmpty(Specific_Heat_Cp, nSpecific_Heat_Cp, Specific_Heat_Cp_Default);
  SetDefaultIfEmpty(Mu_Constant, nMu_Constant, Mu_Constant_Default);
  if (Mu_Ref == nullptr && Mu_Temperature_Ref == nullptr && Mu_S == nullptr) {
    SetDefaultIfEmpty(Mu_Ref, nMu_Ref, Mu_Ref_Default);
    SetDefaultIfEmpty(Mu_Temperature_Ref, nMu_Temperature_Ref, Mu_Temperature_Ref_Default);
    SetDefaultIfEmpty(Mu_S, nMu_S, Mu_S_Default);
  }
  SetDefaultIfEmpty(Thermal_Conductivity_Constant, nThermal_Conductivity_Constant,
                    Thermal_Conductivity_Constant_Default);
  SetDefaultIfEmpty(Prandtl_Lam, nPrandtl_Lam, Prandtl_Lam_Default);
  SetDefaultIfEmpty(Prandtl_Turb, nPrandtl_Turb, Prandtl_Turb_Default);
  SetDefaultIfEmpty(Constant_Lewis_Number, nConstant_Lewis_Number, Lewis_Number_Default);

  /*--- Check whether inputs for FLUID_MIXTURE are correctly specified. ---*/

    if (Kind_FluidModel == FLUID_MIXTURE) {
      /*--- Check whether the number of entries of each specified fluid property equals the number of transported scalar
       equations solved + 1. nMolecular_Weight and nSpecific_Heat_Cp are used because it is required for the fluid mixing models.
       * Cp is required in case of MIXTURE_FLUID_MODEL because the energy equation needs to be active.--- */
      if (nMolecular_Weight != nSpecies_Init + 1 || nSpecific_Heat_Cp != nSpecies_Init + 1) {
        SU2_MPI::Error(
            "The use of FLUID_MIXTURE requires the number of entries for MOLECULAR_WEIGHT and SPECIFIC_HEAT_CP,\n"
            "to be equal to the number of entries of SPECIES_INIT + 1",
            CURRENT_FUNCTION);
      }
      /*--- Check whether the density model used is correct, in the case of FLUID_MIXTURE the density model must be
       VARIABLE. Otherwise, if the density model is CONSTANT, the scalars will not have influence the mixture density
       and it will remain constant through the complete domain. --- */
      if (Kind_DensityModel != INC_DENSITYMODEL::VARIABLE) {
        SU2_MPI::Error("The use of FLUID_MIXTURE requires the INC_DENSITY_MODEL option to be VARIABLE",
                       CURRENT_FUNCTION);
      }

      switch (Kind_ViscosityModel) {
        case VISCOSITYMODEL::CONSTANT:
          if (nMu_Constant != nSpecies_Init + 1) {
            SU2_MPI::Error(
                "The use of FLUID_MIXTURE requires the number of entries for MU_CONSTANT,\n"
                "to be equal to the number of entries of SPECIES_INIT + 1",
                CURRENT_FUNCTION);
          }
          break;
        case VISCOSITYMODEL::SUTHERLAND:
          if ((nMu_Ref != nSpecies_Init + 1) || (nMu_Temperature_Ref != nSpecies_Init + 1) ||
              (nMu_S != nSpecies_Init + 1)) {
            SU2_MPI::Error(
                "The use of FLUID_MIXTURE requires the number of entries for MU_REF, MU_T_REF and "
                "SUTHERLAND_CONSTANT,\n"
                "to be equal to the number of entries of SPECIES_INIT + 1",
                CURRENT_FUNCTION);
          }
          break;
        default:
          if (nSpecies_Init + 1 != 1) SU2_MPI::Error("Fluid mixture: viscosity model not available.", CURRENT_FUNCTION);
          break;
      }

      switch (Kind_ConductivityModel) {
        case CONDUCTIVITYMODEL::CONSTANT:
          if ((Kind_ConductivityModel_Turb == CONDUCTIVITYMODEL_TURB::CONSTANT_PRANDTL) &&
              (Kind_Turb_Model != TURB_MODEL::NONE)) {
            if ((nThermal_Conductivity_Constant != nSpecies_Init + 1) || (nPrandtl_Turb != nSpecies_Init + 1)) {
              SU2_MPI::Error(
                  "The use of FLUID_MIXTURE requires the number of entries for THERMAL_CONDUCTIVITY_CONSTANT and "
                  "PRANDTL_TURB,\n"
                  "to be equal to the number of entries of SPECIES_INIT + 1",
                  CURRENT_FUNCTION);
            }
          } else {
            if (nThermal_Conductivity_Constant != nSpecies_Init + 1) {
              SU2_MPI::Error(
                  "The use of FLUID_MIXTURE requires the number of entries for THERMAL_CONDUCTIVITY_CONSTANT,\n"
                  "to be equal to the number of entries of SPECIES_INIT + 1",
                  CURRENT_FUNCTION);
            }
          }
          break;
        case CONDUCTIVITYMODEL::CONSTANT_PRANDTL:
          if (Kind_ConductivityModel_Turb == CONDUCTIVITYMODEL_TURB::CONSTANT_PRANDTL) {
            if ((nPrandtl_Lam != nSpecies_Init + 1) || (nPrandtl_Turb != nSpecies_Init + 1)) {
              SU2_MPI::Error(
                  "The use of FLUID_MIXTURE requires the number of entries for PRANDTL_LAM and PRANDTL_TURB,\n"
                  "to be equal to the number of entries of SPECIES_INIT + 1",
                  CURRENT_FUNCTION);
            }
          } else {
            if (nPrandtl_Lam != nSpecies_Init + 1) {
              SU2_MPI::Error(
                  "The use of FLUID_MIXTURE requires the number of entries for PRANDTL_LAM,\n"
                  "to be equal to the number of entries of SPECIES_INIT + 1",
                  CURRENT_FUNCTION);
            }
          }
          break;
        default:
          if (nSpecies_Init + 1 != 1) SU2_MPI::Error("Conductivity model not available.", CURRENT_FUNCTION);
          break;
      }
    }


    if (Kind_Species_Model == SPECIES_MODEL::FLAMELET) {

      if (Kind_FluidModel != FLUID_FLAMELET) {
        SU2_MPI::Error("The use of SCALAR_MODEL= FLAMELET requires the FLUID_MODEL option to be FLUID_FLAMELET",
                       CURRENT_FUNCTION);
      }

      if (Kind_DensityModel != INC_DENSITYMODEL::VARIABLE) {
        SU2_MPI::Error("The use of FLUID_FLAMELET requires the INC_DENSITY_MODEL option to be VARIABLE",
                       CURRENT_FUNCTION);
      }

      if (Kind_ConductivityModel != CONDUCTIVITYMODEL::FLAMELET) {
        SU2_MPI::Error("The use of FLUID_FLAMELET requires the CONDUCTIVITY_MODEL option to be FLAMELET",
                       CURRENT_FUNCTION);
      }

      if (Kind_Diffusivity_Model != DIFFUSIVITYMODEL::FLAMELET) {
        SU2_MPI::Error("The use of FLUID_FLAMELET requires the DIFFUSIVITY_MODEL option to be FLAMELET",
                       CURRENT_FUNCTION);
      }
     if (Kind_ViscosityModel != VISCOSITYMODEL::FLAMELET) {
        SU2_MPI::Error("The use of FLUID_FLAMELET requires the VISCOSITY_MODEL option to be FLAMELET",
                       CURRENT_FUNCTION);
      }
    }

    /*--- Check for Measurement System ---*/

    if (SystemMeasurements == US && !standard_air) {
      SU2_MPI::Error("Only STANDARD_AIR fluid model can be used with US Measurement System", CURRENT_FUNCTION);
    }

    /* --- Check for NEMO compatibility issues ---*/
    if (Kind_FluidModel == SU2_NONEQ && (Kind_TransCoeffModel != TRANSCOEFFMODEL::WILKE && Kind_TransCoeffModel != TRANSCOEFFMODEL::SUTHERLAND && Kind_TransCoeffModel != TRANSCOEFFMODEL::GUPTAYOS) ) {
      SU2_MPI::Error("Transport model not available for NEMO solver using SU2TCLIB. Please use the WILKE, SUTHERLAND or GUPTAYOS transport model instead.", CURRENT_FUNCTION);
    }

    if (Kind_Solver == MAIN_SOLVER::NEMO_NAVIER_STOKES) {
      if (Kind_FluidModel == SU2_NONEQ && GasModel == "AIR-7" && Kind_TransCoeffModel != TRANSCOEFFMODEL::GUPTAYOS) {
        SU2_MPI::Error("Only Gupta-Yos transport model available for ionized flows using SU2TCLIB.", CURRENT_FUNCTION);
      }
    }

    if (Kind_FluidModel == MUTATIONPP &&
        (Kind_TransCoeffModel != TRANSCOEFFMODEL::WILKE && Kind_TransCoeffModel != TRANSCOEFFMODEL::CHAPMANN_ENSKOG)) {
      SU2_MPI::Error("Transport model not available for NEMO solver using MUTATIONPP. Please use the WILKE or CHAPMANN_ENSKOG transport model instead..",
                     CURRENT_FUNCTION);
    }

    if (Kind_FluidModel == SU2_NONEQ && GasModel == "AIR-7" && nWall_Catalytic != 0) {
      SU2_MPI::Error("Catalytic wall recombination is not yet available for ionized flows in SU2_NEMO.", CURRENT_FUNCTION);
    }

    if (!ideal_gas && !nemo) {
      if (Kind_Upwind_Flow != UPWIND::ROE && Kind_Upwind_Flow != UPWIND::HLLC && Kind_Centered_Flow != CENTERED::JST) {
        SU2_MPI::Error("Only ROE Upwind, HLLC Upwind scheme, and JST scheme can be used for Non-Ideal Compressible Fluids", CURRENT_FUNCTION);
      }
    }

    if (GetBoolTurbomachinery()) {
      nBlades = new su2double[nZone];
      FreeStreamTurboNormal = new su2double[3];
    }

    /*--- Check if Giles are used with turbo markers ---*/

    if (nMarker_Giles > 0 && !GetBoolTurbomachinery()) {
      SU2_MPI::Error("Giles Boundary conditions can only be used with turbomachinery markers", CURRENT_FUNCTION);
    }

    /*--- Check for Boundary condition available for NICFD ---*/

    if ((!ideal_gas) && (!noneq_gas)) {
      if (nMarker_Inlet != 0) {
        SU2_MPI::Error(
            "Riemann Boundary conditions or Giles must be used for inlet and outlet with Not Ideal Compressible "
            "Fluids ",
            CURRENT_FUNCTION);
      }
      if (nMarker_Outlet != 0) {
        SU2_MPI::Error("Riemann Boundary conditions or Giles must be used outlet with Not Ideal Compressible Fluids ",
                       CURRENT_FUNCTION);
      }

      if (nMarker_FarField != 0) {
        SU2_MPI::Error("Riemann Boundary conditions or Giles must be used outlet with Not Ideal Compressible Fluids ",
                       CURRENT_FUNCTION);
      }
    }

    /*--- Check for Boundary condition available for NICF ---*/

    if (ideal_gas && (Kind_Solver != MAIN_SOLVER::INC_EULER && Kind_Solver != MAIN_SOLVER::INC_NAVIER_STOKES &&
                      Kind_Solver != MAIN_SOLVER::INC_RANS)) {
      if (SystemMeasurements == US && standard_air) {
        if (Kind_ViscosityModel != VISCOSITYMODEL::SUTHERLAND) {
          SU2_MPI::Error("Only SUTHERLAND viscosity model can be used with US Measurement", CURRENT_FUNCTION);
        }
      }
      if (Kind_ConductivityModel != CONDUCTIVITYMODEL::CONSTANT_PRANDTL) {
        SU2_MPI::Error("Only CONSTANT_PRANDTL thermal conductivity model can be used with STANDARD_AIR and IDEAL_GAS",
                       CURRENT_FUNCTION);
      }
    }
    /*--- Check for Boundary condition option agreement ---*/
  if (Kind_InitOption == REYNOLDS){
    if ((Kind_Solver == MAIN_SOLVER::NAVIER_STOKES || Kind_Solver == MAIN_SOLVER::RANS) && Reynolds <=0){
      SU2_MPI::Error("Reynolds number required for NAVIER_STOKES and RANS !!", CURRENT_FUNCTION);
    }
  }

  if (nKind_SurfaceMovement != nMarker_Moving) {
    SU2_MPI::Error("Number of SURFACE_MOVEMENT must match number of MARKER_MOVING", CURRENT_FUNCTION);
  }

  if (TimeMarching == TIME_MARCHING::TIME_STEPPING){
    nIter      = 1;
    nInnerIter  = 1;
  }

  if (!Multizone_Problem){
    ScreenWrtFreq[1]  = 0;
    HistoryWrtFreq[1] = 0;
    if (!Time_Domain){
      /*--- If not running multizone or unsteady, INNER_ITER and ITER are interchangeable,
       * but precedence will be given to INNER_ITER if both options are present. ---*/
      if (!OptionIsSet("INNER_ITER")){
        nInnerIter = nIter;
      }
    }
  }


  if ((Multizone_Problem || Time_Domain) && OptionIsSet("ITER")){
    SU2_MPI::Error("ITER must not be used when running multizone and/or unsteady problems.\n"
                   "Use TIME_ITER, OUTER_ITER or INNER_ITER to specify number of time iterations,\n"
                   "outer iterations or inner iterations, respectively.", CURRENT_FUNCTION);
  }

  /*--- If we're solving a purely steady problem with no prescribed grid
   movement (both rotating frame and moving walls can be steady), make sure that
   there is no grid motion ---*/

  if (GetGrid_Movement()){
    if ((Kind_SU2 == SU2_COMPONENT::SU2_CFD || Kind_SU2 == SU2_COMPONENT::SU2_SOL) &&
        (TimeMarching == TIME_MARCHING::STEADY && !Time_Domain)){

      if((Kind_GridMovement != ROTATING_FRAME) &&
         (Kind_GridMovement != STEADY_TRANSLATION) &&
         (Kind_GridMovement != NONE)){
        SU2_MPI::Error("Unsupported kind of grid movement for steady state problems.", CURRENT_FUNCTION);
      }
      for (iMarker = 0; iMarker < nMarker_Moving; iMarker++){
        if (Kind_SurfaceMovement[iMarker] != MOVING_WALL){
          SU2_MPI::Error("Unsupported kind of surface movement for steady state problems.", CURRENT_FUNCTION);
        }
      }
    }
  }

  /*--- The Line Search should be applied only in the deformation stage. ---*/

  if (Kind_SU2 != SU2_COMPONENT::SU2_DEF) {
    Opt_RelaxFactor = 1.0;
  }

  /*--- If it is not specified, set the mesh motion mach number
   equal to the freestream value. ---*/

  if (GetDynamic_Grid() && Mach_Motion == 0.0)
    Mach_Motion = Mach;

  /*--- Set the boolean flag if we are in a rotating frame (source term). ---*/

  Rotating_Frame = (Kind_GridMovement == ROTATING_FRAME);

  /*--- In case the grid movement parameters have not been declared in the
   config file, set them equal to zero for safety. Also check to make sure
   that for each option, a value has been declared for each moving marker. ---*/

  if (nMarker_Moving > 0){
    if (nMarkerMotion_Origin == 0){
      nMarkerMotion_Origin = 3*nMarker_Moving;
      MarkerMotion_Origin = new su2double[nMarkerMotion_Origin] ();
    }
    if (nMarkerMotion_Origin/3 != nMarker_Moving){
      SU2_MPI::Error("Number of SURFACE_MOTION_ORIGIN must be three times the number of MARKER_MOVING, (x,y,z) per marker.", CURRENT_FUNCTION);
    }
    if (nMarkerTranslation == 0){
      nMarkerTranslation = 3*nMarker_Moving;
      MarkerTranslation_Rate = new su2double[nMarkerTranslation] ();
    }
    if (nMarkerTranslation/3 != nMarker_Moving){
      SU2_MPI::Error("Number of SURFACE_TRANSLATION_RATE must be three times the number of MARKER_MOVING, (x,y,z) per marker.", CURRENT_FUNCTION);
    }
    if (nMarkerRotation_Rate == 0){
      nMarkerRotation_Rate = 3*nMarker_Moving;
      MarkerRotation_Rate = new su2double[nMarkerRotation_Rate] ();
    }
    if (nMarkerRotation_Rate/3 != nMarker_Moving){
      SU2_MPI::Error("Number of SURFACE_ROTATION_RATE must be three times the number of MARKER_MOVING, (x,y,z) per marker.", CURRENT_FUNCTION);
    }
    if (nMarkerPlunging_Ampl == 0){
      nMarkerPlunging_Ampl = 3*nMarker_Moving;
      MarkerPlunging_Ampl = new su2double[nMarkerPlunging_Ampl] ();
    }
    if (nMarkerPlunging_Ampl/3 != nMarker_Moving){
      SU2_MPI::Error("Number of SURFACE_PLUNGING_AMPL must be three times the number of MARKER_MOVING, (x,y,z) per marker.", CURRENT_FUNCTION);
    }
    if (nMarkerPlunging_Omega == 0){
      nMarkerPlunging_Omega = 3*nMarker_Moving;
      MarkerPlunging_Omega = new su2double[nMarkerPlunging_Omega] ();
    }
    if (nMarkerPlunging_Omega/3 != nMarker_Moving){
      SU2_MPI::Error("Number of SURFACE_PLUNGING_OMEGA must be three times the number of MARKER_MOVING, (x,y,z) per marker.", CURRENT_FUNCTION);
    }
    if (nMarkerPitching_Ampl == 0){
      nMarkerPitching_Ampl = 3*nMarker_Moving;
      MarkerPitching_Ampl = new su2double[nMarkerPitching_Ampl] ();
    }
    if (nMarkerPitching_Ampl/3 != nMarker_Moving){
      SU2_MPI::Error("Number of SURFACE_PITCHING_AMPL must be three times the number of MARKER_MOVING, (x,y,z) per marker.", CURRENT_FUNCTION);
    }
    if (nMarkerPitching_Omega == 0){
      nMarkerPitching_Omega = 3*nMarker_Moving;
      MarkerPitching_Omega = new su2double[nMarkerPitching_Omega] ();
    }
    if (nMarkerPitching_Omega/3 != nMarker_Moving){
      SU2_MPI::Error("Number of SURFACE_PITCHING_OMEGA must be three times the number of MARKER_MOVING, (x,y,z) per marker.", CURRENT_FUNCTION);
    }
    if (nMarkerPitching_Phase == 0){
      nMarkerPitching_Phase = 3*nMarker_Moving;
      MarkerPitching_Phase = new su2double[nMarkerPitching_Phase] ();
    }
    if (nMarkerPitching_Phase/3 != nMarker_Moving){
      SU2_MPI::Error("Number of SURFACE_PITCHING_PHASE must be three times the number of MARKER_MOVING, (x,y,z) per marker.", CURRENT_FUNCTION);
    }

    if (nMoveMotion_Origin == 0){
      nMoveMotion_Origin = nMarker_Moving;
      MoveMotion_Origin = new unsigned short[nMoveMotion_Origin];
      for (iMarker = 0; iMarker < nMarker_Moving; iMarker++){
        MoveMotion_Origin[iMarker] = NO;
      }
    }
    if (nMoveMotion_Origin != nMarker_Moving){
      SU2_MPI::Error("Number of MOVE_MOTION_ORIGIN must match number of MARKER_MOVING.", CURRENT_FUNCTION);
    }
  }

  /*-- Setting Harmonic Balance period from the config file */

  if (TimeMarching == TIME_MARCHING::HARMONIC_BALANCE) {
    HarmonicBalance_Period = GetHarmonicBalance_Period();
    if (HarmonicBalance_Period < 0)  {
      SU2_MPI::Error("Not a valid value for time period!!", CURRENT_FUNCTION);
    }
    /* Initialize the Harmonic balance Frequency pointer */
    if (Omega_HB == nullptr) {
      Omega_HB = new su2double[nOmega_HB];
      for (unsigned short iZone = 0; iZone < nOmega_HB; iZone++ )
        Omega_HB[iZone] = 0.0;
  } else {
      if (nOmega_HB != nTimeInstances) {
        SU2_MPI::Error("Length of omega_HB  must match the number TIME_INSTANCES!!" , CURRENT_FUNCTION);
      }
    }
  }

  /*--- Force number of span-wise section to 1 if 2D case ---*/
  if(val_nDim ==2){
    nSpanWiseSections_User=1;
    Kind_SpanWise= EQUISPACED;
  }

  /*--- Set number of TurboPerformance markers ---*/
  if(nMarker_Turbomachinery > 0){
    if(nMarker_Turbomachinery > 1){
      nMarker_TurboPerformance = nMarker_Turbomachinery + SU2_TYPE::Int(nMarker_Turbomachinery/2) + 1;
    }else{
      nMarker_TurboPerformance = nMarker_Turbomachinery;
    }
  } else {
    nMarker_TurboPerformance = 0;
    nSpanWiseSections =1;
  }

  /*--- Set number of TurboPerformance markers ---*/
  if(nMarker_Turbomachinery != 0){
    nSpan_iZones = new unsigned short[nZone];
  }

  /*--- Set number of TurboPerformance markers ---*/
  if(GetGrid_Movement() && RampRotatingFrame && !DiscreteAdjoint){
    FinalRotation_Rate_Z = Rotation_Rate[2];
    if(abs(FinalRotation_Rate_Z) > 0.0){
      Rotation_Rate[2] = rampRotFrame_coeff[0];
    }
  }

  if(RampOutletPressure && !DiscreteAdjoint){
    for (iMarker = 0; iMarker < nMarker_Giles; iMarker++){
      if (Kind_Data_Giles[iMarker] == STATIC_PRESSURE || Kind_Data_Giles[iMarker] == STATIC_PRESSURE_1D || Kind_Data_Giles[iMarker] == RADIAL_EQUILIBRIUM ){
        FinalOutletPressure = Giles_Var1[iMarker];
        Giles_Var1[iMarker] = rampOutPres_coeff[0];
      }
    }
    for (iMarker = 0; iMarker < nMarker_Riemann; iMarker++){
      if (Kind_Data_Riemann[iMarker] == STATIC_PRESSURE || Kind_Data_Riemann[iMarker] == RADIAL_EQUILIBRIUM){
        FinalOutletPressure = Riemann_Var1[iMarker];
        Riemann_Var1[iMarker] = rampOutPres_coeff[0];
      }
    }
  }

  /*--- Check on extra Relaxation factor for Giles---*/
  if(extrarelfac[1] > 0.5){
    extrarelfac[1] = 0.5;
  }
    /*--- Use the various rigid-motion input frequencies to determine the period to be used with harmonic balance cases.
     There are THREE types of motion to consider, namely: rotation, pitching, and plunging.
     The largest period of motion is the one to be used for harmonic balance  calculations. ---*/

  /*if (Unsteady_Simulation == HARMONIC_BALANCE) {
    if (!(GetGrid_Movement())) {
      // No grid movement - Time period from config file //
      HarmonicBalance_Period = GetHarmonicBalance_Period();
    }

    else {
      unsigned short N_MOTION_TYPES = 3;
      su2double *periods;
      periods = new su2double[N_MOTION_TYPES];

      //--- rotation: ---//

      su2double Omega_mag_rot = sqrt(pow(Rotation_Rate_X[ZONE_0],2)+pow(Rotation_Rate_Y[ZONE_0],2)+pow(Rotation_Rate_Z[ZONE_0],2));
      if (Omega_mag_rot > 0)
          periods[0] = 2*PI_NUMBER/Omega_mag_rot;
      else
          periods[0] = 0.0;

      //--- pitching: ---//

      su2double Omega_mag_pitch = sqrt(pow(Pitching_Omega_X[ZONE_0],2)+pow(Pitching_Omega_Y[ZONE_0],2)+pow(Pitching_Omega_Z[ZONE_0],2));
      if (Omega_mag_pitch > 0)
          periods[1] = 2*PI_NUMBER/Omega_mag_pitch;
      else
          periods[1] = 0.0;

      //--- plunging: ---//

      su2double Omega_mag_plunge = sqrt(pow(Plunging_Omega_X[ZONE_0],2)+pow(Plunging_Omega_Y[ZONE_0],2)+pow(Plunging_Omega_Z[ZONE_0],2));
      if (Omega_mag_plunge > 0)
          periods[2] = 2*PI_NUMBER/Omega_mag_plunge;
      else
          periods[2] = 0.0;

      //--- determine which period is largest ---//

      unsigned short iVar;
      HarmonicBalance_Period = 0.0;
      for (iVar = 0; iVar < N_MOTION_TYPES; iVar++) {
          if (periods[iVar] > HarmonicBalance_Period)
              HarmonicBalance_Period = periods[iVar];
      }

      delete periods;
    }

  }*/


  /*--- In case the moment origin coordinates have not been declared in the
   config file, set them equal to zero for safety. Also check to make sure
   that for each marker, a value has been declared for the moment origin.
   Unless only one value was specified, then set this value for all the markers
   being monitored. ---*/


  if ((nRefOriginMoment_X != nRefOriginMoment_Y) || (nRefOriginMoment_X != nRefOriginMoment_Z) ) {
    SU2_MPI::Error("ERROR: Length of REF_ORIGIN_MOMENT_X, REF_ORIGIN_MOMENT_Y and REF_ORIGIN_MOMENT_Z must be the same!!", CURRENT_FUNCTION);
  }

  if (RefOriginMoment_X == nullptr) {
    RefOriginMoment_X = new su2double[nMarker_Monitoring];
    for (iMarker = 0; iMarker < nMarker_Monitoring; iMarker++ )
      RefOriginMoment_X[iMarker] = 0.0;
  } else {
    if (nRefOriginMoment_X == 1) {

      su2double aux_RefOriginMoment_X = RefOriginMoment_X[0];
      delete [] RefOriginMoment_X;
      RefOriginMoment_X = new su2double[nMarker_Monitoring];
      nRefOriginMoment_X = nMarker_Monitoring;

      for (iMarker = 0; iMarker < nMarker_Monitoring; iMarker++ )
        RefOriginMoment_X[iMarker] = aux_RefOriginMoment_X;
    }
    else if (nRefOriginMoment_X != nMarker_Monitoring) {
      SU2_MPI::Error("ERROR: Length of REF_ORIGIN_MOMENT_X must match number of Monitoring Markers!!", CURRENT_FUNCTION);
    }
  }

  if (RefOriginMoment_Y == nullptr) {
    RefOriginMoment_Y = new su2double[nMarker_Monitoring];
    for (iMarker = 0; iMarker < nMarker_Monitoring; iMarker++ )
      RefOriginMoment_Y[iMarker] = 0.0;
  } else {
    if (nRefOriginMoment_Y == 1) {

      su2double aux_RefOriginMoment_Y = RefOriginMoment_Y[0];
      delete [] RefOriginMoment_Y;
      RefOriginMoment_Y = new su2double[nMarker_Monitoring];
      nRefOriginMoment_Y = nMarker_Monitoring;

      for (iMarker = 0; iMarker < nMarker_Monitoring; iMarker++ )
        RefOriginMoment_Y[iMarker] = aux_RefOriginMoment_Y;
    }
    else if (nRefOriginMoment_Y != nMarker_Monitoring) {
      SU2_MPI::Error("ERROR: Length of REF_ORIGIN_MOMENT_Y must match number of Monitoring Markers!!", CURRENT_FUNCTION);
    }
  }

  if (RefOriginMoment_Z == nullptr) {
    RefOriginMoment_Z = new su2double[nMarker_Monitoring];
    for (iMarker = 0; iMarker < nMarker_Monitoring; iMarker++ )
      RefOriginMoment_Z[iMarker] = 0.0;
  } else {
    if (nRefOriginMoment_Z == 1) {

      su2double aux_RefOriginMoment_Z = RefOriginMoment_Z[0];
      delete [] RefOriginMoment_Z;
      RefOriginMoment_Z = new su2double[nMarker_Monitoring];
      nRefOriginMoment_Z = nMarker_Monitoring;

      for (iMarker = 0; iMarker < nMarker_Monitoring; iMarker++ )
        RefOriginMoment_Z[iMarker] = aux_RefOriginMoment_Z;
    }
    else if (nRefOriginMoment_Z != nMarker_Monitoring) {
      SU2_MPI::Error("ERROR: Length of REF_ORIGIN_MOMENT_Z must match number of Monitoring Markers!!", CURRENT_FUNCTION);
    }
  }

  /*--- Set the boolean flag if we are carrying out an aeroelastic simulation. ---*/

  if (GetGrid_Movement() && (GetSurface_Movement(AEROELASTIC) || GetSurface_Movement(AEROELASTIC_RIGID_MOTION))) Aeroelastic_Simulation = true;
  else Aeroelastic_Simulation = false;

  /*--- Initializing the size for the solutions of the Aeroelastic problem. ---*/


  if (GetGrid_Movement() && Aeroelastic_Simulation) {
    Aeroelastic_np1.resize(nMarker_Monitoring);
    Aeroelastic_n.resize(nMarker_Monitoring);
    Aeroelastic_n1.resize(nMarker_Monitoring);
    for (iMarker = 0; iMarker < nMarker_Monitoring; iMarker++) {
      Aeroelastic_np1[iMarker].resize(2);
      Aeroelastic_n[iMarker].resize(2);
      Aeroelastic_n1[iMarker].resize(2);
      for (int i =0; i<2; i++) {
        Aeroelastic_np1[iMarker][i].resize(2);
        Aeroelastic_n[iMarker][i].resize(2);
        Aeroelastic_n1[iMarker][i].resize(2);
        for (int j=0; j<2; j++) {
          Aeroelastic_np1[iMarker][i][j] = 0.0;
          Aeroelastic_n[iMarker][i][j] = 0.0;
          Aeroelastic_n1[iMarker][i][j] = 0.0;
        }
      }
    }
  }

  /*--- Allocate memory for the plunge and pitch and initialized them to zero ---*/

  if (GetGrid_Movement() && Aeroelastic_Simulation) {
    Aeroelastic_pitch = new su2double[nMarker_Monitoring];
    Aeroelastic_plunge = new su2double[nMarker_Monitoring];
    for (iMarker = 0; iMarker < nMarker_Monitoring; iMarker++ ) {
      Aeroelastic_pitch[iMarker] = 0.0;
      Aeroelastic_plunge[iMarker] = 0.0;
    }
  }

  FinestMesh = MESH_0;
  if (MGCycle == FULLMG_CYCLE) FinestMesh = nMGLevels;

  if ((Kind_Solver == MAIN_SOLVER::NAVIER_STOKES) &&
      (Kind_Turb_Model != TURB_MODEL::NONE))
    Kind_Solver = MAIN_SOLVER::RANS;

  if ((Kind_Solver == MAIN_SOLVER::INC_NAVIER_STOKES) &&
      (Kind_Turb_Model != TURB_MODEL::NONE))
    Kind_Solver = MAIN_SOLVER::INC_RANS;

  if (Kind_Solver == MAIN_SOLVER::EULER ||
      Kind_Solver == MAIN_SOLVER::INC_EULER ||
      Kind_Solver == MAIN_SOLVER::NEMO_EULER ||
      Kind_Solver == MAIN_SOLVER::FEM_EULER)
    Kind_Turb_Model = TURB_MODEL::NONE;

  Kappa_2nd_Flow = jst_coeff[0];
  Kappa_4th_Flow = jst_coeff[1];
  Kappa_2nd_AdjFlow = jst_adj_coeff[0];
  Kappa_4th_AdjFlow = jst_adj_coeff[1];

  /*--- Make the MG_PreSmooth, MG_PostSmooth, and MG_CorrecSmooth
   arrays consistent with nMGLevels ---*/

  unsigned short * tmp_smooth = new unsigned short[nMGLevels+1];

  if ((nMG_PreSmooth != nMGLevels+1) && (nMG_PreSmooth != 0)) {
    if (nMG_PreSmooth > nMGLevels+1) {

      /*--- Truncate by removing unnecessary elements at the end ---*/

      for (unsigned int i = 0; i <= nMGLevels; i++)
        tmp_smooth[i] = MG_PreSmooth[i];
      delete [] MG_PreSmooth;
      MG_PreSmooth=nullptr;
    }
    else {

      /*--- Add additional elements equal to last element ---*/

      for (unsigned int i = 0; i < nMG_PreSmooth; i++)
        tmp_smooth[i] = MG_PreSmooth[i];
      for (unsigned int i = nMG_PreSmooth; i <= nMGLevels; i++)
        tmp_smooth[i] = MG_PreSmooth[nMG_PreSmooth-1];
      delete [] MG_PreSmooth;
      MG_PreSmooth=nullptr;
    }

    nMG_PreSmooth = nMGLevels+1;
    MG_PreSmooth = new unsigned short[nMG_PreSmooth];
    for (unsigned int i = 0; i < nMG_PreSmooth; i++)
      MG_PreSmooth[i] = tmp_smooth[i];
  }
  if ((nMGLevels != 0) && (nMG_PreSmooth == 0)) {
    delete [] MG_PreSmooth;
    nMG_PreSmooth = nMGLevels+1;
    MG_PreSmooth = new unsigned short[nMG_PreSmooth];
    for (unsigned int i = 0; i < nMG_PreSmooth; i++)
      MG_PreSmooth[i] = i+1;
  }

  if ((nMG_PostSmooth != nMGLevels+1) && (nMG_PostSmooth != 0)) {
    if (nMG_PostSmooth > nMGLevels+1) {

      /*--- Truncate by removing unnecessary elements at the end ---*/

      for (unsigned int i = 0; i <= nMGLevels; i++)
        tmp_smooth[i] = MG_PostSmooth[i];
      delete [] MG_PostSmooth;
      MG_PostSmooth=nullptr;
    }
    else {

      /*--- Add additional elements equal to last element ---*/

      for (unsigned int i = 0; i < nMG_PostSmooth; i++)
        tmp_smooth[i] = MG_PostSmooth[i];
      for (unsigned int i = nMG_PostSmooth; i <= nMGLevels; i++)
        tmp_smooth[i] = MG_PostSmooth[nMG_PostSmooth-1];
      delete [] MG_PostSmooth;
      MG_PostSmooth=nullptr;
    }

    nMG_PostSmooth = nMGLevels+1;
    MG_PostSmooth = new unsigned short[nMG_PostSmooth];
    for (unsigned int i = 0; i < nMG_PostSmooth; i++)
      MG_PostSmooth[i] = tmp_smooth[i];

  }

  if ((nMGLevels != 0) && (nMG_PostSmooth == 0)) {
    delete [] MG_PostSmooth;
    nMG_PostSmooth = nMGLevels+1;
    MG_PostSmooth = new unsigned short[nMG_PostSmooth];
    for (unsigned int i = 0; i < nMG_PostSmooth; i++)
      MG_PostSmooth[i] = 0;
  }

  if ((nMG_CorrecSmooth != nMGLevels+1) && (nMG_CorrecSmooth != 0)) {
    if (nMG_CorrecSmooth > nMGLevels+1) {

      /*--- Truncate by removing unnecessary elements at the end ---*/

      for (unsigned int i = 0; i <= nMGLevels; i++)
        tmp_smooth[i] = MG_CorrecSmooth[i];
      delete [] MG_CorrecSmooth;
      MG_CorrecSmooth = nullptr;
    }
    else {

      /*--- Add additional elements equal to last element ---*/

      for (unsigned int i = 0; i < nMG_CorrecSmooth; i++)
        tmp_smooth[i] = MG_CorrecSmooth[i];
      for (unsigned int i = nMG_CorrecSmooth; i <= nMGLevels; i++)
        tmp_smooth[i] = MG_CorrecSmooth[nMG_CorrecSmooth-1];
      delete [] MG_CorrecSmooth;
      MG_CorrecSmooth = nullptr;
    }
    nMG_CorrecSmooth = nMGLevels+1;
    MG_CorrecSmooth = new unsigned short[nMG_CorrecSmooth];
    for (unsigned int i = 0; i < nMG_CorrecSmooth; i++)
      MG_CorrecSmooth[i] = tmp_smooth[i];
  }

  if ((nMGLevels != 0) && (nMG_CorrecSmooth == 0)) {
    delete [] MG_CorrecSmooth;
    nMG_CorrecSmooth = nMGLevels+1;
    MG_CorrecSmooth = new unsigned short[nMG_CorrecSmooth];
    for (unsigned int i = 0; i < nMG_CorrecSmooth; i++)
      MG_CorrecSmooth[i] = 0;
  }

  /*--- Override MG Smooth parameters ---*/

  if (nMG_PreSmooth != 0) MG_PreSmooth[MESH_0] = 1;
  if (nMG_PostSmooth != 0) {
    MG_PostSmooth[MESH_0] = 0;
    MG_PostSmooth[nMGLevels] = 0;
  }
  if (nMG_CorrecSmooth != 0) MG_CorrecSmooth[nMGLevels] = 0;

  if (Restart) MGCycle = V_CYCLE;

  if (ContinuousAdjoint) {
    if (Kind_Solver == MAIN_SOLVER::EULER) Kind_Solver = MAIN_SOLVER::ADJ_EULER;
    if (Kind_Solver == MAIN_SOLVER::NAVIER_STOKES) Kind_Solver = MAIN_SOLVER::ADJ_NAVIER_STOKES;
    if (Kind_Solver == MAIN_SOLVER::RANS) Kind_Solver = MAIN_SOLVER::ADJ_RANS;
  }

  nCFL = nMGLevels+1;
  CFL = new su2double[nCFL];
  CFL[0] = CFLFineGrid;

  /*--- Handle optional CFL adapt parameter values ---*/

  if (nCFL_AdaptParam < default_cfl_adapt.size()) {
    auto newParam = new su2double [default_cfl_adapt.size()];
    for (iCFL = 0; iCFL < default_cfl_adapt.size(); ++iCFL) {
      if (iCFL < nCFL_AdaptParam) newParam[iCFL] = CFL_AdaptParam[iCFL];
      else newParam[iCFL] = default_cfl_adapt[iCFL];
    }
    swap(newParam, CFL_AdaptParam);
    delete [] newParam;
    nCFL_AdaptParam = default_cfl_adapt.size();
  }

  /*--- Evaluate when the Cl should be evaluated ---*/

  Iter_Fixed_CM        = SU2_TYPE::Int(nInnerIter / (su2double(Update_iH)+1));
  Iter_Fixed_NetThrust = SU2_TYPE::Int(nInnerIter / (su2double(Update_BCThrust)+1));

  /*--- Setting relaxation factor and CFL for the adjoint runs ---*/

  if (ContinuousAdjoint) {
    CFL[0] = CFL[0] * CFLRedCoeff_AdjFlow;
    CFL_AdaptParam[2] *= CFLRedCoeff_AdjFlow;
    CFL_AdaptParam[3] *= CFLRedCoeff_AdjFlow;
    Iter_Fixed_CM = SU2_TYPE::Int(su2double (Iter_Fixed_CM) / CFLRedCoeff_AdjFlow);
    Iter_Fixed_NetThrust = SU2_TYPE::Int(su2double (Iter_Fixed_NetThrust) / CFLRedCoeff_AdjFlow);
  }

  if ((DiscreteAdjoint) && (Inconsistent_Disc)) {
    Kind_ConvNumScheme_Flow = Kind_ConvNumScheme_AdjFlow;
    Kind_Centered_Flow = Kind_Centered_AdjFlow;
    Kind_Upwind_Flow = Kind_Upwind_AdjFlow;
    Kappa_2nd_Flow = jst_adj_coeff[0];
    Kappa_4th_Flow = jst_adj_coeff[1];
  }

  if (Update_AoA_Iter_Limit == 0 && Fixed_CL_Mode) {
    SU2_MPI::Error("ERROR: Please specify non-zero UPDATE_AOA_ITER_LIMIT.", CURRENT_FUNCTION);
  }
  if (Iter_Fixed_CM == 0) { Iter_Fixed_CM = nInnerIter+1; Update_iH = 0; }
  if (Iter_Fixed_NetThrust == 0) { Iter_Fixed_NetThrust = nInnerIter+1; Update_BCThrust = 0; }

  for (iCFL = 1; iCFL < nCFL; iCFL++)
    CFL[iCFL] = CFL[iCFL-1];

  if (nRKStep == 0) {
    nRKStep = 1;
    RK_Alpha_Step = new su2double[1]; RK_Alpha_Step[0] = 1.0;
  }

  /* Check if the byte alignment of the matrix multiplications is a
     multiple of 64. */
  if( byteAlignmentMatMul%64 ) {
    SU2_MPI::Error("ALIGNED_BYTES_MATMUL must be a multiple of 64.", CURRENT_FUNCTION);
  }

  /* Determine the value of sizeMatMulPadding, which is the matrix size in
     the vectorization direction when padding is applied to have optimal
     performance in the matrix multiplications. */
  sizeMatMulPadding = byteAlignmentMatMul/sizeof(passivedouble);

  /* Correct the number of time levels for time accurate local time
     stepping, if needed.  */
  if (nLevels_TimeAccurateLTS == 0)  nLevels_TimeAccurateLTS =  1;
  if (nLevels_TimeAccurateLTS  > 15) nLevels_TimeAccurateLTS = 15;

  /* Check that no time accurate local time stepping is specified for time
     integration schemes other than ADER. */
  if (Kind_TimeIntScheme_FEM_Flow != ADER_DG && nLevels_TimeAccurateLTS != 1) {

    if (rank==MASTER_NODE) {
      cout << endl << "WARNING: "
           << nLevels_TimeAccurateLTS << " levels specified for time accurate local time stepping." << endl
           << "Time accurate local time stepping is only possible for ADER, hence this option is not used." << endl
           << endl;
    }

    nLevels_TimeAccurateLTS = 1;
  }

  if (Kind_TimeIntScheme_FEM_Flow == ADER_DG) {

    TimeMarching = TIME_MARCHING::TIME_STEPPING;  // Only time stepping for ADER.

    /* If time accurate local time stepping is used, make sure that an unsteady
       CFL is specified. If not, terminate. */
    if (nLevels_TimeAccurateLTS != 1) {
      if(Unst_CFL == 0.0)
        SU2_MPI::Error("ERROR: Unsteady CFL not specified for time accurate local time stepping.",
                       CURRENT_FUNCTION);
    }

    /* Determine the location of the ADER time DOFs, which are the Gauss-Legendre
       integration points corresponding to the number of time DOFs. */
    vector<passivedouble> GLPoints(nTimeDOFsADER_DG), GLWeights(nTimeDOFsADER_DG);
    CGaussJacobiQuadrature GaussJacobi;
    GaussJacobi.GetQuadraturePoints(0.0, 0.0, -1.0, 1.0, GLPoints, GLWeights);

    TimeDOFsADER_DG = new su2double[nTimeDOFsADER_DG];
    for(unsigned short i=0; i<nTimeDOFsADER_DG; ++i)
      TimeDOFsADER_DG[i] = GLPoints[i];

    /* Determine the number of integration points in time, their locations
       on the interval [-1..1] and their integration weights. */
    unsigned short orderExact = ceil(Quadrature_Factor_Time_ADER_DG*(nTimeDOFsADER_DG-1));
    nTimeIntegrationADER_DG = orderExact/2 + 1;
    nTimeIntegrationADER_DG = max(nTimeIntegrationADER_DG, nTimeDOFsADER_DG);
    GLPoints.resize(nTimeIntegrationADER_DG);
    GLWeights.resize(nTimeIntegrationADER_DG);
    GaussJacobi.GetQuadraturePoints(0.0, 0.0, -1.0, 1.0, GLPoints, GLWeights);

    TimeIntegrationADER_DG    = new su2double[nTimeIntegrationADER_DG];
    WeightsIntegrationADER_DG = new su2double[nTimeIntegrationADER_DG];
    for(unsigned short i=0; i<nTimeIntegrationADER_DG; ++i) {
      TimeIntegrationADER_DG[i]    = GLPoints[i];
      WeightsIntegrationADER_DG[i] = GLWeights[i];
    }
  }

  if(Kind_TimeIntScheme_Turb != EULER_IMPLICIT &&
     Kind_TimeIntScheme_Turb != EULER_EXPLICIT){
    SU2_MPI::Error("Only TIME_DISCRE_TURB = EULER_IMPLICIT, EULER_EXPLICIT have been implemented.", CURRENT_FUNCTION);
  }

  if (nIntCoeffs == 0) {
    nIntCoeffs = 2;
    Int_Coeffs = new su2double[2]; Int_Coeffs[0] = 0.25; Int_Coeffs[1] = 0.5;
  }

  if (nElasticityMod == 0) {
    nElasticityMod = 1;
    ElasticityMod = new su2double[1]; ElasticityMod[0] = 2E11;
  }

  if (nPoissonRatio == 0) {
    nPoissonRatio = 1;
    PoissonRatio = new su2double[1]; PoissonRatio[0] = 0.30;
  }

  if (nMaterialDensity == 0) {
    nMaterialDensity = 1;
    MaterialDensity = new su2double[1]; MaterialDensity[0] = 7854;
  }

  if (nElectric_Constant == 0) {
    nElectric_Constant = 1;
    Electric_Constant = new su2double[1]; Electric_Constant[0] = 0.0;
  }

  if (nElectric_Field == 0) {
    nElectric_Field = 1;
    Electric_Field_Mod = new su2double[1]; Electric_Field_Mod[0] = 0.0;
  }

  if (nDim_RefNode == 0) {
    nDim_RefNode = 3;
    RefNode_Displacement = new su2double[3];
    RefNode_Displacement[0] = 0.0; RefNode_Displacement[1] = 0.0; RefNode_Displacement[2] = 0.0;
  }

  if (nDim_Electric_Field == 0) {
    nDim_Electric_Field = 2;
    Electric_Field_Dir = new su2double[2]; Electric_Field_Dir[0] = 0.0;  Electric_Field_Dir[1] = 1.0;
  }

  if ((Kind_SU2 == SU2_COMPONENT::SU2_CFD) && (Kind_Solver == MAIN_SOLVER::NONE)) {
    SU2_MPI::Error("PHYSICAL_PROBLEM must be set in the configuration file", CURRENT_FUNCTION);
  }

  /*--- Set a flag for viscous simulations ---*/

  Viscous = (( Kind_Solver == MAIN_SOLVER::NAVIER_STOKES          ) ||
             ( Kind_Solver == MAIN_SOLVER::NEMO_NAVIER_STOKES     ) ||
             ( Kind_Solver == MAIN_SOLVER::ADJ_NAVIER_STOKES      ) ||
             ( Kind_Solver == MAIN_SOLVER::RANS                   ) ||
             ( Kind_Solver == MAIN_SOLVER::ADJ_RANS               ) ||
             ( Kind_Solver == MAIN_SOLVER::FEM_NAVIER_STOKES      ) ||
             ( Kind_Solver == MAIN_SOLVER::FEM_RANS               ) ||
             ( Kind_Solver == MAIN_SOLVER::FEM_LES                ) ||
             ( Kind_Solver == MAIN_SOLVER::INC_NAVIER_STOKES      ) ||
             ( Kind_Solver == MAIN_SOLVER::INC_RANS               ) );

  /*--- To avoid boundary intersections, let's add a small constant to the planes. ---*/

  if (Geo_Description == NACELLE) {
    for (unsigned short iSections = 0; iSections < nLocationStations; iSections++) {
      if (LocationStations[iSections] == 0) LocationStations[iSections] = 1E-6;
      if (LocationStations[iSections] == 360) LocationStations[iSections] = 359.999999;
    }
  }
  else {
    for (unsigned short iSections = 0; iSections < nLocationStations; iSections++) {
      LocationStations[iSections] += EPS;
    }
    geo_loc[0] += EPS;
    geo_loc[1] += EPS;
  }

  /*--- Length based parameter for slope limiters uses a default value of
   1.0m ---*/

  RefElemLength = 1.0;
  if (SystemMeasurements == US) RefElemLength /= 0.3048;

  /*--- Re-scale the length based parameters. The US system uses feet,
   but SU2 assumes that the grid is in inches ---*/

  if ((SystemMeasurements == US) && (Kind_SU2 == SU2_COMPONENT::SU2_CFD)) {

    for (iMarker = 0; iMarker < nMarker_Monitoring; iMarker++) {
      RefOriginMoment_X[iMarker] = RefOriginMoment_X[iMarker]/12.0;
      RefOriginMoment_Y[iMarker] = RefOriginMoment_Y[iMarker]/12.0;
      RefOriginMoment_Z[iMarker] = RefOriginMoment_Z[iMarker]/12.0;
    }

    for (iMarker = 0; iMarker < nMarker_Moving; iMarker++){
      for (unsigned short iDim = 0; iDim < 3; iDim++){
        MarkerMotion_Origin[3*iMarker+iDim] /= 12.0;
      }
    }

    RefLength = RefLength/12.0;

    if ((val_nDim == 2) && (!Axisymmetric)) RefArea = RefArea/12.0;
    else RefArea = RefArea/144.0;
    Length_Reynolds = Length_Reynolds/12.0;
    Highlite_Area = Highlite_Area/144.0;
    SemiSpan = SemiSpan/12.0;

    ea_lim[0] /= 12.0;
    ea_lim[1] /= 12.0;
    ea_lim[2] /= 12.0;

    if (Geo_Description != NACELLE) {
      for (unsigned short iSections = 0; iSections < nLocationStations; iSections++) {
        LocationStations[iSections] = LocationStations[iSections]/12.0;
      }
      geo_loc[0] /= 12.0;
      geo_loc[1] /= 12.0;
    }

    for (int i=0; i<7; ++i) eng_cyl[i] /= 12.0;
  }

  if(Turb_Fixed_Values && !OptionIsSet("TURB_FIXED_VALUES_DOMAIN")){
    SU2_MPI::Error("TURB_FIXED_VALUES activated, but no domain set with TURB_FIXED_VALUES_DOMAIN.", CURRENT_FUNCTION);
  }

  /*--- Check for constant lift mode. Initialize the update flag for
   the AoA with each iteration to false  ---*/

  if (Fixed_CL_Mode) Update_AoA = false;

  if (DirectDiff != NO_DERIVATIVE) {
#ifndef CODI_FORWARD_TYPE
    if (Kind_SU2 == SU2_COMPONENT::SU2_CFD) {
      SU2_MPI::Error("SU2_CFD: Config option DIRECT_DIFF= YES requires AD support.\n"
                     "Please use SU2_CFD_DIRECTDIFF (meson.py ... -Denable-directdiff=true ...).",
                     CURRENT_FUNCTION);
    }
#endif
    /*--- Initialize the derivative values ---*/
    switch (DirectDiff) {
      case D_MACH:
        SU2_TYPE::SetDerivative(Mach, 1.0);
        break;
      case D_AOA:
        SU2_TYPE::SetDerivative(AoA, 1.0);
        break;
      case D_SIDESLIP:
        SU2_TYPE::SetDerivative(AoS, 1.0);
        break;
      case D_REYNOLDS:
        SU2_TYPE::SetDerivative(Reynolds, 1.0);
        break;
      case D_TURB2LAM:
       SU2_TYPE::SetDerivative(TurbIntensityAndViscRatioFreeStream[1], 1.0);
        break;
      default:
        /*--- All other cases are handled in the specific solver ---*/
        break;
      }
  }

#if defined CODI_REVERSE_TYPE
  AD_Mode = YES;

  AD::PreaccEnabled = AD_Preaccumulation;

#else
  if (AD_Mode == YES) {
    SU2_MPI::Error("Config option AUTO_DIFF= YES requires AD support.\n"
                   "Please use SU2_???_AD (meson.py ... -Denable-autodiff=true ...).",
                   CURRENT_FUNCTION);
  }
#endif

  delete [] tmp_smooth;

  /*--- Make sure that implicit time integration is disabled
        for the FEM fluid solver (numerics). ---*/
  if ((Kind_Solver == MAIN_SOLVER::FEM_EULER)         ||
      (Kind_Solver == MAIN_SOLVER::FEM_NAVIER_STOKES) ||
      (Kind_Solver == MAIN_SOLVER::FEM_RANS)          ||
      (Kind_Solver == MAIN_SOLVER::FEM_LES)) {
     Kind_TimeIntScheme_Flow = Kind_TimeIntScheme_FEM_Flow;
  }

  /*--- Set up the time stepping / unsteady CFL options. ---*/
  if ((TimeMarching == TIME_MARCHING::TIME_STEPPING) && (Unst_CFL != 0.0)) {
    for (iCFL = 0; iCFL < nCFL; iCFL++)
      CFL[iCFL] = Unst_CFL;
  }


  /*--- If it is a fixed mode problem, then we will add Iter_dCL_dAlpha iterations to
    evaluate the derivatives with respect to a change in the AoA and CL ---*/

  if (!ContinuousAdjoint & !DiscreteAdjoint) {
    if (Fixed_CL_Mode) nInnerIter += Iter_dCL_dAlpha;
  }

  /* --- Set Finite Difference mode to false by default --- */

  Finite_Difference_Mode = false;

  /*--- If there are not design variables defined in the file ---*/

  if (nDV == 0) {
    nDV = 1;
    Design_Variable = new unsigned short [nDV];
    Design_Variable[0] = NO_DEFORMATION;
  }

  /*--- Checks for incompressible flow problems. ---*/

  if (Kind_Solver == MAIN_SOLVER::INC_EULER) {
    /*--- Force inviscid problems to use constant density and disable energy. ---*/
    if (Kind_DensityModel != INC_DENSITYMODEL::CONSTANT || Energy_Equation == true) {
      SU2_MPI::Error("Inviscid incompressible problems must be constant density (no energy eqn.).\n Use DENSITY_MODEL= CONSTANT and ENERGY_EQUATION= NO.", CURRENT_FUNCTION);
    }
  }

  /*--- Default values should recover original incompressible behavior (for old config files). ---*/

  if (Kind_Solver == MAIN_SOLVER::INC_EULER || Kind_Solver == MAIN_SOLVER::INC_NAVIER_STOKES || Kind_Solver == MAIN_SOLVER::INC_RANS) {
    if ((Kind_DensityModel == INC_DENSITYMODEL::CONSTANT) || (Kind_DensityModel == INC_DENSITYMODEL::BOUSSINESQ))
      Kind_FluidModel = CONSTANT_DENSITY;
  }

  if ((Kind_DensityModel != INC_DENSITYMODEL::CONSTANT) && (Kind_Species_Model==SPECIES_MODEL::NONE)) Energy_Equation = true;
  /*--- For the flamelet combustion model, energy equation is a passive field, we lookup T and write it to the field ---*/
  if (Kind_Species_Model == SPECIES_MODEL::FLAMELET ) Energy_Equation = false;

  if (Kind_DensityModel == INC_DENSITYMODEL::BOUSSINESQ) {
    Energy_Equation = true;
    if (Body_Force) {
      SU2_MPI::Error("Body force and Boussinesq source terms are not currently compatible.", CURRENT_FUNCTION);
    }
  }

  if (Kind_DensityModel == INC_DENSITYMODEL::VARIABLE) {
    if (Kind_FluidModel != INC_IDEAL_GAS && Kind_FluidModel != INC_IDEAL_GAS_POLY && Kind_FluidModel != FLUID_MIXTURE && Kind_FluidModel != FLUID_FLAMELET) {
      SU2_MPI::Error("Variable density incompressible solver limited to ideal gases.\n Check the fluid model options (use INC_IDEAL_GAS, INC_IDEAL_GAS_POLY).", CURRENT_FUNCTION);
    }
  }

  if (Kind_Solver != MAIN_SOLVER::INC_EULER && Kind_Solver != MAIN_SOLVER::INC_NAVIER_STOKES && Kind_Solver != MAIN_SOLVER::INC_RANS) {
    if ((Kind_FluidModel == CONSTANT_DENSITY) || (Kind_FluidModel == INC_IDEAL_GAS) || (Kind_FluidModel == INC_IDEAL_GAS_POLY)) {
      SU2_MPI::Error("Fluid model not compatible with compressible flows.\n CONSTANT_DENSITY/INC_IDEAL_GAS/INC_IDEAL_GAS_POLY are for incompressible only.", CURRENT_FUNCTION);
    }
  }

  if (Kind_Solver == MAIN_SOLVER::INC_NAVIER_STOKES || Kind_Solver == MAIN_SOLVER::INC_RANS) {
    if (Kind_ViscosityModel == VISCOSITYMODEL::SUTHERLAND) {
      if ((Kind_FluidModel != INC_IDEAL_GAS) && (Kind_FluidModel != INC_IDEAL_GAS_POLY) && (Kind_FluidModel != FLUID_MIXTURE)) {
        SU2_MPI::Error("Sutherland's law only valid for ideal gases in incompressible flows.\n Must use VISCOSITY_MODEL=CONSTANT_VISCOSITY and set viscosity with\n MU_CONSTANT, or use DENSITY_MODEL= VARIABLE with FLUID_MODEL= INC_IDEAL_GAS or INC_IDEAL_GAS_POLY for VISCOSITY_MODEL=SUTHERLAND.\n NOTE: FREESTREAM_VISCOSITY is no longer used for incompressible flows!", CURRENT_FUNCTION);
      }
    }
  }

  /*--- Vorticity confinement feature currently not supported for incompressible or non-equilibrium model or axisymmetric flows. ---*/

  if ((Kind_Solver == MAIN_SOLVER::INC_EULER
    || Kind_Solver == MAIN_SOLVER::INC_NAVIER_STOKES
    || Kind_Solver == MAIN_SOLVER::INC_RANS
    || Kind_Solver == MAIN_SOLVER::NEMO_EULER
    || Kind_Solver == MAIN_SOLVER::NEMO_NAVIER_STOKES
    || Axisymmetric)
    && VorticityConfinement) {
    SU2_MPI::Error("Vorticity confinement feature currently not supported for incompressible or non-equilibrium model or axisymmetric flows.", CURRENT_FUNCTION);
  }

  /*--- Check the coefficients for the polynomial models. ---*/

  if (Kind_Solver != MAIN_SOLVER::INC_EULER && Kind_Solver != MAIN_SOLVER::INC_NAVIER_STOKES && Kind_Solver != MAIN_SOLVER::INC_RANS) {
    if ((Kind_ViscosityModel == VISCOSITYMODEL::POLYNOMIAL) || (Kind_ConductivityModel == CONDUCTIVITYMODEL::POLYNOMIAL) || (Kind_FluidModel == INC_IDEAL_GAS_POLY)) {
      SU2_MPI::Error("POLYNOMIAL_VISCOSITY and POLYNOMIAL_CONDUCTIVITY are for incompressible only currently.", CURRENT_FUNCTION);
    }
  }

  if ((Kind_Solver == MAIN_SOLVER::INC_EULER || Kind_Solver == MAIN_SOLVER::INC_NAVIER_STOKES || Kind_Solver == MAIN_SOLVER::INC_RANS) && (Kind_FluidModel == INC_IDEAL_GAS_POLY)) {
    su2double sum = 0.0;
    for (unsigned short iVar = 0; iVar < N_POLY_COEFFS; iVar++) {
      sum += GetCp_PolyCoeff(iVar);
    }
    if ((N_POLY_COEFFS < 1) || (sum == 0.0))
      SU2_MPI::Error(string("CP_POLYCOEFFS not set for fluid model INC_IDEAL_GAS_POLY. \n"), CURRENT_FUNCTION);
  }

  if (((Kind_Solver == MAIN_SOLVER::INC_EULER || Kind_Solver == MAIN_SOLVER::INC_NAVIER_STOKES || Kind_Solver == MAIN_SOLVER::INC_RANS)) && (Kind_ViscosityModel == VISCOSITYMODEL::POLYNOMIAL)) {
    su2double sum = 0.0;
    for (unsigned short iVar = 0; iVar < N_POLY_COEFFS; iVar++) {
      sum += GetMu_PolyCoeff(iVar);
    }
    if ((N_POLY_COEFFS < 1) || (sum == 0.0))
      SU2_MPI::Error(string("MU_POLYCOEFFS not set for viscosity model POLYNOMIAL_VISCOSITY. \n"), CURRENT_FUNCTION);
  }

  if ((Kind_Solver == MAIN_SOLVER::INC_EULER || Kind_Solver == MAIN_SOLVER::INC_NAVIER_STOKES || Kind_Solver == MAIN_SOLVER::INC_RANS) && (Kind_ConductivityModel == CONDUCTIVITYMODEL::POLYNOMIAL)) {
    su2double sum = 0.0;
    for (unsigned short iVar = 0; iVar < N_POLY_COEFFS; iVar++) {
      sum += GetKt_PolyCoeff(iVar);
    }
    if ((N_POLY_COEFFS < 1) || (sum == 0.0))
      SU2_MPI::Error(string("KT_POLYCOEFFS not set for conductivity model POLYNOMIAL_CONDUCTIVITY. \n"), CURRENT_FUNCTION);
  }

  /*--- Incompressible solver currently limited to SI units. ---*/

  if ((Kind_Solver == MAIN_SOLVER::INC_EULER || Kind_Solver == MAIN_SOLVER::INC_NAVIER_STOKES || Kind_Solver == MAIN_SOLVER::INC_RANS) && (SystemMeasurements == US)) {
    SU2_MPI::Error("Must use SI units for incompressible solver.", CURRENT_FUNCTION);
  }

  /*--- Check that the non-dim type is valid. ---*/

  if ((Kind_Solver == MAIN_SOLVER::INC_EULER || Kind_Solver == MAIN_SOLVER::INC_NAVIER_STOKES || Kind_Solver == MAIN_SOLVER::INC_RANS)) {
    if ((Ref_Inc_NonDim != INITIAL_VALUES) && (Ref_Inc_NonDim != REFERENCE_VALUES) && (Ref_Inc_NonDim != DIMENSIONAL)) {
      SU2_MPI::Error("Incompressible non-dim. scheme invalid.\n Must use INITIAL_VALUES, REFERENCE_VALUES, or DIMENSIONAL.", CURRENT_FUNCTION);
    }
  }

  /*--- Check that the incompressible inlets are correctly specified. ---*/

  if ((Kind_Solver == MAIN_SOLVER::INC_EULER || Kind_Solver == MAIN_SOLVER::INC_NAVIER_STOKES || Kind_Solver == MAIN_SOLVER::INC_RANS) && (nMarker_Inlet != 0)) {
    if (nMarker_Inlet != nInc_Inlet) {
      SU2_MPI::Error("Inlet types for incompressible problem improperly specified.\n Use INC_INLET_TYPE= VELOCITY_INLET or PRESSURE_INLET.\n Must list a type for each inlet marker, including duplicates, e.g.,\n INC_INLET_TYPE= VELOCITY_INLET VELOCITY_INLET PRESSURE_INLET", CURRENT_FUNCTION);
    }
    for (unsigned short iInlet = 0; iInlet < nInc_Inlet; iInlet++){
      if ((Kind_Inc_Inlet[iInlet] != INLET_TYPE::VELOCITY_INLET) && (Kind_Inc_Inlet[iInlet] != INLET_TYPE::PRESSURE_INLET)) {
        SU2_MPI::Error("Undefined incompressible inlet type. VELOCITY_INLET or PRESSURE_INLET possible.", CURRENT_FUNCTION);
      }
    }
  }

  /*--- Check that the incompressible inlets are correctly specified. ---*/

  if ((Kind_Solver == MAIN_SOLVER::INC_EULER || Kind_Solver == MAIN_SOLVER::INC_NAVIER_STOKES || Kind_Solver == MAIN_SOLVER::INC_RANS) && (nMarker_Outlet != 0)) {
    if (nMarker_Outlet != nInc_Outlet) {
      SU2_MPI::Error("Outlet types for incompressible problem improperly specified.\n Use INC_OUTLET_TYPE= PRESSURE_OUTLET or MASS_FLOW_OUTLET.\n Must list a type for each inlet marker, including duplicates, e.g.,\n INC_OUTLET_TYPE= PRESSURE_OUTLET PRESSURE_OUTLET MASS_FLOW_OUTLET", CURRENT_FUNCTION);
    }
    for (unsigned short iInlet = 0; iInlet < nInc_Outlet; iInlet++){
      if ((Kind_Inc_Outlet[iInlet] != INC_OUTLET_TYPE::PRESSURE_OUTLET) && (Kind_Inc_Outlet[iInlet] != INC_OUTLET_TYPE::MASS_FLOW_OUTLET)) {
        SU2_MPI::Error("Undefined incompressible outlet type. PRESSURE_OUTLET or MASS_FLOW_OUTLET possible.", CURRENT_FUNCTION);
      }
    }
  }

  /*--- Assert that there are two markers being analyzed if the
   pressure drop objective function is selected. ---*/

  for (unsigned short iObj = 0; iObj < nObj; iObj++) {
    if ((Kind_ObjFunc[iObj] == SURFACE_PRESSURE_DROP) && (nMarker_Analyze < 2)) {
      SU2_MPI::Error("Must list the first two markers for the pressure drop objective function.\n Expected format: MARKER_ANALYZE= (outlet_name, inlet_name, ...).", CURRENT_FUNCTION);
    }
  }

  /*--- Check feasibility for Streamwise Periodic flow ---*/
  if (Kind_Streamwise_Periodic != ENUM_STREAMWISE_PERIODIC::NONE) {
    if (Kind_Regime != ENUM_REGIME::INCOMPRESSIBLE)
      SU2_MPI::Error("Streamwise Periodic Flow currently only implemented for incompressible flow.", CURRENT_FUNCTION);
    if (Kind_Solver == MAIN_SOLVER::INC_EULER)
      SU2_MPI::Error("Streamwise Periodic Flow + Incompressible Euler: Not tested yet.", CURRENT_FUNCTION);
    if (nMarker_PerBound == 0)
      SU2_MPI::Error("A MARKER_PERIODIC pair has to be set with KIND_STREAMWISE_PERIODIC != NONE.", CURRENT_FUNCTION);
    if (Energy_Equation && Streamwise_Periodic_Temperature && nMarker_Isothermal != 0)
      SU2_MPI::Error("No MARKER_ISOTHERMAL marker allowed with STREAMWISE_PERIODIC_TEMPERATURE= YES, only MARKER_HEATFLUX & MARKER_SYM.", CURRENT_FUNCTION);
    if (Ref_Inc_NonDim != DIMENSIONAL)
      SU2_MPI::Error("Streamwise Periodicity only works with \"INC_NONDIM= DIMENSIONAL\", the nondimensionalization with source terms doesn;t work in general.", CURRENT_FUNCTION);
    if (Axisymmetric)
      SU2_MPI::Error("Streamwise Periodicity terms does not not have axisymmetric corrections.", CURRENT_FUNCTION);
    if (!Energy_Equation) Streamwise_Periodic_Temperature = false;
  } else {
    /*--- Safety measure ---*/
    Streamwise_Periodic_Temperature = false;
  }

  if (nRough_Wall > 0) {
    /*--- Validate name of the markers. ---*/
    for (iMarker = 0; iMarker < nRough_Wall; ++iMarker) {
      auto CheckMarker = [&](unsigned short nMarker, const string* markerName) {
        for (auto jMarker = 0u; jMarker < nMarker; ++jMarker) {
          if (markerName[jMarker].compare(Marker_RoughWall[iMarker]) == 0) {
            return true;
          }
        }
        return false;
      };
      if (!CheckMarker(nMarker_HeatFlux, Marker_HeatFlux) &&
          !CheckMarker(nMarker_Isothermal, Marker_Isothermal) &&
          !CheckMarker(nMarker_HeatTransfer, Marker_HeatTransfer) &&
          !CheckMarker(nMarker_CHTInterface, Marker_CHTInterface)) {
        SU2_MPI::Error("Marker " + Marker_RoughWall[iMarker] + " is not a viscous wall.", CURRENT_FUNCTION);
      }
    }
  }

  /*--- Handle default options for topology optimization ---*/

  if (topology_optimization && top_optim_nKernel==0) {
    top_optim_nKernel = 1;
    top_optim_kernels = new ENUM_FILTER_KERNEL [1];
    top_optim_kernels[0] = ENUM_FILTER_KERNEL::CONICAL_WEIGHT;
  }

  if (top_optim_nKernel != 0) {
    /*--- Set default value of kernel parameters ---*/
    if (top_optim_nKernelParams == 0) {
      top_optim_nKernelParams = top_optim_nKernel;
      top_optim_kernel_params = new su2double [top_optim_nKernel];
      for (unsigned short i=0; i<top_optim_nKernel; ++i) top_optim_kernel_params[i] = 1.0;
    }
    /*--- Broadcast the only value provided ---*/
    else if (top_optim_nKernelParams==1 && top_optim_nKernel>1) {
      su2double tmp = top_optim_kernel_params[0];
      delete [] top_optim_kernel_params;
      top_optim_nKernelParams = top_optim_nKernel;
      top_optim_kernel_params = new su2double [top_optim_nKernel];
      for (unsigned short i=0; i<top_optim_nKernel; ++i) top_optim_kernel_params[i] = tmp;
    }
    /*--- Numbers do not match ---*/
    else if (top_optim_nKernelParams != top_optim_nKernel) {
      SU2_MPI::Error("Different number of topology filter kernels and respective parameters.", CURRENT_FUNCTION);
    }

    /*--- Set default value of filter radius ---*/
    if (top_optim_nRadius == 0) {
      top_optim_nRadius = top_optim_nKernel;
      top_optim_filter_radius = new su2double [top_optim_nKernel];
      for (unsigned short i=0; i<top_optim_nKernel; ++i) top_optim_filter_radius[i] = 1.0e-6;
    }
    /*--- Broadcast the only value provided ---*/
    else if (top_optim_nRadius==1 && top_optim_nKernel>1) {
      su2double tmp = top_optim_filter_radius[0];
      delete [] top_optim_filter_radius;
      top_optim_nRadius = top_optim_nKernel;
      top_optim_filter_radius = new su2double [top_optim_nKernel];
      for (unsigned short i=0; i<top_optim_nKernel; ++i) top_optim_filter_radius[i] = tmp;
    }
    /*--- Numbers do not match ---*/
    else if (top_optim_nRadius != top_optim_nKernel) {
      SU2_MPI::Error("Different number of topology filter kernels and respective radii.", CURRENT_FUNCTION);
    }
  }

  /*--- If we are executing SU2_DOT in surface file mode, then
   force the projected surface sensitivity file to be written. ---*/

  Wrt_Projected_Sensitivity = false;
  if ((Kind_SU2 == SU2_COMPONENT::SU2_DOT) && (Design_Variable[0] == SURFACE_FILE)) {
    Wrt_Projected_Sensitivity = true;
  }

  /*--- Delay the output until exit for minimal communication mode. ---*/

  if (Comm_Level != COMM_FULL) {

    /*--- Disable the use of Comm_Level = NONE until we have properly
     implemented it. ---*/

    if (Comm_Level == COMM_NONE)
      SU2_MPI::Error("COMM_LEVEL = NONE not yet implemented.", CURRENT_FUNCTION);
  }

  /*--- Check the conductivity model. Deactivate the turbulent component
   if we are not running RANS. ---*/

  if ((Kind_Solver != MAIN_SOLVER::RANS) &&
      (Kind_Solver != MAIN_SOLVER::ADJ_RANS) &&
      (Kind_Solver != MAIN_SOLVER::DISC_ADJ_RANS) &&
      (Kind_Solver != MAIN_SOLVER::INC_RANS) &&
      (Kind_Solver != MAIN_SOLVER::DISC_ADJ_INC_RANS)){
    Kind_ConductivityModel_Turb = CONDUCTIVITYMODEL_TURB::NONE;
  }

  /* Set a default for the size of the RECTANGLE / BOX grid sizes. */

  if (nMesh_Box_Size == 0) {
    nMesh_Box_Size = 3;
    Mesh_Box_Size = new short [nMesh_Box_Size];
    Mesh_Box_Size[0] = 33;
    Mesh_Box_Size[1] = 33;
    Mesh_Box_Size[2] = 33;
  } else if (nMesh_Box_Size != 3) {
    SU2_MPI::Error(string("MESH_BOX_SIZE specified without 3 values.\n"),
                   CURRENT_FUNCTION);
  }

  /* Force the lowest memory preconditioner when direct solvers are used. */

  auto isPastix = [](unsigned short kindSolver) {
    return kindSolver == PASTIX_LDLT || kindSolver == PASTIX_LU;
  };

  if (isPastix(Kind_Linear_Solver)) Kind_Linear_Solver_Prec = LU_SGS;
  if (isPastix(Kind_DiscAdj_Linear_Solver)) Kind_DiscAdj_Linear_Prec = LU_SGS;
  if (isPastix(Kind_Deform_Linear_Solver)) Kind_Deform_Linear_Solver_Prec = LU_SGS;


  if (DiscreteAdjoint) {
#if !defined CODI_REVERSE_TYPE
    if (Kind_SU2 == SU2_COMPONENT::SU2_CFD) {
      SU2_MPI::Error(string("SU2_CFD: Config option MATH_PROBLEM= DISCRETE_ADJOINT requires AD support!\n") +
                     string("Please use SU2_CFD_AD (configuration/compilation is done using the preconfigure.py script)."),
                     CURRENT_FUNCTION);
    }
#endif

    /*--- Use the same linear solver on the primal as the one used in the adjoint. ---*/
    Kind_Linear_Solver = Kind_DiscAdj_Linear_Solver;
    Kind_Linear_Solver_Prec = Kind_DiscAdj_Linear_Prec;

    if (Time_Domain) {

      Restart_Flow = false;

      if (Unst_AdjointIter- long(nTimeIter) < 0){
        SU2_MPI::Error(string("Invalid iteration number requested for unsteady adjoint.\n" ) +
                       string("Make sure EXT_ITER is larger or equal than UNST_ADJOINT_ITER."),
                       CURRENT_FUNCTION);
      }

      /*--- If the averaging interval is not set, we average over all time-steps ---*/

      if (Iter_Avg_Objective == 0.0) {
        Iter_Avg_Objective = nTimeIter;
      }

    }

    /*--- Note that this is deliberately done at the end of this routine! ---*/
    switch(Kind_Solver) {
      case MAIN_SOLVER::EULER:
        Kind_Solver = MAIN_SOLVER::DISC_ADJ_EULER;
        break;
      case MAIN_SOLVER::RANS:
        Kind_Solver = MAIN_SOLVER::DISC_ADJ_RANS;
        break;
      case MAIN_SOLVER::NAVIER_STOKES:
        Kind_Solver = MAIN_SOLVER::DISC_ADJ_NAVIER_STOKES;
        break;
      case MAIN_SOLVER::INC_EULER:
        Kind_Solver = MAIN_SOLVER::DISC_ADJ_INC_EULER;
        break;
      case MAIN_SOLVER::INC_RANS:
        Kind_Solver = MAIN_SOLVER::DISC_ADJ_INC_RANS;
        break;
      case MAIN_SOLVER::INC_NAVIER_STOKES:
        Kind_Solver = MAIN_SOLVER::DISC_ADJ_INC_NAVIER_STOKES;
        break;
      case MAIN_SOLVER::FEM_EULER :
        Kind_Solver = MAIN_SOLVER::DISC_ADJ_FEM_EULER;
        break;
      case MAIN_SOLVER::FEM_RANS :
        Kind_Solver = MAIN_SOLVER::DISC_ADJ_FEM_RANS;
        break;
      case MAIN_SOLVER::FEM_NAVIER_STOKES :
        Kind_Solver = MAIN_SOLVER::DISC_ADJ_FEM_NS;
        break;
      case MAIN_SOLVER::FEM_ELASTICITY:
        Kind_Solver = MAIN_SOLVER::DISC_ADJ_FEM;
        break;
      case MAIN_SOLVER::HEAT_EQUATION:
        Kind_Solver = MAIN_SOLVER::DISC_ADJ_HEAT;
        break;
      default:
        break;
    }

    RampOutletPressure = false;
    RampRotatingFrame = false;
  }

  /* 2nd-order MUSCL is not possible for the continuous adjoint
   turbulence model. */

  if (MUSCL_AdjTurb) {
    SU2_MPI::Error(string("MUSCL_ADJTURB= YES not currently supported.\n") +
                   string("Please select MUSCL_ADJTURB= NO (first-order)."),
                   CURRENT_FUNCTION);
  }

  /* Check for whether we need a second gradient method to calculate
   gradients for uwpind reconstruction. Set additional booleans to
   minimize overhead as appropriate. */

  if (MUSCL_Flow || MUSCL_Turb || MUSCL_Species || MUSCL_Heat || MUSCL_AdjFlow) {

    ReconstructionGradientRequired = true;

    if ((Kind_Gradient_Method_Recon == NO_GRADIENT) ||
        (Kind_Gradient_Method_Recon == Kind_Gradient_Method)) {

      /* The default behavior if no reconstruction gradient is specified
       is to use the same gradient as needed for the viscous/source terms
       without recomputation. If they are using the same method, then
       we also want to avoid recomputation. */

      ReconstructionGradientRequired = false;
      Kind_Gradient_Method_Recon     = Kind_Gradient_Method;
    }

  }

  if (ReconstructionGradientRequired && GetFluidProblem() && Kind_ConvNumScheme_Flow == SPACE_CENTERED)
    SU2_MPI::Error("For centered schemes the option NUM_METHOD_GRAD_RECON should not be set.", CURRENT_FUNCTION);

  /* Simpler boolean to control allocation of least-squares memory. */

  LeastSquaresRequired = false;
  if ((Kind_Gradient_Method_Recon == LEAST_SQUARES) ||
      (Kind_Gradient_Method_Recon == WEIGHTED_LEAST_SQUARES) ||
      (Kind_Gradient_Method       == LEAST_SQUARES) ||
      (Kind_Gradient_Method       == WEIGHTED_LEAST_SQUARES)) {
    LeastSquaresRequired = true;
  }

  if (Kind_Gradient_Method == LEAST_SQUARES) {
    SU2_MPI::Error(string("LEAST_SQUARES gradient method not allowed for viscous / source terms.\n") +
                   string("Please select either WEIGHTED_LEAST_SQUARES or GREEN_GAUSS."),
                   CURRENT_FUNCTION);
  }

  /* Protect against using CFL adaption for non-flow or certain
   unsteady flow problems. */

  if (CFL_Adapt && !GetFluidProblem()) {
    SU2_MPI::Error(string("CFL adaption only available for finite-volume fluid solvers.\n") +
                   string("Please select CFL_ADAPT = NO."),
                   CURRENT_FUNCTION);
  }

  if (CFL_Adapt && (TimeMarching == TIME_MARCHING::TIME_STEPPING)) {
    SU2_MPI::Error(string("CFL adaption not available for TIME_STEPPING integration.\n") +
                   string("Please select CFL_ADAPT = NO."),
                   CURRENT_FUNCTION);
  }

  /* Protect against using incorrect CFL adaption parameters. */

  if (CFL_Adapt && (CFL_AdaptParam[0] > 1.0)) {
    SU2_MPI::Error(string("CFL adaption factor down should be less than 1.0."), CURRENT_FUNCTION);
  }

  if (CFL_Adapt && (CFL_AdaptParam[1] < 1.0)) {
    SU2_MPI::Error(string("CFL adaption factor up should be greater than 1.0."), CURRENT_FUNCTION);
  }

  if (CFL_Adapt && (CFL_AdaptParam[2] > CFL_AdaptParam[3])) {
    SU2_MPI::Error(string("CFL adaption minimum CFL is larger than the maximum CFL."), CURRENT_FUNCTION);
  }

  /*--- 0 in the config file means "disable" which can be done using a very large group. ---*/
  if (edgeColorGroupSize==0) edgeColorGroupSize = 1<<30;

  /*--- Specifying a deforming surface requires a mesh deformation solver. ---*/
  if (GetSurface_Movement(DEFORMING)) Deform_Mesh = true;

  if (GetGasModel() == "ARGON") {monoatomic = true;}
  else {monoatomic = false;}

  /*--- Set number of Turbulence Variables. ---*/
  switch (TurbModelFamily(Kind_Turb_Model)) {
    case TURB_FAMILY::NONE:
      nTurbVar = 0; break;
    case TURB_FAMILY::SA:
      nTurbVar = 1; break;
    case TURB_FAMILY::KW:
      nTurbVar = 2; break;
  }
  /*--- Check whether the number of entries of the MARKER_INLET_TURBULENT equals the number of turbulent properties
       used for the respective turbulent model. nTurb_Properties must be equal to 1 or 2 depending on whether SA or
       SST model are used.--- */
  if (Marker_Inlet_Turb != nullptr && Kind_Turb_Model == TURB_MODEL::SST && nTurb_Properties != 2)
    SU2_MPI::Error(
        "The use of MARKER_INLET_TURBULENT requires the number of entries when SST Model is used \n"
        "to be equal to 2 : Turbulent intensity and ratio turbulent to laminar viscosity",
        CURRENT_FUNCTION);

  /*--- Checks for additional species transport. ---*/
  if ((Kind_Species_Model == SPECIES_MODEL::SPECIES_TRANSPORT) || (Kind_Species_Model == SPECIES_MODEL::FLAMELET)) {
    if (Kind_Solver != MAIN_SOLVER::INC_NAVIER_STOKES &&
        Kind_Solver != MAIN_SOLVER::INC_RANS &&
        Kind_Solver != MAIN_SOLVER::DISC_ADJ_INC_NAVIER_STOKES &&
        Kind_Solver != MAIN_SOLVER::DISC_ADJ_INC_RANS &&
        Kind_Solver != MAIN_SOLVER::NAVIER_STOKES &&
        Kind_Solver != MAIN_SOLVER::RANS &&
        Kind_Solver != MAIN_SOLVER::DISC_ADJ_NAVIER_STOKES &&
        Kind_Solver != MAIN_SOLVER::DISC_ADJ_RANS &&
        Kind_Solver != MAIN_SOLVER::MULTIPHYSICS)
      SU2_MPI::Error("Species transport currently only available for compressible and incompressible flow.", CURRENT_FUNCTION);

    /*--- Species specific OF currently can only handle one entry in Marker_Analyze. ---*/
    for (unsigned short iObj = 0; iObj < nObj; iObj++) {
      if ((Kind_ObjFunc[iObj] == SURFACE_SPECIES_0 ||
           Kind_ObjFunc[iObj] == SURFACE_SPECIES_VARIANCE) &&
          nMarker_Analyze > 1) {
        SU2_MPI::Error("SURFACE_SPECIES_0 and SURFACE_SPECIES_VARIANCE currently can only handle one entry to MARKER_ANALYZE.", CURRENT_FUNCTION);
      }
    }

    if(Kind_TimeIntScheme_Species != EULER_IMPLICIT &&
       Kind_TimeIntScheme_Species != EULER_EXPLICIT){
      SU2_MPI::Error("Only TIME_DISCRE_TURB = EULER_IMPLICIT, EULER_EXPLICIT have been implemented in the scalar solver.", CURRENT_FUNCTION);
    }

    /*--- If Species clipping is on, make sure bounds are given by the user. ---*/
    if (Species_Clipping)
      if (!(OptionIsSet("SPECIES_CLIPPING_MIN") && OptionIsSet("SPECIES_CLIPPING_MAX")))
        SU2_MPI::Error("SPECIES_CLIPPING= YES requires the options SPECIES_CLIPPING_MIN/MAX to set the clipping values.", CURRENT_FUNCTION);

    /*--- Make sure a Diffusivity has been set for Constant Diffusivity. ---*/
    if (Kind_Diffusivity_Model == DIFFUSIVITYMODEL::CONSTANT_DIFFUSIVITY &&
        !(OptionIsSet("DIFFUSIVITY_CONSTANT")))
      SU2_MPI::Error("A DIFFUSIVITY_CONSTANT=<value> has to be set with DIFFUSIVITY_MODEL= CONSTANT_DIFFUSIVITY.", CURRENT_FUNCTION);

    /*--- Check whether the number of entries of the constant Lewis number equals the number of transported scalar
       equations solved. nConstant_Lewis_Number is used because it is required for the diffusivity fluid mixing
       models--- */
    if (Kind_Diffusivity_Model == DIFFUSIVITYMODEL::CONSTANT_LEWIS && nConstant_Lewis_Number != nSpecies_Init)
      SU2_MPI::Error(
          "The use of CONSTANT_LEWIS requires the number of entries for CONSTANT_LEWIS_NUMBER ,\n"
          "to be equal to the number of entries of SPECIES_INIT",
          CURRENT_FUNCTION);

    // Helper function that checks scalar variable bounds,
    auto checkScalarBounds = [&](su2double scalar, string name, su2double lowerBound, su2double upperBound) {
      if ((scalar < lowerBound || scalar > upperBound) && Species_Clipping)
        SU2_MPI::Error(string("Variable: ") + name + string(", is out of bounds."), CURRENT_FUNCTION);
    };

    /*--- Some options have to provide as many entries as there are additional species equations. ---*/
    /*--- Fill a vector with the entires and then check if each element is equal to the first one. ---*/
    std::vector<unsigned short> nSpecies_options;
    nSpecies_options.push_back(nSpecies_Init);
    if (Species_Clipping)
      nSpecies_options.insert(nSpecies_options.end(), {nSpecies_Clipping_Min, nSpecies_Clipping_Max});
    if (nMarker_Inlet_Species > 0)
      nSpecies_options.push_back(nSpecies_per_Inlet);
    // Add more options for size check here.

    /*--- nSpecies_Init is the master, but it simply checks for consistency. ---*/
    for (auto elem : nSpecies_options)
      if (nSpecies_options[0] != elem)
        SU2_MPI::Error("Make sure all species inputs have the same size.", CURRENT_FUNCTION);

    /*--- Once consistency is checked set the var that is used throughout the code. ---*/
    nSpecies = nSpecies_Init;

    /*--- Check whether some variables (or their sums) are in physical bounds. [0,1] for species related quantities. ---*/
    /*--- Note, only for species transport, not for flamelet model ---*/
    if (Kind_Species_Model == SPECIES_MODEL::SPECIES_TRANSPORT) {
      su2double Species_Init_Sum = 0.0;
      for (unsigned short iSpecies = 0; iSpecies < nSpecies; iSpecies++) {
        checkScalarBounds(Species_Init[iSpecies], "SPECIES_INIT individual", 0.0, 1.0);
        Species_Init_Sum += Species_Init[iSpecies];
      }
      checkScalarBounds(Species_Init_Sum, "SPECIES_INIT sum", 0.0, 1.0);

      for (iMarker = 0; iMarker < nMarker_Inlet_Species; iMarker++) {
        su2double Inlet_SpeciesVal_Sum = 0.0;
        for (unsigned short iSpecies = 0; iSpecies < nSpecies; iSpecies++) {
          checkScalarBounds(Inlet_SpeciesVal[iMarker][iSpecies], "MARKER_INLET_SPECIES individual", 0.0, 1.0);
          Inlet_SpeciesVal_Sum += Inlet_SpeciesVal[iMarker][iSpecies];
        }
        checkScalarBounds(Inlet_SpeciesVal_Sum, "MARKER_INLET_SPECIES sum", 0.0, 1.0);
      }
    }

  } // species transport checks

  /*--- Define some variables for flamelet model. ---*/
  if (Kind_Species_Model == SPECIES_MODEL::FLAMELET) {
<<<<<<< HEAD
    n_control_vars = preferential_diffusion ? 3 : 2;
=======
    n_control_vars = 2;
>>>>>>> 8d6af1be
    n_scalars = n_control_vars + n_user_scalars;

    /*--- compute inlet enthalpy from progress variable and temperature ---*/

  }

  if (Kind_Regime == ENUM_REGIME::COMPRESSIBLE && GetBounded_Scalar()) {
    SU2_MPI::Error("BOUNDED_SCALAR discretization can only be used for incompressible problems.", CURRENT_FUNCTION);
  }
}

void CConfig::SetMarkers(SU2_COMPONENT val_software) {

  unsigned short iMarker_All, iMarker_CfgFile, iMarker_Euler, iMarker_Custom,
  iMarker_FarField, iMarker_SymWall, iMarker_PerBound,
  iMarker_NearFieldBound, iMarker_Fluid_InterfaceBound,
  iMarker_Inlet, iMarker_Riemann, iMarker_Giles, iMarker_Outlet,
  iMarker_Smoluchowski_Maxwell,
  iMarker_Isothermal,iMarker_HeatFlux,iMarker_HeatTansfer,
  iMarker_EngineInflow, iMarker_EngineExhaust, iMarker_Damper,
  iMarker_Displacement, iMarker_Load, iMarker_FlowLoad, iMarker_Internal,
  iMarker_Monitoring, iMarker_Designing, iMarker_GeoEval, iMarker_Plotting, iMarker_Analyze,
  iMarker_DV, iMarker_Moving, iMarker_SobolevBC, iMarker_PyCustom, iMarker_Supersonic_Inlet, iMarker_Supersonic_Outlet,
  iMarker_Clamped, iMarker_ZoneInterface, iMarker_CHTInterface, iMarker_Load_Dir, iMarker_Disp_Dir, iMarker_Load_Sine,
  iMarker_Fluid_Load, iMarker_Deform_Mesh, iMarker_Deform_Mesh_Sym_Plane,
  iMarker_ActDiskInlet, iMarker_ActDiskOutlet,
  iMarker_Turbomachinery, iMarker_MixingPlaneInterface;

  int size = SINGLE_NODE;
  SU2_MPI::Comm_size(SU2_MPI::GetComm(), &size);

  /*--- Compute the total number of markers in the config file ---*/
  nMarker_CfgFile = nMarker_Euler + nMarker_FarField + nMarker_SymWall +
  nMarker_PerBound + nMarker_NearFieldBound + nMarker_Fluid_InterfaceBound +
  nMarker_CHTInterface + nMarker_Inlet + nMarker_Riemann + nMarker_Smoluchowski_Maxwell +
  nMarker_Giles + nMarker_Outlet + nMarker_Isothermal +
  nMarker_HeatFlux + nMarker_HeatTransfer +
  nMarker_EngineInflow + nMarker_EngineExhaust + nMarker_Internal +
  nMarker_Supersonic_Inlet + nMarker_Supersonic_Outlet + nMarker_Displacement + nMarker_Load +
  nMarker_FlowLoad + nMarker_Custom + nMarker_Damper + nMarker_Fluid_Load +
  nMarker_Clamped + nMarker_Load_Sine + nMarker_Load_Dir + nMarker_Disp_Dir +
  nMarker_ActDiskInlet + nMarker_ActDiskOutlet + nMarker_ZoneInterface;

  /*--- Add the possible send/receive domains ---*/

  nMarker_Max = nMarker_CfgFile + OVERHEAD*size;

  /*--- Basic dimensionalization of the markers (worst scenario) ---*/

  nMarker_All = nMarker_Max;

  /*--- Allocate the memory (markers in each domain) ---*/

  Marker_All_TagBound       = new string[nMarker_All];    // Store the tag that correspond with each marker.
  Marker_All_SendRecv       = new short[nMarker_All] ();   // +#domain (send), -#domain (receive).
  Marker_All_KindBC         = new unsigned short[nMarker_All] (); // Store the kind of boundary condition.
  Marker_All_Monitoring     = new unsigned short[nMarker_All] (); // Store whether the boundary should be monitored.
  Marker_All_Designing      = new unsigned short[nMarker_All] (); // Store whether the boundary should be designed.
  Marker_All_Plotting       = new unsigned short[nMarker_All] (); // Store whether the boundary should be plotted.
  Marker_All_Analyze        = new unsigned short[nMarker_All] (); // Store whether the boundary should be plotted.
  Marker_All_ZoneInterface  = new unsigned short[nMarker_All] (); // Store whether the boundary is in the FSI interface.
  Marker_All_GeoEval        = new unsigned short[nMarker_All] (); // Store whether the boundary should be geometry evaluation.
  Marker_All_DV             = new unsigned short[nMarker_All] (); // Store whether the boundary should be affected by design variables.
  Marker_All_Moving         = new unsigned short[nMarker_All] (); // Store whether the boundary should be in motion.
  Marker_All_Deform_Mesh    = new unsigned short[nMarker_All] (); // Store whether the boundary is deformable.
  Marker_All_Deform_Mesh_Sym_Plane = new unsigned short[nMarker_All] (); //Store wheter the boundary will follow the deformation
  Marker_All_Fluid_Load     = new unsigned short[nMarker_All] (); // Store whether the boundary computes/applies fluid loads.
  Marker_All_PyCustom       = new unsigned short[nMarker_All] (); // Store whether the boundary is Python customizable.
  Marker_All_PerBound       = new short[nMarker_All] ();          // Store whether the boundary belongs to a periodic boundary.
  Marker_All_Turbomachinery       = new unsigned short[nMarker_All] (); // Store whether the boundary is in needed for Turbomachinery computations.
  Marker_All_TurbomachineryFlag   = new unsigned short[nMarker_All] (); // Store whether the boundary has a flag for Turbomachinery computations.
  Marker_All_MixingPlaneInterface = new unsigned short[nMarker_All] (); // Store whether the boundary has a in the MixingPlane interface.
  Marker_All_SobolevBC      = new unsigned short[nMarker_All] (); // Store wether the boundary should apply to the gradient smoothing.

  for (iMarker_All = 0; iMarker_All < nMarker_All; iMarker_All++) {
    Marker_All_TagBound[iMarker_All] = "SEND_RECEIVE";
  }

  /*--- Allocate the memory (markers in the config file) ---*/

  Marker_CfgFile_TagBound             = new string[nMarker_CfgFile];
  Marker_CfgFile_KindBC               = new unsigned short[nMarker_CfgFile] ();
  Marker_CfgFile_Monitoring           = new unsigned short[nMarker_CfgFile] ();
  Marker_CfgFile_Designing            = new unsigned short[nMarker_CfgFile] ();
  Marker_CfgFile_Plotting             = new unsigned short[nMarker_CfgFile] ();
  Marker_CfgFile_Analyze              = new unsigned short[nMarker_CfgFile] ();
  Marker_CfgFile_GeoEval              = new unsigned short[nMarker_CfgFile] ();
  Marker_CfgFile_ZoneInterface        = new unsigned short[nMarker_CfgFile] ();
  Marker_CfgFile_DV                   = new unsigned short[nMarker_CfgFile] ();
  Marker_CfgFile_Moving               = new unsigned short[nMarker_CfgFile] ();
  Marker_CfgFile_Deform_Mesh          = new unsigned short[nMarker_CfgFile] ();
  Marker_CfgFile_Deform_Mesh_Sym_Plane= new unsigned short[nMarker_CfgFile] ();
  Marker_CfgFile_Fluid_Load           = new unsigned short[nMarker_CfgFile] ();
  Marker_CfgFile_PerBound             = new unsigned short[nMarker_CfgFile] ();
  Marker_CfgFile_Turbomachinery       = new unsigned short[nMarker_CfgFile] ();
  Marker_CfgFile_TurbomachineryFlag   = new unsigned short[nMarker_CfgFile] ();
  Marker_CfgFile_MixingPlaneInterface = new unsigned short[nMarker_CfgFile] ();
  Marker_CfgFile_PyCustom             = new unsigned short[nMarker_CfgFile] ();
  Marker_CfgFile_SobolevBC            = new unsigned short[nMarker_CfgFile] ();

  for (iMarker_CfgFile = 0; iMarker_CfgFile < nMarker_CfgFile; iMarker_CfgFile++) {
    Marker_CfgFile_TagBound[iMarker_CfgFile] = "SEND_RECEIVE";
  }

  /*--- Allocate memory to store surface information (Analyze BC) ---*/

  Surface_MassFlow = new su2double[nMarker_Analyze] ();
  Surface_Mach = new su2double[nMarker_Analyze] ();
  Surface_Temperature = new su2double[nMarker_Analyze] ();
  Surface_Pressure = new su2double[nMarker_Analyze] ();
  Surface_Density = new su2double[nMarker_Analyze] ();
  Surface_Enthalpy = new su2double[nMarker_Analyze] ();
  Surface_NormalVelocity = new su2double[nMarker_Analyze] ();
  Surface_Uniformity = new su2double[nMarker_Analyze] ();
  Surface_SecondaryStrength = new su2double[nMarker_Analyze] ();
  Surface_SecondOverUniform = new su2double[nMarker_Analyze] ();
  Surface_MomentumDistortion = new su2double[nMarker_Analyze] ();
  Surface_TotalTemperature = new su2double[nMarker_Analyze] ();
  Surface_TotalPressure = new su2double[nMarker_Analyze] ();
  Surface_PressureDrop = new su2double[nMarker_Analyze] ();
  Surface_Species_0 = new su2double[nMarker_Analyze] ();
  Surface_Species_Variance = new su2double[nMarker_Analyze] ();
  Surface_Scalar_00 = new su2double[nMarker_Analyze] ();
  Surface_Scalar_01 = new su2double[nMarker_Analyze] ();
  Surface_Scalar_02 = new su2double[nMarker_Analyze] ();
  Surface_Scalar_03 = new su2double[nMarker_Analyze] ();
  Surface_Scalar_04 = new su2double[nMarker_Analyze] ();
  Surface_Scalar_05 = new su2double[nMarker_Analyze] ();
  Surface_Scalar_06 = new su2double[nMarker_Analyze] ();
  Surface_Scalar_07 = new su2double[nMarker_Analyze] ();
  Surface_Scalar_08 = new su2double[nMarker_Analyze] ();
  Surface_Scalar_09 = new su2double[nMarker_Analyze] ();
  Surface_DC60 = new su2double[nMarker_Analyze] ();
  Surface_IDC = new su2double[nMarker_Analyze] ();
  Surface_IDC_Mach = new su2double[nMarker_Analyze] ();
  Surface_IDR = new su2double[nMarker_Analyze] ();

  /*--- Populate the marker information in the config file (all domains) ---*/

  iMarker_CfgFile = 0;
  for (iMarker_Euler = 0; iMarker_Euler < nMarker_Euler; iMarker_Euler++) {
    Marker_CfgFile_TagBound[iMarker_CfgFile] = Marker_Euler[iMarker_Euler];
    Marker_CfgFile_KindBC[iMarker_CfgFile] = EULER_WALL;
    iMarker_CfgFile++;
  }

  for (iMarker_FarField = 0; iMarker_FarField < nMarker_FarField; iMarker_FarField++) {
    Marker_CfgFile_TagBound[iMarker_CfgFile] = Marker_FarField[iMarker_FarField];
    Marker_CfgFile_KindBC[iMarker_CfgFile] = FAR_FIELD;
    iMarker_CfgFile++;
  }

  for (iMarker_SymWall = 0; iMarker_SymWall < nMarker_SymWall; iMarker_SymWall++) {
    Marker_CfgFile_TagBound[iMarker_CfgFile] = Marker_SymWall[iMarker_SymWall];
    Marker_CfgFile_KindBC[iMarker_CfgFile] = SYMMETRY_PLANE;
    iMarker_CfgFile++;
  }

  for (iMarker_PerBound = 0; iMarker_PerBound < nMarker_PerBound; iMarker_PerBound++) {
    Marker_CfgFile_TagBound[iMarker_CfgFile] = Marker_PerBound[iMarker_PerBound];
    Marker_CfgFile_KindBC[iMarker_CfgFile] = PERIODIC_BOUNDARY;
    Marker_CfgFile_PerBound[iMarker_CfgFile] = iMarker_PerBound + 1;
    iMarker_CfgFile++;
  }

  ActDisk_DeltaPress = new su2double[nMarker_ActDiskInlet] ();
  ActDisk_DeltaTemp = new su2double[nMarker_ActDiskInlet] ();
  ActDisk_TotalPressRatio = new su2double[nMarker_ActDiskInlet] ();
  ActDisk_TotalTempRatio = new su2double[nMarker_ActDiskInlet] ();
  ActDisk_StaticPressRatio = new su2double[nMarker_ActDiskInlet] ();
  ActDisk_StaticTempRatio = new su2double[nMarker_ActDiskInlet] ();
  ActDisk_Power = new su2double[nMarker_ActDiskInlet] ();
  ActDisk_MassFlow = new su2double[nMarker_ActDiskInlet] ();
  ActDisk_Mach = new su2double[nMarker_ActDiskInlet] ();
  ActDisk_Force = new su2double[nMarker_ActDiskInlet] ();
  ActDisk_NetThrust = new su2double[nMarker_ActDiskInlet] ();
  ActDisk_BCThrust = new su2double[nMarker_ActDiskInlet] ();
  ActDisk_BCThrust_Old = new su2double[nMarker_ActDiskInlet] ();
  ActDisk_GrossThrust = new su2double[nMarker_ActDiskInlet] ();
  ActDisk_Area = new su2double[nMarker_ActDiskInlet] ();
  ActDisk_ReverseMassFlow = new su2double[nMarker_ActDiskInlet] ();

  ActDiskInlet_MassFlow = new su2double[nMarker_ActDiskInlet] ();
  ActDiskInlet_Temperature = new su2double[nMarker_ActDiskInlet] ();
  ActDiskInlet_TotalTemperature = new su2double[nMarker_ActDiskInlet] ();
  ActDiskInlet_Pressure = new su2double[nMarker_ActDiskInlet] ();
  ActDiskInlet_TotalPressure = new su2double[nMarker_ActDiskInlet] ();
  ActDiskInlet_RamDrag = new su2double[nMarker_ActDiskInlet] ();
  ActDiskInlet_Force = new su2double[nMarker_ActDiskInlet] ();
  ActDiskInlet_Power = new su2double[nMarker_ActDiskInlet] ();

  for (iMarker_ActDiskInlet = 0; iMarker_ActDiskInlet < nMarker_ActDiskInlet; iMarker_ActDiskInlet++) {
    Marker_CfgFile_TagBound[iMarker_CfgFile] = Marker_ActDiskInlet[iMarker_ActDiskInlet];
    Marker_CfgFile_KindBC[iMarker_CfgFile] = ACTDISK_INLET;
    iMarker_CfgFile++;
  }

  ActDiskOutlet_MassFlow = new su2double[nMarker_ActDiskOutlet] ();
  ActDiskOutlet_Temperature = new su2double[nMarker_ActDiskOutlet] ();
  ActDiskOutlet_TotalTemperature = new su2double[nMarker_ActDiskOutlet] ();
  ActDiskOutlet_Pressure = new su2double[nMarker_ActDiskOutlet] ();
  ActDiskOutlet_TotalPressure = new su2double[nMarker_ActDiskOutlet] ();
  ActDiskOutlet_GrossThrust = new su2double[nMarker_ActDiskOutlet] ();
  ActDiskOutlet_Force = new su2double[nMarker_ActDiskOutlet] ();
  ActDiskOutlet_Power = new su2double[nMarker_ActDiskOutlet] ();

  for (iMarker_ActDiskOutlet = 0; iMarker_ActDiskOutlet < nMarker_ActDiskOutlet; iMarker_ActDiskOutlet++) {
    Marker_CfgFile_TagBound[iMarker_CfgFile] = Marker_ActDiskOutlet[iMarker_ActDiskOutlet];
    Marker_CfgFile_KindBC[iMarker_CfgFile] = ACTDISK_OUTLET;
    iMarker_CfgFile++;
  }

  Outlet_MassFlow = new su2double[nMarker_Outlet] ();
  Outlet_Density  = new su2double[nMarker_Outlet] ();
  Outlet_Area     = new su2double[nMarker_Outlet] ();

  for (iMarker_NearFieldBound = 0; iMarker_NearFieldBound < nMarker_NearFieldBound; iMarker_NearFieldBound++) {
    Marker_CfgFile_TagBound[iMarker_CfgFile] = Marker_NearFieldBound[iMarker_NearFieldBound];
    Marker_CfgFile_KindBC[iMarker_CfgFile] = NEARFIELD_BOUNDARY;
    iMarker_CfgFile++;
  }

  for (iMarker_Fluid_InterfaceBound = 0; iMarker_Fluid_InterfaceBound < nMarker_Fluid_InterfaceBound; iMarker_Fluid_InterfaceBound++) {
    Marker_CfgFile_TagBound[iMarker_CfgFile] = Marker_Fluid_InterfaceBound[iMarker_Fluid_InterfaceBound];
    Marker_CfgFile_KindBC[iMarker_CfgFile] = FLUID_INTERFACE;
    iMarker_CfgFile++;
  }

  for (iMarker_CHTInterface = 0; iMarker_CHTInterface < nMarker_CHTInterface; iMarker_CHTInterface++) {
    Marker_CfgFile_TagBound[iMarker_CfgFile] = Marker_CHTInterface[iMarker_CHTInterface];
    Marker_CfgFile_KindBC[iMarker_CfgFile] = CHT_WALL_INTERFACE;
    iMarker_CfgFile++;
  }

  for (iMarker_Inlet = 0; iMarker_Inlet < nMarker_Inlet; iMarker_Inlet++) {
    Marker_CfgFile_TagBound[iMarker_CfgFile] = Marker_Inlet[iMarker_Inlet];
    Marker_CfgFile_KindBC[iMarker_CfgFile] = INLET_FLOW;
    iMarker_CfgFile++;
  }

  for (iMarker_Riemann = 0; iMarker_Riemann < nMarker_Riemann; iMarker_Riemann++) {
    Marker_CfgFile_TagBound[iMarker_CfgFile] = Marker_Riemann[iMarker_Riemann];
    Marker_CfgFile_KindBC[iMarker_CfgFile] = RIEMANN_BOUNDARY;
    iMarker_CfgFile++;
  }

  for (iMarker_Giles = 0; iMarker_Giles < nMarker_Giles; iMarker_Giles++) {
    Marker_CfgFile_TagBound[iMarker_CfgFile] = Marker_Giles[iMarker_Giles];
    Marker_CfgFile_KindBC[iMarker_CfgFile] = GILES_BOUNDARY;
    iMarker_CfgFile++;
  }

  Engine_Power       = new su2double[nMarker_EngineInflow] ();
  Engine_Mach        = new su2double[nMarker_EngineInflow] ();
  Engine_Force       = new su2double[nMarker_EngineInflow] ();
  Engine_NetThrust   = new su2double[nMarker_EngineInflow] ();
  Engine_GrossThrust = new su2double[nMarker_EngineInflow] ();
  Engine_Area        = new su2double[nMarker_EngineInflow] ();

  Inflow_Mach = new su2double[nMarker_EngineInflow] ();
  Inflow_Pressure = new su2double[nMarker_EngineInflow] ();
  Inflow_MassFlow = new su2double[nMarker_EngineInflow] ();
  Inflow_ReverseMassFlow = new su2double[nMarker_EngineInflow] ();
  Inflow_TotalPressure = new su2double[nMarker_EngineInflow] ();
  Inflow_Temperature = new su2double[nMarker_EngineInflow] ();
  Inflow_TotalTemperature = new su2double[nMarker_EngineInflow] ();
  Inflow_RamDrag = new su2double[nMarker_EngineInflow] ();
  Inflow_Force = new su2double[nMarker_EngineInflow] ();
  Inflow_Power = new su2double[nMarker_EngineInflow] ();

  for (iMarker_EngineInflow = 0; iMarker_EngineInflow < nMarker_EngineInflow; iMarker_EngineInflow++) {
    Marker_CfgFile_TagBound[iMarker_CfgFile] = Marker_EngineInflow[iMarker_EngineInflow];
    Marker_CfgFile_KindBC[iMarker_CfgFile] = ENGINE_INFLOW;
    iMarker_CfgFile++;
  }

  Exhaust_Pressure = new su2double[nMarker_EngineExhaust] ();
  Exhaust_Temperature = new su2double[nMarker_EngineExhaust] ();
  Exhaust_MassFlow = new su2double[nMarker_EngineExhaust] ();
  Exhaust_TotalPressure = new su2double[nMarker_EngineExhaust] ();
  Exhaust_TotalTemperature = new su2double[nMarker_EngineExhaust] ();
  Exhaust_GrossThrust = new su2double[nMarker_EngineExhaust] ();
  Exhaust_Force = new su2double[nMarker_EngineExhaust] ();
  Exhaust_Power = new su2double[nMarker_EngineExhaust] ();

  for (iMarker_EngineExhaust = 0; iMarker_EngineExhaust < nMarker_EngineExhaust; iMarker_EngineExhaust++) {
    Marker_CfgFile_TagBound[iMarker_CfgFile] = Marker_EngineExhaust[iMarker_EngineExhaust];
    Marker_CfgFile_KindBC[iMarker_CfgFile] = ENGINE_EXHAUST;
    iMarker_CfgFile++;
  }

  for (iMarker_Supersonic_Inlet = 0; iMarker_Supersonic_Inlet < nMarker_Supersonic_Inlet; iMarker_Supersonic_Inlet++) {
    Marker_CfgFile_TagBound[iMarker_CfgFile] = Marker_Supersonic_Inlet[iMarker_Supersonic_Inlet];
    Marker_CfgFile_KindBC[iMarker_CfgFile] = SUPERSONIC_INLET;
    iMarker_CfgFile++;
  }

  for (iMarker_Supersonic_Outlet = 0; iMarker_Supersonic_Outlet < nMarker_Supersonic_Outlet; iMarker_Supersonic_Outlet++) {
    Marker_CfgFile_TagBound[iMarker_CfgFile] = Marker_Supersonic_Outlet[iMarker_Supersonic_Outlet];
    Marker_CfgFile_KindBC[iMarker_CfgFile] = SUPERSONIC_OUTLET;
    iMarker_CfgFile++;
  }

  for (iMarker_Internal = 0; iMarker_Internal < nMarker_Internal; iMarker_Internal++) {
    Marker_CfgFile_TagBound[iMarker_CfgFile] = Marker_Internal[iMarker_Internal];
    Marker_CfgFile_KindBC[iMarker_CfgFile] = INTERNAL_BOUNDARY;
    iMarker_CfgFile++;
  }

  for (iMarker_Custom = 0; iMarker_Custom < nMarker_Custom; iMarker_Custom++) {
    Marker_CfgFile_TagBound[iMarker_CfgFile] = Marker_Custom[iMarker_Custom];
    Marker_CfgFile_KindBC[iMarker_CfgFile] = CUSTOM_BOUNDARY;
    iMarker_CfgFile++;
  }

  for (iMarker_Outlet = 0; iMarker_Outlet < nMarker_Outlet; iMarker_Outlet++) {
    Marker_CfgFile_TagBound[iMarker_CfgFile] = Marker_Outlet[iMarker_Outlet];
    Marker_CfgFile_KindBC[iMarker_CfgFile] = OUTLET_FLOW;
    iMarker_CfgFile++;
  }

  for (iMarker_Isothermal = 0; iMarker_Isothermal < nMarker_Isothermal; iMarker_Isothermal++) {
    Marker_CfgFile_TagBound[iMarker_CfgFile] = Marker_Isothermal[iMarker_Isothermal];
    Marker_CfgFile_KindBC[iMarker_CfgFile] = ISOTHERMAL;
    iMarker_CfgFile++;
  }

  for (iMarker_Smoluchowski_Maxwell = 0; iMarker_Smoluchowski_Maxwell < nMarker_Smoluchowski_Maxwell; iMarker_Smoluchowski_Maxwell++) {
    Marker_CfgFile_TagBound[iMarker_CfgFile] = Marker_Smoluchowski_Maxwell[iMarker_Smoluchowski_Maxwell];
    Marker_CfgFile_KindBC[iMarker_CfgFile] = SMOLUCHOWSKI_MAXWELL;
    iMarker_CfgFile++;
  }

  for (iMarker_HeatFlux = 0; iMarker_HeatFlux < nMarker_HeatFlux; iMarker_HeatFlux++) {
    Marker_CfgFile_TagBound[iMarker_CfgFile] = Marker_HeatFlux[iMarker_HeatFlux];
    Marker_CfgFile_KindBC[iMarker_CfgFile] = HEAT_FLUX;
    iMarker_CfgFile++;
  }

  for (iMarker_HeatTansfer = 0; iMarker_HeatTansfer < nMarker_HeatTransfer; iMarker_HeatTansfer++) {
    Marker_CfgFile_TagBound[iMarker_CfgFile] = Marker_HeatTransfer[iMarker_HeatTansfer];
    Marker_CfgFile_KindBC[iMarker_CfgFile] = HEAT_TRANSFER;
    iMarker_CfgFile++;
  }

  for (iMarker_Clamped = 0; iMarker_Clamped < nMarker_Clamped; iMarker_Clamped++) {
    Marker_CfgFile_TagBound[iMarker_CfgFile] = Marker_Clamped[iMarker_Clamped];
    Marker_CfgFile_KindBC[iMarker_CfgFile] = CLAMPED_BOUNDARY;
    iMarker_CfgFile++;
  }

  for (iMarker_Displacement = 0; iMarker_Displacement < nMarker_Displacement; iMarker_Displacement++) {
    Marker_CfgFile_TagBound[iMarker_CfgFile] = Marker_Displacement[iMarker_Displacement];
    Marker_CfgFile_KindBC[iMarker_CfgFile] = DISPLACEMENT_BOUNDARY;
    iMarker_CfgFile++;
  }

  for (iMarker_Load = 0; iMarker_Load < nMarker_Load; iMarker_Load++) {
    Marker_CfgFile_TagBound[iMarker_CfgFile] = Marker_Load[iMarker_Load];
    Marker_CfgFile_KindBC[iMarker_CfgFile] = LOAD_BOUNDARY;
    iMarker_CfgFile++;
  }

  for (iMarker_Damper = 0; iMarker_Damper < nMarker_Damper; iMarker_Damper++) {
    Marker_CfgFile_TagBound[iMarker_CfgFile] = Marker_Damper[iMarker_Damper];
    Marker_CfgFile_KindBC[iMarker_CfgFile] = DAMPER_BOUNDARY;
    iMarker_CfgFile++;
  }

  for (iMarker_Load_Dir = 0; iMarker_Load_Dir < nMarker_Load_Dir; iMarker_Load_Dir++) {
    Marker_CfgFile_TagBound[iMarker_CfgFile] = Marker_Load_Dir[iMarker_Load_Dir];
    Marker_CfgFile_KindBC[iMarker_CfgFile] = LOAD_DIR_BOUNDARY;
    iMarker_CfgFile++;
  }

  for (iMarker_Disp_Dir = 0; iMarker_Disp_Dir < nMarker_Disp_Dir; iMarker_Disp_Dir++) {
    Marker_CfgFile_TagBound[iMarker_CfgFile] = Marker_Disp_Dir[iMarker_Disp_Dir];
    Marker_CfgFile_KindBC[iMarker_CfgFile] = DISP_DIR_BOUNDARY;
    iMarker_CfgFile++;
  }

  for (iMarker_Load_Sine = 0; iMarker_Load_Sine < nMarker_Load_Sine; iMarker_Load_Sine++) {
    Marker_CfgFile_TagBound[iMarker_CfgFile] = Marker_Load_Sine[iMarker_Load_Sine];
    Marker_CfgFile_KindBC[iMarker_CfgFile] = LOAD_SINE_BOUNDARY;
    iMarker_CfgFile++;
  }

  for (iMarker_Fluid_Load = 0; iMarker_Fluid_Load < nMarker_Fluid_Load; iMarker_Fluid_Load++) {
    Marker_CfgFile_TagBound[iMarker_CfgFile] = Marker_Fluid_Load[iMarker_Fluid_Load];
    iMarker_CfgFile++;
  }

  for (iMarker_FlowLoad = 0; iMarker_FlowLoad < nMarker_FlowLoad; iMarker_FlowLoad++) {
    Marker_CfgFile_TagBound[iMarker_CfgFile] = Marker_FlowLoad[iMarker_FlowLoad];
    Marker_CfgFile_KindBC[iMarker_CfgFile] = FLOWLOAD_BOUNDARY;
    iMarker_CfgFile++;
  }

  for (iMarker_CfgFile = 0; iMarker_CfgFile < nMarker_CfgFile; iMarker_CfgFile++) {
    Marker_CfgFile_Monitoring[iMarker_CfgFile] = NO;
    for (iMarker_Monitoring = 0; iMarker_Monitoring < nMarker_Monitoring; iMarker_Monitoring++)
      if (Marker_CfgFile_TagBound[iMarker_CfgFile] == Marker_Monitoring[iMarker_Monitoring])
        Marker_CfgFile_Monitoring[iMarker_CfgFile] = YES;
  }

  for (iMarker_CfgFile = 0; iMarker_CfgFile < nMarker_CfgFile; iMarker_CfgFile++) {
    Marker_CfgFile_GeoEval[iMarker_CfgFile] = NO;
    for (iMarker_GeoEval = 0; iMarker_GeoEval < nMarker_GeoEval; iMarker_GeoEval++)
      if (Marker_CfgFile_TagBound[iMarker_CfgFile] == Marker_GeoEval[iMarker_GeoEval])
        Marker_CfgFile_GeoEval[iMarker_CfgFile] = YES;
  }

  for (iMarker_CfgFile = 0; iMarker_CfgFile < nMarker_CfgFile; iMarker_CfgFile++) {
    Marker_CfgFile_Designing[iMarker_CfgFile] = NO;
    for (iMarker_Designing = 0; iMarker_Designing < nMarker_Designing; iMarker_Designing++)
      if (Marker_CfgFile_TagBound[iMarker_CfgFile] == Marker_Designing[iMarker_Designing])
        Marker_CfgFile_Designing[iMarker_CfgFile] = YES;
  }

  for (iMarker_CfgFile = 0; iMarker_CfgFile < nMarker_CfgFile; iMarker_CfgFile++) {
    Marker_CfgFile_Plotting[iMarker_CfgFile] = NO;
    for (iMarker_Plotting = 0; iMarker_Plotting < nMarker_Plotting; iMarker_Plotting++)
      if (Marker_CfgFile_TagBound[iMarker_CfgFile] == Marker_Plotting[iMarker_Plotting])
        Marker_CfgFile_Plotting[iMarker_CfgFile] = YES;
  }

  for (iMarker_CfgFile = 0; iMarker_CfgFile < nMarker_CfgFile; iMarker_CfgFile++) {
    Marker_CfgFile_Analyze[iMarker_CfgFile] = NO;
    for (iMarker_Analyze = 0; iMarker_Analyze < nMarker_Analyze; iMarker_Analyze++)
      if (Marker_CfgFile_TagBound[iMarker_CfgFile] == Marker_Analyze[iMarker_Analyze])
        Marker_CfgFile_Analyze[iMarker_CfgFile] = YES;
  }

  /*--- Identification of multi-physics interface markers ---*/

  for (iMarker_CfgFile = 0; iMarker_CfgFile < nMarker_CfgFile; iMarker_CfgFile++) {
    Marker_CfgFile_ZoneInterface[iMarker_CfgFile] = NO;
    for (iMarker_ZoneInterface = 0; iMarker_ZoneInterface < nMarker_ZoneInterface; iMarker_ZoneInterface++)
      if (Marker_CfgFile_TagBound[iMarker_CfgFile] == Marker_ZoneInterface[iMarker_ZoneInterface])
        Marker_CfgFile_ZoneInterface[iMarker_CfgFile] = YES;
  }

  /*--- Identification of Turbomachinery markers and flag them---*/

  for (iMarker_CfgFile = 0; iMarker_CfgFile < nMarker_CfgFile; iMarker_CfgFile++) {
    unsigned short indexMarker=0;
    Marker_CfgFile_Turbomachinery[iMarker_CfgFile] = NO;
    Marker_CfgFile_TurbomachineryFlag[iMarker_CfgFile] = NO;
    for (iMarker_Turbomachinery = 0; iMarker_Turbomachinery < nMarker_Turbomachinery; iMarker_Turbomachinery++){
      if (Marker_CfgFile_TagBound[iMarker_CfgFile] == Marker_TurboBoundIn[iMarker_Turbomachinery]){
        indexMarker=(iMarker_Turbomachinery+1);
        Marker_CfgFile_Turbomachinery[iMarker_CfgFile] = indexMarker;
        Marker_CfgFile_TurbomachineryFlag[iMarker_CfgFile] = INFLOW;
      }
      if (Marker_CfgFile_TagBound[iMarker_CfgFile] == Marker_TurboBoundOut[iMarker_Turbomachinery]){
        indexMarker=(iMarker_Turbomachinery+1);
        Marker_CfgFile_Turbomachinery[iMarker_CfgFile] = indexMarker;
        Marker_CfgFile_TurbomachineryFlag[iMarker_CfgFile] = OUTFLOW;
      }
    }
  }

  /*--- Identification of MixingPlane interface markers ---*/

  for (iMarker_CfgFile = 0; iMarker_CfgFile < nMarker_CfgFile; iMarker_CfgFile++) {
    unsigned short indexMarker=0;
    Marker_CfgFile_MixingPlaneInterface[iMarker_CfgFile] = NO;
    for (iMarker_MixingPlaneInterface = 0; iMarker_MixingPlaneInterface < nMarker_MixingPlaneInterface; iMarker_MixingPlaneInterface++)
      if (Marker_CfgFile_TagBound[iMarker_CfgFile] == Marker_MixingPlaneInterface[iMarker_MixingPlaneInterface])
        indexMarker=(int)(iMarker_MixingPlaneInterface/2+1);
    Marker_CfgFile_MixingPlaneInterface[iMarker_CfgFile] = indexMarker;
  }

  for (iMarker_CfgFile = 0; iMarker_CfgFile < nMarker_CfgFile; iMarker_CfgFile++) {
    Marker_CfgFile_DV[iMarker_CfgFile] = NO;
    for (iMarker_DV = 0; iMarker_DV < nMarker_DV; iMarker_DV++)
      if (Marker_CfgFile_TagBound[iMarker_CfgFile] == Marker_DV[iMarker_DV])
        Marker_CfgFile_DV[iMarker_CfgFile] = YES;
  }

  /*--- Add an extra check for DV_MARKER to make sure that any given marker
   *    name is recognized as an existing boundary in the problem. ---*/

  for (iMarker_DV = 0; iMarker_DV < nMarker_DV; iMarker_DV++) {
    bool found = false;
    for (iMarker_CfgFile = 0; iMarker_CfgFile < nMarker_CfgFile; iMarker_CfgFile++) {
      if (Marker_CfgFile_TagBound[iMarker_CfgFile] == Marker_DV[iMarker_DV]) {
        found = true;
        break;
      }
    }

    if(!found) {
      if (nZone==1)
        SU2_MPI::Error("DV_MARKER contains marker names that do not exist in the lists of BCs in the config file.", CURRENT_FUNCTION);
      // In case of multiple zones, the markers might appear only in zonal config and not in the Master.
      // A loop over all zones would need to be included which is not straight forward as this can only be
      // checked once all zonal configs are read.
      else if (rank == MASTER_NODE)
        cout << "Warning: DV_MARKER contains marker names that do not exist in the lists of BCs of the master config file.\n"
                "Make sure the marker names exist in the zonal config files" << endl;
    }
  }

  for (iMarker_CfgFile = 0; iMarker_CfgFile < nMarker_CfgFile; iMarker_CfgFile++) {
    Marker_CfgFile_Moving[iMarker_CfgFile] = NO;
    for (iMarker_Moving = 0; iMarker_Moving < nMarker_Moving; iMarker_Moving++)
      if (Marker_CfgFile_TagBound[iMarker_CfgFile] == Marker_Moving[iMarker_Moving])
        Marker_CfgFile_Moving[iMarker_CfgFile] = YES;
  }

  for (iMarker_CfgFile = 0; iMarker_CfgFile < nMarker_CfgFile; iMarker_CfgFile++) {
    Marker_CfgFile_Deform_Mesh[iMarker_CfgFile] = NO;
    for (iMarker_Deform_Mesh = 0; iMarker_Deform_Mesh < nMarker_Deform_Mesh; iMarker_Deform_Mesh++)
      if (Marker_CfgFile_TagBound[iMarker_CfgFile] == Marker_Deform_Mesh[iMarker_Deform_Mesh])
        Marker_CfgFile_Deform_Mesh[iMarker_CfgFile] = YES;
  }

  for (iMarker_CfgFile = 0; iMarker_CfgFile < nMarker_CfgFile; iMarker_CfgFile++) {
    Marker_CfgFile_Deform_Mesh_Sym_Plane[iMarker_CfgFile] = NO;
    for (iMarker_Deform_Mesh_Sym_Plane = 0; iMarker_Deform_Mesh_Sym_Plane < nMarker_Deform_Mesh_Sym_Plane; iMarker_Deform_Mesh_Sym_Plane++)
      if (Marker_CfgFile_TagBound[iMarker_CfgFile] == Marker_Deform_Mesh_Sym_Plane[iMarker_Deform_Mesh_Sym_Plane])
        Marker_CfgFile_Deform_Mesh_Sym_Plane[iMarker_CfgFile] = YES;
  }

  for (iMarker_CfgFile = 0; iMarker_CfgFile < nMarker_CfgFile; iMarker_CfgFile++) {
    Marker_CfgFile_Fluid_Load[iMarker_CfgFile] = NO;
    for (iMarker_Fluid_Load = 0; iMarker_Fluid_Load < nMarker_Fluid_Load; iMarker_Fluid_Load++)
      if (Marker_CfgFile_TagBound[iMarker_CfgFile] == Marker_Fluid_Load[iMarker_Fluid_Load])
        Marker_CfgFile_Fluid_Load[iMarker_CfgFile] = YES;
  }

  for (iMarker_CfgFile=0; iMarker_CfgFile < nMarker_CfgFile; iMarker_CfgFile++) {
    Marker_CfgFile_PyCustom[iMarker_CfgFile] = NO;
    for(iMarker_PyCustom=0; iMarker_PyCustom < nMarker_PyCustom; iMarker_PyCustom++)
      if (Marker_CfgFile_TagBound[iMarker_CfgFile] == Marker_PyCustom[iMarker_PyCustom])
        Marker_CfgFile_PyCustom[iMarker_CfgFile] = YES;
  }

  for (iMarker_CfgFile = 0; iMarker_CfgFile < nMarker_CfgFile; iMarker_CfgFile++) {
    Marker_CfgFile_SobolevBC[iMarker_CfgFile] = NO;
    for (iMarker_SobolevBC = 0; iMarker_SobolevBC < nMarker_SobolevBC; iMarker_SobolevBC++)
      if (Marker_CfgFile_TagBound[iMarker_CfgFile] == Marker_SobolevBC[iMarker_SobolevBC])
        Marker_CfgFile_SobolevBC[iMarker_CfgFile] = YES;
  }

}

void CConfig::SetOutput(SU2_COMPONENT val_software, unsigned short val_izone) {

  unsigned short iMarker_Euler, iMarker_Custom, iMarker_FarField,
  iMarker_SymWall, iMarker_PerBound, iMarker_NearFieldBound,
  iMarker_Fluid_InterfaceBound, iMarker_Inlet, iMarker_Riemann,
  iMarker_Deform_Mesh, iMarker_Deform_Mesh_Sym_Plane, iMarker_Fluid_Load,
  iMarker_Smoluchowski_Maxwell, iWall_Catalytic,
  iMarker_Giles, iMarker_Outlet, iMarker_Isothermal, iMarker_HeatFlux, iMarker_HeatTransfer,
  iMarker_EngineInflow, iMarker_EngineExhaust, iMarker_Displacement, iMarker_Damper,
  iMarker_Load, iMarker_FlowLoad, iMarker_Internal, iMarker_Monitoring,
  iMarker_Designing, iMarker_GeoEval, iMarker_Plotting, iMarker_Analyze, iMarker_DV, iDV_Value,
  iMarker_ZoneInterface, iMarker_PyCustom, iMarker_Load_Dir, iMarker_Disp_Dir, iMarker_Load_Sine, iMarker_Clamped,
  iMarker_Moving, iMarker_Supersonic_Inlet, iMarker_Supersonic_Outlet, iMarker_ActDiskInlet,
  iMarker_Emissivity,
  iMarker_ActDiskOutlet, iMarker_MixingPlaneInterface,
  iMarker_SobolevBC;

  bool fea = ((Kind_Solver == MAIN_SOLVER::FEM_ELASTICITY) || (Kind_Solver == MAIN_SOLVER::DISC_ADJ_FEM));

  cout << endl <<"----------------- Physical Case Definition ( Zone "  << iZone << " ) -------------------" << endl;
  if (val_software == SU2_COMPONENT::SU2_CFD) {
    if (FSI_Problem)
     cout << "Fluid-Structure Interaction." << endl;

    if (DiscreteAdjoint) {
     cout <<"Discrete Adjoint equations using Algorithmic Differentiation\n";
     cout <<"based on the physical case: ";
    }
    switch (Kind_Solver) {
      case MAIN_SOLVER::EULER:     case MAIN_SOLVER::DISC_ADJ_EULER:
      case MAIN_SOLVER::INC_EULER: case MAIN_SOLVER::DISC_ADJ_INC_EULER:
      case MAIN_SOLVER::FEM_EULER: case MAIN_SOLVER::DISC_ADJ_FEM_EULER:
        if (Kind_Regime == ENUM_REGIME::COMPRESSIBLE) cout << "Compressible Euler equations." << endl;
        if (Kind_Regime == ENUM_REGIME::INCOMPRESSIBLE) cout << "Incompressible Euler equations." << endl;
        break;
      case MAIN_SOLVER::NAVIER_STOKES:     case MAIN_SOLVER::DISC_ADJ_NAVIER_STOKES:
      case MAIN_SOLVER::INC_NAVIER_STOKES: case MAIN_SOLVER::DISC_ADJ_INC_NAVIER_STOKES:
      case MAIN_SOLVER::FEM_NAVIER_STOKES: case MAIN_SOLVER::DISC_ADJ_FEM_NS:
        if (Kind_Regime == ENUM_REGIME::COMPRESSIBLE) cout << "Compressible Laminar Navier-Stokes' equations." << endl;
        if (Kind_Regime == ENUM_REGIME::INCOMPRESSIBLE) cout << "Incompressible Laminar Navier-Stokes' equations." << endl;
        break;
      case MAIN_SOLVER::RANS:     case MAIN_SOLVER::DISC_ADJ_RANS:
      case MAIN_SOLVER::INC_RANS: case MAIN_SOLVER::DISC_ADJ_INC_RANS:
      case MAIN_SOLVER::FEM_RANS: case MAIN_SOLVER::DISC_ADJ_FEM_RANS:
        if (Kind_Regime == ENUM_REGIME::COMPRESSIBLE) cout << "Compressible RANS equations." << endl;
        if (Kind_Regime == ENUM_REGIME::INCOMPRESSIBLE) cout << "Incompressible RANS equations." << endl;
        cout << "Turbulence model: ";
        switch (Kind_Turb_Model) {
          case TURB_MODEL::NONE: break;
          case TURB_MODEL::SA:
            switch (saParsedOptions.version) {
              case SA_OPTIONS::NEG:
                cout << "Negative-";
                break;
              case SA_OPTIONS::EDW:
                cout << "Edwards-";
                break;
              default:
                break;
            }
            cout << "Spalart-Allmaras";

            if (!saParsedOptions.ft2) cout << "-noft2";
            if (saParsedOptions.rot) cout << "-R";
            if (saParsedOptions.comp) cout << "-comp";
            if (saParsedOptions.qcr2000) cout << "-QCR2000";
            if (saParsedOptions.bc) cout << "-BCM";
            cout << endl;
            break;
          case TURB_MODEL::SST:
            cout << "Menter's k-omega SST";
            if (sstParsedOptions.version == SST_OPTIONS::V1994) cout << "-1994";
            else cout << "-2003";
            if (sstParsedOptions.modified) cout << "m";
            if (sstParsedOptions.sust) cout << " with sustaining terms, and";

            switch (sstParsedOptions.production) {
              case SST_OPTIONS::KL:
                cout << " with Kato-Launder production";
                break;
              case SST_OPTIONS::V:
                cout << " with Vorticity production";
                break;
              case SST_OPTIONS::UQ:
                cout << "\nperturbing the Reynold's Stress Matrix towards " << eig_val_comp << " component turbulence";
                if (uq_permute) cout << " (permuting eigenvectors)";
                break;
              default:
                cout << " with no production modification";
                break;
            }
            cout << "." << endl;
            break;
        }
        switch (Kind_Trans_Model) {
          case TURB_TRANS_MODEL::NONE:  break;
          case TURB_TRANS_MODEL::LM: {
            cout << "Transition model: Langtry and Menter's 4 equation model";
            if (lmParsedOptions.LM2015) {
              cout << " w/ cross-flow corrections (2015)" << endl;
            } else {
              cout << " (2009)" << endl;
            }
            break;
          }
        }
        if (Kind_Trans_Model == TURB_TRANS_MODEL::LM) {

          cout << "Correlation Functions: ";
          switch (lmParsedOptions.Correlation) {
            case TURB_TRANS_CORRELATION::MALAN: cout << "Malan et al. (2009)" << endl;  break;
            case TURB_TRANS_CORRELATION::SULUKSNA: cout << "Suluksna et al. (2009)" << endl;  break;
            case TURB_TRANS_CORRELATION::KRAUSE: cout << "Krause et al. (2008)" << endl;  break;
            case TURB_TRANS_CORRELATION::KRAUSE_HYPER: cout << "Krause et al. (2008, paper)" << endl;  break;
            case TURB_TRANS_CORRELATION::MEDIDA_BAEDER: cout << "Medida and Baeder (2011)" << endl;  break;
            case TURB_TRANS_CORRELATION::MEDIDA: cout << "Medida PhD (2014)" << endl;  break;
            case TURB_TRANS_CORRELATION::MENTER_LANGTRY: cout << "Menter and Langtry (2009)" << endl;  break;
            case TURB_TRANS_CORRELATION::DEFAULT:
              switch (Kind_Turb_Model) {
                case TURB_MODEL::SA: cout << "Malan et al. (2009)" << endl;  break;
                case TURB_MODEL::SST: cout << "Menter and Langtry (2009)" << endl;  break;
                case TURB_MODEL::NONE: SU2_MPI::Error("No turbulence model has been selected but LM transition model is active.", CURRENT_FUNCTION); break;
              }
              break;
          }
        }
        cout << "Hybrid RANS/LES: ";
        switch (Kind_HybridRANSLES) {
          case NO_HYBRIDRANSLES: cout << "No Hybrid RANS/LES" << endl; break;
          case SA_DES:   cout << "Detached Eddy Simulation (DES97) " << endl; break;
          case SA_DDES:  cout << "Delayed Detached Eddy Simulation (DDES) with Standard SGS" << endl; break;
          case SA_ZDES:  cout << "Delayed Detached Eddy Simulation (DDES) with Vorticity-based SGS" << endl; break;
          case SA_EDDES: cout << "Delayed Detached Eddy Simulation (DDES) with Shear-layer Adapted SGS" << endl; break;
        }
        break;
      case MAIN_SOLVER::NEMO_EULER:
        if (Kind_Regime == ENUM_REGIME::COMPRESSIBLE) cout << "Compressible two-temperature thermochemical non-equilibrium Euler equations." << endl;
        if (Kind_FluidModel == SU2_NONEQ){
          if ((GasModel != "N2") && (GasModel != "AIR-5") && (GasModel != "AIR-7") && (GasModel != "ARGON"))
            SU2_MPI::Error("The GAS_MODEL given is unavailable using CSU2TCLIB. Choose one of the options: N2, AIR-5, AIR-7, or ARGON.", CURRENT_FUNCTION);
        }
        break;
      case MAIN_SOLVER::NEMO_NAVIER_STOKES:
        if (Kind_Regime == ENUM_REGIME::COMPRESSIBLE) cout << "Compressible two-temperature thermochemical non-equilibrium Navier-Stokes equations." << endl;
        if (Kind_FluidModel == SU2_NONEQ){
          if ((GasModel != "N2") && (GasModel != "AIR-5") && (GasModel != "AIR-7") && (GasModel != "ARGON"))
          SU2_MPI::Error("The GAS_MODEL given is unavailable using CSU2TCLIB. Choose one of the options: N2, AIR-5, AIR-7, or ARGON.", CURRENT_FUNCTION);
        }
        break;
      case MAIN_SOLVER::FEM_LES:
        if (Kind_Regime == ENUM_REGIME::COMPRESSIBLE)   cout << "Compressible LES equations." << endl;
        if (Kind_Regime == ENUM_REGIME::INCOMPRESSIBLE) cout << "Incompressible LES equations." << endl;
        cout << "LES Subgrid Scale model: ";
        switch (Kind_SGS_Model) {
          case TURB_SGS_MODEL::IMPLICIT_LES: cout << "Implicit LES" << endl; break;
          case TURB_SGS_MODEL::SMAGORINSKY:  cout << "Smagorinsky " << endl; break;
          case TURB_SGS_MODEL::WALE:         cout << "WALE"         << endl; break;
          case TURB_SGS_MODEL::VREMAN:       cout << "VREMAN"         << endl; break;
          default:
            SU2_MPI::Error("Subgrid Scale model not specified.", CURRENT_FUNCTION);

        }
        break;
      case MAIN_SOLVER::FEM_ELASTICITY: case MAIN_SOLVER::DISC_ADJ_FEM:
        if (Kind_Struct_Solver == STRUCT_DEFORMATION::SMALL) cout << "Geometrically linear elasticity solver." << endl;
        if (Kind_Struct_Solver == STRUCT_DEFORMATION::LARGE) cout << "Geometrically non-linear elasticity solver." << endl;
        if (Kind_Material == STRUCT_MODEL::LINEAR_ELASTIC) cout << "Linear elastic material." << endl;
        if (Kind_Material == STRUCT_MODEL::NEO_HOOKEAN) {
          if (Kind_Material_Compress == STRUCT_COMPRESS::COMPRESSIBLE)
            cout << "Compressible Neo-Hookean material model." << endl;
        }
        break;
      case MAIN_SOLVER::ADJ_EULER: cout << "Continuous Euler adjoint equations." << endl; break;
      case MAIN_SOLVER::ADJ_NAVIER_STOKES:
        if (Frozen_Visc_Cont)
          cout << "Continuous Navier-Stokes adjoint equations with frozen (laminar) viscosity." << endl;
        else
          cout << "Continuous Navier-Stokes adjoint equations." << endl;
        break;
      case MAIN_SOLVER::ADJ_RANS:
        if (Frozen_Visc_Cont)
          cout << "Continuous RANS adjoint equations with frozen (laminar and eddy) viscosity." << endl;
        else
          cout << "Continuous RANS adjoint equations." << endl;
        break;
      case MAIN_SOLVER::HEAT_EQUATION: case MAIN_SOLVER::DISC_ADJ_HEAT:
        cout << "Heat solver" << endl;
        break;
      case MAIN_SOLVER::MULTIPHYSICS:
        cout << "Multiphysics solver" << endl;
        break;
      default:
        SU2_MPI::Error("No valid solver was chosen", CURRENT_FUNCTION);

    }

    if ((Kind_Regime == ENUM_REGIME::COMPRESSIBLE) && (Kind_Solver != MAIN_SOLVER::FEM_ELASTICITY)) {
      cout << "Mach number: " << Mach <<"."<< endl;
      cout << "Angle of attack (AoA): " << AoA <<" deg, and angle of sideslip (AoS): " << AoS <<" deg."<< endl;
      if ((Kind_Solver == MAIN_SOLVER::NAVIER_STOKES) || (Kind_Solver == MAIN_SOLVER::ADJ_NAVIER_STOKES) ||
          (Kind_Solver == MAIN_SOLVER::RANS) || (Kind_Solver == MAIN_SOLVER::ADJ_RANS) ||
          (Kind_Solver == MAIN_SOLVER::NEMO_NAVIER_STOKES))
        cout << "Reynolds number: " << Reynolds <<". Reference length "  << Length_Reynolds << "." << endl;
      if (Fixed_CL_Mode) {
        cout << "Fixed CL mode, target value: " << Target_CL << "." << endl;
      }
    }

    if (EquivArea) {
      cout <<"The equivalent area is going to be evaluated on the near-field."<< endl;
      cout <<"The lower integration limit is "<<ea_lim[0]<<", and the upper is "<<ea_lim[1]<<"."<< endl;
      cout <<"The near-field is situated at "<<ea_lim[2]<<"."<< endl;
    }

    if (GetGrid_Movement()) {
      cout << "Performing a dynamic mesh simulation: ";
      switch (Kind_GridMovement) {
        case NO_MOVEMENT:     cout << "no direct movement." << endl; break;
        case RIGID_MOTION:    cout << "rigid mesh motion." << endl; break;
        case ROTATING_FRAME:  cout << "rotating reference frame." << endl; break;
        case EXTERNAL:        cout << "externally prescribed motion." << endl; break;
      }
    }

    if (Restart) {
      if (Read_Binary_Restart) cout << "Reading and writing binary SU2 native restart files." << endl;
      else cout << "Reading and writing ASCII SU2 native restart files." << endl;
      if (!ContinuousAdjoint && Kind_Solver != MAIN_SOLVER::FEM_ELASTICITY) cout << "Read flow solution from: " << Solution_FileName << "." << endl;
      if (ContinuousAdjoint) cout << "Read adjoint solution from: " << Solution_AdjFileName << "." << endl;
    }
    else {
        if (fea) cout << "No restart solution, initialize from undeformed configuration." << endl;
        else cout << "No restart solution, use the values at infinity (freestream)." << endl;
    }

    if (ContinuousAdjoint)
      cout << "Read flow solution from: " << Solution_FileName << "." << endl;

    if (!fea){
      if (Kind_Regime == ENUM_REGIME::COMPRESSIBLE) {
        if (Ref_NonDim == DIMENSIONAL) { cout << "Dimensional simulation." << endl; }
        else if (Ref_NonDim == FREESTREAM_PRESS_EQ_ONE) { cout << "Non-Dimensional simulation (P=1.0, Rho=1.0, T=1.0 at the farfield)." << endl; }
        else if (Ref_NonDim == FREESTREAM_VEL_EQ_MACH) { cout << "Non-Dimensional simulation (V=Mach, Rho=1.0, T=1.0 at the farfield)." << endl; }
        else if (Ref_NonDim == FREESTREAM_VEL_EQ_ONE) { cout << "Non-Dimensional simulation (V=1.0, Rho=1.0, T=1.0 at the farfield)." << endl; }
    } else if (Kind_Regime == ENUM_REGIME::INCOMPRESSIBLE) {
        if (Ref_Inc_NonDim == DIMENSIONAL) { cout << "Dimensional simulation." << endl; }
        else if (Ref_Inc_NonDim == INITIAL_VALUES) { cout << "Non-Dimensional simulation using intialization values." << endl; }
        else if (Ref_Inc_NonDim == REFERENCE_VALUES) { cout << "Non-Dimensional simulation using user-specified reference values." << endl; }
      }

      if (RefArea == 0.0) cout << "The reference area will be computed using y(2D) or z(3D) projection." << endl;
      else { cout << "The reference area is " << RefArea;
        if (SystemMeasurements == US) cout << " ft^2." << endl; else cout << " m^2." << endl;
      }

      if (SemiSpan == 0.0) cout << "The semi-span will be computed using the max y(3D) value." << endl;
      else { cout << "The semi-span length area is " << SemiSpan;
        if (SystemMeasurements == US) cout << " ft." << endl; else cout << " m." << endl;
      }

      cout << "The reference length is " << RefLength;
      if (SystemMeasurements == US) cout << " ft." << endl; else cout << " m." << endl;

      if (nMarker_Monitoring != 0){
        if ((nRefOriginMoment_X > 1) || (nRefOriginMoment_Y > 1) || (nRefOriginMoment_Z > 1)) {
          cout << "Surface(s) where the force coefficients are evaluated and \n";
          cout << "their reference origin for moment computation: \n";

          for (iMarker_Monitoring = 0; iMarker_Monitoring < nMarker_Monitoring; iMarker_Monitoring++) {
            cout << "   - " << Marker_Monitoring[iMarker_Monitoring] << " (" << RefOriginMoment_X[iMarker_Monitoring] <<", "<<RefOriginMoment_Y[iMarker_Monitoring] <<", "<< RefOriginMoment_Z[iMarker_Monitoring] << ")";
            if (iMarker_Monitoring < nMarker_Monitoring-1) cout << ".\n";
            else {
              if (SystemMeasurements == US) cout <<" ft."<< endl;
              else cout <<" m."<< endl;
            }

          }
        }
        else {
          cout << "Reference origin for moment evaluation is (" << RefOriginMoment_X[0] << ", " << RefOriginMoment_Y[0] << ", " << RefOriginMoment_Z[0] << ")." << endl;
          cout << "Surface(s) where the force coefficients are evaluated: ";
          for (iMarker_Monitoring = 0; iMarker_Monitoring < nMarker_Monitoring; iMarker_Monitoring++) {
            cout << Marker_Monitoring[iMarker_Monitoring];
            if (iMarker_Monitoring < nMarker_Monitoring-1) cout << ", ";
            else cout <<"."<< endl;
          }
          cout<< endl;
        }
      }
    }

    if (nMarker_Designing != 0) {
      cout << "Surface(s) where the objective function is evaluated: ";
      for (iMarker_Designing = 0; iMarker_Designing < nMarker_Designing; iMarker_Designing++) {
        cout << Marker_Designing[iMarker_Designing];
        if (iMarker_Designing < nMarker_Designing-1) cout << ", ";
        else cout <<".";
      }
      cout<< endl;
    }

    if (nMarker_Plotting != 0) {
      cout << "Surface(s) plotted in the output file: ";
      for (iMarker_Plotting = 0; iMarker_Plotting < nMarker_Plotting; iMarker_Plotting++) {
        cout << Marker_Plotting[iMarker_Plotting];
        if (iMarker_Plotting < nMarker_Plotting-1) cout << ", ";
        else cout <<".";
      }
      cout<< endl;
    }

    if (nMarker_Analyze != 0) {
      cout << "Surface(s) to be analyzed in detail: ";
      for (iMarker_Analyze = 0; iMarker_Analyze < nMarker_Analyze; iMarker_Analyze++) {
        cout << Marker_Analyze[iMarker_Analyze];
        if (iMarker_Analyze < nMarker_Analyze-1) cout << ", ";
        else cout <<".";
      }
      cout<< endl;
    }

    if (nMarker_ZoneInterface != 0) {
      cout << "Surface(s) acting as an interface among zones: ";
      for (iMarker_ZoneInterface = 0; iMarker_ZoneInterface < nMarker_ZoneInterface; iMarker_ZoneInterface++) {
        cout << Marker_ZoneInterface[iMarker_ZoneInterface];
        if (iMarker_ZoneInterface < nMarker_ZoneInterface-1) cout << ", ";
        else cout <<".";
      }
      cout<<endl;
    }

    if(nMarker_PyCustom != 0) {
      cout << "Surface(s) that are customizable in Python: ";
      for(iMarker_PyCustom=0; iMarker_PyCustom < nMarker_PyCustom; iMarker_PyCustom++){
        cout << Marker_PyCustom[iMarker_PyCustom];
        if (iMarker_PyCustom < nMarker_PyCustom-1) cout << ", ";
        else cout << ".";
      }
      cout << endl;
    }

    if (initial_PyCustom != 0) {
      cout << "Using customizable initial condition" << endl;
      cout << endl;
    }

    if (nMarker_DV != 0) {
      cout << "Surface(s) affected by the design variables: ";
      for (iMarker_DV = 0; iMarker_DV < nMarker_DV; iMarker_DV++) {
        cout << Marker_DV[iMarker_DV];
        if (iMarker_DV < nMarker_DV-1) cout << ", ";
        else cout <<".";
      }
      cout<< endl;
    }

    if (nMarker_Moving != 0) {
      cout << "Surface(s) in motion: ";
      for (iMarker_Moving = 0; iMarker_Moving < nMarker_Moving; iMarker_Moving++) {
        cout << Marker_Moving[iMarker_Moving];
        if (iMarker_Moving < nMarker_Moving-1) cout << ", ";
        else cout <<".";
      }
      cout<< endl;
    }

  }

  if (val_software == SU2_COMPONENT::SU2_GEO) {
    if (nMarker_GeoEval != 0) {
      cout << "Surface(s) where the geometrical based functions is evaluated: ";
      for (iMarker_GeoEval = 0; iMarker_GeoEval < nMarker_GeoEval; iMarker_GeoEval++) {
        cout << Marker_GeoEval[iMarker_GeoEval];
        if (iMarker_GeoEval < nMarker_GeoEval-1) cout << ", ";
        else cout <<".";
      }
      cout<< endl;
    }
  }

  cout << "Input mesh file name: " << Mesh_FileName << endl;

  if (val_software == SU2_COMPONENT::SU2_DOT) {
    if (DiscreteAdjoint) {
      cout << "Input sensitivity file name: " << GetObjFunc_Extension(Solution_AdjFileName) << "." << endl;
    }else {
    cout << "Input sensitivity file name: " << SurfAdjCoeff_FileName << "." << endl;
  }
  }

  if (val_software == SU2_COMPONENT::SU2_DEF) {
    cout << endl <<"---------------- Grid deformation parameters ( Zone "  << iZone << " )  ----------------" << endl;
    cout << "Grid deformation using a linear elasticity method." << endl;

    if (Hold_GridFixed == YES) cout << "Hold some regions of the mesh fixed (hardcode implementation)." << endl;
  }

  if (val_software == SU2_COMPONENT::SU2_DOT) {
  cout << endl <<"-------------- Surface deformation parameters ( Zone "  << iZone << " ) ----------------" << endl;
  }

  if (((val_software == SU2_COMPONENT::SU2_DEF) || (val_software == SU2_COMPONENT::SU2_DOT)) && (Design_Variable[0] != NO_DEFORMATION)) {

    for (unsigned short iDV = 0; iDV < nDV; iDV++) {


      if ((Design_Variable[iDV] != NO_DEFORMATION) &&
          (Design_Variable[iDV] != FFD_SETTING) &&
          (Design_Variable[iDV] != SCALE_GRID) &&
          (Design_Variable[iDV] != TRANSLATE_GRID) &&
          (Design_Variable[iDV] != ROTATE_GRID) &&
          (Design_Variable[iDV] != SURFACE_FILE)) {

        if (iDV == 0)
          cout << "Design variables definition (markers <-> value <-> param):" << endl;

        switch (Design_Variable[iDV]) {
          case FFD_CONTROL_POINT_2D:  cout << "FFD 2D (control point) <-> "; break;
          case FFD_CAMBER_2D:         cout << "FFD 2D (camber) <-> "; break;
          case FFD_THICKNESS_2D:      cout << "FFD 2D (thickness) <-> "; break;
          case FFD_TWIST_2D:          cout << "FFD 2D (twist) <-> "; break;
          case HICKS_HENNE:           cout << "Hicks Henne <-> " ; break;
          case SURFACE_BUMP:          cout << "Surface bump <-> " ; break;
          case ANGLE_OF_ATTACK:       cout << "Angle of attack <-> " ; break;
          case CST:                   cout << "Kulfan parameter number (CST) <-> " ; break;
          case TRANSLATION:           cout << "Translation design variable."; break;
          case SCALE:                 cout << "Scale design variable."; break;
          case NACA_4DIGITS:          cout << "NACA four digits <-> "; break;
          case PARABOLIC:             cout << "Parabolic <-> "; break;
          case AIRFOIL:               cout << "Airfoil <-> "; break;
          case ROTATION:              cout << "Rotation <-> "; break;
          case FFD_CONTROL_POINT:     cout << "FFD (control point) <-> "; break;
          case FFD_NACELLE:           cout << "FFD (nacelle) <-> "; break;
          case FFD_GULL:              cout << "FFD (gull) <-> "; break;
          case FFD_TWIST:             cout << "FFD (twist) <-> "; break;
          case FFD_ROTATION:          cout << "FFD (rotation) <-> "; break;
          case FFD_CONTROL_SURFACE:   cout << "FFD (control surface) <-> "; break;
          case FFD_CAMBER:            cout << "FFD (camber) <-> "; break;
          case FFD_THICKNESS:         cout << "FFD (thickness) -> "; break;
          case FFD_ANGLE_OF_ATTACK:   cout << "FFD (angle of attack) <-> "; break;
        }

        for (iMarker_DV = 0; iMarker_DV < nMarker_DV; iMarker_DV++) {
          cout << Marker_DV[iMarker_DV];
          if (iMarker_DV < nMarker_DV-1) cout << ", ";
          else cout << " <-> ";
        }

        for (iDV_Value = 0; iDV_Value < nDV_Value[iDV]; iDV_Value++) {
          cout << DV_Value[iDV][iDV_Value];
          if (iDV_Value != nDV_Value[iDV]-1) cout << ", ";
        }
        cout << " <-> ";

        if ((Design_Variable[iDV] == NO_DEFORMATION) ||
            (Design_Variable[iDV] == FFD_SETTING) ||
            (Design_Variable[iDV] == SCALE) ) nParamDV = 0;
        if (Design_Variable[iDV] == ANGLE_OF_ATTACK) nParamDV = 1;
        if ((Design_Variable[iDV] == FFD_CAMBER_2D) ||
            (Design_Variable[iDV] == FFD_THICKNESS_2D) ||
            (Design_Variable[iDV] == HICKS_HENNE) ||
            (Design_Variable[iDV] == PARABOLIC) ||
            (Design_Variable[iDV] == AIRFOIL) ||
            (Design_Variable[iDV] == FFD_GULL) ||
            (Design_Variable[iDV] == FFD_ANGLE_OF_ATTACK) ) nParamDV = 2;
        if ((Design_Variable[iDV] ==  TRANSLATION) ||
            (Design_Variable[iDV] ==  NACA_4DIGITS) ||
            (Design_Variable[iDV] ==  CST) ||
            (Design_Variable[iDV] ==  SURFACE_BUMP) ||
            (Design_Variable[iDV] ==  FFD_CAMBER) ||
            (Design_Variable[iDV] ==  FFD_TWIST_2D) ||
            (Design_Variable[iDV] ==  FFD_THICKNESS) ) nParamDV = 3;
        if (Design_Variable[iDV] == FFD_CONTROL_POINT_2D) nParamDV = 5;
        if (Design_Variable[iDV] == ROTATION) nParamDV = 6;
        if ((Design_Variable[iDV] ==  FFD_CONTROL_POINT) ||
            (Design_Variable[iDV] ==  FFD_ROTATION) ||
            (Design_Variable[iDV] ==  FFD_CONTROL_SURFACE) ) nParamDV = 7;
        if (Design_Variable[iDV] == FFD_TWIST) nParamDV = 8;

        for (unsigned short iParamDV = 0; iParamDV < nParamDV; iParamDV++) {

          if (iParamDV == 0) cout << "( ";

          if ((iParamDV == 0) &&
              ((Design_Variable[iDV] == NO_DEFORMATION) ||
               (Design_Variable[iDV] == FFD_SETTING) ||
               (Design_Variable[iDV] == FFD_ANGLE_OF_ATTACK) ||
               (Design_Variable[iDV] == FFD_CONTROL_POINT_2D) ||
               (Design_Variable[iDV] == FFD_CAMBER_2D) ||
               (Design_Variable[iDV] == FFD_THICKNESS_2D) ||
               (Design_Variable[iDV] == FFD_TWIST_2D) ||
               (Design_Variable[iDV] == FFD_CONTROL_POINT) ||
               (Design_Variable[iDV] == FFD_NACELLE) ||
               (Design_Variable[iDV] == FFD_GULL) ||
               (Design_Variable[iDV] == FFD_TWIST) ||
               (Design_Variable[iDV] == FFD_ROTATION) ||
               (Design_Variable[iDV] == FFD_CONTROL_SURFACE) ||
               (Design_Variable[iDV] == FFD_CAMBER) ||
               (Design_Variable[iDV] == FFD_THICKNESS))) cout << FFDTag[iDV];
          else cout << ParamDV[iDV][iParamDV];

          if (iParamDV < nParamDV-1) cout << ", ";
          else cout <<" )"<< endl;

        }

      }

      else if (Design_Variable[iDV] == NO_DEFORMATION) {
        cout << "No deformation of the numerical grid. Just output .su2 file." << endl;
      }

      else if (Design_Variable[iDV] == SCALE_GRID) {
        nParamDV = 0;
        cout << "Scaling of the volume grid by a constant factor." << endl;
      }

      else if (Design_Variable[iDV] == TRANSLATE_GRID) {
        nParamDV = 3;
        cout << "Rigid translation of the volume grid." << endl;
      }

      else if (Design_Variable[iDV] == ROTATE_GRID) {
        nParamDV = 6;
        cout << "Rigid rotation of the volume grid." << endl;
      }

      else if (Design_Variable[iDV] == FFD_SETTING) {

        cout << "Setting the FFD box structure." << endl;
        cout << "FFD boxes definition (FFD tag <-> degree <-> coord):" << endl;

        for (unsigned short iFFDBox = 0; iFFDBox < nFFDBox; iFFDBox++) {

          cout << TagFFDBox[iFFDBox] << " <-> ";

          for (unsigned short iDegreeFFD = 0; iDegreeFFD < 3; iDegreeFFD++) {
            if (iDegreeFFD == 0) cout << "( ";
            cout << DegreeFFDBox[iFFDBox][iDegreeFFD];
            if (iDegreeFFD < 2) cout << ", ";
            else cout <<" )";
          }

          cout << " <-> ";

          for (unsigned short iCoordFFD = 0; iCoordFFD < 24; iCoordFFD++) {
            if (iCoordFFD == 0) cout << "( ";
            cout << CoordFFDBox[iFFDBox][iCoordFFD];
            if (iCoordFFD < 23) cout << ", ";
            else cout <<" )"<< endl;
          }

        }

      }

      else cout << endl;

    }
  }

  if (((val_software == SU2_COMPONENT::SU2_CFD) && ( ContinuousAdjoint || DiscreteAdjoint)) || (val_software == SU2_COMPONENT::SU2_DOT)) {

    cout << endl <<"---------------- Design problem definition  ( Zone "  << iZone << " ) ------------------" << endl;
    if (nObj==1) {
      switch (Kind_ObjFunc[0]) {
        case DRAG_COEFFICIENT:           cout << "CD objective function";
          if (Fixed_CL_Mode) {           cout << " using fixed CL mode, dCD/dCL = " << dCD_dCL << "." << endl; }
          else {                         cout << "." << endl; }
          break;
        case LIFT_COEFFICIENT:           cout << "CL objective function." << endl; break;
        case MOMENT_X_COEFFICIENT:       cout << "CMx objective function" << endl;
          if (Fixed_CL_Mode) {           cout << " using fixed CL mode, dCMx/dCL = " << dCMx_dCL << "." << endl; }
          else {                         cout << "." << endl; }
          break;
        case MOMENT_Y_COEFFICIENT:       cout << "CMy objective function" << endl;
          if (Fixed_CL_Mode) {           cout << " using fixed CL mode, dCMy/dCL = " << dCMy_dCL << "." << endl; }
          else {                         cout << "." << endl; }
          break;
        case MOMENT_Z_COEFFICIENT:       cout << "CMz objective function" << endl;
          if (Fixed_CL_Mode) {           cout << " using fixed CL mode, dCMz/dCL = " << dCMz_dCL << "." << endl; }
          else {                         cout << "." << endl; }
          break;
        case INVERSE_DESIGN_PRESSURE:    cout << "Inverse design (Cp) objective function." << endl; break;
        case INVERSE_DESIGN_HEATFLUX:    cout << "Inverse design (Heat Flux) objective function." << endl; break;
        case SIDEFORCE_COEFFICIENT:      cout << "Side force objective function." << endl; break;
        case EFFICIENCY:                 cout << "CL/CD objective function." << endl; break;
        case EQUIVALENT_AREA:            cout << "Equivalent area objective function. CD weight: " << WeightCd <<"."<< endl;  break;
        case NEARFIELD_PRESSURE:         cout << "Nearfield pressure objective function. CD weight: " << WeightCd <<"."<< endl;  break;
        case FORCE_X_COEFFICIENT:        cout << "X-force objective function." << endl; break;
        case FORCE_Y_COEFFICIENT:        cout << "Y-force objective function." << endl; break;
        case FORCE_Z_COEFFICIENT:        cout << "Z-force objective function." << endl; break;
        case THRUST_COEFFICIENT:         cout << "Thrust objective function." << endl; break;
        case TORQUE_COEFFICIENT:         cout << "Torque efficiency objective function." << endl; break;
        case TOTAL_HEATFLUX:             cout << "Total heat flux objective function." << endl; break;
        case MAXIMUM_HEATFLUX:           cout << "Maximum heat flux objective function." << endl; break;
        case FIGURE_OF_MERIT:            cout << "Rotor Figure of Merit objective function." << endl; break;
        case BUFFET_SENSOR:              cout << "Buffet sensor objective function." << endl; break;
        case SURFACE_TOTAL_PRESSURE:     cout << "Average total pressure objective function." << endl; break;
        case SURFACE_STATIC_PRESSURE:    cout << "Average static pressure objective function." << endl; break;
        case SURFACE_STATIC_TEMPERATURE: cout << "Average static temperature objective function." << endl; break;
        case SURFACE_MASSFLOW:           cout << "Mass flow rate objective function." << endl; break;
        case SURFACE_MACH:               cout << "Mach number objective function." << endl; break;
        case CUSTOM_OBJFUNC:             cout << "Custom objective function." << endl; break;
        case REFERENCE_GEOMETRY:         cout << "Target geometry objective function." << endl; break;
        case REFERENCE_NODE:             cout << "Target node displacement objective function." << endl; break;
        case VOLUME_FRACTION:            cout << "Volume fraction objective function." << endl; break;
        case TOPOL_DISCRETENESS:         cout << "Topology discreteness objective function." << endl; break;
        case TOPOL_COMPLIANCE:           cout << "Topology compliance objective function." << endl; break;
        case STRESS_PENALTY:             cout << "Stress penalty objective function." << endl; break;
      }
    }
    else {
      cout << "Weighted sum objective function." << endl;
    }

  }

  if (val_software == SU2_COMPONENT::SU2_CFD) {

    auto PrintLimiterInfo = [&](const LIMITER kind_limiter) {
      cout << "Second order integration in space, with slope limiter.\n";
      switch (kind_limiter) {
        case LIMITER::NONE:
          cout << "No slope-limiting method. " << endl;
          break;
        case LIMITER::VENKATAKRISHNAN:
          cout << "Venkatakrishnan slope-limiting method, with constant: " << Venkat_LimiterCoeff << ".\n";
          cout << "The reference element size is: " << RefElemLength << ". " << endl;
          break;
        case LIMITER::VENKATAKRISHNAN_WANG:
          cout << "Venkatakrishnan-Wang slope-limiting method, with constant: " << Venkat_LimiterCoeff << "." << endl;
          break;
        case LIMITER::BARTH_JESPERSEN:
          cout << "Barth-Jespersen slope-limiting method." << endl;
          break;
        case LIMITER::VAN_ALBADA_EDGE:
          cout << "Van Albada slope-limiting method implemented by edges." << endl;
          break;
        case LIMITER::SHARP_EDGES:
          cout << "Sharp edges slope-limiting method, with constant: " << Venkat_LimiterCoeff << ".\n";
          cout << "The reference element size is: " << RefElemLength << ".\n";
          cout << "The reference sharp edge distance is: " << AdjSharp_LimiterCoeff*RefElemLength*Venkat_LimiterCoeff << "." << endl;
          break;
        case LIMITER::WALL_DISTANCE:
          cout << "Wall distance slope-limiting method, with constant: " << Venkat_LimiterCoeff << ".\n";
          cout << "The reference element size is: " << RefElemLength << ".\n";
          cout << "The reference wall distance is: " << AdjSharp_LimiterCoeff*RefElemLength*Venkat_LimiterCoeff << "." << endl;
          break;
        default:
          SU2_MPI::Error("Unknown or invalid limiter type.", CURRENT_FUNCTION);
          break;
      }
    };

    cout << endl <<"--------------- Space Numerical Integration ( Zone "  << iZone << " ) ------------------" << endl;

    if (SmoothNumGrid) cout << "There are some smoothing iterations on the grid coordinates." << endl;

    if ((Kind_Solver == MAIN_SOLVER::EULER)          || (Kind_Solver == MAIN_SOLVER::NAVIER_STOKES)          || (Kind_Solver == MAIN_SOLVER::RANS) ||
        (Kind_Solver == MAIN_SOLVER::INC_EULER)      || (Kind_Solver == MAIN_SOLVER::INC_NAVIER_STOKES)      || (Kind_Solver == MAIN_SOLVER::INC_RANS) ||
        (Kind_Solver == MAIN_SOLVER::NEMO_EULER)     || (Kind_Solver == MAIN_SOLVER::NEMO_NAVIER_STOKES)     ||
        (Kind_Solver == MAIN_SOLVER::DISC_ADJ_EULER) || (Kind_Solver == MAIN_SOLVER::DISC_ADJ_NAVIER_STOKES) || (Kind_Solver == MAIN_SOLVER::DISC_ADJ_RANS) ) {

      if (Kind_ConvNumScheme_Flow == SPACE_CENTERED) {
        if (Kind_Centered_Flow == CENTERED::LAX) {
          cout << "Lax-Friedrich scheme (1st order in space) for the flow inviscid terms.\n";
          cout << "Lax viscous coefficients (1st): " << Kappa_1st_Flow << ".\n";
          cout << "First order integration." << endl;
        }
        else {
          cout << "Jameson-Schmidt-Turkel scheme (2nd order in space) for the flow inviscid terms.\n";
          cout << "JST viscous coefficients (2nd & 4th): " << Kappa_2nd_Flow << ", " << Kappa_4th_Flow << ".\n";
          cout << "The method includes a grid stretching correction (p = 0.3)."<< endl;
        }
      }

      if (Kind_ConvNumScheme_Flow == SPACE_UPWIND) {
        if (Kind_Upwind_Flow == UPWIND::ROE)    cout << "Roe (with entropy fix = "<< EntropyFix_Coeff <<") solver for the flow inviscid terms."<< endl;
        if (Kind_Upwind_Flow == UPWIND::TURKEL) cout << "Roe-Turkel solver for the flow inviscid terms."<< endl;
        if (Kind_Upwind_Flow == UPWIND::AUSM)   cout << "AUSM solver for the flow inviscid terms."<< endl;
        if (Kind_Upwind_Flow == UPWIND::HLLC)   cout << "HLLC solver for the flow inviscid terms."<< endl;
        if (Kind_Upwind_Flow == UPWIND::SW)     cout << "Steger-Warming solver for the flow inviscid terms."<< endl;
        if (Kind_Upwind_Flow == UPWIND::MSW)    cout << "Modified Steger-Warming solver for the flow inviscid terms."<< endl;
        if (Kind_Upwind_Flow == UPWIND::CUSP)   cout << "CUSP solver for the flow inviscid terms."<< endl;
        if (Kind_Upwind_Flow == UPWIND::L2ROE)  cout << "L2ROE Low Mach ROE solver for the flow inviscid terms."<< endl;
        if (Kind_Upwind_Flow == UPWIND::LMROE)  cout << "Rieper Low Mach ROE solver for the flow inviscid terms."<< endl;
        if (Kind_Upwind_Flow == UPWIND::SLAU)   cout << "Simple Low-Dissipation AUSM solver for the flow inviscid terms."<< endl;
        if (Kind_Upwind_Flow == UPWIND::SLAU2)  cout << "Simple Low-Dissipation AUSM 2 solver for the flow inviscid terms."<< endl;
        if (Kind_Upwind_Flow == UPWIND::FDS)    cout << "Flux difference splitting (FDS) upwind scheme for the flow inviscid terms."<< endl;
        if (Kind_Upwind_Flow == UPWIND::AUSMPLUSUP)  cout << "AUSM+-up solver for the flow inviscid terms."<< endl;
        if (Kind_Upwind_Flow == UPWIND::AUSMPLUSUP2) cout << "AUSM+-up2 solver for the flow inviscid terms."<< endl;
        if (Kind_Upwind_Flow == UPWIND::AUSMPLUSM)  cout << "AUSM+M solver for the flow inviscid terms."<< endl;

        if (Kind_Solver == MAIN_SOLVER::EULER         || Kind_Solver == MAIN_SOLVER::DISC_ADJ_EULER ||
            Kind_Solver == MAIN_SOLVER::NAVIER_STOKES || Kind_Solver == MAIN_SOLVER::DISC_ADJ_NAVIER_STOKES ||
            Kind_Solver == MAIN_SOLVER::RANS          || Kind_Solver == MAIN_SOLVER::DISC_ADJ_RANS) {
          switch (Kind_RoeLowDiss) {
            case NO_ROELOWDISS: cout << "Standard Roe without low-dissipation function."<< endl; break;
            case NTS: cout << "Roe with NTS low-dissipation function."<< endl; break;
            case FD: cout << "Roe with DDES's FD low-dissipation function."<< endl; break;
            case NTS_DUCROS: cout << "Roe with NTS low-dissipation function + Ducros shock sensor."<< endl; break;
            case FD_DUCROS: cout << "Roe with DDES's FD low-dissipation function + Ducros shock sensor."<< endl; break;
          }
        }

        if (MUSCL_Flow) {
          PrintLimiterInfo(Kind_SlopeLimit_Flow);
        } else {
          cout << "First order integration in space." << endl;
        }

      }

    }

    if ((Kind_Solver == MAIN_SOLVER::RANS) || (Kind_Solver == MAIN_SOLVER::DISC_ADJ_RANS)) {
      if (Kind_ConvNumScheme_Turb == SPACE_UPWIND) {
        if (Kind_Upwind_Turb == UPWIND::SCALAR_UPWIND) cout << "Scalar upwind solver for the turbulence model." << endl;
        if (MUSCL_Turb) {
          PrintLimiterInfo(Kind_SlopeLimit_Turb);
        } else {
          cout << "First order integration in space." << endl;
        }
      }
    }

    if ((Kind_Solver == MAIN_SOLVER::ADJ_EULER) || (Kind_Solver == MAIN_SOLVER::ADJ_NAVIER_STOKES) || (Kind_Solver == MAIN_SOLVER::ADJ_RANS)) {

      if (Kind_ConvNumScheme_AdjFlow == SPACE_CENTERED) {
        if (Kind_Centered_AdjFlow == CENTERED::JST) {
          cout << "Jameson-Schmidt-Turkel scheme for the adjoint inviscid terms."<< endl;
          cout << "JST viscous coefficients (1st, 2nd, & 4th): " << Kappa_1st_AdjFlow
          << ", " << Kappa_2nd_AdjFlow << ", " << Kappa_4th_AdjFlow <<"."<< endl;
          cout << "The method includes a grid stretching correction (p = 0.3)."<< endl;
          cout << "Second order integration." << endl;
        }
        if (Kind_Centered_AdjFlow == CENTERED::LAX) {
          cout << "Lax-Friedrich scheme for the adjoint inviscid terms."<< endl;
          cout << "First order integration." << endl;
        }
      }

      if (Kind_ConvNumScheme_AdjFlow == SPACE_UPWIND) {
        if (Kind_Upwind_AdjFlow == UPWIND::ROE) cout << "Roe (with entropy fix = "<< EntropyFix_Coeff <<") solver for the adjoint inviscid terms."<< endl;
        if (MUSCL_AdjFlow) {
          PrintLimiterInfo(Kind_SlopeLimit_AdjFlow);
        } else {
          cout << "First order integration." << endl;
        }
      }

      cout << "The reference sharp edge distance is: " << AdjSharp_LimiterCoeff*RefElemLength*Venkat_LimiterCoeff <<". "<< endl;

    }

    if ((Kind_Solver == MAIN_SOLVER::ADJ_RANS) && (!Frozen_Visc_Cont)) {
      if (Kind_ConvNumScheme_AdjTurb == SPACE_UPWIND) {
        if (Kind_Upwind_Turb == UPWIND::SCALAR_UPWIND) cout << "Scalar upwind solver for the adjoint turbulence model." << endl;
        if (MUSCL_AdjTurb) {
          PrintLimiterInfo(Kind_SlopeLimit_AdjTurb);
        } else {
          cout << "First order integration." << endl;
        }
      }
    }

    if ((Kind_Solver == MAIN_SOLVER::NAVIER_STOKES) || (Kind_Solver == MAIN_SOLVER::RANS) ||
        (Kind_Solver == MAIN_SOLVER::INC_NAVIER_STOKES) || (Kind_Solver == MAIN_SOLVER::INC_RANS) ||
        (Kind_Solver == MAIN_SOLVER::NEMO_NAVIER_STOKES) ||
        (Kind_Solver == MAIN_SOLVER::DISC_ADJ_INC_NAVIER_STOKES) || (Kind_Solver == MAIN_SOLVER::DISC_ADJ_INC_RANS) ||
        (Kind_Solver == MAIN_SOLVER::DISC_ADJ_NAVIER_STOKES) || (Kind_Solver == MAIN_SOLVER::DISC_ADJ_RANS)) {
        cout << "Average of gradients with correction (viscous flow terms)." << endl;
    }

    if ((Kind_Solver == MAIN_SOLVER::ADJ_NAVIER_STOKES) || (Kind_Solver == MAIN_SOLVER::ADJ_RANS)) {
      cout << "Average of gradients with correction (viscous adjoint terms)." << endl;
    }

    if ((Kind_Solver == MAIN_SOLVER::RANS) || (Kind_Solver == MAIN_SOLVER::DISC_ADJ_RANS) || (Kind_Solver == MAIN_SOLVER::INC_RANS) || (Kind_Solver == MAIN_SOLVER::DISC_ADJ_INC_RANS) ) {
      cout << "Average of gradients with correction (viscous turbulence terms)." << endl;
    }

    if ((Kind_Solver == MAIN_SOLVER::ADJ_RANS) && (!Frozen_Visc_Cont)) {
      cout << "Average of gradients with correction (2nd order) for computation of adjoint viscous turbulence terms." << endl;
      if (Kind_TimeIntScheme_AdjTurb == EULER_IMPLICIT) cout << "Euler implicit method for the turbulent adjoint equation." << endl;
    }

    if(Kind_Solver != MAIN_SOLVER::FEM_EULER && Kind_Solver != MAIN_SOLVER::FEM_NAVIER_STOKES &&
       Kind_Solver != MAIN_SOLVER::FEM_RANS  && Kind_Solver != MAIN_SOLVER::FEM_LES &&
       Kind_Solver != MAIN_SOLVER::DISC_ADJ_FEM_EULER && Kind_Solver != MAIN_SOLVER::DISC_ADJ_FEM_NS &&
       Kind_Solver != MAIN_SOLVER::DISC_ADJ_FEM_RANS) {
      if (!fea){
        switch (Kind_Gradient_Method_Recon) {
          case GREEN_GAUSS: cout << "Gradient for upwind reconstruction: Green-Gauss." << endl; break;
          case LEAST_SQUARES: cout << "Gradient for upwind reconstruction: unweighted Least-Squares." << endl; break;
          case WEIGHTED_LEAST_SQUARES: cout << "Gradient for upwind reconstruction: inverse-distance weighted Least-Squares." << endl; break;
        }
        switch (Kind_Gradient_Method) {
          case GREEN_GAUSS: cout << "Gradient for viscous and source terms: Green-Gauss." << endl; break;
          case LEAST_SQUARES: cout << "Gradient for viscous and source terms: unweighted Least-Squares." << endl; break;
          case WEIGHTED_LEAST_SQUARES: cout << "Gradient for viscous and source terms: inverse-distance weighted Least-Squares." << endl; break;
        }
      }
      else{
        cout << "Spatial discretization using the Finite Element Method." << endl;
      }
    }

    if(Kind_Solver == MAIN_SOLVER::FEM_EULER || Kind_Solver == MAIN_SOLVER::FEM_NAVIER_STOKES ||
       Kind_Solver == MAIN_SOLVER::FEM_RANS  || Kind_Solver == MAIN_SOLVER::FEM_LES ||
       Kind_Solver == MAIN_SOLVER::DISC_ADJ_FEM_EULER || Kind_Solver == MAIN_SOLVER::DISC_ADJ_FEM_NS ||
       Kind_Solver == MAIN_SOLVER::DISC_ADJ_FEM_RANS) {
      if(Kind_FEM_Flow == DG) {
        cout << "Discontinuous Galerkin Finite element solver" << endl;

        switch( Riemann_Solver_FEM ) {
          case UPWIND::ROE:           cout << "Roe (with entropy fix) solver for inviscid fluxes over the faces" << endl; break;
          case UPWIND::LAX_FRIEDRICH: cout << "Lax-Friedrich solver for inviscid fluxes over the faces" << endl; break;
          case UPWIND::AUSM:          cout << "AUSM solver inviscid fluxes over the faces" << endl; break;
          case UPWIND::HLLC:          cout << "HLLC solver inviscid fluxes over the faces" << endl; break;
          default: break;
        }

        if(Kind_Solver != MAIN_SOLVER::FEM_EULER && Kind_Solver != MAIN_SOLVER::DISC_ADJ_FEM_EULER) {
          cout << "Theta symmetrizing terms interior penalty: " << Theta_Interior_Penalty_DGFEM << endl;
        }
      }

      cout << "Quadrature factor for elements with constant Jacobian:     " << Quadrature_Factor_Straight << endl;
      cout << "Quadrature factor for elements with non-constant Jacobian: " << Quadrature_Factor_Curved << endl;

      cout << "Byte alignment matrix multiplications:      " << byteAlignmentMatMul << endl;
      cout << "Padded matrix size for optimal performance: " << sizeMatMulPadding << endl;
    }

    cout << endl <<"--------------- Time Numerical Integration  ( Zone "  << iZone << " ) ------------------" << endl;

    if (!fea) {
    switch (TimeMarching) {
      case TIME_MARCHING::STEADY:
        cout << "Local time stepping (steady state simulation)." << endl; break;

      case TIME_MARCHING::TIME_STEPPING:
        cout << "Unsteady simulation using a time stepping strategy."<< endl;
        if (Unst_CFL != 0.0) {
          cout << "Time step computed by the code. Unsteady CFL number: " << Unst_CFL <<"."<< endl;
          if (Delta_UnstTime != 0.0) {
            cout << "Synchronization time provided by the user (s): "<< Delta_UnstTime << "." << endl;
          }
        }
        else cout << "Unsteady time step provided by the user (s): "<< Delta_UnstTime << "." << endl;
        break;

      case TIME_MARCHING::DT_STEPPING_1ST: case TIME_MARCHING::DT_STEPPING_2ND:
        if (TimeMarching == TIME_MARCHING::DT_STEPPING_1ST) cout << "Unsteady simulation, dual time stepping strategy (first order in time)."<< endl;
        if (TimeMarching == TIME_MARCHING::DT_STEPPING_2ND) cout << "Unsteady simulation, dual time stepping strategy (second order in time)."<< endl;
        if (Unst_CFL != 0.0) cout << "Time step computed by the code. Unsteady CFL number: " << Unst_CFL <<"."<< endl;
        else cout << "Unsteady time step provided by the user (s): "<< Delta_UnstTime << "." << endl;
        break;

      default:
        break;
    }
  }
  else {
    if (Time_Domain) {
      cout << "Dynamic structural analysis."<< endl;
      cout << "Time step provided by the user for the dynamic analysis(s): "<< Delta_DynTime << "." << endl;
    } else {
      cout << "Static structural analysis." << endl;
    }
  }

    if ((Kind_Solver == MAIN_SOLVER::EULER) || (Kind_Solver == MAIN_SOLVER::NAVIER_STOKES) || (Kind_Solver == MAIN_SOLVER::RANS) ||
        (Kind_Solver == MAIN_SOLVER::INC_EULER) || (Kind_Solver == MAIN_SOLVER::INC_NAVIER_STOKES) || (Kind_Solver == MAIN_SOLVER::INC_RANS) ||
        (Kind_Solver == MAIN_SOLVER::NEMO_EULER) || (Kind_Solver == MAIN_SOLVER::NEMO_NAVIER_STOKES) ||
        (Kind_Solver == MAIN_SOLVER::DISC_ADJ_INC_EULER) || (Kind_Solver == MAIN_SOLVER::DISC_ADJ_INC_NAVIER_STOKES) || (Kind_Solver == MAIN_SOLVER::DISC_ADJ_INC_RANS) ||
        (Kind_Solver == MAIN_SOLVER::DISC_ADJ_EULER) || (Kind_Solver == MAIN_SOLVER::DISC_ADJ_NAVIER_STOKES) || (Kind_Solver == MAIN_SOLVER::DISC_ADJ_RANS) ||
        (Kind_Solver == MAIN_SOLVER::DISC_ADJ_FEM_EULER) || (Kind_Solver == MAIN_SOLVER::DISC_ADJ_FEM_NS) || (Kind_Solver == MAIN_SOLVER::DISC_ADJ_FEM_RANS)) {
      switch (Kind_TimeIntScheme_Flow) {
        case RUNGE_KUTTA_EXPLICIT:
          cout << "Runge-Kutta explicit method for the flow equations." << endl;
          cout << "Number of steps: " << nRKStep << endl;
          cout << "Alpha coefficients: ";
          for (unsigned short iRKStep = 0; iRKStep < nRKStep; iRKStep++) {
            cout << "\t" << RK_Alpha_Step[iRKStep];
          }
          cout << endl;
          break;
        case EULER_EXPLICIT:
          cout << "Euler explicit method for the flow equations." << endl;
          break;
        case EULER_IMPLICIT:
          cout << "Euler implicit method for the flow equations." << endl;
          if (Kind_FluidModel == MUTATIONPP)
            SU2_MPI::Error("Implicit time scheme is not yet implemented with Mutation++. Use EULER_EXPLICIT.", CURRENT_FUNCTION);
          switch (Kind_Linear_Solver) {
            case BCGSTAB:
            case FGMRES:
            case RESTARTED_FGMRES:
              if (Kind_Linear_Solver == BCGSTAB)
                cout << "BCGSTAB is used for solving the linear system." << endl;
              else
                cout << "FGMRES is used for solving the linear system." << endl;
              switch (Kind_Linear_Solver_Prec) {
                case ILU: cout << "Using a ILU("<< Linear_Solver_ILU_n <<") preconditioning."<< endl; break;
                case LINELET: cout << "Using a linelet preconditioning."<< endl; break;
                case LU_SGS:  cout << "Using a LU-SGS preconditioning."<< endl; break;
                case JACOBI:  cout << "Using a Jacobi preconditioning."<< endl; break;
              }
              break;
            case SMOOTHER:
              switch (Kind_Linear_Solver_Prec) {
                case ILU:     cout << "A ILU(" << Linear_Solver_ILU_n << ")"; break;
                case LINELET: cout << "A Linelet"; break;
                case LU_SGS:  cout << "A LU-SGS"; break;
                case JACOBI:  cout << "A Jacobi"; break;
              }
              cout << " method is used for smoothing the linear system." << endl;
              break;
          }
          cout << "Convergence criteria of the linear solver: "<< Linear_Solver_Error <<"."<< endl;
          cout << "Max number of linear iterations: "<< Linear_Solver_Iter <<"."<< endl;
          break;
        case CLASSICAL_RK4_EXPLICIT:
          cout << "Classical RK4 explicit method for the flow equations." << endl;
          cout << "Number of steps: " << 4 << endl;
          cout << "Time coefficients: {0.5, 0.5, 1, 1}" << endl;
          cout << "Function coefficients: {1/6, 1/3, 1/3, 1/6}" << endl;
          break;
      }
    }

    if (fea) {
      switch (Kind_TimeIntScheme_FEA) {
        case STRUCT_TIME_INT::CD_EXPLICIT:
          cout << "Explicit time integration (NOT IMPLEMENTED YET)." << endl;
          break;
        case STRUCT_TIME_INT::GENERALIZED_ALPHA:
          cout << "Generalized-alpha method." << endl;
          break;
        case STRUCT_TIME_INT::NEWMARK_IMPLICIT:
          if (Dynamic_Analysis) cout << "Newmark implicit method for the structural time integration." << endl;
          switch (Kind_Linear_Solver) {
            case BCGSTAB:
              cout << "BCGSTAB is used for solving the linear system." << endl;
              cout << "Convergence criteria of the linear solver: "<< Linear_Solver_Error <<"."<< endl;
              cout << "Max number of iterations: "<< Linear_Solver_Iter <<"."<< endl;
              break;
            case FGMRES: case RESTARTED_FGMRES:
              cout << "FGMRES is used for solving the linear system." << endl;
              cout << "Convergence criteria of the linear solver: "<< Linear_Solver_Error <<"."<< endl;
              cout << "Max number of iterations: "<< Linear_Solver_Iter <<"."<< endl;
              break;
            case CONJUGATE_GRADIENT:
              cout << "A Conjugate Gradient method is used for solving the linear system." << endl;
              cout << "Convergence criteria of the linear solver: "<< Linear_Solver_Error <<"."<< endl;
              cout << "Max number of iterations: "<< Linear_Solver_Iter <<"."<< endl;
              break;
          }
          break;
      }
    }

    if ((Kind_Solver == MAIN_SOLVER::ADJ_EULER) || (Kind_Solver == MAIN_SOLVER::ADJ_NAVIER_STOKES) || (Kind_Solver == MAIN_SOLVER::ADJ_RANS)) {
      switch (Kind_TimeIntScheme_AdjFlow) {
        case RUNGE_KUTTA_EXPLICIT:
          cout << "Runge-Kutta explicit method for the adjoint equations." << endl;
          cout << "Number of steps: " << nRKStep << endl;
          cout << "Alpha coefficients: ";
          for (unsigned short iRKStep = 0; iRKStep < nRKStep; iRKStep++) {
            cout << "\t" << RK_Alpha_Step[iRKStep];
          }
          cout << endl;
          break;
        case EULER_EXPLICIT: cout << "Euler explicit method for the adjoint equations." << endl; break;
        case EULER_IMPLICIT: cout << "Euler implicit method for the adjoint equations." << endl; break;
      }
    }

    if(Kind_Solver == MAIN_SOLVER::FEM_EULER || Kind_Solver == MAIN_SOLVER::FEM_NAVIER_STOKES ||
       Kind_Solver == MAIN_SOLVER::FEM_RANS  || Kind_Solver == MAIN_SOLVER::FEM_LES) {
      switch (Kind_TimeIntScheme_FEM_Flow) {
        case RUNGE_KUTTA_EXPLICIT:
          cout << "Runge-Kutta explicit method for the flow equations." << endl;
          cout << "Number of steps: " << nRKStep << endl;
          cout << "Alpha coefficients: ";
          for (unsigned short iRKStep = 0; iRKStep < nRKStep; iRKStep++) {
            cout << "\t" << RK_Alpha_Step[iRKStep];
          }
          cout << endl;
          break;
        case CLASSICAL_RK4_EXPLICIT:
          cout << "Classical RK4 explicit method for the flow equations." << endl;
          cout << "Number of steps: " << 4 << endl;
          cout << "Time coefficients: {0.5, 0.5, 1, 1}" << endl;
          cout << "Function coefficients: {1/6, 1/3, 1/3, 1/6}" << endl;
          break;

        case ADER_DG:
          if(nLevels_TimeAccurateLTS == 1)
            cout << "ADER-DG for the flow equations with global time stepping." << endl;
          else
            cout << "ADER-DG for the flow equations with " << nLevels_TimeAccurateLTS
                 << " levels for time accurate local time stepping." << endl;

          switch( Kind_ADER_Predictor ) {
            case ADER_ALIASED_PREDICTOR:
              cout << "An aliased approach is used in the predictor step. " << endl;
              break;
            case ADER_NON_ALIASED_PREDICTOR:
              cout << "A non-aliased approach is used in the predictor step. " << endl;
              break;
          }
          cout << "Number of time DOFs ADER-DG predictor step: " << nTimeDOFsADER_DG << endl;
          cout << "Location of time DOFs ADER-DG on the interval [-1,1]: ";
          for (unsigned short iDOF=0; iDOF<nTimeDOFsADER_DG; iDOF++) {
            cout << "\t" << TimeDOFsADER_DG[iDOF];
          }
          cout << endl;
          cout << "Time quadrature factor for ADER-DG: " << Quadrature_Factor_Time_ADER_DG << endl;
          cout << "Number of time integration points ADER-DG: " << nTimeIntegrationADER_DG << endl;
          cout << "Location of time integration points ADER-DG on the interval [-1,1]: ";
          for (unsigned short iDOF=0; iDOF<nTimeIntegrationADER_DG; iDOF++) {
            cout << "\t" << TimeIntegrationADER_DG[iDOF];
          }
          cout << endl;
          cout << "Weights of time integration points ADER-DG on the interval [-1,1]: ";
          for (unsigned short iDOF=0; iDOF<nTimeIntegrationADER_DG; iDOF++) {
            cout << "\t" << WeightsIntegrationADER_DG[iDOF];
          }
          cout << endl;
          break;
      }
    }

    if (nMGLevels !=0) {

      if (MGCycle == V_CYCLE) cout << "V Multigrid Cycle, with " << nMGLevels << " multigrid levels."<< endl;
      if (MGCycle == W_CYCLE) cout << "W Multigrid Cycle, with " << nMGLevels << " multigrid levels."<< endl;
      if (MGCycle == FULLMG_CYCLE) cout << "Full Multigrid Cycle, with " << nMGLevels << " multigrid levels."<< endl;

      cout << "Damping factor for the residual restriction: " << Damp_Res_Restric <<"."<< endl;
      cout << "Damping factor for the correction prolongation: " << Damp_Correc_Prolong <<"."<< endl;
    }

    if ((Kind_Solver != MAIN_SOLVER::FEM_ELASTICITY) && (Kind_Solver != MAIN_SOLVER::DISC_ADJ_FEM)) {

      if (!CFL_Adapt) cout << "No CFL adaptation." << endl;
      else cout << "CFL adaptation. Factor down: "<< CFL_AdaptParam[0] <<", factor up: "<< CFL_AdaptParam[1]
        <<",\n                lower limit: "<< CFL_AdaptParam[2] <<", upper limit: " << CFL_AdaptParam[3]
        <<",\n                acceptable linear residual: "<< CFL_AdaptParam[4] << "." << endl;

      if (nMGLevels !=0) {
        PrintingToolbox::CTablePrinter MGTable(&std::cout);

        MGTable.AddColumn("MG Level",         10);
        MGTable.AddColumn("Presmooth",     10);
        MGTable.AddColumn("PostSmooth",    10);
        MGTable.AddColumn("CorrectSmooth", 10);
        MGTable.SetAlign(PrintingToolbox::CTablePrinter::RIGHT);
        MGTable.PrintHeader();
        for (unsigned short iLevel = 0; iLevel < nMGLevels+1; iLevel++) {
          MGTable << iLevel << MG_PreSmooth[iLevel] << MG_PostSmooth[iLevel] << MG_CorrecSmooth[iLevel];
        }
        MGTable.PrintFooter();
      }
      if (TimeMarching != TIME_MARCHING::TIME_STEPPING) {
        cout << "Courant-Friedrichs-Lewy number:   ";
        cout.precision(3);
        cout.width(6); cout << CFL[0];
        cout << endl;
      }

    }

    if ((Kind_Solver == MAIN_SOLVER::RANS) || (Kind_Solver == MAIN_SOLVER::DISC_ADJ_RANS) ||
        (Kind_Solver == MAIN_SOLVER::INC_RANS) || (Kind_Solver == MAIN_SOLVER::DISC_ADJ_INC_RANS))
      if (Kind_TimeIntScheme_Turb == EULER_IMPLICIT)
        cout << "Euler implicit time integration for the turbulence model." << endl;
  }

  if (val_software == SU2_COMPONENT::SU2_CFD) {

    cout << endl <<"------------------ Convergence Criteria  ( Zone "  << iZone << " ) ---------------------" << endl;

    cout << "Maximum number of solver subiterations: " << nInnerIter <<"."<< endl;
    if (Multizone_Problem)
      cout << "Maximum number of solver outer iterations: " << nOuterIter <<"."<< endl;
    if (Time_Domain)
      cout << "Maximum number of physical time-steps: " << nTimeIter <<"."<< endl;

    cout << "Begin convergence monitoring at iteration " << StartConv_Iter << "." << endl;
    cout << "Residual minimum value: 1e" << MinLogResidual << "." << endl;
    cout << "Cauchy series min. value: " << Cauchy_Eps << "." << endl;
    cout << "Number of Cauchy elements: " << Cauchy_Elems << "." << endl;
    if(Cauchy_Elems <1){
      SU2_MPI::Error(to_string(Cauchy_Elems) + string(" Cauchy elements are no viable input. Please check your configuration file."), CURRENT_FUNCTION);
    }
    cout << "Begin windowed time average at iteration " << StartWindowIteration << "." << endl;

    if(Wnd_Cauchy_Crit){
      cout << "Begin time convergence monitoring at iteration " << Wnd_StartConv_Iter + StartWindowIteration << "." << endl;
      cout << "Time cauchy series min. value: " << Wnd_Cauchy_Eps << "." << endl;
      cout << "Number of Cauchy elements: " << Wnd_Cauchy_Elems << "." << endl;
      if(Wnd_Cauchy_Elems <1){
        SU2_MPI::Error(to_string(Wnd_Cauchy_Elems) +string(" Cauchy elements are no viable input. Please check your configuration file."), CURRENT_FUNCTION);
      }
    }
  }

  cout << endl <<"-------------------- Output Information ( Zone "  << iZone << " ) ----------------------" << endl;

  if (val_software == SU2_COMPONENT::SU2_CFD) {

    if (nVolumeOutputFiles != 0) {
      cout << "File writing frequency: " << endl;
      PrintingToolbox::CTablePrinter FileFreqTable(&std::cout);
      FileFreqTable.AddColumn("File", 25);
      FileFreqTable.AddColumn("Frequency", 10);
      FileFreqTable.SetAlign(PrintingToolbox::CTablePrinter::RIGHT);
      FileFreqTable.PrintHeader();

      for (auto iFreq = 0; iFreq < nVolumeOutputFiles; iFreq++){
        /*--- find the key belonging to the value in the map---*/
        for (auto& it : Output_Map) {
          if (it.second == VolumeOutputFiles[iFreq]) {
            FileFreqTable << it.first << VolumeOutputFrequencies[iFreq];
            break;
          }
        }
      }

      FileFreqTable.PrintFooter();
    }

    cout << "Writing the convergence history file every " << HistoryWrtFreq[2] <<" inner iterations."<< endl;
    if (Multizone_Problem){
      cout << "Writing the convergence history file every " << HistoryWrtFreq[1] <<" outer iterations."<< endl;
    }
    if (Time_Domain) {
      cout << "Writing the convergence history file every " << HistoryWrtFreq[0] <<" time iterations."<< endl;
    }
    cout << "Writing the screen convergence history every " << ScreenWrtFreq[2] <<" inner iterations."<< endl;
    if (Multizone_Problem){
      cout << "Writing the screen convergence history every " << ScreenWrtFreq[1] <<" outer iterations."<< endl;
    }
    if (Time_Domain) {
      cout << "Writing the screen convergence history every " << ScreenWrtFreq[0] <<" time iterations."<< endl;
    }

    switch (Tab_FileFormat) {
      case TAB_OUTPUT::TAB_CSV: cout << "The tabular file format is CSV (.csv)." << endl; break;
      case TAB_OUTPUT::TAB_TECPLOT: cout << "The tabular file format is Tecplot (.dat)." << endl; break;
    }

    cout << "Convergence history file name: " << Conv_FileName << "." << endl;

    cout << "Forces breakdown file name: " << Breakdown_FileName << "." << endl;


    if (!ContinuousAdjoint && !DiscreteAdjoint) {
      cout << "Surface file name: " << SurfCoeff_FileName << "." << endl;
      cout << "Volume file name: " << Volume_FileName << "." << endl;
      cout << "Restart file name: " << Restart_FileName << "." << endl;
    }

    if (ContinuousAdjoint || DiscreteAdjoint) {
      cout << "Adjoint solution file name: " << Solution_AdjFileName << "." << endl;
      cout << "Restart adjoint file name: " << Restart_AdjFileName << "." << endl;
      cout << "Adjoint variables file name: " << Adj_FileName << "." << endl;
      cout << "Surface adjoint file name: " << SurfAdjCoeff_FileName << "." << endl;
    }

  }

  if (val_software == SU2_COMPONENT::SU2_SOL) {
    switch (Tab_FileFormat) {
      case TAB_OUTPUT::TAB_CSV: cout << "The tabular file format is CSV (.csv)." << endl; break;
      case TAB_OUTPUT::TAB_TECPLOT: cout << "The tabular file format is Tecplot (.dat)." << endl; break;
    }
    cout << "Flow variables file name: " << Volume_FileName << "." << endl;
  }

  if (val_software == SU2_COMPONENT::SU2_DEF) {
    cout << "Output mesh file name: " << Mesh_Out_FileName << ". " << endl;
    switch (GetDeform_Stiffness_Type()) {
      case INVERSE_VOLUME:
        cout << "Cell stiffness scaled by inverse of the cell volume." << endl;
        break;
      case SOLID_WALL_DISTANCE:
        cout << "Cell stiffness scaled by distance to nearest solid surface." << endl;
        break;
      case CONSTANT_STIFFNESS:
        cout << "Imposing constant cell stiffness." << endl;
        break;
    }
  }

  if (val_software == SU2_COMPONENT::SU2_DOT) {
    if (DiscreteAdjoint) {
      cout << "Output Volume Sensitivity file name: " << VolSens_FileName << ". " << endl;
      cout << "Output Surface Sensitivity file name: " << SurfSens_FileName << ". " << endl;
    }
    cout << "Output gradient file name: " << ObjFunc_Grad_FileName << ". " << endl;
  }

  cout << endl <<"------------- Config File Boundary Information ( Zone "  << iZone << " ) ---------------" << endl;

  PrintingToolbox::CTablePrinter BoundaryTable(&std::cout);
  BoundaryTable.AddColumn("Marker Type", 35);
  BoundaryTable.AddColumn("Marker Name", 35);

  BoundaryTable.PrintHeader();

  if (nMarker_Euler != 0) {
    BoundaryTable << "Euler wall";
    for (iMarker_Euler = 0; iMarker_Euler < nMarker_Euler; iMarker_Euler++) {
      BoundaryTable << Marker_Euler[iMarker_Euler];
      if (iMarker_Euler < nMarker_Euler-1)  BoundaryTable << " ";
    }
    BoundaryTable.PrintFooter();
  }

  if (nMarker_FarField != 0) {
    BoundaryTable << "Far-field";
    for (iMarker_FarField = 0; iMarker_FarField < nMarker_FarField; iMarker_FarField++) {
      BoundaryTable << Marker_FarField[iMarker_FarField];
      if (iMarker_FarField < nMarker_FarField-1)  BoundaryTable << " ";
    }
    BoundaryTable.PrintFooter();
  }

  if (nMarker_SymWall != 0) {
    BoundaryTable << "Symmetry plane";
    for (iMarker_SymWall = 0; iMarker_SymWall < nMarker_SymWall; iMarker_SymWall++) {
      BoundaryTable << Marker_SymWall[iMarker_SymWall];
      if (iMarker_SymWall < nMarker_SymWall-1)  BoundaryTable << " ";
    }
    BoundaryTable.PrintFooter();
  }

  if (nMarker_PerBound != 0) {
    BoundaryTable << "Periodic boundary";
    for (iMarker_PerBound = 0; iMarker_PerBound < nMarker_PerBound; iMarker_PerBound++) {
      BoundaryTable << Marker_PerBound[iMarker_PerBound];
      if (iMarker_PerBound < nMarker_PerBound-1)  BoundaryTable << " ";
    }
    BoundaryTable.PrintFooter();
  }

  if (nMarker_NearFieldBound != 0) {
    BoundaryTable << "Near-field boundary";
    for (iMarker_NearFieldBound = 0; iMarker_NearFieldBound < nMarker_NearFieldBound; iMarker_NearFieldBound++) {
      BoundaryTable << Marker_NearFieldBound[iMarker_NearFieldBound];
      if (iMarker_NearFieldBound < nMarker_NearFieldBound-1)  BoundaryTable << " ";
    }
    BoundaryTable.PrintFooter();
  }

  if (nMarker_Deform_Mesh != 0) {
    BoundaryTable << "Deformable mesh boundary";
    for (iMarker_Deform_Mesh = 0; iMarker_Deform_Mesh < nMarker_Deform_Mesh; iMarker_Deform_Mesh++) {
      BoundaryTable << Marker_Deform_Mesh[iMarker_Deform_Mesh];
      if (iMarker_Deform_Mesh < nMarker_Deform_Mesh-1)  BoundaryTable << " ";
    }
    BoundaryTable.PrintFooter();
  }

  if (nMarker_Deform_Mesh_Sym_Plane != 0) {
    BoundaryTable << "Symmetric deformable mesh boundary";
    for (iMarker_Deform_Mesh_Sym_Plane = 0; iMarker_Deform_Mesh_Sym_Plane < nMarker_Deform_Mesh_Sym_Plane; iMarker_Deform_Mesh_Sym_Plane++) {
      BoundaryTable << Marker_Deform_Mesh_Sym_Plane[iMarker_Deform_Mesh_Sym_Plane];
      if (iMarker_Deform_Mesh_Sym_Plane < nMarker_Deform_Mesh_Sym_Plane-1)  BoundaryTable << " ";
    }
    BoundaryTable.PrintFooter();
  }

  if (nMarker_Fluid_Load != 0) {
    BoundaryTable << "Fluid loads boundary";
    for (iMarker_Fluid_Load = 0; iMarker_Fluid_Load < nMarker_Fluid_Load; iMarker_Fluid_Load++) {
      BoundaryTable << Marker_Fluid_Load[iMarker_Fluid_Load];
      if (iMarker_Fluid_Load < nMarker_Fluid_Load-1)  BoundaryTable << " ";
    }
    BoundaryTable.PrintFooter();
  }

  if (nMarker_Fluid_InterfaceBound != 0) {
    BoundaryTable << "Fluid interface boundary";
    for (iMarker_Fluid_InterfaceBound = 0; iMarker_Fluid_InterfaceBound < nMarker_Fluid_InterfaceBound; iMarker_Fluid_InterfaceBound++) {
      BoundaryTable << Marker_Fluid_InterfaceBound[iMarker_Fluid_InterfaceBound];
      if (iMarker_Fluid_InterfaceBound < nMarker_Fluid_InterfaceBound-1)  BoundaryTable << " ";
    }
    BoundaryTable.PrintFooter();
  }

  if (nMarker_FlowLoad != 0) {
    BoundaryTable << "Flow load boundary";
    for (iMarker_FlowLoad = 0; iMarker_FlowLoad < nMarker_FlowLoad; iMarker_FlowLoad++) {
      BoundaryTable << Marker_FlowLoad[iMarker_FlowLoad];
      if (iMarker_FlowLoad < nMarker_FlowLoad-1)  BoundaryTable << " ";
    }
    BoundaryTable.PrintFooter();
  }

  if (nMarker_Internal != 0) {
    BoundaryTable << "Internal boundary";
    for (iMarker_Internal = 0; iMarker_Internal < nMarker_Internal; iMarker_Internal++) {
      BoundaryTable << Marker_Internal[iMarker_Internal];
      if (iMarker_Internal < nMarker_Internal-1)  BoundaryTable << " ";
    }
    BoundaryTable.PrintFooter();
  }

  if (nMarker_Inlet != 0) {
    BoundaryTable << "Inlet boundary";
    for (iMarker_Inlet = 0; iMarker_Inlet < nMarker_Inlet; iMarker_Inlet++) {
      BoundaryTable << Marker_Inlet[iMarker_Inlet];
      if (iMarker_Inlet < nMarker_Inlet-1)  BoundaryTable << " ";
    }
    BoundaryTable.PrintFooter();
  }

  if (nMarker_Inlet_Species != 0) {
    BoundaryTable << "Species Inlet boundary";
    for (iMarker_Inlet = 0; iMarker_Inlet < nMarker_Inlet_Species; iMarker_Inlet++) {
      BoundaryTable << Marker_Inlet[iMarker_Inlet];
      if (iMarker_Inlet < nMarker_Inlet_Species-1)  BoundaryTable << " ";
    }
    BoundaryTable.PrintFooter();
  }

  if (nMarker_Riemann != 0) {
    BoundaryTable << "Riemann boundary";
    for (iMarker_Riemann = 0; iMarker_Riemann < nMarker_Riemann; iMarker_Riemann++) {
      BoundaryTable << Marker_Riemann[iMarker_Riemann];
      if (iMarker_Riemann < nMarker_Riemann-1)  BoundaryTable << " ";
    }
    BoundaryTable.PrintFooter();
  }

  if (nMarker_Giles != 0) {
    BoundaryTable << "Giles boundary";
    for (iMarker_Giles = 0; iMarker_Giles < nMarker_Giles; iMarker_Giles++) {
      BoundaryTable << Marker_Giles[iMarker_Giles];
      if (iMarker_Giles < nMarker_Giles-1)  BoundaryTable << " ";
    }
    BoundaryTable.PrintFooter();
  }

  if (nMarker_MixingPlaneInterface != 0) {
    BoundaryTable << "MixingPlane boundary";
    for (iMarker_MixingPlaneInterface = 0; iMarker_MixingPlaneInterface < nMarker_MixingPlaneInterface; iMarker_MixingPlaneInterface++) {
      BoundaryTable << Marker_MixingPlaneInterface[iMarker_MixingPlaneInterface];
      if (iMarker_MixingPlaneInterface < nMarker_MixingPlaneInterface-1)  BoundaryTable << " ";
    }
    BoundaryTable.PrintFooter();
  }

  if (nMarker_EngineInflow != 0) {
    BoundaryTable << "Engine inflow boundary";
    for (iMarker_EngineInflow = 0; iMarker_EngineInflow < nMarker_EngineInflow; iMarker_EngineInflow++) {
      BoundaryTable << Marker_EngineInflow[iMarker_EngineInflow];
      if (iMarker_EngineInflow < nMarker_EngineInflow-1)  BoundaryTable << " ";
    }
    BoundaryTable.PrintFooter();
  }

  if (nMarker_EngineExhaust != 0) {
    BoundaryTable << "Engine exhaust boundary";
    for (iMarker_EngineExhaust = 0; iMarker_EngineExhaust < nMarker_EngineExhaust; iMarker_EngineExhaust++) {
      BoundaryTable << Marker_EngineExhaust[iMarker_EngineExhaust];
      if (iMarker_EngineExhaust < nMarker_EngineExhaust-1)  BoundaryTable << " ";
    }
    BoundaryTable.PrintFooter();
  }

  if (nMarker_Supersonic_Inlet != 0) {
    BoundaryTable << "Supersonic inlet boundary";
    for (iMarker_Supersonic_Inlet = 0; iMarker_Supersonic_Inlet < nMarker_Supersonic_Inlet; iMarker_Supersonic_Inlet++) {
      BoundaryTable << Marker_Supersonic_Inlet[iMarker_Supersonic_Inlet];
      if (iMarker_Supersonic_Inlet < nMarker_Supersonic_Inlet-1)  BoundaryTable << " ";
    }
    BoundaryTable.PrintFooter();
  }

  if (nMarker_Supersonic_Outlet != 0) {
    BoundaryTable << "Supersonic outlet boundary";
    for (iMarker_Supersonic_Outlet = 0; iMarker_Supersonic_Outlet < nMarker_Supersonic_Outlet; iMarker_Supersonic_Outlet++) {
      BoundaryTable << Marker_Supersonic_Outlet[iMarker_Supersonic_Outlet];
      if (iMarker_Supersonic_Outlet < nMarker_Supersonic_Outlet-1)  BoundaryTable << " ";
    }
    BoundaryTable.PrintFooter();
  }

  if (nMarker_Outlet != 0) {
    BoundaryTable << "Outlet boundary";
    for (iMarker_Outlet = 0; iMarker_Outlet < nMarker_Outlet; iMarker_Outlet++) {
      BoundaryTable << Marker_Outlet[iMarker_Outlet];
      if (iMarker_Outlet < nMarker_Outlet-1)  BoundaryTable << " ";
    }
    BoundaryTable.PrintFooter();
  }

  if (nMarker_Isothermal != 0) {
    BoundaryTable << "Isothermal wall";
    for (iMarker_Isothermal = 0; iMarker_Isothermal < nMarker_Isothermal; iMarker_Isothermal++) {
      BoundaryTable << Marker_Isothermal[iMarker_Isothermal];
      if (iMarker_Isothermal < nMarker_Isothermal-1)  BoundaryTable << " ";
    }
    BoundaryTable.PrintFooter();
  }

  if (nMarker_Smoluchowski_Maxwell != 0) {
    BoundaryTable << "Smoluchowski/Maxwell jump wall";
    for (iMarker_Smoluchowski_Maxwell = 0; iMarker_Smoluchowski_Maxwell < nMarker_Smoluchowski_Maxwell; iMarker_Smoluchowski_Maxwell++) {
      BoundaryTable << Marker_Smoluchowski_Maxwell[iMarker_Smoluchowski_Maxwell];
      if (iMarker_Smoluchowski_Maxwell< nMarker_Smoluchowski_Maxwell-1)  BoundaryTable << " ";
    }
    BoundaryTable.PrintFooter();
  }

  if (nMarker_HeatFlux != 0) {
    BoundaryTable << "Heat flux wall";
    for (iMarker_HeatFlux = 0; iMarker_HeatFlux < nMarker_HeatFlux; iMarker_HeatFlux++) {
      BoundaryTable << Marker_HeatFlux[iMarker_HeatFlux];
      if (iMarker_HeatFlux < nMarker_HeatFlux-1)  BoundaryTable << " ";
    }
    BoundaryTable.PrintFooter();
  }

  if (nMarker_HeatTransfer != 0) {
    BoundaryTable << "Heat transfer wall";
    for (iMarker_HeatTransfer = 0; iMarker_HeatTransfer < nMarker_HeatTransfer; iMarker_HeatTransfer++) {
      BoundaryTable << Marker_HeatTransfer[iMarker_HeatTransfer];
      if (iMarker_HeatTransfer < nMarker_HeatTransfer-1)  BoundaryTable << " ";
    }
    BoundaryTable.PrintFooter();
  }

  if (nWall_Catalytic != 0) {
    BoundaryTable << "Catalytic wall";
    for (iWall_Catalytic = 0; iWall_Catalytic < nWall_Catalytic; iWall_Catalytic++) {
      BoundaryTable << Wall_Catalytic[iWall_Catalytic];
      if (iWall_Catalytic < nWall_Catalytic-1)  BoundaryTable << " ";
    }
    BoundaryTable.PrintFooter();
  }

  if (nMarker_Clamped != 0) {
    BoundaryTable << "Clamped boundary";
    for (iMarker_Clamped = 0; iMarker_Clamped < nMarker_Clamped; iMarker_Clamped++) {
      BoundaryTable << Marker_Clamped[iMarker_Clamped];
      if (iMarker_Clamped < nMarker_Clamped-1)  BoundaryTable << " ";
    }
    BoundaryTable.PrintFooter();
  }

  if (nMarker_Displacement != 0) {
    BoundaryTable << "Displacement boundary";
    for (iMarker_Displacement = 0; iMarker_Displacement < nMarker_Displacement; iMarker_Displacement++) {
      BoundaryTable << Marker_Displacement[iMarker_Displacement];
      if (iMarker_Displacement < nMarker_Displacement-1)  BoundaryTable << " ";
    }
    BoundaryTable.PrintFooter();
  }

  if (nMarker_Load != 0) {
    BoundaryTable << "Normal load boundary";
    for (iMarker_Load = 0; iMarker_Load < nMarker_Load; iMarker_Load++) {
      BoundaryTable << Marker_Load[iMarker_Load];
      if (iMarker_Load < nMarker_Load-1)  BoundaryTable << " ";
    }
    BoundaryTable.PrintFooter();
  }

  if (nMarker_Damper != 0) {
    BoundaryTable << "Damper boundary";
    for (iMarker_Damper = 0; iMarker_Damper < nMarker_Damper; iMarker_Damper++) {
      BoundaryTable << Marker_Damper[iMarker_Damper];
      if (iMarker_Damper < nMarker_Damper-1)  BoundaryTable << " ";
    }
    BoundaryTable.PrintFooter();
  }

  if (nMarker_Load_Dir != 0) {
    BoundaryTable << "Load boundary";
    for (iMarker_Load_Dir = 0; iMarker_Load_Dir < nMarker_Load_Dir; iMarker_Load_Dir++) {
      BoundaryTable << Marker_Load_Dir[iMarker_Load_Dir];
      if (iMarker_Load_Dir < nMarker_Load_Dir-1)  BoundaryTable << " ";
    }
    BoundaryTable.PrintFooter();
  }

  if (nMarker_Disp_Dir != 0) {
    BoundaryTable << "Disp boundary";
    for (iMarker_Disp_Dir = 0; iMarker_Disp_Dir < nMarker_Disp_Dir; iMarker_Disp_Dir++) {
      BoundaryTable << Marker_Disp_Dir[iMarker_Disp_Dir];
      if (iMarker_Disp_Dir < nMarker_Disp_Dir-1)  BoundaryTable << " ";
    }
    BoundaryTable.PrintFooter();
  }

  if (nMarker_Load_Sine != 0) {
    BoundaryTable << "Sine-Wave boundary";
    for (iMarker_Load_Sine = 0; iMarker_Load_Sine < nMarker_Load_Sine; iMarker_Load_Sine++) {
      BoundaryTable << Marker_Load_Sine[iMarker_Load_Sine];
      if (iMarker_Load_Sine < nMarker_Load_Sine-1)  BoundaryTable << " ";
    }
    BoundaryTable.PrintFooter();
  }

  if (nMarker_Emissivity != 0) {
    BoundaryTable << "Radiative boundary";
    for (iMarker_Emissivity = 0; iMarker_Emissivity < nMarker_Emissivity; iMarker_Emissivity++) {
      BoundaryTable << Marker_Emissivity[iMarker_Emissivity]; // << "(" << Wall_Emissivity[iMarker_Emissivity] << ")";
      if (iMarker_Emissivity < nMarker_Emissivity-1)  BoundaryTable << " ";
    }
    BoundaryTable.PrintFooter();
  }

  if (nMarker_Custom != 0) {
    BoundaryTable << "Custom boundary";
    for (iMarker_Custom = 0; iMarker_Custom < nMarker_Custom; iMarker_Custom++) {
      BoundaryTable << Marker_Custom[iMarker_Custom];
      if (iMarker_Custom < nMarker_Custom-1)  BoundaryTable << " ";
    }
    BoundaryTable.PrintFooter();
  }

  if (nMarker_ActDiskInlet != 0) {
    BoundaryTable << "Actuator disk (inlet) boundary";
    for (iMarker_ActDiskInlet = 0; iMarker_ActDiskInlet < nMarker_ActDiskInlet; iMarker_ActDiskInlet++) {
      BoundaryTable << Marker_ActDiskInlet[iMarker_ActDiskInlet];
      if (iMarker_ActDiskInlet < nMarker_ActDiskInlet-1)  BoundaryTable << " ";
    }
    BoundaryTable.PrintFooter();
  }

  if (nMarker_ActDiskOutlet != 0) {
    BoundaryTable << "Actuator disk (outlet) boundary";
    for (iMarker_ActDiskOutlet = 0; iMarker_ActDiskOutlet < nMarker_ActDiskOutlet; iMarker_ActDiskOutlet++) {
      BoundaryTable << Marker_ActDiskOutlet[iMarker_ActDiskOutlet];
      if (iMarker_ActDiskOutlet < nMarker_ActDiskOutlet-1)  BoundaryTable << " ";
    }
    BoundaryTable.PrintFooter();
  }

  if (nMarker_SobolevBC != 0) {
    BoundaryTable << "Sobolev boundary";
    for (iMarker_SobolevBC = 0; iMarker_SobolevBC < nMarker_SobolevBC; iMarker_SobolevBC++) {
      BoundaryTable << Marker_SobolevBC[iMarker_SobolevBC];
      if (iMarker_SobolevBC < nMarker_SobolevBC-1)  BoundaryTable << " ";
    }
    BoundaryTable.PrintFooter();
  }

  if (nMarker_ActDiskOutlet != 0) {
    if (GetKind_ActDisk() == VARIABLE_LOAD) {
      cout << endl << "Actuator disk with variable load." << endl;
      cout << "Actuator disk data read from file: " << GetActDisk_FileName() << endl;
    }
  }

}

bool CConfig::TokenizeString(string & str, string & option_name,
                             vector<string> & option_value) {
  const string delimiters(" (){}:,\t\n\v\f\r");
  // check for comments or empty string
  string::size_type pos, last_pos;
  pos = str.find_first_of("%");
  if ( (str.length() == 0) || (pos == 0) ) {
    // str is empty or a comment line, so no option here
    return false;
  }
  if (pos != string::npos) {
    // remove comment at end if necessary
    str.erase(pos);
  }

  // look for line composed on only delimiters (usually whitespace)
  pos = str.find_first_not_of(delimiters);
  if (pos == string::npos) {
    return false;
  }

  // find the equals sign and split string
  string name_part, value_part;
  pos = str.find("=");
  if (pos == string::npos) {
    cerr << "Error in TokenizeString(): "
    << "line in the configuration file with no \"=\" sign."
    << endl;
    cout << "Look for: " << str << endl;
    cout << "str.length() = " << str.length() << endl;
    throw(-1);
  }
  name_part = str.substr(0, pos);
  value_part = str.substr(pos+1, string::npos);
  //cout << "name_part  = |" << name_part  << "|" << endl;
  //cout << "value_part = |" << value_part << "|" << endl;

  // the first_part should consist of one string with no interior delimiters
  last_pos = name_part.find_first_not_of(delimiters, 0);
  pos = name_part.find_first_of(delimiters, last_pos);
  if ( (name_part.length() == 0) || (last_pos == string::npos) ) {
    cerr << "Error in CConfig::TokenizeString(): "
    << "line in the configuration file with no name before the \"=\" sign."
    << endl;
    throw(-1);
  }
  if (pos == string::npos) pos = name_part.length();
  option_name = name_part.substr(last_pos, pos - last_pos);
  last_pos = name_part.find_first_not_of(delimiters, pos);
  if (last_pos != string::npos) {
    cerr << "Error in TokenizeString(): "
    << "two or more options before an \"=\" sign in the configuration file."
    << endl;
    throw(-1);
  }
  StringToUpperCase(option_name);

  //cout << "option_name = |" << option_name << "|" << endl;
  //cout << "pos = " << pos << ": last_pos = " << last_pos << endl;

  // now fill the option value vector
  option_value.clear();
  last_pos = value_part.find_first_not_of(delimiters, 0);

  // detect a raw string
  if (value_part[last_pos] == '\'' && value_part.back() == '\'') {
    option_value.push_back(value_part.substr(last_pos+1, value_part.size()-last_pos-2));
    return true;
  }

  pos = value_part.find_first_of(delimiters, last_pos);
  while (string::npos != pos || string::npos != last_pos) {
    // add token to the vector<string>
    option_value.push_back(value_part.substr(last_pos, pos - last_pos));
    // skip delimiters
    last_pos = value_part.find_first_not_of(delimiters, pos);
    // find next "non-delimiter"
    pos = value_part.find_first_of(delimiters, last_pos);
  }
  if (option_value.size() == 0) {
    cerr << "Error in TokenizeString(): "
    << "option " << option_name << " in configuration file with no value assigned."
    << endl;
    throw(-1);
  }

#if 0
  cout << "option value(s) = ";
  for (unsigned int i = 0; i < option_value.size(); i++)
    cout << option_value[i] << " ";
  cout << endl;
#endif

  // look for ';' DV delimiters attached to values
  vector<string>::iterator it;
  it = option_value.begin();
  while (it != option_value.end()) {
    if (it->compare(";") == 0) {
      it++;
      continue;
    }

    pos = it->find(';');
    if (pos != string::npos) {
      string before_semi = it->substr(0, pos);
      string after_semi= it->substr(pos+1, string::npos);
      if (before_semi.empty()) {
        *it = ";";
        it++;
        option_value.insert(it, after_semi);
      } else {
        *it = before_semi;
        it++;
        vector<string> to_insert;
        to_insert.push_back(";");
        if (!after_semi.empty())
          to_insert.push_back(after_semi);
        option_value.insert(it, to_insert.begin(), to_insert.end());
      }
      it = option_value.begin(); // go back to beginning; not efficient
      continue;
    } else {
      it++;
    }
  }
#if 0
  cout << "option value(s) = ";
  for (unsigned int i = 0; i < option_value.size(); i++)
    cout << option_value[i] << " ";
  cout << endl;
#endif
  // remove any consecutive ";"
  it = option_value.begin();
  bool semi_at_prev = false;
  while (it != option_value.end()) {
    if (semi_at_prev) {
      if (it->compare(";") == 0) {
        option_value.erase(it);
        it = option_value.begin();
        semi_at_prev = false;
        continue;
      }
    }
    if (it->compare(";") == 0) {
      semi_at_prev = true;
    } else {
      semi_at_prev = false;
    }
    it++;
  }

#if 0
  cout << "option value(s) = ";
  for (unsigned int i = 0; i < option_value.size(); i++)
    cout << option_value[i] << " ";
  cout << endl;
#endif
  return true;
}

unsigned short CConfig::GetMarker_CfgFile_TagBound(string val_marker) const {

  unsigned short iMarker_CfgFile;

  for (iMarker_CfgFile = 0; iMarker_CfgFile < nMarker_CfgFile; iMarker_CfgFile++) {
    if (Marker_CfgFile_TagBound[iMarker_CfgFile] == val_marker)
      return iMarker_CfgFile;
  }
  SU2_MPI::Error(string("The configuration file doesn't have any definition for marker ") + val_marker, CURRENT_FUNCTION);
  return 0;
}

string CConfig::GetMarker_CfgFile_TagBound(unsigned short val_marker) const {
  return Marker_CfgFile_TagBound[val_marker];
}

unsigned short CConfig::GetMarker_CfgFile_KindBC(string val_marker) const {
  unsigned short iMarker_CfgFile;
  for (iMarker_CfgFile = 0; iMarker_CfgFile < nMarker_CfgFile; iMarker_CfgFile++)
    if (Marker_CfgFile_TagBound[iMarker_CfgFile] == val_marker) break;
  return Marker_CfgFile_KindBC[iMarker_CfgFile];
}

unsigned short CConfig::GetMarker_CfgFile_Monitoring(string val_marker) const {
  unsigned short iMarker_CfgFile;
  for (iMarker_CfgFile = 0; iMarker_CfgFile < nMarker_CfgFile; iMarker_CfgFile++)
    if (Marker_CfgFile_TagBound[iMarker_CfgFile] == val_marker) break;
  return Marker_CfgFile_Monitoring[iMarker_CfgFile];
}

unsigned short CConfig::GetMarker_CfgFile_GeoEval(string val_marker) const {
  unsigned short iMarker_CfgFile;
  for (iMarker_CfgFile = 0; iMarker_CfgFile < nMarker_CfgFile; iMarker_CfgFile++)
    if (Marker_CfgFile_TagBound[iMarker_CfgFile] == val_marker) break;
  return Marker_CfgFile_GeoEval[iMarker_CfgFile];
}

unsigned short CConfig::GetMarker_CfgFile_Designing(string val_marker) const {
  unsigned short iMarker_CfgFile;
  for (iMarker_CfgFile = 0; iMarker_CfgFile < nMarker_CfgFile; iMarker_CfgFile++)
    if (Marker_CfgFile_TagBound[iMarker_CfgFile] == val_marker) break;
  return Marker_CfgFile_Designing[iMarker_CfgFile];
}

unsigned short CConfig::GetMarker_CfgFile_Plotting(string val_marker) const {
  unsigned short iMarker_CfgFile;
  for (iMarker_CfgFile = 0; iMarker_CfgFile < nMarker_CfgFile; iMarker_CfgFile++)
    if (Marker_CfgFile_TagBound[iMarker_CfgFile] == val_marker) break;
  return Marker_CfgFile_Plotting[iMarker_CfgFile];
}

unsigned short CConfig::GetMarker_CfgFile_Analyze(string val_marker) const {
  unsigned short iMarker_CfgFile;
  for (iMarker_CfgFile = 0; iMarker_CfgFile < nMarker_CfgFile; iMarker_CfgFile++)
    if (Marker_CfgFile_TagBound[iMarker_CfgFile] == val_marker) break;
  return Marker_CfgFile_Analyze[iMarker_CfgFile];
}

unsigned short CConfig::GetMarker_CfgFile_ZoneInterface(string val_marker) const {
  unsigned short iMarker_CfgFile;
  for (iMarker_CfgFile = 0; iMarker_CfgFile < nMarker_CfgFile; iMarker_CfgFile++)
    if (Marker_CfgFile_TagBound[iMarker_CfgFile] == val_marker) break;
  return Marker_CfgFile_ZoneInterface[iMarker_CfgFile];
}

unsigned short CConfig::GetMarker_CfgFile_Turbomachinery(string val_marker) const {
  unsigned short iMarker_CfgFile;
  for (iMarker_CfgFile = 0; iMarker_CfgFile < nMarker_CfgFile; iMarker_CfgFile++)
    if (Marker_CfgFile_TagBound[iMarker_CfgFile] == val_marker) break;
  return Marker_CfgFile_Turbomachinery[iMarker_CfgFile];
}

unsigned short CConfig::GetMarker_CfgFile_TurbomachineryFlag(string val_marker) const {
  unsigned short iMarker_CfgFile;
  for (iMarker_CfgFile = 0; iMarker_CfgFile < nMarker_CfgFile; iMarker_CfgFile++)
    if (Marker_CfgFile_TagBound[iMarker_CfgFile] == val_marker) break;
  return Marker_CfgFile_TurbomachineryFlag[iMarker_CfgFile];
}

unsigned short CConfig::GetMarker_CfgFile_MixingPlaneInterface(string val_marker) const {
  unsigned short iMarker_CfgFile;
  for (iMarker_CfgFile = 0; iMarker_CfgFile < nMarker_CfgFile; iMarker_CfgFile++)
    if (Marker_CfgFile_TagBound[iMarker_CfgFile] == val_marker) break;
  return Marker_CfgFile_MixingPlaneInterface[iMarker_CfgFile];
}

unsigned short CConfig::GetMarker_CfgFile_DV(string val_marker) const {
  unsigned short iMarker_CfgFile;
  for (iMarker_CfgFile = 0; iMarker_CfgFile < nMarker_CfgFile; iMarker_CfgFile++)
    if (Marker_CfgFile_TagBound[iMarker_CfgFile] == val_marker) break;
  return Marker_CfgFile_DV[iMarker_CfgFile];
}

unsigned short CConfig::GetMarker_CfgFile_Moving(string val_marker) const {
  unsigned short iMarker_CfgFile;
  for (iMarker_CfgFile = 0; iMarker_CfgFile < nMarker_CfgFile; iMarker_CfgFile++)
    if (Marker_CfgFile_TagBound[iMarker_CfgFile] == val_marker) break;
  return Marker_CfgFile_Moving[iMarker_CfgFile];
}

unsigned short CConfig::GetMarker_CfgFile_Deform_Mesh(string val_marker) const {
  unsigned short iMarker_CfgFile;
  for (iMarker_CfgFile = 0; iMarker_CfgFile < nMarker_CfgFile; iMarker_CfgFile++)
    if (Marker_CfgFile_TagBound[iMarker_CfgFile] == val_marker) break;
  return Marker_CfgFile_Deform_Mesh[iMarker_CfgFile];
}

unsigned short CConfig::GetMarker_CfgFile_Deform_Mesh_Sym_Plane(string val_marker) const {
  unsigned short iMarker_CfgFile;
  for (iMarker_CfgFile = 0; iMarker_CfgFile < nMarker_CfgFile; iMarker_CfgFile++)
    if (Marker_CfgFile_TagBound[iMarker_CfgFile] == val_marker) break;
  return Marker_CfgFile_Deform_Mesh_Sym_Plane[iMarker_CfgFile];
}

unsigned short CConfig::GetMarker_CfgFile_Fluid_Load(string val_marker) const {
  unsigned short iMarker_CfgFile;
  for (iMarker_CfgFile = 0; iMarker_CfgFile < nMarker_CfgFile; iMarker_CfgFile++)
    if (Marker_CfgFile_TagBound[iMarker_CfgFile] == val_marker) break;
  return Marker_CfgFile_Fluid_Load[iMarker_CfgFile];
}

unsigned short CConfig::GetMarker_CfgFile_PyCustom(string val_marker) const {
  unsigned short iMarker_CfgFile;
  for (iMarker_CfgFile=0; iMarker_CfgFile < nMarker_CfgFile; iMarker_CfgFile++)
    if (Marker_CfgFile_TagBound[iMarker_CfgFile] == val_marker) break;
  return Marker_CfgFile_PyCustom[iMarker_CfgFile];
}

unsigned short CConfig::GetMarker_CfgFile_PerBound(string val_marker) const {
  unsigned short iMarker_CfgFile;
  for (iMarker_CfgFile = 0; iMarker_CfgFile < nMarker_CfgFile; iMarker_CfgFile++)
    if (Marker_CfgFile_TagBound[iMarker_CfgFile] == val_marker) break;
  return Marker_CfgFile_PerBound[iMarker_CfgFile];
}

unsigned short CConfig::GetMarker_ZoneInterface(string val_marker) const {
  unsigned short iMarker_CfgFile;
  for (iMarker_CfgFile = 0; iMarker_CfgFile < nMarker_CfgFile; iMarker_CfgFile++)
    if (Marker_CfgFile_TagBound[iMarker_CfgFile] == val_marker) break;
  return Marker_CfgFile_ZoneInterface[iMarker_CfgFile];
}

unsigned short CConfig::GetMarker_CfgFile_SobolevBC(string val_marker) const {
  unsigned short iMarker_CfgFile;
  for (iMarker_CfgFile = 0; iMarker_CfgFile < nMarker_CfgFile; iMarker_CfgFile++)
    if (Marker_CfgFile_TagBound[iMarker_CfgFile] == val_marker) break;
  return Marker_CfgFile_SobolevBC[iMarker_CfgFile];
}

bool CConfig::GetViscous_Wall(unsigned short iMarker) const {

  return (Marker_All_KindBC[iMarker] == HEAT_FLUX  ||
          Marker_All_KindBC[iMarker] == ISOTHERMAL ||
          Marker_All_KindBC[iMarker] == HEAT_TRANSFER ||
          Marker_All_KindBC[iMarker] == SMOLUCHOWSKI_MAXWELL ||
          Marker_All_KindBC[iMarker] == CHT_WALL_INTERFACE);
}

bool CConfig::GetCatalytic_Wall(unsigned short iMarker) const {

  bool catalytic = false;
  for (unsigned short iMarker_Catalytic = 0; iMarker_Catalytic < nWall_Catalytic; iMarker_Catalytic++){
    string Catalytic_Tag = Wall_Catalytic[iMarker_Catalytic];
    if (Catalytic_Tag == Marker_All_TagBound[iMarker]) { catalytic = true; break; }
  }

  return catalytic;
}

bool CConfig::GetSolid_Wall(unsigned short iMarker) const {

  return GetViscous_Wall(iMarker) ||
         Marker_All_KindBC[iMarker] == EULER_WALL;
}

void CConfig::SetSurface_Movement(unsigned short iMarker, unsigned short kind_movement) {

  unsigned short* new_surface_movement = new unsigned short[nMarker_Moving + 1];
  string* new_marker_moving = new string[nMarker_Moving+1];

  for (unsigned short iMarker_Moving = 0; iMarker_Moving < nMarker_Moving; iMarker_Moving++){
    new_surface_movement[iMarker_Moving] = Kind_SurfaceMovement[iMarker_Moving];
    new_marker_moving[iMarker_Moving] = Marker_Moving[iMarker_Moving];
  }

  if (nKind_SurfaceMovement > 0){
    delete [] Marker_Moving;
    delete [] Kind_SurfaceMovement;
  }

  Kind_SurfaceMovement = new_surface_movement;
  Marker_Moving        = new_marker_moving;

  Kind_SurfaceMovement[nMarker_Moving] = kind_movement;
  Marker_Moving[nMarker_Moving] = Marker_All_TagBound[iMarker];

  nMarker_Moving++;
  nKind_SurfaceMovement++;

}

CConfig::~CConfig() {

  unsigned long iDV, iMarker;

  /*--- Delete all of the option objects in the global option map ---*/

  for(map<string, COptionBase*>::iterator itr = option_map.begin(); itr != option_map.end(); itr++) {
    delete itr->second;
  }

  delete [] TimeDOFsADER_DG;
  delete [] TimeIntegrationADER_DG;
  delete [] WeightsIntegrationADER_DG;

  /*--- Free memory for Aeroelastic problems. ---*/

  delete[] Aeroelastic_pitch;
  delete[] Aeroelastic_plunge;

  /*--- Marker pointers ---*/

  delete[] Marker_CfgFile_GeoEval;
  delete[] Marker_All_GeoEval;

  delete[] Marker_CfgFile_TagBound;
  delete[] Marker_All_TagBound;

  delete[] Marker_CfgFile_KindBC;
  delete[] Marker_All_KindBC;

  delete[] Marker_CfgFile_Monitoring;
  delete[] Marker_All_Monitoring;

  delete[] Marker_CfgFile_Designing;
  delete[] Marker_All_Designing;

  delete[] Marker_CfgFile_Plotting;
  delete[] Marker_All_Plotting;

  delete[] Marker_CfgFile_Analyze;
  delete[] Marker_All_Analyze;

  delete[] Marker_CfgFile_ZoneInterface;
  delete[] Marker_All_ZoneInterface;

  delete[] Marker_CfgFile_DV;
  delete[] Marker_All_DV;

  delete[] Marker_CfgFile_Moving;
  delete[] Marker_All_Moving;

  delete[] Marker_CfgFile_Deform_Mesh;
  delete[] Marker_All_Deform_Mesh;

  delete[] Marker_CfgFile_Deform_Mesh_Sym_Plane;
  delete[] Marker_All_Deform_Mesh_Sym_Plane;

  delete[] Marker_CfgFile_Fluid_Load;
  delete[] Marker_All_Fluid_Load;

  delete[] Marker_CfgFile_PyCustom;
  delete[] Marker_All_PyCustom;

  delete[] Marker_CfgFile_PerBound;
  delete[] Marker_All_PerBound;

  delete[] Marker_CfgFile_Turbomachinery;
  delete[] Marker_All_Turbomachinery;

  delete[] Marker_CfgFile_TurbomachineryFlag;
  delete[] Marker_All_TurbomachineryFlag;

  delete[] Marker_CfgFile_MixingPlaneInterface;
  delete[] Marker_All_MixingPlaneInterface;

  delete[] Marker_CfgFile_SobolevBC;
  delete[] Marker_All_SobolevBC;

  delete[] Marker_All_SendRecv;

  if (DV_Value != nullptr) {
    for (iDV = 0; iDV < nDV; iDV++) delete[] DV_Value[iDV];
    delete [] DV_Value;
  }

  if (ParamDV != nullptr) {
    for (iDV = 0; iDV < nDV; iDV++) delete[] ParamDV[iDV];
    delete [] ParamDV;
  }

  delete[] Exhaust_Pressure;
  delete[] Exhaust_Temperature;
  delete[] Exhaust_MassFlow;
  delete[] Exhaust_TotalPressure;
  delete[] Exhaust_TotalTemperature;
  delete[] Exhaust_GrossThrust;
  delete[] Exhaust_Force;
  delete[] Exhaust_Power;

  delete[] Inflow_Mach;
  delete[] Inflow_Pressure;
  delete[] Inflow_MassFlow;
  delete[] Inflow_ReverseMassFlow;
  delete[] Inflow_TotalPressure;
  delete[] Inflow_Temperature;
  delete[] Inflow_TotalTemperature;
  delete[] Inflow_RamDrag;
  delete[] Inflow_Force;
  delete[] Inflow_Power;

  delete[] Engine_Power;
  delete[] Engine_Mach;
  delete[] Engine_Force;
  delete[] Engine_NetThrust;
  delete[] Engine_GrossThrust;
  delete[] Engine_Area;

  delete[] ActDiskInlet_MassFlow;
  delete[] ActDiskInlet_Temperature;
  delete[] ActDiskInlet_TotalTemperature;
  delete[] ActDiskInlet_Pressure;
  delete[] ActDiskInlet_TotalPressure;
  delete[] ActDiskInlet_RamDrag;
  delete[] ActDiskInlet_Force;
  delete[] ActDiskInlet_Power;

  delete[] ActDiskOutlet_MassFlow;
  delete[] ActDiskOutlet_Temperature;
  delete[] ActDiskOutlet_TotalTemperature;
  delete[] ActDiskOutlet_Pressure;
  delete[] ActDiskOutlet_TotalPressure;
  delete[] ActDiskOutlet_GrossThrust;
  delete[] ActDiskOutlet_Force;
  delete[] ActDiskOutlet_Power;

  delete[] Outlet_MassFlow;
  delete[] Outlet_Density;
  delete[] Outlet_Area;

  delete[] ActDisk_DeltaPress;
  delete[] ActDisk_DeltaTemp;
  delete[] ActDisk_TotalPressRatio;
  delete[] ActDisk_TotalTempRatio;
  delete[] ActDisk_StaticPressRatio;
  delete[] ActDisk_StaticTempRatio;
  delete[] ActDisk_Power;
  delete[] ActDisk_MassFlow;
  delete[] ActDisk_Mach;
  delete[] ActDisk_Force;
  delete[] ActDisk_NetThrust;
  delete[] ActDisk_BCThrust;
  delete[] ActDisk_BCThrust_Old;
  delete[] ActDisk_GrossThrust;
  delete[] ActDisk_Area;
  delete[] ActDisk_ReverseMassFlow;

  delete[] Surface_MassFlow;
  delete[] Surface_Mach;
  delete[] Surface_Temperature;
  delete[] Surface_Pressure;
  delete[] Surface_Density;
  delete[] Surface_Enthalpy;
  delete[] Surface_NormalVelocity;
  delete[] Surface_Uniformity;
  delete[] Surface_SecondaryStrength;
  delete[] Surface_SecondOverUniform;
  delete[] Surface_MomentumDistortion;
  delete[] Surface_TotalTemperature;
  delete[] Surface_TotalPressure;
  delete[] Surface_PressureDrop;
  delete[] Surface_Species_0;
  delete[] Surface_Species_Variance;
  delete[] Surface_Scalar_00;
  delete[] Surface_Scalar_01;
  delete[] Surface_Scalar_02;
  delete[] Surface_Scalar_03;
  delete[] Surface_Scalar_04;
  delete[] Surface_Scalar_05;
  delete[] Surface_Scalar_06;
  delete[] Surface_Scalar_07;
  delete[] Surface_Scalar_08;
  delete[] Surface_Scalar_09;
  delete[] Surface_DC60;
  delete[] Surface_IDC;
  delete[] Surface_IDC_Mach;
  delete[] Surface_IDR;

  if (Riemann_FlowDir != nullptr) {
    for (iMarker = 0; iMarker < nMarker_Riemann; iMarker++)
      delete [] Riemann_FlowDir[iMarker];
    delete [] Riemann_FlowDir;
  }

  if (Giles_FlowDir != nullptr) {
    for (iMarker = 0; iMarker < nMarker_Giles; iMarker++)
      delete [] Giles_FlowDir[iMarker];
    delete [] Giles_FlowDir;
  }

  delete[] PlaneTag;
  delete[] CFL;

  /*--- Delete some arrays needed just for initializing options. ---*/

  delete [] FFDTag;
  delete [] nDV_Value;

  delete [] Kind_Data_Riemann;
  delete [] Riemann_Var1;
  delete [] Riemann_Var2;
  delete [] Kind_Data_Giles;
  delete [] Giles_Var1;
  delete [] Giles_Var2;
  delete [] RelaxFactorAverage;
  delete [] RelaxFactorFourier;
  delete [] nSpan_iZones;

  delete [] Marker_TurboBoundIn;
  delete [] Marker_TurboBoundOut;
  delete [] Marker_Riemann;
  delete [] Marker_Giles;

  delete [] nBlades;
  delete [] FreeStreamTurboNormal;
}

string CConfig::GetFilename(string filename, string ext, int timeIter) const {

  /*--- Remove any extension --- */

  unsigned short lastindex = filename.find_last_of(".");
  filename = filename.substr(0, lastindex);

  /*--- Add the extension --- */

  filename = filename + string(ext);

  /*--- Append the zone number if multizone problems ---*/
  if (Multizone_Problem)
    filename = GetMultizone_FileName(filename, GetiZone(), ext);

  /*--- Append the zone number if multiple instance problems ---*/
  if (GetnTimeInstances() > 1)
    filename = GetMultiInstance_FileName(filename, GetiInst(), ext);

  /*--- Append the iteration number for unsteady problems ---*/
  if (GetTime_Domain()){
    filename = GetUnsteady_FileName(filename, timeIter, ext);
  }

  return filename;
}

string CConfig::GetFilename_Iter(const string& filename_iter, unsigned long curInnerIter, unsigned long curOuterIter) const {
  const auto iter = GetMultizone_Problem() ? curOuterIter : curInnerIter;
  std::stringstream iter_ss;
  iter_ss << filename_iter << "_" << std::setw(6) << std::setfill('0') << iter;
  return iter_ss.str();
}

string CConfig::GetUnsteady_FileName(string val_filename, int val_iter, string ext) const {

  string UnstExt="", UnstFilename = val_filename;
  char buffer[50];

  /*--- Check that a positive value iteration is requested (for now). ---*/

  if (val_iter < 0) {
    SU2_MPI::Error("Requesting a negative iteration number for the restart file!!", CURRENT_FUNCTION);
  }

  unsigned short lastindex = UnstFilename.find_last_of(".");
  UnstFilename = UnstFilename.substr(0, lastindex);

  /*--- Append iteration number for unsteady cases ---*/

  if (Time_Domain) {

    if ((val_iter >= 0)    && (val_iter < 10))    SPRINTF (buffer, "_0000%d", val_iter);
    if ((val_iter >= 10)   && (val_iter < 100))   SPRINTF (buffer, "_000%d",  val_iter);
    if ((val_iter >= 100)  && (val_iter < 1000))  SPRINTF (buffer, "_00%d",   val_iter);
    if ((val_iter >= 1000) && (val_iter < 10000)) SPRINTF (buffer, "_0%d",    val_iter);
    if (val_iter >= 10000) SPRINTF (buffer, "_%d", val_iter);
    UnstExt = string(buffer);
  }
  UnstExt += ext;
  UnstFilename.append(UnstExt);

  return UnstFilename;
}

string CConfig::GetMultizone_FileName(string val_filename, int val_iZone, string ext) const {

    string multizone_filename = val_filename;
    char buffer[50];

    unsigned short lastindex = multizone_filename.find_last_of(".");
    multizone_filename = multizone_filename.substr(0, lastindex);

    if (Multizone_Problem) {
        SPRINTF (buffer, "_%d", SU2_TYPE::Int(val_iZone));
        multizone_filename.append(string(buffer));
    }

    multizone_filename += ext;
    return multizone_filename;
}

string CConfig::GetMultizone_HistoryFileName(string val_filename, int val_iZone, string ext) const {

    string multizone_filename = val_filename;
    char buffer[50];
    unsigned short lastindex = multizone_filename.find_last_of(".");
    multizone_filename = multizone_filename.substr(0, lastindex);
    if (Multizone_Problem) {
        SPRINTF (buffer, "_%d", SU2_TYPE::Int(val_iZone));
        multizone_filename.append(string(buffer));
    }
    multizone_filename += ext;
    return multizone_filename;
}

string CConfig::GetMultiInstance_FileName(string val_filename, int val_iInst, string ext) const {

  string multizone_filename = val_filename;
  char buffer[50];

  unsigned short lastindex = multizone_filename.find_last_of(".");
  multizone_filename = multizone_filename.substr(0, lastindex);
  SPRINTF (buffer, "_%d", SU2_TYPE::Int(val_iInst));
  multizone_filename.append(string(buffer));
  multizone_filename += ext;
  return multizone_filename;
}

string CConfig::GetMultiInstance_HistoryFileName(string val_filename, int val_iInst) const {

  string multizone_filename = val_filename;
  char buffer[50];

  unsigned short lastindex = multizone_filename.find_last_of(".");
  multizone_filename = multizone_filename.substr(0, lastindex);
  SPRINTF (buffer, "_%d", SU2_TYPE::Int(val_iInst));
  multizone_filename.append(string(buffer));

  return multizone_filename;
}

string CConfig::GetObjFunc_Extension(string val_filename) const {

  string AdjExt, Filename = val_filename;

  if (ContinuousAdjoint || DiscreteAdjoint) {

    /*--- Remove filename extension (.dat) ---*/

    unsigned short lastindex = Filename.find_last_of(".");
    Filename = Filename.substr(0, lastindex);

    if (nObj==1) {
      switch (Kind_ObjFunc[0]) {
        case DRAG_COEFFICIENT:            AdjExt = "_cd";       break;
        case LIFT_COEFFICIENT:            AdjExt = "_cl";       break;
        case SIDEFORCE_COEFFICIENT:       AdjExt = "_csf";      break;
        case INVERSE_DESIGN_PRESSURE:     AdjExt = "_invpress"; break;
        case INVERSE_DESIGN_HEATFLUX:     AdjExt = "_invheat";  break;
        case MOMENT_X_COEFFICIENT:        AdjExt = "_cmx";      break;
        case MOMENT_Y_COEFFICIENT:        AdjExt = "_cmy";      break;
        case MOMENT_Z_COEFFICIENT:        AdjExt = "_cmz";      break;
        case EFFICIENCY:                  AdjExt = "_eff";      break;
        case EQUIVALENT_AREA:             AdjExt = "_ea";       break;
        case NEARFIELD_PRESSURE:          AdjExt = "_nfp";      break;
        case FORCE_X_COEFFICIENT:         AdjExt = "_cfx";      break;
        case FORCE_Y_COEFFICIENT:         AdjExt = "_cfy";      break;
        case FORCE_Z_COEFFICIENT:         AdjExt = "_cfz";      break;
        case THRUST_COEFFICIENT:          AdjExt = "_ct";       break;
        case TORQUE_COEFFICIENT:          AdjExt = "_cq";       break;
        case TOTAL_HEATFLUX:              AdjExt = "_totheat";  break;
        case MAXIMUM_HEATFLUX:            AdjExt = "_maxheat";  break;
        case AVG_TEMPERATURE:             AdjExt = "_avtp";     break;
        case FIGURE_OF_MERIT:             AdjExt = "_merit";    break;
        case BUFFET_SENSOR:               AdjExt = "_buffet";   break;
        case SURFACE_TOTAL_PRESSURE:      AdjExt = "_pt";       break;
        case SURFACE_STATIC_PRESSURE:     AdjExt = "_pe";       break;
        case SURFACE_STATIC_TEMPERATURE:  AdjExt = "_T";        break;
        case SURFACE_MASSFLOW:            AdjExt = "_mfr";      break;
        case SURFACE_UNIFORMITY:          AdjExt = "_uniform";  break;
        case SURFACE_SECONDARY:           AdjExt = "_second";   break;
        case SURFACE_MOM_DISTORTION:      AdjExt = "_distort";  break;
        case SURFACE_SECOND_OVER_UNIFORM: AdjExt = "_sou";      break;
        case SURFACE_PRESSURE_DROP:       AdjExt = "_dp";       break;
        case SURFACE_SPECIES_0:           AdjExt = "_avgspec0"; break;
        case SURFACE_SPECIES_VARIANCE:    AdjExt = "_specvar";  break;
        case SURFACE_SCALAR_00:           AdjExt = "_avgsclr00";break;
        case SURFACE_SCALAR_01:           AdjExt = "_avgsclr01";break;
        case SURFACE_SCALAR_02:           AdjExt = "_avgsclr02";break;
        case SURFACE_SCALAR_03:           AdjExt = "_avgsclr03";break;
        case SURFACE_SCALAR_04:           AdjExt = "_avgsclr04";break;
        case SURFACE_SCALAR_05:           AdjExt = "_avgsclr05";break;
        case SURFACE_SCALAR_06:           AdjExt = "_avgsclr06";break;
        case SURFACE_SCALAR_07:           AdjExt = "_avgsclr07";break;
        case SURFACE_SCALAR_08:           AdjExt = "_avgsclr08";break;
        case SURFACE_SCALAR_09:           AdjExt = "_avgsclr09";break;
        case SURFACE_MACH:                AdjExt = "_mach";     break;
        case CUSTOM_OBJFUNC:              AdjExt = "_custom";   break;
        case FLOW_ANGLE_OUT:              AdjExt = "_fao";      break;
        case MASS_FLOW_IN:                AdjExt = "_mfi";      break;
        case ENTROPY_GENERATION:          AdjExt = "_entg";     break;
        case REFERENCE_GEOMETRY:          AdjExt = "_refgeom";  break;
        case REFERENCE_NODE:              AdjExt = "_refnode";  break;
        case VOLUME_FRACTION:             AdjExt = "_volfrac";  break;
        case TOPOL_DISCRETENESS:          AdjExt = "_topdisc";  break;
        case TOPOL_COMPLIANCE:            AdjExt = "_topcomp";  break;
        case STRESS_PENALTY:              AdjExt = "_stress";   break;
      }
    }
    else{
      AdjExt = "_combo";
    }
    Filename.append(AdjExt);

    /*--- Lastly, add the .dat extension ---*/
    Filename.append(".dat");

  }

  return Filename;
}

unsigned short CConfig::GetContainerPosition(unsigned short val_eqsystem) {

  switch (val_eqsystem) {
    case RUNTIME_FLOW_SYS:      return FLOW_SOL;
    case RUNTIME_TURB_SYS:      return TURB_SOL;
    case RUNTIME_TRANS_SYS:     return TRANS_SOL;
    case RUNTIME_SPECIES_SYS:   return SPECIES_SOL;
    case RUNTIME_HEAT_SYS:      return HEAT_SOL;
    case RUNTIME_FEA_SYS:       return FEA_SOL;
    case RUNTIME_ADJFLOW_SYS:   return ADJFLOW_SOL;
    case RUNTIME_ADJTURB_SYS:   return ADJTURB_SOL;
    case RUNTIME_ADJSPECIES_SYS:return ADJSPECIES_SOL;
    case RUNTIME_ADJFEA_SYS:    return ADJFEA_SOL;
    case RUNTIME_RADIATION_SYS: return RAD_SOL;
    case RUNTIME_MULTIGRID_SYS: return 0;
  }
  return 0;
}

void CConfig::SetKind_ConvNumScheme(unsigned short val_kind_convnumscheme,
                                    CENTERED val_kind_centered, UPWIND val_kind_upwind,
                                    LIMITER val_kind_slopelimit, bool val_muscl,
                                    unsigned short val_kind_fem) {
  Kind_ConvNumScheme = val_kind_convnumscheme;
  Kind_Centered = val_kind_centered;
  Kind_Upwind = val_kind_upwind;
  Kind_FEM = val_kind_fem;
  Kind_SlopeLimit = val_kind_slopelimit;
  MUSCL = val_muscl;

}

void CConfig::SetGlobalParam(MAIN_SOLVER val_solver,
                             unsigned short val_system) {

  /*--- Set the simulation global time ---*/

  Current_UnstTime = static_cast<su2double>(TimeIter)*Delta_UnstTime;
  Current_UnstTimeND = static_cast<su2double>(TimeIter)*Delta_UnstTimeND;

  /*--- Set the solver methods ---*/

  auto SetFlowParam = [&]() {
    if (val_system == RUNTIME_FLOW_SYS) {
      SetKind_ConvNumScheme(Kind_ConvNumScheme_Flow, Kind_Centered_Flow,
                            Kind_Upwind_Flow, Kind_SlopeLimit_Flow,
                            MUSCL_Flow, NONE);
      SetKind_TimeIntScheme(Kind_TimeIntScheme_Flow);
    }
  };

  auto SetTurbParam = [&]() {
    if (val_system == RUNTIME_TURB_SYS) {
      SetKind_ConvNumScheme(Kind_ConvNumScheme_Turb, Kind_Centered_Turb,
                            Kind_Upwind_Turb, Kind_SlopeLimit_Turb,
                            MUSCL_Turb, NONE);
      SetKind_TimeIntScheme(Kind_TimeIntScheme_Turb);
    }
  };

  auto SetHeatParam = [&]() {
    if (val_system == RUNTIME_HEAT_SYS) {
      SetKind_ConvNumScheme(Kind_ConvNumScheme_Heat, Kind_Centered_Heat,
                            Kind_Upwind_Heat, Kind_SlopeLimit_Heat, MUSCL_Heat, NONE);
      SetKind_TimeIntScheme(Kind_TimeIntScheme_Heat);
    }
  };

  auto SetSpeciesParam = [&]() {
    if (val_system == RUNTIME_SPECIES_SYS) {
      SetKind_ConvNumScheme(Kind_ConvNumScheme_Species, Kind_Centered_Species,
                            Kind_Upwind_Species, Kind_SlopeLimit_Species,
                            MUSCL_Species, NONE);
      SetKind_TimeIntScheme(Kind_TimeIntScheme_Species);
    }
  };

  auto SetAdjFlowParam = [&]() {
    if (val_system == RUNTIME_ADJFLOW_SYS) {
      SetKind_ConvNumScheme(Kind_ConvNumScheme_AdjFlow, Kind_Centered_AdjFlow,
                            Kind_Upwind_AdjFlow, Kind_SlopeLimit_AdjFlow,
                            MUSCL_AdjFlow, NONE);
      SetKind_TimeIntScheme(Kind_TimeIntScheme_AdjFlow);
    }
  };

  switch (val_solver) {
    case MAIN_SOLVER::EULER: case MAIN_SOLVER::INC_EULER: case MAIN_SOLVER::NEMO_EULER:
    case MAIN_SOLVER::DISC_ADJ_EULER: case MAIN_SOLVER::DISC_ADJ_INC_EULER:
      SetFlowParam();
      break;
    case MAIN_SOLVER::NAVIER_STOKES: case MAIN_SOLVER::INC_NAVIER_STOKES: case MAIN_SOLVER::NEMO_NAVIER_STOKES:
    case MAIN_SOLVER::DISC_ADJ_NAVIER_STOKES: case MAIN_SOLVER::DISC_ADJ_INC_NAVIER_STOKES:
      SetFlowParam();
      SetSpeciesParam();
      SetHeatParam();
      break;
    case MAIN_SOLVER::RANS: case MAIN_SOLVER::INC_RANS:
    case MAIN_SOLVER::DISC_ADJ_RANS: case MAIN_SOLVER::DISC_ADJ_INC_RANS:
      SetFlowParam();
      SetTurbParam();
      SetSpeciesParam();
      SetHeatParam();

      if (val_system == RUNTIME_TRANS_SYS) {
        SetKind_ConvNumScheme(Kind_ConvNumScheme_Turb, Kind_Centered_Turb,
                              Kind_Upwind_Turb, Kind_SlopeLimit_Turb,
                              MUSCL_Turb, NONE);
        SetKind_TimeIntScheme(Kind_TimeIntScheme_Turb);
      }
      break;
    case MAIN_SOLVER::FEM_EULER:
    case MAIN_SOLVER::FEM_NAVIER_STOKES:
    case MAIN_SOLVER::FEM_RANS:
    case MAIN_SOLVER::FEM_LES:
    case MAIN_SOLVER::DISC_ADJ_FEM_EULER:
    case MAIN_SOLVER::DISC_ADJ_FEM_NS:
    case MAIN_SOLVER::DISC_ADJ_FEM_RANS:
      if (val_system == RUNTIME_FLOW_SYS) {
        SetKind_ConvNumScheme(Kind_ConvNumScheme_FEM_Flow, Kind_Centered_Flow,
                              Kind_Upwind_Flow, Kind_SlopeLimit_Flow,
                              MUSCL_Flow, Kind_FEM_Flow);
        SetKind_TimeIntScheme(Kind_TimeIntScheme_FEM_Flow);
      }
      break;
    case MAIN_SOLVER::ADJ_EULER:
    case MAIN_SOLVER::ADJ_NAVIER_STOKES:
      SetFlowParam();
      SetAdjFlowParam();
      break;
    case MAIN_SOLVER::ADJ_RANS:
      SetFlowParam();
      SetTurbParam();
      SetAdjFlowParam();

      if (val_system == RUNTIME_ADJTURB_SYS) {
        SetKind_ConvNumScheme(Kind_ConvNumScheme_AdjTurb, Kind_Centered_AdjTurb,
                              Kind_Upwind_AdjTurb, Kind_SlopeLimit_AdjTurb,
                              MUSCL_AdjTurb, NONE);
        SetKind_TimeIntScheme(Kind_TimeIntScheme_AdjTurb);
      }
      break;
    case MAIN_SOLVER::HEAT_EQUATION:
    case MAIN_SOLVER::DISC_ADJ_HEAT:
      if (val_system == RUNTIME_HEAT_SYS) {
        SetKind_ConvNumScheme(NONE, CENTERED::NONE, UPWIND::NONE, LIMITER::NONE, NONE, NONE);
        SetKind_TimeIntScheme(Kind_TimeIntScheme_Heat);
      }
      break;

    case MAIN_SOLVER::FEM_ELASTICITY:
    case MAIN_SOLVER::DISC_ADJ_FEM:

      Current_DynTime = static_cast<su2double>(TimeIter)*Delta_DynTime;

      if (val_system == RUNTIME_FEA_SYS) {
        SetKind_ConvNumScheme(NONE, CENTERED::NONE, UPWIND::NONE, LIMITER::NONE, NONE, NONE);
        SetKind_TimeIntScheme(NONE);
      }
      break;

    default:
      break;
  }
}

const su2double* CConfig::GetPeriodicRotCenter(string val_marker) const {
  unsigned short iMarker_PerBound;
  for (iMarker_PerBound = 0; iMarker_PerBound < nMarker_PerBound; iMarker_PerBound++)
    if (Marker_PerBound[iMarker_PerBound] == val_marker) break;
  return Periodic_RotCenter[iMarker_PerBound];
}

const su2double* CConfig::GetPeriodicRotAngles(string val_marker) const {
  unsigned short iMarker_PerBound;
  for (iMarker_PerBound = 0; iMarker_PerBound < nMarker_PerBound; iMarker_PerBound++)
    if (Marker_PerBound[iMarker_PerBound] == val_marker) break;
  return Periodic_RotAngles[iMarker_PerBound];
}

const su2double* CConfig::GetPeriodicTranslation(string val_marker) const {
  unsigned short iMarker_PerBound;
  for (iMarker_PerBound = 0; iMarker_PerBound < nMarker_PerBound; iMarker_PerBound++)
    if (Marker_PerBound[iMarker_PerBound] == val_marker) break;
  return Periodic_Translation[iMarker_PerBound];
}

unsigned short CConfig::GetMarker_Periodic_Donor(string val_marker) const {
  unsigned short iMarker_PerBound, jMarker_PerBound, kMarker_All;

  /*--- Find the marker for this periodic boundary. ---*/
  for (iMarker_PerBound = 0; iMarker_PerBound < nMarker_PerBound; iMarker_PerBound++)
    if (Marker_PerBound[iMarker_PerBound] == val_marker) break;

  /*--- Find corresponding donor. ---*/
  for (jMarker_PerBound = 0; jMarker_PerBound < nMarker_PerBound; jMarker_PerBound++)
    if (Marker_PerBound[jMarker_PerBound] == Marker_PerDonor[iMarker_PerBound]) break;

  /*--- Find and return global marker index for donor boundary. ---*/
  for (kMarker_All = 0; kMarker_All < nMarker_CfgFile; kMarker_All++)
    if (Marker_PerBound[jMarker_PerBound] == Marker_All_TagBound[kMarker_All]) break;

  return kMarker_All;
}

su2double CConfig::GetActDisk_NetThrust(string val_marker) const {
  unsigned short iMarker_ActDisk;
  for (iMarker_ActDisk = 0; iMarker_ActDisk < nMarker_ActDiskInlet; iMarker_ActDisk++)
    if ((Marker_ActDiskInlet[iMarker_ActDisk] == val_marker) ||
        (Marker_ActDiskOutlet[iMarker_ActDisk] == val_marker)) break;
  return ActDisk_NetThrust[iMarker_ActDisk];
}

su2double CConfig::GetActDisk_Power(string val_marker) const {
  unsigned short iMarker_ActDisk;
  for (iMarker_ActDisk = 0; iMarker_ActDisk < nMarker_ActDiskInlet; iMarker_ActDisk++)
    if ((Marker_ActDiskInlet[iMarker_ActDisk] == val_marker) ||
        (Marker_ActDiskOutlet[iMarker_ActDisk] == val_marker)) break;
  return ActDisk_Power[iMarker_ActDisk];
}

su2double CConfig::GetActDisk_MassFlow(string val_marker) const {
  unsigned short iMarker_ActDisk;
  for (iMarker_ActDisk = 0; iMarker_ActDisk < nMarker_ActDiskInlet; iMarker_ActDisk++)
    if ((Marker_ActDiskInlet[iMarker_ActDisk] == val_marker) ||
        (Marker_ActDiskOutlet[iMarker_ActDisk] == val_marker)) break;
  return ActDisk_MassFlow[iMarker_ActDisk];
}

su2double CConfig::GetActDisk_Mach(string val_marker) const {
  unsigned short iMarker_ActDisk;
  for (iMarker_ActDisk = 0; iMarker_ActDisk < nMarker_ActDiskInlet; iMarker_ActDisk++)
    if ((Marker_ActDiskInlet[iMarker_ActDisk] == val_marker) ||
        (Marker_ActDiskOutlet[iMarker_ActDisk] == val_marker)) break;
  return ActDisk_Mach[iMarker_ActDisk];
}

su2double CConfig::GetActDisk_Force(string val_marker) const {
  unsigned short iMarker_ActDisk;
  for (iMarker_ActDisk = 0; iMarker_ActDisk < nMarker_ActDiskInlet; iMarker_ActDisk++)
    if ((Marker_ActDiskInlet[iMarker_ActDisk] == val_marker) ||
        (Marker_ActDiskOutlet[iMarker_ActDisk] == val_marker)) break;
  return ActDisk_Force[iMarker_ActDisk];
}

su2double CConfig::GetActDisk_BCThrust(string val_marker) const {
  unsigned short iMarker_ActDisk;
  for (iMarker_ActDisk = 0; iMarker_ActDisk < nMarker_ActDiskInlet; iMarker_ActDisk++)
    if ((Marker_ActDiskInlet[iMarker_ActDisk] == val_marker) ||
        (Marker_ActDiskOutlet[iMarker_ActDisk] == val_marker)) break;
  return ActDisk_BCThrust[iMarker_ActDisk];
}

su2double CConfig::GetActDisk_BCThrust_Old(string val_marker) const {
  unsigned short iMarker_ActDisk;
  for (iMarker_ActDisk = 0; iMarker_ActDisk < nMarker_ActDiskInlet; iMarker_ActDisk++)
    if ((Marker_ActDiskInlet[iMarker_ActDisk] == val_marker) ||
        (Marker_ActDiskOutlet[iMarker_ActDisk] == val_marker)) break;
  return ActDisk_BCThrust_Old[iMarker_ActDisk];
}

void CConfig::SetActDisk_BCThrust(string val_marker, su2double val_actdisk_bcthrust) {
  unsigned short iMarker_ActDisk;
  for (iMarker_ActDisk = 0; iMarker_ActDisk < nMarker_ActDiskInlet; iMarker_ActDisk++)
    if ((Marker_ActDiskInlet[iMarker_ActDisk] == val_marker) ||
        (Marker_ActDiskOutlet[iMarker_ActDisk] == val_marker)) break;
  ActDisk_BCThrust[iMarker_ActDisk] = val_actdisk_bcthrust;
}

void CConfig::SetActDisk_BCThrust_Old(string val_marker, su2double val_actdisk_bcthrust_old) {
  unsigned short iMarker_ActDisk;
  for (iMarker_ActDisk = 0; iMarker_ActDisk < nMarker_ActDiskInlet; iMarker_ActDisk++)
    if ((Marker_ActDiskInlet[iMarker_ActDisk] == val_marker) ||
        (Marker_ActDiskOutlet[iMarker_ActDisk] == val_marker)) break;
  ActDisk_BCThrust_Old[iMarker_ActDisk] = val_actdisk_bcthrust_old;
}

su2double CConfig::GetActDisk_Area(string val_marker) const {
  unsigned short iMarker_ActDisk;
  for (iMarker_ActDisk = 0; iMarker_ActDisk < nMarker_ActDiskInlet; iMarker_ActDisk++)
    if ((Marker_ActDiskInlet[iMarker_ActDisk] == val_marker) ||
        (Marker_ActDiskOutlet[iMarker_ActDisk] == val_marker)) break;
  return ActDisk_Area[iMarker_ActDisk];
}

su2double CConfig::GetActDisk_ReverseMassFlow(string val_marker) const {
  unsigned short iMarker_ActDisk;
  for (iMarker_ActDisk = 0; iMarker_ActDisk < nMarker_ActDiskInlet; iMarker_ActDisk++)
    if ((Marker_ActDiskInlet[iMarker_ActDisk] == val_marker) ||
        (Marker_ActDiskOutlet[iMarker_ActDisk] == val_marker)) break;
  return ActDisk_ReverseMassFlow[iMarker_ActDisk];
}

su2double CConfig::GetActDisk_PressJump(string val_marker, unsigned short val_value) const {
  unsigned short iMarker_ActDisk;
  for (iMarker_ActDisk = 0; iMarker_ActDisk < nMarker_ActDiskInlet; iMarker_ActDisk++)
    if ((Marker_ActDiskInlet[iMarker_ActDisk] == val_marker) ||
        (Marker_ActDiskOutlet[iMarker_ActDisk] == val_marker)) break;
  return ActDisk_PressJump[iMarker_ActDisk][val_value];
}

su2double CConfig::GetActDisk_TempJump(string val_marker, unsigned short val_value) const {
  unsigned short iMarker_ActDisk;
  for (iMarker_ActDisk = 0; iMarker_ActDisk < nMarker_ActDiskInlet; iMarker_ActDisk++)
    if ((Marker_ActDiskInlet[iMarker_ActDisk] == val_marker) ||
        (Marker_ActDiskOutlet[iMarker_ActDisk] == val_marker)) break;
  return ActDisk_TempJump[iMarker_ActDisk][val_value];;
}

su2double CConfig::GetActDisk_Omega(string val_marker, unsigned short val_value) const {
  unsigned short iMarker_ActDisk;
  for (iMarker_ActDisk = 0; iMarker_ActDisk < nMarker_ActDiskInlet; iMarker_ActDisk++)
    if ((Marker_ActDiskInlet[iMarker_ActDisk] == val_marker) ||
        (Marker_ActDiskOutlet[iMarker_ActDisk] == val_marker)) break;
  return ActDisk_Omega[iMarker_ActDisk][val_value];;
}

su2double CConfig::GetOutlet_MassFlow(string val_marker) const {
  unsigned short iMarker_Outlet;
  for (iMarker_Outlet = 0; iMarker_Outlet < nMarker_Outlet; iMarker_Outlet++)
    if ((Marker_Outlet[iMarker_Outlet] == val_marker)) break;
  return Outlet_MassFlow[iMarker_Outlet];
}

su2double CConfig::GetOutlet_Density(string val_marker) const {
  unsigned short iMarker_Outlet;
  for (iMarker_Outlet = 0; iMarker_Outlet < nMarker_Outlet; iMarker_Outlet++)
    if ((Marker_Outlet[iMarker_Outlet] == val_marker)) break;
  return Outlet_Density[iMarker_Outlet];
}

su2double CConfig::GetOutlet_Area(string val_marker) const {
  unsigned short iMarker_Outlet;
  for (iMarker_Outlet = 0; iMarker_Outlet < nMarker_Outlet; iMarker_Outlet++)
    if ((Marker_Outlet[iMarker_Outlet] == val_marker)) break;
  return Outlet_Area[iMarker_Outlet];
}

unsigned short CConfig::GetMarker_CfgFile_ActDiskOutlet(string val_marker) const {
  unsigned short iMarker_ActDisk, kMarker_All;

  /*--- Find the marker for this actuator disk inlet. ---*/

  for (iMarker_ActDisk = 0; iMarker_ActDisk < nMarker_ActDiskInlet; iMarker_ActDisk++)
    if (Marker_ActDiskInlet[iMarker_ActDisk] == val_marker) break;

  /*--- Find and return global marker index for the actuator disk outlet. ---*/

  for (kMarker_All = 0; kMarker_All < nMarker_CfgFile; kMarker_All++)
    if (Marker_ActDiskOutlet[iMarker_ActDisk] == Marker_CfgFile_TagBound[kMarker_All]) break;

  return kMarker_All;
}

unsigned short CConfig::GetMarker_CfgFile_EngineExhaust(string val_marker) const {
  unsigned short iMarker_Engine, kMarker_All;

  /*--- Find the marker for this engine inflow. ---*/

  for (iMarker_Engine = 0; iMarker_Engine < nMarker_EngineInflow; iMarker_Engine++)
    if (Marker_EngineInflow[iMarker_Engine] == val_marker) break;

  /*--- Find and return global marker index for the engine exhaust. ---*/

  for (kMarker_All = 0; kMarker_All < nMarker_CfgFile; kMarker_All++)
    if (Marker_EngineExhaust[iMarker_Engine] == Marker_CfgFile_TagBound[kMarker_All]) break;

  return kMarker_All;
}

bool CConfig::GetVolumetric_Movement() const {
  bool volumetric_movement = false;

  if (GetSurface_Movement(AEROELASTIC) ||
      GetSurface_Movement(AEROELASTIC_RIGID_MOTION)||
      GetSurface_Movement(EXTERNAL) ||
      GetSurface_Movement(EXTERNAL_ROTATION)){
    volumetric_movement = true;
  }

  if (Kind_SU2 == SU2_COMPONENT::SU2_DEF ||
      Kind_SU2 == SU2_COMPONENT::SU2_DOT ||
      DirectDiff)
  { volumetric_movement = true;}

  return volumetric_movement;
}

bool CConfig::GetSurface_Movement(unsigned short kind_movement) const {
  for (unsigned short iMarkerMoving = 0; iMarkerMoving < nKind_SurfaceMovement; iMarkerMoving++){
    if (Kind_SurfaceMovement[iMarkerMoving] == kind_movement){
      return true;
    }
  }
  return false;
}

unsigned short CConfig::GetMarker_Moving(const string& val_marker) const {
  unsigned short iMarker;

  /*--- Find the marker for this moving boundary. ---*/
  for (iMarker = 0; iMarker < nMarker_Moving; iMarker++)
    if (Marker_Moving[iMarker] == val_marker) break;

  return iMarker;
}

unsigned short CConfig::GetMarker_Deform_Mesh(const string& val_marker) const {
  unsigned short iMarker;

  /*--- Find the marker for this interface boundary. ---*/
  for (iMarker = 0; iMarker < nMarker_Deform_Mesh; iMarker++)
    if (Marker_Deform_Mesh[iMarker] == val_marker) break;

  return iMarker;
}

unsigned short CConfig::GetMarker_Deform_Mesh_Sym_Plane(const string& val_marker) const {
  unsigned short iMarker;

  /*--- Find the marker for this interface boundary. ---*/
  for (iMarker = 0; iMarker < nMarker_Deform_Mesh_Sym_Plane; iMarker++)
    if (Marker_Deform_Mesh_Sym_Plane[iMarker] == val_marker) break;

  return iMarker;
}

unsigned short CConfig::GetMarker_Fluid_Load(string val_marker) const {
  unsigned short iMarker_Fluid_Load;

  /*--- Find the marker for this interface boundary. ---*/
  for (iMarker_Fluid_Load = 0; iMarker_Fluid_Load < nMarker_Fluid_Load; iMarker_Fluid_Load++)
    if (Marker_Fluid_Load[iMarker_Fluid_Load] == val_marker) break;

  return iMarker_Fluid_Load;
}

unsigned short CConfig::GetMarker_SobolevBC(string val_marker) const {
  unsigned short iMarker_Sobolev;

  /*--- Find the marker for this moving boundary. ---*/
  for (iMarker_Sobolev = 0; iMarker_Sobolev < nMarker_SobolevBC; iMarker_Sobolev++)
    if (Marker_SobolevBC[iMarker_Sobolev] == val_marker) break;

  return iMarker_Sobolev;
}

su2double CConfig::GetExhaust_Temperature_Target(string val_marker) const {
  unsigned short iMarker_EngineExhaust;
  for (iMarker_EngineExhaust = 0; iMarker_EngineExhaust < nMarker_EngineExhaust; iMarker_EngineExhaust++)
    if (Marker_EngineExhaust[iMarker_EngineExhaust] == val_marker) break;
  return Exhaust_Temperature_Target[iMarker_EngineExhaust];
}

su2double CConfig::GetExhaust_Pressure_Target(string val_marker) const {
  unsigned short iMarker_EngineExhaust;
  for (iMarker_EngineExhaust = 0; iMarker_EngineExhaust < nMarker_EngineExhaust; iMarker_EngineExhaust++)
    if (Marker_EngineExhaust[iMarker_EngineExhaust] == val_marker) break;
  return Exhaust_Pressure_Target[iMarker_EngineExhaust];
}

INLET_TYPE CConfig::GetKind_Inc_Inlet(string val_marker) const {
  unsigned short iMarker_Inlet;
  for (iMarker_Inlet = 0; iMarker_Inlet < nMarker_Inlet; iMarker_Inlet++)
    if (Marker_Inlet[iMarker_Inlet] == val_marker) break;
  return Kind_Inc_Inlet[iMarker_Inlet];
}

INC_OUTLET_TYPE CConfig::GetKind_Inc_Outlet(string val_marker) const {
  unsigned short iMarker_Outlet;
  for (iMarker_Outlet = 0; iMarker_Outlet < nMarker_Outlet; iMarker_Outlet++)
    if (Marker_Outlet[iMarker_Outlet] == val_marker) break;
  return Kind_Inc_Outlet[iMarker_Outlet];
}

su2double CConfig::GetInlet_Ttotal(string val_marker) const {
  unsigned short iMarker_Inlet;
  for (iMarker_Inlet = 0; iMarker_Inlet < nMarker_Inlet; iMarker_Inlet++)
    if (Marker_Inlet[iMarker_Inlet] == val_marker) break;
  return Inlet_Ttotal[iMarker_Inlet];
}

su2double CConfig::GetInlet_Ptotal(string val_marker) const {
  unsigned short iMarker_Inlet;
  for (iMarker_Inlet = 0; iMarker_Inlet < nMarker_Inlet; iMarker_Inlet++)
    if (Marker_Inlet[iMarker_Inlet] == val_marker) break;
  return Inlet_Ptotal[iMarker_Inlet];
}

void CConfig::SetInlet_Ptotal(su2double val_pressure, string val_marker) {
  unsigned short iMarker_Inlet;
  for (iMarker_Inlet = 0; iMarker_Inlet < nMarker_Inlet; iMarker_Inlet++)
    if (Marker_Inlet[iMarker_Inlet] == val_marker)
      Inlet_Ptotal[iMarker_Inlet] = val_pressure;
}

const su2double* CConfig::GetInlet_FlowDir(string val_marker) const {
  unsigned short iMarker_Inlet;
  for (iMarker_Inlet = 0; iMarker_Inlet < nMarker_Inlet; iMarker_Inlet++)
    if (Marker_Inlet[iMarker_Inlet] == val_marker) break;
  return Inlet_FlowDir[iMarker_Inlet];
}

su2double CConfig::GetInlet_Temperature(string val_marker) const {
  unsigned short iMarker_Supersonic_Inlet;
  for (iMarker_Supersonic_Inlet = 0; iMarker_Supersonic_Inlet < nMarker_Supersonic_Inlet; iMarker_Supersonic_Inlet++)
    if (Marker_Supersonic_Inlet[iMarker_Supersonic_Inlet] == val_marker) break;
  return Inlet_Temperature[iMarker_Supersonic_Inlet];
}

su2double CConfig::GetInlet_Pressure(string val_marker) const {
  unsigned short iMarker_Supersonic_Inlet;
  for (iMarker_Supersonic_Inlet = 0; iMarker_Supersonic_Inlet < nMarker_Supersonic_Inlet; iMarker_Supersonic_Inlet++)
    if (Marker_Supersonic_Inlet[iMarker_Supersonic_Inlet] == val_marker) break;
  return Inlet_Pressure[iMarker_Supersonic_Inlet];
}

const su2double* CConfig::GetInlet_Velocity(string val_marker) const {
  unsigned short iMarker_Supersonic_Inlet;
  for (iMarker_Supersonic_Inlet = 0; iMarker_Supersonic_Inlet < nMarker_Supersonic_Inlet; iMarker_Supersonic_Inlet++)
    if (Marker_Supersonic_Inlet[iMarker_Supersonic_Inlet] == val_marker) break;
  return Inlet_Velocity[iMarker_Supersonic_Inlet];
}

const su2double* CConfig::GetInlet_SpeciesVal(string val_marker) const {
  unsigned short iMarker_Inlet_Species;
  for (iMarker_Inlet_Species = 0; iMarker_Inlet_Species < nMarker_Inlet_Species; iMarker_Inlet_Species++)
    if (Marker_Inlet_Species[iMarker_Inlet_Species] == val_marker) break;
  return Inlet_SpeciesVal[iMarker_Inlet_Species];
}

void CConfig::SetInlet_SpeciesVal(su2double val, string val_marker, unsigned long iVar) const {
  unsigned short iMarker_Inlet;
  for (iMarker_Inlet = 0; iMarker_Inlet < nMarker_Inlet; iMarker_Inlet++){
    if (Marker_Inlet[iMarker_Inlet] == val_marker)
      Inlet_SpeciesVal[iMarker_Inlet][iVar] = val;
  }
}

const su2double* CConfig::GetInlet_TurbVal(string val_marker) const {
  /*--- If Turbulent Inlet is not provided for the marker, return free stream values. ---*/
  for (auto iMarker = 0u; iMarker < nMarker_Inlet_Turb; iMarker++) {
    if (Marker_Inlet_Turb[iMarker] == val_marker) return Inlet_TurbVal[iMarker];
  }
  return TurbIntensityAndViscRatioFreeStream;
}

su2double CConfig::GetOutlet_Pressure(string val_marker) const {
  unsigned short iMarker_Outlet;
  for (iMarker_Outlet = 0; iMarker_Outlet < nMarker_Outlet; iMarker_Outlet++)
    if (Marker_Outlet[iMarker_Outlet] == val_marker) break;
  return Outlet_Pressure[iMarker_Outlet];
}

void CConfig::SetOutlet_Pressure(su2double val_pressure, string val_marker) {
  unsigned short iMarker_Outlet;
  for (iMarker_Outlet = 0; iMarker_Outlet < nMarker_Outlet; iMarker_Outlet++)
    if (Marker_Outlet[iMarker_Outlet] == val_marker)
      Outlet_Pressure[iMarker_Outlet] = val_pressure;
}

su2double CConfig::GetRiemann_Var1(string val_marker) const {
  unsigned short iMarker_Riemann;
  for (iMarker_Riemann = 0; iMarker_Riemann < nMarker_Riemann; iMarker_Riemann++)
    if (Marker_Riemann[iMarker_Riemann] == val_marker) break;
  return Riemann_Var1[iMarker_Riemann];
}

su2double CConfig::GetRiemann_Var2(string val_marker) const {
  unsigned short iMarker_Riemann;
  for (iMarker_Riemann = 0; iMarker_Riemann < nMarker_Riemann; iMarker_Riemann++)
    if (Marker_Riemann[iMarker_Riemann] == val_marker) break;
  return Riemann_Var2[iMarker_Riemann];
}

const su2double* CConfig::GetRiemann_FlowDir(string val_marker) const {
  unsigned short iMarker_Riemann;
  for (iMarker_Riemann = 0; iMarker_Riemann < nMarker_Riemann; iMarker_Riemann++)
    if (Marker_Riemann[iMarker_Riemann] == val_marker) break;
  return Riemann_FlowDir[iMarker_Riemann];
}

unsigned short CConfig::GetKind_Data_Riemann(string val_marker) const {
  unsigned short iMarker_Riemann;
  for (iMarker_Riemann = 0; iMarker_Riemann < nMarker_Riemann; iMarker_Riemann++)
    if (Marker_Riemann[iMarker_Riemann] == val_marker) break;
  return Kind_Data_Riemann[iMarker_Riemann];
}

su2double CConfig::GetGiles_Var1(string val_marker) const {
  unsigned short iMarker_Giles;
  for (iMarker_Giles = 0; iMarker_Giles < nMarker_Giles; iMarker_Giles++)
    if (Marker_Giles[iMarker_Giles] == val_marker) break;
  return Giles_Var1[iMarker_Giles];
}

void CConfig::SetGiles_Var1(su2double newVar1, string val_marker) {
  unsigned short iMarker_Giles;
  for (iMarker_Giles = 0; iMarker_Giles < nMarker_Giles; iMarker_Giles++)
    if (Marker_Giles[iMarker_Giles] == val_marker) break;
  Giles_Var1[iMarker_Giles] = newVar1;
}

su2double CConfig::GetGiles_Var2(string val_marker) const {
  unsigned short iMarker_Giles;
  for (iMarker_Giles = 0; iMarker_Giles < nMarker_Giles; iMarker_Giles++)
    if (Marker_Giles[iMarker_Giles] == val_marker) break;
  return Giles_Var2[iMarker_Giles];
}

su2double CConfig::GetGiles_RelaxFactorAverage(string val_marker) const {
  unsigned short iMarker_Giles;
  for (iMarker_Giles = 0; iMarker_Giles < nMarker_Giles; iMarker_Giles++)
    if (Marker_Giles[iMarker_Giles] == val_marker) break;
  return RelaxFactorAverage[iMarker_Giles];
}

su2double CConfig::GetGiles_RelaxFactorFourier(string val_marker) const {
  unsigned short iMarker_Giles;
  for (iMarker_Giles = 0; iMarker_Giles < nMarker_Giles; iMarker_Giles++)
    if (Marker_Giles[iMarker_Giles] == val_marker) break;
  return RelaxFactorFourier[iMarker_Giles];
}

const su2double* CConfig::GetGiles_FlowDir(string val_marker) const {
  unsigned short iMarker_Giles;
  for (iMarker_Giles = 0; iMarker_Giles < nMarker_Giles; iMarker_Giles++)
    if (Marker_Giles[iMarker_Giles] == val_marker) break;
  return Giles_FlowDir[iMarker_Giles];
}

unsigned short CConfig::GetKind_Data_Giles(string val_marker) const {
  unsigned short iMarker_Giles;
  for (iMarker_Giles = 0; iMarker_Giles < nMarker_Giles; iMarker_Giles++)
    if (Marker_Giles[iMarker_Giles] == val_marker) break;
  return Kind_Data_Giles[iMarker_Giles];
}

su2double CConfig::GetPressureOut_BC() const {
  unsigned short iMarker_BC;
  su2double pres_out = 0.0;
  for (iMarker_BC = 0; iMarker_BC < nMarker_Giles; iMarker_BC++){
    if (Kind_Data_Giles[iMarker_BC] == STATIC_PRESSURE || Kind_Data_Giles[iMarker_BC] == STATIC_PRESSURE_1D || Kind_Data_Giles[iMarker_BC] == RADIAL_EQUILIBRIUM ){
      pres_out = Giles_Var1[iMarker_BC];
    }
  }
  for (iMarker_BC = 0; iMarker_BC < nMarker_Riemann; iMarker_BC++){
    if (Kind_Data_Riemann[iMarker_BC] == STATIC_PRESSURE || Kind_Data_Riemann[iMarker_BC] == RADIAL_EQUILIBRIUM){
      pres_out = Riemann_Var1[iMarker_BC];
    }
  }
  return pres_out/Pressure_Ref;
}

void CConfig::SetPressureOut_BC(su2double val_press) {
  unsigned short iMarker_BC;
  for (iMarker_BC = 0; iMarker_BC < nMarker_Giles; iMarker_BC++){
    if (Kind_Data_Giles[iMarker_BC] == STATIC_PRESSURE || Kind_Data_Giles[iMarker_BC] == STATIC_PRESSURE_1D || Kind_Data_Giles[iMarker_BC] == RADIAL_EQUILIBRIUM ){
      Giles_Var1[iMarker_BC] = val_press*Pressure_Ref;
    }
  }
  for (iMarker_BC = 0; iMarker_BC < nMarker_Riemann; iMarker_BC++){
    if (Kind_Data_Riemann[iMarker_BC] == STATIC_PRESSURE || Kind_Data_Riemann[iMarker_BC] == RADIAL_EQUILIBRIUM){
      Riemann_Var1[iMarker_BC] = val_press*Pressure_Ref;
    }
  }
}

su2double CConfig::GetTotalPressureIn_BC() const {
  unsigned short iMarker_BC;
  su2double tot_pres_in = 0.0;
  for (iMarker_BC = 0; iMarker_BC < nMarker_Giles; iMarker_BC++){
    if (Kind_Data_Giles[iMarker_BC] == TOTAL_CONDITIONS_PT || Kind_Data_Giles[iMarker_BC] == TOTAL_CONDITIONS_PT_1D){
      tot_pres_in = Giles_Var1[iMarker_BC];
    }
  }
  for (iMarker_BC = 0; iMarker_BC < nMarker_Riemann; iMarker_BC++){
    if (Kind_Data_Riemann[iMarker_BC] == TOTAL_CONDITIONS_PT ){
      tot_pres_in = Riemann_Var1[iMarker_BC];
    }
  }
  if(nMarker_Inlet == 1 && Kind_Inlet == INLET_TYPE::TOTAL_CONDITIONS){
    tot_pres_in = Inlet_Ptotal[0];
  }
  return tot_pres_in/Pressure_Ref;
}

su2double CConfig::GetTotalTemperatureIn_BC() const {
  unsigned short iMarker_BC;
  su2double tot_temp_in = 0.0;
  for (iMarker_BC = 0; iMarker_BC < nMarker_Giles; iMarker_BC++){
    if (Kind_Data_Giles[iMarker_BC] == TOTAL_CONDITIONS_PT || Kind_Data_Giles[iMarker_BC] == TOTAL_CONDITIONS_PT_1D){
      tot_temp_in = Giles_Var2[iMarker_BC];
    }
  }
  for (iMarker_BC = 0; iMarker_BC < nMarker_Riemann; iMarker_BC++){
    if (Kind_Data_Riemann[iMarker_BC] == TOTAL_CONDITIONS_PT ){
      tot_temp_in = Riemann_Var2[iMarker_BC];
    }
  }

  if(nMarker_Inlet == 1 && Kind_Inlet == INLET_TYPE::TOTAL_CONDITIONS){
    tot_temp_in = Inlet_Ttotal[0];
  }
  return tot_temp_in/Temperature_Ref;
}

void CConfig::SetTotalTemperatureIn_BC(su2double val_temp) {
  unsigned short iMarker_BC;
  for (iMarker_BC = 0; iMarker_BC < nMarker_Giles; iMarker_BC++){
    if (Kind_Data_Giles[iMarker_BC] == TOTAL_CONDITIONS_PT || Kind_Data_Giles[iMarker_BC] == TOTAL_CONDITIONS_PT_1D){
      Giles_Var2[iMarker_BC] = val_temp*Temperature_Ref;
    }
  }
  for (iMarker_BC = 0; iMarker_BC < nMarker_Riemann; iMarker_BC++){
    if (Kind_Data_Riemann[iMarker_BC] == TOTAL_CONDITIONS_PT ){
      Riemann_Var2[iMarker_BC] = val_temp*Temperature_Ref;
    }
  }

  if(nMarker_Inlet == 1 && Kind_Inlet == INLET_TYPE::TOTAL_CONDITIONS){
    Inlet_Ttotal[0] = val_temp*Temperature_Ref;
  }
}

su2double CConfig::GetFlowAngleIn_BC() const {
  unsigned short iMarker_BC;
  su2double alpha_in = 0.0;
  for (iMarker_BC = 0; iMarker_BC < nMarker_Giles; iMarker_BC++){
    if (Kind_Data_Giles[iMarker_BC] == TOTAL_CONDITIONS_PT || Kind_Data_Giles[iMarker_BC] == TOTAL_CONDITIONS_PT_1D){
      alpha_in = atan(Giles_FlowDir[iMarker_BC][1]/Giles_FlowDir[iMarker_BC][0]);
    }
  }
  for (iMarker_BC = 0; iMarker_BC < nMarker_Riemann; iMarker_BC++){
    if (Kind_Data_Riemann[iMarker_BC] == TOTAL_CONDITIONS_PT ){
      alpha_in = atan(Riemann_FlowDir[iMarker_BC][1]/Riemann_FlowDir[iMarker_BC][0]);
    }
  }

  if(nMarker_Inlet == 1 && Kind_Inlet == INLET_TYPE::TOTAL_CONDITIONS){
    alpha_in = atan(Inlet_FlowDir[0][1]/Inlet_FlowDir[0][0]);
  }

  return alpha_in;
}

su2double CConfig::GetIncInlet_BC() const {

  su2double val_out = 0.0;

  if (nMarker_Inlet > 0) {
    if (Kind_Inc_Inlet[0] == INLET_TYPE::VELOCITY_INLET)
      val_out = Inlet_Ptotal[0]/Velocity_Ref;
    else if (Kind_Inc_Inlet[0] == INLET_TYPE::PRESSURE_INLET)
      val_out = Inlet_Ptotal[0]/Pressure_Ref;
  }

  return val_out;
}

void CConfig::SetIncInlet_BC(su2double val_in) {

  if (nMarker_Inlet > 0) {
    if (Kind_Inc_Inlet[0] == INLET_TYPE::VELOCITY_INLET)
      Inlet_Ptotal[0] = val_in*Velocity_Ref;
    else if (Kind_Inc_Inlet[0] == INLET_TYPE::PRESSURE_INLET)
      Inlet_Ptotal[0] = val_in*Pressure_Ref;
  }
}

su2double CConfig::GetIncTemperature_BC() const {

  su2double val_out = 0.0;

  if (nMarker_Inlet > 0)
    val_out = Inlet_Ttotal[0]/Temperature_Ref;

  return val_out;
}

void CConfig::SetIncTemperature_BC(su2double val_temperature) {
  if (nMarker_Inlet > 0)
    Inlet_Ttotal[0] = val_temperature*Temperature_Ref;
}

su2double CConfig::GetIncPressureOut_BC() const {

  su2double pressure_out = 0.0;

  if (nMarker_FarField > 0){
    pressure_out = Pressure_FreeStreamND;
  } else if (nMarker_Outlet > 0) {
    pressure_out = Outlet_Pressure[0]/Pressure_Ref;
  }

  return pressure_out;
}

void CConfig::SetIncPressureOut_BC(su2double val_pressure) {

  if (nMarker_FarField > 0){
    Pressure_FreeStreamND = val_pressure;
  } else if (nMarker_Outlet > 0) {
    Outlet_Pressure[0] = val_pressure*Pressure_Ref;
  }

}

su2double CConfig::GetIsothermal_Temperature(string val_marker) const {

  for (unsigned short iMarker_Isothermal = 0; iMarker_Isothermal < nMarker_Isothermal; iMarker_Isothermal++)
    if (Marker_Isothermal[iMarker_Isothermal] == val_marker)
      return Isothermal_Temperature[iMarker_Isothermal];

  return Isothermal_Temperature[0];
}

su2double CConfig::GetWall_HeatFlux(string val_marker) const {

  for (unsigned short iMarker_HeatFlux = 0; iMarker_HeatFlux < nMarker_HeatFlux; iMarker_HeatFlux++)
    if (Marker_HeatFlux[iMarker_HeatFlux] == val_marker)
      return Heat_Flux[iMarker_HeatFlux];

  return Heat_Flux[0];
}

su2double CConfig::GetWall_HeatTransfer_Coefficient(string val_marker) const {

  for (unsigned short iMarker_HeatTransfer = 0; iMarker_HeatTransfer < nMarker_HeatTransfer; iMarker_HeatTransfer++)
    if (Marker_HeatTransfer[iMarker_HeatTransfer] == val_marker)
      return HeatTransfer_Coeff[iMarker_HeatTransfer];

  return HeatTransfer_Coeff[0];
}

su2double CConfig::GetWall_HeatTransfer_Temperature(string val_marker) const {

  for (unsigned short iMarker_HeatTransfer = 0; iMarker_HeatTransfer < nMarker_HeatTransfer; iMarker_HeatTransfer++)
    if (Marker_HeatTransfer[iMarker_HeatTransfer] == val_marker)
      return HeatTransfer_WallTemp[iMarker_HeatTransfer];

  return HeatTransfer_WallTemp[0];
}

pair<WALL_TYPE, su2double> CConfig::GetWallRoughnessProperties(const string& val_marker) const {
  su2double roughness = 0.0;
  for (auto iMarker = 0u; iMarker < nRough_Wall; iMarker++) {
    if (val_marker.compare(Marker_RoughWall[iMarker]) == 0) {
      roughness = Roughness_Height[iMarker];
      break;
    }
  }
  return make_pair(roughness > 0 ? WALL_TYPE::ROUGH : WALL_TYPE::SMOOTH, roughness);
}

WALL_FUNCTIONS CConfig::GetWallFunction_Treatment(string val_marker) const {

  WALL_FUNCTIONS WallFunction = WALL_FUNCTIONS::NONE;

  for(unsigned short iMarker=0; iMarker<nMarker_WallFunctions; iMarker++) {
    if(Marker_WallFunctions[iMarker] == val_marker) {
      WallFunction = Kind_WallFunctions[iMarker];
      break;
    }
  }

  return WallFunction;
}

const unsigned short* CConfig::GetWallFunction_IntInfo(string val_marker) const {
  unsigned short *intInfo = nullptr;

  for(unsigned short iMarker=0; iMarker<nMarker_WallFunctions; iMarker++) {
    if(Marker_WallFunctions[iMarker] == val_marker) {
      intInfo = IntInfo_WallFunctions[iMarker];
      break;
    }
  }

  return intInfo;
}

const su2double* CConfig::GetWallFunction_DoubleInfo(string val_marker) const {
  su2double *doubleInfo = nullptr;

  for(unsigned short iMarker=0; iMarker<nMarker_WallFunctions; iMarker++) {
    if(Marker_WallFunctions[iMarker] == val_marker) {
      doubleInfo = DoubleInfo_WallFunctions[iMarker];
      break;
    }
  }

  return doubleInfo;
}

su2double CConfig::GetEngineInflow_Target(string val_marker) const {
  unsigned short iMarker_EngineInflow;
  for (iMarker_EngineInflow = 0; iMarker_EngineInflow < nMarker_EngineInflow; iMarker_EngineInflow++)
    if (Marker_EngineInflow[iMarker_EngineInflow] == val_marker) break;
  return EngineInflow_Target[iMarker_EngineInflow];
}

su2double CConfig::GetInflow_Pressure(string val_marker) const {
  unsigned short iMarker_EngineInflow;
  for (iMarker_EngineInflow = 0; iMarker_EngineInflow < nMarker_EngineInflow; iMarker_EngineInflow++)
    if (Marker_EngineInflow[iMarker_EngineInflow] == val_marker) break;
  return Inflow_Pressure[iMarker_EngineInflow];
}

su2double CConfig::GetInflow_MassFlow(string val_marker) const {
  unsigned short iMarker_EngineInflow;
  for (iMarker_EngineInflow = 0; iMarker_EngineInflow < nMarker_EngineInflow; iMarker_EngineInflow++)
    if (Marker_EngineInflow[iMarker_EngineInflow] == val_marker) break;
  return Inflow_MassFlow[iMarker_EngineInflow];
}

su2double CConfig::GetInflow_ReverseMassFlow(string val_marker) const {
  unsigned short iMarker_EngineInflow;
  for (iMarker_EngineInflow = 0; iMarker_EngineInflow < nMarker_EngineInflow; iMarker_EngineInflow++)
    if (Marker_EngineInflow[iMarker_EngineInflow] == val_marker) break;
  return Inflow_ReverseMassFlow[iMarker_EngineInflow];
}

su2double CConfig::GetInflow_TotalPressure(string val_marker) const {
  unsigned short iMarker_EngineInflow;
  for (iMarker_EngineInflow = 0; iMarker_EngineInflow < nMarker_EngineInflow; iMarker_EngineInflow++)
    if (Marker_EngineInflow[iMarker_EngineInflow] == val_marker) break;
  return Inflow_TotalPressure[iMarker_EngineInflow];
}

su2double CConfig::GetInflow_Temperature(string val_marker) const {
  unsigned short iMarker_EngineInflow;
  for (iMarker_EngineInflow = 0; iMarker_EngineInflow < nMarker_EngineInflow; iMarker_EngineInflow++)
    if (Marker_EngineInflow[iMarker_EngineInflow] == val_marker) break;
  return Inflow_Temperature[iMarker_EngineInflow];
}

su2double CConfig::GetInflow_TotalTemperature(string val_marker) const {
  unsigned short iMarker_EngineInflow;
  for (iMarker_EngineInflow = 0; iMarker_EngineInflow < nMarker_EngineInflow; iMarker_EngineInflow++)
    if (Marker_EngineInflow[iMarker_EngineInflow] == val_marker) break;
  return Inflow_TotalTemperature[iMarker_EngineInflow];
}

su2double CConfig::GetInflow_RamDrag(string val_marker) const {
  unsigned short iMarker_EngineInflow;
  for (iMarker_EngineInflow = 0; iMarker_EngineInflow < nMarker_EngineInflow; iMarker_EngineInflow++)
    if (Marker_EngineInflow[iMarker_EngineInflow] == val_marker) break;
  return Inflow_RamDrag[iMarker_EngineInflow];
}

su2double CConfig::GetInflow_Force(string val_marker) const {
  unsigned short iMarker_EngineInflow;
  for (iMarker_EngineInflow = 0; iMarker_EngineInflow < nMarker_EngineInflow; iMarker_EngineInflow++)
    if (Marker_EngineInflow[iMarker_EngineInflow] == val_marker) break;
  return Inflow_Force[iMarker_EngineInflow];
}

su2double CConfig::GetInflow_Power(string val_marker) const {
  unsigned short iMarker_EngineInflow;
  for (iMarker_EngineInflow = 0; iMarker_EngineInflow < nMarker_EngineInflow; iMarker_EngineInflow++)
    if (Marker_EngineInflow[iMarker_EngineInflow] == val_marker) break;
  return Inflow_Power[iMarker_EngineInflow];
}

su2double CConfig::GetInflow_Mach(string val_marker) const {
  unsigned short iMarker_EngineInflow;
  for (iMarker_EngineInflow = 0; iMarker_EngineInflow < nMarker_EngineInflow; iMarker_EngineInflow++)
    if (Marker_EngineInflow[iMarker_EngineInflow] == val_marker) break;
  return Inflow_Mach[iMarker_EngineInflow];
}

su2double CConfig::GetExhaust_Pressure(string val_marker) const {
  unsigned short iMarker_EngineExhaust;
  for (iMarker_EngineExhaust = 0; iMarker_EngineExhaust < nMarker_EngineExhaust; iMarker_EngineExhaust++)
    if (Marker_EngineExhaust[iMarker_EngineExhaust] == val_marker) break;
  return Exhaust_Pressure[iMarker_EngineExhaust];
}

su2double CConfig::GetExhaust_Temperature(string val_marker) const {
  unsigned short iMarker_EngineExhaust;
  for (iMarker_EngineExhaust = 0; iMarker_EngineExhaust < nMarker_EngineExhaust; iMarker_EngineExhaust++)
    if (Marker_EngineExhaust[iMarker_EngineExhaust] == val_marker) break;
  return Exhaust_Temperature[iMarker_EngineExhaust];
}

su2double CConfig::GetExhaust_MassFlow(string val_marker) const {
  unsigned short iMarker_EngineExhaust;
  for (iMarker_EngineExhaust = 0; iMarker_EngineExhaust < nMarker_EngineExhaust; iMarker_EngineExhaust++)
    if (Marker_EngineExhaust[iMarker_EngineExhaust] == val_marker) break;
  return Exhaust_MassFlow[iMarker_EngineExhaust];
}

su2double CConfig::GetExhaust_TotalPressure(string val_marker) const {
  unsigned short iMarker_EngineExhaust;
  for (iMarker_EngineExhaust = 0; iMarker_EngineExhaust < nMarker_EngineExhaust; iMarker_EngineExhaust++)
    if (Marker_EngineExhaust[iMarker_EngineExhaust] == val_marker) break;
  return Exhaust_TotalPressure[iMarker_EngineExhaust];
}

su2double CConfig::GetExhaust_TotalTemperature(string val_marker) const {
  unsigned short iMarker_EngineExhaust;
  for (iMarker_EngineExhaust = 0; iMarker_EngineExhaust < nMarker_EngineExhaust; iMarker_EngineExhaust++)
    if (Marker_EngineExhaust[iMarker_EngineExhaust] == val_marker) break;
  return Exhaust_TotalTemperature[iMarker_EngineExhaust];
}

su2double CConfig::GetExhaust_GrossThrust(string val_marker) const {
  unsigned short iMarker_EngineExhaust;
  for (iMarker_EngineExhaust = 0; iMarker_EngineExhaust < nMarker_EngineExhaust; iMarker_EngineExhaust++)
    if (Marker_EngineExhaust[iMarker_EngineExhaust] == val_marker) break;
  return Exhaust_GrossThrust[iMarker_EngineExhaust];
}

su2double CConfig::GetExhaust_Force(string val_marker) const {
  unsigned short iMarker_EngineExhaust;
  for (iMarker_EngineExhaust = 0; iMarker_EngineExhaust < nMarker_EngineExhaust; iMarker_EngineExhaust++)
    if (Marker_EngineExhaust[iMarker_EngineExhaust] == val_marker) break;
  return Exhaust_Force[iMarker_EngineExhaust];
}

su2double CConfig::GetExhaust_Power(string val_marker) const {
  unsigned short iMarker_EngineExhaust;
  for (iMarker_EngineExhaust = 0; iMarker_EngineExhaust < nMarker_EngineExhaust; iMarker_EngineExhaust++)
    if (Marker_EngineExhaust[iMarker_EngineExhaust] == val_marker) break;
  return Exhaust_Power[iMarker_EngineExhaust];
}

su2double CConfig::GetActDiskInlet_Pressure(string val_marker) const {
  unsigned short iMarker_ActDiskInlet;
  for (iMarker_ActDiskInlet = 0; iMarker_ActDiskInlet < nMarker_ActDiskInlet; iMarker_ActDiskInlet++)
    if (Marker_ActDiskInlet[iMarker_ActDiskInlet] == val_marker) break;
  return ActDiskInlet_Pressure[iMarker_ActDiskInlet];
}

su2double CConfig::GetActDiskInlet_TotalPressure(string val_marker) const {
  unsigned short iMarker_ActDiskInlet;
  for (iMarker_ActDiskInlet = 0; iMarker_ActDiskInlet < nMarker_ActDiskInlet; iMarker_ActDiskInlet++)
    if (Marker_ActDiskInlet[iMarker_ActDiskInlet] == val_marker) break;
  return ActDiskInlet_TotalPressure[iMarker_ActDiskInlet];
}

su2double CConfig::GetActDiskInlet_RamDrag(string val_marker) const {
  unsigned short iMarker_ActDiskInlet;
  for (iMarker_ActDiskInlet = 0; iMarker_ActDiskInlet < nMarker_ActDiskInlet; iMarker_ActDiskInlet++)
    if (Marker_ActDiskInlet[iMarker_ActDiskInlet] == val_marker) break;
  return ActDiskInlet_RamDrag[iMarker_ActDiskInlet];
}

su2double CConfig::GetActDiskInlet_Force(string val_marker) const {
  unsigned short iMarker_ActDiskInlet;
  for (iMarker_ActDiskInlet = 0; iMarker_ActDiskInlet < nMarker_ActDiskInlet; iMarker_ActDiskInlet++)
    if (Marker_ActDiskInlet[iMarker_ActDiskInlet] == val_marker) break;
  return ActDiskInlet_Force[iMarker_ActDiskInlet];
}

su2double CConfig::GetActDiskInlet_Power(string val_marker) const {
  unsigned short iMarker_ActDiskInlet;
  for (iMarker_ActDiskInlet = 0; iMarker_ActDiskInlet < nMarker_ActDiskInlet; iMarker_ActDiskInlet++)
    if (Marker_ActDiskInlet[iMarker_ActDiskInlet] == val_marker) break;
  return ActDiskInlet_Power[iMarker_ActDiskInlet];
}

su2double CConfig::GetActDiskOutlet_Pressure(string val_marker) const {
  unsigned short iMarker_ActDiskOutlet;
  for (iMarker_ActDiskOutlet = 0; iMarker_ActDiskOutlet < nMarker_ActDiskOutlet; iMarker_ActDiskOutlet++)
    if (Marker_ActDiskOutlet[iMarker_ActDiskOutlet] == val_marker) break;
  return ActDiskOutlet_Pressure[iMarker_ActDiskOutlet];
}

su2double CConfig::GetActDiskOutlet_TotalPressure(string val_marker) const {
  unsigned short iMarker_ActDiskOutlet;
  for (iMarker_ActDiskOutlet = 0; iMarker_ActDiskOutlet < nMarker_ActDiskOutlet; iMarker_ActDiskOutlet++)
    if (Marker_ActDiskOutlet[iMarker_ActDiskOutlet] == val_marker) break;
  return ActDiskOutlet_TotalPressure[iMarker_ActDiskOutlet];
}

su2double CConfig::GetActDiskOutlet_GrossThrust(string val_marker) const {
  unsigned short iMarker_ActDiskOutlet;
  for (iMarker_ActDiskOutlet = 0; iMarker_ActDiskOutlet < nMarker_ActDiskOutlet; iMarker_ActDiskOutlet++)
    if (Marker_ActDiskOutlet[iMarker_ActDiskOutlet] == val_marker) break;
  return ActDiskOutlet_GrossThrust[iMarker_ActDiskOutlet];
}

su2double CConfig::GetActDiskOutlet_Force(string val_marker) const {
  unsigned short iMarker_ActDiskOutlet;
  for (iMarker_ActDiskOutlet = 0; iMarker_ActDiskOutlet < nMarker_ActDiskOutlet; iMarker_ActDiskOutlet++)
    if (Marker_ActDiskOutlet[iMarker_ActDiskOutlet] == val_marker) break;
  return ActDiskOutlet_Force[iMarker_ActDiskOutlet];
}

su2double CConfig::GetActDiskOutlet_Power(string val_marker) const {
  unsigned short iMarker_ActDiskOutlet;
  for (iMarker_ActDiskOutlet = 0; iMarker_ActDiskOutlet < nMarker_ActDiskOutlet; iMarker_ActDiskOutlet++)
    if (Marker_ActDiskOutlet[iMarker_ActDiskOutlet] == val_marker) break;
  return ActDiskOutlet_Power[iMarker_ActDiskOutlet];
}

su2double CConfig::GetActDiskInlet_Temperature(string val_marker) const {
  unsigned short iMarker_ActDiskInlet;
  for (iMarker_ActDiskInlet = 0; iMarker_ActDiskInlet < nMarker_ActDiskInlet; iMarker_ActDiskInlet++)
    if (Marker_ActDiskInlet[iMarker_ActDiskInlet] == val_marker) break;
  return ActDiskInlet_Temperature[iMarker_ActDiskInlet];
}

su2double CConfig::GetActDiskInlet_TotalTemperature(string val_marker) const {
  unsigned short iMarker_ActDiskInlet;
  for (iMarker_ActDiskInlet = 0; iMarker_ActDiskInlet < nMarker_ActDiskInlet; iMarker_ActDiskInlet++)
    if (Marker_ActDiskInlet[iMarker_ActDiskInlet] == val_marker) break;
  return ActDiskInlet_TotalTemperature[iMarker_ActDiskInlet];
}

su2double CConfig::GetActDiskOutlet_Temperature(string val_marker) const {
  unsigned short iMarker_ActDiskOutlet;
  for (iMarker_ActDiskOutlet = 0; iMarker_ActDiskOutlet < nMarker_ActDiskOutlet; iMarker_ActDiskOutlet++)
    if (Marker_ActDiskOutlet[iMarker_ActDiskOutlet] == val_marker) break;
  return ActDiskOutlet_Temperature[iMarker_ActDiskOutlet];
}

su2double CConfig::GetActDiskOutlet_TotalTemperature(string val_marker) const {
  unsigned short iMarker_ActDiskOutlet;
  for (iMarker_ActDiskOutlet = 0; iMarker_ActDiskOutlet < nMarker_ActDiskOutlet; iMarker_ActDiskOutlet++)
    if (Marker_ActDiskOutlet[iMarker_ActDiskOutlet] == val_marker) break;
  return ActDiskOutlet_TotalTemperature[iMarker_ActDiskOutlet];
}

su2double CConfig::GetActDiskInlet_MassFlow(string val_marker) const {
  unsigned short iMarker_ActDiskInlet;
  for (iMarker_ActDiskInlet = 0; iMarker_ActDiskInlet < nMarker_ActDiskInlet; iMarker_ActDiskInlet++)
    if (Marker_ActDiskInlet[iMarker_ActDiskInlet] == val_marker) break;
  return ActDiskInlet_MassFlow[iMarker_ActDiskInlet];
}

su2double CConfig::GetActDiskOutlet_MassFlow(string val_marker) const {
  unsigned short iMarker_ActDiskOutlet;
  for (iMarker_ActDiskOutlet = 0; iMarker_ActDiskOutlet < nMarker_ActDiskOutlet; iMarker_ActDiskOutlet++)
    if (Marker_ActDiskOutlet[iMarker_ActDiskOutlet] == val_marker) break;
  return ActDiskOutlet_MassFlow[iMarker_ActDiskOutlet];
}

su2double CConfig::GetDispl_Value(string val_marker) const {
  unsigned short iMarker_Displacement;
  for (iMarker_Displacement = 0; iMarker_Displacement < nMarker_Displacement; iMarker_Displacement++)
    if (Marker_Displacement[iMarker_Displacement] == val_marker) break;
  return Displ_Value[iMarker_Displacement];
}

su2double CConfig::GetLoad_Value(string val_marker) const {
  unsigned short iMarker_Load;
  for (iMarker_Load = 0; iMarker_Load < nMarker_Load; iMarker_Load++)
    if (Marker_Load[iMarker_Load] == val_marker) break;
  return Load_Value[iMarker_Load];
}

su2double CConfig::GetDamper_Constant(string val_marker) const {
  unsigned short iMarker_Damper;
  for (iMarker_Damper = 0; iMarker_Damper < nMarker_Damper; iMarker_Damper++)
    if (Marker_Damper[iMarker_Damper] == val_marker) break;
  return Damper_Constant[iMarker_Damper];
}

su2double CConfig::GetLoad_Dir_Value(string val_marker) const {
  unsigned short iMarker_Load_Dir;
  for (iMarker_Load_Dir = 0; iMarker_Load_Dir < nMarker_Load_Dir; iMarker_Load_Dir++)
    if (Marker_Load_Dir[iMarker_Load_Dir] == val_marker) break;
  return Load_Dir_Value[iMarker_Load_Dir];
}

su2double CConfig::GetLoad_Dir_Multiplier(string val_marker) const {
  unsigned short iMarker_Load_Dir;
  for (iMarker_Load_Dir = 0; iMarker_Load_Dir < nMarker_Load_Dir; iMarker_Load_Dir++)
    if (Marker_Load_Dir[iMarker_Load_Dir] == val_marker) break;
  return Load_Dir_Multiplier[iMarker_Load_Dir];
}

su2double CConfig::GetDisp_Dir_Value(string val_marker) const {
  unsigned short iMarker_Disp_Dir;
  for (iMarker_Disp_Dir = 0; iMarker_Disp_Dir < nMarker_Disp_Dir; iMarker_Disp_Dir++)
    if (Marker_Disp_Dir[iMarker_Disp_Dir] == val_marker) break;
  return Disp_Dir_Value[iMarker_Disp_Dir];
}

su2double CConfig::GetDisp_Dir_Multiplier(string val_marker) const {
  unsigned short iMarker_Disp_Dir;
  for (iMarker_Disp_Dir = 0; iMarker_Disp_Dir < nMarker_Disp_Dir; iMarker_Disp_Dir++)
    if (Marker_Disp_Dir[iMarker_Disp_Dir] == val_marker) break;
  return Disp_Dir_Multiplier[iMarker_Disp_Dir];
}

const su2double* CConfig::GetLoad_Dir(string val_marker) const {
  unsigned short iMarker_Load_Dir;
  for (iMarker_Load_Dir = 0; iMarker_Load_Dir < nMarker_Load_Dir; iMarker_Load_Dir++)
    if (Marker_Load_Dir[iMarker_Load_Dir] == val_marker) break;
  return Load_Dir[iMarker_Load_Dir];
}

const su2double* CConfig::GetDisp_Dir(string val_marker) const {
  unsigned short iMarker_Disp_Dir;
  for (iMarker_Disp_Dir = 0; iMarker_Disp_Dir < nMarker_Disp_Dir; iMarker_Disp_Dir++)
    if (Marker_Disp_Dir[iMarker_Disp_Dir] == val_marker) break;
  return Disp_Dir[iMarker_Disp_Dir];
}

su2double CConfig::GetLoad_Sine_Amplitude(string val_marker) const {
  unsigned short iMarker_Load_Sine;
  for (iMarker_Load_Sine = 0; iMarker_Load_Sine < nMarker_Load_Sine; iMarker_Load_Sine++)
    if (Marker_Load_Sine[iMarker_Load_Sine] == val_marker) break;
  return Load_Sine_Amplitude[iMarker_Load_Sine];
}

su2double CConfig::GetLoad_Sine_Frequency(string val_marker) const {
  unsigned short iMarker_Load_Sine;
  for (iMarker_Load_Sine = 0; iMarker_Load_Sine < nMarker_Load_Sine; iMarker_Load_Sine++)
    if (Marker_Load_Sine[iMarker_Load_Sine] == val_marker) break;
  return Load_Sine_Frequency[iMarker_Load_Sine];
}

const su2double* CConfig::GetLoad_Sine_Dir(string val_marker) const {
  unsigned short iMarker_Load_Sine;
  for (iMarker_Load_Sine = 0; iMarker_Load_Sine < nMarker_Load_Sine; iMarker_Load_Sine++)
    if (Marker_Load_Sine[iMarker_Load_Sine] == val_marker) break;
  return Load_Sine_Dir[iMarker_Load_Sine];
}

su2double CConfig::GetWall_Emissivity(string val_marker) const {

  unsigned short iMarker_Emissivity = 0;

  if (nMarker_Emissivity > 0) {
    for (iMarker_Emissivity = 0; iMarker_Emissivity < nMarker_Emissivity; iMarker_Emissivity++)
      if (Marker_Emissivity[iMarker_Emissivity] == val_marker) break;
  }

  return Wall_Emissivity[iMarker_Emissivity];
}

su2double CConfig::GetFlowLoad_Value(string val_marker) const {
  unsigned short iMarker_FlowLoad;
  for (iMarker_FlowLoad = 0; iMarker_FlowLoad < nMarker_FlowLoad; iMarker_FlowLoad++)
    if (Marker_FlowLoad[iMarker_FlowLoad] == val_marker) break;
  return FlowLoad_Value[iMarker_FlowLoad];
}

short CConfig::FindInterfaceMarker(unsigned short iInterface) const {

  /*--- The names of the two markers that form the interface. ---*/
  const auto& sideA = Marker_ZoneInterface[2*iInterface];
  const auto& sideB = Marker_ZoneInterface[2*iInterface+1];

  for (unsigned short iMarker = 0; iMarker < nMarker_All; iMarker++) {
    /*--- If the marker is sideA or sideB of the interface (order does not matter). ---*/
    const auto& tag = Marker_All_TagBound[iMarker];
    if ((tag == sideA) || (tag == sideB)) return iMarker;
  }
  return -1;
}

void CConfig::Tick(double *val_start_time) {

#ifdef PROFILE
  *val_start_time = SU2_MPI::Wtime();
#endif

}

void CConfig::Tock(double val_start_time, string val_function_name, int val_group_id) {

#ifdef PROFILE

  double val_stop_time = 0.0, val_elapsed_time = 0.0;

  val_stop_time = SU2_MPI::Wtime();

  /*--- Compute the elapsed time for this subroutine ---*/
  val_elapsed_time = val_stop_time - val_start_time;

  /*--- Store the subroutine name and the elapsed time ---*/
  Profile_Function_tp.push_back(val_function_name);
  Profile_Time_tp.push_back(val_elapsed_time);
  Profile_ID_tp.push_back(val_group_id);

#endif

}

void CConfig::SetProfilingCSV(void) {

#ifdef PROFILE

  int rank = MASTER_NODE;
  int size = SINGLE_NODE;
#ifdef HAVE_MPI
  SU2_MPI::Comm_rank(SU2_MPI::GetComm(), &rank);
  SU2_MPI::Comm_size(SU2_MPI::GetComm(), &size);
#endif

  /*--- Each rank has the same stack trace, so the they have the same
   function calls and ordering in the vectors. We're going to reduce
   the timings from each rank and extract the avg, min, and max timings. ---*/

  /*--- First, create a local mapping, so that we can extract the
   min and max values for each function. ---*/

  for (unsigned int i = 0; i < Profile_Function_tp.size(); i++) {

    /*--- Add the function and initialize if not already stored (the ID
     only needs to be stored the first time).---*/
    if (Profile_Map_tp.find(Profile_Function_tp[i]) == Profile_Map_tp.end()) {

      vector<int> profile; profile.push_back(i);
      Profile_Map_tp.insert(pair<string,vector<int> >(Profile_Function_tp[i],profile));

    } else {

      /*--- This function has already been added, so simply increment the
       number of calls and total time for this function. ---*/

      Profile_Map_tp[Profile_Function_tp[i]].push_back(i);

    }
  }

  /*--- We now have everything gathered by function name, so we can loop over
   each function and store the min/max times. ---*/

  int map_size = 0;
  for (map<string,vector<int> >::iterator it=Profile_Map_tp.begin(); it!=Profile_Map_tp.end(); ++it) {
    map_size++;
  }

  /*--- Allocate and initialize memory ---*/

  double *l_min_red = NULL, *l_max_red = NULL, *l_tot_red = NULL, *l_avg_red = NULL;
  int *n_calls_red = NULL;
  double* l_min = new double[map_size];
  double* l_max = new double[map_size];
  double* l_tot = new double[map_size];
  double* l_avg = new double[map_size];
  int* n_calls  = new int[map_size];
  for (int i = 0; i < map_size; i++)
  {
    l_min[i]   = 1e10;
    l_max[i]   = 0.0;
    l_tot[i]   = 0.0;
    l_avg[i]   = 0.0;
    n_calls[i] = 0;
  }

  /*--- Collect the info for each function from the current rank ---*/

  int func_counter = 0;
  for (map<string,vector<int> >::iterator it=Profile_Map_tp.begin(); it!=Profile_Map_tp.end(); ++it) {

    for (unsigned int i = 0; i < (it->second).size(); i++) {
      n_calls[func_counter]++;
      l_tot[func_counter] += Profile_Time_tp[(it->second)[i]];
      if (Profile_Time_tp[(it->second)[i]] < l_min[func_counter])
        l_min[func_counter] = Profile_Time_tp[(it->second)[i]];
      if (Profile_Time_tp[(it->second)[i]] > l_max[func_counter])
        l_max[func_counter] = Profile_Time_tp[(it->second)[i]];

    }
    l_avg[func_counter] = l_tot[func_counter]/((double)n_calls[func_counter]);
    func_counter++;
  }

  /*--- Now reduce the data ---*/

  if (rank == MASTER_NODE) {
    l_min_red = new double[map_size];
    l_max_red = new double[map_size];
    l_tot_red = new double[map_size];
    l_avg_red = new double[map_size];
    n_calls_red  = new int[map_size];
  }

#ifdef HAVE_MPI
  MPI_Reduce(n_calls, n_calls_red, map_size, MPI_INT, MPI_SUM, MASTER_NODE, SU2_MPI::GetComm());
  MPI_Reduce(l_tot, l_tot_red, map_size, MPI_DOUBLE, MPI_SUM, MASTER_NODE, SU2_MPI::GetComm());
  MPI_Reduce(l_avg, l_avg_red, map_size, MPI_DOUBLE, MPI_SUM, MASTER_NODE, SU2_MPI::GetComm());
  MPI_Reduce(l_min, l_min_red, map_size, MPI_DOUBLE, MPI_MIN, MASTER_NODE, SU2_MPI::GetComm());
  MPI_Reduce(l_max, l_max_red, map_size, MPI_DOUBLE, MPI_MAX, MASTER_NODE, SU2_MPI::GetComm());
#else
  memcpy(n_calls_red, n_calls, map_size*sizeof(int));
  memcpy(l_tot_red,   l_tot,   map_size*sizeof(double));
  memcpy(l_avg_red,   l_avg,   map_size*sizeof(double));
  memcpy(l_min_red,   l_min,   map_size*sizeof(double));
  memcpy(l_max_red,   l_max,   map_size*sizeof(double));
#endif

  /*--- The master rank will write the file ---*/

  if (rank == MASTER_NODE) {

    /*--- Take averages over all ranks on the master ---*/

    for (int i = 0; i < map_size; i++) {
      l_tot_red[i]   = l_tot_red[i]/(double)size;
      l_avg_red[i]   = l_avg_red[i]/(double)size;
      n_calls_red[i] = n_calls_red[i]/size;
    }

    /*--- Now write a CSV file with the processed results ---*/

    ofstream Profile_File;
    Profile_File.precision(15);
    Profile_File.open("profiling.csv");

    /*--- Create the CSV header ---*/

    Profile_File << "\"Function_Name\", \"N_Calls\", \"Avg_Total_Time\", \"Avg_Time\", \"Min_Time\", \"Max_Time\", \"Function_ID\"" << endl;

    /*--- Loop through the map and write the results to the file ---*/

    func_counter = 0;
    for (map<string,vector<int> >::iterator it=Profile_Map_tp.begin(); it!=Profile_Map_tp.end(); ++it) {

      Profile_File << scientific << it->first << ", " << n_calls_red[func_counter] << ", " << l_tot_red[func_counter] << ", " << l_avg_red[func_counter] << ", " << l_min_red[func_counter] << ", " << l_max_red[func_counter] << ", " << (int)Profile_ID_tp[(it->second)[0]] << endl;
      func_counter++;
    }

    Profile_File.close();

  }

  delete [] l_min;
  delete [] l_max;
  delete [] l_avg;
  delete [] l_tot;
  delete [] n_calls;
  if (rank == MASTER_NODE) {
    delete [] l_min_red;
    delete [] l_max_red;
    delete [] l_avg_red;
    delete [] l_tot_red;
    delete [] n_calls_red;
  }

#endif

}

void CConfig::GEMM_Tick(double *val_start_time) const {

#ifdef PROFILE

#ifdef HAVE_MKL
  *val_start_time = dsecnd();
#else
  *val_start_time = SU2_MPI::Wtime();
#endif

#endif

}

void CConfig::GEMM_Tock(double val_start_time, int M, int N, int K) const {

#ifdef PROFILE

  /* Determine the timing value. The actual function called depends on
     the type of executable. */
  double val_stop_time = 0.0;

#ifdef HAVE_MKL
  val_stop_time = dsecnd();
#else
  val_stop_time = SU2_MPI::Wtime();
#endif

  /* Compute the elapsed time. */
  const double val_elapsed_time = val_stop_time - val_start_time;

  /* Create the CLong3T from the M-N-K values and check if it is already
     stored in the map GEMM_Profile_MNK. */
  CLong3T MNK(M, N, K);
  map<CLong3T, int>::iterator MI = GEMM_Profile_MNK.find(MNK);

  if(MI == GEMM_Profile_MNK.end()) {

    /* Entry is not present yet. Create it. */
    const int ind = GEMM_Profile_MNK.size();
    GEMM_Profile_MNK[MNK] = ind;

    GEMM_Profile_NCalls.push_back(1);
    GEMM_Profile_TotTime.push_back(val_elapsed_time);
    GEMM_Profile_MinTime.push_back(val_elapsed_time);
    GEMM_Profile_MaxTime.push_back(val_elapsed_time);
  }
  else {

    /* Entry is already present. Determine its index in the
       map and update the corresponding vectors. */
    const int ind = MI->second;
    ++GEMM_Profile_NCalls[ind];
    GEMM_Profile_TotTime[ind] += val_elapsed_time;
    GEMM_Profile_MinTime[ind]  = min(GEMM_Profile_MinTime[ind], val_elapsed_time);
    GEMM_Profile_MaxTime[ind]  = max(GEMM_Profile_MaxTime[ind], val_elapsed_time);
  }

#endif

}

void CConfig::GEMMProfilingCSV(void) {

#ifdef PROFILE

  /* Initialize the rank to the master node. */
  int rank = MASTER_NODE;

#ifdef HAVE_MPI
  /* Parallel executable. The profiling data must be sent to the master node.
     First determine the rank and size. */
  int size;
  SU2_MPI::Comm_rank(SU2_MPI::GetComm(), &rank);
  SU2_MPI::Comm_size(SU2_MPI::GetComm(), &size);

  /* Check for the master node. */
  if(rank == MASTER_NODE) {

    /* Master node. Loop over the other ranks to receive their data. */
    for(int proc=1; proc<size; ++proc) {

      /* Block until a message from this processor arrives. Determine
         the number of entries in the receive buffers. */
      SU2_MPI::Status status;
      SU2_MPI::Probe(proc, 0, SU2_MPI::GetComm(), &status);

      int nEntries;
      SU2_MPI::Get_count(&status, MPI_LONG, &nEntries);

      /* Allocate the memory for the receive buffers and receive the
         three messages using blocking receives. */
      vector<long>   recvBufNCalls(nEntries);
      vector<double> recvBufTotTime(nEntries);
      vector<double> recvBufMinTime(nEntries);
      vector<double> recvBufMaxTime(nEntries);
      vector<long>   recvBufMNK(3*nEntries);

      SU2_MPI::Recv(recvBufNCalls.data(), recvBufNCalls.size(),
                    MPI_LONG, proc, 0, SU2_MPI::GetComm(), &status);
      SU2_MPI::Recv(recvBufTotTime.data(), recvBufTotTime.size(),
                    MPI_DOUBLE, proc, 1, SU2_MPI::GetComm(), &status);
      SU2_MPI::Recv(recvBufMinTime.data(), recvBufMinTime.size(),
                    MPI_DOUBLE, proc, 2, SU2_MPI::GetComm(), &status);
      SU2_MPI::Recv(recvBufMaxTime.data(), recvBufMaxTime.size(),
                    MPI_DOUBLE, proc, 3, SU2_MPI::GetComm(), &status);
      SU2_MPI::Recv(recvBufMNK.data(), recvBufMNK.size(),
                    MPI_LONG, proc, 4, SU2_MPI::GetComm(), &status);

      /* Loop over the number of entries. */
      for(int i=0; i<nEntries; ++i) {

        /* Create the CLong3T from the M-N-K values and check if it is already
           stored in the map GEMM_Profile_MNK. */
        CLong3T MNK(recvBufMNK[3*i], recvBufMNK[3*i+1], recvBufMNK[3*i+2]);
        map<CLong3T, int>::iterator MI = GEMM_Profile_MNK.find(MNK);

        if(MI == GEMM_Profile_MNK.end()) {

          /* Entry is not present yet. Create it. */
          const int ind = GEMM_Profile_MNK.size();
          GEMM_Profile_MNK[MNK] = ind;

          GEMM_Profile_NCalls.push_back(recvBufNCalls[i]);
          GEMM_Profile_TotTime.push_back(recvBufTotTime[i]);
          GEMM_Profile_MinTime.push_back(recvBufMinTime[i]);
          GEMM_Profile_MaxTime.push_back(recvBufMaxTime[i]);
        }
        else {

          /* Entry is already present. Determine its index in the
             map and update the corresponding vectors. */
          const int ind = MI->second;
          GEMM_Profile_NCalls[ind]  += recvBufNCalls[i];
          GEMM_Profile_TotTime[ind] += recvBufTotTime[i];
          GEMM_Profile_MinTime[ind]  = min(GEMM_Profile_MinTime[ind], recvBufMinTime[i]);
          GEMM_Profile_MaxTime[ind]  = max(GEMM_Profile_MaxTime[ind], recvBufMaxTime[i]);
        }
      }
    }
  }
  else {

    /* Not the master node. Create the send buffer for the MNK data. */
    vector<long> sendBufMNK(3*GEMM_Profile_NCalls.size());
    for(map<CLong3T, int>::iterator MI =GEMM_Profile_MNK.begin();
                                    MI!=GEMM_Profile_MNK.end(); ++MI) {

      const int ind = 3*MI->second;
      sendBufMNK[ind]   = MI->first.long0;
      sendBufMNK[ind+1] = MI->first.long1;
      sendBufMNK[ind+2] = MI->first.long2;
    }

    /* Send the data to the master node using blocking sends. */
    SU2_MPI::Send(GEMM_Profile_NCalls.data(), GEMM_Profile_NCalls.size(),
                  MPI_LONG, MASTER_NODE, 0, SU2_MPI::GetComm());
    SU2_MPI::Send(GEMM_Profile_TotTime.data(), GEMM_Profile_TotTime.size(),
                  MPI_DOUBLE, MASTER_NODE, 1, SU2_MPI::GetComm());
    SU2_MPI::Send(GEMM_Profile_MinTime.data(), GEMM_Profile_MinTime.size(),
                  MPI_DOUBLE, MASTER_NODE, 2, SU2_MPI::GetComm());
    SU2_MPI::Send(GEMM_Profile_MaxTime.data(), GEMM_Profile_MaxTime.size(),
                  MPI_DOUBLE, MASTER_NODE, 3, SU2_MPI::GetComm());
    SU2_MPI::Send(sendBufMNK.data(), sendBufMNK.size(),
                  MPI_LONG, MASTER_NODE, 4, SU2_MPI::GetComm());
  }

#endif

  /*--- The master rank will write the file ---*/
  if (rank == MASTER_NODE) {

    /* Store the elements of the map GEMM_Profile_MNK in
       vectors for post processing reasons. */
    const unsigned int nItems = GEMM_Profile_MNK.size();
    vector<long> M(nItems), N(nItems), K(nItems);
    for(map<CLong3T, int>::iterator MI =GEMM_Profile_MNK.begin();
                                    MI!=GEMM_Profile_MNK.end(); ++MI) {

      const int ind = MI->second;
      M[ind] = MI->first.long0;
      N[ind] = MI->first.long1;
      K[ind] = MI->first.long2;
    }

    /* In order to create a nicer output the profiling data is sorted in
       terms of CPU time spent. Create a vector of pairs for carrying
       out this sort. */
    vector<pair<double, unsigned int> > sortedTime;

    for(unsigned int i=0; i<GEMM_Profile_TotTime.size(); ++i)
      sortedTime.push_back(make_pair(GEMM_Profile_TotTime[i], i));

    sort(sortedTime.begin(), sortedTime.end());

    /* Open the profiling file. */
    ofstream Profile_File;
    Profile_File.precision(15);
    Profile_File.open("gemm_profiling.csv");

    /* Create the CSV header */
    Profile_File << "\"Total_Time\", \"N_Calls\", \"Avg_Time\", \"Min_Time\", \"Max_Time\", \"M\", \"N\", \"K\", \"Avg GFLOPs\"" << endl;

    /* Loop through the different items, where the item with the largest total time is
       written first. As sortedTime is sorted in increasing order, the sequence of
       sortedTime must be reversed. */
    for(vector<pair<double, unsigned int> >::reverse_iterator rit =sortedTime.rbegin();
                                                              rit!=sortedTime.rend(); ++rit) {
      /* Determine the original index in the profiling vectors. */
      const unsigned int ind = rit->second;
      const double AvgTime = GEMM_Profile_TotTime[ind]/GEMM_Profile_NCalls[ind];
      const double GFlops   = 2.0e-9*M[ind]*N[ind]*K[ind]/AvgTime;

      /* Write the data. */
      Profile_File << scientific << GEMM_Profile_TotTime[ind] << ", " << GEMM_Profile_NCalls[ind] << ", "
                   << AvgTime << ", " << GEMM_Profile_MinTime[ind] << ", " << GEMM_Profile_MaxTime[ind] << ", "
                   << M[ind] << ", " << N[ind] << ", " << K[ind] << ", " << GFlops << endl;
    }

    /* Close the file. */
    Profile_File.close();
  }

#endif

}

void CConfig::SetFreeStreamTurboNormal(const su2double* turboNormal){

  FreeStreamTurboNormal[0] = turboNormal[0];
  FreeStreamTurboNormal[1] = turboNormal[1];
  FreeStreamTurboNormal[2] = 0.0;

}

void CConfig::SetMultizone(const CConfig *driver_config, const CConfig* const* config_container){

  for (unsigned short iZone = 0; iZone < nZone; iZone++){

    if (config_container[iZone]->GetTime_Domain() != GetTime_Domain()){
      SU2_MPI::Error("Option TIME_DOMAIN must be the same in all zones.", CURRENT_FUNCTION);
    }
    if (config_container[iZone]->GetnTime_Iter() != GetnTime_Iter()){
      SU2_MPI::Error("Option TIME_ITER must be the same in all zones.", CURRENT_FUNCTION);
    }
    if (config_container[iZone]->GetnOuter_Iter() != GetnOuter_Iter()){
      SU2_MPI::Error("Option OUTER_ITER must be the same in all zones.", CURRENT_FUNCTION);
    }
    if (config_container[iZone]->GetTime_Step() != GetTime_Step()){
      SU2_MPI::Error("Option TIME_STEP must be the same in all zones.", CURRENT_FUNCTION);
    }
    if (config_container[iZone]->GetUnst_CFL() != 0.0){
      SU2_MPI::Error("Option UNST_CFL_NUMBER cannot be used in multizone problems (must be 0),"
                     " use a fixed TIME_STEP instead.", CURRENT_FUNCTION);
    }
    if (config_container[iZone]->GetMultizone_Problem() != GetMultizone_Problem()){
      SU2_MPI::Error("Option MULTIZONE must be the same in all zones.", CURRENT_FUNCTION);
    }
    if (config_container[iZone]->GetMultizone_Mesh() != GetMultizone_Mesh()){
      SU2_MPI::Error("Option MULTIZONE_MESH must be the same in all zones.", CURRENT_FUNCTION);
    }
    if(config_container[iZone]->GetWnd_Cauchy_Crit() == true){
      SU2_MPI::Error("Option WINDOW_CAUCHY_CRIT must be deactivated for multizone problems.", CURRENT_FUNCTION);
    }
  }
  if(driver_config->GetWnd_Cauchy_Crit() == true){
    SU2_MPI::Error("Option WINDOW_CAUCHY_CRIT must be deactivated for multizone problems.", CURRENT_FUNCTION);
  }

  bool multiblockDriver = false;
  for (unsigned short iFiles = 0; iFiles < driver_config->GetnVolumeOutputFiles(); iFiles++){
    if (driver_config->GetVolumeOutputFiles()[iFiles] == OUTPUT_TYPE::PARAVIEW_MULTIBLOCK){
      multiblockDriver = true;
    }
  }

  bool multiblockZone = false;
  for (unsigned short iZone = 0; iZone < nZone; iZone++){
    multiblockZone = false;
    for (unsigned short iFiles = 0; iFiles < config_container[iZone]->GetnVolumeOutputFiles(); iFiles++){
      if (config_container[iZone]->GetVolumeOutputFiles()[iFiles] == OUTPUT_TYPE::PARAVIEW_MULTIBLOCK){
        multiblockZone = true;
      }
    }
    if (multiblockZone != multiblockDriver){
      SU2_MPI::Error("To enable PARAVIEW_MULTIBLOCK output, add it to OUTPUT_FILES option in main config and\n"
                     "remove option from sub-config files.", CURRENT_FUNCTION);
    }
  }

  /*--- Fix the Time Step for all subdomains, for the case of time-dependent problems ---*/
  if (driver_config->GetTime_Domain()){
    Delta_UnstTime = driver_config->GetTime_Step();
    Delta_DynTime  = driver_config->GetTime_Step();

    Time_Domain = true;
  }

  /*------------------------------------------------------------*/
  /*------ Determine the special properties of the problem -----*/
  /*------------------------------------------------------------*/

  bool fluid_zone = false;
  bool structural_zone = false;

  /*--- If there is at least a fluid and a structural zone ---*/
  for (auto iZone = 0u; iZone < nZone; iZone++) {
    fluid_zone |= config_container[iZone]->GetFluidProblem();
    structural_zone |= config_container[iZone]->GetStructuralProblem();
  }

  if (structural_zone) Relaxation = true;

  /*--- If the problem has FSI properties ---*/
  FSI_Problem = fluid_zone && structural_zone;

  Multizone_Residual = true;
}<|MERGE_RESOLUTION|>--- conflicted
+++ resolved
@@ -830,7 +830,7 @@
   Marker_CfgFile_TurbomachineryFlag   = nullptr; Marker_All_TurbomachineryFlag   = nullptr;
   Marker_CfgFile_MixingPlaneInterface = nullptr; Marker_All_MixingPlaneInterface = nullptr;
 
-  Marker_CfgFile_PyCustom     = nullptr;   Marker_All_PyCustom      = nullptr;    Initial_All_PyCustom = false;
+  Marker_CfgFile_PyCustom     = nullptr;   Marker_All_PyCustom      = nullptr;
 
   Marker_DV                   = nullptr;   Marker_Moving            = nullptr;    Marker_Monitoring = nullptr;
   Marker_Designing            = nullptr;   Marker_GeoEval           = nullptr;    Marker_Plotting   = nullptr;
@@ -1376,10 +1376,7 @@
   /*!\brief SPECIES_CLIPPING \n DESCRIPTION: Use strong inlet and outlet BC in the species solver \n DEFAULT: false \ingroup Config*/
   addBoolOption("SPECIES_USE_STRONG_BC", Species_StrongBC, false);
 
-<<<<<<< HEAD
   addEnumOption("FLAME_INITIALIZATION", Kind_FlameInit, FlameInit_Map, FLAME_INIT_TYPE::FLAME_FRONT);
-=======
->>>>>>> 8d6af1be
   /*!\brief FLAME_OFFSET \n DESCRIPTION: Offset for flame initialization using the flamelet model \ingroup Config*/
   flame_offset[0] = 0.0;
   flame_offset[1] = 0.0;
@@ -1394,7 +1391,6 @@
   flame_normal[1] = 0.0;
   flame_normal[2] = 0.0;
   addDoubleArrayOption("FLAME_NORMAL", 3, flame_normal);
-<<<<<<< HEAD
   
   addDoubleArrayOption("SPARK_LOCATION", 3, spark_location);
   addDoubleOption("SPARK_RADIUS", spark_radius, 0.0);
@@ -1402,9 +1398,6 @@
   addUnsignedLongOption("SPARK_ITERATION_START", spark_iteration_start, 0);
   addUnsignedLongOption("SPARK_DURATION", spark_duration, 1);
   
-=======
-
->>>>>>> 8d6af1be
   /*!\brief FLAME_BURNT_THICKNESS \n DESCRIPTION: burnt thickness for flame initialization using the flamelet model \ingroup Config*/
   addDoubleOption("FLAME_BURNT_THICKNESS", flame_burnt_thickness, 1);
 
@@ -1544,10 +1537,6 @@
 
   /*!\brief MARKER_PYTHON_CUSTOM\n DESCRIPTION: Python customizable marker(s) \ingroup Config*/
   addStringListOption("MARKER_PYTHON_CUSTOM", nMarker_PyCustom, Marker_PyCustom);
-  /*!\brief INITIAL_PYTHON_CUSTOM\n DESCRIPTION: flag for using Python customizable initial condition
-   * \ingroup Config
-   */
-  addBoolOption("INITIAL_PYTHON_CUSTOM", initial_PyCustom, false);
 
   /*!\brief MARKER_WALL_FUNCTIONS\n DESCRIPTION: Viscous wall markers for which wall functions must be applied.
    Format: (Wall function marker, wall function type, ...) \ingroup Config*/
@@ -2141,13 +2130,9 @@
   addBoolOption("MULTIZONE_RESIDUAL", Multizone_Residual, false);
 
   /*!\brief File name of the flamelet look up table.*/
-<<<<<<< HEAD
   //addStringOption("FILENAME_LUT", file_name_lut, string("LUT"));
   /* DESCRIPTION: Define preferential diffusion combustion problem. \n DEFAULT: false (temporarily) */
   addBoolOption("PREFERENTIAL_DIFFUSION", preferential_diffusion, false);
-=======
-  addStringOption("FILENAME_LUT", file_name_lut, string("LUT"));
->>>>>>> 8d6af1be
 
   /* DESCRIPTION: Names of the passive lookup variables for flamelet LUT */
   addStringListOption("LOOKUP_NAMES", n_lookups, table_lookup_names);
@@ -5549,11 +5534,7 @@
 
   /*--- Define some variables for flamelet model. ---*/
   if (Kind_Species_Model == SPECIES_MODEL::FLAMELET) {
-<<<<<<< HEAD
     n_control_vars = preferential_diffusion ? 3 : 2;
-=======
-    n_control_vars = 2;
->>>>>>> 8d6af1be
     n_scalars = n_control_vars + n_user_scalars;
 
     /*--- compute inlet enthalpy from progress variable and temperature ---*/
@@ -6440,11 +6421,6 @@
         if (iMarker_PyCustom < nMarker_PyCustom-1) cout << ", ";
         else cout << ".";
       }
-      cout << endl;
-    }
-
-    if (initial_PyCustom != 0) {
-      cout << "Using customizable initial condition" << endl;
       cout << endl;
     }
 
