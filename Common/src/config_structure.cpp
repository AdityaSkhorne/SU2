/*!
 * \file config_structure.cpp
 * \brief Main file for managing the config file
 * \author F. Palacios, T. Economon, B. Tracey, H. Kline
 * \version 6.2.0 "Falcon"
 *
 * The current SU2 release has been coordinated by the
 * SU2 International Developers Society <www.su2devsociety.org>
 * with selected contributions from the open-source community.
 *
 * The main research teams contributing to the current release are:
 *  - Prof. Juan J. Alonso's group at Stanford University.
 *  - Prof. Piero Colonna's group at Delft University of Technology.
 *  - Prof. Nicolas R. Gauger's group at Kaiserslautern University of Technology.
 *  - Prof. Alberto Guardone's group at Polytechnic University of Milan.
 *  - Prof. Rafael Palacios' group at Imperial College London.
 *  - Prof. Vincent Terrapon's group at the University of Liege.
 *  - Prof. Edwin van der Weide's group at the University of Twente.
 *  - Lab. of New Concepts in Aeronautics at Tech. Institute of Aeronautics.
 *
 * Copyright 2012-2019, Francisco D. Palacios, Thomas D. Economon,
 *                      Tim Albring, and the SU2 contributors.
 *
 * SU2 is free software; you can redistribute it and/or
 * modify it under the terms of the GNU Lesser General Public
 * License as published by the Free Software Foundation; either
 * version 2.1 of the License, or (at your option) any later version.
 *
 * SU2 is distributed in the hope that it will be useful,
 * but WITHOUT ANY WARRANTY; without even the implied warranty of
 * MERCHANTABILITY or FITNESS FOR A PARTICULAR PURPOSE. See the GNU
 * Lesser General Public License for more details.
 *
 * You should have received a copy of the GNU Lesser General Public
 * License along with SU2. If not, see <http://www.gnu.org/licenses/>.
 */

#include "../include/config_structure.hpp"
#include "../include/fem_gauss_jacobi_quadrature.hpp"
#include "../include/fem_geometry_structure.hpp"

#ifdef PROFILE
#ifdef HAVE_MKL
#include "mkl.h"
#endif
#endif

vector<string> Profile_Function_tp;       /*!< \brief Vector of string names for profiled functions. */
vector<double> Profile_Time_tp;           /*!< \brief Vector of elapsed time for profiled functions. */
vector<double> Profile_ID_tp;             /*!< \brief Vector of group ID number for profiled functions. */
map<string, vector<int> > Profile_Map_tp; /*!< \brief Map containing the final results for profiled functions. */

map<CLong3T, int> GEMM_Profile_MNK;       /*!< \brief Map, which maps the GEMM size to the index where
                                                      the data for this GEMM is stored in several vectors. */
vector<long>   GEMM_Profile_NCalls;       /*!< \brief Vector, which stores the number of calls to this
                                                      GEMM size. */
vector<double> GEMM_Profile_TotTime;      /*!< \brief Total time spent for this GEMM size. */
vector<double> GEMM_Profile_MinTime;      /*!< \brief Minimum time spent for this GEMM size. */
vector<double> GEMM_Profile_MaxTime;      /*!< \brief Maximum time spent for this GEMM size. */

//#pragma omp threadprivate(Profile_Function_tp, Profile_Time_tp, Profile_ID_tp, Profile_Map_tp)

#include "../include/ad_structure.hpp"
#include "../include/toolboxes/printing_toolbox.hpp"

CConfig::CConfig(char case_filename[MAX_STRING_SIZE], unsigned short val_software, bool verb_high) {
  
  base_config = true;
  
  /*--- Store MPI rank and size ---*/ 
  
  rank = SU2_MPI::GetRank();
  size = SU2_MPI::GetSize();
  
  iZone = 0;
  nZone = 1;

  /*--- Initialize pointers to Null---*/

  SetPointersNull();

  /*--- Reading config options  ---*/

  SetConfig_Options();

  /*--- Parsing the config file  ---*/

  SetConfig_Parsing(case_filename);
  
  /*--- Set the default values for all of the options that weren't set ---*/
      
  SetDefault();
  
  /*--- Set number of zone ---*/
  
  SetnZone();

  /*--- Configuration file postprocessing ---*/

  SetPostprocessing(val_software, iZone, 0);

  /*--- Configuration file boundaries/markers setting ---*/

  SetMarkers(val_software);

  /*--- Configuration file output ---*/

  if ((rank == MASTER_NODE) && verb_high)
    SetOutput(val_software, iZone);

}

CConfig::CConfig(CConfig* config, char case_filename[MAX_STRING_SIZE], unsigned short val_software, unsigned short val_iZone, unsigned short val_nZone, bool verb_high) {
  
  unsigned short val_nDim;
  
  base_config = false;
  
  /*--- Store MPI rank and size ---*/ 
  
  rank = SU2_MPI::GetRank();
  size = SU2_MPI::GetSize();

  iZone = val_iZone;
  nZone = val_nZone;
  
  /*--- Initialize pointers to Null---*/

  SetPointersNull();

  /*--- Reading config options  ---*/

  SetConfig_Options();

  /*--- Parsing the config file  ---*/

  SetConfig_Parsing(case_filename);
  
  /*--- Set default options from base config ---*/
  
  SetDefaultFromConfig(config);
  
  /*--- Set the default values for all of the options that weren't set ---*/
      
  SetDefault();
  
  /*--- Get the dimension --- */
  
  val_nDim = GetnDim(Mesh_FileName, Mesh_FileFormat);

  /*--- Configuration file postprocessing ---*/

  SetPostprocessing(val_software, val_iZone, val_nDim);

  /*--- Configuration file boundaries/markers setting ---*/

  SetMarkers(val_software);

  /*--- Configuration file output ---*/

  if ((rank == MASTER_NODE) && verb_high)
    SetOutput(val_software, val_iZone);

  Multizone_Problem = config->GetMultizone_Problem();
  
}

CConfig::CConfig(char case_filename[MAX_STRING_SIZE], unsigned short val_software) {

  base_config = true;
  
  nZone = 1;
  iZone = 0;

  /*--- Store MPI rank and size ---*/ 

  rank = SU2_MPI::GetRank();
  size = SU2_MPI::GetSize();
  
  /*--- Initialize pointers to Null---*/

  SetPointersNull();

  /*--- Reading config options  ---*/

  SetConfig_Options();

  /*--- Parsing the config file  ---*/

  SetConfig_Parsing(case_filename);
  
  /*--- Set the default values for all of the options that weren't set ---*/
      
  SetDefault();
  
  /*--- Set number of zones --- */
  
  SetnZone();

  /*--- Configuration file postprocessing ---*/

  SetPostprocessing(val_software, 0, 1);

  /*--- Configuration file boundaries/markers setting ---*/

  SetMarkers(val_software);

  /*--- Print the header --- */
  
  SetHeader(val_software);

}

CConfig::CConfig(char case_filename[MAX_STRING_SIZE], CConfig *config) {

  base_config = true;
  
  /*--- Store MPI rank and size ---*/ 
  
  rank = SU2_MPI::GetRank();
  size = SU2_MPI::GetSize();
  
  bool runtime_file = false;

  /*--- Initialize pointers to Null---*/

  SetPointersNull();

  /*--- Reading config options  ---*/

  SetRunTime_Options();

  /*--- Parsing the config file  ---*/

  runtime_file = SetRunTime_Parsing(case_filename);
  
  /*--- Set the default values for all of the options that weren't set ---*/
      
  SetDefault();

  /*--- Update original config file ---*/

  if (runtime_file) {
    if (all_options.find("TIME_ITER") == all_options.end())
      config->SetnTime_Iter(nTimeIter);
  }
}

SU2_MPI::Comm CConfig::GetMPICommunicator() {

  return SU2_Communicator;

}

void CConfig::SetMPICommunicator(SU2_MPI::Comm Communicator) {

  SU2_Communicator = Communicator;

}

unsigned short CConfig::GetnZone(string val_mesh_filename, unsigned short val_format) {

  int nZone = 1; /* Default value if nothing is specified. */

  switch (val_format) {
    case SU2: {

      /*--- Local variables for reading the SU2 file. ---*/
      string text_line;
      ifstream mesh_file;

      /*--- Check if the mesh file can be opened for reading. ---*/
      mesh_file.open(val_mesh_filename.c_str(), ios::in);
      if (mesh_file.fail())
        SU2_MPI::Error(string("There is no geometry file called ") + val_mesh_filename,
                              CURRENT_FUNCTION);

      /*--- Read the SU2 mesh file until the zone data is reached or
            when it can be decided that it is not present. ---*/
      while( getline (mesh_file, text_line) ) {

        /*--- Search for the "NZONE" keyword to see if there are multiple Zones ---*/
        if(text_line.find ("NZONE=",0) != string::npos) {
          text_line.erase (0,6); nZone = atoi(text_line.c_str());
          break;
        }

        /*--- If one of the keywords IZONE, NELEM or NPOIN, NMARK is encountered,
              it can be assumed that the NZONE keyword is not present and the loop
              can be terminated. ---*/
        if(text_line.find ("IZONE=",0) != string::npos) break;
        if(text_line.find ("NELEM=",0) != string::npos) break;
        if(text_line.find ("NPOIN=",0) != string::npos) break;
        if(text_line.find ("NMARK=",0) != string::npos) break;
      }

      mesh_file.close();
      break;
      
    }
      
    case CGNS_GRID: {
      
#ifdef HAVE_CGNS
      
      /*--- Local variables which are needed when calling the CGNS mid-level API. ---*/
      
      int fn, nbases = 0, nzones = 0, file_type;
      int cell_dim = 0, phys_dim = 0;
      char basename[CGNS_STRING_SIZE];
      
      /*--- Check whether the supplied file is truly a CGNS file. ---*/
      
      if ( cg_is_cgns(val_mesh_filename.c_str(), &file_type) != CG_OK ) {
        SU2_MPI::Error(val_mesh_filename +
                       string(" was not found or is not a properly formatted CGNS file.\n") +
                       string("Note that SU2 expects unstructured CGNS files in ADF data format."),
                       CURRENT_FUNCTION);
      }
      
      /*--- Open the CGNS file for reading. The value of fn returned
       is the specific index number for this file and will be
       repeatedly used in the function calls. ---*/
      
      if (cg_open(val_mesh_filename.c_str(), CG_MODE_READ, &fn)) cg_error_exit();
      
      /*--- Get the number of databases. This is the highest node
       in the CGNS heirarchy. ---*/
      
      if (cg_nbases(fn, &nbases)) cg_error_exit();
      
      /*--- Check if there is more than one database. Throw an
       error if there is because this reader can currently
       only handle one database. ---*/
      
      if ( nbases > 1 ) {
        SU2_MPI::Error("CGNS reader currently incapable of handling more than 1 database." ,
                       CURRENT_FUNCTION);
      }
      
      /*--- Read the databases. Note that the indexing starts at 1. ---*/
      
      for ( int i = 1; i <= nbases; i++ ) {
        
        if (cg_base_read(fn, i, basename, &cell_dim, &phys_dim)) cg_error_exit();
        
        /*--- Get the number of zones for this base. ---*/
        
        if (cg_nzones(fn, i, &nzones)) cg_error_exit();
        
      }

      /*--- Close the CGNS file. ---*/

      if ( cg_close(fn) ) cg_error_exit();
      
      /*--- Set the number of zones as read from the CGNS file ---*/
      
      nZone = nzones;
      
#else
      SU2_MPI::Error(string(" SU2 built without CGNS support. \n") +
                     string(" To use CGNS, build SU2 accordingly."),
                     CURRENT_FUNCTION);
#endif
      
      break;
    }
    case RECTANGLE: {
      nZone = 1;
      break;
    }
    case BOX: {
      nZone = 1;
      break;
    }
  }

  return (unsigned short) nZone;
  
}

unsigned short CConfig::GetnDim(string val_mesh_filename, unsigned short val_format) {

  short nDim = -1;

  switch (val_format) {
    case SU2: {

      /*--- Local variables for reading the SU2 file. ---*/
      string text_line;
      ifstream mesh_file;

      /*--- Open grid file ---*/
      mesh_file.open(val_mesh_filename.c_str(), ios::in);
      if (mesh_file.fail()) {
        SU2_MPI::Error(string("The SU2 mesh file named ") + val_mesh_filename + string(" was not found."), CURRENT_FUNCTION);
      }

      /*--- Read the SU2 mesh file until the dimension data is reached
            or when it can be decided that it is not present. ---*/
      while( getline (mesh_file, text_line) ) {

        /*--- Search for the "NDIME" keyword to determine the number
              of dimensions.  ---*/
        if(text_line.find ("NDIME=",0) != string::npos) {
          text_line.erase (0,6); nDim = atoi(text_line.c_str());
          break;
        }

        /*--- If one of the keywords NELEM or NPOIN, NMARK is encountered,
              it can be assumed that the NZONE keyword is not present and
              the loop can be terminated. ---*/
        if(text_line.find ("NELEM=",0) != string::npos) break;
        if(text_line.find ("NPOIN=",0) != string::npos) break;
        if(text_line.find ("NMARK=",0) != string::npos) break;
      }

      mesh_file.close();

      /*--- Throw an error if the dimension was not found. ---*/
      if (nDim == -1) {
        SU2_MPI::Error(val_mesh_filename + string(" is not an SU2 mesh file or has the wrong format \n ('NDIME=' not found). Please check."),
                       CURRENT_FUNCTION);
      }

      break;
    }

    case CGNS_GRID: {

#ifdef HAVE_CGNS

      /*--- Local variables which are needed when calling the CGNS mid-level API. ---*/
      int fn, nbases, file_type;
      int cell_dim, phys_dim;
      char basename[CGNS_STRING_SIZE];

      /*--- Check whether the supplied file is truly a CGNS file. ---*/
      if ( cg_is_cgns(val_mesh_filename.c_str(), &file_type) != CG_OK ) {
        SU2_MPI::Error(val_mesh_filename +
                       string(" was not found or is not a properly formatted CGNS file.\n") +
                       string("Note that SU2 expects unstructured CGNS files in ADF data format."),
                       CURRENT_FUNCTION);
      }

      /*--- Open the CGNS file for reading. The value of fn returned
            is the specific index number for this file and will be
            repeatedly used in the function calls. ---*/
      if (cg_open(val_mesh_filename.c_str(), CG_MODE_READ, &fn) != CG_OK) cg_error_exit();

      /*--- Get the number of databases. This is the highest node
            in the CGNS heirarchy. ---*/
      if (cg_nbases(fn, &nbases) != CG_OK) cg_error_exit();

      /*--- Check if there is more than one database. Throw an
            error if there is because this reader can currently
            only handle one database. ---*/
      if ( nbases > 1 )
        SU2_MPI::Error("CGNS reader currently incapable of handling more than 1 database." ,
                       CURRENT_FUNCTION);

      /*--- Read the database. Note that the indexing starts at 1.
            Afterwards close the file again. ---*/
      if (cg_base_read(fn, 1, basename, &cell_dim, &phys_dim) != CG_OK) cg_error_exit();
      if (cg_close(fn) != CG_OK) cg_error_exit();

      /*--- Set the problem dimension as read from the CGNS file ---*/
      nDim = cell_dim;
      
#else
      SU2_MPI::Error(string(" SU2 built without CGNS support. \n") +
                     string(" To use CGNS, build SU2 accordingly."),
                     CURRENT_FUNCTION);
#endif
      
      break;
    }
    case RECTANGLE: {
      nDim = 2;
      break;
    }
    case BOX: {
      nDim = 3;
      break;
    }
  }

  /*--- After reading the mesh, assert that the dimension is equal to 2 or 3. ---*/
  assert((nDim == 2) || (nDim == 3));

  return (unsigned short) nDim;
}

void CConfig::SetPointersNull(void) {
  
  Marker_CfgFile_GeoEval      = NULL;   Marker_All_GeoEval       = NULL;
  Marker_CfgFile_Monitoring   = NULL;   Marker_All_Monitoring    = NULL;
  Marker_CfgFile_Designing    = NULL;   Marker_All_Designing     = NULL;
  Marker_CfgFile_Plotting     = NULL;   Marker_All_Plotting      = NULL;
  Marker_CfgFile_Analyze      = NULL;   Marker_All_Analyze       = NULL;
  Marker_CfgFile_DV           = NULL;   Marker_All_DV            = NULL;
  Marker_CfgFile_Moving       = NULL;   Marker_All_Moving        = NULL;
  Marker_CfgFile_PerBound     = NULL;   Marker_All_PerBound      = NULL;    Marker_PerBound   = NULL;
  Marker_CfgFile_Turbomachinery = NULL; Marker_All_Turbomachinery = NULL;
  Marker_CfgFile_TurbomachineryFlag = NULL; Marker_All_TurbomachineryFlag = NULL;
  Marker_CfgFile_MixingPlaneInterface = NULL; Marker_All_MixingPlaneInterface = NULL;
  Marker_CfgFile_ZoneInterface = NULL;
  Marker_CfgFile_Deform_Mesh   = NULL;  Marker_All_Deform_Mesh   = NULL;
  Marker_CfgFile_Fluid_Load    = NULL;  Marker_All_Fluid_Load    = NULL;

  Marker_CfgFile_Turbomachinery       = NULL; Marker_All_Turbomachinery       = NULL;
  Marker_CfgFile_TurbomachineryFlag   = NULL; Marker_All_TurbomachineryFlag   = NULL;
  Marker_CfgFile_MixingPlaneInterface = NULL; Marker_All_MixingPlaneInterface = NULL;

  Marker_CfgFile_PyCustom     = NULL;   Marker_All_PyCustom      = NULL;
  
  Marker_DV                   = NULL;   Marker_Moving            = NULL;    Marker_Monitoring = NULL;
  Marker_Designing            = NULL;   Marker_GeoEval           = NULL;    Marker_Plotting   = NULL;
  Marker_Analyze              = NULL;   Marker_PyCustom          = NULL;    Marker_WallFunctions        = NULL;
  Marker_CfgFile_KindBC       = NULL;   Marker_All_KindBC        = NULL;

  Kind_WallFunctions       = NULL;
  IntInfo_WallFunctions    = NULL;
  DoubleInfo_WallFunctions = NULL;
  
  Config_Filenames = NULL;

  /*--- Marker Pointers ---*/

  Marker_Euler                = NULL;    Marker_FarField         = NULL;    Marker_Custom         = NULL;
  Marker_SymWall              = NULL;    Marker_PerBound       = NULL;
  Marker_PerDonor             = NULL;    Marker_NearFieldBound   = NULL;
  Marker_Deform_Mesh          = NULL;    Marker_Fluid_Load       = NULL;
  Marker_Dirichlet            = NULL;    Marker_Inlet            = NULL;    
  Marker_Supersonic_Inlet     = NULL;    Marker_Outlet           = NULL;
  Marker_Isothermal           = NULL;    Marker_HeatFlux         = NULL;    Marker_EngineInflow   = NULL;
  Marker_Supersonic_Outlet    = NULL;    Marker_Load             = NULL;    Marker_Disp_Dir       = NULL;
  Marker_EngineExhaust        = NULL;    Marker_Displacement     = NULL;    Marker_Load           = NULL;
  Marker_Load_Dir             = NULL;    Marker_Load_Sine        = NULL;    Marker_Clamped        = NULL;
  Marker_FlowLoad             = NULL;    Marker_Neumann          = NULL;    Marker_Internal       = NULL;
  Marker_All_TagBound         = NULL;    Marker_CfgFile_TagBound = NULL;    Marker_All_KindBC     = NULL;
  Marker_CfgFile_KindBC       = NULL;    Marker_All_SendRecv     = NULL;    Marker_All_PerBound   = NULL;
  Marker_ZoneInterface        = NULL;    Marker_All_ZoneInterface= NULL;    Marker_Riemann        = NULL;
  Marker_Fluid_InterfaceBound = NULL;    Marker_CHTInterface     = NULL;    Marker_Damper           = NULL;

  
    /*--- Boundary Condition settings ---*/

  Dirichlet_Value = NULL;    Isothermal_Temperature = NULL;
  Heat_Flux       = NULL;    Displ_Value            = NULL;    Load_Value = NULL;
  FlowLoad_Value  = NULL;    Damper_Constant        = NULL;
  
  /*--- Inlet Outlet Boundary Condition settings ---*/

  Inlet_Ttotal    = NULL;    Inlet_Ptotal      = NULL;
  Inlet_FlowDir   = NULL;    Inlet_Temperature = NULL;    Inlet_Pressure = NULL;
  Inlet_Velocity  = NULL;
  Outlet_Pressure = NULL;
  
  /*--- Engine Boundary Condition settings ---*/
  
  Inflow_Pressure      = NULL;    Inflow_MassFlow    = NULL;    Inflow_ReverseMassFlow  = NULL;
  Inflow_TotalPressure = NULL;    Inflow_Temperature = NULL;    Inflow_TotalTemperature = NULL;
  Inflow_RamDrag       = NULL;    Inflow_Force       = NULL;    Inflow_Power            = NULL;
  Inflow_Mach          = NULL;
  
  Exhaust_Pressure        = NULL;   Exhaust_Temperature        = NULL;    Exhaust_MassFlow = NULL;
  Exhaust_TotalPressure   = NULL;   Exhaust_TotalTemperature   = NULL;
  Exhaust_GrossThrust     = NULL;   Exhaust_Force              = NULL;
  Exhaust_Power           = NULL;   Exhaust_Temperature_Target = NULL;
  Exhaust_Pressure_Target = NULL;
  
  Engine_Mach  = NULL;    Engine_Force        = NULL;
  Engine_Power = NULL;    Engine_NetThrust    = NULL;    Engine_GrossThrust = NULL;
  Engine_Area  = NULL;    EngineInflow_Target = NULL;
  
  Dirichlet_Value           = NULL;     Exhaust_Temperature_Target  = NULL;     Exhaust_Temperature   = NULL;
  Exhaust_Pressure_Target   = NULL;     Inlet_Ttotal                = NULL;     Inlet_Ptotal          = NULL;
  Inlet_FlowDir             = NULL;     Inlet_Temperature           = NULL;     Inlet_Pressure        = NULL;
  Inlet_Velocity            = NULL;     Inflow_Mach                 = NULL;     Inflow_Pressure       = NULL;
  Exhaust_Pressure          = NULL;     Outlet_Pressure             = NULL;     Isothermal_Temperature= NULL;
  Heat_Flux                 = NULL;     Displ_Value                 = NULL;     Load_Value            = NULL;
  FlowLoad_Value            = NULL;

  ElasticityMod             = NULL;     PoissonRatio                = NULL;     MaterialDensity       = NULL;

  Load_Dir = NULL;	          Load_Dir_Value = NULL;          Load_Dir_Multiplier = NULL;
  Disp_Dir = NULL;            Disp_Dir_Value = NULL;          Disp_Dir_Multiplier = NULL;
  Load_Sine_Dir = NULL;	      Load_Sine_Amplitude = NULL;     Load_Sine_Frequency = NULL;
  Electric_Field_Mod = NULL;  Electric_Field_Dir = NULL;      RefNode_Displacement = NULL;

  Electric_Constant = NULL;

  /*--- Actuator Disk Boundary Condition settings ---*/
  
  ActDiskInlet_Pressure         = NULL;    ActDiskInlet_TotalPressure = NULL;    ActDiskInlet_Temperature = NULL;
  ActDiskInlet_TotalTemperature = NULL;    ActDiskInlet_MassFlow      = NULL;    ActDiskInlet_RamDrag     = NULL;
  ActDiskInlet_Force            = NULL;    ActDiskInlet_Power         = NULL;

  ActDiskOutlet_Pressure      = NULL;
  ActDiskOutlet_TotalPressure = NULL;   ActDiskOutlet_GrossThrust = NULL;  ActDiskOutlet_Force            = NULL;
  ActDiskOutlet_Power         = NULL;   ActDiskOutlet_Temperature = NULL;  ActDiskOutlet_TotalTemperature = NULL;
  ActDiskOutlet_MassFlow      = NULL;
  
  ActDisk_DeltaPress      = NULL;    ActDisk_DeltaTemp      = NULL;
  ActDisk_TotalPressRatio = NULL;    ActDisk_TotalTempRatio = NULL;    ActDisk_StaticPressRatio = NULL;
  ActDisk_StaticTempRatio = NULL;    ActDisk_NetThrust      = NULL;    ActDisk_GrossThrust      = NULL;
  ActDisk_Power           = NULL;    ActDisk_MassFlow       = NULL;    ActDisk_Area             = NULL;
  ActDisk_ReverseMassFlow = NULL;    Surface_MassFlow        = NULL;   Surface_Mach             = NULL;
  Surface_Temperature      = NULL;   Surface_Pressure         = NULL;  Surface_Density          = NULL;   Surface_Enthalpy          = NULL;
  Surface_NormalVelocity   = NULL;   Surface_TotalTemperature = NULL;  Surface_TotalPressure    = NULL;   Surface_PressureDrop    = NULL;
  Surface_DC60             = NULL;    Surface_IDC = NULL;

  Outlet_MassFlow      = NULL;       Outlet_Density      = NULL;      Outlet_Area     = NULL;

  Surface_Uniformity = NULL; Surface_SecondaryStrength = NULL; Surface_SecondOverUniform = NULL;
  Surface_MomentumDistortion = NULL;

  Surface_IDC_Mach        = NULL;    Surface_IDR            = NULL;    ActDisk_Mach             = NULL;
  ActDisk_Force           = NULL;    ActDisk_BCThrust       = NULL;    ActDisk_BCThrust_Old     = NULL;
  
  /*--- Miscellaneous/unsorted ---*/

  Aeroelastic_plunge  = NULL;
  Aeroelastic_pitch   = NULL;
  MassFrac_FreeStream = NULL;
  Velocity_FreeStream = NULL;
  Inc_Velocity_Init   = NULL;

  RefOriginMoment     = NULL;
  CFL_AdaptParam      = NULL;            
  CFL                 = NULL;
  HTP_Axis = NULL;
  PlaneTag            = NULL;
  Kappa_Flow          = NULL;    
  Kappa_AdjFlow       = NULL;
  Kappa_Heat          = NULL;
  Stations_Bounds     = NULL;
  ParamDV             = NULL;     
  DV_Value            = NULL;    
  Design_Variable     = NULL;

  Hold_GridFixed_Coord      = NULL;
  SubsonicEngine_Cyl        = NULL;
  EA_IntLimit               = NULL;
  TimeDOFsADER_DG           = NULL;
  TimeIntegrationADER_DG    = NULL;
  WeightsIntegrationADER_DG = NULL;
  RK_Alpha_Step             = NULL;
  MG_CorrecSmooth           = NULL;
  MG_PreSmooth              = NULL;
  MG_PostSmooth             = NULL;
  Int_Coeffs                = NULL;

  Kind_Inc_Inlet = NULL;
  Kind_Inc_Outlet = NULL;
  
  Kind_ObjFunc   = NULL;

  Weight_ObjFunc = NULL;

  /*--- Moving mesh pointers ---*/
  
  nKind_SurfaceMovement = 0;
  Kind_SurfaceMovement = NULL;
  LocationStations   = NULL;
  Motion_Origin     = NULL;   
  Translation_Rate       = NULL;  
  Rotation_Rate     = NULL;   
  Pitching_Omega    = NULL;   
  Pitching_Ampl     = NULL;    
  Pitching_Phase    = NULL;    
  Plunging_Omega    = NULL;   
  Plunging_Ampl     = NULL; 
  MarkerMotion_Origin     = NULL;   
  MarkerTranslation_Rate       = NULL;  
  MarkerRotation_Rate     = NULL;   
  MarkerPitching_Omega    = NULL;   
  MarkerPitching_Ampl     = NULL;    
  MarkerPitching_Phase    = NULL;    
  MarkerPlunging_Omega    = NULL;   
  MarkerPlunging_Ampl     = NULL;    
  RefOriginMoment_X   = NULL;    RefOriginMoment_Y   = NULL;    RefOriginMoment_Z   = NULL;
  MoveMotion_Origin   = NULL;

  /*--- Periodic BC pointers. ---*/
  
  Periodic_Translate  = NULL;    Periodic_Rotation   = NULL;    Periodic_Center     = NULL;
  Periodic_Translation= NULL;    Periodic_RotAngles  = NULL;    Periodic_RotCenter  = NULL;

  /* Harmonic Balance Frequency pointer */
  
  Omega_HB = NULL;
    
  /*--- Initialize some default arrays to NULL. ---*/
  
  default_vel_inf            = NULL;
  default_ffd_axis           = NULL;
  default_eng_cyl            = NULL;
  default_eng_val            = NULL;
  default_cfl_adapt          = NULL;
  default_jst_coeff          = NULL;
  default_ffd_coeff          = NULL;
  default_mixedout_coeff     = NULL;
  default_extrarelfac        = NULL;
  default_rampRotFrame_coeff = NULL;
  default_rampOutPres_coeff  = NULL;
  default_jst_adj_coeff      = NULL;
  default_ad_coeff_heat      = NULL;
  default_obj_coeff          = NULL;
  default_geo_loc            = NULL;
  default_distortion         = NULL;
  default_ea_lim             = NULL;
  default_grid_fix           = NULL;
  default_inc_crit           = NULL;
  default_htp_axis           = NULL;
  default_body_force         = NULL;
  default_sineload_coeff     = NULL;
  default_nacelle_location   = NULL;
  default_wrt_freq           = NULL;
  
  default_cp_polycoeffs = NULL;
  default_mu_polycoeffs = NULL;
  default_kt_polycoeffs = NULL;
  CpPolyCoefficientsND  = NULL;
  MuPolyCoefficientsND  = NULL;
  KtPolyCoefficientsND  = NULL;
  
  Riemann_FlowDir       = NULL;
  Giles_FlowDir         = NULL;
  CoordFFDBox           = NULL;
  DegreeFFDBox          = NULL;
  FFDTag                = NULL;
  nDV_Value             = NULL;
  TagFFDBox             = NULL;
 
  Kind_Data_Riemann        = NULL;
  Riemann_Var1             = NULL;
  Riemann_Var2             = NULL;
  Kind_Data_Giles          = NULL;
  Giles_Var1               = NULL;
  Giles_Var2               = NULL;
  RelaxFactorAverage       = NULL;
  RelaxFactorFourier       = NULL;
  nSpan_iZones             = NULL;
  ExtraRelFacGiles         = NULL;
  Mixedout_Coeff           = NULL;
  RampRotatingFrame_Coeff  = NULL;
  RampOutletPressure_Coeff = NULL;
  Kind_TurboMachinery      = NULL;
  SineLoad_Coeff           = NULL;

  Marker_MixingPlaneInterface  = NULL;
  Marker_TurboBoundIn          = NULL;
  Marker_TurboBoundOut         = NULL;
  Marker_Giles                 = NULL;
  Marker_Shroud                = NULL;

  nBlades                      = NULL;
  FreeStreamTurboNormal        = NULL;

  ConvHistFile                 = NULL;

  top_optim_kernels       = NULL;
  top_optim_kernel_params = NULL;
  top_optim_filter_radius = NULL;
  
  ScreenOutput = NULL;
  HistoryOutput = NULL;
  VolumeOutput = NULL;
  VolumeOutputFiles = NULL;

  /*--- Variable initialization ---*/
  
  TimeIter    = 0;
  InnerIter    = 0;
  nIntCoeffs = 0;
  OuterIter  = 0;
  
  AoA_Offset = 0;
  AoS_Offset = 0;

  nMarker_PerBound = 0;
  nPeriodic_Index  = 0;

  Aeroelastic_Simulation = false;

  nSpanMaxAllZones = 1;
 
  Restart_Bandwidth_Agg = 0.0;
  
  Mesh_Box_Size = NULL;
 
}

void CConfig::SetRunTime_Options(void) {
  
  /* DESCRIPTION: Number of external iterations */
  
  addUnsignedLongOption("TIME_ITER", nTimeIter, 999999);
 
  /* DESCRIPTION: CFL Number */
  
  addDoubleOption("CFL_NUMBER", CFLFineGrid, 10);

}

void CConfig::SetConfig_Options() {
  

  /*--- Allocate some default arrays needed for lists of doubles. ---*/
  
  default_vel_inf            = new su2double[3];
  default_ffd_axis           = new su2double[3];
  default_eng_cyl            = new su2double[7];
  default_eng_val            = new su2double[5];
  default_cfl_adapt          = new su2double[4];
  default_jst_coeff          = new su2double[2];
  default_ffd_coeff          = new su2double[3];
  default_mixedout_coeff     = new su2double[3];
  default_extrarelfac        = new su2double[2];
  default_rampRotFrame_coeff = new su2double[3];
  default_rampOutPres_coeff  = new su2double[3];
  default_jst_adj_coeff      = new su2double[2];
  default_ad_coeff_heat      = new su2double[2];
  default_obj_coeff          = new su2double[5];
  default_geo_loc            = new su2double[2];
  default_distortion         = new su2double[2];
  default_ea_lim             = new su2double[3];
  default_grid_fix           = new su2double[6];
  default_inc_crit           = new su2double[3];
  default_htp_axis           = new su2double[2];
  default_body_force         = new su2double[3];
  default_sineload_coeff     = new su2double[3];
  default_nacelle_location   = new su2double[5];
  default_wrt_freq             = new su2double[3];
  
  /*--- All temperature polynomial fits for the fluid models currently
   assume a quartic form (5 coefficients). For example,
   Cp(T) = b0 + b1*T + b2*T^2 + b3*T^3 + b4*T^4. By default, all coeffs
   are set to zero and will be properly non-dim. in the solver. ---*/
  
  nPolyCoeffs = 5;
  default_cp_polycoeffs = new su2double[nPolyCoeffs];
  default_mu_polycoeffs = new su2double[nPolyCoeffs];
  default_kt_polycoeffs = new su2double[nPolyCoeffs];
  CpPolyCoefficientsND  = new su2double[nPolyCoeffs];
  MuPolyCoefficientsND  = new su2double[nPolyCoeffs];
  KtPolyCoefficientsND  = new su2double[nPolyCoeffs];
  for (unsigned short iVar = 0; iVar < nPolyCoeffs; iVar++) {
    default_cp_polycoeffs[iVar] = 0.0;
    default_mu_polycoeffs[iVar] = 0.0;
    default_kt_polycoeffs[iVar] = 0.0;
    CpPolyCoefficientsND[iVar]  = 0.0;
    MuPolyCoefficientsND[iVar]  = 0.0;
    KtPolyCoefficientsND[iVar]  = 0.0;
  }

  // This config file is parsed by a number of programs to make it easy to write SU2
  // wrapper scripts (in python, go, etc.) so please do
  // the best you can to follow the established format. It's very hard to parse c++ code
  // and none of us that write the parsers want to write a full c++ interpreter. Please
  // play nice with the existing format so that you don't break the existing scripts.

  /* BEGIN_CONFIG_OPTIONS */

  /*!\par CONFIG_CATEGORY: Problem Definition \ingroup Config */
  /*--- Options related to problem definition and partitioning ---*/

  /*!\brief SOLVER \n DESCRIPTION: Type of solver \n Options: see \link Solver_Map \endlink \n DEFAULT: NO_SOLVER \ingroup Config*/
  addEnumOption("SOLVER", Kind_Solver, Solver_Map, NO_SOLVER);
  /*!\brief MULTIZONE \n DESCRIPTION: Enable multizone mode \ingroup Config*/  
  addBoolOption("MULTIZONE", Multizone_Problem, NO);
  /*!\brief PHYSICAL_PROBLEM \n DESCRIPTION: Physical governing equations \n Options: see \link Solver_Map \endlink \n DEFAULT: NO_SOLVER \ingroup Config*/
  addEnumOption("MULTIZONE_SOLVER", Kind_MZSolver, Multizone_Map, MZ_BLOCK_GAUSS_SEIDEL);
  /*!\brief MATH_PROBLEM  \n DESCRIPTION: Mathematical problem \n  Options: DIRECT, ADJOINT \ingroup Config*/
  addMathProblemOption("MATH_PROBLEM", ContinuousAdjoint, false, DiscreteAdjoint, false, Restart_Flow, false);
  /*!\brief FULL_TAPE \n DESCRIPTION: Use full (coupled) tapes for multiphysics discrete adjoint. \ingroup Config*/
  addBoolOption("FULL_TAPE", FullTape, YES);
  /*!\brief KIND_TURB_MODEL \n DESCRIPTION: Specify turbulence model \n Options: see \link Turb_Model_Map \endlink \n DEFAULT: NO_TURB_MODEL \ingroup Config*/
  addEnumOption("KIND_TURB_MODEL", Kind_Turb_Model, Turb_Model_Map, NO_TURB_MODEL);
  /*!\brief KIND_TRANS_MODEL \n DESCRIPTION: Specify transition model OPTIONS: see \link Trans_Model_Map \endlink \n DEFAULT: NO_TRANS_MODEL \ingroup Config*/
  addEnumOption("KIND_TRANS_MODEL", Kind_Trans_Model, Trans_Model_Map, NO_TRANS_MODEL);

  /*!\brief KIND_SGS_MODEL \n DESCRIPTION: Specify subgrid scale model OPTIONS: see \link SGS_Model_Map \endlink \n DEFAULT: NO_SGS_MODEL \ingroup Config*/
  addEnumOption("KIND_SGS_MODEL", Kind_SGS_Model, SGS_Model_Map, NO_SGS_MODEL);

  /*!\brief KIND_FEM_DG_SHOCK \n DESCRIPTION: Specify shock capturing method for DG OPTIONS: see \link ShockCapturingDG_Map \endlink \n DEFAULT: NO_SHOCK_CAPTURING \ingroup Config*/
  addEnumOption("KIND_FEM_DG_SHOCK", Kind_FEM_DG_Shock, ShockCapturingDG_Map, NO_SHOCK_CAPTURING);

  /*!\brief KIND_VERIFICATION_SOLUTION \n DESCRIPTION: Specify the verification solution OPTIONS: see \link Verification_Solution_Map \endlink \n DEFAULT: NO_VERIFICATION_SOLUTION \ingroup Config*/
  addEnumOption("KIND_VERIFICATION_SOLUTION", Kind_Verification_Solution, Verification_Solution_Map, NO_VERIFICATION_SOLUTION);

  /*!\brief KIND_MATRIX_COLORING \n DESCRIPTION: Specify the method for matrix coloring for Jacobian computations OPTIONS: see \link MatrixColoring_Map \endlink \n DEFAULT GREEDY_COLORING \ingroup Config*/
  addEnumOption("KIND_MATRIX_COLORING", Kind_Matrix_Coloring, MatrixColoring_Map, GREEDY_COLORING);

  /*!\brief WEAKLY_COUPLED_HEAT_EQUATION \n DESCRIPTION: Enable heat equation for incompressible flows. \ingroup Config*/
  addBoolOption("WEAKLY_COUPLED_HEAT_EQUATION", Weakly_Coupled_Heat, NO);

  /*\brief AXISYMMETRIC \n DESCRIPTION: Axisymmetric simulation \n DEFAULT: false \ingroup Config */
  addBoolOption("AXISYMMETRIC", Axisymmetric, false);
  /* DESCRIPTION: Add the gravity force */
  addBoolOption("GRAVITY_FORCE", GravityForce, false);
  /* DESCRIPTION: Apply a body force as a source term (NO, YES) */
  addBoolOption("BODY_FORCE", Body_Force, false);
  default_body_force[0] = 0.0; default_body_force[1] = 0.0; default_body_force[2] = 0.0;
  /* DESCRIPTION: Vector of body force values (BodyForce_X, BodyForce_Y, BodyForce_Z) */
  addDoubleArrayOption("BODY_FORCE_VECTOR", 3, Body_Force_Vector, default_body_force);
  /*!\brief RESTART_SOL \n DESCRIPTION: Restart solution from native solution file \n Options: NO, YES \ingroup Config */
  addBoolOption("RESTART_SOL", Restart, false);
  /*!\brief BINARY_RESTART \n DESCRIPTION: Read / write binary SU2 native restart files. \n Options: YES, NO \ingroup Config */
  addBoolOption("WRT_BINARY_RESTART", Wrt_Binary_Restart, true);
  /*!\brief BINARY_RESTART \n DESCRIPTION: Read / write binary SU2 native restart files. \n Options: YES, NO \ingroup Config */
  addBoolOption("READ_BINARY_RESTART", Read_Binary_Restart, true);
  /*!\brief SYSTEM_MEASUREMENTS \n DESCRIPTION: System of measurements \n OPTIONS: see \link Measurements_Map \endlink \n DEFAULT: SI \ingroup Config*/
  addEnumOption("SYSTEM_MEASUREMENTS", SystemMeasurements, Measurements_Map, SI);

  /*!\par CONFIG_CATEGORY: FluidModel \ingroup Config*/
  /*!\brief FLUID_MODEL \n DESCRIPTION: Fluid model \n OPTIONS: See \link FluidModel_Map \endlink \n DEFAULT: STANDARD_AIR \ingroup Config*/
  addEnumOption("FLUID_MODEL", Kind_FluidModel, FluidModel_Map, STANDARD_AIR);


  /*!\par CONFIG_CATEGORY: Freestream Conditions \ingroup Config*/
  /*--- Options related to freestream specification ---*/

  /*!\brief GAS_CONSTANT \n DESCRIPTION: Specific gas constant (287.058 J/kg*K (air), only for compressible flows) \ingroup Config*/
  addDoubleOption("GAS_CONSTANT", Gas_Constant, 287.058);
  /*!\brief GAMMA_VALUE  \n DESCRIPTION: Ratio of specific heats (1.4 (air), only for compressible flows) \ingroup Config*/
  addDoubleOption("GAMMA_VALUE", Gamma, 1.4);
  /*!\brief CP_VALUE  \n DESCRIPTION: Specific heat at constant pressure, Cp (1004.703 J/kg*K (air), constant density incompressible fluids only) \ingroup Config*/
  addDoubleOption("SPECIFIC_HEAT_CP", Specific_Heat_Cp, 1004.703);
  /*!\brief CP_VALUE  \n DESCRIPTION: Specific heat at constant volume, Cp (717.645 J/kg*K (air), constant density incompressible fluids only) \ingroup Config*/
  addDoubleOption("SPECIFIC_HEAT_CV", Specific_Heat_Cv, 717.645);
  /* DESCRIPTION: Heat capacity used for heat equation */
  addDoubleOption("SPECIFIC_HEAT_CP_SOLID", Specific_Heat_Cp_Solid, 896.0);
  /*!\brief THERMAL_EXPANSION_COEFF  \n DESCRIPTION: Thermal expansion coefficient (0.00347 K^-1 (air), used for Boussinesq approximation for liquids/non-ideal gases) \ingroup Config*/
  addDoubleOption("THERMAL_EXPANSION_COEFF", Thermal_Expansion_Coeff, 0.00347);
  /*!\brief MOLECULAR_WEIGHT \n DESCRIPTION: Molecular weight for an incompressible ideal gas (28.96 g/mol (air) default) \ingroup Config*/
  addDoubleOption("MOLECULAR_WEIGHT", Molecular_Weight, 28.96);
  
  /*--- Options related to VAN der WAALS MODEL and PENG ROBINSON ---*/

  /* DESCRIPTION: Critical Temperature, default value for AIR */
  addDoubleOption("CRITICAL_TEMPERATURE", Temperature_Critical, 131.00);
  /* DESCRIPTION: Critical Pressure, default value for MDM */
  addDoubleOption("CRITICAL_PRESSURE", Pressure_Critical, 3588550.0);
  /* DESCRIPTION: Critical Density, default value for MDM */
  addDoubleOption("CRITICAL_DENSITY", Density_Critical, 263.0);

  /*--- Options related to VAN der WAALS MODEL and PENG ROBINSON ---*/
  /* DESCRIPTION: Critical Density, default value for MDM */
   addDoubleOption("ACENTRIC_FACTOR", Acentric_Factor, 0.035);

   /*--- Options related to Viscosity Model ---*/
  /*!\brief VISCOSITY_MODEL \n DESCRIPTION: model of the viscosity \n OPTIONS: See \link ViscosityModel_Map \endlink \n DEFAULT: SUTHERLAND \ingroup Config*/
  addEnumOption("VISCOSITY_MODEL", Kind_ViscosityModel, ViscosityModel_Map, SUTHERLAND);

  /*--- Options related to Constant Viscosity Model ---*/

  /* DESCRIPTION: default value for AIR */
  addDoubleOption("MU_CONSTANT", Mu_Constant , 1.716E-5);

  /*--- Options related to Sutherland Viscosity Model ---*/

  /* DESCRIPTION: Sutherland Viscosity Ref default value for AIR SI */
  addDoubleOption("MU_REF", Mu_Ref, 1.716E-5);
  /* DESCRIPTION: Sutherland Temperature Ref, default value for AIR SI */
  addDoubleOption("MU_T_REF", Mu_Temperature_Ref, 273.15);
  /* DESCRIPTION: Sutherland constant, default value for AIR SI */
  addDoubleOption("SUTHERLAND_CONSTANT", Mu_S, 110.4);

  /*--- Options related to Thermal Conductivity Model ---*/

  addEnumOption("CONDUCTIVITY_MODEL", Kind_ConductivityModel, ConductivityModel_Map, CONSTANT_PRANDTL);

  /* DESCRIPTION: Definition of the turbulent thermal conductivity model (CONSTANT_PRANDTL_TURB (default), NONE). */
  addEnumOption("TURBULENT_CONDUCTIVITY_MODEL", Kind_ConductivityModel_Turb, TurbConductivityModel_Map, CONSTANT_PRANDTL_TURB);

 /*--- Options related to Constant Thermal Conductivity Model ---*/

 /* DESCRIPTION: default value for AIR */
  addDoubleOption("KT_CONSTANT", Kt_Constant , 0.0257);
  
  /*--- Options related to temperature polynomial coefficients for fluid models. ---*/
  
  /* DESCRIPTION: Definition of the temperature polynomial coefficients for specific heat Cp. */
  addDoubleArrayOption("CP_POLYCOEFFS", nPolyCoeffs, CpPolyCoefficients, default_cp_polycoeffs);
  /* DESCRIPTION: Definition of the temperature polynomial coefficients for specific heat Cp. */
  addDoubleArrayOption("MU_POLYCOEFFS", nPolyCoeffs, MuPolyCoefficients, default_mu_polycoeffs);
  /* DESCRIPTION: Definition of the temperature polynomial coefficients for specific heat Cp. */
  addDoubleArrayOption("KT_POLYCOEFFS", nPolyCoeffs, KtPolyCoefficients, default_kt_polycoeffs);

  /*!\brief REYNOLDS_NUMBER \n DESCRIPTION: Reynolds number (non-dimensional, based on the free-stream values). Needed for viscous solvers. For incompressible solvers the Reynolds length will always be 1.0 \n DEFAULT: 0.0 \ingroup Config */
  addDoubleOption("REYNOLDS_NUMBER", Reynolds, 0.0);
  /*!\brief REYNOLDS_LENGTH \n DESCRIPTION: Reynolds length (1 m by default). Used for compressible solver: incompressible solver will use 1.0. \ingroup Config */
  addDoubleOption("REYNOLDS_LENGTH", Length_Reynolds, 1.0);
  /*!\brief PRANDTL_LAM \n DESCRIPTION: Laminar Prandtl number (0.72 (air), only for compressible flows) \n DEFAULT: 0.72 \ingroup Config*/
  addDoubleOption("PRANDTL_LAM", Prandtl_Lam, 0.72);
  /*!\brief PRANDTL_TURB \n DESCRIPTION: Turbulent Prandtl number (0.9 (air), only for compressible flows) \n DEFAULT 0.90 \ingroup Config*/
  addDoubleOption("PRANDTL_TURB", Prandtl_Turb, 0.90);
  /*!\brief BULK_MODULUS \n DESCRIPTION: Value of the Bulk Modulus  \n DEFAULT 1.42E5 \ingroup Config*/
  addDoubleOption("BULK_MODULUS", Bulk_Modulus, 1.42E5);
  /* DESCRIPTION: Epsilon^2 multipier in Beta calculation for incompressible preconditioner.  */
  addDoubleOption("BETA_FACTOR", Beta_Factor, 4.1);
  /*!\brief MACH_NUMBER  \n DESCRIPTION:  Mach number (non-dimensional, based on the free-stream values). 0.0 by default \ingroup Config*/
  addDoubleOption("MACH_NUMBER", Mach, 0.0);
  /*!\brief INIT_OPTION \n DESCRIPTION: Init option to choose between Reynolds or thermodynamics quantities for initializing the solution \n OPTIONS: see \link InitOption_Map \endlink \n DEFAULT REYNOLDS \ingroup Config*/
  addEnumOption("INIT_OPTION", Kind_InitOption, InitOption_Map, REYNOLDS);
  /* DESCRIPTION: Free-stream option to choose between density and temperature for initializing the solution */
  addEnumOption("FREESTREAM_OPTION", Kind_FreeStreamOption, FreeStreamOption_Map, TEMPERATURE_FS);
  /*!\brief FREESTREAM_PRESSURE\n DESCRIPTION: Free-stream pressure (101325.0 N/m^2 by default) \ingroup Config*/
  addDoubleOption("FREESTREAM_PRESSURE", Pressure_FreeStream, 101325.0);
  /*!\brief FREESTREAM_DENSITY\n DESCRIPTION: Free-stream density (1.2886 Kg/m^3 (air), 998.2 Kg/m^3 (water)) \n DEFAULT -1.0 (calculated from others) \ingroup Config*/
  addDoubleOption("FREESTREAM_DENSITY", Density_FreeStream, -1.0);
  /*!\brief FREESTREAM_TEMPERATURE\n DESCRIPTION: Free-stream temperature (288.15 K by default) \ingroup Config*/
  addDoubleOption("FREESTREAM_TEMPERATURE", Temperature_FreeStream, 288.15);

  /*--- Options related to incompressible flow solver ---*/

  /* DESCRIPTION: Option to choose the density model used in the incompressible flow solver. */
  addEnumOption("INC_DENSITY_MODEL", Kind_DensityModel, DensityModel_Map, CONSTANT);
    /*!\brief ENERGY_EQUATION \n DESCRIPTION: Solve the energy equation in the incompressible flow solver. \ingroup Config*/
  addBoolOption("INC_ENERGY_EQUATION", Energy_Equation, false);
  /*!\brief INC_DENSITY_REF \n DESCRIPTION: Reference density for incompressible flows  \ingroup Config*/
  addDoubleOption("INC_DENSITY_REF", Inc_Density_Ref, 1.0);
  /*!\brief INC_VELOCITY_REF \n DESCRIPTION: Reference velocity for incompressible flows (1.0 by default) \ingroup Config*/
  addDoubleOption("INC_VELOCITY_REF", Inc_Velocity_Ref, 1.0);
  /*!\brief INC_TEMPERATURE_REF \n DESCRIPTION: Reference temperature for incompressible flows with the energy equation (1.0 by default) \ingroup Config*/
  addDoubleOption("INC_TEMPERATURE_REF", Inc_Temperature_Ref, 1.0);
  /*!\brief INC_DENSITY_INIT \n DESCRIPTION: Initial density for incompressible flows (1.2886 kg/m^3 by default) \ingroup Config*/
  addDoubleOption("INC_DENSITY_INIT", Inc_Density_Init, 1.2886);
  /*!\brief INC_VELOCITY_INIT \n DESCRIPTION: Initial velocity for incompressible flows (1.0,0,0 m/s by default) \ingroup Config*/
  default_vel_inf[0] = 1.0; default_vel_inf[1] = 0.0; default_vel_inf[2] = 0.0;
  addDoubleArrayOption("INC_VELOCITY_INIT", 3, Inc_Velocity_Init, default_vel_inf);
  /*!\brief INC_TEMPERATURE_INIT \n DESCRIPTION: Initial temperature for incompressible flows with the energy equation (288.15 K by default) \ingroup Config*/
  addDoubleOption("INC_TEMPERATURE_INIT", Inc_Temperature_Init, 288.15);
  /*!\brief INC_NONDIM \n DESCRIPTION: Non-dimensionalization scheme for incompressible flows. \ingroup Config*/
  addEnumOption("INC_NONDIM", Ref_Inc_NonDim, NonDim_Map, INITIAL_VALUES);
    /*!\brief INC_INLET_USENORMAL \n DESCRIPTION: Use the local boundary normal for the flow direction with the incompressible pressure inlet. \ingroup Config*/
  addBoolOption("INC_INLET_USENORMAL", Inc_Inlet_UseNormal, false);
  /*!\brief INC_INLET_DAMPING \n DESCRIPTION: Damping factor applied to the iterative updates to the velocity at a pressure inlet in incompressible flow (0.1 by default). \ingroup Config*/
  addDoubleOption("INC_INLET_DAMPING", Inc_Inlet_Damping, 0.1);
  /*!\brief INC_OUTLET_DAMPING \n DESCRIPTION: Damping factor applied to the iterative updates to the pressure at a mass flow outlet in incompressible flow (0.1 by default). \ingroup Config*/
  addDoubleOption("INC_OUTLET_DAMPING", Inc_Outlet_Damping, 0.1);
  
  /*!\brief FREESTREAM_TEMPERATURE_VE\n DESCRIPTION: Free-stream vibrational-electronic temperature (288.15 K by default) \ingroup Config*/
  addDoubleOption("FREESTREAM_TEMPERATURE_VE", Temperature_ve_FreeStream, 288.15);
  default_vel_inf[0] = 1.0; default_vel_inf[1] = 0.0; default_vel_inf[2] = 0.0;
  /*!\brief FREESTREAM_VELOCITY\n DESCRIPTION: Free-stream velocity (m/s) */
  addDoubleArrayOption("FREESTREAM_VELOCITY", 3, Velocity_FreeStream, default_vel_inf);
  /* DESCRIPTION: Free-stream viscosity (1.853E-5 Ns/m^2 (air), 0.798E-3 Ns/m^2 (water)) */
  addDoubleOption("FREESTREAM_VISCOSITY", Viscosity_FreeStream, -1.0);
  /* DESCRIPTION: Thermal conductivity used for heat equation */
  addDoubleOption("THERMAL_CONDUCTIVITY_SOLID", Thermal_Conductivity_Solid, 0.0);
  /* DESCRIPTION: Solids temperature at freestream conditions */
  addDoubleOption("SOLID_TEMPERATURE_INIT", Temperature_Freestream_Solid, 288.15);
  /* DESCRIPTION: Density used in solids */
  addDoubleOption("SOLID_DENSITY", Density_Solid, 2710.0);
  /* DESCRIPTION:  */
  addDoubleOption("FREESTREAM_INTERMITTENCY", Intermittency_FreeStream, 1.0);
  /* DESCRIPTION:  */
  addDoubleOption("FREESTREAM_TURBULENCEINTENSITY", TurbulenceIntensity_FreeStream, 0.05);
  /* DESCRIPTION:  */
  addDoubleOption("FREESTREAM_NU_FACTOR", NuFactor_FreeStream, 3.0);
  /* DESCRIPTION:  */
  addDoubleOption("ENGINE_NU_FACTOR", NuFactor_Engine, 3.0);
  /* DESCRIPTION:  */
  addDoubleOption("ACTDISK_SECONDARY_FLOW", SecondaryFlow_ActDisk, 0.0);
  /* DESCRIPTION:  */
  addDoubleOption("INITIAL_BCTHRUST", Initial_BCThrust, 4000.0);
  /* DESCRIPTION:  */
  addDoubleOption("FREESTREAM_TURB2LAMVISCRATIO", Turb2LamViscRatio_FreeStream, 10.0);
  /* DESCRIPTION: Side-slip angle (degrees, only for compressible flows) */
  addDoubleOption("SIDESLIP_ANGLE", AoS, 0.0);
  /*!\brief AOA  \n DESCRIPTION: Angle of attack (degrees, only for compressible flows) \ingroup Config*/
  addDoubleOption("AOA", AoA, 0.0);
  /* DESCRIPTION: Activate fixed CL mode (specify a CL instead of AoA). */
  addBoolOption("FIXED_CL_MODE", Fixed_CL_Mode, false);
  /* DESCRIPTION: Activate fixed CM mode (specify a CM instead of iH). */
  addBoolOption("FIXED_CM_MODE", Fixed_CM_Mode, false);
  /* DESCRIPTION: Evaluate the dOF_dCL or dOF_dCMy during run time. */
  addBoolOption("EVAL_DOF_DCX", Eval_dOF_dCX, false);
  /* DESCRIPTION: DIscard the angle of attack in the solution and the increment in the geometry files. */
  addBoolOption("DISCARD_INFILES", Discard_InFiles, false);
  /* DESCRIPTION: Specify a fixed coefficient of lift instead of AoA (only for compressible flows) */
  addDoubleOption("TARGET_CL", Target_CL, 0.0);
  /* DESCRIPTION: Specify a fixed coefficient of lift instead of AoA (only for compressible flows) */
  addDoubleOption("TARGET_CM", Target_CM, 0.0);
  /* DESCRIPTION: Damping factor for fixed CL mode. */
  addDoubleOption("DCL_DALPHA", dCL_dAlpha, 0.2);
  /* DESCRIPTION: Damping factor for fixed CL mode. */
  addDoubleOption("DCM_DIH", dCM_diH, 0.05);
  /* DESCRIPTION: Number of times Alpha is updated in a fix CL problem. */
  addUnsignedLongOption("UPDATE_ALPHA", Update_Alpha, 5);
  /* DESCRIPTION: Number of times Alpha is updated in a fix CL problem. */
  addUnsignedLongOption("UPDATE_IH", Update_iH, 5);
  /* DESCRIPTION: Number of iterations to evaluate dCL_dAlpha . */
  addUnsignedLongOption("ITER_DCL_DALPHA", Iter_dCL_dAlpha, 500);
  /* DESCRIPTION: Damping factor for fixed CL mode. */
  addDoubleOption("DNETTHRUST_DBCTHRUST", dNetThrust_dBCThrust, 1.0);
  /* DESCRIPTION: Number of times Alpha is updated in a fix CL problem. */
  addUnsignedLongOption("UPDATE_BCTHRUST", Update_BCThrust, 5);


  /*!\par CONFIG_CATEGORY: Reference Conditions \ingroup Config*/
  /*--- Options related to reference values for nondimensionalization ---*/

  Length_Ref = 1.0; //<---- NOTE: this should be given an option or set as a const

  /*!\brief REF_ORIGIN_MOMENT_X\n DESCRIPTION: X Reference origin for moment computation \ingroup Config*/
  addDoubleListOption("REF_ORIGIN_MOMENT_X", nRefOriginMoment_X, RefOriginMoment_X);
  /*!\brief REF_ORIGIN_MOMENT_Y\n DESCRIPTION: Y Reference origin for moment computation \ingroup Config*/
  addDoubleListOption("REF_ORIGIN_MOMENT_Y", nRefOriginMoment_Y, RefOriginMoment_Y);
  /*!\brief REF_ORIGIN_MOMENT_Z\n DESCRIPTION: Z Reference origin for moment computation \ingroup Config*/
  addDoubleListOption("REF_ORIGIN_MOMENT_Z", nRefOriginMoment_Z, RefOriginMoment_Z);
  /*!\brief REF_AREA\n DESCRIPTION: Reference area for force coefficients (0 implies automatic calculation) \ingroup Config*/
  addDoubleOption("REF_AREA", RefArea, 1.0);
  /*!\brief SEMI_SPAN\n DESCRIPTION: Wing semi-span (0 implies automatic calculation) \ingroup Config*/
  addDoubleOption("SEMI_SPAN", SemiSpan, 0.0);
  /*!\brief REF_LENGTH\n DESCRIPTION: Reference length for pitching, rolling, and yawing non-dimensional moment \ingroup Config*/
  addDoubleOption("REF_LENGTH", RefLength, 1.0);
  /*!\brief REF_SHARP_EDGES\n DESCRIPTION: Reference coefficient for detecting sharp edges \ingroup Config*/
  addDoubleOption("REF_SHARP_EDGES", RefSharpEdges, 3.0);
	/*!\brief REF_VELOCITY\n DESCRIPTION: Reference velocity (incompressible only)  \ingroup Config*/
  addDoubleOption("REF_VELOCITY", Velocity_Ref, -1.0);
	/* !\brief REF_VISCOSITY  \n DESCRIPTION: Reference viscosity (incompressible only)  \ingroup Config*/
  addDoubleOption("REF_VISCOSITY", Viscosity_Ref, -1.0);
  /* DESCRIPTION: Type of mesh motion */
  addEnumOption("REF_DIMENSIONALIZATION", Ref_NonDim, NonDim_Map, DIMENSIONAL);

  /*!\par CONFIG_CATEGORY: Boundary Markers \ingroup Config*/
  /*--- Options related to various boundary markers ---*/

  /*!\brief HTP_AXIS\n DESCRIPTION: Location of the HTP axis*/
  default_htp_axis[0] = 0.0; default_htp_axis[1] = 0.0;
  addDoubleArrayOption("HTP_AXIS", 2, HTP_Axis, default_htp_axis);
  /*!\brief MARKER_PLOTTING\n DESCRIPTION: Marker(s) of the surface in the surface flow solution file  \ingroup Config*/
  addStringListOption("MARKER_PLOTTING", nMarker_Plotting, Marker_Plotting);
  /*!\brief MARKER_MONITORING\n DESCRIPTION: Marker(s) of the surface where evaluate the non-dimensional coefficients \ingroup Config*/
  addStringListOption("MARKER_MONITORING", nMarker_Monitoring, Marker_Monitoring);
  /*!\brief MARKER_CONTROL_VOLUME\n DESCRIPTION: Marker(s) of the surface in the surface flow solution file  \ingroup Config*/
  addStringListOption("MARKER_ANALYZE", nMarker_Analyze, Marker_Analyze);
  /*!\brief MARKER_DESIGNING\n DESCRIPTION: Marker(s) of the surface where objective function (design problem) will be evaluated \ingroup Config*/
  addStringListOption("MARKER_DESIGNING", nMarker_Designing, Marker_Designing);
  /*!\brief GEO_MARKER\n DESCRIPTION: Marker(s) of the surface where evaluate the geometrical functions \ingroup Config*/
  addStringListOption("GEO_MARKER", nMarker_GeoEval, Marker_GeoEval);
  /*!\brief MARKER_EULER\n DESCRIPTION: Euler wall boundary marker(s) \ingroup Config*/
  addStringListOption("MARKER_EULER", nMarker_Euler, Marker_Euler);
  /*!\brief MARKER_FAR\n DESCRIPTION: Far-field boundary marker(s) \ingroup Config*/
  addStringListOption("MARKER_FAR", nMarker_FarField, Marker_FarField);
  /*!\brief MARKER_SYM\n DESCRIPTION: Symmetry boundary condition \ingroup Config*/
  addStringListOption("MARKER_SYM", nMarker_SymWall, Marker_SymWall);
  /*!\brief MARKER_NEARFIELD\n DESCRIPTION: Near-Field boundary condition \ingroup Config*/
  addStringListOption("MARKER_NEARFIELD", nMarker_NearFieldBound, Marker_NearFieldBound);
  /*!\brief MARKER_FLUID_INTERFACE\n DESCRIPTION: Fluid interface boundary marker(s) \ingroup Config*/
  addStringListOption("MARKER_FLUID_INTERFACE", nMarker_Fluid_InterfaceBound, Marker_Fluid_InterfaceBound);
  /*!\brief MARKER_DEFORM_MESH\n DESCRIPTION: Deformable marker(s) at the interface \ingroup Config*/
  addStringListOption("MARKER_DEFORM_MESH", nMarker_Deform_Mesh, Marker_Deform_Mesh);
  /*!\brief MARKER_FLUID_LOAD\n DESCRIPTION: Marker(s) in which the flow load is computed/applied \ingroup Config*/
  addStringListOption("MARKER_FLUID_LOAD", nMarker_Fluid_Load, Marker_Fluid_Load);
  /*!\brief MARKER_FSI_INTERFACE \n DESCRIPTION: ZONE interface boundary marker(s) \ingroup Config*/
  addStringListOption("MARKER_ZONE_INTERFACE", nMarker_ZoneInterface, Marker_ZoneInterface);
  /*!\brief MARKER_CHT_INTERFACE \n DESCRIPTION: CHT interface boundary marker(s) \ingroup Config*/
  addStringListOption("MARKER_CHT_INTERFACE", nMarker_CHTInterface, Marker_CHTInterface);
  /*!\brief MARKER_DIRICHLET  \n DESCRIPTION: Dirichlet boundary marker(s) \ingroup Config*/
  addStringListOption("MARKER_DIRICHLET", nMarker_Dirichlet, Marker_Dirichlet);
  /* DESCRIPTION: Neumann boundary marker(s) */
  addStringListOption("MARKER_NEUMANN", nMarker_Neumann, Marker_Neumann);
  /* DESCRIPTION: Neumann boundary marker(s) */
  addStringListOption("MARKER_INTERNAL", nMarker_Internal, Marker_Internal);
  /* DESCRIPTION: Custom boundary marker(s) */
  addStringListOption("MARKER_CUSTOM", nMarker_Custom, Marker_Custom);
  /* DESCRIPTION: Periodic boundary marker(s) for use with SU2_MSH
   Format: ( periodic marker, donor marker, rotation_center_x, rotation_center_y,
   rotation_center_z, rotation_angle_x-axis, rotation_angle_y-axis,
   rotation_angle_z-axis, translation_x, translation_y, translation_z, ... ) */
  addPeriodicOption("MARKER_PERIODIC", nMarker_PerBound, Marker_PerBound, Marker_PerDonor,
                    Periodic_RotCenter, Periodic_RotAngles, Periodic_Translation);

  /*!\brief MARKER_PYTHON_CUSTOM\n DESCRIPTION: Python customizable marker(s) \ingroup Config*/
  addStringListOption("MARKER_PYTHON_CUSTOM", nMarker_PyCustom, Marker_PyCustom);

  /*!\brief MARKER_WALL_FUNCTIONS\n DESCRIPTION: Viscous wall markers for which wall functions must be applied.
   Format: (Wall function marker, wall function type, ...) \ingroup Config*/
  addWallFunctionOption("MARKER_WALL_FUNCTIONS", nMarker_WallFunctions, Marker_WallFunctions,
                        Kind_WallFunctions, IntInfo_WallFunctions, DoubleInfo_WallFunctions);

  /*!\brief ACTDISK_TYPE  \n DESCRIPTION: Actuator Disk boundary type \n OPTIONS: see \link ActDisk_Map \endlink \n Default: VARIABLES_JUMP \ingroup Config*/
  addEnumOption("ACTDISK_TYPE", Kind_ActDisk, ActDisk_Map, VARIABLES_JUMP);

  /*!\brief MARKER_ACTDISK\n DESCRIPTION: Periodic boundary marker(s) for use with SU2_MSH
   Format: ( periodic marker, donor marker, rotation_center_x, rotation_center_y,
   rotation_center_z, rotation_angle_x-axis, rotation_angle_y-axis,
   rotation_angle_z-axis, translation_x, translation_y, translation_z, ... ) \ingroup Config*/
  addActDiskOption("MARKER_ACTDISK",
                   nMarker_ActDiskInlet, nMarker_ActDiskOutlet,  Marker_ActDiskInlet, Marker_ActDiskOutlet,
                   ActDisk_PressJump, ActDisk_TempJump, ActDisk_Omega);

  /*!\brief INLET_TYPE  \n DESCRIPTION: Inlet boundary type \n OPTIONS: see \link Inlet_Map \endlink \n DEFAULT: TOTAL_CONDITIONS \ingroup Config*/
  addEnumOption("INLET_TYPE", Kind_Inlet, Inlet_Map, TOTAL_CONDITIONS);
  /*!\brief INC_INLET_TYPE \n DESCRIPTION: List of inlet types for incompressible flows. List length must match number of inlet markers. Options: VELOCITY_INLET, PRESSURE_INLET. \ingroup Config*/
  addEnumListOption("INC_INLET_TYPE", nInc_Inlet, Kind_Inc_Inlet, Inlet_Map);
  addBoolOption("SPECIFIED_INLET_PROFILE", Inlet_From_File, false);
  /*!\brief INLET_FILENAME \n DESCRIPTION: Input file for a specified inlet profile (w/ extension) \n DEFAULT: inlet.dat \ingroup Config*/
  addStringOption("INLET_FILENAME", Inlet_Filename, string("inlet.dat"));
  /*!\brief INLET_MATCHING_TOLERANCE
   * \n DESCRIPTION: If a file is provided to specify the inlet profile,
   * this tolerance will be used to match the coordinates in the input file to
   * the points on the grid. \n DEFAULT: 1E-6 \ingroup Config*/
  addDoubleOption("INLET_MATCHING_TOLERANCE", Inlet_Matching_Tol, 1e-6);
  /*!\brief MARKER_INLET  \n DESCRIPTION: Inlet boundary marker(s) with the following formats,
   Total Conditions: (inlet marker, total temp, total pressure, flow_direction_x,
   flow_direction_y, flow_direction_z, ... ) where flow_direction is
   a unit vector.
   Mass Flow: (inlet marker, density, velocity magnitude, flow_direction_x,
   flow_direction_y, flow_direction_z, ... ) where flow_direction is
   a unit vector. \ingroup Config*/
  addInletOption("MARKER_INLET", nMarker_Inlet, Marker_Inlet, Inlet_Ttotal, Inlet_Ptotal, Inlet_FlowDir);

  /*!\brief MARKER_RIEMANN \n DESCRIPTION: Riemann boundary marker(s) with the following formats, a unit vector.
   * \n OPTIONS: See \link Riemann_Map \endlink. The variables indicated by the option and the flow direction unit vector must be specified. \ingroup Config*/
  addRiemannOption("MARKER_RIEMANN", nMarker_Riemann, Marker_Riemann, Kind_Data_Riemann, Riemann_Map, Riemann_Var1, Riemann_Var2, Riemann_FlowDir);
  /*!\brief MARKER_GILES \n DESCRIPTION: Giles boundary marker(s) with the following formats, a unit vector. */
  /* \n OPTIONS: See \link Giles_Map \endlink. The variables indicated by the option and the flow direction unit vector must be specified. \ingroup Config*/
  addGilesOption("MARKER_GILES", nMarker_Giles, Marker_Giles, Kind_Data_Giles, Giles_Map, Giles_Var1, Giles_Var2, Giles_FlowDir, RelaxFactorAverage, RelaxFactorFourier);
  /*!\brief SPATIAL_FOURIER \n DESCRIPTION: Option to compute the spatial fourier trasformation for the Giles BC. */
  addBoolOption("SPATIAL_FOURIER", SpatialFourier, false);
  /*!\brief GILES_EXTRA_RELAXFACTOR \n DESCRIPTION: the 1st coeff the value of the under relaxation factor to apply to the shroud and hub,
   * the 2nd coefficient is the the percentage of span-wise height influenced by this extra under relaxation factor.*/
  default_extrarelfac[0] = 0.1; default_extrarelfac[1] = 0.1;
  addDoubleArrayOption("GILES_EXTRA_RELAXFACTOR", 2, ExtraRelFacGiles, default_extrarelfac);
  /*!\brief AVERAGE_PROCESS_TYPE \n DESCRIPTION: types of mixing process for averaging quantities at the boundaries.
    \n OPTIONS: see \link MixingProcess_Map \endlink \n DEFAULT: AREA_AVERAGE \ingroup Config*/
  addEnumOption("MIXINGPLANE_INTERFACE_KIND", Kind_MixingPlaneInterface, MixingPlaneInterface_Map, NEAREST_SPAN);
  /*!\brief AVERAGE_PROCESS_KIND \n DESCRIPTION: types of mixing process for averaging quantities at the boundaries.
    \n OPTIONS: see \link MixingProcess_Map \endlink \n DEFAULT: AREA_AVERAGE \ingroup Config*/
  addEnumOption("AVERAGE_PROCESS_KIND", Kind_AverageProcess, AverageProcess_Map, AREA);
  /*!\brief PERFORMANCE_AVERAGE_PROCESS_KIND \n DESCRIPTION: types of mixing process for averaging quantities at the boundaries for performance computation.
      \n OPTIONS: see \link MixingProcess_Map \endlink \n DEFAULT: AREA_AVERAGE \ingroup Config*/
  addEnumOption("PERFORMANCE_AVERAGE_PROCESS_KIND", Kind_PerformanceAverageProcess, AverageProcess_Map, AREA);
  default_mixedout_coeff[0] = 1.0; default_mixedout_coeff[1] = 1.0E-05; default_mixedout_coeff[2] = 15.0;
  /*!\brief MIXEDOUT_COEFF \n DESCRIPTION: the 1st coeff is an under relaxation factor for the Newton method,
   * the 2nd coefficient is the tolerance for the Newton method, 3rd coefficient is the maximum number of
   * iteration for the Newton Method.*/
  addDoubleArrayOption("MIXEDOUT_COEFF", 3, Mixedout_Coeff, default_mixedout_coeff);
  /*!\brief RAMP_ROTATING_FRAME\n DESCRIPTION: option to ramp up or down the rotating frame velocity value*/
  addBoolOption("RAMP_ROTATING_FRAME", RampRotatingFrame, false);
  default_rampRotFrame_coeff[0] = 0; default_rampRotFrame_coeff[1] = 1.0; default_rampRotFrame_coeff[2] = 1000.0;
      /*!\brief RAMP_ROTATING_FRAME_COEFF \n DESCRIPTION: the 1st coeff is the staring velocity,
   * the 2nd coeff is the number of iterations for the update, 3rd is the number of iteration */
  addDoubleArrayOption("RAMP_ROTATING_FRAME_COEFF", 3, RampRotatingFrame_Coeff, default_rampRotFrame_coeff);
  /* DESCRIPTION: AVERAGE_MACH_LIMIT is a limit value for average procedure based on the mass flux. */
  addDoubleOption("AVERAGE_MACH_LIMIT", AverageMachLimit, 0.03);
  /*!\brief RAMP_OUTLET_PRESSURE\n DESCRIPTION: option to ramp up or down the rotating frame velocity value*/
  addBoolOption("RAMP_OUTLET_PRESSURE", RampOutletPressure, false);
  default_rampOutPres_coeff[0] = 100000.0; default_rampOutPres_coeff[1] = 1.0; default_rampOutPres_coeff[2] = 1000.0;
  /*!\brief RAMP_OUTLET_PRESSURE_COEFF \n DESCRIPTION: the 1st coeff is the staring outlet pressure,
   * the 2nd coeff is the number of iterations for the update, 3rd is the number of total iteration till reaching the final outlet pressure value */
  addDoubleArrayOption("RAMP_OUTLET_PRESSURE_COEFF", 3, RampOutletPressure_Coeff, default_rampOutPres_coeff);
  /*!\brief MARKER_MIXINGPLANE \n DESCRIPTION: Identify the boundaries in which the mixing plane is applied. \ingroup Config*/
  addStringListOption("MARKER_MIXINGPLANE_INTERFACE", nMarker_MixingPlaneInterface, Marker_MixingPlaneInterface);
  /*!\brief TURBULENT_MIXINGPLANE \n DESCRIPTION: Activate mixing plane also for turbulent quantities \ingroup Config*/
  addBoolOption("TURBULENT_MIXINGPLANE", turbMixingPlane, false);
  /*!\brief MARKER_TURBOMACHINERY \n DESCRIPTION: Identify the inflow and outflow boundaries in which the turbomachinery settings are  applied. \ingroup Config*/
  addTurboPerfOption("MARKER_TURBOMACHINERY", nMarker_Turbomachinery, Marker_TurboBoundIn, Marker_TurboBoundOut);
  /*!\brief NUM_SPANWISE_SECTIONS \n DESCRIPTION: Integer number of spanwise sections to compute 3D turbo BC and Performance for turbomachinery */
  addUnsignedShortOption("NUM_SPANWISE_SECTIONS", nSpanWiseSections_User, 1);
  /*!\brief SPANWISE_KIND \n DESCRIPTION: type of algorithm to identify the span-wise sections at the turbo boundaries.
   \n OPTIONS: see \link SpanWise_Map \endlink \n Default: AUTOMATIC */
  addEnumOption("SPANWISE_KIND", Kind_SpanWise, SpanWise_Map, AUTOMATIC);
  /*!\brief TURBOMACHINERY_KIND \n DESCRIPTION: types of turbomachynery architecture.
      \n OPTIONS: see \link TurboMachinery_Map \endlink \n Default: AXIAL */
  addEnumListOption("TURBOMACHINERY_KIND",nTurboMachineryKind, Kind_TurboMachinery, TurboMachinery_Map);
  /*!\brief MARKER_SHROUD \n DESCRIPTION: markers in which velocity is forced to 0.0 .
   * \n Format: (shroud1, shroud2, ...)*/
  addStringListOption("MARKER_SHROUD", nMarker_Shroud, Marker_Shroud);
  /*!\brief MARKER_SUPERSONIC_INLET  \n DESCRIPTION: Supersonic inlet boundary marker(s)
   * \n   Format: (inlet marker, temperature, static pressure, velocity_x,   velocity_y, velocity_z, ... ), i.e. primitive variables specified. \ingroup Config*/
  addInletOption("MARKER_SUPERSONIC_INLET", nMarker_Supersonic_Inlet, Marker_Supersonic_Inlet, Inlet_Temperature, Inlet_Pressure, Inlet_Velocity);
  /*!\brief MARKER_SUPERSONIC_OUTLET \n DESCRIPTION: Supersonic outlet boundary marker(s) \ingroup Config*/
  addStringListOption("MARKER_SUPERSONIC_OUTLET", nMarker_Supersonic_Outlet, Marker_Supersonic_Outlet);
  /*!\brief MARKER_OUTLET  \n DESCRIPTION: Outlet boundary marker(s)\n
   Format: ( outlet marker, back pressure (static), ... ) \ingroup Config*/
  addStringDoubleListOption("MARKER_OUTLET", nMarker_Outlet, Marker_Outlet, Outlet_Pressure);
  /*!\brief INC_INLET_TYPE \n DESCRIPTION: List of inlet types for incompressible flows. List length must match number of inlet markers. Options: VELOCITY_INLET, PRESSURE_INLET. \ingroup Config*/
  addEnumListOption("INC_OUTLET_TYPE", nInc_Outlet, Kind_Inc_Outlet, Outlet_Map);
  /*!\brief MARKER_ISOTHERMAL DESCRIPTION: Isothermal wall boundary marker(s)\n
   * Format: ( isothermal marker, wall temperature (static), ... ) \ingroup Config  */
  addStringDoubleListOption("MARKER_ISOTHERMAL", nMarker_Isothermal, Marker_Isothermal, Isothermal_Temperature);
  /*!\brief MARKER_HEATFLUX  \n DESCRIPTION: Specified heat flux wall boundary marker(s)
   Format: ( Heat flux marker, wall heat flux (static), ... ) \ingroup Config*/
  addStringDoubleListOption("MARKER_HEATFLUX", nMarker_HeatFlux, Marker_HeatFlux, Heat_Flux);
  /*!\brief MARKER_ENGINE_INFLOW  \n DESCRIPTION: Engine inflow boundary marker(s)
   Format: ( nacelle inflow marker, fan face Mach, ... ) \ingroup Config*/
  addStringDoubleListOption("MARKER_ENGINE_INFLOW", nMarker_EngineInflow, Marker_EngineInflow, EngineInflow_Target);
  /* DESCRIPTION: Highlite area */
  addDoubleOption("HIGHLITE_AREA", Highlite_Area, 1.0);
  /* DESCRIPTION: Fan poly efficiency */
  addDoubleOption("FAN_POLY_EFF", Fan_Poly_Eff, 1.0);
  /*!\brief SUBSONIC_ENGINE\n DESCRIPTION: Engine subsonic intake region \ingroup Config*/
  addBoolOption("INTEGRATED_HEATFLUX", Integrated_HeatFlux, false);
  /*!\brief SUBSONIC_ENGINE\n DESCRIPTION: Engine subsonic intake region \ingroup Config*/
  addBoolOption("SUBSONIC_ENGINE", SubsonicEngine, false);
  /* DESCRIPTION: Actuator disk double surface */
  addBoolOption("ACTDISK_DOUBLE_SURFACE", ActDisk_DoubleSurface, false);
  /* DESCRIPTION: Only half engine is in the computational grid */
  addBoolOption("ENGINE_HALF_MODEL", Engine_HalfModel, false);
  /* DESCRIPTION: Actuator disk double surface */
  addBoolOption("ACTDISK_SU2_DEF", ActDisk_SU2_DEF, false);
  /* DESCRIPTION: Definition of the distortion rack (radial number of proves / circumferential density (degree) */
  default_distortion[0] =  5.0; default_distortion[1] =  15.0;
  addDoubleArrayOption("DISTORTION_RACK", 2, DistortionRack, default_distortion);
  /* DESCRIPTION: Values of the box to impose a subsonic nacellle (mach, Pressure, Temperature) */
  default_eng_val[0]=0.0; default_eng_val[1]=0.0; default_eng_val[2]=0.0;
  default_eng_val[3]=0.0;  default_eng_val[4]=0.0;
  addDoubleArrayOption("SUBSONIC_ENGINE_VALUES", 5, SubsonicEngine_Values, default_eng_val);
  /* DESCRIPTION: Coordinates of the box to impose a subsonic nacellle cylinder (Xmin, Ymin, Zmin, Xmax, Ymax, Zmax, Radius) */
  default_eng_cyl[0] = 0.0; default_eng_cyl[1] = 0.0; default_eng_cyl[2] = 0.0;
  default_eng_cyl[3] =  1E15; default_eng_cyl[4] =  1E15; default_eng_cyl[5] =  1E15; default_eng_cyl[6] =  1E15;
  addDoubleArrayOption("SUBSONIC_ENGINE_CYL", 7, SubsonicEngine_Cyl, default_eng_cyl);
  /* DESCRIPTION: Engine exhaust boundary marker(s)
   Format: (nacelle exhaust marker, total nozzle temp, total nozzle pressure, ... )*/
  addExhaustOption("MARKER_ENGINE_EXHAUST", nMarker_EngineExhaust, Marker_EngineExhaust, Exhaust_Temperature_Target, Exhaust_Pressure_Target);
  /* DESCRIPTION: Clamped boundary marker(s) */
  addStringListOption("MARKER_CLAMPED", nMarker_Clamped, Marker_Clamped);
  /* DESCRIPTION: Displacement boundary marker(s) */
  addStringDoubleListOption("MARKER_NORMAL_DISPL", nMarker_Displacement, Marker_Displacement, Displ_Value);
  /* DESCRIPTION: Load boundary marker(s) - uniform pressure in Pa */
  addStringDoubleListOption("MARKER_PRESSURE", nMarker_Load, Marker_Load, Load_Value);
  /* DESCRIPTION: Load boundary marker(s) */
  addStringDoubleListOption("MARKER_DAMPER", nMarker_Damper, Marker_Damper, Damper_Constant);
  /* DESCRIPTION: Load boundary marker(s)
   Format: (inlet marker, load, multiplier, dir_x, dir_y, dir_z, ... ), i.e. primitive variables specified. */
  addInletOption("MARKER_LOAD", nMarker_Load_Dir, Marker_Load_Dir, Load_Dir_Value, Load_Dir_Multiplier, Load_Dir);
  /* DESCRIPTION: Load boundary marker(s)
   Format: (inlet marker, load, multiplier, dir_x, dir_y, dir_z, ... ), i.e. primitive variables specified. */
  addInletOption("MARKER_DISPLACEMENT", nMarker_Disp_Dir, Marker_Disp_Dir, Disp_Dir_Value, Disp_Dir_Multiplier, Disp_Dir);
  /* DESCRIPTION: Sine load boundary marker(s)
   Format: (inlet marker, load, multiplier, dir_x, dir_y, dir_z, ... ), i.e. primitive variables specified. */
  addInletOption("MARKER_SINE_LOAD", nMarker_Load_Sine, Marker_Load_Sine, Load_Sine_Amplitude, Load_Sine_Frequency, Load_Sine_Dir);
  /*!\brief SINE_LOAD\n DESCRIPTION: option to apply the load as a sine*/
  addBoolOption("SINE_LOAD", Sine_Load, false);
  default_sineload_coeff[0] = 0.0; default_sineload_coeff[1] = 0.0; default_sineload_coeff[2] = 0.0;
  /*!\brief SINE_LOAD_COEFF \n DESCRIPTION: the 1st coeff is the amplitude, the 2nd is the frequency, 3rd is the phase in radians */
  addDoubleArrayOption("SINE_LOAD_COEFF", 3, SineLoad_Coeff, default_sineload_coeff);
  /*!\brief RAMP_AND_RELEASE\n DESCRIPTION: release the load after applying the ramp*/
  addBoolOption("RAMP_AND_RELEASE_LOAD", RampAndRelease, false);

  /* DESCRIPTION: Flow load boundary marker(s) */
  addStringDoubleListOption("MARKER_FLOWLOAD", nMarker_FlowLoad, Marker_FlowLoad, FlowLoad_Value);
  /* DESCRIPTION: Damping factor for engine inlet condition */
  addDoubleOption("DAMP_ENGINE_INFLOW", Damp_Engine_Inflow, 0.95);
  /* DESCRIPTION: Damping factor for engine exhaust condition */
  addDoubleOption("DAMP_ENGINE_EXHAUST", Damp_Engine_Exhaust, 0.95);
  /*!\brief ENGINE_INFLOW_TYPE  \n DESCRIPTION: Inlet boundary type \n OPTIONS: see \link Engine_Inflow_Map \endlink \n Default: FAN_FACE_MACH \ingroup Config*/
  addEnumOption("ENGINE_INFLOW_TYPE", Kind_Engine_Inflow, Engine_Inflow_Map, FAN_FACE_MACH);
  /* DESCRIPTION: Evaluate a problem with engines */
  addBoolOption("ENGINE", Engine, false);
    
  /* DESCRIPTION:  Compute buffet sensor */
  addBoolOption("BUFFET_MONITORING", Buffet_Monitoring, false);
  /* DESCRIPTION:  Sharpness coefficient for the buffet sensor */
  addDoubleOption("BUFFET_K", Buffet_k, 10.0);
  /* DESCRIPTION:  Offset parameter for the buffet sensor */
  addDoubleOption("BUFFET_LAMBDA", Buffet_lambda, 0.0);


  /*!\par CONFIG_CATEGORY: Time-marching \ingroup Config*/
  /*--- Options related to time-marching ---*/

  /* DESCRIPTION: Unsteady simulation  */
  addEnumOption("TIME_MARCHING", TimeMarching, TimeMarching_Map, STEADY);
  /* DESCRIPTION:  Courant-Friedrichs-Lewy condition of the finest grid */
  addDoubleOption("CFL_NUMBER", CFLFineGrid, 1.25);
  /* DESCRIPTION:  Max time step in local time stepping simulations */
  addDoubleOption("MAX_DELTA_TIME", Max_DeltaTime, 1000000);
  /* DESCRIPTION: Activate The adaptive CFL number. */
  addBoolOption("CFL_ADAPT", CFL_Adapt, false);
  /* !\brief CFL_ADAPT_PARAM
   * DESCRIPTION: Parameters of the adaptive CFL number (factor down, factor up, CFL limit (min and max) )
   * Factor down generally >1.0, factor up generally < 1.0 to cause the CFL to increase when residual is decreasing,
   * and decrease when the residual is increasing or stalled. \ingroup Config*/
  default_cfl_adapt[0] = 0.0; default_cfl_adapt[1] = 0.0; default_cfl_adapt[2] = 1.0; default_cfl_adapt[3] = 100.0;
  addDoubleArrayOption("CFL_ADAPT_PARAM", 4, CFL_AdaptParam, default_cfl_adapt);
  /* DESCRIPTION: Reduction factor of the CFL coefficient in the adjoint problem */
  addDoubleOption("CFL_REDUCTION_ADJFLOW", CFLRedCoeff_AdjFlow, 0.8);
  /* DESCRIPTION: Reduction factor of the CFL coefficient in the level set problem */
  addDoubleOption("CFL_REDUCTION_TURB", CFLRedCoeff_Turb, 1.0);
  /* DESCRIPTION: Reduction factor of the CFL coefficient in the turbulent adjoint problem */
  addDoubleOption("CFL_REDUCTION_ADJTURB", CFLRedCoeff_AdjTurb, 1.0);
  /* DESCRIPTION: External iteration offset due to restart */
  addUnsignedLongOption("EXT_ITER_OFFSET", ExtIter_OffSet, 0);
  // these options share nRKStep as their size, which is not a good idea in general
  /* DESCRIPTION: Runge-Kutta alpha coefficients */
  addDoubleListOption("RK_ALPHA_COEFF", nRKStep, RK_Alpha_Step);
  /* DESCRIPTION: Number of time levels for time accurate local time stepping. */
  addUnsignedShortOption("LEVELS_TIME_ACCURATE_LTS", nLevels_TimeAccurateLTS, 1);
  /* DESCRIPTION: Number of time DOFs used in the predictor step of ADER-DG. */
  addUnsignedShortOption("TIME_DOFS_ADER_DG", nTimeDOFsADER_DG, 2);
  /* DESCRIPTION: Unsteady Courant-Friedrichs-Lewy number of the finest grid */
  addDoubleOption("UNST_CFL_NUMBER", Unst_CFL, 0.0);
  /* DESCRIPTION: Integer number of periodic time instances for Harmonic Balance */
  addUnsignedShortOption("TIME_INSTANCES", nTimeInstances, 1);
  /* DESCRIPTION: Time period for Harmonic Balance wihtout moving meshes */
  addDoubleOption("HB_PERIOD", HarmonicBalance_Period, -1.0);
  /* DESCRIPTION:  Turn on/off harmonic balance preconditioning */
  addBoolOption("HB_PRECONDITION", HB_Precondition, false);
  /* DESCRIPTION: Iteration number to begin unsteady restarts (dual time method) */
  addLongOption("UNST_RESTART_ITER", Unst_RestartIter, 0);
  /* DESCRIPTION: Starting direct solver iteration for the unsteady adjoint */
  addLongOption("UNST_ADJOINT_ITER", Unst_AdjointIter, 0);
  /* DESCRIPTION: Number of iterations to average the objective */
  addLongOption("ITER_AVERAGE_OBJ", Iter_Avg_Objective , 0);
  /* DESCRIPTION: Iteration number to begin unsteady restarts (structural analysis) */
  addLongOption("DYN_RESTART_ITER", Dyn_RestartIter, 0);
  /* DESCRIPTION: Time discretization */
  addEnumOption("TIME_DISCRE_FLOW", Kind_TimeIntScheme_Flow, Time_Int_Map, EULER_IMPLICIT);
  /* DESCRIPTION: Time discretization */
  addEnumOption("TIME_DISCRE_FEM_FLOW", Kind_TimeIntScheme_FEM_Flow, Time_Int_Map, RUNGE_KUTTA_EXPLICIT);
  /* DESCRIPTION: ADER-DG predictor step */
  addEnumOption("ADER_PREDICTOR", Kind_ADER_Predictor, Ader_Predictor_Map, ADER_ALIASED_PREDICTOR);
  /* DESCRIPTION: Time discretization */
  addEnumOption("TIME_DISCRE_ADJFLOW", Kind_TimeIntScheme_AdjFlow, Time_Int_Map, EULER_IMPLICIT);
  /* DESCRIPTION: Time discretization */
  addEnumOption("TIME_DISCRE_TURB", Kind_TimeIntScheme_Turb, Time_Int_Map, EULER_IMPLICIT);
  /* DESCRIPTION: Time discretization */
  addEnumOption("TIME_DISCRE_ADJTURB", Kind_TimeIntScheme_AdjTurb, Time_Int_Map, EULER_IMPLICIT);
  /* DESCRIPTION: Time discretization */
  addEnumOption("TIME_DISCRE_FEA", Kind_TimeIntScheme_FEA, Time_Int_Map_FEA, NEWMARK_IMPLICIT);
  /* DESCRIPTION: Time discretization */
  addEnumOption("TIME_DISCRE_HEAT", Kind_TimeIntScheme_Heat, Time_Int_Map, EULER_IMPLICIT);
  /* DESCRIPTION: Time discretization */
  addEnumOption("TIMESTEP_HEAT", Kind_TimeStep_Heat, Heat_TimeStep_Map, MINIMUM);

  /*!\par CONFIG_CATEGORY: Linear solver definition \ingroup Config*/
  /*--- Options related to the linear solvers ---*/

  /*!\brief LINEAR_SOLVER
   *  \n DESCRIPTION: Linear solver for the implicit, mesh deformation, or discrete adjoint systems \n OPTIONS: see \link Linear_Solver_Map \endlink \n DEFAULT: FGMRES \ingroup Config*/
  addEnumOption("LINEAR_SOLVER", Kind_Linear_Solver, Linear_Solver_Map, FGMRES);
  /*!\brief LINEAR_SOLVER_PREC
   *  \n DESCRIPTION: Preconditioner for the Krylov linear solvers \n OPTIONS: see \link Linear_Solver_Prec_Map \endlink \n DEFAULT: LU_SGS \ingroup Config*/
  addEnumOption("LINEAR_SOLVER_PREC", Kind_Linear_Solver_Prec, Linear_Solver_Prec_Map, ILU);
  /* DESCRIPTION: Minimum error threshold for the linear solver for the implicit formulation */
  addDoubleOption("LINEAR_SOLVER_ERROR", Linear_Solver_Error, 1E-6);
  /* DESCRIPTION: Minimum error threshold for the linear solver for the implicit formulation for the FVM heat solver. */
  addDoubleOption("LINEAR_SOLVER_ERROR_HEAT", Linear_Solver_Error_Heat, 1E-8);
  /* DESCRIPTION: Maximum number of iterations of the linear solver for the implicit formulation */
  addUnsignedLongOption("LINEAR_SOLVER_ITER", Linear_Solver_Iter, 10);
  /* DESCRIPTION: Max iterations of the linear solver for the FVM heat solver. */
  addUnsignedLongOption("LINEAR_SOLVER_ITER_HEAT", Linear_Solver_Iter_Heat, 10);
  /* DESCRIPTION: Fill in level for the ILU preconditioner */
  addUnsignedShortOption("LINEAR_SOLVER_ILU_FILL_IN", Linear_Solver_ILU_n, 0);
  /* DESCRIPTION: Maximum number of iterations of the linear solver for the implicit formulation */
  addUnsignedLongOption("LINEAR_SOLVER_RESTART_FREQUENCY", Linear_Solver_Restart_Frequency, 10);
  /* DESCRIPTION: Relaxation factor for iterative linear smoothers (SMOOTHER_ILU/JACOBI/LU-SGS/LINELET) */
  addDoubleOption("LINEAR_SOLVER_SMOOTHER_RELAXATION", Linear_Solver_Smoother_Relaxation, 1.0);
  /* DESCRIPTION: Relaxation of the flow equations solver for the implicit formulation */
  addDoubleOption("RELAXATION_FACTOR_FLOW", Relaxation_Factor_Flow, 1.0);
  /* DESCRIPTION: Relaxation of the turb equations solver for the implicit formulation */
  addDoubleOption("RELAXATION_FACTOR_TURB", Relaxation_Factor_Turb, 1.0);
  /* DESCRIPTION: Relaxation of the adjoint flow equations solver for the implicit formulation */
  addDoubleOption("RELAXATION_FACTOR_ADJFLOW", Relaxation_Factor_AdjFlow, 1.0);
  /* DESCRIPTION: Relaxation of the CHT coupling */
  addDoubleOption("RELAXATION_FACTOR_CHT", Relaxation_Factor_CHT, 1.0);
  /* DESCRIPTION: Roe coefficient */
  addDoubleOption("ROE_KAPPA", Roe_Kappa, 0.5);
  /* DESCRIPTION: Roe-Turkel preconditioning for low Mach number flows */
  addBoolOption("LOW_MACH_PREC", Low_Mach_Precon, false);
  /* DESCRIPTION: Post-reconstruction correction for low Mach number flows */
  addBoolOption("LOW_MACH_CORR", Low_Mach_Corr, false);
  /* DESCRIPTION: Time Step for dual time stepping simulations (s) */
  addDoubleOption("MIN_ROE_TURKEL_PREC", Min_Beta_RoeTurkel, 0.01);
  /* DESCRIPTION: Time Step for dual time stepping simulations (s) */
  addDoubleOption("MAX_ROE_TURKEL_PREC", Max_Beta_RoeTurkel, 0.2);
  /* DESCRIPTION: Linear solver for the turbulent adjoint systems */
  addEnumOption("ADJTURB_LIN_SOLVER", Kind_AdjTurb_Linear_Solver, Linear_Solver_Map, FGMRES);
  /* DESCRIPTION: Preconditioner for the turbulent adjoint Krylov linear solvers */
  addEnumOption("ADJTURB_LIN_PREC", Kind_AdjTurb_Linear_Prec, Linear_Solver_Prec_Map, ILU);
  /* DESCRIPTION: Minimum error threshold for the turbulent adjoint linear solver for the implicit formulation */
  addDoubleOption("ADJTURB_LIN_ERROR", AdjTurb_Linear_Error, 1E-5);
  /* DESCRIPTION: Maximum number of iterations of the turbulent adjoint linear solver for the implicit formulation */
  addUnsignedShortOption("ADJTURB_LIN_ITER", AdjTurb_Linear_Iter, 10);
  /* DESCRIPTION: Entropy fix factor */
  addDoubleOption("ENTROPY_FIX_COEFF", EntropyFix_Coeff, 0.001);
  /* DESCRIPTION: Linear solver for the discete adjoint systems */
  addEnumOption("DISCADJ_LIN_SOLVER", Kind_DiscAdj_Linear_Solver, Linear_Solver_Map, FGMRES);
  /* DESCRIPTION: Preconditioner for the discrete adjoint Krylov linear solvers */
  addEnumOption("DISCADJ_LIN_PREC", Kind_DiscAdj_Linear_Prec, Linear_Solver_Prec_Map, ILU);
  /* DESCRIPTION: Linear solver for the discete adjoint systems */
  addEnumOption("FSI_DISCADJ_LIN_SOLVER_STRUC", Kind_DiscAdj_Linear_Solver_FSI_Struc, Linear_Solver_Map, CONJUGATE_GRADIENT);
  /* DESCRIPTION: Preconditioner for the discrete adjoint Krylov linear solvers */
  addEnumOption("FSI_DISCADJ_LIN_PREC_STRUC", Kind_DiscAdj_Linear_Prec_FSI_Struc, Linear_Solver_Prec_Map, JACOBI);
  
  /*!\par CONFIG_CATEGORY: Convergence\ingroup Config*/
  /*--- Options related to convergence ---*/
  
  /*!\brief CONV_CRITERIA
   *  \n DESCRIPTION: Convergence criteria \n OPTIONS: see \link Converge_Crit_Map \endlink \n DEFAULT: RESIDUAL \ingroup Config*/
  addEnumOption("CONV_CRITERIA", ConvCriteria, Converge_Crit_Map, RESIDUAL);
  /*!\brief CONV_RESIDUAL_MINVAL\n DESCRIPTION: Min value of the residual (log10 of the residual)\n DEFAULT: -14.0 \ingroup Config*/
  addDoubleOption("CONV_RESIDUAL_MINVAL", MinLogResidual, -14.0);
  /*!\brief CONV_STARTITER\n DESCRIPTION: Iteration number to begin convergence monitoring\n DEFAULT: 5 \ingroup Config*/
  addUnsignedLongOption("CONV_STARTITER", StartConv_Iter, 5);
  /*!\brief CONV_CAUCHY_ELEMS\n DESCRIPTION: Number of elements to apply the criteria. \n DEFAULT 100 \ingroup Config*/
  addUnsignedShortOption("CONV_CAUCHY_ELEMS", Cauchy_Elems, 100);
  /*!\brief CONV_CAUCHY_EPS\n DESCRIPTION: Epsilon to control the series convergence \n DEFAULT: 1e-10 \ingroup Config*/
  addDoubleOption("CONV_CAUCHY_EPS", Cauchy_Eps, 1E-10);
  /*!\brief CONV_FIELD\n DESCRIPTION: Output field to monitor \n Default: depends on solver \ingroup Config*/
  addStringListOption("CONV_FIELD", nConvField, ConvField);

  /*!\par CONFIG_CATEGORY: Multi-grid \ingroup Config*/
  /*--- Options related to Multi-grid ---*/

  /*!\brief START_UP_ITER \n DESCRIPTION: Start up iterations using the fine grid only. DEFAULT: 0 \ingroup Config*/
  addUnsignedShortOption("START_UP_ITER", nStartUpIter, 0);
  /*!\brief MGLEVEL\n DESCRIPTION: Multi-grid Levels. DEFAULT: 0 \ingroup Config*/
  addUnsignedShortOption("MGLEVEL", nMGLevels, 0);
  /*!\brief MGCYCLE\n DESCRIPTION: Multi-grid cycle. OPTIONS: See \link MG_Cycle_Map \endlink. Defualt V_CYCLE \ingroup Config*/
  addEnumOption("MGCYCLE", MGCycle, MG_Cycle_Map, V_CYCLE);
  /*!\brief MG_PRE_SMOOTH\n DESCRIPTION: Multi-grid pre-smoothing level \ingroup Config*/
  addUShortListOption("MG_PRE_SMOOTH", nMG_PreSmooth, MG_PreSmooth);
  /*!\brief MG_POST_SMOOTH\n DESCRIPTION: Multi-grid post-smoothing level \ingroup Config*/
  addUShortListOption("MG_POST_SMOOTH", nMG_PostSmooth, MG_PostSmooth);
  /*!\brief MG_CORRECTION_SMOOTH\n DESCRIPTION: Jacobi implicit smoothing of the correction \ingroup Config*/
  addUShortListOption("MG_CORRECTION_SMOOTH", nMG_CorrecSmooth, MG_CorrecSmooth);
  /*!\brief MG_DAMP_RESTRICTION\n DESCRIPTION: Damping factor for the residual restriction. DEFAULT: 0.75 \ingroup Config*/
  addDoubleOption("MG_DAMP_RESTRICTION", Damp_Res_Restric, 0.75);
  /*!\brief MG_DAMP_PROLONGATION\n DESCRIPTION: Damping factor for the correction prolongation. DEFAULT 0.75 \ingroup Config*/
  addDoubleOption("MG_DAMP_PROLONGATION", Damp_Correc_Prolong, 0.75);

  /*!\par CONFIG_CATEGORY: Spatial Discretization \ingroup Config*/
  /*--- Options related to the spatial discretization ---*/

  /*!\brief NUM_METHOD_GRAD
   *  \n DESCRIPTION: Numerical method for spatial gradients \n OPTIONS: See \link Gradient_Map \endlink. \n DEFAULT: WEIGHTED_LEAST_SQUARES. \ingroup Config*/
  addEnumOption("NUM_METHOD_GRAD", Kind_Gradient_Method, Gradient_Map, WEIGHTED_LEAST_SQUARES);
  /*!\brief NUM_METHOD_GRAD
   *  \n DESCRIPTION: Numerical method for spatial gradients used only for upwind reconstruction \n OPTIONS: See \link Gradient_Map \endlink. \n DEFAULT: NO_GRADIENT. \ingroup Config*/
  addEnumOption("NUM_METHOD_GRAD_RECON", Kind_Gradient_Method_Recon, Gradient_Map, NO_GRADIENT);
  /*!\brief VENKAT_LIMITER_COEFF
   *  \n DESCRIPTION: Coefficient for the limiter. DEFAULT value 0.5. Larger values decrease the extent of limiting, values approaching zero cause lower-order approximation to the solution. \ingroup Config */
  addDoubleOption("VENKAT_LIMITER_COEFF", Venkat_LimiterCoeff, 0.05);
  /*!\brief ADJ_SHARP_LIMITER_COEFF
   *  \n DESCRIPTION: Coefficient for detecting the limit of the sharp edges. DEFAULT value 3.0.  Use with sharp edges limiter. \ingroup Config*/
  addDoubleOption("ADJ_SHARP_LIMITER_COEFF", AdjSharp_LimiterCoeff, 3.0);
  /*!\brief LIMITER_ITER
   *  \n DESCRIPTION: Freeze the value of the limiter after a number of iterations. DEFAULT value 999999. \ingroup Config*/
  addUnsignedLongOption("LIMITER_ITER", LimiterIter, 999999);

  /*!\brief CONV_NUM_METHOD_FLOW
   *  \n DESCRIPTION: Convective numerical method \n OPTIONS: See \link Upwind_Map \endlink , \link Centered_Map \endlink. \ingroup Config*/
  addConvectOption("CONV_NUM_METHOD_FLOW", Kind_ConvNumScheme_Flow, Kind_Centered_Flow, Kind_Upwind_Flow);

  /*!\brief NUM_METHOD_FEM_FLOW
   *  \n DESCRIPTION: Numerical method \n OPTIONS: See \link FEM_Map \endlink , \link Centered_Map \endlink. \ingroup Config*/
  addConvectFEMOption("NUM_METHOD_FEM_FLOW", Kind_ConvNumScheme_FEM_Flow, Kind_FEM_Flow);

  /*!\brief MUSCL_FLOW \n DESCRIPTION: Check if the MUSCL scheme should be used \ingroup Config*/
  addBoolOption("MUSCL_FLOW", MUSCL_Flow, true);
  /*!\brief SLOPE_LIMITER_FLOW
   * DESCRIPTION: Slope limiter for the direct solution. \n OPTIONS: See \link Limiter_Map \endlink \n DEFAULT VENKATAKRISHNAN \ingroup Config*/
  addEnumOption("SLOPE_LIMITER_FLOW", Kind_SlopeLimit_Flow, Limiter_Map, VENKATAKRISHNAN);
  default_jst_coeff[0] = 0.5; default_jst_coeff[1] = 0.02;
  /*!\brief JST_SENSOR_COEFF \n DESCRIPTION: 2nd and 4th order artificial dissipation coefficients for the JST method \ingroup Config*/
  addDoubleArrayOption("JST_SENSOR_COEFF", 2, Kappa_Flow, default_jst_coeff);
  /*!\brief LAX_SENSOR_COEFF \n DESCRIPTION: 1st order artificial dissipation coefficients for the Lax-Friedrichs method. \ingroup Config*/
  addDoubleOption("LAX_SENSOR_COEFF", Kappa_1st_Flow, 0.15);
  default_ad_coeff_heat[0] = 0.5; default_ad_coeff_heat[1] = 0.02;
  /*!\brief JST_SENSOR_COEFF_HEAT \n DESCRIPTION: 2nd and 4th order artificial dissipation coefficients for the JST method \ingroup Config*/
  addDoubleArrayOption("JST_SENSOR_COEFF_HEAT", 2, Kappa_Heat, default_ad_coeff_heat);
  /*!\brief USE_ACCURATE_FLUX_JACOBIANS \n DESCRIPTION: Use numerically computed Jacobians for AUSM+up(2) and SLAU(2) \ingroup Config*/
  addBoolOption("USE_ACCURATE_FLUX_JACOBIANS", Use_Accurate_Jacobians, false);
  /*!\brief CENTRAL_JACOBIAN_FIX_FACTOR \n DESCRIPTION: Improve the numerical properties (diagonal dominance) of the global Jacobian matrix, 3 to 4 is "optimum" (central schemes) \ingroup Config*/
  addDoubleOption("CENTRAL_JACOBIAN_FIX_FACTOR", Cent_Jac_Fix_Factor, 1.0);

  /*!\brief CONV_NUM_METHOD_ADJFLOW
   *  \n DESCRIPTION: Convective numerical method for the adjoint solver.
   *  \n OPTIONS:  See \link Upwind_Map \endlink , \link Centered_Map \endlink. Note: not all methods are guaranteed to be implemented for the adjoint solver. \ingroup Config */
  addConvectOption("CONV_NUM_METHOD_ADJFLOW", Kind_ConvNumScheme_AdjFlow, Kind_Centered_AdjFlow, Kind_Upwind_AdjFlow);
  /*!\brief MUSCL_FLOW \n DESCRIPTION: Check if the MUSCL scheme should be used \ingroup Config*/
  addBoolOption("MUSCL_ADJFLOW", MUSCL_AdjFlow, true);
  /*!\brief SLOPE_LIMITER_ADJFLOW
     * DESCRIPTION: Slope limiter for the adjoint solution. \n OPTIONS: See \link Limiter_Map \endlink \n DEFAULT VENKATAKRISHNAN \ingroup Config*/
  addEnumOption("SLOPE_LIMITER_ADJFLOW", Kind_SlopeLimit_AdjFlow, Limiter_Map, VENKATAKRISHNAN);
  default_jst_adj_coeff[0] = 0.5; default_jst_adj_coeff[1] = 0.02;
  /*!\brief ADJ_JST_SENSOR_COEFF \n DESCRIPTION: 2nd and 4th order artificial dissipation coefficients for the adjoint JST method. \ingroup Config*/
  addDoubleArrayOption("ADJ_JST_SENSOR_COEFF", 2, Kappa_AdjFlow, default_jst_adj_coeff);
  /*!\brief LAX_SENSOR_COEFF \n DESCRIPTION: 1st order artificial dissipation coefficients for the adjoint Lax-Friedrichs method. \ingroup Config*/
  addDoubleOption("ADJ_LAX_SENSOR_COEFF", Kappa_1st_AdjFlow, 0.15);

  /*!\brief MUSCL_FLOW \n DESCRIPTION: Check if the MUSCL scheme should be used \ingroup Config*/
  addBoolOption("MUSCL_TURB", MUSCL_Turb, false);
  /*!\brief SLOPE_LIMITER_TURB
   *  \n DESCRIPTION: Slope limiter  \n OPTIONS: See \link Limiter_Map \endlink \n DEFAULT VENKATAKRISHNAN \ingroup Config*/
  addEnumOption("SLOPE_LIMITER_TURB", Kind_SlopeLimit_Turb, Limiter_Map, VENKATAKRISHNAN);
  /*!\brief CONV_NUM_METHOD_TURB
   *  \n DESCRIPTION: Convective numerical method \ingroup Config*/
  addConvectOption("CONV_NUM_METHOD_TURB", Kind_ConvNumScheme_Turb, Kind_Centered_Turb, Kind_Upwind_Turb);
  
  /*!\brief MUSCL_FLOW \n DESCRIPTION: Check if the MUSCL scheme should be used \ingroup Config*/
  addBoolOption("MUSCL_ADJTURB", MUSCL_AdjTurb, false);
  /*!\brief SLOPE_LIMITER_ADJTURB
   *  \n DESCRIPTION: Slope limiter \n OPTIONS: See \link Limiter_Map \endlink \n DEFAULT VENKATAKRISHNAN \ingroup Config */
  addEnumOption("SLOPE_LIMITER_ADJTURB", Kind_SlopeLimit_AdjTurb, Limiter_Map, VENKATAKRISHNAN);
  /*!\brief CONV_NUM_METHOD_ADJTURB\n DESCRIPTION: Convective numerical method for the adjoint/turbulent problem \ingroup Config*/
  addConvectOption("CONV_NUM_METHOD_ADJTURB", Kind_ConvNumScheme_AdjTurb, Kind_Centered_AdjTurb, Kind_Upwind_AdjTurb);

  /*!\brief MUSCL_FLOW \n DESCRIPTION: Check if the MUSCL scheme should be used \ingroup Config*/
  addBoolOption("MUSCL_HEAT", MUSCL_Heat, false);
  /*!\brief CONV_NUM_METHOD_HEAT
   *  \n DESCRIPTION: Convective numerical method \n DEFAULT: UPWIND */
  addEnumOption("CONV_NUM_METHOD_HEAT", Kind_ConvNumScheme_Heat, Space_Map, SPACE_UPWIND);

  /*!\par CONFIG_CATEGORY: Adjoint and Gradient \ingroup Config*/
  /*--- Options related to the adjoint and gradient ---*/

  /*!\brief LIMIT_ADJFLOW \n DESCRIPTION: Limit value for the adjoint variable.\n DEFAULT: 1E6. \ingroup Config*/
  addDoubleOption("LIMIT_ADJFLOW", AdjointLimit, 1E6);
  /*!\brief MG_ADJFLOW\n DESCRIPTION: Multigrid with the adjoint problem. \n Defualt: YES \ingroup Config*/
  addBoolOption("MG_ADJFLOW", MG_AdjointFlow, true);

  /*!\brief OBJECTIVE_WEIGHT  \n DESCRIPTION: Adjoint problem boundary condition weights. Applies scaling factor to objective(s) \ingroup Config*/
  addDoubleListOption("OBJECTIVE_WEIGHT", nObjW, Weight_ObjFunc);
  /*!\brief OBJECTIVE_FUNCTION
   *  \n DESCRIPTION: Adjoint problem boundary condition \n OPTIONS: see \link Objective_Map \endlink \n DEFAULT: DRAG_COEFFICIENT \ingroup Config*/
  addEnumListOption("OBJECTIVE_FUNCTION", nObj, Kind_ObjFunc, Objective_Map);

  /* DESCRIPTION: parameter for the definition of a complex objective function */
  addDoubleOption("DCD_DCL_VALUE", dCD_dCL, 0.0);
  /* DESCRIPTION: parameter for the definition of a complex objective function */
  addDoubleOption("DCMX_DCL_VALUE", dCMx_dCL, 0.0);
  /* DESCRIPTION: parameter for the definition of a complex objective function */
  addDoubleOption("DCMY_DCL_VALUE", dCMy_dCL, 0.0);
  /* DESCRIPTION: parameter for the definition of a complex objective function */
  addDoubleOption("DCMZ_DCL_VALUE", dCMz_dCL, 0.0);

  /* DESCRIPTION: parameter for the definition of a complex objective function */
  addDoubleOption("DCD_DCMY_VALUE", dCD_dCMy, 0.0);

  default_obj_coeff[0]=0.0; default_obj_coeff[1]=0.0; default_obj_coeff[2]=0.0;
  default_obj_coeff[3]=0.0;  default_obj_coeff[4]=0.0;
  /*!\brief OBJ_CHAIN_RULE_COEFF
  * \n DESCRIPTION: Coefficients defining the objective function gradient using the chain rule
  * with area-averaged outlet primitive variables. This is used with the genereralized outflow
  * objective.  \ingroup Config   */
  addDoubleArrayOption("OBJ_CHAIN_RULE_COEFF", 5, Obj_ChainRuleCoeff, default_obj_coeff);

  default_geo_loc[0] = 0.0; default_geo_loc[1] = 1.0;
  /* DESCRIPTION: Definition of the airfoil section */
  addDoubleArrayOption("GEO_BOUNDS", 2, Stations_Bounds, default_geo_loc);
  /* DESCRIPTION: Identify the body to slice */
  addEnumOption("GEO_DESCRIPTION", Geo_Description, Geo_Description_Map, WING);
  /* DESCRIPTION: Z location of the waterline */
  addDoubleOption("GEO_WATERLINE_LOCATION", Geo_Waterline_Location, 0.0);
  /* DESCRIPTION: Number of section cuts to make when calculating internal volume */
  addUnsignedShortOption("GEO_NUMBER_STATIONS", nWingStations, 25);
  /* DESCRIPTION: Definition of the airfoil sections */
  addDoubleListOption("GEO_LOCATION_STATIONS", nLocationStations, LocationStations);
  default_nacelle_location[0] = 0.0; default_nacelle_location[1] = 0.0; default_nacelle_location[2] = 0.0;
  default_nacelle_location[3] = 0.0; default_nacelle_location[4] = 0.0;
  /* DESCRIPTION: Definition of the nacelle location (higlite coordinates, tilt angle, toe angle) */
  addDoubleArrayOption("GEO_NACELLE_LOCATION", 5, NacelleLocation, default_nacelle_location);
  /* DESCRIPTION: Output sectional forces for specified markers. */
  addBoolOption("GEO_PLOT_STATIONS", Plot_Section_Forces, false);
  /* DESCRIPTION: Mode of the GDC code (analysis, or gradient) */
  addEnumOption("GEO_MODE", GeometryMode, GeometryMode_Map, FUNCTION);

  /* DESCRIPTION: Drag weight in sonic boom Objective Function (from 0.0 to 1.0) */
  addDoubleOption("DRAG_IN_SONICBOOM", WeightCd, 0.0);
  /* DESCRIPTION: Sensitivity smoothing  */
  addEnumOption("SENS_SMOOTHING", Kind_SensSmooth, Sens_Smoothing_Map, NO_SMOOTH);
  /* DESCRIPTION: Continuous Adjoint frozen viscosity */
  addBoolOption("FROZEN_VISC_CONT", Frozen_Visc_Cont, true);
  /* DESCRIPTION: Discrete Adjoint frozen viscosity */
  addBoolOption("FROZEN_VISC_DISC", Frozen_Visc_Disc, false);
  /* DESCRIPTION: Discrete Adjoint frozen limiter */
  addBoolOption("FROZEN_LIMITER_DISC", Frozen_Limiter_Disc, false);
  /* DESCRIPTION: Use an inconsistent (primal/dual) discrete adjoint formulation */
  addBoolOption("INCONSISTENT_DISC", Inconsistent_Disc, false);
   /* DESCRIPTION:  */
  addDoubleOption("FIX_AZIMUTHAL_LINE", FixAzimuthalLine, 90.0);
  /*!\brief SENS_REMOVE_SHARP
   * \n DESCRIPTION: Remove sharp edges from the sensitivity evaluation  \n Format: SENS_REMOVE_SHARP = YES \n DEFAULT: NO \ingroup Config*/
  addBoolOption("SENS_REMOVE_SHARP", Sens_Remove_Sharp, false);

  /* DESCRIPTION: Automatically reorient elements that seem flipped */
  addBoolOption("REORIENT_ELEMENTS",ReorientElements, true);

  /*!\par CONFIG_CATEGORY: Input/output files and formats \ingroup Config */
  /*--- Options related to input/output files and formats ---*/

  /*!\brief OUTPUT_FORMAT \n DESCRIPTION: I/O format for output plots. \n OPTIONS: see \link Output_Map \endlink \n DEFAULT: TECPLOT \ingroup Config */
  addEnumOption("TABULAR_FORMAT", Tab_FileFormat, TabOutput_Map, TAB_CSV);
  /*!\brief ACTDISK_JUMP \n DESCRIPTION: The jump is given by the difference in values or a ratio */
  addEnumOption("ACTDISK_JUMP", ActDisk_Jump, Jump_Map, DIFFERENCE);
  /*!\brief MESH_FORMAT \n DESCRIPTION: Mesh input file format \n OPTIONS: see \link Input_Map \endlink \n DEFAULT: SU2 \ingroup Config*/
  addEnumOption("MESH_FORMAT", Mesh_FileFormat, Input_Map, SU2);
  /* DESCRIPTION:  Mesh input file */
  addStringOption("MESH_FILENAME", Mesh_FileName, string("mesh.su2"));
  /*!\brief MESH_OUT_FILENAME \n DESCRIPTION: Mesh output file name. Used when converting, scaling, or deforming a mesh. \n DEFAULT: mesh_out.su2 \ingroup Config*/
  addStringOption("MESH_OUT_FILENAME", Mesh_Out_FileName, string("mesh_out.su2"));
  
  /* DESCRIPTION: List of the number of grid points in the RECTANGLE or BOX grid in the x,y,z directions. (default: (33,33,33) ). */
  addShortListOption("MESH_BOX_SIZE", nMesh_Box_Size, Mesh_Box_Size);
  
  /* DESCRIPTION: List of the length of the RECTANGLE or BOX grid in the x,y,z directions. (default: (1.0,1.0,1.0) ).  */
  array<su2double, 3> default_mesh_box_length = {{1.0, 1.0, 1.0}};
  addDoubleArrayOption("MESH_BOX_LENGTH", 3, Mesh_Box_Length, default_mesh_box_length.data());
  
  /* DESCRIPTION: List of the offset from 0.0 of the RECTANGLE or BOX grid in the x,y,z directions. (default: (0.0,0.0,0.0) ). */
  array<su2double, 3> default_mesh_box_offset = {{0.0, 0.0, 0.0}};
  addDoubleArrayOption("MESH_BOX_OFFSET", 3, Mesh_Box_Offset, default_mesh_box_offset.data());
  
  /* DESCRIPTION: Determine if the mesh file supports multizone. \n DEFAULT: true (temporarily) */
  addBoolOption("MULTIZONE_MESH", Multizone_Mesh, true);
  /* DESCRIPTION: Determine if we need to allocate memory to store the multizone residual. \n DEFAULT: true (temporarily) */
  addBoolOption("MULTIZONE_RESIDUAL", Multizone_Residual, false);

  /*!\brief CONV_FILENAME \n DESCRIPTION: Output file convergence history (w/o extension) \n DEFAULT: history \ingroup Config*/
  addStringOption("CONV_FILENAME", Conv_FileName, string("history"));
  /*!\brief BREAKDOWN_FILENAME \n DESCRIPTION: Output file forces breakdown \ingroup Config*/
  addStringOption("BREAKDOWN_FILENAME", Breakdown_FileName, string("forces_breakdown.dat"));
  /*!\brief SOLUTION_FLOW_FILENAME \n DESCRIPTION: Restart flow input file (the file output under the filename set by RESTART_FLOW_FILENAME) \n DEFAULT: solution_flow.dat \ingroup Config */
  addStringOption("SOLUTION_FILENAME", Solution_FileName, string("solution.dat"));
  /*!\brief SOLUTION_ADJ_FILENAME\n DESCRIPTION: Restart adjoint input file. Objective function abbreviation is expected. \ingroup Config*/
  addStringOption("SOLUTION_ADJ_FILENAME", Solution_AdjFileName, string("solution_adj.dat"));
  /*!\brief RESTART_FLOW_FILENAME \n DESCRIPTION: Output file restart flow \ingroup Config*/
  addStringOption("RESTART_FILENAME", Restart_FileName, string("restart.dat"));
  /*!\brief RESTART_ADJ_FILENAME  \n DESCRIPTION: Output file restart adjoint. Objective function abbreviation will be appended. \ingroup Config*/
  addStringOption("RESTART_ADJ_FILENAME", Restart_AdjFileName, string("restart_adj.dat"));
  /*!\brief VOLUME_FLOW_FILENAME  \n DESCRIPTION: Output file flow (w/o extension) variables \ingroup Config */
  addStringOption("VOLUME_FILENAME", Volume_FileName, string("vol_solution"));
  /*!\brief VOLUME_ADJ_FILENAME
   *  \n DESCRIPTION: Output file adjoint (w/o extension) variables  \ingroup Config*/
  addStringOption("VOLUME_ADJ_FILENAME", Adj_FileName, string("adj_vol_solution"));
  /*!\brief GRAD_OBJFUNC_FILENAME
   *  \n DESCRIPTION: Output objective function gradient  \ingroup Config*/
  addStringOption("GRAD_OBJFUNC_FILENAME", ObjFunc_Grad_FileName, string("of_grad.dat"));
  /*!\brief VALUE_OBJFUNC_FILENAME
   *  \n DESCRIPTION: Output objective function  \ingroup Config*/
  addStringOption("VALUE_OBJFUNC_FILENAME", ObjFunc_Value_FileName, string("of_func.dat"));
  /*!\brief SURFACE_FLOW_FILENAME
   *  \n DESCRIPTION: Output file surface flow coefficient (w/o extension)  \ingroup Config*/
  addStringOption("SURFACE_FILENAME", SurfCoeff_FileName, string("surface"));
  /*!\brief SURFACE_ADJ_FILENAME
   *  \n DESCRIPTION: Output file surface adjoint coefficient (w/o extension)  \ingroup Config*/
  addStringOption("SURFACE_ADJ_FILENAME", SurfAdjCoeff_FileName, string("surface_adjoint"));
  /*!\brief SURFACE_SENS_FILENAME_FILENAME
   *  \n DESCRIPTION: Output file surface sensitivity (discrete adjoint) (w/o extension)  \ingroup Config*/
  addStringOption("SURFACE_SENS_FILENAME", SurfSens_FileName, string("surface_sens"));
  /*!\brief VOLUME_SENS_FILENAME
   *  \n DESCRIPTION: Output file volume sensitivity (discrete adjoint))  \ingroup Config*/
  addStringOption("VOLUME_SENS_FILENAME", VolSens_FileName, string("volume_sens"));
  /*!\brief WRT_SOL_FREQ
   *  \n DESCRIPTION: Writing solution file frequency  \ingroup Config*/
  addUnsignedLongOption("WRT_SOL_FREQ", Wrt_Sol_Freq, 1000);
  /*!\brief WRT_SOL_FREQ_DUALTIME
   *  \n DESCRIPTION: Writing solution file frequency for dual time  \ingroup Config*/
  addUnsignedLongOption("WRT_SOL_FREQ_DUALTIME", Wrt_Sol_Freq_DualTime, 1);
  /*!\brief WRT_CON_FREQ
   *  \n DESCRIPTION: Writing convergence history frequency  \ingroup Config*/
  addUnsignedLongOption("WRT_CON_FREQ",  Wrt_Con_Freq, 1);
  /*!\brief WRT_CON_FREQ_DUALTIME
   *  \n DESCRIPTION: Writing convergence history frequency for the dual time  \ingroup Config*/
  addUnsignedLongOption("WRT_CON_FREQ_DUALTIME",  Wrt_Con_Freq_DualTime, 10);
  /*!\brief WRT_OUTPUT
   *  \n DESCRIPTION: Write output files (disable all output by setting to NO)  \ingroup Config*/
  addBoolOption("WRT_OUTPUT", Wrt_Output, true);
  /*!\brief WRT_VOL_SOL
   *  \n DESCRIPTION: Write a volume solution file  \ingroup Config*/
  addBoolOption("WRT_VOL_SOL", Wrt_Vol_Sol, true);
  /*!\brief WRT_SRF_SOL
   *  \n DESCRIPTION: Write a surface solution file  \ingroup Config*/
  addBoolOption("WRT_SRF_SOL", Wrt_Srf_Sol, true);
  /*!\brief WRT_CSV_SOL
   *  \n DESCRIPTION: Write a surface CSV solution file  \ingroup Config*/
  addBoolOption("WRT_CSV_SOL", Wrt_Csv_Sol, true);
  /*!\brief WRT_CSV_SOL
   *  \n DESCRIPTION: Write a binary coordinates file  \ingroup Config*/
  addBoolOption("WRT_CRD_SOL", Wrt_Crd_Sol, false);
  /*!\brief WRT_SURFACE
   *  \n DESCRIPTION: Output solution at each surface  \ingroup Config*/
  addBoolOption("WRT_SURFACE", Wrt_Surface, false);
  /*!\brief WRT_RESIDUALS
   *  \n DESCRIPTION: Output residual info to solution/restart file  \ingroup Config*/
  addBoolOption("WRT_RESIDUALS", Wrt_Residuals, false);
  /*!\brief WRT_LIMITERS
   *  \n DESCRIPTION: Output limiter value information to solution/restart file  \ingroup Config*/
  addBoolOption("WRT_LIMITERS", Wrt_Limiters, false);
  /*!\brief WRT_SHARPEDGES
   *  \n DESCRIPTION: Output sharp edge limiter information to solution/restart file  \ingroup Config*/
  addBoolOption("WRT_SHARPEDGES", Wrt_SharpEdges, false);
  /* DESCRIPTION: Output the rind layers in the solution files  \ingroup Config*/
  addBoolOption("WRT_HALO", Wrt_Halo, false);
  /* DESCRIPTION: Output the performance summary to the console at the end of SU2_CFD  \ingroup Config*/
  addBoolOption("WRT_PERFORMANCE", Wrt_Performance, false);
  /* DESCRIPTION: Output the tape statistics (discrete adjoint)  \ingroup Config*/
  addBoolOption("WRT_AD_STATISTICS", Wrt_AD_Statistics, false);
  /* DESCRIPTION: Write the mesh quality metrics to the visualization files.  \ingroup Config*/
  addBoolOption("WRT_MESH_QUALITY", Wrt_MeshQuality, false);
    /* DESCRIPTION: Output a 1D slice of a 2D cartesian solution \ingroup Config*/
  addBoolOption("WRT_SLICE", Wrt_Slice, false);
  /*!\brief MARKER_ANALYZE_AVERAGE
   *  \n DESCRIPTION: Output averaged flow values on specified analyze marker.
   *  Options: AREA, MASSFLUX
   *  \n Use with MARKER_ANALYZE. \ingroup Config*/
  addEnumOption("MARKER_ANALYZE_AVERAGE", Kind_Average, Average_Map, AVERAGE_MASSFLUX);
  /*!\brief COMM_LEVEL
   *  \n DESCRIPTION: Level of MPI communications during runtime  \ingroup Config*/
  addEnumOption("COMM_LEVEL", Comm_Level, Comm_Map, COMM_FULL);

  /*!\par CONFIG_CATEGORY: Dynamic mesh definition \ingroup Config*/
  /*--- Options related to dynamic meshes ---*/

  /* DESCRIPTION: Type of mesh motion */
  addEnumOption("GRID_MOVEMENT", Kind_GridMovement, GridMovement_Map, NO_MOVEMENT);
  /* DESCRIPTION: Type of surface motion */
  addEnumListOption("SURFACE_MOVEMENT",nKind_SurfaceMovement, Kind_SurfaceMovement, SurfaceMovement_Map);
  /* DESCRIPTION: Marker(s) of moving surfaces (MOVING_WALL or DEFORMING grid motion). */
  addStringListOption("MARKER_MOVING", nMarker_Moving, Marker_Moving);
  /* DESCRIPTION: Mach number (non-dimensional, based on the mesh velocity and freestream vals.) */
  addDoubleOption("MACH_MOTION", Mach_Motion, 0.0);
  default_vel_inf[0] = 0.0; default_vel_inf[1] = 0.0; default_vel_inf[2] = 0.0;  
  /* DESCRIPTION: Coordinates of the rigid motion origin */
  addDoubleArrayOption("MOTION_ORIGIN", 3, Motion_Origin, default_vel_inf);
  /* DESCRIPTION: Translational velocity vector (m/s) in the x, y, & z directions (RIGID_MOTION only) */
  addDoubleArrayOption("TRANSLATION_RATE", 3, Translation_Rate, default_vel_inf); 
  /* DESCRIPTION: Angular velocity vector (rad/s) about x, y, & z axes (RIGID_MOTION only) */
  addDoubleArrayOption("ROTATION_RATE", 3, Rotation_Rate, default_vel_inf);
  /* DESCRIPTION: Pitching angular freq. (rad/s) about x, y, & z axes (RIGID_MOTION only) */
  addDoubleArrayOption("PITCHING_OMEGA", 3, Pitching_Omega, default_vel_inf);
  /* DESCRIPTION: Pitching amplitude (degrees) about x, y, & z axes (RIGID_MOTION only) */
  addDoubleArrayOption("PITCHING_AMPL", 3, Pitching_Ampl, default_vel_inf); 
  /* DESCRIPTION: Pitching phase offset (degrees) about x, y, & z axes (RIGID_MOTION only) */
  addDoubleArrayOption("PITCHING_PHASE", 3, Pitching_Phase, default_vel_inf);
  /* DESCRIPTION: Plunging angular freq. (rad/s) in x, y, & z directions (RIGID_MOTION only) */
  addDoubleArrayOption("PLUNGING_OMEGA", 3, Plunging_Omega, default_vel_inf);
  /* DESCRIPTION: Plunging amplitude (m) in x, y, & z directions (RIGID_MOTION only) */
  addDoubleArrayOption("PLUNGING_AMPL", 3, Plunging_Ampl, default_vel_inf);
  /* DESCRIPTION: Coordinates of the rigid motion origin */
  addDoubleListOption("SURFACE_MOTION_ORIGIN", nMarkerMotion_Origin, MarkerMotion_Origin);
  /* DESCRIPTION: Translational velocity vector (m/s) in the x, y, & z directions (DEFORMING only) */
  addDoubleListOption("SURFACE_TRANSLATION_RATE", nMarkerTranslation, MarkerTranslation_Rate); 
  /* DESCRIPTION: Angular velocity vector (rad/s) about x, y, & z axes (DEFORMING only) */
  addDoubleListOption("SURFACE_ROTATION_RATE", nMarkerRotation_Rate, MarkerRotation_Rate);
  /* DESCRIPTION: Pitching angular freq. (rad/s) about x, y, & z axes (DEFORMING only) */
  addDoubleListOption("SURFACE_PITCHING_OMEGA", nMarkerPitching_Omega, MarkerPitching_Omega);
  /* DESCRIPTION: Pitching amplitude (degrees) about x, y, & z axes (DEFORMING only) */
  addDoubleListOption("SURFACE_PITCHING_AMPL", nMarkerPitching_Ampl, MarkerPitching_Ampl); 
  /* DESCRIPTION: Pitching phase offset (degrees) about x, y, & z axes (DEFORMING only) */
  addDoubleListOption("SURFACE_PITCHING_PHASE", nMarkerPitching_Phase, MarkerPitching_Phase);
  /* DESCRIPTION: Plunging angular freq. (rad/s) in x, y, & z directions (DEFORMING only) */
  addDoubleListOption("SURFACE_PLUNGING_OMEGA", nMarkerPlunging_Omega, MarkerPlunging_Omega);
  /* DESCRIPTION: Plunging amplitude (m) in x, y, & z directions (DEFORMING only) */
  addDoubleListOption("SURFACE_PLUNGING_AMPL", nMarkerPlunging_Ampl, MarkerPlunging_Ampl);
  /* DESCRIPTION: Value to move motion origins (1 or 0) */
  addUShortListOption("MOVE_MOTION_ORIGIN", nMoveMotion_Origin, MoveMotion_Origin);

  /*!\par CONFIG_CATEGORY: Grid adaptation \ingroup Config*/
  /*--- Options related to grid adaptation ---*/

  /* DESCRIPTION: Kind of grid adaptation */
  addEnumOption("KIND_ADAPT", Kind_Adaptation, Adapt_Map, NO_ADAPT);
  /* DESCRIPTION: Percentage of new elements (% of the original number of elements) */
  addDoubleOption("NEW_ELEMS", New_Elem_Adapt, -1.0);
  /* DESCRIPTION: Scale factor for the dual volume */
  addDoubleOption("DUALVOL_POWER", DualVol_Power, 0.5);
  /* DESCRIPTION: Use analytical definition for surfaces */
  addEnumOption("ANALYTICAL_SURFDEF", Analytical_Surface, Geo_Analytic_Map, NO_GEO_ANALYTIC);
  /* DESCRIPTION: Before each computation, implicitly smooth the nodal coordinates */
  addBoolOption("SMOOTH_GEOMETRY", SmoothNumGrid, false);
  /* DESCRIPTION: Adapt the boundary elements */
  addBoolOption("ADAPT_BOUNDARY", AdaptBoundary, true);

  /*!\par CONFIG_CATEGORY: Aeroelastic Simulation (Typical Section Model) \ingroup Config*/
  /*--- Options related to aeroelastic simulations using the Typical Section Model) ---*/
  /* DESCRIPTION: The flutter speed index (modifies the freestream condition) */
  addDoubleOption("FLUTTER_SPEED_INDEX", FlutterSpeedIndex, 0.6);
  /* DESCRIPTION: Natural frequency of the spring in the plunging direction (rad/s). */
  addDoubleOption("PLUNGE_NATURAL_FREQUENCY", PlungeNaturalFrequency, 100);
  /* DESCRIPTION: Natural frequency of the spring in the pitching direction (rad/s). */
  addDoubleOption("PITCH_NATURAL_FREQUENCY", PitchNaturalFrequency, 100);
  /* DESCRIPTION: The airfoil mass ratio. */
  addDoubleOption("AIRFOIL_MASS_RATIO", AirfoilMassRatio, 60);
  /* DESCRIPTION: Distance in semichords by which the center of gravity lies behind the elastic axis. */
  addDoubleOption("CG_LOCATION", CG_Location, 1.8);
  /* DESCRIPTION: The radius of gyration squared (expressed in semichords) of the typical section about the elastic axis. */
  addDoubleOption("RADIUS_GYRATION_SQUARED", RadiusGyrationSquared, 3.48);
  /* DESCRIPTION: Solve the aeroelastic equations every given number of internal iterations. */
  addUnsignedShortOption("AEROELASTIC_ITER", AeroelasticIter, 3);
  
  /*!\par CONFIG_CATEGORY: Optimization Problem*/
  
  /* DESCRIPTION: Scale the line search in the optimizer */
  addDoubleOption("OPT_RELAX_FACTOR", Opt_RelaxFactor, 1.0);

  /* DESCRIPTION: Bound the line search in the optimizer */
  addDoubleOption("OPT_LINE_SEARCH_BOUND", Opt_LineSearch_Bound, 1E6);

  /*!\par CONFIG_CATEGORY: Wind Gust \ingroup Config*/
  /*--- Options related to wind gust simulations ---*/

  /* DESCRIPTION: Apply a wind gust */
  addBoolOption("WIND_GUST", Wind_Gust, false);
  /* DESCRIPTION: Type of gust */
  addEnumOption("GUST_TYPE", Gust_Type, Gust_Type_Map, NO_GUST);
  /* DESCRIPTION: Gust wavelenght (meters) */
  addDoubleOption("GUST_WAVELENGTH", Gust_WaveLength, 0.0);
  /* DESCRIPTION: Number of gust periods */
  addDoubleOption("GUST_PERIODS", Gust_Periods, 1.0);
  /* DESCRIPTION: Gust amplitude (m/s) */
  addDoubleOption("GUST_AMPL", Gust_Ampl, 0.0);
  /* DESCRIPTION: Time at which to begin the gust (sec) */
  addDoubleOption("GUST_BEGIN_TIME", Gust_Begin_Time, 0.0);
  /* DESCRIPTION: Location at which the gust begins (meters) */
  addDoubleOption("GUST_BEGIN_LOC", Gust_Begin_Loc, 0.0);
  /* DESCRIPTION: Direction of the gust X or Y dir */
  addEnumOption("GUST_DIR", Gust_Dir, Gust_Dir_Map, Y_DIR);

  /* Harmonic Balance config */
  /* DESCRIPTION: Omega_HB = 2*PI*frequency - frequencies for Harmonic Balance method */
  addDoubleListOption("OMEGA_HB", nOmega_HB, Omega_HB);

  /*!\par CONFIG_CATEGORY: Equivalent Area \ingroup Config*/
  /*--- Options related to the equivalent area ---*/

  /* DESCRIPTION: Evaluate equivalent area on the Near-Field  */
  addBoolOption("EQUIV_AREA", EquivArea, false);
  default_ea_lim[0] = 0.0; default_ea_lim[1] = 1.0; default_ea_lim[2] = 1.0;
  /* DESCRIPTION: Integration limits of the equivalent area ( xmin, xmax, Dist_NearField ) */
  addDoubleArrayOption("EA_INT_LIMIT", 3, EA_IntLimit, default_ea_lim);
  /* DESCRIPTION: Equivalent area scaling factor */
  addDoubleOption("EA_SCALE_FACTOR", EA_ScaleFactor, 1.0);

	// these options share nDV as their size in the option references; not a good idea
	/*!\par CONFIG_CATEGORY: Grid deformation \ingroup Config*/
  /*--- Options related to the grid deformation ---*/

	/* DESCRIPTION: Kind of deformation */
	addEnumListOption("DV_KIND", nDV, Design_Variable, Param_Map);
	/* DESCRIPTION: Marker of the surface to which we are going apply the shape deformation */
  addStringListOption("DV_MARKER", nMarker_DV, Marker_DV);
	/* DESCRIPTION: Parameters of the shape deformation
   - FFD_CONTROL_POINT_2D ( FFDBox ID, i_Ind, j_Ind, x_Disp, y_Disp )
   - FFD_RADIUS_2D ( FFDBox ID )
   - FFD_CAMBER_2D ( FFDBox ID, i_Ind )
   - FFD_THICKNESS_2D ( FFDBox ID, i_Ind )
   - HICKS_HENNE ( Lower Surface (0)/Upper Surface (1)/Only one Surface (2), x_Loc )
   - SURFACE_BUMP ( x_start, x_end, x_Loc )
   - CST ( Lower Surface (0)/Upper Surface (1), Kulfan parameter number, Total number of Kulfan parameters for surface )
   - NACA_4DIGITS ( 1st digit, 2nd digit, 3rd and 4th digit )
   - PARABOLIC ( Center, Thickness )
   - TRANSLATION ( x_Disp, y_Disp, z_Disp )
   - ROTATION ( x_Orig, y_Orig, z_Orig, x_End, y_End, z_End )
   - OBSTACLE ( Center, Bump size )
   - SPHERICAL ( ControlPoint_Index, Theta_Disp, R_Disp )
   - FFD_CONTROL_POINT ( FFDBox ID, i_Ind, j_Ind, k_Ind, x_Disp, y_Disp, z_Disp )
   - FFD_TWIST ( FFDBox ID, x_Orig, y_Orig, z_Orig, x_End, y_End, z_End )
   - FFD_TWIST_2D ( FFDBox ID, x_Orig, y_Orig, z_Orig, x_End, y_End, z_End )
   - FFD_ROTATION ( FFDBox ID, x_Orig, y_Orig, z_Orig, x_End, y_End, z_End )
   - FFD_CONTROL_SURFACE ( FFDBox ID, x_Orig, y_Orig, z_Orig, x_End, y_End, z_End )
   - FFD_CAMBER ( FFDBox ID, i_Ind, j_Ind )
   - FFD_THICKNESS ( FFDBox ID, i_Ind, j_Ind ) */
	addDVParamOption("DV_PARAM", nDV, ParamDV, FFDTag, Design_Variable);
  /* DESCRIPTION: New value of the shape deformation */
  addDVValueOption("DV_VALUE", nDV_Value, DV_Value, nDV, ParamDV, Design_Variable);
  /* DESCRIPTION: Provide a file of surface positions from an external parameterization. */
  addStringOption("DV_FILENAME", DV_Filename, string("surface_positions.dat"));
  /* DESCRIPTION: File of sensitivities as an unordered ASCII file with rows of x, y, z, dJ/dx, dJ/dy, dJ/dz for each volume grid point. */
  addStringOption("DV_UNORDERED_SENS_FILENAME", DV_Unordered_Sens_Filename, string("unordered_sensitivity.dat"));
  /* DESCRIPTION: File of sensitivities as an ASCII file with rows of x, y, z, dJ/dx, dJ/dy, dJ/dz for each surface grid point. */
  addStringOption("DV_SENS_FILENAME", DV_Sens_Filename, string("surface_sensitivity.dat"));
  /*!\brief OUTPUT_FORMAT \n DESCRIPTION: I/O format for output plots. \n OPTIONS: see \link Output_Map \endlink \n DEFAULT: TECPLOT \ingroup Config */
  addEnumOption("DV_SENSITIVITY_FORMAT", Sensitivity_FileFormat, Sensitivity_Map, SU2_NATIVE);
	/* DESCRIPTION: Hold the grid fixed in a region */
  addBoolOption("HOLD_GRID_FIXED", Hold_GridFixed, false);
	default_grid_fix[0] = -1E15; default_grid_fix[1] = -1E15; default_grid_fix[2] = -1E15;
	default_grid_fix[3] =  1E15; default_grid_fix[4] =  1E15; default_grid_fix[5] =  1E15;
	/* DESCRIPTION: Coordinates of the box where the grid will be deformed (Xmin, Ymin, Zmin, Xmax, Ymax, Zmax) */
	addDoubleArrayOption("HOLD_GRID_FIXED_COORD", 6, Hold_GridFixed_Coord, default_grid_fix);
	/* DESCRIPTION: Visualize the deformation (surface grid) */
  addBoolOption("VISUALIZE_SURFACE_DEF", Visualize_Surface_Def, true);
  /* DESCRIPTION: Visualize the deformation (volume grid) */
  addBoolOption("VISUALIZE_VOLUME_DEF", Visualize_Volume_Def, false);

  /*!\par CONFIG_CATEGORY: Deformable mesh \ingroup Config*/
  /*--- option related to deformable meshes ---*/
  /* DESCRIPTION: Decide whether the mesh will undergo deformations */
  addBoolOption("DEFORM_MESH", Deform_Mesh, false);
  /* DESCRIPTION: Print the residuals during mesh deformation to the console */
  addBoolOption("DEFORM_CONSOLE_OUTPUT", Deform_Output, false);
  /* DESCRIPTION: Number of nonlinear deformation iterations (surface deformation increments) */
  addUnsignedLongOption("DEFORM_NONLINEAR_ITER", GridDef_Nonlinear_Iter, 1);
  /* DESCRIPTION: Number of smoothing iterations for FEA mesh deformation */
  addUnsignedLongOption("DEFORM_LINEAR_ITER", GridDef_Linear_Iter, 1000);
  /* DESCRIPTION: Deform coefficient (-1.0 to 0.5) */
  addDoubleOption("DEFORM_COEFF", Deform_Coeff, 1E6);
  /* DESCRIPTION: Deform limit in m or inches */
  addDoubleOption("DEFORM_LIMIT", Deform_Limit, 1E6);
  /* DESCRIPTION: Type of element stiffness imposed for FEA mesh deformation (INVERSE_VOLUME, WALL_DISTANCE, CONSTANT_STIFFNESS) */
  addEnumOption("DEFORM_STIFFNESS_TYPE", Deform_Stiffness_Type, Deform_Stiffness_Map, SOLID_WALL_DISTANCE);
  /* DESCRIPTION: Poisson's ratio for constant stiffness FEA method of grid deformation*/
  addDoubleOption("DEFORM_ELASTICITY_MODULUS", Deform_ElasticityMod, 2E11);
  /* DESCRIPTION: Young's modulus and Poisson's ratio for constant stiffness FEA method of grid deformation*/
  addDoubleOption("DEFORM_POISSONS_RATIO", Deform_PoissonRatio, 0.3);
  /*  DESCRIPTION: Linear solver for the mesh deformation\n OPTIONS: see \link Linear_Solver_Map \endlink \n DEFAULT: FGMRES \ingroup Config*/
  addEnumOption("DEFORM_LINEAR_SOLVER", Kind_Deform_Linear_Solver, Linear_Solver_Map, FGMRES);
  /*  \n DESCRIPTION: Preconditioner for the Krylov linear solvers \n OPTIONS: see \link Linear_Solver_Prec_Map \endlink \n DEFAULT: LU_SGS \ingroup Config*/
  addEnumOption("DEFORM_LINEAR_SOLVER_PREC", Kind_Deform_Linear_Solver_Prec, Linear_Solver_Prec_Map, ILU);
  /* DESCRIPTION: Minimum error threshold for the linear solver for the implicit formulation */
  addDoubleOption("DEFORM_LINEAR_SOLVER_ERROR", Deform_Linear_Solver_Error, 1E-14);
  /* DESCRIPTION: Maximum number of iterations of the linear solver for the implicit formulation */
  addUnsignedLongOption("DEFORM_LINEAR_SOLVER_ITER", Deform_Linear_Solver_Iter, 1000);

  /*!\par CONFIG_CATEGORY: Rotorcraft problem \ingroup Config*/
  /*--- option related to rotorcraft problems ---*/

  /* DESCRIPTION: MISSING ---*/
  addDoubleOption("CYCLIC_PITCH", Cyclic_Pitch, 0.0);
  /* DESCRIPTION: MISSING ---*/
  addDoubleOption("COLLECTIVE_PITCH", Collective_Pitch, 0.0);

  /*!\par CONFIG_CATEGORY: FEM flow solver definition \ingroup Config*/
  /*--- Options related to the finite element flow solver---*/

  /* DESCRIPTION: Riemann solver used for DG (ROE, LAX-FRIEDRICH, AUSM, AUSMPW+, HLLC, VAN_LEER) */
  addEnumOption("RIEMANN_SOLVER_FEM", Riemann_Solver_FEM, Upwind_Map, ROE);
  /* DESCRIPTION: Constant factor applied for quadrature with straight elements (2.0 by default) */
  addDoubleOption("QUADRATURE_FACTOR_STRAIGHT_FEM", Quadrature_Factor_Straight, 2.0);
  /* DESCRIPTION: Constant factor applied for quadrature with curved elements (3.0 by default) */
  addDoubleOption("QUADRATURE_FACTOR_CURVED_FEM", Quadrature_Factor_Curved, 3.0);
  /* DESCRIPTION: Factor applied during quadrature in time for ADER-DG. (2.0 by default) */
  addDoubleOption("QUADRATURE_FACTOR_TIME_ADER_DG", Quadrature_Factor_Time_ADER_DG, 2.0);
  /* DESCRIPTION: Factor for the symmetrizing terms in the DG FEM discretization (1.0 by default) */
  addDoubleOption("THETA_INTERIOR_PENALTY_DG_FEM", Theta_Interior_Penalty_DGFEM, 1.0);
  /* DESCRIPTION: Compute the entropy in the fluid model (YES, NO) */
  addBoolOption("COMPUTE_ENTROPY_FLUID_MODEL", Compute_Entropy, true);
  /* DESCRIPTION: Use the lumped mass matrix for steady DGFEM computations */
  addBoolOption("USE_LUMPED_MASSMATRIX_DGFEM", Use_Lumped_MassMatrix_DGFEM, false);
  /* DESCRIPTION: Only compute the exact Jacobian of the spatial discretization (NO, YES) */
  addBoolOption("JACOBIAN_SPATIAL_DISCRETIZATION_ONLY", Jacobian_Spatial_Discretization_Only, false);

  /* DESCRIPTION: Number of aligned bytes for the matrix multiplications. Multiple of 64. (128 by default) */
  addUnsignedShortOption("ALIGNED_BYTES_MATMUL", byteAlignmentMatMul, 128);

  /*!\par CONFIG_CATEGORY: FEA solver \ingroup Config*/
  /*--- Options related to the FEA solver ---*/

  /*!\brief FEA_FILENAME \n DESCRIPTION: Filename to input for element-based properties \n Default: element_properties.dat \ingroup Config */
  addStringOption("FEA_FILENAME", FEA_FileName, string("element_properties.dat"));

  /* DESCRIPTION: Modulus of elasticity */
  addDoubleListOption("ELASTICITY_MODULUS", nElasticityMod, ElasticityMod);
  /* DESCRIPTION: Poisson ratio */
  addDoubleListOption("POISSON_RATIO", nPoissonRatio, PoissonRatio);
  /* DESCRIPTION: Material density */
  addDoubleListOption("MATERIAL_DENSITY", nMaterialDensity, MaterialDensity);
  /* DESCRIPTION: Knowles B constant */
  addDoubleOption("KNOWLES_B", Knowles_B, 1.0);
  /* DESCRIPTION: Knowles N constant */
  addDoubleOption("KNOWLES_N", Knowles_N, 1.0);

  /*  DESCRIPTION: Include DE effects
  *  Options: NO, YES \ingroup Config */
  addBoolOption("DE_EFFECTS", DE_Effects, false);
  /*!\brief ELECTRIC_FIELD_CONST \n DESCRIPTION: Value of the Dielectric Elastomer constant */
  addDoubleListOption("ELECTRIC_FIELD_CONST", nElectric_Constant, Electric_Constant);
  /* DESCRIPTION: Modulus of the Electric Fields */
  addDoubleListOption("ELECTRIC_FIELD_MOD", nElectric_Field, Electric_Field_Mod);
  /* DESCRIPTION: Direction of the Electic Fields */
  addDoubleListOption("ELECTRIC_FIELD_DIR", nDim_Electric_Field, Electric_Field_Dir);

  /*!\brief DESIGN_VARIABLE_FEA
   *  \n DESCRIPTION: Design variable for FEA problems \n OPTIONS: See \link DVFEA_Map \endlink \n DEFAULT VENKATAKRISHNAN \ingroup Config */
  addEnumOption("DESIGN_VARIABLE_FEA", Kind_DV_FEA, DVFEA_Map, NODV_FEA);

  /*  DESCRIPTION: Consider a reference solution for the structure (optimization applications)
  *  Options: NO, YES \ingroup Config */
  addBoolOption("REFERENCE_GEOMETRY", RefGeom, false);
  /*!\brief REFERENCE_GEOMETRY_PENALTY\n DESCRIPTION: Penalty weight value for the objective function \ingroup Config*/
  addDoubleOption("REFERENCE_GEOMETRY_PENALTY", RefGeom_Penalty, 1E6);
  /*!\brief SOLUTION_FLOW_FILENAME \n DESCRIPTION: Restart structure input file (the file output under the filename set by RESTART_FLOW_FILENAME) \n Default: solution_flow.dat \ingroup Config */
  addStringOption("REFERENCE_GEOMETRY_FILENAME", RefGeom_FEMFileName, string("reference_geometry.dat"));
  /*!\brief MESH_FORMAT \n DESCRIPTION: Mesh input file format \n OPTIONS: see \link Input_Map \endlink \n DEFAULT: SU2 \ingroup Config*/
  addEnumOption("REFERENCE_GEOMETRY_FORMAT", RefGeom_FileFormat, Input_Ref_Map, SU2_REF);

  /*!\brief TOTAL_DV_PENALTY\n DESCRIPTION: Penalty weight value to maintain the total sum of DV constant \ingroup Config*/
  addDoubleOption("TOTAL_DV_PENALTY", DV_Penalty, 0);

  /*!\brief REFERENCE_NODE\n  DESCRIPTION: Reference node for the structure (optimization applications) */
  addUnsignedLongOption("REFERENCE_NODE", refNodeID, 0);
  /* DESCRIPTION: Modulus of the electric fields */
  addDoubleListOption("REFERENCE_NODE_DISPLACEMENT", nDim_RefNode, RefNode_Displacement);
  /*!\brief REFERENCE_NODE_PENALTY\n DESCRIPTION: Penalty weight value for the objective function \ingroup Config*/
  addDoubleOption("REFERENCE_NODE_PENALTY", RefNode_Penalty, 1E3);

  /*!\brief REGIME_TYPE \n  DESCRIPTION: Geometric condition \n OPTIONS: see \link Struct_Map \endlink \ingroup Config*/
  addEnumOption("GEOMETRIC_CONDITIONS", Kind_Struct_Solver, Struct_Map, SMALL_DEFORMATIONS);
  /*!\brief REGIME_TYPE \n  DESCRIPTION: Material model \n OPTIONS: see \link Material_Map \endlink \ingroup Config*/
  addEnumOption("MATERIAL_MODEL", Kind_Material, Material_Map, LINEAR_ELASTIC);
  /*!\brief REGIME_TYPE \n  DESCRIPTION: Compressibility of the material \n OPTIONS: see \link MatComp_Map \endlink \ingroup Config*/
  addEnumOption("MATERIAL_COMPRESSIBILITY", Kind_Material_Compress, MatComp_Map, COMPRESSIBLE_MAT);

  /*  DESCRIPTION: Consider a prestretch in the structural domain
  *  Options: NO, YES \ingroup Config */
  addBoolOption("PRESTRETCH", Prestretch, false);
  /*!\brief PRESTRETCH_FILENAME \n DESCRIPTION: Filename to input for prestretching membranes \n Default: prestretch_file.dat \ingroup Config */
  addStringOption("PRESTRETCH_FILENAME", Prestretch_FEMFileName, string("prestretch_file.dat"));

  /* DESCRIPTION: Iterative method for non-linear structural analysis */
  addEnumOption("NONLINEAR_FEM_SOLUTION_METHOD", Kind_SpaceIteScheme_FEA, Space_Ite_Map_FEA, NEWTON_RAPHSON);
  /* DESCRIPTION: Number of internal iterations for Newton-Raphson Method in nonlinear structural applications */
  addUnsignedLongOption("NONLINEAR_FEM_INT_ITER", Dyn_nIntIter, 10);

  /* DESCRIPTION: Formulation for bidimensional elasticity solver */
  addEnumOption("FORMULATION_ELASTICITY_2D", Kind_2DElasForm, ElasForm_2D, PLANE_STRAIN);
  /*  DESCRIPTION: Apply dead loads
  *  Options: NO, YES \ingroup Config */
  addBoolOption("DEAD_LOAD", DeadLoad, false);
  /*  DESCRIPTION: Temporary: pseudo static analysis (no density in dynamic analysis)
  *  Options: NO, YES \ingroup Config */
  addBoolOption("PSEUDO_STATIC", PseudoStatic, false);
  /* DESCRIPTION: Dynamic or static structural analysis */
  addEnumOption("DYNAMIC_ANALYSIS", Dynamic_Analysis, Dynamic_Map, STATIC);
  /* DESCRIPTION: Time Step for dynamic analysis (s) */
  addDoubleOption("DYN_TIMESTEP", Delta_DynTime, 0.0);
  /* DESCRIPTION: Total Physical Time for dual time stepping simulations (s) */
  addDoubleOption("DYN_TIME", Total_DynTime, 1.0);
  /* DESCRIPTION: Parameter alpha for Newmark scheme (s) */
  addDoubleOption("NEWMARK_BETA", Newmark_beta, 0.25);
  /* DESCRIPTION: Parameter delta for Newmark scheme (s) */
  addDoubleOption("NEWMARK_GAMMA", Newmark_gamma, 0.5);
  /* DESCRIPTION: Apply the load as a ramp */
  addBoolOption("RAMP_LOADING", Ramp_Load, false);
  /* DESCRIPTION: Time while the load is to be increased linearly */
  addDoubleOption("RAMP_TIME", Ramp_Time, 1.0);
  /* DESCRIPTION: Transfer method used for multiphysics problems */
  addEnumOption("DYNAMIC_LOAD_TRANSFER", Dynamic_LoadTransfer, Dyn_Transfer_Method_Map, POL_ORDER_1);

  /* DESCRIPTION: Newmark - Generalized alpha - coefficients */
  addDoubleListOption("TIME_INT_STRUCT_COEFFS", nIntCoeffs, Int_Coeffs);

  /*  DESCRIPTION: Apply dead loads. Options: NO, YES \ingroup Config */
  addBoolOption("INCREMENTAL_LOAD", IncrementalLoad, false);
  /* DESCRIPTION: Maximum number of increments of the  */
  addUnsignedLongOption("NUMBER_INCREMENTS", IncLoad_Nincrements, 10);

  default_inc_crit[0] = 0.0; default_inc_crit[1] = 0.0; default_inc_crit[2] = 0.0;
  /* DESCRIPTION: Definition of the  UTOL RTOL ETOL*/
  addDoubleArrayOption("INCREMENTAL_CRITERIA", 3, IncLoad_Criteria, default_inc_crit);

  /* DESCRIPTION: Use of predictor */
  addBoolOption("PREDICTOR", Predictor, false);
  /* DESCRIPTION: Order of the predictor */
  addUnsignedShortOption("PREDICTOR_ORDER", Pred_Order, 0);

  /* DESCRIPTION: Topology optimization options */
  addBoolOption("TOPOLOGY_OPTIMIZATION", topology_optimization, false);
  addStringOption("TOPOL_OPTIM_OUTFILE", top_optim_output_file, string("element_derivatives.dat"));
  addDoubleOption("TOPOL_OPTIM_SIMP_EXPONENT", simp_exponent, 1.0);
  addDoubleOption("TOPOL_OPTIM_SIMP_MINSTIFF", simp_minimum_stiffness, 0.001);
  addEnumListOption("TOPOL_OPTIM_FILTER_KERNEL", top_optim_nKernel, top_optim_kernels, Filter_Kernel_Map);
  addDoubleListOption("TOPOL_OPTIM_FILTER_RADIUS", top_optim_nRadius, top_optim_filter_radius);
  addDoubleListOption("TOPOL_OPTIM_KERNEL_PARAM", top_optim_nKernelParams, top_optim_kernel_params);
  addUnsignedShortOption("TOPOL_OPTIM_SEARCH_LIMIT", top_optim_search_lim, 0);
  addEnumOption("TOPOL_OPTIM_PROJECTION_TYPE", top_optim_proj_type, Projection_Function_Map, NO_PROJECTION);
  addDoubleOption("TOPOL_OPTIM_PROJECTION_PARAM", top_optim_proj_param, 0.0);

  /* CONFIG_CATEGORY: FSI solver */
  /*--- Options related to the FSI solver ---*/

  /*!\brief PHYSICAL_PROBLEM_FLUID_FSI
   *  DESCRIPTION: Physical governing equations \n
   *  Options: NONE (default),EULER, NAVIER_STOKES, RANS,
   *  \ingroup Config*/
  addEnumOption("FSI_FLUID_PROBLEM", Kind_Solver_Fluid_FSI, FSI_Fluid_Solver_Map, NO_SOLVER_FFSI);

  /*!\brief PHYSICAL_PROBLEM_STRUCTURAL_FSI
   *  DESCRIPTION: Physical governing equations \n
   *  Options: NONE (default), FEM_ELASTICITY
   *  \ingroup Config*/
  addEnumOption("FSI_STRUCTURAL_PROBLEM", Kind_Solver_Struc_FSI, FSI_Struc_Solver_Map, NO_SOLVER_SFSI);

  /* DESCRIPTION: Linear solver for the structural side on FSI problems */
  addEnumOption("FSI_LINEAR_SOLVER_STRUC", Kind_Linear_Solver_FSI_Struc, Linear_Solver_Map, FGMRES);
  /* DESCRIPTION: Preconditioner for the Krylov linear solvers */
  addEnumOption("FSI_LINEAR_SOLVER_PREC_STRUC", Kind_Linear_Solver_Prec_FSI_Struc, Linear_Solver_Prec_Map, ILU);
  /* DESCRIPTION: Maximum number of iterations of the linear solver for the implicit formulation */
  addUnsignedLongOption("FSI_LINEAR_SOLVER_ITER_STRUC", Linear_Solver_Iter_FSI_Struc, 500);
  /* DESCRIPTION: Minimum error threshold for the linear solver for the implicit formulation */
  addDoubleOption("FSI_LINEAR_SOLVER_ERROR_STRUC", Linear_Solver_Error_FSI_Struc, 1E-6);

  /* DESCRIPTION: ID of the region we want to compute the sensitivities using direct differentiation */
  addUnsignedShortOption("FEA_ID_DIRECTDIFF", nID_DV, 0);

  /* DESCRIPTION: Restart from a steady state (sets grid velocities to 0 when loading the restart). */
  addBoolOption("RESTART_STEADY_STATE", SteadyRestart, false);

  /*!\par CONFIG_CATEGORY: Multizone definition \ingroup Config*/
  /*--- Options related to multizone problems ---*/

  /*!\brief MARKER_PLOTTING\n DESCRIPTION: Marker(s) of the surface in the surface flow solution file  \ingroup Config*/
  addStringListOption("CONFIG_LIST", nConfig_Files, Config_Filenames);

  /* DESCRIPTION: Determines if the multizone problem is solved for time-domain. */
  addBoolOption("TIME_DOMAIN", Time_Domain, false);
  /* DESCRIPTION: Number of outer iterations in the multizone problem. */
  addUnsignedLongOption("OUTER_ITER", nOuterIter, 1);
  /* DESCRIPTION: Number of inner iterations in each multizone block. */
  addUnsignedLongOption("INNER_ITER", nInnerIter, 1);
  /* DESCRIPTION: Number of time steps solved in the multizone problem. */
  addUnsignedLongOption("TIME_ITER", nTimeIter, 1);
  /* DESCRIPTION: Number of iterations in each single-zone block. */
  addUnsignedLongOption("ITER", nIter, 1000);
  /* DESCRIPTION: Restart iteration in the multizone problem. */
  addUnsignedLongOption("RESTART_ITER", Restart_Iter, 1);
  /* DESCRIPTION: Minimum error threshold for the linear solver for the implicit formulation */
  addDoubleOption("TIME_STEP", Time_Step, 0.0);
  /* DESCRIPTION: Total Physical Time for time-domain problems (s) */
  addDoubleOption("MAX_TIME", Max_Time, 1.0);
  /* DESCRIPTION: Determines if the single-zone driver is used. (TEMPORARY) */
  addBoolOption("SINGLEZONE_DRIVER", SinglezoneDriver, true);
  /* DESCRIPTION: Determines if the special output is written out */
  addBoolOption("SPECIAL_OUTPUT", SpecialOutput, false);

  /* DESCRIPTION: Determines if the convergence history of each individual zone is written to screen */
  addBoolOption("WRT_ZONE_CONV", Wrt_ZoneConv, false);
  /* DESCRIPTION: Determines if the convergence history of each individual zone is written to file */
  addBoolOption("WRT_ZONE_HIST", Wrt_ZoneHist, true);


  /* DESCRIPTION: Determines if the special output is written out */
  addBoolOption("WRT_FORCES_BREAKDOWN", Wrt_ForcesBreakdown, false);



  /*  DESCRIPTION: Use conservative approach for interpolating between meshes.
  *  Options: NO, YES \ingroup Config */
  addBoolOption("CONSERVATIVE_INTERPOLATION", ConservativeInterpolation, true);

  /*!\par KIND_INTERPOLATION \n
   * DESCRIPTION: Type of interpolation to use for multi-zone problems. \n OPTIONS: see \link Interpolator_Map \endlink
   * Sets Kind_Interpolation \ingroup Config
   */
  addEnumOption("KIND_INTERPOLATION", Kind_Interpolation, Interpolator_Map, NEAREST_NEIGHBOR);
    
  /*!\par KIND_INTERPOLATION \n
   * DESCRIPTION: Type of radial basis function to use for radial basis function interpolation. \n OPTIONS: see \link RadialBasis_Map \endlink
   * Sets Kind_RadialBasis \ingroup Config
   */
  addEnumOption("KIND_RADIAL_BASIS_FUNCTION", Kind_RadialBasisFunction, RadialBasisFunction_Map, WENDLAND_C2);
  
  /*  DESCRIPTION: Use polynomial term in radial basis function interpolation.
  *  Options: NO, YES \ingroup Config */
  addBoolOption("RADIAL_BASIS_FUNCTION_POLYNOMIAL_TERM", RadialBasisFunction_PolynomialOption, true);
  
  /* DESCRIPTION: Radius for radial basis function */
  addDoubleOption("RADIAL_BASIS_FUNCTION_PARAMETER", RadialBasisFunction_Parameter, 1);

  /* DESCRIPTION: Maximum number of FSI iterations */
  addUnsignedShortOption("FSI_ITER", nIterFSI, 1);
  /* DESCRIPTION: Number of FSI iterations during which a ramp is applied */
  addUnsignedShortOption("RAMP_FSI_ITER", nIterFSI_Ramp, 2);
  /* DESCRIPTION: Aitken's static relaxation factor */
  addDoubleOption("STAT_RELAX_PARAMETER", AitkenStatRelax, 0.4);
  /* DESCRIPTION: Aitken's dynamic maximum relaxation factor for the first iteration */
  addDoubleOption("AITKEN_DYN_MAX_INITIAL", AitkenDynMaxInit, 0.5);
  /* DESCRIPTION: Aitken's dynamic minimum relaxation factor for the first iteration */
  addDoubleOption("AITKEN_DYN_MIN_INITIAL", AitkenDynMinInit, 0.5);
  /* DESCRIPTION: Kind of relaxation */
  addEnumOption("BGS_RELAXATION", Kind_BGS_RelaxMethod, AitkenForm_Map, NO_RELAXATION);
  /* DESCRIPTION: Relaxation required */
  addBoolOption("RELAXATION", Relaxation, false);

  /*!\par CONFIG_CATEGORY: Heat solver \ingroup Config*/
  /*--- options related to the heat solver ---*/

  /* DESCRIPTION: Use Robin (default) or Neumann BC at CHT interface. */
  /*  Options: NO, YES \ingroup Config */
  addBoolOption("CHT_ROBIN", CHT_Robin, true);

  /* DESCRIPTION: Thermal diffusivity constant */
  addDoubleOption("THERMAL_DIFFUSIVITY", Thermal_Diffusivity, 1.172E-5);

  /* DESCRIPTION: Thermal diffusivity constant */
  addDoubleOption("THERMAL_DIFFUSIVITY_SOLID", Thermal_Diffusivity_Solid, 1.172E-5);

  /*!\par CONFIG_CATEGORY: Visualize Control Volumes \ingroup Config*/
  /*--- options related to visualizing control volumes ---*/

  /* DESCRIPTION: Node number for the CV to be visualized */
  addLongOption("VISUALIZE_CV", Visualize_CV, -1);

  /*!\par CONFIG_CATEGORY: Inverse design problem \ingroup Config*/
  /*--- options related to inverse design problem ---*/

  /* DESCRIPTION: Evaluate inverse design on the surface  */
  addBoolOption("INV_DESIGN_CP", InvDesign_Cp, false);

  /* DESCRIPTION: Evaluate inverse design on the surface  */
  addBoolOption("INV_DESIGN_HEATFLUX", InvDesign_HeatFlux, false);

  /*!\par CONFIG_CATEGORY: Unsupported options \ingroup Config*/
  /*--- Options that are experimental and not intended for general use ---*/

  /* DESCRIPTION: Write extra output */
  addBoolOption("EXTRA_OUTPUT", ExtraOutput, false);

  /* DESCRIPTION: Write extra heat output for a given zone heat solver zone */
  addLongOption("EXTRA_HEAT_ZONE_OUTPUT", ExtraHeatOutputZone, -1);

  /*--- options related to the FFD problem ---*/
  /*!\par CONFIG_CATEGORY:FFD point inversion \ingroup Config*/
  
  /* DESCRIPTION: Fix I plane */
  addShortListOption("FFD_FIX_I", nFFD_Fix_IDir, FFD_Fix_IDir);
  
  /* DESCRIPTION: Fix J plane */
  addShortListOption("FFD_FIX_J", nFFD_Fix_JDir, FFD_Fix_JDir);
  
  /* DESCRIPTION: Fix K plane */
  addShortListOption("FFD_FIX_K", nFFD_Fix_KDir, FFD_Fix_KDir);
  
  /* DESCRIPTION: FFD symmetry plane (j=0) */
  addBoolOption("FFD_SYMMETRY_PLANE", FFD_Symmetry_Plane, false);

  /* DESCRIPTION: Define different coordinates systems for the FFD */
  addEnumOption("FFD_COORD_SYSTEM", FFD_CoordSystem, CoordSystem_Map, CARTESIAN);

  /* DESCRIPTION: Axis information for the spherical and cylindrical coord system */
  default_ffd_axis[0] = 0.0; default_ffd_axis[1] = 0.0; default_ffd_axis[2] =0.0;
  addDoubleArrayOption("FFD_AXIS", 3, FFD_Axis, default_ffd_axis);

  /* DESCRIPTION: Number of total iterations in the FFD point inversion */
  addUnsignedShortOption("FFD_ITERATIONS", nFFD_Iter, 500);

  /* DESCRIPTION: Free surface damping coefficient */
	addDoubleOption("FFD_TOLERANCE", FFD_Tol, 1E-10);

  /* DESCRIPTION: Definition of the FFD boxes */
  addFFDDefOption("FFD_DEFINITION", nFFDBox, CoordFFDBox, TagFFDBox);
  
  /* DESCRIPTION: Definition of the FFD boxes */
  addFFDDegreeOption("FFD_DEGREE", nFFDBox, DegreeFFDBox);
  
  /* DESCRIPTION: Surface continuity at the intersection with the FFD */
  addEnumOption("FFD_CONTINUITY", FFD_Continuity, Continuity_Map, DERIVATIVE_2ND);

  /* DESCRIPTION: Kind of blending for the FFD definition */
  addEnumOption("FFD_BLENDING", FFD_Blending, Blending_Map, BEZIER );

  /* DESCRIPTION: Order of the BSplines for BSpline Blending function */
  default_ffd_coeff[0] = 2; default_ffd_coeff[1] = 2; default_ffd_coeff[2] = 2;
  addDoubleArrayOption("FFD_BSPLINE_ORDER", 3, FFD_BSpline_Order, default_ffd_coeff);

  /*--- Options for the automatic differentiation methods ---*/
  /*!\par CONFIG_CATEGORY: Automatic Differentation options\ingroup Config*/

  /* DESCRIPTION: Direct differentiation mode (forward) */
  addEnumOption("DIRECT_DIFF", DirectDiff, DirectDiff_Var_Map, NO_DERIVATIVE);

  /* DESCRIPTION: Automatic differentiation mode (reverse) */
  addBoolOption("AUTO_DIFF", AD_Mode, NO);

  /* DESCRIPTION: Preaccumulation in the AD mode. */
  addBoolOption("PREACC", AD_Preaccumulation, YES);

  /*--- options that are used in the python optimization scripts. These have no effect on the c++ toolsuite ---*/
  /*!\par CONFIG_CATEGORY:Python Options\ingroup Config*/

  /* DESCRIPTION: Gradient method */
  addPythonOption("GRADIENT_METHOD");

  /* DESCRIPTION: Geometrical Parameter */
  addPythonOption("GEO_PARAM");

  /* DESCRIPTION: Setup for design variables */
  addPythonOption("DEFINITION_DV");

  /* DESCRIPTION: Maximum number of iterations */
  addPythonOption("OPT_ITERATIONS");
  
  /* DESCRIPTION: Requested accuracy */
  addPythonOption("OPT_ACCURACY");
  
  /*!\brief OPT_COMBINE_OBJECTIVE
   *  \n DESCRIPTION: Flag specifying whether to internally combine a multi-objective function or treat separately */
  addPythonOption("OPT_COMBINE_OBJECTIVE");

  /* DESCRIPTION: Current value of the design variables */
  addPythonOption("DV_VALUE_NEW");

  /* DESCRIPTION: Previous value of the design variables */
  addPythonOption("DV_VALUE_OLD");

  /* DESCRIPTION: Number of partitions of the mesh */
  addPythonOption("NUMBER_PART");

  /* DESCRIPTION: Optimization objective function with optional scaling factor*/
  addPythonOption("OPT_OBJECTIVE");

  /* DESCRIPTION: Optimization constraint functions with optional scaling factor */
  addPythonOption("OPT_CONSTRAINT");

  /* DESCRIPTION: Finite different step for gradient estimation */
  addPythonOption("FIN_DIFF_STEP");

  /* DESCRIPTION: Verbosity of the python scripts to Stdout */
  addPythonOption("CONSOLE");

  /* DESCRIPTION: Flag specifying if the mesh was decomposed */
  addPythonOption("DECOMPOSED");

  /* DESCRIPTION: Optimization gradient factor */
  addPythonOption("OPT_GRADIENT_FACTOR");
  
  /* DESCRIPTION: Upper bound for the optimizer */
  addPythonOption("OPT_BOUND_UPPER");
  
  /* DESCRIPTION: Lower bound for the optimizer */
  addPythonOption("OPT_BOUND_LOWER");

  /* DESCRIPTION: Number of zones of the problem */
  addPythonOption("NZONES");

  /* DESCRIPTION: Activate ParMETIS mode for testing */
  addBoolOption("PARMETIS", ParMETIS, false);
    
  /*--- options that are used in the Hybrid RANS/LES Simulations  ---*/
  /*!\par CONFIG_CATEGORY:Hybrid_RANSLES Options\ingroup Config*/
    
  /* DESCRIPTION: Writing surface solution file frequency for dual time */
  addUnsignedLongOption("WRT_SURF_FREQ_DUALTIME", Wrt_Surf_Freq_DualTime, 1);

  /* DESCRIPTION: DES Constant */
  addDoubleOption("DES_CONST", Const_DES, 0.65);

  /* DESCRIPTION: Specify Hybrid RANS/LES model */
  addEnumOption("HYBRID_RANSLES", Kind_HybridRANSLES, HybridRANSLES_Map, NO_HYBRIDRANSLES);
    
  /* DESCRIPTION: Roe with low dissipation for unsteady flows */
  addEnumOption("ROE_LOW_DISSIPATION", Kind_RoeLowDiss, RoeLowDiss_Map, NO_ROELOWDISS);

  /* DESCRIPTION: Activate SA Quadratic Constitutive Relation, 2000 version */
  addBoolOption("SA_QCR", QCR, false);
  
  /* DESCRIPTION: Compute Average for unsteady simulations */
  addBoolOption("COMPUTE_AVERAGE", Compute_Average, false);
  
  /* DESCRIPTION: Multipoint design Mach number*/
  addPythonOption("MULTIPOINT_MACH_NUMBER");
  
  /* DESCRIPTION: Multipoint design Weight */
  addPythonOption("MULTIPOINT_WEIGHT");
  
  /* DESCRIPTION: Multipoint design Angle of Attack */
  addPythonOption("MULTIPOINT_AOA");
  
  /* DESCRIPTION: Multipoint design Sideslip angle */
  addPythonOption("MULTIPOINT_SIDESLIP_ANGLE");
  
  /* DESCRIPTION: Multipoint design target CL*/
  addPythonOption("MULTIPOINT_TARGET_CL");
  
  /* DESCRIPTION: Multipoint design Reynolds number */
  addPythonOption("MULTIPOINT_REYNOLDS_NUMBER");
  
  /* DESCRIPTION: Multipoint design freestream temperature */
  addPythonOption("MULTIPOINT_FREESTREAM_TEMPERATURE");
  
  /* DESCRIPTION: Multipoint design freestream pressure */
  addPythonOption("MULTIPOINT_FREESTREAM_PRESSURE");
  
  /* DESCRIPTION: Multipoint design for outlet quantities (varying back pressure or mass flow operating points). */
  addPythonOption("MULTIPOINT_OUTLET_VALUE");
  
  /* DESCRIPTION: Multipoint mesh filenames, if using different meshes for each point */
  addPythonOption("MULTIPOINT_MESH_FILENAME");

  /*--- options that are used for the output ---*/
  /*!\par CONFIG_CATEGORY:Output Options\ingroup Config*/

  /* DESCRIPTION: Type of screen output */
  addStringListOption("SCREEN_OUTPUT", nScreenOutput, ScreenOutput);
  /* DESCRIPTION: Type of output printed to the history file */
  addStringListOption("HISTORY_OUTPUT", nHistoryOutput, HistoryOutput);
  /* DESCRIPTION: Type of output printed to the volume solution file */
  addStringListOption("VOLUME_OUTPUT", nVolumeOutput, VolumeOutput);
  
  /* DESCRIPTION: History writing frequency (INNER_ITER) */
  addUnsignedLongOption("HISTORY_WRT_FREQ_INNER", HistoryWrtFreq[2], 1);
  /* DESCRIPTION: History writing frequency (OUTER_ITER) */
  addUnsignedLongOption("HISTORY_WRT_FREQ_OUTER", HistoryWrtFreq[1], 1); 
  /* DESCRIPTION: History writing frequency (TIME_ITER) */
  addUnsignedLongOption("HISTORY_WRT_FREQ_TIME", HistoryWrtFreq[0], 1);
  
  /* DESCRIPTION: Screen writing frequency (INNER_ITER) */
  addUnsignedLongOption("SCREEN_WRT_FREQ_INNER", ScreenWrtFreq[2], 1);
  /* DESCRIPTION: Screen writing frequency (OUTER_ITER) */
  addUnsignedLongOption("SCREEN_WRT_FREQ_OUTER", ScreenWrtFreq[1], 1); 
  /* DESCRIPTION: Screen writing frequency (TIME_ITER) */
  addUnsignedLongOption("SCREEN_WRT_FREQ_TIME", ScreenWrtFreq[0], 1);
  /* DESCRIPTION: Volume solution writing frequency */
  addUnsignedLongOption("OUTPUT_WRT_FREQ", VolumeWrtFreq, 250);
  /* DESCRIPTION: Volume solution files */  
  addEnumListOption("OUTPUT_FILES", nVolumeOutputFiles, VolumeOutputFiles, Output_Map);
  
  /* DESCRIPTION: Using Uncertainty Quantification with SST Turbulence Model */
  addBoolOption("USING_UQ", using_uq, false);

  /* DESCRIPTION: Parameter to perturb eigenvalues */
  addDoubleOption("UQ_DELTA_B", uq_delta_b, 1.0);

  /* DESCRIPTION: Parameter to determine kind of perturbation */
  addUnsignedShortOption("UQ_COMPONENT", eig_val_comp, 1);

  /* DESCRIPTION: Parameter to perturb eigenvalues */
  addDoubleOption("UQ_URLX", uq_urlx, 0.1);

  /* DESCRIPTION: Permuting eigenvectors for UQ analysis */
  addBoolOption("UQ_PERMUTE", uq_permute, false);

  /* DESCRIPTION: Number of calls to 'Build' that trigger re-factorization (0 means only once). */
  addUnsignedLongOption("PASTIX_FACTORIZATION_FREQUENCY", pastix_fact_freq, 1);

  /* DESCRIPTION: 0 - Quiet, 1 - During factorization and cleanup, 2 - Even more detail. */
  addUnsignedShortOption("PASTIX_VERBOSITY_LEVEL", pastix_verb_lvl, 0);

  /* DESCRIPTION: Level of fill for PaStiX incomplete LU factorization. */
  addUnsignedShortOption("PASTIX_FILL_LEVEL", pastix_fill_lvl, 1);

  /* END_CONFIG_OPTIONS */

}

void CConfig::SetConfig_Parsing(char case_filename[MAX_STRING_SIZE]) {
  string text_line, option_name;
  ifstream case_file;
  vector<string> option_value;
  
  /*--- Read the configuration file ---*/
  
  case_file.open(case_filename, ios::in);

  if (case_file.fail()) {
    SU2_MPI::Error("The configuration file (.cfg) is missing!!", CURRENT_FUNCTION);
  }

  string errorString;

  int  err_count = 0;  // How many errors have we found in the config file
  int max_err_count = 30; // Maximum number of errors to print before stopping

  map<string, bool> included_options;

  /*--- Parse the configuration file and set the options ---*/
  
  while (getline (case_file, text_line)) {
    
    if (err_count >= max_err_count) {
      errorString.append("too many errors. Stopping parse");

      cout << errorString << endl;
      throw(1);
    }
    
    if (TokenizeString(text_line, option_name, option_value)) {
      
      /*--- See if it's a python option ---*/

      if (option_map.find(option_name) == option_map.end()) {
          string newString;
          newString.append(option_name);
          newString.append(": invalid option name");
          newString.append(". Check current SU2 options in config_template.cfg.");
          newString.append("\n");
          if (!option_name.compare("EXT_ITER")) newString.append("Option EXT_ITER is deprecated as of v7.0. Please use TIME_ITER, OUTER_ITER or ITER \n"
                                                                 "to specify the number of time iterations, outer multizone iterations or iterations, respectively.");
          if (!option_name.compare("UNST_TIMESTEP")) newString.append("UNST_TIMESTEP is now TIME_STEP.\n");
          if (!option_name.compare("UNST_TIME")) newString.append("UNST_TIME is now MAX_TIME.\n");
          if (!option_name.compare("UNST_INT_ITER")) newString.append("UNST_INT_ITER is now INNER_ITER.\n");
          if (!option_name.compare("RESIDUAL_MINVAL")) newString.append("RESIDUAL_MINVAL is now CONV_RESIDUAL_MINVAL.\n");
          if (!option_name.compare("STARTCONV_ITER")) newString.append("STARTCONV_ITER is now CONV_STARTITER.\n");
          if (!option_name.compare("CAUCHY_ELEMS")) newString.append("CAUCHY_ELEMS is now CONV_CAUCHY_ELEMS.\n");
          if (!option_name.compare("CAUCHY_EPS")) newString.append("CAUCHY_EPS is now CONV_CAUCHY_EPS.\n");
          if (!option_name.compare("OUTPUT_FORMAT")) newString.append("OUTPUT_FORMAT is now TABULAR_FORMAT.\n");
          if (!option_name.compare("PHYSICAL_PROBLEM")) newString.append("PHYSICAL_PROBLEM is now SOLVER.\n");
          if (!option_name.compare("REGIME_TYPE")) newString.append("REGIME_TYPE has been removed.\n "
                                                                    "If you want use the incompressible solver, \n"
                                                                    "use INC_EULER, INC_NAVIER_STOKES or INC_RANS as value of the SOLVER option.");
          errorString.append(newString);
          err_count++;
        continue;
      }

      /*--- Option exists, check if the option has already been in the config file ---*/
      
      if (included_options.find(option_name) != included_options.end()) {
        string newString;
        newString.append(option_name);
        newString.append(": option appears twice");
        newString.append("\n");
        errorString.append(newString);
        err_count++;
        continue;
      }


      /*--- New found option. Add it to the map, and delete from all options ---*/
      
      included_options.insert(pair<string, bool>(option_name, true));
      all_options.erase(option_name);

      /*--- Set the value and check error ---*/
      
      string out = option_map[option_name]->SetValue(option_value);
      if (out.compare("") != 0) {
        errorString.append(out);
        errorString.append("\n");
        err_count++;
      }
    }
  }

  /*--- See if there were any errors parsing the config file ---*/
      
  if (errorString.size() != 0) {
    SU2_MPI::Error(errorString, CURRENT_FUNCTION);
  }

  case_file.close();
  
}

void CConfig::SetDefaultFromConfig(CConfig *config){
  
  map<string, bool> noInheritance = CCreateMap<string, bool>
      ("SCREEN_OUTPUT", true)
      ("HISTORY_OUTPUT", true);
  
  map<string, bool>::iterator iter = all_options.begin(), curr_iter;
  
  while (iter != all_options.end()){
    curr_iter = iter++;   
    if (config->option_map[curr_iter->first]->GetValue().size() > 0 && !noInheritance[curr_iter->first]){
      option_map[curr_iter->first]->SetValue(config->option_map[curr_iter->first]->GetValue());
      all_options.erase(curr_iter);      
    }
  }
}

void CConfig::SetDefault(){
  
  /*--- Set the default values for all of the options that weren't set ---*/
      
  for (map<string, bool>::iterator iter = all_options.begin(); iter != all_options.end(); ++iter) {
    if (option_map[iter->first]->GetValue().size() == 0)
      option_map[iter->first]->SetDefault();
  }
}

bool CConfig::SetRunTime_Parsing(char case_filename[MAX_STRING_SIZE]) {
  string text_line, option_name;
  ifstream case_file;
  vector<string> option_value;
  
  /*--- Read the configuration file ---*/
  
  case_file.open(case_filename, ios::in);
  
  if (case_file.fail()) { return false; }
  
  string errorString;
  
  int err_count = 0;  // How many errors have we found in the config file
  int max_err_count = 30; // Maximum number of errors to print before stopping
  
  map<string, bool> included_options;
  
  /*--- Parse the configuration file and set the options ---*/
  
  while (getline (case_file, text_line)) {
    
    if (err_count >= max_err_count) {
      errorString.append("too many errors. Stopping parse");
      
      cout << errorString << endl;
      throw(1);
    }
    
    if (TokenizeString(text_line, option_name, option_value)) {
      
      if (option_map.find(option_name) == option_map.end()) {
        
        /*--- See if it's a python option ---*/
        
        string newString;
        newString.append(option_name);
        newString.append(": invalid option name");
        newString.append("\n");
        errorString.append(newString);
        err_count++;
        continue;
      }
      
      /*--- Option exists, check if the option has already been in the config file ---*/
      
      if (included_options.find(option_name) != included_options.end()) {
        string newString;
        newString.append(option_name);
        newString.append(": option appears twice");
        newString.append("\n");
        errorString.append(newString);
        err_count++;
        continue;
      }
      
      /*--- New found option. Add it to the map, and delete from all options ---*/
      
      included_options.insert(pair<string, bool>(option_name, true));
      all_options.erase(option_name);
      
      /*--- Set the value and check error ---*/
      
      string out = option_map[option_name]->SetValue(option_value);
      if (out.compare("") != 0) {
        errorString.append(out);
        errorString.append("\n");
        err_count++;
      }
      
    }
  }
  
  /*--- Set the default values for all of the options that weren't set ---*/
      
  for (map<string, bool>::iterator iter = all_options.begin(); iter != all_options.end(); ++iter) {
    option_map[iter->first]->SetDefault();
  }
  
  /*--- See if there were any errors parsing the runtime file ---*/
  
  if (errorString.size() != 0) {
    SU2_MPI::Error(errorString, CURRENT_FUNCTION);
  }
  
  case_file.close();
  
  return true;
  
}

void CConfig::SetHeader(unsigned short val_software){
  /*--- WARNING: when compiling on Windows, ctime() is not available. Comment out
   the two lines below that use the dt variable. ---*/
  //time_t now = time(0);
  //string dt = ctime(&now); dt[24] = '.';
  if ((iZone == 0) && (rank == MASTER_NODE)){
    cout << endl << "-------------------------------------------------------------------------" << endl;
    cout << "|    ___ _   _ ___                                                      |" << endl;
    cout << "|   / __| | | |_  )   Release 6.2.0  \"Falcon\"                           |" << endl;
    cout << "|   \\__ \\ |_| |/ /                                                      |" << endl;
    switch (val_software) {
    case SU2_CFD: cout << "|   |___/\\___//___|   Suite (Computational Fluid Dynamics Code)         |" << endl; break;
    case SU2_DEF: cout << "|   |___/\\___//___|   Suite (Mesh Deformation Code)                     |" << endl; break;
    case SU2_DOT: cout << "|   |___/\\___//___|   Suite (Gradient Projection Code)                  |" << endl; break;
    case SU2_MSH: cout << "|   |___/\\___//___|   Suite (Mesh Adaptation Code)                      |" << endl; break;
    case SU2_GEO: cout << "|   |___/\\___//___|   Suite (Geometry Definition Code)                  |" << endl; break;
    case SU2_SOL: cout << "|   |___/\\___//___|   Suite (Solution Exporting Code)                   |" << endl; break;
    }
    
    cout << "|                                                                       |" << endl;
    //cout << "|   Local date and time: " << dt << "                      |" << endl;
    cout <<"-------------------------------------------------------------------------" << endl;
    cout << "| The current SU2 release has been coordinated by the                   |" << endl;
    cout << "| SU2 International Developers Society <www.su2devsociety.org>          |" << endl;
    cout << "| with selected contributions from the open-source community.           |" << endl;
    cout <<"-------------------------------------------------------------------------" << endl;
    cout << "| The main research teams contributing to the current release are:      |" << endl;
    cout << "| - Prof. Juan J. Alonso's group at Stanford University.                |" << endl;
    cout << "| - Prof. Piero Colonna's group at Delft University of Technology.      |" << endl;
    cout << "| - Prof. Nicolas R. Gauger's group at Kaiserslautern U. of Technology. |" << endl;
    cout << "| - Prof. Alberto Guardone's group at Polytechnic University of Milan.  |" << endl;
    cout << "| - Prof. Rafael Palacios' group at Imperial College London.            |" << endl;
    cout << "| - Prof. Vincent Terrapon's group at the University of Liege.          |" << endl;
    cout << "| - Prof. Edwin van der Weide's group at the University of Twente.      |" << endl;
    cout << "| - Lab. of New Concepts in Aeronautics at Tech. Inst. of Aeronautics.  |" << endl;
    cout <<"-------------------------------------------------------------------------" << endl;
    cout << "| Copyright 2012-2019, Francisco D. Palacios, Thomas D. Economon,       |" << endl;
    cout << "|                      Tim Albring, and the SU2 contributors.           |" << endl;
    cout << "|                                                                       |" << endl;
    cout << "| SU2 is free software; you can redistribute it and/or                  |" << endl;
    cout << "| modify it under the terms of the GNU Lesser General Public            |" << endl;
    cout << "| License as published by the Free Software Foundation; either          |" << endl;
    cout << "| version 2.1 of the License, or (at your option) any later version.    |" << endl;
    cout << "|                                                                       |" << endl;
    cout << "| SU2 is distributed in the hope that it will be useful,                |" << endl;
    cout << "| but WITHOUT ANY WARRANTY; without even the implied warranty of        |" << endl;
    cout << "| MERCHANTABILITY or FITNESS FOR A PARTICULAR PURPOSE. See the GNU      |" << endl;
    cout << "| Lesser General Public License for more details.                       |" << endl;
    cout << "|                                                                       |" << endl;
    cout << "| You should have received a copy of the GNU Lesser General Public      |" << endl;
    cout << "| License along with SU2. If not, see <http://www.gnu.org/licenses/>.   |" << endl;
    cout <<"-------------------------------------------------------------------------" << endl;
  }
  
}

void CConfig::SetnZone(){
  
  /*--- Just as a clarification --- */
  
  if (Multizone_Problem == NO && Kind_Solver != MULTIPHYSICS){
    nZone = 1;
  }
  
  if (Kind_Solver == MULTIPHYSICS){
    Multizone_Problem = YES;
    if (nConfig_Files == 0){
      SU2_MPI::Error("CONFIG_LIST must be provided if PHYSICAL_PROBLEM=MULTIPHYSICS", CURRENT_FUNCTION);
    }
  }
  
  if (Multizone_Problem == YES){
    
    /*--- Some basic multizone checks ---*/
    
    if (nMarker_ZoneInterface % 2 != 0){
      SU2_MPI::Error("Number of markers in MARKER_ZONE_INTERFACE must be a multiple of 2", CURRENT_FUNCTION);
    }
    
    SinglezoneDriver  = NO;
    
    if (Multizone_Mesh){
      
      /*--- Get the number of zones from the mesh file --- */
      
      nZone = GetnZone(Mesh_FileName, Mesh_FileFormat);
      
      /*--- If config list is set, make sure number matches number of zones in mesh file --- */
      
      if (nConfig_Files != 0 && (nZone != nConfig_Files)){
        SU2_MPI::Error("Number of CONFIG_LIST must match number of zones in mesh file.", CURRENT_FUNCTION);
      }
    } else {
      
      /*--- Number of zones is determined from the number of config files provided --- */
      
      if (nConfig_Files == 0){
        SU2_MPI::Error("If MULTIZONE_MESH is set to YES, you must provide a list of config files using CONFIG_LIST option", CURRENT_FUNCTION);
      }
      nZone = nConfig_Files;
      
    }
    
    /*--- Check if subconfig files exist --- */
    
    if (nConfig_Files != 0){
      for (unsigned short iConfig = 0; iConfig < nConfig_Files; iConfig++){
        ifstream f(Config_Filenames[iConfig].c_str());
        if (!f.good()){
          SU2_MPI::Error("Config file " + Config_Filenames[iConfig] + " defined in CONFIG_FILES does not exist", CURRENT_FUNCTION);
        }
      }
    }
    
  }
  
  /*--- Temporary fix until Multizone Disc. Adj. solver is ready ---- */
  
  if (Kind_Solver == FLUID_STRUCTURE_INTERACTION){
    
    nZone = GetnZone(Mesh_FileName, Mesh_FileFormat);
  
  }
  
}

void CConfig::SetPostprocessing(unsigned short val_software, unsigned short val_izone, unsigned short val_nDim) {
  
  unsigned short iCFL, iMarker;
  bool ideal_gas = ((Kind_FluidModel == STANDARD_AIR) ||
                    (Kind_FluidModel == IDEAL_GAS) ||
                    (Kind_FluidModel == INC_IDEAL_GAS) ||
                    (Kind_FluidModel == INC_IDEAL_GAS_POLY) ||
                    (Kind_FluidModel == CONSTANT_DENSITY));
  bool standard_air = ((Kind_FluidModel == STANDARD_AIR));
  
  if (nZone > 1){
    Multizone_Problem = YES;
  }
  
  /*--- Set the default output files ---*/
  if (!OptionIsSet("OUTPUT_FILES")){
    nVolumeOutputFiles = 3;
    VolumeOutputFiles = new unsigned short[nVolumeOutputFiles];
    VolumeOutputFiles[0] = RESTART_BINARY;
    VolumeOutputFiles[1] = PARAVIEW_BINARY;
    VolumeOutputFiles[2] = SURFACE_PARAVIEW_BINARY;
  }
  
  if (Kind_Solver == NAVIER_STOKES && Kind_Turb_Model != NONE){
    SU2_MPI::Error("KIND_TURB_MODEL must be NONE if SOLVER= NAVIER_STOKES", CURRENT_FUNCTION);
  }
  if (Kind_Solver == INC_NAVIER_STOKES && Kind_Turb_Model != NONE){
    SU2_MPI::Error("KIND_TURB_MODEL must be NONE if SOLVER= INC_NAVIER_STOKES", CURRENT_FUNCTION);
  }
  if (Kind_Solver == RANS && Kind_Turb_Model == NONE){
    SU2_MPI::Error("A turbulence model must be specified with KIND_TURB_MODEL if SOLVER= RANS", CURRENT_FUNCTION);
  }
  if (Kind_Solver == INC_RANS && Kind_Turb_Model == NONE){
    SU2_MPI::Error("A turbulence model must be specified with KIND_TURB_MODEL if SOLVER= INC_RANS", CURRENT_FUNCTION);
  }

<<<<<<< HEAD

//#ifndef HAVE_TECIO
//  if (Output_FileFormat == TECPLOT_BINARY) {
//    cout << "Tecplot binary file requested but SU2 was built without TecIO support." << "\n";
//    Output_FileFormat = TECPLOT;
//  }
//#endif
=======
#ifndef HAVE_TECIO
  for (unsigned short iVolumeFile = 0; iVolumeFile < nVolumeOutputFiles; iVolumeFile++){
    if (VolumeOutputFiles[iVolumeFile] == TECPLOT_BINARY ||
        VolumeOutputFiles[iVolumeFile] == SURFACE_TECPLOT_BINARY) {
      SU2_MPI::Error(string("Tecplot binary file requested in option OUTPUT_FILES but SU2 was built without TecIO support.\n"), CURRENT_FUNCTION);
    }
  }
#endif
>>>>>>> af52ffd2

  /*--- Set the boolean Wall_Functions equal to true if there is a
   definition for the wall founctions ---*/

  Wall_Functions = false;
  if (nMarker_WallFunctions > 0) {
    for (iMarker = 0; iMarker < nMarker_WallFunctions; iMarker++) {
      if (Kind_WallFunctions[iMarker] != NO_WALL_FUNCTION)
        Wall_Functions = true;
      
      if ((Kind_WallFunctions[iMarker] == ADAPTIVE_WALL_FUNCTION) || (Kind_WallFunctions[iMarker] == SCALABLE_WALL_FUNCTION)
        || (Kind_WallFunctions[iMarker] == NONEQUILIBRIUM_WALL_MODEL))

        SU2_MPI::Error(string("For RANS problems, use NO_WALL_FUNCTION, STANDARD_WALL_FUNCTION or EQUILIBRIUM_WALL_MODEL.\n"), CURRENT_FUNCTION);

    }
  }
  
  /*--- Fixed CM mode requires a static movement of the grid ---*/
  
  if (Fixed_CM_Mode) {
    Kind_GridMovement = MOVING_HTP;
  }

  /*--- Initialize the AoA and Sideslip variables for the incompressible
   solver. This is typically unused (often internal flows). This also
   is necessary to avoid any issues with the AoA adjustments for the
   compressible code for fixed lift mode (including the adjoint). ---*/

  if (Kind_Solver == INC_EULER ||
      Kind_Solver == INC_NAVIER_STOKES ||
      Kind_Solver == INC_RANS) {

    /*--- Compute x-velocity with a safegaurd for 0.0. ---*/

    su2double Vx = 1e-10;
    if (Inc_Velocity_Init[0] != 0.0) {
      Vx = Inc_Velocity_Init[0];
    }

    /*--- Compute the angle-of-attack and sideslip. ---*/

    su2double alpha = 0.0, beta = 0.0;
    if (val_nDim == 2) {
      alpha = atan(Inc_Velocity_Init[1]/Vx)*180.0/PI_NUMBER;
    } else {
      alpha = atan(Inc_Velocity_Init[2]/Vx)*180.0/PI_NUMBER;
      beta  = atan(Inc_Velocity_Init[1]/Vx)*180.0/PI_NUMBER;
    }

    /*--- Set alpha and beta in the config class. ---*/

    SetAoA(alpha);
    SetAoS(beta);
    
  }

  /*--- By default, in 2D we should use TWOD_AIRFOIL (independenly from the input file) ---*/

  if (val_nDim == 2) Geo_Description = TWOD_AIRFOIL;

  /*--- Store the SU2 module that we are executing. ---*/
  
  Kind_SU2 = val_software;

  /*--- Set limiter for no MUSCL reconstructions ---*/
  
  if ((!MUSCL_Flow) || (Kind_ConvNumScheme_Flow == SPACE_CENTERED)) Kind_SlopeLimit_Flow = NO_LIMITER;
  if ((!MUSCL_Turb) || (Kind_ConvNumScheme_Turb == SPACE_CENTERED)) Kind_SlopeLimit_Turb = NO_LIMITER;
  if ((!MUSCL_AdjFlow) || (Kind_ConvNumScheme_AdjFlow == SPACE_CENTERED)) Kind_SlopeLimit_AdjFlow = NO_LIMITER;
  if ((!MUSCL_AdjTurb) || (Kind_ConvNumScheme_AdjTurb == SPACE_CENTERED)) Kind_SlopeLimit_AdjTurb = NO_LIMITER;

  /*--- Set the default for thrust in ActDisk ---*/
  
  if ((Kind_ActDisk == NET_THRUST) || (Kind_ActDisk == BC_THRUST)
      || (Kind_ActDisk == DRAG_MINUS_THRUST) || (Kind_ActDisk == MASSFLOW)
      || (Kind_ActDisk == POWER))
    ActDisk_Jump = RATIO;

  /*--- Error-catching and automatic array adjustments for objective, marker, and weights arrays --- */

  /*--- If Kind_Obj has not been specified, these arrays need to take a default --*/

  if (Weight_ObjFunc == NULL && Kind_ObjFunc == NULL) {
    Kind_ObjFunc = new unsigned short[1];
    Kind_ObjFunc[0] = DRAG_COEFFICIENT;
    Weight_ObjFunc = new su2double[1];
    Weight_ObjFunc[0] = 1.0;
    nObj=1;
    nObjW=1;
  }

  /*--- Maker sure that arrays are the same length ---*/

  if (nObj>0) {
    if (nMarker_Monitoring!=nObj && Marker_Monitoring!= NULL) {
      if (nMarker_Monitoring==1) {
        /*-- If only one marker was listed with multiple objectives, set that marker as the marker for each objective ---*/
        nMarker_Monitoring = nObj;
        string marker = Marker_Monitoring[0];
        delete[] Marker_Monitoring;
        Marker_Monitoring = new string[nMarker_Monitoring];
        for (iMarker=0; iMarker<nMarker_Monitoring; iMarker++)
          Marker_Monitoring[iMarker] = marker;
      }
      else if(nObj==1){
        /*--- If one objective and more than one marker: repeat objective over each marker, evenly weighted ---*/
        unsigned int obj = Kind_ObjFunc[0];
        su2double wt=1.0;
        delete[] Kind_ObjFunc;
        if (Weight_ObjFunc!=NULL){
         wt = Weight_ObjFunc[0];
         delete[] Weight_ObjFunc;
        }
        Kind_ObjFunc = new short unsigned int[nMarker_Monitoring];
        Weight_ObjFunc = new su2double[nMarker_Monitoring];
        for (unsigned short iObj=0; iObj<nMarker_Monitoring; iObj++){
          Kind_ObjFunc[iObj] = obj;
          Weight_ObjFunc[iObj] = wt;
        }
        nObjW = nObj;
      }
      else if(nObj>1) {
        SU2_MPI::Error(string("When using more than one OBJECTIVE_FUNCTION, MARKER_MONITORING must be the same length or length 1.\n ") +
                       string("For multiple surfaces per objective, either use one objective or list the objective multiple times.\n") +
                       string("For multiple objectives per marker either use one marker or list the marker multiple times.\n")+
                       string("Similar rules apply for multi-objective optimization using OPT_OBJECTIVE rather than OBJECTIVE_FUNCTION."),
                       CURRENT_FUNCTION);
      }
    }
  }

  /*-- Correct for case where Weight_ObjFunc has not been provided or has length < kind_objfunc---*/
  
  if (nObjW<nObj) {
    if (Weight_ObjFunc!= NULL && nObjW>1) {
      SU2_MPI::Error(string("The option OBJECTIVE_WEIGHT must either have the same length as OBJECTIVE_FUNCTION,\n") +
                     string("be lenght 1, or be deleted from the config file (equal weights will be applied)."), CURRENT_FUNCTION);
    }
    Weight_ObjFunc = new su2double[nObj];
    for (unsigned short iObj=0; iObj<nObj; iObj++)
      Weight_ObjFunc[iObj] = 1.0;
  }

  /*--- One final check for multi-objective with the set of objectives
   that are not counted per-surface. We will disable multi-objective here. ---*/
  
  if (nObj > 1) {
    unsigned short Obj_0 = Kind_ObjFunc[0];
    for (unsigned short iObj=1; iObj<nObj; iObj++){
      switch(Kind_ObjFunc[iObj]) {
        case INVERSE_DESIGN_PRESSURE:
        case INVERSE_DESIGN_HEATFLUX:
        case THRUST_COEFFICIENT:
        case TORQUE_COEFFICIENT:
        case FIGURE_OF_MERIT:
        case SURFACE_TOTAL_PRESSURE:
        case SURFACE_STATIC_PRESSURE:
        case SURFACE_MASSFLOW:
        case SURFACE_UNIFORMITY:
        case SURFACE_SECONDARY:
        case SURFACE_MOM_DISTORTION:
        case SURFACE_SECOND_OVER_UNIFORM:
        case SURFACE_PRESSURE_DROP:
        case CUSTOM_OBJFUNC:
          if (Kind_ObjFunc[iObj] != Obj_0) {
            SU2_MPI::Error(string("The following objectives can only be used for the first surface in a multi-objective \n")+
                           string("problem or as a single objective applied to multiple monitoring markers:\n")+
                           string("INVERSE_DESIGN_PRESSURE, INVERSE_DESIGN_HEATFLUX, THRUST_COEFFICIENT, TORQUE_COEFFICIENT\n")+
                           string("FIGURE_OF_MERIT, SURFACE_TOTAL_PRESSURE, SURFACE_STATIC_PRESSURE, SURFACE_MASSFLOW\n")+
                           string("SURFACE_UNIFORMITY, SURFACE_SECONDARY, SURFACE_MOM_DISTORTION, SURFACE_SECOND_OVER_UNIFORM\n")+
                           string("SURFACE_PRESSURE_DROP, CUSTOM_OBJFUNC.\n"), CURRENT_FUNCTION);
          }
          break;
        default:
          break;
      }
    }
  }
  
  /*--- Check for unsteady problem ---*/
  
  if ((TimeMarching == TIME_STEPPING ||
       TimeMarching == DT_STEPPING_1ST ||
       TimeMarching == DT_STEPPING_2ND) && !Time_Domain){
    SU2_MPI::Error("TIME_DOMAIN must be set to YES if UNSTEADY_SIMULATION is "
                   "TIME_STEPPING, DUAL_TIME_STEPPING-1ST_ORDER or DUAL_TIME_STEPPING-2ND_ORDER", CURRENT_FUNCTION);
  }
  
  if (Time_Domain){
    if (TimeMarching == TIME_STEPPING){
      InnerIter = 1;
    }
    if (!OptionIsSet("OUTPUT_WRT_FREQ"))
      VolumeWrtFreq = 1;
    if (Restart == NO){
      Restart_Iter = 0;
    }
    if (!OptionIsSet("HISTORY_WRT_FREQ_INNER")){
      HistoryWrtFreq[2] = 0;
    }
    if (!OptionIsSet("HISTORY_WRT_FREQ_OUTER")){
      HistoryWrtFreq[1] = 0;
    }
  }
  
  /*--- The that Discard_InFiles is false, owerwise the gradient could be wrong ---*/
  
  if ((ContinuousAdjoint || DiscreteAdjoint) && Fixed_CL_Mode && !Eval_dOF_dCX)
    Discard_InFiles = false;

  /*--- Deactivate the multigrid in the adjoint problem ---*/
  
  if ((ContinuousAdjoint && !MG_AdjointFlow) ||
      (TimeMarching == TIME_STEPPING)) { nMGLevels = 0; }

  /*--- If Fluid Structure Interaction, set the solver for each zone.
   *--- ZONE_0 is the zone of the fluid.
   *--- All the other zones are structure.
   *--- This will allow us to define multiple physics structural problems */

  if (Kind_Solver == FLUID_STRUCTURE_INTERACTION) {
    if (val_izone == 0) {Kind_Solver = Kind_Solver_Fluid_FSI; FSI_Problem = true;}

    else {Kind_Solver = Kind_Solver_Struc_FSI; FSI_Problem = true;
    Kind_Linear_Solver = Kind_Linear_Solver_FSI_Struc;
    Kind_Linear_Solver_Prec = Kind_Linear_Solver_Prec_FSI_Struc;
    Linear_Solver_Error = Linear_Solver_Error_FSI_Struc;
    Linear_Solver_Iter = Linear_Solver_Iter_FSI_Struc;
    // Discrete adjoint linear solver
    Kind_DiscAdj_Linear_Solver = Kind_DiscAdj_Linear_Solver_FSI_Struc;
    Kind_DiscAdj_Linear_Prec = Kind_DiscAdj_Linear_Prec_FSI_Struc;}

    Multizone_Residual = true;
  }
  else { FSI_Problem = false; }
  
  if (Kind_Solver == EULER ||
      Kind_Solver == NAVIER_STOKES ||
      Kind_Solver == RANS ||
      Kind_Solver == FEM_EULER ||
      Kind_Solver == FEM_NAVIER_STOKES ||
      Kind_Solver == FEM_RANS ||
      Kind_Solver == FEM_LES){
    Kind_Regime = COMPRESSIBLE;
  } else if (Kind_Solver == INC_EULER ||
             Kind_Solver == INC_NAVIER_STOKES ||
             Kind_Solver == INC_RANS){
    Kind_Regime = INCOMPRESSIBLE;
  }  else {
    Kind_Regime = NO_FLOW;
  }  


  if ((Kind_Solver == HEAT_EQUATION_FVM) || (Kind_Solver == DISC_ADJ_HEAT)) {
    Linear_Solver_Iter = Linear_Solver_Iter_Heat;
    Linear_Solver_Error = Linear_Solver_Error_Heat;
  }

  if ((rank == MASTER_NODE) && ContinuousAdjoint && (Ref_NonDim == DIMENSIONAL) && (Kind_SU2 == SU2_CFD)) {
    cout << "WARNING: The adjoint solver should use a non-dimensional flow solution." << endl;
  }
  
  /*--- Initialize non-physical points/reconstructions to zero ---*/
  
  Nonphys_Points   = 0;
  Nonphys_Reconstr = 0;
  
  /*--- Set the number of external iterations to 1 for the steady state problem ---*/
  
  if (Kind_Solver == FEM_ELASTICITY) {
    nMGLevels = 0;
  }

  /*--- Initialize the ofstream ConvHistFile. ---*/
//  ofstream ConvHistFile;

//  if (Kind_Solver == FEM_ELASTICITY) {

//	  if (Dynamic_Analysis == STATIC) { Wrt_Dynamic = false; }
//	  else { Wrt_Dynamic = true; }

//  } else {
//    Wrt_Dynamic = false;
//  }

  /*--- Check for unsupported features. ---*/

  if ((Kind_Solver != EULER && Kind_Solver != NAVIER_STOKES && Kind_Solver != RANS) && (TimeMarching == HARMONIC_BALANCE)){
    SU2_MPI::Error("Harmonic Balance not yet implemented for the incompressible solver.", CURRENT_FUNCTION);
  }

  if ((Kind_Solver != NAVIER_STOKES && Kind_Solver != RANS) && (Buffet_Monitoring == true)){
    SU2_MPI::Error("Buffet monitoring incompatible with solvers other than NAVIER_STOKES and RANS", CURRENT_FUNCTION);
  }
  
  /*--- Check for Fluid model consistency ---*/

  if (standard_air) {
    if (Gamma != 1.4 || Gas_Constant != 287.058) {
      Gamma = 1.4;
      Gas_Constant = 287.058;
    }
  }

  /*--- Overrule the default values for viscosity if the US measurement system is used. ---*/

  if (SystemMeasurements == US) {

    /* Correct the viscosities, if they contain the default SI values. */
    if(fabs(Mu_Constant-1.716E-5) < 1.0E-15) Mu_Constant /= 47.88025898;
    if(fabs(Mu_Ref-1.716E-5)      < 1.0E-15) Mu_Ref      /= 47.88025898;

    /* Correct the values with temperature dimension, if they contain the default SI values. */
    if(fabs(Mu_Temperature_Ref-273.15) < 1.0E-8) Mu_Temperature_Ref *= 1.8;
    if(fabs(Mu_S-110.4)                < 1.0E-8) Mu_S               *= 1.8;

    /* Correct the thermal conductivity, if it contains the default SI value. */
    if(fabs(Kt_Constant-0.0257) < 1.0E-10) Kt_Constant *= 0.577789317;
  }

  /*--- Check for Measurement System ---*/
  
  if (SystemMeasurements == US && !standard_air) {
    SU2_MPI::Error("Only STANDARD_AIR fluid model can be used with US Measurement System", CURRENT_FUNCTION);
  }
  
  /*--- Check for Convective scheme available for NICFD ---*/
  
  if (!ideal_gas) {
    if (Kind_Upwind_Flow != ROE && Kind_Upwind_Flow != HLLC && Kind_Centered_Flow != JST) {
      SU2_MPI::Error("Only ROE Upwind, HLLC Upwind scheme, and JST scheme can be used for Non-Ideal Compressible Fluids", CURRENT_FUNCTION);
    }

  }
  
  if(GetBoolTurbomachinery()){
    nBlades = new su2double[nZone];
    FreeStreamTurboNormal= new su2double[3];
  }

  /*--- Check if Giles are used with turbo markers ---*/

  if (nMarker_Giles > 0 && !GetBoolTurbomachinery()){
    SU2_MPI::Error("Giles Boundary conditions can only be used with turbomachinery markers", CURRENT_FUNCTION);
  }

  /*--- Check for Boundary condition available for NICFD ---*/
  
  if (!ideal_gas) {
    if (nMarker_Inlet != 0) {
      SU2_MPI::Error("Riemann Boundary conditions or Giles must be used for inlet and outlet with Not Ideal Compressible Fluids ", CURRENT_FUNCTION);
    }
    if (nMarker_Outlet != 0) {
      SU2_MPI::Error("Riemann Boundary conditions or Giles must be used outlet with Not Ideal Compressible Fluids ", CURRENT_FUNCTION);
    }
    
    if (nMarker_FarField != 0) {
      SU2_MPI::Error("Riemann Boundary conditions or Giles must be used outlet with Not Ideal Compressible Fluids ", CURRENT_FUNCTION);
    }
    
  }
  
  /*--- Check for Boundary condition available for NICF ---*/
  
  if (ideal_gas && (Kind_Solver != INC_EULER && Kind_Solver != INC_NAVIER_STOKES && Kind_Solver != INC_RANS)) {
    if (SystemMeasurements == US && standard_air) {
      if (Kind_ViscosityModel != SUTHERLAND) {
        SU2_MPI::Error("Only SUTHERLAND viscosity model can be used with US Measurement", CURRENT_FUNCTION);
      }
    }
    if (Kind_ConductivityModel != CONSTANT_PRANDTL ) {
      SU2_MPI::Error("Only CONSTANT_PRANDTL thermal conductivity model can be used with STANDARD_AIR and IDEAL_GAS", CURRENT_FUNCTION);
    }
    
  }
    /*--- Check for Boundary condition option agreement ---*/
  if (Kind_InitOption == REYNOLDS){
    if ((Kind_Solver == NAVIER_STOKES || Kind_Solver == RANS) && Reynolds <=0){
      SU2_MPI::Error("Reynolds number required for NAVIER_STOKES and RANS !!", CURRENT_FUNCTION);
    }
  }

  if (nKind_SurfaceMovement > 1 && (GetSurface_Movement(FLUID_STRUCTURE) || GetSurface_Movement(FLUID_STRUCTURE_STATIC))){
    SU2_MPI::Error("FSI in combination with moving surfaces is currently not supported.", CURRENT_FUNCTION);    
  }

  if (nKind_SurfaceMovement != nMarker_Moving && !(GetSurface_Movement(FLUID_STRUCTURE) || GetSurface_Movement(FLUID_STRUCTURE_STATIC))){
    SU2_MPI::Error("Number of KIND_SURFACE_MOVEMENT must match number of MARKER_MOVING", CURRENT_FUNCTION);
  }

  if (Time_Domain && Time_Step <= 0.0 && Unst_CFL == 0.0){
    SU2_MPI::Error("Invalid value for TIME_STEP.", CURRENT_FUNCTION);
  }
  
  if (TimeMarching == TIME_STEPPING){
    nIter      = 1;
    nInnerIter  = 1;
  }
  
  if (!Time_Domain){
    nTimeIter = 1;
    Time_Step = 0;
    
    ScreenWrtFreq[0]  = 1;
    HistoryWrtFreq[0] = 1;
    
    if (TimeMarching != HARMONIC_BALANCE)
      TimeMarching = STEADY;
  } 
  
  if (Time_Domain){
    Delta_UnstTime = Time_Step;
    Delta_DynTime  = Time_Step;
    /*--- Set the default write frequency to 1 if unsteady ---*/
    if (!OptionIsSet("OUTPUT_WRT_FREQ")){
      VolumeWrtFreq = 1;
    }
  }
  
  if (!Multizone_Problem){
    ScreenWrtFreq[1]  = 0;
    HistoryWrtFreq[1] = 0;
    if (!Time_Domain){
      /*--- If not running multizone or unsteady, INNER_ITER and ITER are interchangeable,
       * but precedence will be given to INNER_ITER if both options are present. ---*/
      if (!OptionIsSet("INNER_ITER")){
        nInnerIter = nIter;
      }
    }
  }
  
  
  if ((Multizone_Problem || Time_Domain) && OptionIsSet("ITER")){
    SU2_MPI::Error("ITER must not be used when running multizone and/or unsteady problems.\n"
                   "Use TIME_ITER, OUTER_ITER or INNER_ITER to specify number of time iterations,\n"
                   "outer iterations or inner iterations, respectively.", CURRENT_FUNCTION);
  }

  /*--- If we're solving a purely steady problem with no prescribed grid
   movement (both rotating frame and moving walls can be steady), make sure that
   there is no grid motion ---*/
  
  if (GetGrid_Movement()){
    if ((Kind_SU2 == SU2_CFD || Kind_SU2 == SU2_SOL) &&
        (TimeMarching == STEADY && !Time_Domain)){
      
      if((Kind_GridMovement != ROTATING_FRAME) &&
         (Kind_GridMovement != STEADY_TRANSLATION) &&
         (Kind_GridMovement != NONE)){
        SU2_MPI::Error("Unsupported kind of grid movement for steady state problems.", CURRENT_FUNCTION);      
      }
      for (iMarker = 0; iMarker < nMarker_Moving; iMarker++){
        if (Kind_SurfaceMovement[iMarker] != MOVING_WALL){
          SU2_MPI::Error("Unsupported kind of surface movement for steady state problems.", CURRENT_FUNCTION);                
        }
      }
    }
  }
  /*--- The Line Search should be applied only in the deformation stage. ---*/

  if (Kind_SU2 != SU2_DEF) {
  	Opt_RelaxFactor = 1.0;
  }

  /*--- If it is not specified, set the mesh motion mach number
   equal to the freestream value. ---*/
  
  if (GetGrid_Movement() && Mach_Motion == 0.0)
    Mach_Motion = Mach;
  
  /*--- Set the boolean flag if we are in a rotating frame (source term). ---*/
  
  if (Kind_GridMovement == ROTATING_FRAME)
    Rotating_Frame = true;
  else
    Rotating_Frame = false;
  
  /*--- In case the grid movement parameters have not been declared in the
   config file, set them equal to zero for safety. Also check to make sure
   that for each option, a value has been declared for each moving marker. ---*/
  
  if (nMarker_Moving > 0){
    unsigned short iDim;
    if (nMarkerMotion_Origin == 0){
      nMarkerMotion_Origin = 3*nMarker_Moving;
      MarkerMotion_Origin = new su2double[nMarkerMotion_Origin];
      for (iMarker = 0; iMarker < nMarker_Moving; iMarker++){
        for (iDim = 0; iDim < 3; iDim++){
          MarkerMotion_Origin[3*iMarker+iDim] = 0.0;
    }
  }
    }
    if (nMarkerMotion_Origin/3 != nMarker_Moving){
      SU2_MPI::Error("Number of SURFACE_MOTION_ORIGIN must be three times the number of MARKER_MOVING, (x,y,z) per marker.", CURRENT_FUNCTION);
  }
    if (nMarkerTranslation == 0){
      nMarkerTranslation = 3*nMarker_Moving;
      MarkerTranslation_Rate = new su2double[nMarkerTranslation];
      for (iMarker = 0; iMarker < nMarker_Moving; iMarker++){
        for (iDim = 0; iDim < 3; iDim++){
          MarkerTranslation_Rate[3*iMarker+iDim] = 0.0;
    }
  }
    }
    if (nMarkerTranslation/3 != nMarker_Moving){
      SU2_MPI::Error("Number of SURFACE_TRANSLATION_RATE must be three times the number of MARKER_MOVING, (x,y,z) per marker.", CURRENT_FUNCTION);
  }
    if (nMarkerRotation_Rate == 0){
      nMarkerRotation_Rate = 3*nMarker_Moving;
      MarkerRotation_Rate = new su2double[nMarkerRotation_Rate];
      for (iMarker = 0; iMarker < nMarker_Moving; iMarker++){
        for (iDim = 0; iDim < 3; iDim++){
          MarkerRotation_Rate[3*iMarker+iDim] = 0.0;
    }
  }
    }
    if (nMarkerRotation_Rate/3 != nMarker_Moving){
      SU2_MPI::Error("Number of SURFACE_ROTATION_RATE must be three times the number of MARKER_MOVING, (x,y,z) per marker.", CURRENT_FUNCTION);
  }
    if (nMarkerPlunging_Ampl == 0){
      nMarkerPlunging_Ampl = 3*nMarker_Moving;
      MarkerPlunging_Ampl = new su2double[nMarkerPlunging_Ampl];
      for (iMarker = 0; iMarker < nMarker_Moving; iMarker++){
        for (iDim = 0; iDim < 3; iDim++){
          MarkerPlunging_Ampl[3*iMarker+iDim] = 0.0;
    }
  }
    }
    if (nMarkerPlunging_Ampl/3 != nMarker_Moving){
      SU2_MPI::Error("Number of SURFACE_PLUNGING_AMPL must be three times the number of MARKER_MOVING, (x,y,z) per marker.", CURRENT_FUNCTION);
  }
    if (nMarkerPlunging_Omega == 0){
      nMarkerPlunging_Omega = 3*nMarker_Moving;
      MarkerPlunging_Omega = new su2double[nMarkerPlunging_Omega];
      for (iMarker = 0; iMarker < nMarker_Moving; iMarker++){
        for (iDim = 0; iDim < 3; iDim++){
          MarkerPlunging_Omega[3*iMarker+iDim] = 0.0;
    }
  }
    }
    if (nMarkerPlunging_Omega/3 != nMarker_Moving){
      SU2_MPI::Error("Number of SURFACE_PLUNGING_OMEGA must be three times the number of MARKER_MOVING, (x,y,z) per marker.", CURRENT_FUNCTION);
  }
    if (nMarkerPitching_Ampl == 0){
      nMarkerPitching_Ampl = 3*nMarker_Moving;
      MarkerPitching_Ampl = new su2double[nMarkerPitching_Ampl];
      for (iMarker = 0; iMarker < nMarker_Moving; iMarker++){
        for (iDim = 0; iDim < 3; iDim++){
          MarkerPitching_Ampl[3*iMarker+iDim] = 0.0;
    }
  }
    }
    if (nMarkerPitching_Ampl/3 != nMarker_Moving){
      SU2_MPI::Error("Number of SURFACE_PITCHING_AMPL must be three times the number of MARKER_MOVING, (x,y,z) per marker.", CURRENT_FUNCTION);
  }
    if (nMarkerPitching_Omega == 0){
      nMarkerPitching_Omega = 3*nMarker_Moving;
      MarkerPitching_Omega = new su2double[nMarkerPitching_Omega];
      for (iMarker = 0; iMarker < nMarker_Moving; iMarker++){
        for (iDim = 0; iDim < 3; iDim++){
          MarkerPitching_Omega[3*iMarker+iDim] = 0.0;
    }
  }
    }
    if (nMarkerPitching_Omega/3 != nMarker_Moving){
      SU2_MPI::Error("Number of SURFACE_PITCHING_OMEGA must be three times the number of MARKER_MOVING, (x,y,z) per marker.", CURRENT_FUNCTION);
  }
    if (nMarkerPitching_Phase == 0){
      nMarkerPitching_Phase = 3*nMarker_Moving;
      MarkerPitching_Phase = new su2double[nMarkerPitching_Phase];
      for (iMarker = 0; iMarker < nMarker_Moving; iMarker++){
        for (iDim = 0; iDim < 3; iDim++){
          MarkerPitching_Phase[3*iMarker+iDim] = 0.0;
    }
  }
    }
    if (nMarkerPitching_Phase/3 != nMarker_Moving){
      SU2_MPI::Error("Number of SURFACE_PITCHING_PHASE must be three times the number of MARKER_MOVING, (x,y,z) per marker.", CURRENT_FUNCTION);
  }
  
    if (nMoveMotion_Origin == 0){
      nMoveMotion_Origin = nMarker_Moving;
      MoveMotion_Origin = new unsigned short[nMoveMotion_Origin];
      for (iMarker = 0; iMarker < nMarker_Moving; iMarker++){
          MoveMotion_Origin[iMarker] = NO;
      }
    }
    if (nMoveMotion_Origin != nMarker_Moving){
      SU2_MPI::Error("Number of MOVE_MOTION_ORIGIN must match number of MARKER_MOVING.", CURRENT_FUNCTION);
    }
  }
  
  /*-- Setting Harmonic Balance period from the config file */

  if (TimeMarching == HARMONIC_BALANCE) {
  	HarmonicBalance_Period = GetHarmonicBalance_Period();
  	if (HarmonicBalance_Period < 0)  {
      SU2_MPI::Error("Not a valid value for time period!!", CURRENT_FUNCTION);
  	}
  	/* Initialize the Harmonic balance Frequency pointer */
  	if (Omega_HB == NULL) {
  		Omega_HB = new su2double[nOmega_HB];
  		for (unsigned short iZone = 0; iZone < nOmega_HB; iZone++ )
  			Omega_HB[iZone] = 0.0;
  } else {
  		if (nOmega_HB != nTimeInstances) {
        SU2_MPI::Error("Length of omega_HB  must match the number TIME_INSTANCES!!" , CURRENT_FUNCTION);
      }
  	}
  }
  
  /*--- Force number of span-wise section to 1 if 2D case ---*/
  if(val_nDim ==2){
    nSpanWiseSections_User=1;
    Kind_SpanWise= EQUISPACED;
  }

  /*--- Set number of TurboPerformance markers ---*/
  if(nMarker_Turbomachinery > 0){
    if(nMarker_Turbomachinery > 1){
      nMarker_TurboPerformance = nMarker_Turbomachinery + SU2_TYPE::Int(nMarker_Turbomachinery/2) + 1;
    }else{
      nMarker_TurboPerformance = nMarker_Turbomachinery;
    }
  } else {
    nMarker_TurboPerformance = 0;
    nSpanWiseSections =1;
  }

  /*--- Set number of TurboPerformance markers ---*/
  if(nMarker_Turbomachinery != 0){
    nSpan_iZones = new unsigned short[nZone];
  }

  /*--- Set number of TurboPerformance markers ---*/
  if(GetGrid_Movement() && RampRotatingFrame && !DiscreteAdjoint){
      FinalRotation_Rate_Z = Rotation_Rate[2];
      if(abs(FinalRotation_Rate_Z) > 0.0){
        Rotation_Rate[2] = RampRotatingFrame_Coeff[0];
      }
    
  }

  if(RampOutletPressure && !DiscreteAdjoint){
    for (iMarker = 0; iMarker < nMarker_Giles; iMarker++){
      if (Kind_Data_Giles[iMarker] == STATIC_PRESSURE || Kind_Data_Giles[iMarker] == STATIC_PRESSURE_1D || Kind_Data_Giles[iMarker] == RADIAL_EQUILIBRIUM ){
        FinalOutletPressure   = Giles_Var1[iMarker];
        Giles_Var1[iMarker] = RampOutletPressure_Coeff[0];
      }
    }
    for (iMarker = 0; iMarker < nMarker_Riemann; iMarker++){
      if (Kind_Data_Riemann[iMarker] == STATIC_PRESSURE || Kind_Data_Riemann[iMarker] == RADIAL_EQUILIBRIUM){
        FinalOutletPressure      = Riemann_Var1[iMarker];
        Riemann_Var1[iMarker] = RampOutletPressure_Coeff[0];
  	}
      }
  	}

  /*--- Check on extra Relaxation factor for Giles---*/
  if(ExtraRelFacGiles[1] > 0.5){
    ExtraRelFacGiles[1] = 0.5;
  }
    /*--- Use the various rigid-motion input frequencies to determine the period to be used with harmonic balance cases.
     There are THREE types of motion to consider, namely: rotation, pitching, and plunging.
     The largest period of motion is the one to be used for harmonic balance  calculations. ---*/
    
  /*if (Unsteady_Simulation == HARMONIC_BALANCE) {
      if (!(GetGrid_Movement())) {
          // No grid movement - Time period from config file //
          HarmonicBalance_Period = GetHarmonicBalance_Period();
      }
      
      else {
          unsigned short N_MOTION_TYPES = 3;
          su2double *periods;
          periods = new su2double[N_MOTION_TYPES];
          
          //--- rotation: ---//
          
          su2double Omega_mag_rot = sqrt(pow(Rotation_Rate_X[ZONE_0],2)+pow(Rotation_Rate_Y[ZONE_0],2)+pow(Rotation_Rate_Z[ZONE_0],2));
          if (Omega_mag_rot > 0)
              periods[0] = 2*PI_NUMBER/Omega_mag_rot;
          else
              periods[0] = 0.0;
          
          //--- pitching: ---//
          
          su2double Omega_mag_pitch = sqrt(pow(Pitching_Omega_X[ZONE_0],2)+pow(Pitching_Omega_Y[ZONE_0],2)+pow(Pitching_Omega_Z[ZONE_0],2));
          if (Omega_mag_pitch > 0)
              periods[1] = 2*PI_NUMBER/Omega_mag_pitch;
          else
              periods[1] = 0.0;
          
          //--- plunging: ---//
          
          su2double Omega_mag_plunge = sqrt(pow(Plunging_Omega_X[ZONE_0],2)+pow(Plunging_Omega_Y[ZONE_0],2)+pow(Plunging_Omega_Z[ZONE_0],2));
          if (Omega_mag_plunge > 0)
              periods[2] = 2*PI_NUMBER/Omega_mag_plunge;
          else
              periods[2] = 0.0;
          
          //--- determine which period is largest ---//
          
          unsigned short iVar;
          HarmonicBalance_Period = 0.0;
          for (iVar = 0; iVar < N_MOTION_TYPES; iVar++) {
              if (periods[iVar] > HarmonicBalance_Period)
                  HarmonicBalance_Period = periods[iVar];
          }
          
          delete periods;
      }
    
  }*/
  

  
    
  /*--- Initialize the RefOriginMoment Pointer ---*/
  
  RefOriginMoment = NULL;
  RefOriginMoment = new su2double[3];
  RefOriginMoment[0] = 0.0; RefOriginMoment[1] = 0.0; RefOriginMoment[2] = 0.0;
  
  /*--- In case the moment origin coordinates have not been declared in the
   config file, set them equal to zero for safety. Also check to make sure
   that for each marker, a value has been declared for the moment origin.
   Unless only one value was specified, then set this value for all the markers
   being monitored. ---*/
  
  
  if ((nRefOriginMoment_X != nRefOriginMoment_Y) || (nRefOriginMoment_X != nRefOriginMoment_Z) ) {
    SU2_MPI::Error("ERROR: Length of REF_ORIGIN_MOMENT_X, REF_ORIGIN_MOMENT_Y and REF_ORIGIN_MOMENT_Z must be the same!!", CURRENT_FUNCTION);
  }
  
  if (RefOriginMoment_X == NULL) {
    RefOriginMoment_X = new su2double[nMarker_Monitoring];
    for (iMarker = 0; iMarker < nMarker_Monitoring; iMarker++ )
      RefOriginMoment_X[iMarker] = 0.0;
  } else {
    if (nRefOriginMoment_X == 1) {
      
      su2double aux_RefOriginMoment_X = RefOriginMoment_X[0];
      delete [] RefOriginMoment_X;
      RefOriginMoment_X = new su2double[nMarker_Monitoring];
      nRefOriginMoment_X = nMarker_Monitoring;
      
      for (iMarker = 0; iMarker < nMarker_Monitoring; iMarker++ )
        RefOriginMoment_X[iMarker] = aux_RefOriginMoment_X;
    }
    else if (nRefOriginMoment_X != nMarker_Monitoring) {
      SU2_MPI::Error("ERROR: Length of REF_ORIGIN_MOMENT_X must match number of Monitoring Markers!!", CURRENT_FUNCTION);
    }
  }
  
  if (RefOriginMoment_Y == NULL) {
    RefOriginMoment_Y = new su2double[nMarker_Monitoring];
    for (iMarker = 0; iMarker < nMarker_Monitoring; iMarker++ )
      RefOriginMoment_Y[iMarker] = 0.0;
  } else {
    if (nRefOriginMoment_Y == 1) {
      
      su2double aux_RefOriginMoment_Y = RefOriginMoment_Y[0];
      delete [] RefOriginMoment_Y;
      RefOriginMoment_Y = new su2double[nMarker_Monitoring];
      nRefOriginMoment_Y = nMarker_Monitoring;
      
      for (iMarker = 0; iMarker < nMarker_Monitoring; iMarker++ )
        RefOriginMoment_Y[iMarker] = aux_RefOriginMoment_Y;
    }
    else if (nRefOriginMoment_Y != nMarker_Monitoring) {
      SU2_MPI::Error("ERROR: Length of REF_ORIGIN_MOMENT_Y must match number of Monitoring Markers!!", CURRENT_FUNCTION);
    }
  }
  
  if (RefOriginMoment_Z == NULL) {
    RefOriginMoment_Z = new su2double[nMarker_Monitoring];
    for (iMarker = 0; iMarker < nMarker_Monitoring; iMarker++ )
      RefOriginMoment_Z[iMarker] = 0.0;
  } else {
    if (nRefOriginMoment_Z == 1) {
      
      su2double aux_RefOriginMoment_Z = RefOriginMoment_Z[0];
      delete [] RefOriginMoment_Z;
      RefOriginMoment_Z = new su2double[nMarker_Monitoring];
      nRefOriginMoment_Z = nMarker_Monitoring;
      
      for (iMarker = 0; iMarker < nMarker_Monitoring; iMarker++ )
        RefOriginMoment_Z[iMarker] = aux_RefOriginMoment_Z;
    }
    else if (nRefOriginMoment_Z != nMarker_Monitoring) {
      SU2_MPI::Error("ERROR: Length of REF_ORIGIN_MOMENT_Z must match number of Monitoring Markers!!", CURRENT_FUNCTION);
    }
  }
  
  /*--- Set the boolean flag if we are carrying out an aeroelastic simulation. ---*/
  
  if (GetGrid_Movement() && (GetSurface_Movement(AEROELASTIC) || GetSurface_Movement(AEROELASTIC_RIGID_MOTION))) Aeroelastic_Simulation = true;
  else Aeroelastic_Simulation = false;
  
  /*--- Initializing the size for the solutions of the Aeroelastic problem. ---*/
  
  
  if (GetGrid_Movement() && Aeroelastic_Simulation) {
    Aeroelastic_np1.resize(nMarker_Monitoring);
    Aeroelastic_n.resize(nMarker_Monitoring);
    Aeroelastic_n1.resize(nMarker_Monitoring);
    for (iMarker = 0; iMarker < nMarker_Monitoring; iMarker++) {
      Aeroelastic_np1[iMarker].resize(2);
      Aeroelastic_n[iMarker].resize(2);
      Aeroelastic_n1[iMarker].resize(2);
      for (int i =0; i<2; i++) {
        Aeroelastic_np1[iMarker][i].resize(2);
        Aeroelastic_n[iMarker][i].resize(2);
        Aeroelastic_n1[iMarker][i].resize(2);
        for (int j=0; j<2; j++) {
          Aeroelastic_np1[iMarker][i][j] = 0.0;
          Aeroelastic_n[iMarker][i][j] = 0.0;
          Aeroelastic_n1[iMarker][i][j] = 0.0;
        }
      }
    }
  }
  
  /*--- Allocate memory for the plunge and pitch and initialized them to zero ---*/
  
  if (GetGrid_Movement() && Aeroelastic_Simulation) {
    Aeroelastic_pitch = new su2double[nMarker_Monitoring];
    Aeroelastic_plunge = new su2double[nMarker_Monitoring];
    for (iMarker = 0; iMarker < nMarker_Monitoring; iMarker++ ) {
      Aeroelastic_pitch[iMarker] = 0.0;
      Aeroelastic_plunge[iMarker] = 0.0;
    }
  }

  FinestMesh = MESH_0;
  if (MGCycle == FULLMG_CYCLE) FinestMesh = nMGLevels;
  
  if ((Kind_Solver == NAVIER_STOKES) &&
      (Kind_Turb_Model != NONE))
    Kind_Solver = RANS;
  
  if ((Kind_Solver == INC_NAVIER_STOKES) &&
      (Kind_Turb_Model != NONE))
    Kind_Solver = INC_RANS;
  
  if (Kind_Solver == EULER ||
      Kind_Solver == INC_EULER ||
      Kind_Solver == FEM_EULER)
    Kind_Turb_Model = NONE;

  Kappa_2nd_Flow    = Kappa_Flow[0];
  Kappa_4th_Flow    = Kappa_Flow[1];
  Kappa_2nd_AdjFlow = Kappa_AdjFlow[0];
  Kappa_4th_AdjFlow = Kappa_AdjFlow[1];
  Kappa_2nd_Heat = Kappa_Heat[0];
  Kappa_4th_Heat = Kappa_Heat[1];
  
  /*--- Make the MG_PreSmooth, MG_PostSmooth, and MG_CorrecSmooth
   arrays consistent with nMGLevels ---*/
  
  unsigned short * tmp_smooth = new unsigned short[nMGLevels+1];
  
  if ((nMG_PreSmooth != nMGLevels+1) && (nMG_PreSmooth != 0)) {
    if (nMG_PreSmooth > nMGLevels+1) {
      
      /*--- Truncate by removing unnecessary elements at the end ---*/
      
      for (unsigned int i = 0; i <= nMGLevels; i++)
        tmp_smooth[i] = MG_PreSmooth[i];
      delete [] MG_PreSmooth;
      MG_PreSmooth=NULL;
    } else {
      
      /*--- Add additional elements equal to last element ---*/
      
      for (unsigned int i = 0; i < nMG_PreSmooth; i++)
        tmp_smooth[i] = MG_PreSmooth[i];
      for (unsigned int i = nMG_PreSmooth; i <= nMGLevels; i++)
        tmp_smooth[i] = MG_PreSmooth[nMG_PreSmooth-1];
      delete [] MG_PreSmooth;
      MG_PreSmooth=NULL;
    }
    
    nMG_PreSmooth = nMGLevels+1;
    MG_PreSmooth = new unsigned short[nMG_PreSmooth];
    for (unsigned int i = 0; i < nMG_PreSmooth; i++)
      MG_PreSmooth[i] = tmp_smooth[i];
  }
  if ((nMGLevels != 0) && (nMG_PreSmooth == 0)) {
    delete [] MG_PreSmooth;
    nMG_PreSmooth = nMGLevels+1;
    MG_PreSmooth = new unsigned short[nMG_PreSmooth];
    for (unsigned int i = 0; i < nMG_PreSmooth; i++)
      MG_PreSmooth[i] = i+1;
  }
  
  if ((nMG_PostSmooth != nMGLevels+1) && (nMG_PostSmooth != 0)) {
    if (nMG_PostSmooth > nMGLevels+1) {
      
      /*--- Truncate by removing unnecessary elements at the end ---*/
      
      for (unsigned int i = 0; i <= nMGLevels; i++)
        tmp_smooth[i] = MG_PostSmooth[i];
      delete [] MG_PostSmooth;
      MG_PostSmooth=NULL;
    } else {
      
      /*--- Add additional elements equal to last element ---*/
       
      for (unsigned int i = 0; i < nMG_PostSmooth; i++)
        tmp_smooth[i] = MG_PostSmooth[i];
      for (unsigned int i = nMG_PostSmooth; i <= nMGLevels; i++)
        tmp_smooth[i] = MG_PostSmooth[nMG_PostSmooth-1];
      delete [] MG_PostSmooth;
      MG_PostSmooth=NULL;
    }
    
    nMG_PostSmooth = nMGLevels+1;
    MG_PostSmooth = new unsigned short[nMG_PostSmooth];
    for (unsigned int i = 0; i < nMG_PostSmooth; i++)
      MG_PostSmooth[i] = tmp_smooth[i];
    
  }
  
  if ((nMGLevels != 0) && (nMG_PostSmooth == 0)) {
    delete [] MG_PostSmooth;
    nMG_PostSmooth = nMGLevels+1;
    MG_PostSmooth = new unsigned short[nMG_PostSmooth];
    for (unsigned int i = 0; i < nMG_PostSmooth; i++)
      MG_PostSmooth[i] = 0;
  }
  
  if ((nMG_CorrecSmooth != nMGLevels+1) && (nMG_CorrecSmooth != 0)) {
    if (nMG_CorrecSmooth > nMGLevels+1) {
      
      /*--- Truncate by removing unnecessary elements at the end ---*/
      
      for (unsigned int i = 0; i <= nMGLevels; i++)
        tmp_smooth[i] = MG_CorrecSmooth[i];
      delete [] MG_CorrecSmooth;
      MG_CorrecSmooth = NULL;
    } else {
      
      /*--- Add additional elements equal to last element ---*/
      
      for (unsigned int i = 0; i < nMG_CorrecSmooth; i++)
        tmp_smooth[i] = MG_CorrecSmooth[i];
      for (unsigned int i = nMG_CorrecSmooth; i <= nMGLevels; i++)
        tmp_smooth[i] = MG_CorrecSmooth[nMG_CorrecSmooth-1];
      delete [] MG_CorrecSmooth;
      MG_CorrecSmooth = NULL;
    }
    nMG_CorrecSmooth = nMGLevels+1;
    MG_CorrecSmooth = new unsigned short[nMG_CorrecSmooth];
    for (unsigned int i = 0; i < nMG_CorrecSmooth; i++)
      MG_CorrecSmooth[i] = tmp_smooth[i];
  }
  
  if ((nMGLevels != 0) && (nMG_CorrecSmooth == 0)) {
    delete [] MG_CorrecSmooth;
    nMG_CorrecSmooth = nMGLevels+1;
    MG_CorrecSmooth = new unsigned short[nMG_CorrecSmooth];
    for (unsigned int i = 0; i < nMG_CorrecSmooth; i++)
      MG_CorrecSmooth[i] = 0;
  }
  
  /*--- Override MG Smooth parameters ---*/
  
  if (nMG_PreSmooth != 0) MG_PreSmooth[MESH_0] = 1;
  if (nMG_PostSmooth != 0) {
    MG_PostSmooth[MESH_0] = 0;
    MG_PostSmooth[nMGLevels] = 0;
  }
  if (nMG_CorrecSmooth != 0) MG_CorrecSmooth[nMGLevels] = 0;
  
  if (Restart) MGCycle = V_CYCLE;
  
  if (ContinuousAdjoint) {
    if (Kind_Solver == EULER) Kind_Solver = ADJ_EULER;
    if (Kind_Solver == NAVIER_STOKES) Kind_Solver = ADJ_NAVIER_STOKES;
    if (Kind_Solver == RANS) Kind_Solver = ADJ_RANS;
  }
  
  nCFL = nMGLevels+1;
  CFL = new su2double[nCFL];
  CFL[0] = CFLFineGrid;
  
  /*--- Evaluate when the Cl should be evaluated ---*/
  
  Iter_Fixed_CL        = SU2_TYPE::Int(nInnerIter / (su2double(Update_Alpha)+1));
  Iter_Fixed_CM        = SU2_TYPE::Int(nInnerIter / (su2double(Update_iH)+1));
  Iter_Fixed_NetThrust = SU2_TYPE::Int(nInnerIter / (su2double(Update_BCThrust)+1));

  /*--- Setting relaxation factor and CFL for the adjoint runs ---*/

  if (ContinuousAdjoint) {
    Relaxation_Factor_Flow = Relaxation_Factor_AdjFlow;
    CFL[0] = CFL[0] * CFLRedCoeff_AdjFlow;
    CFL_AdaptParam[2] *= CFLRedCoeff_AdjFlow;
    CFL_AdaptParam[3] *= CFLRedCoeff_AdjFlow;
    Iter_Fixed_CL = SU2_TYPE::Int(su2double (Iter_Fixed_CL) / CFLRedCoeff_AdjFlow);
    Iter_Fixed_CM = SU2_TYPE::Int(su2double (Iter_Fixed_CM) / CFLRedCoeff_AdjFlow);
    Iter_Fixed_NetThrust = SU2_TYPE::Int(su2double (Iter_Fixed_NetThrust) / CFLRedCoeff_AdjFlow);
  }

  if ((DiscreteAdjoint) && (Inconsistent_Disc)) {
    Kind_ConvNumScheme_Flow = Kind_ConvNumScheme_AdjFlow;
    Kind_Centered_Flow = Kind_Centered_AdjFlow;
    Kind_Upwind_Flow = Kind_Upwind_AdjFlow;
    Kappa_Flow[0] = Kappa_AdjFlow[0];
    Kappa_Flow[1] = Kappa_AdjFlow[1];
  }
  
  if (Iter_Fixed_CL == 0) { Iter_Fixed_CL = nInnerIter+1; Update_Alpha = 0; }
  if (Iter_Fixed_CM == 0) { Iter_Fixed_CM = nInnerIter+1; Update_iH = 0; }
  if (Iter_Fixed_NetThrust == 0) { Iter_Fixed_NetThrust = nInnerIter+1; Update_BCThrust = 0; }

  for (iCFL = 1; iCFL < nCFL; iCFL++)
    CFL[iCFL] = CFL[iCFL-1];
  
  if (nRKStep == 0) {
    nRKStep = 1;
    RK_Alpha_Step = new su2double[1]; RK_Alpha_Step[0] = 1.0;
  }

  /* Check if the byte alignment of the matrix multiplications is a
     multiple of 64. */
  if( byteAlignmentMatMul%64 ) {
    if(rank == MASTER_NODE)
      cout << "ALIGNED_BYTES_MATMUL must be a multiple of 64." << endl;
    exit(EXIT_FAILURE);
  }

  /* Determine the value of sizeMatMulPadding, which is the matrix size in
     the vectorization direction when padding is applied to have optimal
     performance in the matrix multiplications. */
  sizeMatMulPadding = byteAlignmentMatMul/sizeof(passivedouble);

  /* Correct the number of time levels for time accurate local time
     stepping, if needed.  */
  if (nLevels_TimeAccurateLTS == 0)  nLevels_TimeAccurateLTS =  1;
  if (nLevels_TimeAccurateLTS  > 15) nLevels_TimeAccurateLTS = 15;

  /* Check that no time accurate local time stepping is specified for time
     integration schemes other than ADER. */
  if (Kind_TimeIntScheme_FEM_Flow != ADER_DG && nLevels_TimeAccurateLTS != 1) {

    if (rank==MASTER_NODE) {
      cout << endl << "WARNING: "
           << nLevels_TimeAccurateLTS << " levels specified for time accurate local time stepping." << endl
           << "Time accurate local time stepping is only possible for ADER, hence this option is not used." << endl
           << endl;
    }

    nLevels_TimeAccurateLTS = 1;
  }

  if (Kind_TimeIntScheme_FEM_Flow == ADER_DG) {

    TimeMarching = TIME_STEPPING;  // Only time stepping for ADER.

    /* If time accurate local time stepping is used, make sure that an unsteady
       CFL is specified. If not, terminate. */
    if (nLevels_TimeAccurateLTS != 1) {
      if(Unst_CFL == 0.0)
        SU2_MPI::Error("ERROR: Unsteady CFL not specified for time accurate local time stepping.",
                       CURRENT_FUNCTION);
    }

    /* Determine the location of the ADER time DOFs, which are the Gauss-Legendre
       integration points corresponding to the number of time DOFs. */
    vector<passivedouble> GLPoints(nTimeDOFsADER_DG), GLWeights(nTimeDOFsADER_DG);
    CGaussJacobiQuadrature GaussJacobi;
    GaussJacobi.GetQuadraturePoints(0.0, 0.0, -1.0, 1.0, GLPoints, GLWeights);

    TimeDOFsADER_DG = new su2double[nTimeDOFsADER_DG];
    for(unsigned short i=0; i<nTimeDOFsADER_DG; ++i)
      TimeDOFsADER_DG[i] = GLPoints[i];

    /* Determine the number of integration points in time, their locations
       on the interval [-1..1] and their integration weights. */
    unsigned short orderExact = ceil(Quadrature_Factor_Time_ADER_DG*(nTimeDOFsADER_DG-1));
    nTimeIntegrationADER_DG = orderExact/2 + 1;
    nTimeIntegrationADER_DG = max(nTimeIntegrationADER_DG, nTimeDOFsADER_DG);
    GLPoints.resize(nTimeIntegrationADER_DG);
    GLWeights.resize(nTimeIntegrationADER_DG);
    GaussJacobi.GetQuadraturePoints(0.0, 0.0, -1.0, 1.0, GLPoints, GLWeights);

    TimeIntegrationADER_DG    = new su2double[nTimeIntegrationADER_DG];
    WeightsIntegrationADER_DG = new su2double[nTimeIntegrationADER_DG];
    for(unsigned short i=0; i<nTimeIntegrationADER_DG; ++i) {
      TimeIntegrationADER_DG[i]    = GLPoints[i];
      WeightsIntegrationADER_DG[i] = GLWeights[i];
    }
  }

  if (nIntCoeffs == 0) {
    nIntCoeffs = 2;
    Int_Coeffs = new su2double[2]; Int_Coeffs[0] = 0.25; Int_Coeffs[1] = 0.5;
  }
  
  if (nElasticityMod == 0) {
  nElasticityMod = 1;
  ElasticityMod = new su2double[1]; ElasticityMod[0] = 2E11;
  }

  if (nPoissonRatio == 0) {
  nPoissonRatio = 1;
  PoissonRatio = new su2double[1]; PoissonRatio[0] = 0.30;
  }

  if (nMaterialDensity == 0) {
  nMaterialDensity = 1;
  MaterialDensity = new su2double[1]; MaterialDensity[0] = 7854;
  }

  if (nElectric_Constant == 0) {
  nElectric_Constant = 1;
  Electric_Constant = new su2double[1]; Electric_Constant[0] = 0.0;
  }

  if (nElectric_Field == 0) {
	nElectric_Field = 1;
	Electric_Field_Mod = new su2double[1]; Electric_Field_Mod[0] = 0.0;
  }

  if (nDim_RefNode == 0) {
  nDim_RefNode = 3;
  RefNode_Displacement = new su2double[3];
  RefNode_Displacement[0] = 0.0; RefNode_Displacement[1] = 0.0; RefNode_Displacement[2] = 0.0;
  }

  if (nDim_Electric_Field == 0) {
	nDim_Electric_Field = 2;
	Electric_Field_Dir = new su2double[2]; Electric_Field_Dir[0] = 0.0;  Electric_Field_Dir[1] = 1.0;
  }

  if ((Kind_SU2 == SU2_CFD) && (Kind_Solver == NO_SOLVER)) {
    SU2_MPI::Error("PHYSICAL_PROBLEM must be set in the configuration file", CURRENT_FUNCTION);
  }
  
  /*--- Set a flag for viscous simulations ---*/
  
  Viscous = (( Kind_Solver == NAVIER_STOKES          ) ||
             ( Kind_Solver == ADJ_NAVIER_STOKES      ) ||
             ( Kind_Solver == RANS                   ) ||
             ( Kind_Solver == ADJ_RANS               ) ||
             ( Kind_Solver == FEM_NAVIER_STOKES      ) ||
             ( Kind_Solver == FEM_RANS               ) ||
             ( Kind_Solver == FEM_LES                ) ||
             ( Kind_Solver == INC_NAVIER_STOKES      ) ||
             ( Kind_Solver == INC_RANS               ) );

  /*--- To avoid boundary intersections, let's add a small constant to the planes. ---*/

  if (Geo_Description == NACELLE) {
    for (unsigned short iSections = 0; iSections < nLocationStations; iSections++) {
      if (LocationStations[iSections] == 0) LocationStations[iSections] = 1E-6;
      if (LocationStations[iSections] == 360) LocationStations[iSections] = 359.999999;
    }
  }
  else {
    for (unsigned short iSections = 0; iSections < nLocationStations; iSections++) {
      LocationStations[iSections] += EPS;
    }
    Stations_Bounds[0] += EPS;
    Stations_Bounds[1] += EPS;
  }

  /*--- Length based parameter for slope limiters uses a default value of
   0.1m ---*/
  
  RefElemLength = 1.0;
  if (SystemMeasurements == US) RefElemLength /= 0.3048;

  /*--- Re-scale the length based parameters. The US system uses feet,
   but SU2 assumes that the grid is in inches ---*/
  
  if ((SystemMeasurements == US) && (Kind_SU2 == SU2_CFD)) {
    
    for (iMarker = 0; iMarker < nMarker_Monitoring; iMarker++) {
      RefOriginMoment_X[iMarker] = RefOriginMoment_X[iMarker]/12.0;
      RefOriginMoment_Y[iMarker] = RefOriginMoment_Y[iMarker]/12.0;
      RefOriginMoment_Z[iMarker] = RefOriginMoment_Z[iMarker]/12.0;
    }
    
    for (iMarker = 0; iMarker < nMarker_Moving; iMarker++){
      for (unsigned short iDim = 0; iDim < 3; iDim++){
        MarkerMotion_Origin[3*iMarker+iDim] /= 12.0;
      }
    }
    
    RefLength = RefLength/12.0;

    if ((val_nDim == 2) && (!Axisymmetric)) RefArea = RefArea/12.0;
    else RefArea = RefArea/144.0;
    Length_Reynolds = Length_Reynolds/12.0;
    Highlite_Area = Highlite_Area/144.0;
    SemiSpan = SemiSpan/12.0;

    EA_IntLimit[0] = EA_IntLimit[0]/12.0;
    EA_IntLimit[1] = EA_IntLimit[1]/12.0;
    EA_IntLimit[2] = EA_IntLimit[2]/12.0;
    
    if (Geo_Description != NACELLE) {
      for (unsigned short iSections = 0; iSections < nLocationStations; iSections++) {
        LocationStations[iSections] = LocationStations[iSections]/12.0;
      }
      Stations_Bounds[0] = Stations_Bounds[0]/12.0;
      Stations_Bounds[1] = Stations_Bounds[1]/12.0;
    }
    
    SubsonicEngine_Cyl[0] = SubsonicEngine_Cyl[0]/12.0;
    SubsonicEngine_Cyl[1] = SubsonicEngine_Cyl[1]/12.0;
    SubsonicEngine_Cyl[2] = SubsonicEngine_Cyl[2]/12.0;
    SubsonicEngine_Cyl[3] = SubsonicEngine_Cyl[3]/12.0;
    SubsonicEngine_Cyl[4] = SubsonicEngine_Cyl[4]/12.0;
    SubsonicEngine_Cyl[5] = SubsonicEngine_Cyl[5]/12.0;
    SubsonicEngine_Cyl[6] = SubsonicEngine_Cyl[6]/12.0;
    
  }

  if ((Kind_Turb_Model != SA) && (Kind_Trans_Model == BC)){
    SU2_MPI::Error("BC transition model currently only available in combination with SA turbulence model!", CURRENT_FUNCTION);
  }
  
  /*--- Check for constant lift mode. Initialize the update flag for
   the AoA with each iteration to false  ---*/
  
  if (Fixed_CL_Mode) Update_AoA = false;
  if (Fixed_CM_Mode) Update_HTPIncidence = false;

  if (DirectDiff != NO_DERIVATIVE) {
#if !defined COMPLEX_TYPE && !defined ADOLC_FORWARD_TYPE && !defined CODI_FORWARD_TYPE
      if (Kind_SU2 == SU2_CFD) {
        SU2_MPI::Error(string("SU2_CFD: Config option DIRECT_DIFF= YES requires AD or complex support!\n") +
                       string("Please use SU2_CFD_DIRECTDIFF (configuration/compilation is done using the preconfigure.py script)."),
                       CURRENT_FUNCTION);
      }
#endif
    /*--- Initialize the derivative values ---*/
    switch (DirectDiff) {
      case D_MACH:
        SU2_TYPE::SetDerivative(Mach, 1.0);
        break;
      case D_AOA:
        SU2_TYPE::SetDerivative(AoA, 1.0);
        break;
      case D_SIDESLIP:
        SU2_TYPE::SetDerivative(AoS, 1.0);
        break;
      case D_REYNOLDS:
        SU2_TYPE::SetDerivative(Reynolds, 1.0);
        break;
      case D_TURB2LAM:
       SU2_TYPE::SetDerivative(Turb2LamViscRatio_FreeStream, 1.0);
        break;
      default:
        /*--- All other cases are handled in the specific solver ---*/
        break;
      }
  }

#if defined CODI_REVERSE_TYPE
  AD_Mode = YES;

  AD::PreaccEnabled = AD_Preaccumulation;

#else
  if (AD_Mode == YES) {
    SU2_MPI::Error(string("AUTO_DIFF=YES requires Automatic Differentiation support.\n") +
                   string("Please use correct executables (configuration/compilation is done using the preconfigure.py script)."),
                   CURRENT_FUNCTION);
  }
#endif

  delete [] tmp_smooth;

  /*--- Make sure that implicit time integration is disabled
        for the FEM fluid solver (numerics). ---*/
  if ((Kind_Solver == FEM_EULER)         ||
      (Kind_Solver == FEM_NAVIER_STOKES) ||
      (Kind_Solver == FEM_RANS)          ||
      (Kind_Solver == FEM_LES)) {
     Kind_TimeIntScheme_Flow = Kind_TimeIntScheme_FEM_Flow;
  }

  /*--- Set up the time stepping / unsteady CFL options. ---*/
  if ((TimeMarching == TIME_STEPPING) && (Unst_CFL != 0.0)) {
    for (iCFL = 0; iCFL < nCFL; iCFL++)
      CFL[iCFL] = Unst_CFL;
  }


  /*--- If it is a fixed mode problem, then we will add 100 iterations to
    evaluate the derivatives with respect to a change in the AoA and CL ---*/

  if (!ContinuousAdjoint & !DiscreteAdjoint) {
  	if ((Fixed_CL_Mode) || (Fixed_CM_Mode)) {
    ConvCriteria = RESIDUAL;
  		nInnerIter += Iter_dCL_dAlpha;
  		MinLogResidual = -24;
  	}
  }

  /* --- Throw error if UQ used for any turbulence model other that SST --- */

  if (Kind_Solver == RANS && Kind_Turb_Model != SST && Kind_Turb_Model != SST_SUST && using_uq){
    SU2_MPI::Error("UQ capabilities only implemented for NAVIER_STOKES solver SST turbulence model", CURRENT_FUNCTION);
  }

  /* --- Throw error if invalid componentiality used --- */

  if (using_uq && (eig_val_comp > 3 || eig_val_comp < 1)){
    SU2_MPI::Error("Componentality should be either 1, 2, or 3!", CURRENT_FUNCTION);
  }

  /*--- If there are not design variables defined in the file ---*/

  if (nDV == 0) {
    nDV = 1;
    Design_Variable = new unsigned short [nDV];
    Design_Variable[0] = NO_DEFORMATION;
  }

  /*--- Checks for incompressible flow problems. ---*/

  if (Kind_Solver == INC_EULER) {
    /*--- Force inviscid problems to use constant density and disable energy. ---*/
    if (Kind_DensityModel != CONSTANT || Energy_Equation == true) {
      SU2_MPI::Error("Inviscid incompressible problems must be constant density (no energy eqn.).\n Use DENSITY_MODEL= CONSTANT and ENERGY_EQUATION= NO.", CURRENT_FUNCTION);
    }
  }

  /*--- Default values should recover original incompressible behavior (for old config files). ---*/

  if (Kind_Solver == INC_EULER || Kind_Solver == INC_NAVIER_STOKES || Kind_Solver == INC_RANS) {
    if ((Kind_DensityModel == CONSTANT) || (Kind_DensityModel == BOUSSINESQ))
      Kind_FluidModel = CONSTANT_DENSITY;
  }

  /*--- Energy equation must be active for any fluid models other than constant density. ---*/

  if (Kind_DensityModel != CONSTANT) Energy_Equation = true;

  if (Kind_DensityModel == BOUSSINESQ) {
    Energy_Equation = true;
    if (Body_Force) {
      SU2_MPI::Error("Body force and Boussinesq source terms are not currently compatible.", CURRENT_FUNCTION);
    }
  }

  if (Kind_DensityModel == VARIABLE) {
    if (Kind_FluidModel != INC_IDEAL_GAS && Kind_FluidModel != INC_IDEAL_GAS_POLY) {
      SU2_MPI::Error("Variable density incompressible solver limited to ideal gases.\n Check the fluid model options (use INC_IDEAL_GAS, INC_IDEAL_GAS_POLY).", CURRENT_FUNCTION);
    }
  }

  if (Kind_Solver != INC_EULER && Kind_Solver != INC_NAVIER_STOKES && Kind_Solver != INC_RANS) {
    if ((Kind_FluidModel == CONSTANT_DENSITY) || (Kind_FluidModel == INC_IDEAL_GAS) || (Kind_FluidModel == INC_IDEAL_GAS_POLY)) {
      SU2_MPI::Error("Fluid model not compatible with compressible flows.\n CONSTANT_DENSITY/INC_IDEAL_GAS/INC_IDEAL_GAS_POLY are for incompressible only.", CURRENT_FUNCTION);
    }
  }

  if (Kind_Solver == INC_NAVIER_STOKES || Kind_Solver == INC_RANS) {
    if (Kind_ViscosityModel == SUTHERLAND) {
      if ((Kind_FluidModel != INC_IDEAL_GAS) && (Kind_FluidModel != INC_IDEAL_GAS_POLY)) {
        SU2_MPI::Error("Sutherland's law only valid for ideal gases in incompressible flows.\n Must use VISCOSITY_MODEL=CONSTANT_VISCOSITY and set viscosity with\n MU_CONSTANT, or use DENSITY_MODEL= VARIABLE with FLUID_MODEL= INC_IDEAL_GAS or INC_IDEAL_GAS_POLY for VISCOSITY_MODEL=SUTHERLAND.\n NOTE: FREESTREAM_VISCOSITY is no longer used for incompressible flows!", CURRENT_FUNCTION);
      }
    }
  }
  
  /*--- Check the coefficients for the polynomial models. ---*/
  
  if (Kind_Solver != INC_EULER && Kind_Solver != INC_NAVIER_STOKES && Kind_Solver != INC_RANS) {
    if ((Kind_ViscosityModel == POLYNOMIAL_VISCOSITY) || (Kind_ConductivityModel == POLYNOMIAL_CONDUCTIVITY) || (Kind_FluidModel == INC_IDEAL_GAS_POLY)) {
      SU2_MPI::Error("POLYNOMIAL_VISCOSITY and POLYNOMIAL_CONDUCTIVITY are for incompressible only currently.", CURRENT_FUNCTION);
    }
  }
  
  if ((Kind_Solver == INC_EULER || Kind_Solver == INC_NAVIER_STOKES || Kind_Solver == INC_RANS) && (Kind_FluidModel == INC_IDEAL_GAS_POLY)) {
    su2double sum = 0.0;
    for (unsigned short iVar = 0; iVar < nPolyCoeffs; iVar++) {
      sum += GetCp_PolyCoeff(iVar);
    }
    if ((nPolyCoeffs < 1) || (sum == 0.0))
      SU2_MPI::Error(string("CP_POLYCOEFFS not set for fluid model INC_IDEAL_GAS_POLY. \n"), CURRENT_FUNCTION);
  }
  
  if (((Kind_Solver == INC_EULER || Kind_Solver == INC_NAVIER_STOKES || Kind_Solver == INC_RANS)) && (Kind_ViscosityModel == POLYNOMIAL_VISCOSITY)) {
    su2double sum = 0.0;
    for (unsigned short iVar = 0; iVar < nPolyCoeffs; iVar++) {
      sum += GetMu_PolyCoeff(iVar);
    }
    if ((nPolyCoeffs < 1) || (sum == 0.0))
      SU2_MPI::Error(string("MU_POLYCOEFFS not set for viscosity model POLYNOMIAL_VISCOSITY. \n"), CURRENT_FUNCTION);
  }
  
  if ((Kind_Solver == INC_EULER || Kind_Solver == INC_NAVIER_STOKES || Kind_Solver == INC_RANS) && (Kind_ConductivityModel == POLYNOMIAL_CONDUCTIVITY)) {
    su2double sum = 0.0;
    for (unsigned short iVar = 0; iVar < nPolyCoeffs; iVar++) {
      sum += GetKt_PolyCoeff(iVar);
    }
    if ((nPolyCoeffs < 1) || (sum == 0.0))
      SU2_MPI::Error(string("KT_POLYCOEFFS not set for conductivity model POLYNOMIAL_CONDUCTIVITY. \n"), CURRENT_FUNCTION);
  }

  /*--- Incompressible solver currently limited to SI units. ---*/

  if ((Kind_Solver == INC_EULER || Kind_Solver == INC_NAVIER_STOKES || Kind_Solver == INC_RANS) && (SystemMeasurements == US)) {
    SU2_MPI::Error("Must use SI units for incompressible solver.", CURRENT_FUNCTION);
  }

  /*--- Check that the non-dim type is valid. ---*/

  if ((Kind_Solver == INC_EULER || Kind_Solver == INC_NAVIER_STOKES || Kind_Solver == INC_RANS)) {
    if ((Ref_Inc_NonDim != INITIAL_VALUES) && (Ref_Inc_NonDim != REFERENCE_VALUES) && (Ref_Inc_NonDim != DIMENSIONAL)) {
      SU2_MPI::Error("Incompressible non-dim. scheme invalid.\n Must use INITIAL_VALUES, REFERENCE_VALUES, or DIMENSIONAL.", CURRENT_FUNCTION);
    }
  }
  
  /*--- Check that the incompressible inlets are correctly specified. ---*/
  
  if ((Kind_Solver == INC_EULER || Kind_Solver == INC_NAVIER_STOKES || Kind_Solver == INC_RANS) && (nMarker_Inlet != 0)) {
    if (nMarker_Inlet != nInc_Inlet) {
      SU2_MPI::Error("Inlet types for incompressible problem improperly specified.\n Use INC_INLET_TYPE= VELOCITY_INLET or PRESSURE_INLET.\n Must list a type for each inlet marker, including duplicates, e.g.,\n INC_INLET_TYPE= VELOCITY_INLET VELOCITY_INLET PRESSURE_INLET", CURRENT_FUNCTION);
    }
    for (unsigned short iInlet = 0; iInlet < nInc_Inlet; iInlet++){
      if ((Kind_Inc_Inlet[iInlet] != VELOCITY_INLET) && (Kind_Inc_Inlet[iInlet] != PRESSURE_INLET)) {
        SU2_MPI::Error("Undefined incompressible inlet type. VELOCITY_INLET or PRESSURE_INLET possible.", CURRENT_FUNCTION);
      }
    }
  }
  
  /*--- Check that the incompressible inlets are correctly specified. ---*/
  
  if ((Kind_Solver == INC_EULER || Kind_Solver == INC_NAVIER_STOKES || Kind_Solver == INC_RANS) && (nMarker_Outlet != 0)) {
    if (nMarker_Outlet != nInc_Outlet) {
      SU2_MPI::Error("Outlet types for incompressible problem improperly specified.\n Use INC_OUTLET_TYPE= PRESSURE_OUTLET or MASS_FLOW_OUTLET.\n Must list a type for each inlet marker, including duplicates, e.g.,\n INC_OUTLET_TYPE= PRESSURE_OUTLET PRESSURE_OUTLET MASS_FLOW_OUTLET", CURRENT_FUNCTION);
    }
    for (unsigned short iInlet = 0; iInlet < nInc_Outlet; iInlet++){
      if ((Kind_Inc_Outlet[iInlet] != PRESSURE_OUTLET) && (Kind_Inc_Outlet[iInlet] != MASS_FLOW_OUTLET)) {
        SU2_MPI::Error("Undefined incompressible outlet type. PRESSURE_OUTLET or MASS_FLOW_OUTLET possible.", CURRENT_FUNCTION);
      }
    }
  }

  /*--- Rotating frame is not yet supported with the incompressible solver. ---*/

  if ((Kind_Solver == INC_EULER || Kind_Solver == INC_NAVIER_STOKES || Kind_Solver == INC_RANS) && (Kind_GridMovement == ROTATING_FRAME)) {
    SU2_MPI::Error("Support for rotating frame simulation not yet implemented for incompressible flows.", CURRENT_FUNCTION);
  }

  /*--- Assert that there are two markers being analyzed if the
   pressure drop objective function is selected. ---*/

  for (unsigned short iObj = 0; iObj < nObj; iObj++) {
    if ((Kind_ObjFunc[iObj] == SURFACE_PRESSURE_DROP) && (nMarker_Analyze != 2)) {
      SU2_MPI::Error("Must list two markers for the pressure drop objective function.\n Expected format: MARKER_ANALYZE= (outlet_name, inlet_name).", CURRENT_FUNCTION);
    }
  }
  
  /*--- Handle default options for topology optimization ---*/
  
  if (topology_optimization && top_optim_nKernel==0) {
    top_optim_nKernel = 1;
    top_optim_kernels = new unsigned short [1];
    top_optim_kernels[0] = CONICAL_WEIGHT_FILTER;
  }
  
  if (top_optim_nKernel != 0) {
    /*--- Set default value of kernel parameters ---*/
    if (top_optim_nKernelParams == 0) {
      top_optim_nKernelParams = top_optim_nKernel;
      top_optim_kernel_params = new su2double [top_optim_nKernel];
      for (unsigned short i=0; i<top_optim_nKernel; ++i) top_optim_kernel_params[i] = 1.0;
    }
    /*--- Broadcast the only value provided ---*/
    else if (top_optim_nKernelParams==1 && top_optim_nKernel>1) {
      su2double tmp = top_optim_kernel_params[0];
      delete [] top_optim_kernel_params;
      top_optim_nKernelParams = top_optim_nKernel;
      top_optim_kernel_params = new su2double [top_optim_nKernel];
      for (unsigned short i=0; i<top_optim_nKernel; ++i) top_optim_kernel_params[i] = tmp;
    }
    /*--- Numbers do not match ---*/
    else if (top_optim_nKernelParams != top_optim_nKernel) {
      SU2_MPI::Error("Different number of topology filter kernels and respective parameters.", CURRENT_FUNCTION);
    }

    /*--- Set default value of filter radius ---*/
    if (top_optim_nRadius == 0) {
      top_optim_nRadius = top_optim_nKernel;
      top_optim_filter_radius = new su2double [top_optim_nKernel];
      for (unsigned short i=0; i<top_optim_nKernel; ++i) top_optim_filter_radius[i] = 1.0e-6;
    }
    /*--- Broadcast the only value provided ---*/
    else if (top_optim_nRadius==1 && top_optim_nKernel>1) {
      su2double tmp = top_optim_filter_radius[0];
      delete [] top_optim_filter_radius;
      top_optim_nRadius = top_optim_nKernel;
      top_optim_filter_radius = new su2double [top_optim_nKernel];
      for (unsigned short i=0; i<top_optim_nKernel; ++i) top_optim_filter_radius[i] = tmp;
    }
    /*--- Numbers do not match ---*/
    else if (top_optim_nRadius != top_optim_nKernel) {
      SU2_MPI::Error("Different number of topology filter kernels and respective radii.", CURRENT_FUNCTION);
    }
  }
  
  /*--- If we are executing SU2_DOT in surface file mode, then
   force the projected surface sensitivity file to be written. ---*/
  
  Wrt_Projected_Sensitivity = false;
  if ((Kind_SU2 == SU2_DOT) && (Design_Variable[0] == SURFACE_FILE)) {
    Wrt_Projected_Sensitivity = true;
  }

  /*--- Delay the output until exit for minimal communication mode. ---*/
  
  if (Comm_Level != COMM_FULL) {
    
    /*--- Disable the use of Comm_Level = NONE until we have properly
     implemented it. ---*/
    
    if (Comm_Level == COMM_NONE)
      SU2_MPI::Error("COMM_LEVEL = NONE not yet implemented.", CURRENT_FUNCTION);

    Wrt_Sol_Freq          = nTimeIter+1;
    Wrt_Sol_Freq_DualTime = nTimeIter+1;
    
    /*--- Write only the restart. ---*/
    
    Wrt_Slice   = false;
    Wrt_Vol_Sol = false;
    Wrt_Srf_Sol = false;
    Wrt_Csv_Sol = false;
  }
  
  /*--- Check the conductivity model. Deactivate the turbulent component
   if we are not running RANS. ---*/
  
  if ((Kind_Solver != RANS) &&
      (Kind_Solver != ADJ_RANS) &&
      (Kind_Solver != DISC_ADJ_RANS) && 
      (Kind_Solver != INC_RANS) &&
      (Kind_Solver != DISC_ADJ_INC_RANS)){
    Kind_ConductivityModel_Turb = NO_CONDUCTIVITY_TURB;
  }
  
  /*--- Check for running SU2_MSH for periodic preprocessing, and throw
   an error to report that this is no longer necessary. ---*/
  
  if ((Kind_SU2 == SU2_MSH) &&
      (Kind_Adaptation == PERIODIC)) {
    SU2_MPI::Error(string("For SU2 v7.0.0 and later, preprocessing of periodic grids by SU2_MSH\n") +
                   string("is no longer necessary. Please use the original mesh file (prior to SU2_MSH)\n") +
                   string("with the same MARKER_PERIODIC definition in the configuration file.") , CURRENT_FUNCTION);
  }
  

  /* Set a default for the size of the RECTANGLE / BOX grid sizes. */
  
  if (nMesh_Box_Size == 0) {
    nMesh_Box_Size = 3;
    Mesh_Box_Size = new short [nMesh_Box_Size];
    Mesh_Box_Size[0] = 33;
    Mesh_Box_Size[1] = 33;
    Mesh_Box_Size[2] = 33;
  } else if (nMesh_Box_Size != 3) {
    SU2_MPI::Error(string("MESH_BOX_SIZE specified without 3 values.\n"),
                   CURRENT_FUNCTION);
  }
  
  if (DiscreteAdjoint) {
#if !defined CODI_REVERSE_TYPE
    if (Kind_SU2 == SU2_CFD) {
      SU2_MPI::Error(string("SU2_CFD: Config option MATH_PROBLEM= DISCRETE_ADJOINT requires AD support!\n") +
                     string("Please use SU2_CFD_AD (configuration/compilation is done using the preconfigure.py script)."),
                     CURRENT_FUNCTION);
    }
#endif

    /*--- Disable writing of limiters if enabled ---*/
    Wrt_Limiters = false;

    if (TimeMarching) {

      Restart_Flow = false;

      if (GetKind_GridMovement() != RIGID_MOTION &&
          GetKind_GridMovement() != NO_MOVEMENT) {
        SU2_MPI::Error(string("Dynamic mesh movement currently only supported for the discrete adjoint solver for\n") + 
                       string("GRID_MOVEMENT = RIGID_MOTION."), CURRENT_FUNCTION);
      }

      if (Unst_AdjointIter- long(nTimeIter) < 0){
        SU2_MPI::Error(string("Invalid iteration number requested for unsteady adjoint.\n" ) +
                       string("Make sure EXT_ITER is larger or equal than UNST_ADJOINT_ITER."),
                       CURRENT_FUNCTION);
      }

      /*--- If the averaging interval is not set, we average over all time-steps ---*/

      if (Iter_Avg_Objective == 0.0) {
        Iter_Avg_Objective = nTimeIter;
      }

    }
    
    /*--- Note that this is deliberatly done at the end of this routine! ---*/
    switch(Kind_Solver) {
      case EULER:
        Kind_Solver = DISC_ADJ_EULER;
        break;
      case RANS:
        Kind_Solver = DISC_ADJ_RANS;
        break;
      case NAVIER_STOKES:
        Kind_Solver = DISC_ADJ_NAVIER_STOKES;
        break;
      case INC_EULER:
        Kind_Solver = DISC_ADJ_INC_EULER;
        break;
      case INC_RANS:
        Kind_Solver = DISC_ADJ_INC_RANS;
        break;
      case INC_NAVIER_STOKES:
        Kind_Solver = DISC_ADJ_INC_NAVIER_STOKES;
        break;
      case FEM_EULER :
        Kind_Solver = DISC_ADJ_FEM_EULER;
        break;
      case FEM_RANS :
        Kind_Solver = DISC_ADJ_FEM_RANS;
        break;
      case FEM_NAVIER_STOKES : 
        Kind_Solver = DISC_ADJ_FEM_NS;
        break;
      case FEM_ELASTICITY:
        Kind_Solver = DISC_ADJ_FEM;
        break;
      case HEAT_EQUATION_FVM:
        Kind_Solver = DISC_ADJ_HEAT;
        break;
      default:
        break;
    }

    RampOutletPressure = false;
    RampRotatingFrame = false;
  }
  
  /* 2nd-order MUSCL is not possible for the continuous adjoint
   turbulence model. */
  
  if (MUSCL_AdjTurb) {
    SU2_MPI::Error(string("MUSCL_ADJTURB= YES not currently supported.\n") +
                   string("Please select MUSCL_ADJTURB= NO (first-order)."),
                   CURRENT_FUNCTION);
  }
  
  /* Check for whether we need a second gradient method to calculate
   gradients for uwpind reconstruction. Set additional booleans to
   minimize overhead as appropriate. */
  
  if (MUSCL_Flow || MUSCL_Turb || MUSCL_Heat || MUSCL_AdjFlow) {
    
    ReconstructionGradientRequired = true;
    
    if ((Kind_Gradient_Method_Recon == NO_GRADIENT) ||
        (Kind_Gradient_Method_Recon == Kind_Gradient_Method)) {

      /* The default behavior if no reconstruction gradient is specified
       is to use the same gradient as needed for the viscous/source terms
       without recomputation. If they are using the same method, then
       we also want to avoid recomputation. */

      ReconstructionGradientRequired = false;
      Kind_Gradient_Method_Recon     = Kind_Gradient_Method;
    }
    
  }
  
  /* Simpler boolean to control allocation of least-squares memory. */
  
  if ((Kind_Gradient_Method_Recon == LEAST_SQUARES) ||
      (Kind_Gradient_Method_Recon == WEIGHTED_LEAST_SQUARES) ||
      (Kind_Gradient_Method       == LEAST_SQUARES) ||
      (Kind_Gradient_Method       == WEIGHTED_LEAST_SQUARES)) {
    LeastSquaresRequired = true;
  }
  
  if (Kind_Gradient_Method == LEAST_SQUARES) {
    SU2_MPI::Error(string("LEAST_SQUARES gradient method not allowed for viscous / source terms.\n") +
                   string("Please select either WEIGHTED_LEAST_SQUARES or GREEN_GAUSS."),
                   CURRENT_FUNCTION);
  }
  
  /* Protect against using CFL adaption for non-flow or certain
   unsteady flow problems. */
  
  bool fvm_flow = ((Kind_Solver == INC_EULER) ||
                   (Kind_Solver == INC_NAVIER_STOKES) ||
                   (Kind_Solver == INC_RANS) ||
                   (Kind_Solver == EULER) ||
                   (Kind_Solver == NAVIER_STOKES) ||
                   (Kind_Solver == RANS) ||
                   (Kind_Solver == DISC_ADJ_EULER) ||
                   (Kind_Solver == DISC_ADJ_RANS) ||
                   (Kind_Solver == DISC_ADJ_NAVIER_STOKES) ||
                   (Kind_Solver == DISC_ADJ_INC_EULER) ||
                   (Kind_Solver == DISC_ADJ_INC_RANS) ||
                   (Kind_Solver == DISC_ADJ_INC_NAVIER_STOKES));
  if (CFL_Adapt && !fvm_flow) {
    SU2_MPI::Error(string("CFL adaption only available for finite-volume fluid solvers.\n") +
                   string("Please select CFL_ADAPT = NO."),
                   CURRENT_FUNCTION);
  }
  
  if (CFL_Adapt && (TimeMarching == TIME_STEPPING)) {
    SU2_MPI::Error(string("CFL adaption not available for TIME_STEPPING integration.\n") +
                   string("Please select CFL_ADAPT = NO."),
                   CURRENT_FUNCTION);
  }
  
}

void CConfig::SetMarkers(unsigned short val_software) {

  unsigned short iMarker_All, iMarker_CfgFile, iMarker_Euler, iMarker_Custom,
  iMarker_FarField, iMarker_SymWall, iMarker_PerBound,
  iMarker_NearFieldBound, iMarker_Fluid_InterfaceBound, iMarker_Dirichlet,
  iMarker_Inlet, iMarker_Riemann, iMarker_Giles, iMarker_Outlet, iMarker_Isothermal,
  iMarker_HeatFlux, iMarker_EngineInflow, iMarker_EngineExhaust, iMarker_Damper,
  iMarker_Displacement, iMarker_Load, iMarker_FlowLoad, iMarker_Neumann, iMarker_Internal,
  iMarker_Monitoring, iMarker_Designing, iMarker_GeoEval, iMarker_Plotting, iMarker_Analyze,
  iMarker_DV, iMarker_Moving, iMarker_PyCustom, iMarker_Supersonic_Inlet, iMarker_Supersonic_Outlet,
  iMarker_Clamped, iMarker_ZoneInterface, iMarker_CHTInterface, iMarker_Load_Dir, iMarker_Disp_Dir, iMarker_Load_Sine,
  iMarker_Fluid_Load, iMarker_Deform_Mesh,
  iMarker_ActDiskInlet, iMarker_ActDiskOutlet,
  iMarker_Turbomachinery, iMarker_MixingPlaneInterface;

  int size = SINGLE_NODE;
  
#ifdef HAVE_MPI
  if (val_software != SU2_MSH)
    SU2_MPI::Comm_size(MPI_COMM_WORLD, &size);
#endif

  /*--- Compute the total number of markers in the config file ---*/
  
  nMarker_CfgFile = nMarker_Euler + nMarker_FarField + nMarker_SymWall +
  nMarker_PerBound + nMarker_NearFieldBound + nMarker_Fluid_InterfaceBound +
  nMarker_CHTInterface + nMarker_Dirichlet + nMarker_Neumann + nMarker_Inlet + nMarker_Riemann +
  nMarker_Giles + nMarker_Outlet + nMarker_Isothermal + nMarker_HeatFlux +
  nMarker_EngineInflow + nMarker_EngineExhaust + nMarker_Internal +
  nMarker_Supersonic_Inlet + nMarker_Supersonic_Outlet + nMarker_Displacement + nMarker_Load +
  nMarker_FlowLoad + nMarker_Custom + nMarker_Damper +
  nMarker_Clamped + nMarker_Load_Sine + nMarker_Load_Dir + nMarker_Disp_Dir +
  nMarker_ActDiskInlet + nMarker_ActDiskOutlet + nMarker_ZoneInterface;
  
  /*--- Add the possible send/receive domains ---*/

  nMarker_Max = nMarker_CfgFile + OVERHEAD*size;
  
  /*--- Basic dimensionalization of the markers (worst scenario) ---*/

  nMarker_All = nMarker_Max;

  /*--- Allocate the memory (markers in each domain) ---*/
  
  Marker_All_TagBound       = new string[nMarker_All];		// Store the tag that correspond with each marker.
  Marker_All_SendRecv       = new short[nMarker_All];		// +#domain (send), -#domain (receive).
  Marker_All_KindBC         = new unsigned short[nMarker_All];	// Store the kind of boundary condition.
  Marker_All_Monitoring     = new unsigned short[nMarker_All];	// Store whether the boundary should be monitored.
  Marker_All_Designing      = new unsigned short[nMarker_All];  // Store whether the boundary should be designed.
  Marker_All_Plotting       = new unsigned short[nMarker_All];	// Store whether the boundary should be plotted.
  Marker_All_Analyze  = new unsigned short[nMarker_All];	// Store whether the boundary should be plotted.
  Marker_All_ZoneInterface   = new unsigned short[nMarker_All];	// Store whether the boundary is in the FSI interface.
  Marker_All_GeoEval        = new unsigned short[nMarker_All];	// Store whether the boundary should be geometry evaluation.
  Marker_All_DV             = new unsigned short[nMarker_All];	// Store whether the boundary should be affected by design variables.
  Marker_All_Moving         = new unsigned short[nMarker_All];	// Store whether the boundary should be in motion.
  Marker_All_Deform_Mesh    = new unsigned short[nMarker_All];	// Store whether the boundary is deformable.
  Marker_All_Fluid_Load     = new unsigned short[nMarker_All];	// Store whether the boundary computes/applies fluid loads.
  Marker_All_PyCustom       = new unsigned short[nMarker_All];  // Store whether the boundary is Python customizable.
  Marker_All_PerBound       = new short[nMarker_All];		// Store whether the boundary belongs to a periodic boundary.
  Marker_All_Turbomachinery       = new unsigned short[nMarker_All];	// Store whether the boundary is in needed for Turbomachinery computations.
  Marker_All_TurbomachineryFlag   = new unsigned short[nMarker_All];	// Store whether the boundary has a flag for Turbomachinery computations.
  Marker_All_MixingPlaneInterface = new unsigned short[nMarker_All];	// Store whether the boundary has a in the MixingPlane interface.


  for (iMarker_All = 0; iMarker_All < nMarker_All; iMarker_All++) {
    Marker_All_TagBound[iMarker_All]             = "SEND_RECEIVE";
    Marker_All_SendRecv[iMarker_All]             = 0;
    Marker_All_KindBC[iMarker_All]               = 0;
    Marker_All_Monitoring[iMarker_All]           = 0;
    Marker_All_GeoEval[iMarker_All]              = 0;
    Marker_All_Designing[iMarker_All]            = 0;
    Marker_All_Plotting[iMarker_All]             = 0;
    Marker_All_Analyze[iMarker_All]              = 0;
    Marker_All_ZoneInterface[iMarker_All]        = 0;
    Marker_All_DV[iMarker_All]                   = 0;
    Marker_All_Moving[iMarker_All]               = 0;
    Marker_All_Deform_Mesh[iMarker_All]          = 0;
    Marker_All_Fluid_Load[iMarker_All]           = 0;
    Marker_All_PerBound[iMarker_All]             = 0;
    Marker_All_Turbomachinery[iMarker_All]       = 0;
    Marker_All_TurbomachineryFlag[iMarker_All]   = 0;
    Marker_All_MixingPlaneInterface[iMarker_All] = 0;
    Marker_All_PyCustom[iMarker_All]             = 0;
  }

  /*--- Allocate the memory (markers in the config file) ---*/

  Marker_CfgFile_TagBound             = new string[nMarker_CfgFile];
  Marker_CfgFile_KindBC               = new unsigned short[nMarker_CfgFile];
  Marker_CfgFile_Monitoring           = new unsigned short[nMarker_CfgFile];
  Marker_CfgFile_Designing            = new unsigned short[nMarker_CfgFile];
  Marker_CfgFile_Plotting             = new unsigned short[nMarker_CfgFile];
  Marker_CfgFile_Analyze              = new unsigned short[nMarker_CfgFile];
  Marker_CfgFile_GeoEval              = new unsigned short[nMarker_CfgFile];
  Marker_CfgFile_ZoneInterface        = new unsigned short[nMarker_CfgFile];
  Marker_CfgFile_DV                   = new unsigned short[nMarker_CfgFile];
  Marker_CfgFile_Moving               = new unsigned short[nMarker_CfgFile];
  Marker_CfgFile_Deform_Mesh          = new unsigned short[nMarker_CfgFile];
  Marker_CfgFile_Fluid_Load           = new unsigned short[nMarker_CfgFile];
  Marker_CfgFile_PerBound             = new unsigned short[nMarker_CfgFile];
  Marker_CfgFile_Turbomachinery       = new unsigned short[nMarker_CfgFile];
  Marker_CfgFile_TurbomachineryFlag   = new unsigned short[nMarker_CfgFile];
  Marker_CfgFile_MixingPlaneInterface = new unsigned short[nMarker_CfgFile];
  Marker_CfgFile_PyCustom             = new unsigned short[nMarker_CfgFile];

  for (iMarker_CfgFile = 0; iMarker_CfgFile < nMarker_CfgFile; iMarker_CfgFile++) {
    Marker_CfgFile_TagBound[iMarker_CfgFile]             = "SEND_RECEIVE";
    Marker_CfgFile_KindBC[iMarker_CfgFile]               = 0;
    Marker_CfgFile_Monitoring[iMarker_CfgFile]           = 0;
    Marker_CfgFile_GeoEval[iMarker_CfgFile]              = 0;
    Marker_CfgFile_Designing[iMarker_CfgFile]            = 0;
    Marker_CfgFile_Plotting[iMarker_CfgFile]             = 0;
    Marker_CfgFile_Analyze[iMarker_CfgFile]              = 0;
    Marker_CfgFile_ZoneInterface[iMarker_CfgFile]        = 0;
    Marker_CfgFile_DV[iMarker_CfgFile]                   = 0;
    Marker_CfgFile_Moving[iMarker_CfgFile]               = 0;
    Marker_CfgFile_Deform_Mesh[iMarker_CfgFile]          = 0;
    Marker_CfgFile_Fluid_Load[iMarker_CfgFile]           = 0;
    Marker_CfgFile_PerBound[iMarker_CfgFile]             = 0;
    Marker_CfgFile_Turbomachinery[iMarker_CfgFile]       = 0;
    Marker_CfgFile_TurbomachineryFlag[iMarker_CfgFile]   = 0;
    Marker_CfgFile_MixingPlaneInterface[iMarker_CfgFile] = 0;
    Marker_CfgFile_PyCustom[iMarker_CfgFile]             = 0;
  }

  /*--- Allocate memory to store surface information (Analyze BC) ---*/

  Surface_MassFlow = new su2double[nMarker_Analyze];
  Surface_Mach = new su2double[nMarker_Analyze];
  Surface_Temperature = new su2double[nMarker_Analyze];
  Surface_Pressure = new su2double[nMarker_Analyze];
  Surface_Density = new su2double[nMarker_Analyze];
  Surface_Enthalpy = new su2double[nMarker_Analyze];
  Surface_NormalVelocity = new su2double[nMarker_Analyze];
  Surface_Uniformity = new su2double[nMarker_Analyze];
  Surface_SecondaryStrength = new su2double[nMarker_Analyze];
  Surface_SecondOverUniform = new su2double[nMarker_Analyze];
  Surface_MomentumDistortion = new su2double[nMarker_Analyze];
  Surface_TotalTemperature = new su2double[nMarker_Analyze];
  Surface_TotalPressure = new su2double[nMarker_Analyze];
  Surface_PressureDrop = new su2double[nMarker_Analyze];
  Surface_DC60 = new su2double[nMarker_Analyze];
  Surface_IDC = new su2double[nMarker_Analyze];
  Surface_IDC_Mach = new su2double[nMarker_Analyze];
  Surface_IDR = new su2double[nMarker_Analyze];
  for (iMarker_Analyze = 0; iMarker_Analyze < nMarker_Analyze; iMarker_Analyze++) {
    Surface_MassFlow[iMarker_Analyze] = 0.0;
    Surface_Mach[iMarker_Analyze] = 0.0;
    Surface_Temperature[iMarker_Analyze] = 0.0;
    Surface_Pressure[iMarker_Analyze] = 0.0;
    Surface_Density[iMarker_Analyze] = 0.0;
    Surface_Enthalpy[iMarker_Analyze] = 0.0;
    Surface_NormalVelocity[iMarker_Analyze] = 0.0;
    Surface_Uniformity[iMarker_Analyze] = 0.0;
    Surface_SecondaryStrength[iMarker_Analyze] = 0.0;
    Surface_SecondOverUniform[iMarker_Analyze] = 0.0;
    Surface_MomentumDistortion[iMarker_Analyze] = 0.0;
    Surface_TotalTemperature[iMarker_Analyze] = 0.0;
    Surface_TotalPressure[iMarker_Analyze] = 0.0;
    Surface_PressureDrop[iMarker_Analyze] = 0.0;
    Surface_DC60[iMarker_Analyze] = 0.0;
    Surface_IDC[iMarker_Analyze] = 0.0;
    Surface_IDC_Mach[iMarker_Analyze] = 0.0;
    Surface_IDR[iMarker_Analyze] = 0.0;
  }

  /*--- Populate the marker information in the config file (all domains) ---*/

  iMarker_CfgFile = 0;
  for (iMarker_Euler = 0; iMarker_Euler < nMarker_Euler; iMarker_Euler++) {
    Marker_CfgFile_TagBound[iMarker_CfgFile] = Marker_Euler[iMarker_Euler];
    Marker_CfgFile_KindBC[iMarker_CfgFile] = EULER_WALL;
    iMarker_CfgFile++;
  }

  for (iMarker_FarField = 0; iMarker_FarField < nMarker_FarField; iMarker_FarField++) {
    Marker_CfgFile_TagBound[iMarker_CfgFile] = Marker_FarField[iMarker_FarField];
    Marker_CfgFile_KindBC[iMarker_CfgFile] = FAR_FIELD;
    iMarker_CfgFile++;
  }

  for (iMarker_SymWall = 0; iMarker_SymWall < nMarker_SymWall; iMarker_SymWall++) {
    Marker_CfgFile_TagBound[iMarker_CfgFile] = Marker_SymWall[iMarker_SymWall];
    Marker_CfgFile_KindBC[iMarker_CfgFile] = SYMMETRY_PLANE;
    iMarker_CfgFile++;
  }

  for (iMarker_PerBound = 0; iMarker_PerBound < nMarker_PerBound; iMarker_PerBound++) {
    Marker_CfgFile_TagBound[iMarker_CfgFile] = Marker_PerBound[iMarker_PerBound];
    Marker_CfgFile_KindBC[iMarker_CfgFile] = PERIODIC_BOUNDARY;
    Marker_CfgFile_PerBound[iMarker_CfgFile] = iMarker_PerBound + 1;
    iMarker_CfgFile++;
  }

  ActDisk_DeltaPress = new su2double[nMarker_ActDiskInlet];
  ActDisk_DeltaTemp = new su2double[nMarker_ActDiskInlet];
  ActDisk_TotalPressRatio = new su2double[nMarker_ActDiskInlet];
  ActDisk_TotalTempRatio = new su2double[nMarker_ActDiskInlet];
  ActDisk_StaticPressRatio = new su2double[nMarker_ActDiskInlet];
  ActDisk_StaticTempRatio = new su2double[nMarker_ActDiskInlet];
  ActDisk_Power = new su2double[nMarker_ActDiskInlet];
  ActDisk_MassFlow = new su2double[nMarker_ActDiskInlet];
  ActDisk_Mach = new su2double[nMarker_ActDiskInlet];
  ActDisk_Force = new su2double[nMarker_ActDiskInlet];
  ActDisk_NetThrust = new su2double[nMarker_ActDiskInlet];
  ActDisk_BCThrust = new su2double[nMarker_ActDiskInlet];
  ActDisk_BCThrust_Old = new su2double[nMarker_ActDiskInlet];
  ActDisk_GrossThrust = new su2double[nMarker_ActDiskInlet];
  ActDisk_Area = new su2double[nMarker_ActDiskInlet];
  ActDisk_ReverseMassFlow = new su2double[nMarker_ActDiskInlet];
  
  for (iMarker_ActDiskInlet = 0; iMarker_ActDiskInlet < nMarker_ActDiskInlet; iMarker_ActDiskInlet++) {
    ActDisk_DeltaPress[iMarker_ActDiskInlet] = 0.0;
    ActDisk_DeltaTemp[iMarker_ActDiskInlet] = 0.0;
    ActDisk_TotalPressRatio[iMarker_ActDiskInlet] = 0.0;
    ActDisk_TotalTempRatio[iMarker_ActDiskInlet] = 0.0;
    ActDisk_StaticPressRatio[iMarker_ActDiskInlet] = 0.0;
    ActDisk_StaticTempRatio[iMarker_ActDiskInlet] = 0.0;
    ActDisk_Power[iMarker_ActDiskInlet] = 0.0;
    ActDisk_MassFlow[iMarker_ActDiskInlet] = 0.0;
    ActDisk_Mach[iMarker_ActDiskInlet] = 0.0;
    ActDisk_Force[iMarker_ActDiskInlet] = 0.0;
    ActDisk_NetThrust[iMarker_ActDiskInlet] = 0.0;
    ActDisk_BCThrust[iMarker_ActDiskInlet] = 0.0;
    ActDisk_BCThrust_Old[iMarker_ActDiskInlet] = 0.0;
    ActDisk_GrossThrust[iMarker_ActDiskInlet] = 0.0;
    ActDisk_Area[iMarker_ActDiskInlet] = 0.0;
    ActDisk_ReverseMassFlow[iMarker_ActDiskInlet] = 0.0;
  }
  
  
  ActDiskInlet_MassFlow = new su2double[nMarker_ActDiskInlet];
  ActDiskInlet_Temperature = new su2double[nMarker_ActDiskInlet];
  ActDiskInlet_TotalTemperature = new su2double[nMarker_ActDiskInlet];
  ActDiskInlet_Pressure = new su2double[nMarker_ActDiskInlet];
  ActDiskInlet_TotalPressure = new su2double[nMarker_ActDiskInlet];
  ActDiskInlet_RamDrag = new su2double[nMarker_ActDiskInlet];
  ActDiskInlet_Force = new su2double[nMarker_ActDiskInlet];
  ActDiskInlet_Power = new su2double[nMarker_ActDiskInlet];
  
  for (iMarker_ActDiskInlet = 0; iMarker_ActDiskInlet < nMarker_ActDiskInlet; iMarker_ActDiskInlet++) {
    Marker_CfgFile_TagBound[iMarker_CfgFile] = Marker_ActDiskInlet[iMarker_ActDiskInlet];
    Marker_CfgFile_KindBC[iMarker_CfgFile] = ACTDISK_INLET;
    ActDiskInlet_MassFlow[iMarker_ActDiskInlet] = 0.0;
    ActDiskInlet_Temperature[iMarker_ActDiskInlet] = 0.0;
    ActDiskInlet_TotalTemperature[iMarker_ActDiskInlet] = 0.0;
    ActDiskInlet_Pressure[iMarker_ActDiskInlet] = 0.0;
    ActDiskInlet_TotalPressure[iMarker_ActDiskInlet] = 0.0;
    ActDiskInlet_RamDrag[iMarker_ActDiskInlet] = 0.0;
    ActDiskInlet_Force[iMarker_ActDiskInlet] = 0.0;
    ActDiskInlet_Power[iMarker_ActDiskInlet] = 0.0;
    iMarker_CfgFile++;
  }
  
  ActDiskOutlet_MassFlow = new su2double[nMarker_ActDiskOutlet];
  ActDiskOutlet_Temperature = new su2double[nMarker_ActDiskOutlet];
  ActDiskOutlet_TotalTemperature = new su2double[nMarker_ActDiskOutlet];
  ActDiskOutlet_Pressure = new su2double[nMarker_ActDiskOutlet];
  ActDiskOutlet_TotalPressure = new su2double[nMarker_ActDiskOutlet];
  ActDiskOutlet_GrossThrust = new su2double[nMarker_ActDiskOutlet];
  ActDiskOutlet_Force = new su2double[nMarker_ActDiskOutlet];
  ActDiskOutlet_Power = new su2double[nMarker_ActDiskOutlet];
  
  for (iMarker_ActDiskOutlet = 0; iMarker_ActDiskOutlet < nMarker_ActDiskOutlet; iMarker_ActDiskOutlet++) {
    Marker_CfgFile_TagBound[iMarker_CfgFile] = Marker_ActDiskOutlet[iMarker_ActDiskOutlet];
    Marker_CfgFile_KindBC[iMarker_CfgFile] = ACTDISK_OUTLET;
    ActDiskOutlet_MassFlow[iMarker_ActDiskOutlet] = 0.0;
    ActDiskOutlet_Temperature[iMarker_ActDiskOutlet] = 0.0;
    ActDiskOutlet_TotalTemperature[iMarker_ActDiskOutlet] = 0.0;
    ActDiskOutlet_Pressure[iMarker_ActDiskOutlet] = 0.0;
    ActDiskOutlet_TotalPressure[iMarker_ActDiskOutlet] = 0.0;
    ActDiskOutlet_GrossThrust[iMarker_ActDiskOutlet] = 0.0;
    ActDiskOutlet_Force[iMarker_ActDiskOutlet] = 0.0;
    ActDiskOutlet_Power[iMarker_ActDiskOutlet] = 0.0;
    iMarker_CfgFile++;
  }

  Outlet_MassFlow = new su2double[nMarker_Outlet];
  Outlet_Density  = new su2double[nMarker_Outlet];
  Outlet_Area     = new su2double[nMarker_Outlet];
  for (iMarker_Outlet = 0; iMarker_Outlet < nMarker_Outlet; iMarker_Outlet++) {
    Outlet_MassFlow[iMarker_Outlet] = 0.0;
    Outlet_Density[iMarker_Outlet]  = 0.0;
    Outlet_Area[iMarker_Outlet]     = 0.0;
  }
  
  for (iMarker_NearFieldBound = 0; iMarker_NearFieldBound < nMarker_NearFieldBound; iMarker_NearFieldBound++) {
    Marker_CfgFile_TagBound[iMarker_CfgFile] = Marker_NearFieldBound[iMarker_NearFieldBound];
    Marker_CfgFile_KindBC[iMarker_CfgFile] = NEARFIELD_BOUNDARY;
    iMarker_CfgFile++;
  }
  
  for (iMarker_Fluid_InterfaceBound = 0; iMarker_Fluid_InterfaceBound < nMarker_Fluid_InterfaceBound; iMarker_Fluid_InterfaceBound++) {
    Marker_CfgFile_TagBound[iMarker_CfgFile] = Marker_Fluid_InterfaceBound[iMarker_Fluid_InterfaceBound];
    Marker_CfgFile_KindBC[iMarker_CfgFile] = FLUID_INTERFACE;
    iMarker_CfgFile++;
  }

  for (iMarker_CHTInterface = 0; iMarker_CHTInterface < nMarker_CHTInterface; iMarker_CHTInterface++) {
    Marker_CfgFile_TagBound[iMarker_CfgFile] = Marker_CHTInterface[iMarker_CHTInterface];
    Marker_CfgFile_KindBC[iMarker_CfgFile] = CHT_WALL_INTERFACE;
    iMarker_CfgFile++;
  }

  for (iMarker_Dirichlet = 0; iMarker_Dirichlet < nMarker_Dirichlet; iMarker_Dirichlet++) {
    Marker_CfgFile_TagBound[iMarker_CfgFile] = Marker_Dirichlet[iMarker_Dirichlet];
    Marker_CfgFile_KindBC[iMarker_CfgFile] = DIRICHLET;
    iMarker_CfgFile++;
  }

  for (iMarker_Inlet = 0; iMarker_Inlet < nMarker_Inlet; iMarker_Inlet++) {
    Marker_CfgFile_TagBound[iMarker_CfgFile] = Marker_Inlet[iMarker_Inlet];
    Marker_CfgFile_KindBC[iMarker_CfgFile] = INLET_FLOW;
    iMarker_CfgFile++;
  }

  for (iMarker_Riemann = 0; iMarker_Riemann < nMarker_Riemann; iMarker_Riemann++) {
    Marker_CfgFile_TagBound[iMarker_CfgFile] = Marker_Riemann[iMarker_Riemann];
    Marker_CfgFile_KindBC[iMarker_CfgFile] = RIEMANN_BOUNDARY;
    iMarker_CfgFile++;
  }

  for (iMarker_Giles = 0; iMarker_Giles < nMarker_Giles; iMarker_Giles++) {
    Marker_CfgFile_TagBound[iMarker_CfgFile] = Marker_Giles[iMarker_Giles];
    Marker_CfgFile_KindBC[iMarker_CfgFile] = GILES_BOUNDARY;
    iMarker_CfgFile++;
  }

  Engine_Power       = new su2double[nMarker_EngineInflow];
  Engine_Mach        = new su2double[nMarker_EngineInflow];
  Engine_Force       = new su2double[nMarker_EngineInflow];
  Engine_NetThrust   = new su2double[nMarker_EngineInflow];
  Engine_GrossThrust = new su2double[nMarker_EngineInflow];
  Engine_Area        = new su2double[nMarker_EngineInflow];
  
  for (iMarker_EngineInflow = 0; iMarker_EngineInflow < nMarker_EngineInflow; iMarker_EngineInflow++) {
    Engine_Power[iMarker_EngineInflow] = 0.0;
    Engine_Mach[iMarker_EngineInflow] = 0.0;
    Engine_Force[iMarker_EngineInflow] = 0.0;
    Engine_NetThrust[iMarker_EngineInflow] = 0.0;
    Engine_GrossThrust[iMarker_EngineInflow] = 0.0;
    Engine_Area[iMarker_EngineInflow] = 0.0;
  }
  
  Inflow_Mach = new su2double[nMarker_EngineInflow];
  Inflow_Pressure = new su2double[nMarker_EngineInflow];
  Inflow_MassFlow = new su2double[nMarker_EngineInflow];
  Inflow_ReverseMassFlow = new su2double[nMarker_EngineInflow];
  Inflow_TotalPressure = new su2double[nMarker_EngineInflow];
  Inflow_Temperature = new su2double[nMarker_EngineInflow];
  Inflow_TotalTemperature = new su2double[nMarker_EngineInflow];
  Inflow_RamDrag = new su2double[nMarker_EngineInflow];
  Inflow_Force = new su2double[nMarker_EngineInflow];
  Inflow_Power = new su2double[nMarker_EngineInflow];
  
  for (iMarker_EngineInflow = 0; iMarker_EngineInflow < nMarker_EngineInflow; iMarker_EngineInflow++) {
    Marker_CfgFile_TagBound[iMarker_CfgFile] = Marker_EngineInflow[iMarker_EngineInflow];
    Marker_CfgFile_KindBC[iMarker_CfgFile] = ENGINE_INFLOW;
    Inflow_Mach[iMarker_EngineInflow] = 0.0;
    Inflow_Pressure[iMarker_EngineInflow] = 0.0;
    Inflow_MassFlow[iMarker_EngineInflow] = 0.0;
    Inflow_ReverseMassFlow[iMarker_EngineInflow] = 0.0;
    Inflow_TotalPressure[iMarker_EngineInflow] = 0.0;
    Inflow_Temperature[iMarker_EngineInflow] = 0.0;
    Inflow_TotalTemperature[iMarker_EngineInflow] = 0.0;
    Inflow_RamDrag[iMarker_EngineInflow] = 0.0;
    Inflow_Force[iMarker_EngineInflow] = 0.0;
    Inflow_Power[iMarker_EngineInflow] = 0.0;
    iMarker_CfgFile++;
  }
  
  Exhaust_Pressure = new su2double[nMarker_EngineExhaust];
  Exhaust_Temperature = new su2double[nMarker_EngineExhaust];
  Exhaust_MassFlow = new su2double[nMarker_EngineExhaust];
  Exhaust_TotalPressure = new su2double[nMarker_EngineExhaust];
  Exhaust_TotalTemperature = new su2double[nMarker_EngineExhaust];
  Exhaust_GrossThrust = new su2double[nMarker_EngineExhaust];
  Exhaust_Force = new su2double[nMarker_EngineExhaust];
  Exhaust_Power = new su2double[nMarker_EngineExhaust];
  
  for (iMarker_EngineExhaust = 0; iMarker_EngineExhaust < nMarker_EngineExhaust; iMarker_EngineExhaust++) {
    Marker_CfgFile_TagBound[iMarker_CfgFile] = Marker_EngineExhaust[iMarker_EngineExhaust];
    Marker_CfgFile_KindBC[iMarker_CfgFile] = ENGINE_EXHAUST;
    Exhaust_Pressure[iMarker_EngineExhaust] = 0.0;
    Exhaust_Temperature[iMarker_EngineExhaust] = 0.0;
    Exhaust_MassFlow[iMarker_EngineExhaust] = 0.0;
    Exhaust_TotalPressure[iMarker_EngineExhaust] = 0.0;
    Exhaust_TotalTemperature[iMarker_EngineExhaust] = 0.0;
    Exhaust_GrossThrust[iMarker_EngineExhaust] = 0.0;
    Exhaust_Force[iMarker_EngineExhaust] = 0.0;
    Exhaust_Power[iMarker_EngineExhaust] = 0.0;
    iMarker_CfgFile++;
  }
  
  for (iMarker_Supersonic_Inlet = 0; iMarker_Supersonic_Inlet < nMarker_Supersonic_Inlet; iMarker_Supersonic_Inlet++) {
    Marker_CfgFile_TagBound[iMarker_CfgFile] = Marker_Supersonic_Inlet[iMarker_Supersonic_Inlet];
    Marker_CfgFile_KindBC[iMarker_CfgFile] = SUPERSONIC_INLET;
    iMarker_CfgFile++;
  }
  
  for (iMarker_Supersonic_Outlet = 0; iMarker_Supersonic_Outlet < nMarker_Supersonic_Outlet; iMarker_Supersonic_Outlet++) {
    Marker_CfgFile_TagBound[iMarker_CfgFile] = Marker_Supersonic_Outlet[iMarker_Supersonic_Outlet];
    Marker_CfgFile_KindBC[iMarker_CfgFile] = SUPERSONIC_OUTLET;
    iMarker_CfgFile++;
  }

  for (iMarker_Neumann = 0; iMarker_Neumann < nMarker_Neumann; iMarker_Neumann++) {
    Marker_CfgFile_TagBound[iMarker_CfgFile] = Marker_Neumann[iMarker_Neumann];
    Marker_CfgFile_KindBC[iMarker_CfgFile] = NEUMANN;
    iMarker_CfgFile++;
  }
  
  for (iMarker_Internal = 0; iMarker_Internal < nMarker_Internal; iMarker_Internal++) {
    Marker_CfgFile_TagBound[iMarker_CfgFile] = Marker_Internal[iMarker_Internal];
    Marker_CfgFile_KindBC[iMarker_CfgFile] = INTERNAL_BOUNDARY;
    iMarker_CfgFile++;
  }

  for (iMarker_Custom = 0; iMarker_Custom < nMarker_Custom; iMarker_Custom++) {
    Marker_CfgFile_TagBound[iMarker_CfgFile] = Marker_Custom[iMarker_Custom];
    Marker_CfgFile_KindBC[iMarker_CfgFile] = CUSTOM_BOUNDARY;
    iMarker_CfgFile++;
  }

  for (iMarker_Outlet = 0; iMarker_Outlet < nMarker_Outlet; iMarker_Outlet++) {
    Marker_CfgFile_TagBound[iMarker_CfgFile] = Marker_Outlet[iMarker_Outlet];
    Marker_CfgFile_KindBC[iMarker_CfgFile] = OUTLET_FLOW;
    iMarker_CfgFile++;
  }

  for (iMarker_Isothermal = 0; iMarker_Isothermal < nMarker_Isothermal; iMarker_Isothermal++) {
    Marker_CfgFile_TagBound[iMarker_CfgFile] = Marker_Isothermal[iMarker_Isothermal];
    Marker_CfgFile_KindBC[iMarker_CfgFile] = ISOTHERMAL;
    iMarker_CfgFile++;
  }

  for (iMarker_HeatFlux = 0; iMarker_HeatFlux < nMarker_HeatFlux; iMarker_HeatFlux++) {
    Marker_CfgFile_TagBound[iMarker_CfgFile] = Marker_HeatFlux[iMarker_HeatFlux];
    Marker_CfgFile_KindBC[iMarker_CfgFile] = HEAT_FLUX;
    iMarker_CfgFile++;
  }

  for (iMarker_Clamped = 0; iMarker_Clamped < nMarker_Clamped; iMarker_Clamped++) {
    Marker_CfgFile_TagBound[iMarker_CfgFile] = Marker_Clamped[iMarker_Clamped];
    Marker_CfgFile_KindBC[iMarker_CfgFile] = CLAMPED_BOUNDARY;
    iMarker_CfgFile++;
  }

  for (iMarker_Displacement = 0; iMarker_Displacement < nMarker_Displacement; iMarker_Displacement++) {
    Marker_CfgFile_TagBound[iMarker_CfgFile] = Marker_Displacement[iMarker_Displacement];
    Marker_CfgFile_KindBC[iMarker_CfgFile] = DISPLACEMENT_BOUNDARY;
    iMarker_CfgFile++;
  }

  for (iMarker_Load = 0; iMarker_Load < nMarker_Load; iMarker_Load++) {
    Marker_CfgFile_TagBound[iMarker_CfgFile] = Marker_Load[iMarker_Load];
    Marker_CfgFile_KindBC[iMarker_CfgFile] = LOAD_BOUNDARY;
    iMarker_CfgFile++;
  }

  for (iMarker_Damper = 0; iMarker_Damper < nMarker_Damper; iMarker_Damper++) {
    Marker_CfgFile_TagBound[iMarker_CfgFile] = Marker_Damper[iMarker_Damper];
    Marker_CfgFile_KindBC[iMarker_CfgFile] = DAMPER_BOUNDARY;
    iMarker_CfgFile++;
  }

  for (iMarker_Load_Dir = 0; iMarker_Load_Dir < nMarker_Load_Dir; iMarker_Load_Dir++) {
    Marker_CfgFile_TagBound[iMarker_CfgFile] = Marker_Load_Dir[iMarker_Load_Dir];
    Marker_CfgFile_KindBC[iMarker_CfgFile] = LOAD_DIR_BOUNDARY;
    iMarker_CfgFile++;
  }

  for (iMarker_Disp_Dir = 0; iMarker_Disp_Dir < nMarker_Disp_Dir; iMarker_Disp_Dir++) {
    Marker_CfgFile_TagBound[iMarker_CfgFile] = Marker_Disp_Dir[iMarker_Disp_Dir];
    Marker_CfgFile_KindBC[iMarker_CfgFile] = DISP_DIR_BOUNDARY;
    iMarker_CfgFile++;
  }

  for (iMarker_Load_Sine = 0; iMarker_Load_Sine < nMarker_Load_Sine; iMarker_Load_Sine++) {
    Marker_CfgFile_TagBound[iMarker_CfgFile] = Marker_Load_Sine[iMarker_Load_Sine];
    Marker_CfgFile_KindBC[iMarker_CfgFile] = LOAD_SINE_BOUNDARY;
    iMarker_CfgFile++;
  }


  for (iMarker_FlowLoad = 0; iMarker_FlowLoad < nMarker_FlowLoad; iMarker_FlowLoad++) {
    Marker_CfgFile_TagBound[iMarker_CfgFile] = Marker_FlowLoad[iMarker_FlowLoad];
    Marker_CfgFile_KindBC[iMarker_CfgFile] = FLOWLOAD_BOUNDARY;
    iMarker_CfgFile++;
  }

  for (iMarker_CfgFile = 0; iMarker_CfgFile < nMarker_CfgFile; iMarker_CfgFile++) {
    Marker_CfgFile_Monitoring[iMarker_CfgFile] = NO;
    for (iMarker_Monitoring = 0; iMarker_Monitoring < nMarker_Monitoring; iMarker_Monitoring++)
      if (Marker_CfgFile_TagBound[iMarker_CfgFile] == Marker_Monitoring[iMarker_Monitoring])
        Marker_CfgFile_Monitoring[iMarker_CfgFile] = YES;
  }

  for (iMarker_CfgFile = 0; iMarker_CfgFile < nMarker_CfgFile; iMarker_CfgFile++) {
    Marker_CfgFile_GeoEval[iMarker_CfgFile] = NO;
    for (iMarker_GeoEval = 0; iMarker_GeoEval < nMarker_GeoEval; iMarker_GeoEval++)
      if (Marker_CfgFile_TagBound[iMarker_CfgFile] == Marker_GeoEval[iMarker_GeoEval])
        Marker_CfgFile_GeoEval[iMarker_CfgFile] = YES;
  }

  for (iMarker_CfgFile = 0; iMarker_CfgFile < nMarker_CfgFile; iMarker_CfgFile++) {
    Marker_CfgFile_Designing[iMarker_CfgFile] = NO;
    for (iMarker_Designing = 0; iMarker_Designing < nMarker_Designing; iMarker_Designing++)
      if (Marker_CfgFile_TagBound[iMarker_CfgFile] == Marker_Designing[iMarker_Designing])
        Marker_CfgFile_Designing[iMarker_CfgFile] = YES;
  }

  for (iMarker_CfgFile = 0; iMarker_CfgFile < nMarker_CfgFile; iMarker_CfgFile++) {
    Marker_CfgFile_Plotting[iMarker_CfgFile] = NO;
    for (iMarker_Plotting = 0; iMarker_Plotting < nMarker_Plotting; iMarker_Plotting++)
      if (Marker_CfgFile_TagBound[iMarker_CfgFile] == Marker_Plotting[iMarker_Plotting])
        Marker_CfgFile_Plotting[iMarker_CfgFile] = YES;
  }
  
  for (iMarker_CfgFile = 0; iMarker_CfgFile < nMarker_CfgFile; iMarker_CfgFile++) {
    Marker_CfgFile_Analyze[iMarker_CfgFile] = NO;
    for (iMarker_Analyze = 0; iMarker_Analyze < nMarker_Analyze; iMarker_Analyze++)
      if (Marker_CfgFile_TagBound[iMarker_CfgFile] == Marker_Analyze[iMarker_Analyze])
        Marker_CfgFile_Analyze[iMarker_CfgFile] = YES;
  }

  /*--- Identification of Fluid-Structure interface markers ---*/

  for (iMarker_CfgFile = 0; iMarker_CfgFile < nMarker_CfgFile; iMarker_CfgFile++) {
    unsigned short indexMarker = 0;
    Marker_CfgFile_ZoneInterface[iMarker_CfgFile] = NO;
    for (iMarker_ZoneInterface = 0; iMarker_ZoneInterface < nMarker_ZoneInterface; iMarker_ZoneInterface++)
      if (Marker_CfgFile_TagBound[iMarker_CfgFile] == Marker_ZoneInterface[iMarker_ZoneInterface])
            indexMarker = (int)(iMarker_ZoneInterface/2+1);
    Marker_CfgFile_ZoneInterface[iMarker_CfgFile] = indexMarker;
  }

/*--- Identification of Turbomachinery markers and flag them---*/

  for (iMarker_CfgFile = 0; iMarker_CfgFile < nMarker_CfgFile; iMarker_CfgFile++) {
    unsigned short indexMarker=0;
    Marker_CfgFile_Turbomachinery[iMarker_CfgFile] = NO;
    Marker_CfgFile_TurbomachineryFlag[iMarker_CfgFile] = NO;
    for (iMarker_Turbomachinery = 0; iMarker_Turbomachinery < nMarker_Turbomachinery; iMarker_Turbomachinery++){
      if (Marker_CfgFile_TagBound[iMarker_CfgFile] == Marker_TurboBoundIn[iMarker_Turbomachinery]){
        indexMarker=(iMarker_Turbomachinery+1);
        Marker_CfgFile_Turbomachinery[iMarker_CfgFile] = indexMarker;
        Marker_CfgFile_TurbomachineryFlag[iMarker_CfgFile] = INFLOW;
      }
      if (Marker_CfgFile_TagBound[iMarker_CfgFile] == Marker_TurboBoundOut[iMarker_Turbomachinery]){
        indexMarker=(iMarker_Turbomachinery+1);
        Marker_CfgFile_Turbomachinery[iMarker_CfgFile] = indexMarker;
        Marker_CfgFile_TurbomachineryFlag[iMarker_CfgFile] = OUTFLOW;
      }
    }
  }

  /*--- Identification of MixingPlane interface markers ---*/

  for (iMarker_CfgFile = 0; iMarker_CfgFile < nMarker_CfgFile; iMarker_CfgFile++) {
  	unsigned short indexMarker=0;
    Marker_CfgFile_MixingPlaneInterface[iMarker_CfgFile] = NO;
    for (iMarker_MixingPlaneInterface = 0; iMarker_MixingPlaneInterface < nMarker_MixingPlaneInterface; iMarker_MixingPlaneInterface++)
      if (Marker_CfgFile_TagBound[iMarker_CfgFile] == Marker_MixingPlaneInterface[iMarker_MixingPlaneInterface])
      	indexMarker=(int)(iMarker_MixingPlaneInterface/2+1);
    Marker_CfgFile_MixingPlaneInterface[iMarker_CfgFile] = indexMarker;
  }

  for (iMarker_CfgFile = 0; iMarker_CfgFile < nMarker_CfgFile; iMarker_CfgFile++) {
    Marker_CfgFile_DV[iMarker_CfgFile] = NO;
    for (iMarker_DV = 0; iMarker_DV < nMarker_DV; iMarker_DV++)
      if (Marker_CfgFile_TagBound[iMarker_CfgFile] == Marker_DV[iMarker_DV])
        Marker_CfgFile_DV[iMarker_CfgFile] = YES;
  }
  
  /*--- Add an extra check for DV_MARKER to make sure that any given marker
   name is recognized as an existing boundary in the problem. ---*/
  
  unsigned short markerCount = 0;
  for (iMarker_DV = 0; iMarker_DV < nMarker_DV; iMarker_DV++) {
    for (iMarker_CfgFile = 0; iMarker_CfgFile < nMarker_CfgFile; iMarker_CfgFile++) {
      if (Marker_CfgFile_TagBound[iMarker_CfgFile] == Marker_DV[iMarker_DV])
        markerCount++;
    }
  }
  if ((nMarker_DV > 0) && (markerCount != nMarker_DV)) {
    SU2_MPI::Error("DV_MARKER contains marker names that do not exist in the lists of BCs in the config file.", CURRENT_FUNCTION);
  }
  
  for (iMarker_CfgFile = 0; iMarker_CfgFile < nMarker_CfgFile; iMarker_CfgFile++) {
    Marker_CfgFile_Moving[iMarker_CfgFile] = NO;
    for (iMarker_Moving = 0; iMarker_Moving < nMarker_Moving; iMarker_Moving++)
      if (Marker_CfgFile_TagBound[iMarker_CfgFile] == Marker_Moving[iMarker_Moving])
        Marker_CfgFile_Moving[iMarker_CfgFile] = YES;
  }

  for (iMarker_CfgFile = 0; iMarker_CfgFile < nMarker_CfgFile; iMarker_CfgFile++) {
    Marker_CfgFile_Deform_Mesh[iMarker_CfgFile] = NO;
    for (iMarker_Deform_Mesh = 0; iMarker_Deform_Mesh < nMarker_Deform_Mesh; iMarker_Deform_Mesh++)
      if (Marker_CfgFile_TagBound[iMarker_CfgFile] == Marker_Deform_Mesh[iMarker_Deform_Mesh])
        Marker_CfgFile_Deform_Mesh[iMarker_CfgFile] = YES;
  }

  for (iMarker_CfgFile = 0; iMarker_CfgFile < nMarker_CfgFile; iMarker_CfgFile++) {
    Marker_CfgFile_Fluid_Load[iMarker_CfgFile] = NO;
    for (iMarker_Fluid_Load = 0; iMarker_Fluid_Load < nMarker_Fluid_Load; iMarker_Fluid_Load++)
      if (Marker_CfgFile_TagBound[iMarker_CfgFile] == Marker_Fluid_Load[iMarker_Fluid_Load])
        Marker_CfgFile_Fluid_Load[iMarker_CfgFile] = YES;
  }

  for (iMarker_CfgFile=0; iMarker_CfgFile < nMarker_CfgFile; iMarker_CfgFile++) {
    Marker_CfgFile_PyCustom[iMarker_CfgFile] = NO;
    for(iMarker_PyCustom=0; iMarker_PyCustom < nMarker_PyCustom; iMarker_PyCustom++)
      if (Marker_CfgFile_TagBound[iMarker_CfgFile] == Marker_PyCustom[iMarker_PyCustom])
        Marker_CfgFile_PyCustom[iMarker_CfgFile] = YES;
  }

}

void CConfig::SetOutput(unsigned short val_software, unsigned short val_izone) {

  unsigned short iMarker_Euler, iMarker_Custom, iMarker_FarField,
  iMarker_SymWall, iMarker_PerBound, iMarker_NearFieldBound,
  iMarker_Fluid_InterfaceBound, iMarker_Dirichlet, iMarker_Inlet, iMarker_Riemann,
  iMarker_Deform_Mesh, iMarker_Fluid_Load,
  iMarker_Giles, iMarker_Outlet, iMarker_Isothermal, iMarker_HeatFlux,
  iMarker_EngineInflow, iMarker_EngineExhaust, iMarker_Displacement, iMarker_Damper,
  iMarker_Load, iMarker_FlowLoad,  iMarker_Neumann, iMarker_Internal, iMarker_Monitoring,
  iMarker_Designing, iMarker_GeoEval, iMarker_Plotting, iMarker_Analyze, iMarker_DV, iDV_Value,
  iMarker_ZoneInterface, iMarker_PyCustom, iMarker_Load_Dir, iMarker_Disp_Dir, iMarker_Load_Sine, iMarker_Clamped,
  iMarker_Moving, iMarker_Supersonic_Inlet, iMarker_Supersonic_Outlet, iMarker_ActDiskInlet,
  iMarker_ActDiskOutlet, iMarker_MixingPlaneInterface;
  
  bool fea = ((Kind_Solver == FEM_ELASTICITY) || (Kind_Solver == DISC_ADJ_FEM));
  
  cout << endl <<"----------------- Physical Case Definition ( Zone "  << iZone << " ) -------------------" << endl;
  if (val_software == SU2_CFD) {
	if (FSI_Problem) {
	   cout << "Fluid-Structure Interaction." << endl;
	}

  if (DiscreteAdjoint) {
     cout <<"Discrete Adjoint equations using Algorithmic Differentiation " << endl;
     cout <<"based on the physical case: ";
  }
    switch (Kind_Solver) {
      case EULER: case DISC_ADJ_EULER: case FEM_EULER: case DISC_ADJ_FEM_EULER:
        if (Kind_Regime == COMPRESSIBLE) cout << "Compressible Euler equations." << endl;
        if (Kind_Regime == INCOMPRESSIBLE) cout << "Incompressible Euler equations." << endl;
        break;
      case NAVIER_STOKES: case DISC_ADJ_NAVIER_STOKES: case FEM_NAVIER_STOKES: case DISC_ADJ_FEM_NS:
        if (Kind_Regime == COMPRESSIBLE) cout << "Compressible Laminar Navier-Stokes' equations." << endl;
        if (Kind_Regime == INCOMPRESSIBLE) cout << "Incompressible Laminar Navier-Stokes' equations." << endl;
        break;
      case RANS: case DISC_ADJ_RANS: case FEM_RANS: case DISC_ADJ_FEM_RANS:
        if (Kind_Regime == COMPRESSIBLE) cout << "Compressible RANS equations." << endl;
        if (Kind_Regime == INCOMPRESSIBLE) cout << "Incompressible RANS equations." << endl;
        cout << "Turbulence model: ";
        switch (Kind_Turb_Model) {
          case SA:        cout << "Spalart Allmaras" << endl; break;
          case SA_NEG:    cout << "Negative Spalart Allmaras" << endl; break;
          case SA_E:      cout << "Edwards Spalart Allmaras" << endl; break;
          case SA_COMP:   cout << "Compressibility Correction Spalart Allmaras" << endl; break;
          case SA_E_COMP: cout << "Compressibility Correction Edwards Spalart Allmaras" << endl; break;
          case SST:       cout << "Menter's SST"     << endl; break;
          case SST_SUST:  cout << "Menter's SST with sustaining terms" << endl; break;
        }
        if (QCR) cout << "Using Quadratic Constitutive Relation, 2000 version (QCR2000)" << endl;
        cout << "Hybrid RANS/LES: ";
        switch (Kind_HybridRANSLES){
          case NO_HYBRIDRANSLES: cout <<  "No Hybrid RANS/LES" << endl; break;
          case SA_DES:   cout << "Detached Eddy Simulation (DES97) " << endl; break;
          case SA_DDES:  cout << "Delayed Detached Eddy Simulation (DDES) with Standard SGS" << endl; break;
          case SA_ZDES:  cout << "Delayed Detached Eddy Simulation (DDES) with Vorticity-based SGS" << endl; break;
          case SA_EDDES: cout << "Delayed Detached Eddy Simulation (DDES) with Shear-layer Adapted SGS" << endl; break;
        }
        if (using_uq){
          cout << "Perturbing Reynold's Stress Matrix towards "<< eig_val_comp << " component turbulence"<< endl;
          if (uq_permute) cout << "Permuting eigenvectors" << endl;  
        } 
        break;
      case FEM_LES:
        if (Kind_Regime == COMPRESSIBLE)   cout << "Compressible LES equations." << endl;
        if (Kind_Regime == INCOMPRESSIBLE) cout << "Incompressible LES equations." << endl;
        cout << "Subgrid Scale model: ";
        switch (Kind_SGS_Model) {
          case IMPLICIT_LES: cout << "Implicit LES" << endl; break;
          case SMAGORINSKY:  cout << "Smagorinsky " << endl; break;
          case WALE:         cout << "WALE"         << endl; break;
          case VREMAN:       cout << "VREMAN"         << endl; break;
          default:
            SU2_MPI::Error("Subgrid Scale model not specified.", CURRENT_FUNCTION);

        }
        break;
      case FEM_ELASTICITY: case DISC_ADJ_FEM:
    	  if (Kind_Struct_Solver == SMALL_DEFORMATIONS) cout << "Geometrically linear elasticity solver." << endl;
    	  if (Kind_Struct_Solver == LARGE_DEFORMATIONS) cout << "Geometrically non-linear elasticity solver." << endl;
    	  if (Kind_Material == LINEAR_ELASTIC) cout << "Linear elastic material." << endl;
    	  if (Kind_Material == NEO_HOOKEAN) {
    		  if (Kind_Material_Compress == COMPRESSIBLE_MAT) cout << "Compressible Neo-Hookean material model." << endl;
    	  }
    	  break;
      case ADJ_EULER: cout << "Continuous Euler adjoint equations." << endl; break;
      case ADJ_NAVIER_STOKES:
        if (Frozen_Visc_Cont)
          cout << "Continuous Navier-Stokes adjoint equations with frozen (laminar) viscosity." << endl;
        else
          cout << "Continuous Navier-Stokes adjoint equations." << endl;
        break;
      case ADJ_RANS:
        if (Frozen_Visc_Cont)
          cout << "Continuous RANS adjoint equations with frozen (laminar and eddy) viscosity." << endl;
        else
          cout << "Continuous RANS adjoint equations." << endl;

        break;

    }

    if ((Kind_Regime == COMPRESSIBLE) && (Kind_Solver != FEM_ELASTICITY)) {
      cout << "Mach number: " << Mach <<"."<< endl;
      cout << "Angle of attack (AoA): " << AoA <<" deg, and angle of sideslip (AoS): " << AoS <<" deg."<< endl;
      if ((Kind_Solver == NAVIER_STOKES) || (Kind_Solver == ADJ_NAVIER_STOKES) ||
          (Kind_Solver == RANS) || (Kind_Solver == ADJ_RANS))
        cout << "Reynolds number: " << Reynolds <<". Reference length "  << Length_Reynolds << "." << endl;
      if (Fixed_CL_Mode) {
      	cout << "Fixed CL mode, target value: " << Target_CL << "." << endl;
      }
      if (Fixed_CM_Mode) {
      		cout << "Fixed CM mode, target value:  " << Target_CM << "." << endl;
      		cout << "HTP rotation axis (X,Z): ("<< HTP_Axis[0] <<", "<< HTP_Axis[1] <<")."<< endl;
      }
    }

    if (EquivArea) {
      cout <<"The equivalent area is going to be evaluated on the near-field."<< endl;
      cout <<"The lower integration limit is "<<EA_IntLimit[0]<<", and the upper is "<<EA_IntLimit[1]<<"."<< endl;
      cout <<"The near-field is situated at "<<EA_IntLimit[2]<<"."<< endl;
    }

    if (GetGrid_Movement()) {
      cout << "Performing a dynamic mesh simulation: ";
      switch (Kind_GridMovement) {
        case NO_MOVEMENT:     cout << "no direct movement." << endl; break;
        case RIGID_MOTION:    cout << "rigid mesh motion." << endl; break;
        case MOVING_HTP:      cout << "HTP moving." << endl; break;
        case ROTATING_FRAME:  cout << "rotating reference frame." << endl; break;
        case FLUID_STRUCTURE: cout << "fluid-structure motion." << endl; break;
        case EXTERNAL:        cout << "externally prescribed motion." << endl; break;
      }
    }

    if (Restart) {
      if (Read_Binary_Restart) cout << "Reading and writing binary SU2 native restart files." << endl;
      else cout << "Reading and writing ASCII SU2 native restart files." << endl;
      if (!ContinuousAdjoint && Kind_Solver != FEM_ELASTICITY) cout << "Read flow solution from: " << Solution_FileName << "." << endl;
      if (ContinuousAdjoint) cout << "Read adjoint solution from: " << Solution_AdjFileName << "." << endl;
    }
    else {
        if (fea) cout << "No restart solution, initialize from undeformed configuration." << endl;
        else cout << "No restart solution, use the values at infinity (freestream)." << endl;
    }

    if (ContinuousAdjoint)
      cout << "Read flow solution from: " << Solution_FileName << "." << endl;
  
    if (!fea){
      if (Kind_Regime == COMPRESSIBLE) {
        if (Ref_NonDim == DIMENSIONAL) { cout << "Dimensional simulation." << endl; }
        else if (Ref_NonDim == FREESTREAM_PRESS_EQ_ONE) { cout << "Non-Dimensional simulation (P=1.0, Rho=1.0, T=1.0 at the farfield)." << endl; }
        else if (Ref_NonDim == FREESTREAM_VEL_EQ_MACH) { cout << "Non-Dimensional simulation (V=Mach, Rho=1.0, T=1.0 at the farfield)." << endl; }
        else if (Ref_NonDim == FREESTREAM_VEL_EQ_ONE) { cout << "Non-Dimensional simulation (V=1.0, Rho=1.0, T=1.0 at the farfield)." << endl; }
    } else if (Kind_Regime == INCOMPRESSIBLE) {
        if (Ref_Inc_NonDim == DIMENSIONAL) { cout << "Dimensional simulation." << endl; }
        else if (Ref_Inc_NonDim == INITIAL_VALUES) { cout << "Non-Dimensional simulation using intialization values." << endl; }
        else if (Ref_Inc_NonDim == REFERENCE_VALUES) { cout << "Non-Dimensional simulation using user-specified reference values." << endl; }
      }
      
      if (RefArea == 0.0) cout << "The reference area will be computed using y(2D) or z(3D) projection." << endl;
      else { cout << "The reference area is " << RefArea;
        if (SystemMeasurements == US) cout << " ft^2." << endl; else cout << " m^2." << endl;
      }

      if (SemiSpan == 0.0) cout << "The semi-span will be computed using the max y(3D) value." << endl;
      else { cout << "The semi-span length area is " << SemiSpan;
        if (SystemMeasurements == US) cout << " ft." << endl; else cout << " m." << endl;
      }

      cout << "The reference length is " << RefLength;
      if (SystemMeasurements == US) cout << " ft." << endl; else cout << " m." << endl;

      if (nMarker_Monitoring != 0){
        if ((nRefOriginMoment_X > 1) || (nRefOriginMoment_Y > 1) || (nRefOriginMoment_Z > 1)) {
          cout << "Surface(s) where the force coefficients are evaluated and \n";
          cout << "their reference origin for moment computation: \n";
          
          for (iMarker_Monitoring = 0; iMarker_Monitoring < nMarker_Monitoring; iMarker_Monitoring++) {
            cout << "   - " << Marker_Monitoring[iMarker_Monitoring] << " (" << RefOriginMoment_X[iMarker_Monitoring] <<", "<<RefOriginMoment_Y[iMarker_Monitoring] <<", "<< RefOriginMoment_Z[iMarker_Monitoring] << ")";
            if (iMarker_Monitoring < nMarker_Monitoring-1) cout << ".\n";
            else {
              if (SystemMeasurements == US) cout <<" ft."<< endl;
              else cout <<" m."<< endl;
            }
            
          }
        }
        else {
          cout << "Reference origin for moment evaluation is (" << RefOriginMoment_X[0] << ", " << RefOriginMoment_Y[0] << ", " << RefOriginMoment_Z[0] << ")." << endl;
          cout << "Surface(s) where the force coefficients are evaluated: ";
          for (iMarker_Monitoring = 0; iMarker_Monitoring < nMarker_Monitoring; iMarker_Monitoring++) {
            cout << Marker_Monitoring[iMarker_Monitoring];
            if (iMarker_Monitoring < nMarker_Monitoring-1) cout << ", ";
            else cout <<"."<< endl;
          }
          cout<< endl;
        }
      }
    }
    
    if (nMarker_Designing != 0) {
      cout << "Surface(s) where the objective function is evaluated: ";
      for (iMarker_Designing = 0; iMarker_Designing < nMarker_Designing; iMarker_Designing++) {
        cout << Marker_Designing[iMarker_Designing];
        if (iMarker_Designing < nMarker_Designing-1) cout << ", ";
        else cout <<".";
      }
      cout<< endl;
    }
    
    if (nMarker_Plotting != 0) {
      cout << "Surface(s) plotted in the output file: ";
      for (iMarker_Plotting = 0; iMarker_Plotting < nMarker_Plotting; iMarker_Plotting++) {
        cout << Marker_Plotting[iMarker_Plotting];
        if (iMarker_Plotting < nMarker_Plotting-1) cout << ", ";
        else cout <<".";
      }
      cout<< endl;
    }
    
    if (nMarker_Analyze != 0) {
      cout << "Surface(s) to be analyzed in detail: ";
      for (iMarker_Analyze = 0; iMarker_Analyze < nMarker_Analyze; iMarker_Analyze++) {
        cout << Marker_Analyze[iMarker_Analyze];
        if (iMarker_Analyze < nMarker_Analyze-1) cout << ", ";
        else cout <<".";
      }
      cout<< endl;
    }
    
    if (nMarker_ZoneInterface != 0) {
      cout << "Surface(s) acting as an interface among zones: ";
      for (iMarker_ZoneInterface = 0; iMarker_ZoneInterface < nMarker_ZoneInterface; iMarker_ZoneInterface++) {
        cout << Marker_ZoneInterface[iMarker_ZoneInterface];
        if (iMarker_ZoneInterface < nMarker_ZoneInterface-1) cout << ", ";
        else cout <<".";
      }
      cout<<endl;
    }

    if(nMarker_PyCustom != 0) {
      cout << "Surface(s) that are customizable in Python: ";
      for(iMarker_PyCustom=0; iMarker_PyCustom < nMarker_PyCustom; iMarker_PyCustom++){
        cout << Marker_PyCustom[iMarker_PyCustom];
        if (iMarker_PyCustom < nMarker_PyCustom-1) cout << ", ";
        else cout << ".";
      }
      cout << endl;
    }
    
    if (nMarker_DV != 0) {
      cout << "Surface(s) affected by the design variables: ";
      for (iMarker_DV = 0; iMarker_DV < nMarker_DV; iMarker_DV++) {
        cout << Marker_DV[iMarker_DV];
        if (iMarker_DV < nMarker_DV-1) cout << ", ";
        else cout <<".";
      }
      cout<< endl;
    }

    if (nMarker_Moving != 0) {
      cout << "Surface(s) in motion: ";
      for (iMarker_Moving = 0; iMarker_Moving < nMarker_Moving; iMarker_Moving++) {
        cout << Marker_Moving[iMarker_Moving];
        if (iMarker_Moving < nMarker_Moving-1) cout << ", ";
        else cout <<".";
      }
      cout<< endl;
    }

  }

  if (val_software == SU2_GEO) {
    if (nMarker_GeoEval != 0) {
      cout << "Surface(s) where the geometrical based functions is evaluated: ";
      for (iMarker_GeoEval = 0; iMarker_GeoEval < nMarker_GeoEval; iMarker_GeoEval++) {
        cout << Marker_GeoEval[iMarker_GeoEval];
        if (iMarker_GeoEval < nMarker_GeoEval-1) cout << ", ";
        else cout <<".";
      }
      cout<< endl;
    }
  }

  cout << "Input mesh file name: " << Mesh_FileName << endl;

	if (val_software == SU2_DOT) {
    if (DiscreteAdjoint) {
      cout << "Input sensitivity file name: " << GetObjFunc_Extension(Solution_AdjFileName) << "." << endl;
    }else {
		cout << "Input sensitivity file name: " << SurfAdjCoeff_FileName << "." << endl;
	}
  }

	if (val_software == SU2_MSH) {
		switch (Kind_Adaptation) {
		case FULL: case WAKE: case FULL_FLOW: case FULL_ADJOINT: case SMOOTHING: case SUPERSONIC_SHOCK:
			break;
		case GRAD_FLOW:
			cout << "Read flow solution from: " << Solution_FileName << "." << endl;
			break;
		case GRAD_ADJOINT:
			cout << "Read adjoint flow solution from: " << Solution_AdjFileName << "." << endl;
			break;
		case GRAD_FLOW_ADJ: case COMPUTABLE: case REMAINING:
			cout << "Read flow solution from: " << Solution_FileName << "." << endl;
			cout << "Read adjoint flow solution from: " << Solution_AdjFileName << "." << endl;
			break;
		}
	}

	if (val_software == SU2_DEF) {
		cout << endl <<"---------------- Grid deformation parameters ( Zone "  << iZone << " )  ----------------" << endl;
		cout << "Grid deformation using a linear elasticity method." << endl;

    if (Hold_GridFixed == YES) cout << "Hold some regions of the mesh fixed (hardcode implementation)." << endl;
  }

  if (val_software == SU2_DOT) {
  cout << endl <<"-------------- Surface deformation parameters ( Zone "  << iZone << " ) ----------------" << endl;
  }

  if (((val_software == SU2_DEF) || (val_software == SU2_DOT)) && (Design_Variable[0] != NO_DEFORMATION)) {

    for (unsigned short iDV = 0; iDV < nDV; iDV++) {

      
      if ((Design_Variable[iDV] != NO_DEFORMATION) &&
          (Design_Variable[iDV] != FFD_SETTING) &&
          (Design_Variable[iDV] != SCALE_GRID) &&
          (Design_Variable[iDV] != TRANSLATE_GRID) &&
          (Design_Variable[iDV] != ROTATE_GRID) &&
          (Design_Variable[iDV] != SURFACE_FILE)) {
        
        if (iDV == 0)
          cout << "Design variables definition (markers <-> value <-> param):" << endl;
        
        switch (Design_Variable[iDV]) {
          case FFD_CONTROL_POINT_2D:  cout << "FFD 2D (control point) <-> "; break;
          case FFD_CAMBER_2D:         cout << "FFD 2D (camber) <-> "; break;
          case FFD_THICKNESS_2D:      cout << "FFD 2D (thickness) <-> "; break;
          case FFD_TWIST_2D:          cout << "FFD 2D (twist) <-> "; break;
          case HICKS_HENNE:           cout << "Hicks Henne <-> " ; break;
          case SURFACE_BUMP:          cout << "Surface bump <-> " ; break;
          case ANGLE_OF_ATTACK:       cout << "Angle of attack <-> " ; break;
          case CST:           	      cout << "Kulfan parameter number (CST) <-> " ; break;
          case TRANSLATION:           cout << "Translation design variable."; break;
          case SCALE:                 cout << "Scale design variable."; break;
          case NACA_4DIGITS:          cout << "NACA four digits <-> "; break;
          case PARABOLIC:             cout << "Parabolic <-> "; break;
          case AIRFOIL:               cout << "Airfoil <-> "; break;
          case ROTATION:              cout << "Rotation <-> "; break;
          case FFD_CONTROL_POINT:     cout << "FFD (control point) <-> "; break;
          case FFD_NACELLE:           cout << "FFD (nacelle) <-> "; break;
          case FFD_GULL:              cout << "FFD (gull) <-> "; break;
          case FFD_TWIST:             cout << "FFD (twist) <-> "; break;
          case FFD_ROTATION:          cout << "FFD (rotation) <-> "; break;
          case FFD_CONTROL_SURFACE:   cout << "FFD (control surface) <-> "; break;
          case FFD_CAMBER:            cout << "FFD (camber) <-> "; break;
          case FFD_THICKNESS:         cout << "FFD (thickness) -> "; break;
          case FFD_ANGLE_OF_ATTACK:   cout << "FFD (angle of attack) <-> "; break;
        }
        
        for (iMarker_DV = 0; iMarker_DV < nMarker_DV; iMarker_DV++) {
          cout << Marker_DV[iMarker_DV];
          if (iMarker_DV < nMarker_DV-1) cout << ", ";
          else cout << " <-> ";
        }

        for (iDV_Value = 0; iDV_Value < nDV_Value[iDV]; iDV_Value++) {
          cout << DV_Value[iDV][iDV_Value];
          if (iDV_Value != nDV_Value[iDV]-1) cout << ", ";
        }
        cout << " <-> ";

        if ((Design_Variable[iDV] == NO_DEFORMATION) ||
            (Design_Variable[iDV] == FFD_SETTING) ||
            (Design_Variable[iDV] == SCALE) ) nParamDV = 0;
        if (Design_Variable[iDV] == ANGLE_OF_ATTACK) nParamDV = 1;
        if ((Design_Variable[iDV] == FFD_CAMBER_2D) ||
            (Design_Variable[iDV] == FFD_THICKNESS_2D) ||
            (Design_Variable[iDV] == HICKS_HENNE) ||
            (Design_Variable[iDV] == PARABOLIC) ||
            (Design_Variable[iDV] == AIRFOIL) ||
            (Design_Variable[iDV] == FFD_GULL) ||
            (Design_Variable[iDV] == FFD_ANGLE_OF_ATTACK) ) nParamDV = 2;
        if ((Design_Variable[iDV] ==  TRANSLATION) ||
            (Design_Variable[iDV] ==  NACA_4DIGITS) ||
            (Design_Variable[iDV] ==  CST) ||
            (Design_Variable[iDV] ==  SURFACE_BUMP) ||
            (Design_Variable[iDV] ==  FFD_CAMBER) ||
            (Design_Variable[iDV] ==  FFD_TWIST_2D) ||
            (Design_Variable[iDV] ==  FFD_THICKNESS) ) nParamDV = 3;
        if (Design_Variable[iDV] == FFD_CONTROL_POINT_2D) nParamDV = 5;
        if (Design_Variable[iDV] == ROTATION) nParamDV = 6;
        if ((Design_Variable[iDV] ==  FFD_CONTROL_POINT) ||
            (Design_Variable[iDV] ==  FFD_ROTATION) ||
            (Design_Variable[iDV] ==  FFD_CONTROL_SURFACE) ) nParamDV = 7;
        if (Design_Variable[iDV] == FFD_TWIST) nParamDV = 8;

        for (unsigned short iParamDV = 0; iParamDV < nParamDV; iParamDV++) {

          if (iParamDV == 0) cout << "( ";

          if ((iParamDV == 0) &&
              ((Design_Variable[iDV] == NO_DEFORMATION) ||
               (Design_Variable[iDV] == FFD_SETTING) ||
               (Design_Variable[iDV] == FFD_ANGLE_OF_ATTACK) ||
               (Design_Variable[iDV] == FFD_CONTROL_POINT_2D) ||
               (Design_Variable[iDV] == FFD_CAMBER_2D) ||
               (Design_Variable[iDV] == FFD_THICKNESS_2D) ||
               (Design_Variable[iDV] == FFD_TWIST_2D) ||
               (Design_Variable[iDV] == FFD_CONTROL_POINT) ||
               (Design_Variable[iDV] == FFD_NACELLE) ||
               (Design_Variable[iDV] == FFD_GULL) ||
               (Design_Variable[iDV] == FFD_TWIST) ||
               (Design_Variable[iDV] == FFD_ROTATION) ||
               (Design_Variable[iDV] == FFD_CONTROL_SURFACE) ||
               (Design_Variable[iDV] == FFD_CAMBER) ||
               (Design_Variable[iDV] == FFD_THICKNESS))) cout << FFDTag[iDV];
          else cout << ParamDV[iDV][iParamDV];

          if (iParamDV < nParamDV-1) cout << ", ";
          else cout <<" )"<< endl;
          
        }

      }
      
      else if (Design_Variable[iDV] == NO_DEFORMATION) {
        cout << "No deformation of the numerical grid. Just output .su2 file." << endl;
      }
      
      else if (Design_Variable[iDV] == SCALE_GRID) {
        nParamDV = 0;
        cout << "Scaling of the volume grid by a constant factor." << endl;
      }
      
      else if (Design_Variable[iDV] == TRANSLATE_GRID) {
        nParamDV = 3;
        cout << "Rigid translation of the volume grid." << endl;
      }
      
      else if (Design_Variable[iDV] == ROTATE_GRID) {
        nParamDV = 6;
        cout << "Rigid rotation of the volume grid." << endl;
      }

      else if (Design_Variable[iDV] == FFD_SETTING) {
        
        cout << "Setting the FFD box structure." << endl;
        cout << "FFD boxes definition (FFD tag <-> degree <-> coord):" << endl;
        
        for (unsigned short iFFDBox = 0; iFFDBox < nFFDBox; iFFDBox++) {
          
          cout << TagFFDBox[iFFDBox] << " <-> ";
          
          for (unsigned short iDegreeFFD = 0; iDegreeFFD < 3; iDegreeFFD++) {
            if (iDegreeFFD == 0) cout << "( ";
            cout << DegreeFFDBox[iFFDBox][iDegreeFFD];
            if (iDegreeFFD < 2) cout << ", ";
            else cout <<" )";
          }
          
          cout << " <-> ";

          for (unsigned short iCoordFFD = 0; iCoordFFD < 24; iCoordFFD++) {
            if (iCoordFFD == 0) cout << "( ";
            cout << CoordFFDBox[iFFDBox][iCoordFFD];
            if (iCoordFFD < 23) cout << ", ";
            else cout <<" )"<< endl;
          }
          
        }
        
      }
      
      else cout << endl;

		}
	}

	if (((val_software == SU2_CFD) && ( ContinuousAdjoint || DiscreteAdjoint)) || (val_software == SU2_DOT)) {

		cout << endl <<"---------------- Design problem definition  ( Zone "  << iZone << " ) ------------------" << endl;
		if (nObj==1) {
      switch (Kind_ObjFunc[0]) {
        case DRAG_COEFFICIENT:           cout << "CD objective function";
          if (Fixed_CL_Mode) {           cout << " using fixed CL mode, dCD/dCL = " << dCD_dCL << "." << endl; }
          else if (Fixed_CM_Mode) {      cout << " using fixed CMy mode, dCD/dCMy = " << dCD_dCMy << "." << endl; }
          else {                         cout << "." << endl; }
          break;
        case LIFT_COEFFICIENT:           cout << "CL objective function." << endl; break;
        case MOMENT_X_COEFFICIENT:       cout << "CMx objective function" << endl;
          if (Fixed_CL_Mode) {           cout << " using fixed CL mode, dCMx/dCL = " << dCMx_dCL << "." << endl; }
          else {                         cout << "." << endl; }
          break;
        case MOMENT_Y_COEFFICIENT:       cout << "CMy objective function" << endl;
          if (Fixed_CL_Mode) {           cout << " using fixed CL mode, dCMy/dCL = " << dCMy_dCL << "." << endl; }
          else {                         cout << "." << endl; }
          break;
        case MOMENT_Z_COEFFICIENT:       cout << "CMz objective function" << endl;
          if (Fixed_CL_Mode) {           cout << " using fixed CL mode, dCMz/dCL = " << dCMz_dCL << "." << endl; }
          else {                         cout << "." << endl; }
          break;
        case INVERSE_DESIGN_PRESSURE:    cout << "Inverse design (Cp) objective function." << endl; break;
        case INVERSE_DESIGN_HEATFLUX:    cout << "Inverse design (Heat Flux) objective function." << endl; break;
        case SIDEFORCE_COEFFICIENT:      cout << "Side force objective function." << endl; break;
        case EFFICIENCY:                 cout << "CL/CD objective function." << endl; break;
        case EQUIVALENT_AREA:            cout << "Equivalent area objective function. CD weight: " << WeightCd <<"."<< endl;  break;
        case NEARFIELD_PRESSURE:         cout << "Nearfield pressure objective function. CD weight: " << WeightCd <<"."<< endl;  break;
        case FORCE_X_COEFFICIENT:        cout << "X-force objective function." << endl; break;
        case FORCE_Y_COEFFICIENT:        cout << "Y-force objective function." << endl; break;
        case FORCE_Z_COEFFICIENT:        cout << "Z-force objective function." << endl; break;
        case THRUST_COEFFICIENT:         cout << "Thrust objective function." << endl; break;
        case TORQUE_COEFFICIENT:         cout << "Torque efficiency objective function." << endl; break;
        case TOTAL_HEATFLUX:             cout << "Total heat flux objective function." << endl; break;
        case MAXIMUM_HEATFLUX:           cout << "Maximum heat flux objective function." << endl; break;
        case FIGURE_OF_MERIT:            cout << "Rotor Figure of Merit objective function." << endl; break;
        case BUFFET_SENSOR:              cout << "Buffet sensor objective function." << endl; break;
        case SURFACE_TOTAL_PRESSURE:         cout << "Average total pressure objective function." << endl; break;
        case SURFACE_STATIC_PRESSURE:        cout << "Average static pressure objective function." << endl; break;
        case SURFACE_MASSFLOW:             cout << "Mass flow rate objective function." << endl; break;
        case SURFACE_MACH:             cout << "Mach number objective function." << endl; break;
        case CUSTOM_OBJFUNC:        		cout << "Custom objective function." << endl; break;
        case REFERENCE_GEOMETRY:        cout << "Target geometry objective function." << endl; break;
        case REFERENCE_NODE:            cout << "Target node displacement objective function." << endl; break;
        case VOLUME_FRACTION:           cout << "Volume fraction objective function." << endl; break;
        case TOPOL_DISCRETENESS:        cout << "Topology discreteness objective function." << endl; break;
        case TOPOL_COMPLIANCE:          cout << "Topology compliance objective function." << endl; break;
      }
		}
		else {
		  cout << "Weighted sum objective function." << endl;
		}

	}

	if (val_software == SU2_CFD) {
		cout << endl <<"--------------- Space Numerical Integration ( Zone "  << iZone << " ) ------------------" << endl;

		if (SmoothNumGrid) cout << "There are some smoothing iterations on the grid coordinates." << endl;

    if ((Kind_Solver == EULER)          || (Kind_Solver == NAVIER_STOKES)          || (Kind_Solver == RANS) ||
        (Kind_Solver == INC_EULER)      || (Kind_Solver == INC_NAVIER_STOKES)      || (Kind_Solver == INC_RANS) ||
        (Kind_Solver == DISC_ADJ_EULER) || (Kind_Solver == DISC_ADJ_NAVIER_STOKES) || (Kind_Solver == DISC_ADJ_RANS) ) {

      if (Kind_ConvNumScheme_Flow == SPACE_CENTERED) {
        if (Kind_Centered_Flow == JST) {
          cout << "Jameson-Schmidt-Turkel scheme (2nd order in space) for the flow inviscid terms."<< endl;
          cout << "JST viscous coefficients (2nd & 4th): " << Kappa_2nd_Flow << ", " << Kappa_4th_Flow <<"." << endl;
          cout << "The method includes a grid stretching correction (p = 0.3)."<< endl;
        }
        if (Kind_Centered_Flow == JST_KE) {
          cout << "Jameson-Schmidt-Turkel scheme (2nd order in space) for the flow inviscid terms."<< endl;
          cout << "JST viscous coefficients (2nd & 4th): " << Kappa_2nd_Flow << ", " << Kappa_4th_Flow << "." << endl;
          cout << "The method includes a grid stretching correction (p = 0.3)."<< endl;
        }
        if (Kind_Centered_Flow == LAX) {
          cout << "Lax-Friedrich scheme (1st order in space) for the flow inviscid terms."<< endl;
          cout << "Lax viscous coefficients (1st): " << Kappa_1st_Flow << "." << endl;
          cout << "First order integration." << endl;
        }
      }

      if (Kind_ConvNumScheme_Flow == SPACE_UPWIND) {
        if (Kind_Upwind_Flow == ROE)   cout << "Roe (with entropy fix = "<< EntropyFix_Coeff <<") solver for the flow inviscid terms."<< endl;
        if (Kind_Upwind_Flow == TURKEL) cout << "Roe-Turkel solver for the flow inviscid terms."<< endl;
        if (Kind_Upwind_Flow == AUSM)  cout << "AUSM solver for the flow inviscid terms."<< endl;
        if (Kind_Upwind_Flow == HLLC)  cout << "HLLC solver for the flow inviscid terms."<< endl;
        if (Kind_Upwind_Flow == SW)  cout << "Steger-Warming solver for the flow inviscid terms."<< endl;
        if (Kind_Upwind_Flow == MSW)  cout << "Modified Steger-Warming solver for the flow inviscid terms."<< endl;
        if (Kind_Upwind_Flow == CUSP)  cout << "CUSP solver for the flow inviscid terms."<< endl;
        if (Kind_Upwind_Flow == L2ROE) cout << "L2ROE Low Mach ROE solver for the flow inviscid terms."<< endl;
        if (Kind_Upwind_Flow == LMROE) cout << "Rieper Low Mach ROE solver for the flow inviscid terms."<< endl;
        if (Kind_Upwind_Flow == SLAU) cout << "Simple Low-Dissipation AUSM solver for the flow inviscid terms."<< endl;
        if (Kind_Upwind_Flow == SLAU2) cout << "Simple Low-Dissipation AUSM 2 solver for the flow inviscid terms."<< endl;
        if (Kind_Upwind_Flow == FDS)   cout << "Flux difference splitting (FDS) upwind scheme for the flow inviscid terms."<< endl;
        if (Kind_Upwind_Flow == AUSMPLUSUP)  cout << "AUSM+-up solver for the flow inviscid terms."<< endl;
	if (Kind_Upwind_Flow == AUSMPLUSUP2)  cout << "AUSM+-up2 solver for the flow inviscid terms."<< endl;
          
  if (Kind_Solver == EULER         || Kind_Solver == DISC_ADJ_EULER ||
      Kind_Solver == NAVIER_STOKES || Kind_Solver == DISC_ADJ_NAVIER_STOKES ||
      Kind_Solver == RANS          || Kind_Solver == DISC_ADJ_RANS) {
          switch (Kind_RoeLowDiss) {
            case NO_ROELOWDISS: cout << "Standard Roe without low-dissipation function."<< endl; break;
            case NTS: cout << "Roe with NTS low-dissipation function."<< endl; break;
            case FD: cout << "Roe with DDES's FD low-dissipation function."<< endl; break;
            case NTS_DUCROS: cout << "Roe with NTS low-dissipation function + Ducros shock sensor."<< endl; break;
            case FD_DUCROS: cout << "Roe with DDES's FD low-dissipation function + Ducros shock sensor."<< endl; break;
          }
        }
        
        if (MUSCL_Flow) {
          cout << "Second order integration in space, with slope limiter." << endl;
            switch (Kind_SlopeLimit_Flow) {
              case NO_LIMITER:
                cout << "No slope-limiting method. "<< endl;
                break;
              case VENKATAKRISHNAN:
                cout << "Venkatakrishnan slope-limiting method, with constant: " << Venkat_LimiterCoeff <<". "<< endl;
                cout << "The reference element size is: " << RefElemLength <<". "<< endl;
                break;
              case VENKATAKRISHNAN_WANG:
                cout << "Venkatakrishnan-Wang slope-limiting method, with constant: " << Venkat_LimiterCoeff <<". "<< endl;
                break;
              case BARTH_JESPERSEN:
                cout << "Barth-Jespersen slope-limiting method." << endl;
                break;
              case VAN_ALBADA_EDGE:
                cout << "Van Albada slope-limiting method implemented by edges." << endl;
                break;
            }
        }
        else {
          cout << "First order integration in space." << endl;
        }
        
      }

    }

    if ((Kind_Solver == RANS) || (Kind_Solver == DISC_ADJ_RANS)) {
      if (Kind_ConvNumScheme_Turb == SPACE_UPWIND) {
        if (Kind_Upwind_Turb == SCALAR_UPWIND) cout << "Scalar upwind solver for the turbulence model."<< endl;
        if (MUSCL_Turb) {
          cout << "Second order integration in space with slope limiter." << endl;
            switch (Kind_SlopeLimit_Turb) {
              case NO_LIMITER:
                cout << "No slope-limiting method. "<< endl;
                break;
              case VENKATAKRISHNAN:
                cout << "Venkatakrishnan slope-limiting method, with constant: " << Venkat_LimiterCoeff <<". "<< endl;
                cout << "The reference element size is: " << RefElemLength <<". "<< endl;
                break;
              case VENKATAKRISHNAN_WANG:
                cout << "Venkatakrishnan-Wang slope-limiting method, with constant: " << Venkat_LimiterCoeff <<". "<< endl;
                break;
              case BARTH_JESPERSEN:
                cout << "Barth-Jespersen slope-limiting method." << endl;
                break;
              case VAN_ALBADA_EDGE:
                cout << "Van Albada slope-limiting method implemented by edges." << endl;
                break;
            }
        }
        else {
          cout << "First order integration in space." << endl;
        }
      }
    }

    if ((Kind_Solver == ADJ_EULER) || (Kind_Solver == ADJ_NAVIER_STOKES) || (Kind_Solver == ADJ_RANS)) {

      if (Kind_ConvNumScheme_AdjFlow == SPACE_CENTERED) {
        if (Kind_Centered_AdjFlow == JST) {
          cout << "Jameson-Schmidt-Turkel scheme for the adjoint inviscid terms."<< endl;
          cout << "JST viscous coefficients (1st, 2nd, & 4th): " << Kappa_1st_AdjFlow
          << ", " << Kappa_2nd_AdjFlow << ", " << Kappa_4th_AdjFlow <<"."<< endl;
          cout << "The method includes a grid stretching correction (p = 0.3)."<< endl;
          cout << "Second order integration." << endl;
        }
        if (Kind_Centered_AdjFlow == LAX) {
          cout << "Lax-Friedrich scheme for the adjoint inviscid terms."<< endl;
          cout << "First order integration." << endl;
        }
      }

      if (Kind_ConvNumScheme_AdjFlow == SPACE_UPWIND) {
        if (Kind_Upwind_AdjFlow == ROE) cout << "Roe (with entropy fix = "<< EntropyFix_Coeff <<") solver for the adjoint inviscid terms."<< endl;
        if (MUSCL_AdjFlow) {
          cout << "Second order integration with slope limiter." << endl;
            switch (Kind_SlopeLimit_AdjFlow) {
              case NO_LIMITER:
                cout << "No slope-limiting method. "<< endl;
                break;
              case VENKATAKRISHNAN:
                cout << "Venkatakrishnan slope-limiting method, with constant: " << Venkat_LimiterCoeff <<". "<< endl;
                cout << "The reference element size is: " << RefElemLength <<". "<< endl;
                break;
              case VENKATAKRISHNAN_WANG:
                cout << "Venkatakrishnan-Wang slope-limiting method, with constant: " << Venkat_LimiterCoeff <<". "<< endl;
                break;
              case BARTH_JESPERSEN:
                cout << "Barth-Jespersen slope-limiting method." << endl;
                break;
              case VAN_ALBADA_EDGE:
                cout << "Van Albada slope-limiting method implemented by edges." << endl;
                break;
              case SHARP_EDGES:
                cout << "Sharp edges slope-limiting method, with constant: " << Venkat_LimiterCoeff <<". "<< endl;
                cout << "The reference element size is: " << RefElemLength <<". "<< endl;
                cout << "The reference sharp edge distance is: " << AdjSharp_LimiterCoeff*RefElemLength*Venkat_LimiterCoeff <<". "<< endl;
                break;
              case WALL_DISTANCE:
                cout << "Wall distance slope-limiting method, with constant: " << Venkat_LimiterCoeff <<". "<< endl;
                cout << "The reference element size is: " << RefElemLength <<". "<< endl;
                cout << "The reference wall distance is: " << AdjSharp_LimiterCoeff*RefElemLength*Venkat_LimiterCoeff <<". "<< endl;
                break;
            }
        }
        else {
          cout << "First order integration." << endl;
        }
      }
      
      cout << "The reference sharp edge distance is: " << AdjSharp_LimiterCoeff*RefElemLength*Venkat_LimiterCoeff <<". "<< endl;

    }

    if ((Kind_Solver == ADJ_RANS) && (!Frozen_Visc_Cont)) {
      if (Kind_ConvNumScheme_AdjTurb == SPACE_UPWIND) {
        if (Kind_Upwind_Turb == SCALAR_UPWIND) cout << "Scalar upwind solver (first order) for the adjoint turbulence model."<< endl;
        if (MUSCL_AdjTurb) {
          cout << "Second order integration with slope limiter." << endl;
            switch (Kind_SlopeLimit_AdjTurb) {
              case NO_LIMITER:
                cout << "No slope-limiting method. "<< endl;
                break;
              case VENKATAKRISHNAN:
                cout << "Venkatakrishnan slope-limiting method, with constant: " << Venkat_LimiterCoeff <<". "<< endl;
                cout << "The reference element size is: " << RefElemLength <<". "<< endl;
                break;
              case VENKATAKRISHNAN_WANG:
                cout << "Venkatakrishnan-Wang slope-limiting method, with constant: " << Venkat_LimiterCoeff <<". "<< endl;
                break;
              case BARTH_JESPERSEN:
                cout << "Barth-Jespersen slope-limiting method." << endl;
                break;
              case VAN_ALBADA_EDGE:
                cout << "Van Albada slope-limiting method implemented by edges." << endl;
                break;
              case SHARP_EDGES:
                cout << "Sharp edges slope-limiting method, with constant: " << Venkat_LimiterCoeff <<". "<< endl;
                cout << "The reference element size is: " << RefElemLength <<". "<< endl;
                cout << "The reference sharp edge distance is: " << AdjSharp_LimiterCoeff*RefElemLength*Venkat_LimiterCoeff <<". "<< endl;
                break;
              case WALL_DISTANCE:
                cout << "Wall distance slope-limiting method, with constant: " << Venkat_LimiterCoeff <<". "<< endl;
                cout << "The reference element size is: " << RefElemLength <<". "<< endl;
                cout << "The reference wall distance is: " << AdjSharp_LimiterCoeff*RefElemLength*Venkat_LimiterCoeff <<". "<< endl;
                break;
            }
        }
        else {
          cout << "First order integration." << endl;
        }
      }
    }

    if ((Kind_Solver == NAVIER_STOKES) || (Kind_Solver == RANS) ||
        (Kind_Solver == INC_NAVIER_STOKES) || (Kind_Solver == INC_RANS) ||
        (Kind_Solver == DISC_ADJ_INC_NAVIER_STOKES) || (Kind_Solver == DISC_ADJ_INC_RANS) || 
        (Kind_Solver == DISC_ADJ_NAVIER_STOKES) || (Kind_Solver == DISC_ADJ_RANS)) {
        cout << "Average of gradients with correction (viscous flow terms)." << endl;
    }

    if ((Kind_Solver == ADJ_NAVIER_STOKES) || (Kind_Solver == ADJ_RANS)) {
      cout << "Average of gradients with correction (viscous adjoint terms)." << endl;
    }

    if ((Kind_Solver == RANS) || (Kind_Solver == DISC_ADJ_RANS) || (Kind_Solver == INC_RANS) || (Kind_Solver == DISC_ADJ_INC_RANS) ) {
      cout << "Average of gradients with correction (viscous turbulence terms)." << endl;
    }

    if ((Kind_Solver == ADJ_RANS) && (!Frozen_Visc_Cont)) {
      cout << "Average of gradients with correction (2nd order) for computation of adjoint viscous turbulence terms." << endl;
      if (Kind_TimeIntScheme_AdjTurb == EULER_IMPLICIT) cout << "Euler implicit method for the turbulent adjoint equation." << endl;
    }

    if(Kind_Solver != FEM_EULER && Kind_Solver != FEM_NAVIER_STOKES &&
       Kind_Solver != FEM_RANS  && Kind_Solver != FEM_LES &&
       Kind_Solver != DISC_ADJ_FEM_EULER && Kind_Solver != DISC_ADJ_FEM_NS && 
       Kind_Solver != DISC_ADJ_FEM_RANS) {
      if (!fea){
        switch (Kind_Gradient_Method_Recon) {
          case GREEN_GAUSS: cout << "Gradient for upwind reconstruction: Green-Gauss." << endl; break;
          case LEAST_SQUARES: cout << "Gradient for upwind reconstruction: unweighted Least-Squares." << endl; break;
          case WEIGHTED_LEAST_SQUARES: cout << "Gradient for upwind reconstruction: inverse-distance weighted Least-Squares." << endl; break;
        }
        switch (Kind_Gradient_Method) {
          case GREEN_GAUSS: cout << "Gradient for viscous and source terms: Green-Gauss." << endl; break;
          case LEAST_SQUARES: cout << "Gradient for viscous and source terms: unweighted Least-Squares." << endl; break;
          case WEIGHTED_LEAST_SQUARES: cout << "Gradient for viscous and source terms: inverse-distance weighted Least-Squares." << endl; break;
        }
      }
      else{
        cout << "Spatial discretization using the Finite Element Method." << endl;
      }
    }

    if(Kind_Solver == FEM_EULER || Kind_Solver == FEM_NAVIER_STOKES ||
       Kind_Solver == FEM_RANS  || Kind_Solver == FEM_LES ||
       Kind_Solver == DISC_ADJ_FEM_EULER || Kind_Solver == DISC_ADJ_FEM_NS ||
       Kind_Solver == DISC_ADJ_FEM_RANS) {
      if(Kind_FEM_Flow == DG) {
        cout << "Discontinuous Galerkin Finite element solver" << endl;

        switch( Riemann_Solver_FEM ) {
          case ROE:           cout << "Roe (with entropy fix) solver for inviscid fluxes over the faces" << endl; break;
          case LAX_FRIEDRICH: cout << "Lax-Friedrich solver for inviscid fluxes over the faces" << endl; break;
          case AUSM:          cout << "AUSM solver inviscid fluxes over the faces" << endl; break;
          case HLLC:          cout << "HLLC solver inviscid fluxes over the faces" << endl; break;
        }

        if(Kind_Solver != FEM_EULER && Kind_Solver != DISC_ADJ_FEM_EULER) {
          cout << "Theta symmetrizing terms interior penalty: " << Theta_Interior_Penalty_DGFEM << endl;
        }
      }

      cout << "Quadrature factor for elements with constant Jacobian:     " << Quadrature_Factor_Straight << endl;
      cout << "Quadrature factor for elements with non-constant Jacobian: " << Quadrature_Factor_Curved << endl;

      cout << "Byte alignment matrix multiplications:      " << byteAlignmentMatMul << endl;
      cout << "Padded matrix size for optimal performance: " << sizeMatMulPadding << endl;
    }

    cout << endl <<"--------------- Time Numerical Integration  ( Zone "  << iZone << " ) ------------------" << endl;

    if (!fea) {
		switch (TimeMarching) {
		  case NO:
			cout << "Local time stepping (steady state simulation)." << endl; break;
		  case TIME_STEPPING:
			cout << "Unsteady simulation using a time stepping strategy."<< endl;
			if (Unst_CFL != 0.0) {
                          cout << "Time step computed by the code. Unsteady CFL number: " << Unst_CFL <<"."<< endl;
                          if (Delta_UnstTime != 0.0) {
                            cout << "Synchronization time provided by the user (s): "<< Delta_UnstTime << "." << endl;
                          }
                        }
			else cout << "Unsteady time step provided by the user (s): "<< Delta_UnstTime << "." << endl;
			break;
		  case DT_STEPPING_1ST: case DT_STEPPING_2ND:
			if (TimeMarching == DT_STEPPING_1ST) cout << "Unsteady simulation, dual time stepping strategy (first order in time)."<< endl;
			if (TimeMarching == DT_STEPPING_2ND) cout << "Unsteady simulation, dual time stepping strategy (second order in time)."<< endl;
			if (Unst_CFL != 0.0) cout << "Time step computed by the code. Unsteady CFL number: " << Unst_CFL <<"."<< endl;
			else cout << "Unsteady time step provided by the user (s): "<< Delta_UnstTime << "." << endl;
			cout << "Total number of internal Dual Time iterations: "<< Unst_nIntIter <<"." << endl;
			break;
		}
  }
	else {
		if (Time_Domain) {
			cout << "Static structural analysis." << endl; 
		 } else {
			cout << "Dynamic structural analysis."<< endl;
			cout << "Time step provided by the user for the dynamic analysis(s): "<< Delta_DynTime << "." << endl;
		}
	}

    if ((Kind_Solver == EULER) || (Kind_Solver == NAVIER_STOKES) || (Kind_Solver == RANS) ||
        (Kind_Solver == INC_EULER) || (Kind_Solver == INC_NAVIER_STOKES) || (Kind_Solver == INC_RANS) ||
        (Kind_Solver == DISC_ADJ_INC_EULER) || (Kind_Solver == DISC_ADJ_INC_NAVIER_STOKES) || (Kind_Solver == DISC_ADJ_INC_RANS) ||
        (Kind_Solver == DISC_ADJ_EULER) || (Kind_Solver == DISC_ADJ_NAVIER_STOKES) || (Kind_Solver == DISC_ADJ_RANS) ||
        (Kind_Solver == DISC_ADJ_FEM_EULER) || (Kind_Solver == DISC_ADJ_FEM_NS) || (Kind_Solver == DISC_ADJ_FEM_RANS)) {
      switch (Kind_TimeIntScheme_Flow) {
        case RUNGE_KUTTA_EXPLICIT:
          cout << "Runge-Kutta explicit method for the flow equations." << endl;
          cout << "Number of steps: " << nRKStep << endl;
          cout << "Alpha coefficients: ";
          for (unsigned short iRKStep = 0; iRKStep < nRKStep; iRKStep++) {
            cout << "\t" << RK_Alpha_Step[iRKStep];
          }
          cout << endl;
          break;
        case EULER_EXPLICIT:
          cout << "Euler explicit method for the flow equations." << endl;
          break;
        case EULER_IMPLICIT:
          cout << "Euler implicit method for the flow equations." << endl;
          switch (Kind_Linear_Solver) {
            case BCGSTAB:
            case FGMRES:
            case RESTARTED_FGMRES:
              if (Kind_Linear_Solver == BCGSTAB)
                cout << "BCGSTAB is used for solving the linear system." << endl;
              else
                cout << "FGMRES is used for solving the linear system." << endl;
              switch (Kind_Linear_Solver_Prec) {
                case ILU: cout << "Using a ILU("<< Linear_Solver_ILU_n <<") preconditioning."<< endl; break;
                case LINELET: cout << "Using a linelet preconditioning."<< endl; break;
                case LU_SGS:  cout << "Using a LU-SGS preconditioning."<< endl; break;
                case JACOBI:  cout << "Using a Jacobi preconditioning."<< endl; break;
              }
              break;
            case SMOOTHER:
              switch (Kind_Linear_Solver_Prec) {
                case ILU:     cout << "A ILU(" << Linear_Solver_ILU_n << ")"; break;
                case LINELET: cout << "A Linelet"; break;
                case LU_SGS:  cout << "A LU-SGS"; break;
                case JACOBI:  cout << "A Jacobi"; break;
              }
              cout << " method is used for smoothing the linear system." << endl;
              break;
          }
          cout << "Convergence criteria of the linear solver: "<< Linear_Solver_Error <<"."<< endl;
          cout << "Max number of linear iterations: "<< Linear_Solver_Iter <<"."<< endl;
          break;
        case CLASSICAL_RK4_EXPLICIT:
          cout << "Classical RK4 explicit method for the flow equations." << endl;
          cout << "Number of steps: " << 4 << endl;
          cout << "Time coefficients: {0.5, 0.5, 1, 1}" << endl;
          cout << "Function coefficients: {1/6, 1/3, 1/3, 1/6}" << endl;
          break;
      }
    }

    if (fea) {
      switch (Kind_TimeIntScheme_FEA) {
        case CD_EXPLICIT:
          cout << "Explicit time integration (NOT IMPLEMENTED YET)." << endl;
          break;
        case GENERALIZED_ALPHA:
          cout << "Generalized-alpha method." << endl;
          break;
        case NEWMARK_IMPLICIT:
          if (Dynamic_Analysis) cout << "Newmark implicit method for the structural time integration." << endl;
          switch (Kind_Linear_Solver) {
            case BCGSTAB:
              cout << "BCGSTAB is used for solving the linear system." << endl;
              cout << "Convergence criteria of the linear solver: "<< Linear_Solver_Error <<"."<< endl;
              cout << "Max number of iterations: "<< Linear_Solver_Iter <<"."<< endl;
              break;
            case FGMRES: case RESTARTED_FGMRES:
              cout << "FGMRES is used for solving the linear system." << endl;
              cout << "Convergence criteria of the linear solver: "<< Linear_Solver_Error <<"."<< endl;
              cout << "Max number of iterations: "<< Linear_Solver_Iter <<"."<< endl;
              break;
            case CONJUGATE_GRADIENT:
              cout << "A Conjugate Gradient method is used for solving the linear system." << endl;
              cout << "Convergence criteria of the linear solver: "<< Linear_Solver_Error <<"."<< endl;
              cout << "Max number of iterations: "<< Linear_Solver_Iter <<"."<< endl;
              break;
          }
          break;
      }
    }

    if ((Kind_Solver == ADJ_EULER) || (Kind_Solver == ADJ_NAVIER_STOKES) || (Kind_Solver == ADJ_RANS)) {
      switch (Kind_TimeIntScheme_AdjFlow) {
        case RUNGE_KUTTA_EXPLICIT:
          cout << "Runge-Kutta explicit method for the adjoint equations." << endl;
          cout << "Number of steps: " << nRKStep << endl;
          cout << "Alpha coefficients: ";
          for (unsigned short iRKStep = 0; iRKStep < nRKStep; iRKStep++) {
            cout << "\t" << RK_Alpha_Step[iRKStep];
          }
          cout << endl;
          break;
        case EULER_EXPLICIT: cout << "Euler explicit method for the adjoint equations." << endl; break;
        case EULER_IMPLICIT: cout << "Euler implicit method for the adjoint equations." << endl; break;
      }
    }

    if(Kind_Solver == FEM_EULER || Kind_Solver == FEM_NAVIER_STOKES ||
       Kind_Solver == FEM_RANS  || Kind_Solver == FEM_LES) {
      switch (Kind_TimeIntScheme_FEM_Flow) {
        case RUNGE_KUTTA_EXPLICIT:
          cout << "Runge-Kutta explicit method for the flow equations." << endl;
          cout << "Number of steps: " << nRKStep << endl;
          cout << "Alpha coefficients: ";
          for (unsigned short iRKStep = 0; iRKStep < nRKStep; iRKStep++) {
            cout << "\t" << RK_Alpha_Step[iRKStep];
          }
          cout << endl;
          break;
        case CLASSICAL_RK4_EXPLICIT:
          cout << "Classical RK4 explicit method for the flow equations." << endl;
          cout << "Number of steps: " << 4 << endl;
          cout << "Time coefficients: {0.5, 0.5, 1, 1}" << endl;
          cout << "Function coefficients: {1/6, 1/3, 1/3, 1/6}" << endl;
          break;

        case ADER_DG:
          if(nLevels_TimeAccurateLTS == 1)
            cout << "ADER-DG for the flow equations with global time stepping." << endl;
          else
            cout << "ADER-DG for the flow equations with " << nLevels_TimeAccurateLTS
                 << " levels for time accurate local time stepping." << endl;

          switch( Kind_ADER_Predictor ) {
            case ADER_ALIASED_PREDICTOR:
              cout << "An aliased approach is used in the predictor step. " << endl;
              break;
            case ADER_NON_ALIASED_PREDICTOR:
              cout << "A non-aliased approach is used in the predictor step. " << endl;
              break;
          }
          cout << "Number of time DOFs ADER-DG predictor step: " << nTimeDOFsADER_DG << endl;
          cout << "Location of time DOFs ADER-DG on the interval [-1,1]: ";
          for (unsigned short iDOF=0; iDOF<nTimeDOFsADER_DG; iDOF++) {
            cout << "\t" << TimeDOFsADER_DG[iDOF];
          }
          cout << endl;
          cout << "Time quadrature factor for ADER-DG: " << Quadrature_Factor_Time_ADER_DG << endl;
          cout << "Number of time integration points ADER-DG: " << nTimeIntegrationADER_DG << endl;
          cout << "Location of time integration points ADER-DG on the interval [-1,1]: ";
          for (unsigned short iDOF=0; iDOF<nTimeIntegrationADER_DG; iDOF++) {
            cout << "\t" << TimeIntegrationADER_DG[iDOF];
          }
          cout << endl;
          cout << "Weights of time integration points ADER-DG on the interval [-1,1]: ";
          for (unsigned short iDOF=0; iDOF<nTimeIntegrationADER_DG; iDOF++) {
            cout << "\t" << WeightsIntegrationADER_DG[iDOF];
          }
          cout << endl;
          break;
      }
    }

    if (nMGLevels !=0) {
      
      if (nStartUpIter != 0) cout << "A total of " << nStartUpIter << " start up iterations on the fine grid."<< endl;
      if (MGCycle == V_CYCLE) cout << "V Multigrid Cycle, with " << nMGLevels << " multigrid levels."<< endl;
      if (MGCycle == W_CYCLE) cout << "W Multigrid Cycle, with " << nMGLevels << " multigrid levels."<< endl;
      if (MGCycle == FULLMG_CYCLE) cout << "Full Multigrid Cycle, with " << nMGLevels << " multigrid levels."<< endl;

      cout << "Damping factor for the residual restriction: " << Damp_Res_Restric <<"."<< endl;
      cout << "Damping factor for the correction prolongation: " << Damp_Correc_Prolong <<"."<< endl;
    }

    if ((Kind_Solver != FEM_ELASTICITY) && (Kind_Solver != DISC_ADJ_FEM)) {

      if (!CFL_Adapt) cout << "No CFL adaptation." << endl;
      else cout << "CFL adaptation. Factor down: "<< CFL_AdaptParam[0] <<", factor up: "<< CFL_AdaptParam[1]
        <<",\n                lower limit: "<< CFL_AdaptParam[2] <<", upper limit: " << CFL_AdaptParam[3] <<"."<< endl;

      if (nMGLevels !=0) {
        PrintingToolbox::CTablePrinter MGTable(&std::cout);
        
        MGTable.AddColumn("MG Level",         10);
        MGTable.AddColumn("Presmooth",     10);
        MGTable.AddColumn("PostSmooth",    10);
        MGTable.AddColumn("CorrectSmooth", 10);
        MGTable.SetAlign(PrintingToolbox::CTablePrinter::RIGHT);
        MGTable.PrintHeader();
        for (unsigned short iLevel = 0; iLevel < nMGLevels+1; iLevel++) {
          MGTable << iLevel << MG_PreSmooth[iLevel] << MG_PostSmooth[iLevel] << MG_CorrecSmooth[iLevel];
        }
        MGTable.PrintFooter();
      }
			if (TimeMarching != TIME_STEPPING) {
				cout << "Courant-Friedrichs-Lewy number:   ";
				cout.precision(3);
				cout.width(6); cout << CFL[0];
				cout << endl;
			}
			
    }

    if ((Kind_Solver == RANS) || (Kind_Solver == DISC_ADJ_RANS) ||
        (Kind_Solver == INC_RANS) || (Kind_Solver == DISC_ADJ_INC_RANS))
      if (Kind_TimeIntScheme_Turb == EULER_IMPLICIT)
        cout << "Euler implicit time integration for the turbulence model." << endl;
  }

  if (val_software == SU2_CFD) {

    cout << endl <<"------------------ Convergence Criteria  ( Zone "  << iZone << " ) ---------------------" << endl;

    cout << "Maximum number of solver subiterations: " << nInnerIter <<"."<< endl;
    if (Multizone_Problem)
      cout << "Maximum number of solver outer iterations: " << nOuterIter <<"."<< endl;
    if (Time_Domain)
      cout << "Maximum number of physical time-steps: " << nTimeIter <<"."<< endl;
    
    cout << "Begin convergence monitoring at iteration " << StartConv_Iter << "." << endl;    
    cout << "Residual minimum value: 1e" << MinLogResidual << "." << endl;
    cout << "Cauchy series min. value: " << Cauchy_Eps << "." << endl;
    cout << "Number of Cauchy elements: " << Cauchy_Elems << "." << endl;
  }

  if (val_software == SU2_MSH) {
    cout << endl <<"----------------- Grid adaptation strategy ( Zone "  << iZone << " ) -------------------" << endl;

    switch (Kind_Adaptation) {
      case NONE: break;
      case PERIODIC: cout << "Grid modification to run periodic bc problems." << endl; break;
      case FULL: cout << "Grid adaptation using a complete refinement." << endl; break;
      case WAKE: cout << "Grid adaptation of the wake." << endl; break;
      case FULL_FLOW: cout << "Flow grid adaptation using a complete refinement." << endl; break;
      case FULL_ADJOINT: cout << "Adjoint grid adaptation using a complete refinement." << endl; break;
      case GRAD_FLOW: cout << "Grid adaptation using gradient based strategy (density)." << endl; break;
      case GRAD_ADJOINT: cout << "Grid adaptation using gradient based strategy (adjoint density)." << endl; break;
      case GRAD_FLOW_ADJ: cout << "Grid adaptation using gradient based strategy (density and adjoint density)." << endl; break;
      case COMPUTABLE: cout << "Grid adaptation using computable correction."<< endl; break;
      case REMAINING: cout << "Grid adaptation using remaining error."<< endl; break;
      case SMOOTHING: cout << "Grid smoothing using an implicit method."<< endl; break;
      case SUPERSONIC_SHOCK: cout << "Grid adaptation for a supersonic shock at Mach: " << Mach <<"."<< endl; break;
    }

    switch (Kind_Adaptation) {
      case GRAD_FLOW: case GRAD_ADJOINT: case GRAD_FLOW_ADJ: case COMPUTABLE: case REMAINING:
        cout << "Power of the dual volume in the adaptation sensor: " << DualVol_Power << endl;
        cout << "Percentage of new elements in the adaptation process: " << New_Elem_Adapt << "."<< endl;
        break;
    }

    if (Analytical_Surface != NONE)
      cout << "Use analytical definition for including points in the surfaces." << endl;

  }

  cout << endl <<"-------------------- Output Information ( Zone "  << iZone << " ) ----------------------" << endl;

  if (val_software == SU2_CFD) {

    cout << "Writing solution files every " << VolumeWrtFreq <<" iterations."<< endl;
    cout << "Writing the convergence history file every " << HistoryWrtFreq[2] <<" inner iterations."<< endl;
    if (Multizone_Problem){
      cout << "Writing the convergence history file every " << HistoryWrtFreq[1] <<" outer iterations."<< endl;      
    }
    if (Time_Domain) {
      cout << "Writing the convergence history file every " << HistoryWrtFreq[0] <<" time iterations."<< endl;      
    }
    cout << "Writing the screen convergence history every " << ScreenWrtFreq[2] <<" inner iterations."<< endl;
    if (Multizone_Problem){
      cout << "Writing the screen convergence history every " << ScreenWrtFreq[1] <<" outer iterations."<< endl;      
    }
    if (Time_Domain) {
      cout << "Writing the screen convergence history every " << ScreenWrtFreq[0] <<" time iterations."<< endl;      
    }

    switch (Tab_FileFormat) {
      case TAB_CSV: cout << "The tabular file format is CSV (.csv)." << endl; break;
      case TAB_TECPLOT: cout << "The tabular file format is Tecplot (.dat)." << endl; break;
    }

    cout << "Convergence history file name: " << Conv_FileName << "." << endl;

    cout << "Forces breakdown file name: " << Breakdown_FileName << "." << endl;

  
    if (!ContinuousAdjoint && !DiscreteAdjoint) {
      cout << "Surface file name: " << SurfCoeff_FileName << "." << endl;
      cout << "Volume file name: " << Volume_FileName << "." << endl;
      cout << "Restart file name: " << Restart_FileName << "." << endl;
    }
    
    if (ContinuousAdjoint || DiscreteAdjoint) {
      cout << "Adjoint solution file name: " << Solution_AdjFileName << "." << endl;
      cout << "Restart adjoint file name: " << Restart_AdjFileName << "." << endl;
      cout << "Adjoint variables file name: " << Adj_FileName << "." << endl;
      cout << "Surface adjoint file name: " << SurfAdjCoeff_FileName << "." << endl;
    }

  }

  if (val_software == SU2_SOL) {
    switch (Tab_FileFormat) {
      case TAB_CSV: cout << "The tabular file format is CSV (.csv)." << endl; break;
      case TAB_TECPLOT: cout << "The tabular file format is Tecplot (.dat)." << endl; break;
    }
    cout << "Flow variables file name: " << Volume_FileName << "." << endl;
  }

  if (val_software == SU2_DEF) {
    cout << "Output mesh file name: " << Mesh_Out_FileName << ". " << endl;
    if (Visualize_Surface_Def) cout << "A file will be created to visualize the surface deformation." << endl;
    if (Visualize_Volume_Def) cout << "A file will be created to visualize the volume deformation." << endl;
    else cout << "No file for visualizing the deformation." << endl;
    switch (GetDeform_Stiffness_Type()) {
      case INVERSE_VOLUME:
        cout << "Cell stiffness scaled by inverse of the cell volume." << endl;
        break;
      case SOLID_WALL_DISTANCE:
        cout << "Cell stiffness scaled by distance to nearest solid surface." << endl;
        break;
      case CONSTANT_STIFFNESS:
        cout << "Imposing constant cell stiffness." << endl;
        break;
    }
  }

  if (val_software == SU2_MSH) {
    cout << "Output mesh file name: " << Mesh_Out_FileName << ". " << endl;
  }

  if (val_software == SU2_DOT) {
    if (DiscreteAdjoint) {
      cout << "Output Volume Sensitivity file name: " << VolSens_FileName << ". " << endl;
      cout << "Output Surface Sensitivity file name: " << SurfSens_FileName << ". " << endl;
    }
    cout << "Output gradient file name: " << ObjFunc_Grad_FileName << ". " << endl;
  }

  if (val_software == SU2_MSH) {
    cout << "Output mesh file name: " << Mesh_Out_FileName << ". " << endl;
    cout << "Restart flow file name: " << Restart_FileName << "." << endl;
    if ((Kind_Adaptation == FULL_ADJOINT) || (Kind_Adaptation == GRAD_ADJOINT) || (Kind_Adaptation == GRAD_FLOW_ADJ) ||
        (Kind_Adaptation == COMPUTABLE) || (Kind_Adaptation == REMAINING)) {
      if (Kind_ObjFunc[0] == DRAG_COEFFICIENT) cout << "Restart adjoint file name: " << Restart_AdjFileName << "." << endl;
      if (Kind_ObjFunc[0] == EQUIVALENT_AREA) cout << "Restart adjoint file name: " << Restart_AdjFileName << "." << endl;
      if (Kind_ObjFunc[0] == NEARFIELD_PRESSURE) cout << "Restart adjoint file name: " << Restart_AdjFileName << "." << endl;
      if (Kind_ObjFunc[0] == LIFT_COEFFICIENT) cout << "Restart adjoint file name: " << Restart_AdjFileName << "." << endl;
    }
  }

  cout << endl <<"------------- Config File Boundary Information ( Zone "  << iZone << " ) ---------------" << endl;

  PrintingToolbox::CTablePrinter BoundaryTable(&std::cout);
  BoundaryTable.AddColumn("Marker Type", 35);
  BoundaryTable.AddColumn("Marker Name", 35);
  
  BoundaryTable.PrintHeader();
  
  if (nMarker_Euler != 0) {   
    BoundaryTable << "Euler wall";
    for (iMarker_Euler = 0; iMarker_Euler < nMarker_Euler; iMarker_Euler++) {
      BoundaryTable << Marker_Euler[iMarker_Euler];
      if (iMarker_Euler < nMarker_Euler-1)  BoundaryTable << " ";
    }
    BoundaryTable.PrintFooter();
  }
  
  if (nMarker_FarField != 0) {
    BoundaryTable << "Far-field";
    for (iMarker_FarField = 0; iMarker_FarField < nMarker_FarField; iMarker_FarField++) {
      BoundaryTable << Marker_FarField[iMarker_FarField];
      if (iMarker_FarField < nMarker_FarField-1)  BoundaryTable << " ";
    }
    BoundaryTable.PrintFooter();
  }
  
  if (nMarker_SymWall != 0) {
    BoundaryTable << "Symmetry plane";
    for (iMarker_SymWall = 0; iMarker_SymWall < nMarker_SymWall; iMarker_SymWall++) {
      BoundaryTable << Marker_SymWall[iMarker_SymWall];
      if (iMarker_SymWall < nMarker_SymWall-1)  BoundaryTable << " ";
    }
    BoundaryTable.PrintFooter();
  }
  
  if (nMarker_PerBound != 0) {
    BoundaryTable << "Periodic boundary";
    for (iMarker_PerBound = 0; iMarker_PerBound < nMarker_PerBound; iMarker_PerBound++) {
      BoundaryTable << Marker_PerBound[iMarker_PerBound];
      if (iMarker_PerBound < nMarker_PerBound-1)  BoundaryTable << " ";
    }
    BoundaryTable.PrintFooter();
  }

  if (nMarker_NearFieldBound != 0) {
    BoundaryTable << "Near-field boundary";
    for (iMarker_NearFieldBound = 0; iMarker_NearFieldBound < nMarker_NearFieldBound; iMarker_NearFieldBound++) {
      BoundaryTable << Marker_NearFieldBound[iMarker_NearFieldBound];
      if (iMarker_NearFieldBound < nMarker_NearFieldBound-1)  BoundaryTable << " ";
    }
    BoundaryTable.PrintFooter();
  }
  
  if (nMarker_Deform_Mesh != 0) {
    BoundaryTable << "Deformable mesh boundary";
    for (iMarker_Deform_Mesh = 0; iMarker_Deform_Mesh < nMarker_Deform_Mesh; iMarker_Deform_Mesh++) {
      BoundaryTable << Marker_Deform_Mesh[iMarker_Deform_Mesh];
      if (iMarker_Deform_Mesh < nMarker_Deform_Mesh-1)  BoundaryTable << " ";
    }
    BoundaryTable.PrintFooter();
  }

  if (nMarker_Fluid_Load != 0) {
    BoundaryTable << "Fluid loads boundary";
    for (iMarker_Fluid_Load = 0; iMarker_Fluid_Load < nMarker_Fluid_Load; iMarker_Fluid_Load++) {
      BoundaryTable << Marker_Fluid_Load[iMarker_Fluid_Load];
      if (iMarker_Fluid_Load < nMarker_Fluid_Load-1)  BoundaryTable << " ";
    }
    BoundaryTable.PrintFooter();
  }
  
  if (nMarker_Fluid_InterfaceBound != 0) {
    BoundaryTable << "Fluid interface boundary";
    for (iMarker_Fluid_InterfaceBound = 0; iMarker_Fluid_InterfaceBound < nMarker_Fluid_InterfaceBound; iMarker_Fluid_InterfaceBound++) {
      BoundaryTable << Marker_Fluid_InterfaceBound[iMarker_Fluid_InterfaceBound];
      if (iMarker_Fluid_InterfaceBound < nMarker_Fluid_InterfaceBound-1)  BoundaryTable << " ";
    }
    BoundaryTable.PrintFooter();
  }
  
  if (nMarker_Dirichlet != 0) {
    BoundaryTable << "Dirichlet boundary";
    for (iMarker_Dirichlet = 0; iMarker_Dirichlet < nMarker_Dirichlet; iMarker_Dirichlet++) {
      BoundaryTable << Marker_Dirichlet[iMarker_Dirichlet];
      if (iMarker_Dirichlet < nMarker_Dirichlet-1)  BoundaryTable << " ";
    }
    BoundaryTable.PrintFooter();
  }
  
  if (nMarker_FlowLoad != 0) {
    BoundaryTable << "Flow load boundary";
    for (iMarker_FlowLoad = 0; iMarker_FlowLoad < nMarker_FlowLoad; iMarker_FlowLoad++) {
      BoundaryTable << Marker_FlowLoad[iMarker_FlowLoad];
      if (iMarker_FlowLoad < nMarker_FlowLoad-1)  BoundaryTable << " ";
    }
    BoundaryTable.PrintFooter();
  }
  
  if (nMarker_Internal != 0) {
    BoundaryTable << "Internal boundary";
    for (iMarker_Internal = 0; iMarker_Internal < nMarker_Internal; iMarker_Internal++) {
      BoundaryTable << Marker_Internal[iMarker_Internal];
      if (iMarker_Internal < nMarker_Internal-1)  BoundaryTable << " ";
    }
    BoundaryTable.PrintFooter();
  }
  
  if (nMarker_Inlet != 0) {
    BoundaryTable << "Inlet boundary";
    for (iMarker_Inlet = 0; iMarker_Inlet < nMarker_Inlet; iMarker_Inlet++) {
      BoundaryTable << Marker_Inlet[iMarker_Inlet];
      if (iMarker_Inlet < nMarker_Inlet-1)  BoundaryTable << " ";
    }
    BoundaryTable.PrintFooter();
  } 
  
  if (nMarker_Riemann != 0) {
    BoundaryTable << "Riemann boundary";
    for (iMarker_Riemann = 0; iMarker_Riemann < nMarker_Riemann; iMarker_Riemann++) {
      BoundaryTable << Marker_Riemann[iMarker_Riemann];
      if (iMarker_Riemann < nMarker_Riemann-1)  BoundaryTable << " ";
    }
    BoundaryTable.PrintFooter();
  } 
  
  if (nMarker_Giles != 0) {
    BoundaryTable << "Giles boundary";
    for (iMarker_Giles = 0; iMarker_Giles < nMarker_Giles; iMarker_Giles++) {
      BoundaryTable << Marker_Giles[iMarker_Giles];
      if (iMarker_Giles < nMarker_Giles-1)  BoundaryTable << " ";
    }
    BoundaryTable.PrintFooter();
  } 
  
  if (nMarker_MixingPlaneInterface != 0) {
    BoundaryTable << "MixingPlane boundary";
    for (iMarker_MixingPlaneInterface = 0; iMarker_MixingPlaneInterface < nMarker_MixingPlaneInterface; iMarker_MixingPlaneInterface++) {
      BoundaryTable << Marker_MixingPlaneInterface[iMarker_MixingPlaneInterface];
      if (iMarker_MixingPlaneInterface < nMarker_MixingPlaneInterface-1)  BoundaryTable << " ";
    }
    BoundaryTable.PrintFooter();
  } 
  
  if (nMarker_EngineInflow != 0) {
    BoundaryTable << "Engine inflow boundary";
    for (iMarker_EngineInflow = 0; iMarker_EngineInflow < nMarker_EngineInflow; iMarker_EngineInflow++) {
      BoundaryTable << Marker_EngineInflow[iMarker_EngineInflow];
      if (iMarker_EngineInflow < nMarker_EngineInflow-1)  BoundaryTable << " ";
    }
    BoundaryTable.PrintFooter();
  } 
  
  if (nMarker_EngineExhaust != 0) {
    BoundaryTable << "Engine exhaust boundary";
    for (iMarker_EngineExhaust = 0; iMarker_EngineExhaust < nMarker_EngineExhaust; iMarker_EngineExhaust++) {
      BoundaryTable << Marker_EngineExhaust[iMarker_EngineExhaust];
      if (iMarker_EngineExhaust < nMarker_EngineExhaust-1)  BoundaryTable << " ";
    }
    BoundaryTable.PrintFooter();
  } 
  
  if (nMarker_Supersonic_Inlet != 0) {
    BoundaryTable << "Supersonic inlet boundary";
    for (iMarker_Supersonic_Inlet = 0; iMarker_Supersonic_Inlet < nMarker_Supersonic_Inlet; iMarker_Supersonic_Inlet++) {
      BoundaryTable << Marker_Supersonic_Inlet[iMarker_Supersonic_Inlet];
      if (iMarker_Supersonic_Inlet < nMarker_Supersonic_Inlet-1)  BoundaryTable << " ";
    }
    BoundaryTable.PrintFooter();
  } 
  
  if (nMarker_Supersonic_Outlet != 0) {
    BoundaryTable << "Supersonic outlet boundary";
    for (iMarker_Supersonic_Outlet = 0; iMarker_Supersonic_Outlet < nMarker_Supersonic_Outlet; iMarker_Supersonic_Outlet++) {
      BoundaryTable << Marker_Supersonic_Outlet[iMarker_Supersonic_Outlet];
      if (iMarker_Supersonic_Outlet < nMarker_Supersonic_Outlet-1)  BoundaryTable << " ";
    }
    BoundaryTable.PrintFooter();
  } 
  
  if (nMarker_Outlet != 0) {
    BoundaryTable << "Outlet boundary";
    for (iMarker_Outlet = 0; iMarker_Outlet < nMarker_Outlet; iMarker_Outlet++) {
      BoundaryTable << Marker_Outlet[iMarker_Outlet];
      if (iMarker_Outlet < nMarker_Outlet-1)  BoundaryTable << " ";
    }
    BoundaryTable.PrintFooter();
  } 
  
  if (nMarker_Isothermal != 0) {
    BoundaryTable << "Isothermal wall";
    for (iMarker_Isothermal = 0; iMarker_Isothermal < nMarker_Isothermal; iMarker_Isothermal++) {
      BoundaryTable << Marker_Isothermal[iMarker_Isothermal];
      if (iMarker_Isothermal < nMarker_Isothermal-1)  BoundaryTable << " ";
    }
    BoundaryTable.PrintFooter();
  } 
 
  if (nMarker_HeatFlux != 0) {  
    BoundaryTable << "Heat flux wall";
    for (iMarker_HeatFlux = 0; iMarker_HeatFlux < nMarker_HeatFlux; iMarker_HeatFlux++) {
      BoundaryTable << Marker_HeatFlux[iMarker_HeatFlux];
      if (iMarker_HeatFlux < nMarker_HeatFlux-1)  BoundaryTable << " ";
    }
    BoundaryTable.PrintFooter();
  }
  
  if (nMarker_Clamped != 0) {  
    BoundaryTable << "Clamped boundary";
    for (iMarker_Clamped = 0; iMarker_Clamped < nMarker_Clamped; iMarker_Clamped++) {
      BoundaryTable << Marker_Clamped[iMarker_Clamped];
      if (iMarker_Clamped < nMarker_Clamped-1)  BoundaryTable << " ";
    }
    BoundaryTable.PrintFooter();
  }

  if (nMarker_Displacement != 0) {  
    BoundaryTable << "Displacement boundary";
    for (iMarker_Displacement = 0; iMarker_Displacement < nMarker_Displacement; iMarker_Displacement++) {
      BoundaryTable << Marker_Displacement[iMarker_Displacement];
      if (iMarker_Displacement < nMarker_Displacement-1)  BoundaryTable << " ";
    }
    BoundaryTable.PrintFooter();
  }

  if (nMarker_Load != 0) {  
    BoundaryTable << "Normal load boundary";
    for (iMarker_Load = 0; iMarker_Load < nMarker_Load; iMarker_Load++) {
      BoundaryTable << Marker_Load[iMarker_Load];
      if (iMarker_Load < nMarker_Load-1)  BoundaryTable << " ";
    }
    BoundaryTable.PrintFooter();
  }
  
  if (nMarker_Damper != 0) {  
    BoundaryTable << "Damper boundary";
    for (iMarker_Damper = 0; iMarker_Damper < nMarker_Damper; iMarker_Damper++) {
      BoundaryTable << Marker_Damper[iMarker_Damper];
      if (iMarker_Damper < nMarker_Damper-1)  BoundaryTable << " ";
    }
    BoundaryTable.PrintFooter();
  }
  
  if (nMarker_Load_Dir != 0) {  
    BoundaryTable << "Load boundary";
    for (iMarker_Load_Dir = 0; iMarker_Load_Dir < nMarker_Load_Dir; iMarker_Load_Dir++) {
      BoundaryTable << Marker_Load_Dir[iMarker_Load_Dir];
      if (iMarker_Load_Dir < nMarker_Load_Dir-1)  BoundaryTable << " ";
    }
    BoundaryTable.PrintFooter();
  }
  
  if (nMarker_Disp_Dir != 0) {  
    BoundaryTable << "Disp boundary";
    for (iMarker_Disp_Dir = 0; iMarker_Disp_Dir < nMarker_Disp_Dir; iMarker_Disp_Dir++) {
      BoundaryTable << Marker_Disp_Dir[iMarker_Disp_Dir];
      if (iMarker_Disp_Dir < nMarker_Disp_Dir-1)  BoundaryTable << " ";
    }
    BoundaryTable.PrintFooter();
  }
  
  if (nMarker_Load_Sine != 0) {  
    BoundaryTable << "Sine-Wave boundary";
    for (iMarker_Load_Sine = 0; iMarker_Load_Sine < nMarker_Load_Sine; iMarker_Load_Sine++) {
      BoundaryTable << Marker_Load_Sine[iMarker_Load_Sine];
      if (iMarker_Load_Sine < nMarker_Load_Sine-1)  BoundaryTable << " ";
    }
    BoundaryTable.PrintFooter();
  }
  
  if (nMarker_Neumann != 0) {  
    BoundaryTable << "Neumann boundary";
    for (iMarker_Neumann = 0; iMarker_Neumann < nMarker_Neumann; iMarker_Neumann++) {
      BoundaryTable << Marker_Neumann[iMarker_Neumann];
      if (iMarker_Neumann < nMarker_Neumann-1)  BoundaryTable << " ";
    }
    BoundaryTable.PrintFooter();
  }
  
  if (nMarker_Custom != 0) {  
    BoundaryTable << "Custom boundary";
    for (iMarker_Custom = 0; iMarker_Custom < nMarker_Custom; iMarker_Custom++) {
      BoundaryTable << Marker_Custom[iMarker_Custom];
      if (iMarker_Custom < nMarker_Custom-1)  BoundaryTable << " ";
    }
    BoundaryTable.PrintFooter();
  }
  
  if (nMarker_ActDiskInlet != 0) {  
    BoundaryTable << "Actuator disk (inlet) boundary";
    for (iMarker_ActDiskInlet = 0; iMarker_ActDiskInlet < nMarker_ActDiskInlet; iMarker_ActDiskInlet++) {
      BoundaryTable << Marker_ActDiskInlet[iMarker_ActDiskInlet];
      if (iMarker_ActDiskInlet < nMarker_ActDiskInlet-1)  BoundaryTable << " ";
    }
    BoundaryTable.PrintFooter();
  }
  
  if (nMarker_ActDiskOutlet != 0) {  
    BoundaryTable << "Actuator disk (outlet) boundary";
    for (iMarker_ActDiskOutlet = 0; iMarker_ActDiskOutlet < nMarker_ActDiskOutlet; iMarker_ActDiskOutlet++) {
      BoundaryTable << Marker_ActDiskOutlet[iMarker_ActDiskOutlet];
      if (iMarker_ActDiskOutlet < nMarker_ActDiskOutlet-1)  BoundaryTable << " ";
    }
    BoundaryTable.PrintFooter();
  }

}

bool CConfig::TokenizeString(string & str, string & option_name,
                             vector<string> & option_value) {
  const string delimiters(" (){}:,\t\n\v\f\r");
  // check for comments or empty string
  string::size_type pos, last_pos;
  pos = str.find_first_of("%");
  if ( (str.length() == 0) || (pos == 0) ) {
    // str is empty or a comment line, so no option here
    return false;
  }
  if (pos != string::npos) {
    // remove comment at end if necessary
    str.erase(pos);
  }

  // look for line composed on only delimiters (usually whitespace)
  pos = str.find_first_not_of(delimiters);
  if (pos == string::npos) {
    return false;
  }

  // find the equals sign and split string
  string name_part, value_part;
  pos = str.find("=");
  if (pos == string::npos) {
    cerr << "Error in TokenizeString(): "
    << "line in the configuration file with no \"=\" sign."
    << endl;
    cout << "Look for: " << str << endl;
    cout << "str.length() = " << str.length() << endl;
    throw(-1);
  }
  name_part = str.substr(0, pos);
  value_part = str.substr(pos+1, string::npos);
  //cout << "name_part  = |" << name_part  << "|" << endl;
  //cout << "value_part = |" << value_part << "|" << endl;

  // the first_part should consist of one string with no interior delimiters
  last_pos = name_part.find_first_not_of(delimiters, 0);
  pos = name_part.find_first_of(delimiters, last_pos);
  if ( (name_part.length() == 0) || (last_pos == string::npos) ) {
    cerr << "Error in CConfig::TokenizeString(): "
    << "line in the configuration file with no name before the \"=\" sign."
    << endl;
    throw(-1);
  }
  if (pos == string::npos) pos = name_part.length();
  option_name = name_part.substr(last_pos, pos - last_pos);
  last_pos = name_part.find_first_not_of(delimiters, pos);
  if (last_pos != string::npos) {
    cerr << "Error in TokenizeString(): "
    << "two or more options before an \"=\" sign in the configuration file."
    << endl;
    throw(-1);
  }
  StringToUpperCase(option_name);

  //cout << "option_name = |" << option_name << "|" << endl;
  //cout << "pos = " << pos << ": last_pos = " << last_pos << endl;

  // now fill the option value vector
  option_value.clear();
  last_pos = value_part.find_first_not_of(delimiters, 0);
  pos = value_part.find_first_of(delimiters, last_pos);
  while (string::npos != pos || string::npos != last_pos) {
    // add token to the vector<string>
    option_value.push_back(value_part.substr(last_pos, pos - last_pos));
    // skip delimiters
    last_pos = value_part.find_first_not_of(delimiters, pos);
    // find next "non-delimiter"
    pos = value_part.find_first_of(delimiters, last_pos);
  }
  if (option_value.size() == 0) {
    cerr << "Error in TokenizeString(): "
    << "option " << option_name << " in configuration file with no value assigned."
    << endl;
    throw(-1);
  }

#if 0
  cout << "option value(s) = ";
  for (unsigned int i = 0; i < option_value.size(); i++)
    cout << option_value[i] << " ";
  cout << endl;
#endif

  // look for ';' DV delimiters attached to values
  vector<string>::iterator it;
  it = option_value.begin();
  while (it != option_value.end()) {
    if (it->compare(";") == 0) {
      it++;
      continue;
    }

    pos = it->find(';');
    if (pos != string::npos) {
      string before_semi = it->substr(0, pos);
      string after_semi= it->substr(pos+1, string::npos);
      if (before_semi.empty()) {
        *it = ";";
        it++;
        option_value.insert(it, after_semi);
      } else {
        *it = before_semi;
        it++;
        vector<string> to_insert;
        to_insert.push_back(";");
        if (!after_semi.empty())
          to_insert.push_back(after_semi);
        option_value.insert(it, to_insert.begin(), to_insert.end());
      }
      it = option_value.begin(); // go back to beginning; not efficient
      continue;
    } else {
      it++;
    }
  }
#if 0
  cout << "option value(s) = ";
  for (unsigned int i = 0; i < option_value.size(); i++)
    cout << option_value[i] << " ";
  cout << endl;
#endif
  // remove any consecutive ";"
  it = option_value.begin();
  bool semi_at_prev = false;
  while (it != option_value.end()) {
    if (semi_at_prev) {
      if (it->compare(";") == 0) {
        option_value.erase(it);
        it = option_value.begin();
        semi_at_prev = false;
        continue;
      }
    }
    if (it->compare(";") == 0) {
      semi_at_prev = true;
    } else {
      semi_at_prev = false;
    }
    it++;
  }

#if 0
  cout << "option value(s) = ";
  for (unsigned int i = 0; i < option_value.size(); i++)
    cout << option_value[i] << " ";
  cout << endl;
#endif
  return true;
}

unsigned short CConfig::GetMarker_CfgFile_TagBound(string val_marker) {

  unsigned short iMarker_CfgFile;

  for (iMarker_CfgFile = 0; iMarker_CfgFile < nMarker_CfgFile; iMarker_CfgFile++)
    if (Marker_CfgFile_TagBound[iMarker_CfgFile] == val_marker)
      return iMarker_CfgFile;

  SU2_MPI::Error(string("The configuration file doesn't have any definition for marker ") + val_marker, CURRENT_FUNCTION);
  return 0;
}

string CConfig::GetMarker_CfgFile_TagBound(unsigned short val_marker) {
  return Marker_CfgFile_TagBound[val_marker];
}

unsigned short CConfig::GetMarker_CfgFile_KindBC(string val_marker) {
  unsigned short iMarker_CfgFile;
  for (iMarker_CfgFile = 0; iMarker_CfgFile < nMarker_CfgFile; iMarker_CfgFile++)
    if (Marker_CfgFile_TagBound[iMarker_CfgFile] == val_marker) break;
  return Marker_CfgFile_KindBC[iMarker_CfgFile];
}

unsigned short CConfig::GetMarker_CfgFile_Monitoring(string val_marker) {
  unsigned short iMarker_CfgFile;
  for (iMarker_CfgFile = 0; iMarker_CfgFile < nMarker_CfgFile; iMarker_CfgFile++)
    if (Marker_CfgFile_TagBound[iMarker_CfgFile] == val_marker) break;
  return Marker_CfgFile_Monitoring[iMarker_CfgFile];
}

unsigned short CConfig::GetMarker_CfgFile_GeoEval(string val_marker) {
  unsigned short iMarker_CfgFile;
  for (iMarker_CfgFile = 0; iMarker_CfgFile < nMarker_CfgFile; iMarker_CfgFile++)
    if (Marker_CfgFile_TagBound[iMarker_CfgFile] == val_marker) break;
  return Marker_CfgFile_GeoEval[iMarker_CfgFile];
}

unsigned short CConfig::GetMarker_CfgFile_Designing(string val_marker) {
  unsigned short iMarker_CfgFile;
  for (iMarker_CfgFile = 0; iMarker_CfgFile < nMarker_CfgFile; iMarker_CfgFile++)
    if (Marker_CfgFile_TagBound[iMarker_CfgFile] == val_marker) break;
  return Marker_CfgFile_Designing[iMarker_CfgFile];
}

unsigned short CConfig::GetMarker_CfgFile_Plotting(string val_marker) {
  unsigned short iMarker_CfgFile;
  for (iMarker_CfgFile = 0; iMarker_CfgFile < nMarker_CfgFile; iMarker_CfgFile++)
    if (Marker_CfgFile_TagBound[iMarker_CfgFile] == val_marker) break;
  return Marker_CfgFile_Plotting[iMarker_CfgFile];
}

unsigned short CConfig::GetMarker_CfgFile_Analyze(string val_marker) {
  unsigned short iMarker_CfgFile;
  for (iMarker_CfgFile = 0; iMarker_CfgFile < nMarker_CfgFile; iMarker_CfgFile++)
    if (Marker_CfgFile_TagBound[iMarker_CfgFile] == val_marker) break;
  return Marker_CfgFile_Analyze[iMarker_CfgFile];
}


unsigned short CConfig::GetMarker_CfgFile_ZoneInterface(string val_marker) {
  unsigned short iMarker_CfgFile;
  for (iMarker_CfgFile = 0; iMarker_CfgFile < nMarker_CfgFile; iMarker_CfgFile++)
    if (Marker_CfgFile_TagBound[iMarker_CfgFile] == val_marker) break;
  return Marker_CfgFile_ZoneInterface[iMarker_CfgFile];
}

unsigned short CConfig::GetMarker_CfgFile_Turbomachinery(string val_marker) {
  unsigned short iMarker_CfgFile;
  for (iMarker_CfgFile = 0; iMarker_CfgFile < nMarker_CfgFile; iMarker_CfgFile++)
    if (Marker_CfgFile_TagBound[iMarker_CfgFile] == val_marker) break;
  return Marker_CfgFile_Turbomachinery[iMarker_CfgFile];
}

unsigned short CConfig::GetMarker_CfgFile_TurbomachineryFlag(string val_marker) {
  unsigned short iMarker_CfgFile;
  for (iMarker_CfgFile = 0; iMarker_CfgFile < nMarker_CfgFile; iMarker_CfgFile++)
    if (Marker_CfgFile_TagBound[iMarker_CfgFile] == val_marker) break;
  return Marker_CfgFile_TurbomachineryFlag[iMarker_CfgFile];
}

unsigned short CConfig::GetMarker_CfgFile_MixingPlaneInterface(string val_marker) {
  unsigned short iMarker_CfgFile;
  for (iMarker_CfgFile = 0; iMarker_CfgFile < nMarker_CfgFile; iMarker_CfgFile++)
    if (Marker_CfgFile_TagBound[iMarker_CfgFile] == val_marker) break;
  return Marker_CfgFile_MixingPlaneInterface[iMarker_CfgFile];
}

unsigned short CConfig::GetMarker_CfgFile_DV(string val_marker) {
  unsigned short iMarker_CfgFile;
  for (iMarker_CfgFile = 0; iMarker_CfgFile < nMarker_CfgFile; iMarker_CfgFile++)
    if (Marker_CfgFile_TagBound[iMarker_CfgFile] == val_marker) break;
  return Marker_CfgFile_DV[iMarker_CfgFile];
}

unsigned short CConfig::GetMarker_CfgFile_Moving(string val_marker) {
  unsigned short iMarker_CfgFile;
  for (iMarker_CfgFile = 0; iMarker_CfgFile < nMarker_CfgFile; iMarker_CfgFile++)
    if (Marker_CfgFile_TagBound[iMarker_CfgFile] == val_marker) break;
  return Marker_CfgFile_Moving[iMarker_CfgFile];
}

unsigned short CConfig::GetMarker_CfgFile_Deform_Mesh(string val_marker) {
  unsigned short iMarker_CfgFile;
  for (iMarker_CfgFile = 0; iMarker_CfgFile < nMarker_CfgFile; iMarker_CfgFile++)
    if (Marker_CfgFile_TagBound[iMarker_CfgFile] == val_marker) break;
  return Marker_CfgFile_Deform_Mesh[iMarker_CfgFile];
}

unsigned short CConfig::GetMarker_CfgFile_Fluid_Load(string val_marker) {
  unsigned short iMarker_CfgFile;
  for (iMarker_CfgFile = 0; iMarker_CfgFile < nMarker_CfgFile; iMarker_CfgFile++)
    if (Marker_CfgFile_TagBound[iMarker_CfgFile] == val_marker) break;
  return Marker_CfgFile_Fluid_Load[iMarker_CfgFile];
}

unsigned short CConfig::GetMarker_CfgFile_PyCustom(string val_marker){
  unsigned short iMarker_CfgFile;
  for (iMarker_CfgFile=0; iMarker_CfgFile < nMarker_CfgFile; iMarker_CfgFile++)
    if (Marker_CfgFile_TagBound[iMarker_CfgFile] == val_marker) break;
  return Marker_CfgFile_PyCustom[iMarker_CfgFile];
}

unsigned short CConfig::GetMarker_CfgFile_PerBound(string val_marker) {
  unsigned short iMarker_CfgFile;
  for (iMarker_CfgFile = 0; iMarker_CfgFile < nMarker_CfgFile; iMarker_CfgFile++)
    if (Marker_CfgFile_TagBound[iMarker_CfgFile] == val_marker) break;
  return Marker_CfgFile_PerBound[iMarker_CfgFile];
}

int CConfig::GetMarker_ZoneInterface(string val_marker) {	
	  unsigned short iMarker_CfgFile;
	  for (iMarker_CfgFile = 0; iMarker_CfgFile < nMarker_CfgFile; iMarker_CfgFile++)
    
		  if (Marker_CfgFile_TagBound[iMarker_CfgFile] == val_marker)
				return  Marker_CfgFile_ZoneInterface[iMarker_CfgFile];
    return 0;
}


bool CConfig::GetSolid_Wall(unsigned short iMarker){
  
  if (Marker_All_KindBC[iMarker] == HEAT_FLUX  ||
      Marker_All_KindBC[iMarker] == ISOTHERMAL ||
      Marker_All_KindBC[iMarker] == CHT_WALL_INTERFACE ||
      Marker_All_KindBC[iMarker] == EULER_WALL){
    return true;
  }
  
  return false;
}

bool CConfig::GetViscous_Wall(unsigned short iMarker){
  
  if (Marker_All_KindBC[iMarker] == HEAT_FLUX  ||
      Marker_All_KindBC[iMarker] == ISOTHERMAL ||
      Marker_All_KindBC[iMarker] == CHT_WALL_INTERFACE){
    return true;
  }
  
  return false;
}

void CConfig::SetSurface_Movement(unsigned short iMarker, unsigned short kind_movement){
  
  unsigned short* new_surface_movement = new unsigned short[nMarker_Moving + 1];
  string* new_marker_moving = new string[nMarker_Moving+1];
  
  for (unsigned short iMarker_Moving = 0; iMarker_Moving < nMarker_Moving; iMarker_Moving++){
    new_surface_movement[iMarker_Moving] = Kind_SurfaceMovement[iMarker_Moving];
    new_marker_moving[iMarker_Moving] = Marker_Moving[iMarker_Moving];
  }
  
  if (nKind_SurfaceMovement > 0){
    delete [] Marker_Moving;
    delete [] Kind_SurfaceMovement;
  }
  
  Kind_SurfaceMovement = new_surface_movement;
  Marker_Moving        = new_marker_moving;
  
  Kind_SurfaceMovement[nMarker_Moving] = kind_movement;
  Marker_Moving[nMarker_Moving] = Marker_All_TagBound[iMarker];
  
  nMarker_Moving++;
  nKind_SurfaceMovement++;
  
}
CConfig::~CConfig(void) {
	
  unsigned long iDV, iMarker, iPeriodic, iFFD;

  /*--- Delete all of the option objects in the global option map ---*/
    
  for(map<string, COptionBase*>::iterator itr = option_map.begin(); itr != option_map.end(); itr++) {
    delete itr->second;
  }

  if (TimeDOFsADER_DG           != NULL) delete [] TimeDOFsADER_DG;
  if (TimeIntegrationADER_DG    != NULL) delete [] TimeIntegrationADER_DG;
  if (WeightsIntegrationADER_DG != NULL) delete [] WeightsIntegrationADER_DG;
  if (RK_Alpha_Step             != NULL) delete [] RK_Alpha_Step;
  if (MG_PreSmooth              != NULL) delete [] MG_PreSmooth;
  if (MG_PostSmooth             != NULL) delete [] MG_PostSmooth;

  /*--- Free memory for Aeroelastic problems. ---*/

  if (Aeroelastic_pitch  != NULL) delete[] Aeroelastic_pitch;
  if (Aeroelastic_plunge != NULL) delete[] Aeroelastic_plunge;
  
 /*--- Free memory for airfoil sections ---*/

 if (LocationStations   != NULL) delete [] LocationStations;

  /*--- motion origin: ---*/
  
  if (MarkerMotion_Origin   != NULL) delete [] MarkerMotion_Origin;
  
  if (MoveMotion_Origin != NULL) delete [] MoveMotion_Origin;

  /*--- translation: ---*/
  
  if (MarkerTranslation_Rate != NULL) delete [] MarkerTranslation_Rate;

  /*--- rotation: ---*/
  
  if (MarkerRotation_Rate != NULL) delete [] MarkerRotation_Rate;

  /*--- pitching: ---*/
  
  if (MarkerPitching_Omega != NULL) delete [] MarkerPitching_Omega;

  /*--- pitching amplitude: ---*/
  
  if (MarkerPitching_Ampl != NULL) delete [] MarkerPitching_Ampl;

  /*--- pitching phase: ---*/
  
  if (MarkerPitching_Phase != NULL) delete [] MarkerPitching_Phase;

  /*--- plunging: ---*/
  
  if (MarkerPlunging_Omega != NULL) delete [] MarkerPlunging_Omega;

  /*--- plunging amplitude: ---*/
  if (MarkerPlunging_Ampl != NULL) delete [] MarkerPlunging_Ampl;

  /*--- reference origin for moments ---*/
  
  if (RefOriginMoment   != NULL) delete [] RefOriginMoment;
  if (RefOriginMoment_X != NULL) delete [] RefOriginMoment_X;
  if (RefOriginMoment_Y != NULL) delete [] RefOriginMoment_Y;
  if (RefOriginMoment_Z != NULL) delete [] RefOriginMoment_Z;

  /*--- Free memory for Harmonic Blance Frequency  pointer ---*/
    
  if (Omega_HB != NULL) delete [] Omega_HB;
    
  /*--- Marker pointers ---*/
  
  if (Marker_CfgFile_GeoEval != NULL) delete[] Marker_CfgFile_GeoEval;
  if (Marker_All_GeoEval     != NULL) delete[] Marker_All_GeoEval;
  
  if (Marker_CfgFile_TagBound != NULL) delete[] Marker_CfgFile_TagBound;
  if (Marker_All_TagBound     != NULL) delete[] Marker_All_TagBound;
  
  if (Marker_CfgFile_KindBC != NULL) delete[] Marker_CfgFile_KindBC;
  if (Marker_All_KindBC     != NULL) delete[] Marker_All_KindBC;
  
  if (Marker_CfgFile_Monitoring != NULL) delete[] Marker_CfgFile_Monitoring;
  if (Marker_All_Monitoring     != NULL) delete[] Marker_All_Monitoring;
  
  if (Marker_CfgFile_Designing != NULL) delete[] Marker_CfgFile_Designing;
  if (Marker_All_Designing     != NULL) delete[] Marker_All_Designing;
  
  if (Marker_CfgFile_Plotting != NULL) delete[] Marker_CfgFile_Plotting;
  if (Marker_All_Plotting     != NULL) delete[] Marker_All_Plotting;
  
  if (Marker_CfgFile_Analyze != NULL) delete[] Marker_CfgFile_Analyze;
  if (Marker_All_Analyze  != NULL) delete[] Marker_All_Analyze;

  if (Marker_CfgFile_ZoneInterface != NULL) delete[] Marker_CfgFile_ZoneInterface;
  if (Marker_All_ZoneInterface     != NULL) delete[] Marker_All_ZoneInterface;
  
  if (Marker_CfgFile_DV != NULL) delete[] Marker_CfgFile_DV;
  if (Marker_All_DV     != NULL) delete[] Marker_All_DV;
  
  if (Marker_CfgFile_Moving != NULL) delete[] Marker_CfgFile_Moving;
  if (Marker_All_Moving     != NULL) delete[] Marker_All_Moving;

  if (Marker_CfgFile_Deform_Mesh != NULL) delete[] Marker_CfgFile_Deform_Mesh;
  if (Marker_All_Deform_Mesh     != NULL) delete[] Marker_All_Deform_Mesh;

  if (Marker_CfgFile_Fluid_Load != NULL) delete[] Marker_CfgFile_Fluid_Load;
  if (Marker_All_Fluid_Load     != NULL) delete[] Marker_All_Fluid_Load;

  if (Marker_CfgFile_PyCustom    != NULL) delete[] Marker_CfgFile_PyCustom;
  if (Marker_All_PyCustom != NULL) delete[] Marker_All_PyCustom;
  
  if (Marker_CfgFile_PerBound != NULL) delete[] Marker_CfgFile_PerBound;
  if (Marker_All_PerBound     != NULL) delete[] Marker_All_PerBound;

  if (Marker_CfgFile_Turbomachinery != NULL) delete [] Marker_CfgFile_Turbomachinery;
  if (Marker_All_Turbomachinery     != NULL) delete [] Marker_All_Turbomachinery;

  if (Marker_CfgFile_TurbomachineryFlag != NULL) delete [] Marker_CfgFile_TurbomachineryFlag;
  if (Marker_All_TurbomachineryFlag     != NULL) delete [] Marker_All_TurbomachineryFlag;

  if (Marker_CfgFile_MixingPlaneInterface != NULL) delete [] Marker_CfgFile_MixingPlaneInterface;
  if (Marker_All_MixingPlaneInterface     != NULL) delete [] Marker_All_MixingPlaneInterface;

  if (Marker_DV!= NULL)               delete[] Marker_DV;
  if (Marker_Moving != NULL)           delete[] Marker_Moving;
  if (Marker_Monitoring != NULL)      delete[] Marker_Monitoring;
  if (Marker_Designing != NULL)       delete[] Marker_Designing;
  if (Marker_GeoEval != NULL)         delete[] Marker_GeoEval;
  if (Marker_Plotting != NULL)        delete[] Marker_Plotting;
  if (Marker_Analyze != NULL)        delete[] Marker_Analyze;
  if (Marker_WallFunctions != NULL)  delete[] Marker_WallFunctions;
  if (Marker_ZoneInterface != NULL)        delete[] Marker_ZoneInterface;
  if (Marker_PyCustom != NULL)             delete [] Marker_PyCustom;
  if (Marker_All_SendRecv != NULL)    delete[] Marker_All_SendRecv;

  if (Kind_Inc_Inlet != NULL)      delete[] Kind_Inc_Inlet;
  if (Kind_Inc_Outlet != NULL)      delete[] Kind_Inc_Outlet;

  if (Kind_WallFunctions != NULL) delete[] Kind_WallFunctions;

  if (Config_Filenames != NULL) delete[] Config_Filenames;

  if (IntInfo_WallFunctions != NULL) {
    for (iMarker = 0; iMarker < nMarker_WallFunctions; ++iMarker) {
      if (IntInfo_WallFunctions[iMarker] != NULL)
        delete[] IntInfo_WallFunctions[iMarker];
    }
    delete[] IntInfo_WallFunctions;
  }

  if (DoubleInfo_WallFunctions != NULL) {
    for (iMarker = 0; iMarker < nMarker_WallFunctions; ++iMarker) {
      if (DoubleInfo_WallFunctions[iMarker] != NULL) 
        delete[] DoubleInfo_WallFunctions[iMarker];
    }
    delete[] DoubleInfo_WallFunctions;
  }

  if (Kind_ObjFunc != NULL)      delete[] Kind_ObjFunc;
  if (Weight_ObjFunc != NULL)      delete[] Weight_ObjFunc;

  if (DV_Value != NULL) {
    for (iDV = 0; iDV < nDV; iDV++) delete[] DV_Value[iDV];
    delete [] DV_Value;
  }
  
  if (ParamDV != NULL) {
    for (iDV = 0; iDV < nDV; iDV++) delete[] ParamDV[iDV];
    delete [] ParamDV;
  }
  
  if (CoordFFDBox != NULL) {
    for (iFFD = 0; iFFD < nFFDBox; iFFD++) delete[] CoordFFDBox[iFFD];
    delete [] CoordFFDBox;
  }
  
  if (DegreeFFDBox != NULL) {
    for (iFFD = 0; iFFD < nFFDBox; iFFD++) delete[] DegreeFFDBox[iFFD];
    delete [] DegreeFFDBox;
  }
  
  if (Design_Variable != NULL)    delete[] Design_Variable;
  if (Dirichlet_Value != NULL)    delete[] Dirichlet_Value;
  
  if (Exhaust_Temperature_Target != NULL)    delete[]  Exhaust_Temperature_Target;
  if (Exhaust_Pressure_Target != NULL)    delete[]  Exhaust_Pressure_Target;
  if (Exhaust_Pressure != NULL)    delete[] Exhaust_Pressure;
  if (Exhaust_Temperature != NULL)    delete[] Exhaust_Temperature;
  if (Exhaust_MassFlow != NULL)    delete[] Exhaust_MassFlow;
  if (Exhaust_TotalPressure != NULL)    delete[] Exhaust_TotalPressure;
  if (Exhaust_TotalTemperature != NULL)    delete[] Exhaust_TotalTemperature;
  if (Exhaust_GrossThrust != NULL)    delete[] Exhaust_GrossThrust;
  if (Exhaust_Force != NULL)    delete[] Exhaust_Force;
  if (Exhaust_Power != NULL)    delete[] Exhaust_Power;

  if (Inflow_Mach != NULL)    delete[]  Inflow_Mach;
  if (Inflow_Pressure != NULL)    delete[] Inflow_Pressure;
  if (Inflow_MassFlow != NULL)    delete[] Inflow_MassFlow;
  if (Inflow_ReverseMassFlow != NULL)    delete[] Inflow_ReverseMassFlow;
  if (Inflow_TotalPressure != NULL)    delete[] Inflow_TotalPressure;
  if (Inflow_Temperature != NULL)    delete[] Inflow_Temperature;
  if (Inflow_TotalTemperature != NULL)    delete[] Inflow_TotalTemperature;
  if (Inflow_RamDrag != NULL)    delete[] Inflow_RamDrag;
  if (Inflow_Force != NULL)    delete[]  Inflow_Force;
  if (Inflow_Power != NULL)    delete[] Inflow_Power;

  if (Engine_Power != NULL)    delete[]  Engine_Power;
  if (Engine_Mach != NULL)    delete[]  Engine_Mach;
  if (Engine_Force != NULL)    delete[]  Engine_Force;
  if (Engine_NetThrust != NULL)    delete[]  Engine_NetThrust;
  if (Engine_GrossThrust != NULL)    delete[]  Engine_GrossThrust;
  if (Engine_Area != NULL)    delete[]  Engine_Area;
  if (EngineInflow_Target != NULL)    delete[] EngineInflow_Target;

  if (ActDiskInlet_MassFlow != NULL)    delete[]  ActDiskInlet_MassFlow;
  if (ActDiskInlet_Temperature != NULL)    delete[]  ActDiskInlet_Temperature;
  if (ActDiskInlet_TotalTemperature != NULL)    delete[]  ActDiskInlet_TotalTemperature;
  if (ActDiskInlet_Pressure != NULL)    delete[]  ActDiskInlet_Pressure;
  if (ActDiskInlet_TotalPressure != NULL)    delete[]  ActDiskInlet_TotalPressure;
  if (ActDiskInlet_RamDrag != NULL)    delete[]  ActDiskInlet_RamDrag;
  if (ActDiskInlet_Force != NULL)    delete[]  ActDiskInlet_Force;
  if (ActDiskInlet_Power != NULL)    delete[]  ActDiskInlet_Power;

  if (ActDiskOutlet_MassFlow != NULL)    delete[]  ActDiskOutlet_MassFlow;
  if (ActDiskOutlet_Temperature != NULL)    delete[]  ActDiskOutlet_Temperature;
  if (ActDiskOutlet_TotalTemperature != NULL)    delete[]  ActDiskOutlet_TotalTemperature;
  if (ActDiskOutlet_Pressure != NULL)    delete[]  ActDiskOutlet_Pressure;
  if (ActDiskOutlet_TotalPressure != NULL)    delete[]  ActDiskOutlet_TotalPressure;
  if (ActDiskOutlet_GrossThrust != NULL)    delete[]  ActDiskOutlet_GrossThrust;
  if (ActDiskOutlet_Force != NULL)    delete[]  ActDiskOutlet_Force;
  if (ActDiskOutlet_Power != NULL)    delete[]  ActDiskOutlet_Power;

  if (Outlet_MassFlow != NULL)    delete[]  Outlet_MassFlow;
  if (Outlet_Density != NULL)    delete[]  Outlet_Density;
  if (Outlet_Area != NULL)    delete[]  Outlet_Area;

  if (ActDisk_DeltaPress != NULL)    delete[]  ActDisk_DeltaPress;
  if (ActDisk_DeltaTemp != NULL)    delete[]  ActDisk_DeltaTemp;
  if (ActDisk_TotalPressRatio != NULL)    delete[]  ActDisk_TotalPressRatio;
  if (ActDisk_TotalTempRatio != NULL)    delete[]  ActDisk_TotalTempRatio;
  if (ActDisk_StaticPressRatio != NULL)    delete[]  ActDisk_StaticPressRatio;
  if (ActDisk_StaticTempRatio != NULL)    delete[]  ActDisk_StaticTempRatio;
  if (ActDisk_Power != NULL)    delete[]  ActDisk_Power;
  if (ActDisk_MassFlow != NULL)    delete[]  ActDisk_MassFlow;
  if (ActDisk_Mach != NULL)    delete[]  ActDisk_Mach;
  if (ActDisk_Force != NULL)    delete[]  ActDisk_Force;
  if (ActDisk_NetThrust != NULL)    delete[]  ActDisk_NetThrust;
  if (ActDisk_BCThrust != NULL)    delete[]  ActDisk_BCThrust;
  if (ActDisk_BCThrust_Old != NULL)    delete[]  ActDisk_BCThrust_Old;
  if (ActDisk_GrossThrust != NULL)    delete[]  ActDisk_GrossThrust;
  if (ActDisk_Area != NULL)    delete[]  ActDisk_Area;
  if (ActDisk_ReverseMassFlow != NULL)    delete[]  ActDisk_ReverseMassFlow;
  
  if (Surface_MassFlow != NULL)    delete[]  Surface_MassFlow;
  if (Surface_Mach != NULL)    delete[]  Surface_Mach;
  if (Surface_Temperature != NULL)    delete[]  Surface_Temperature;
  if (Surface_Pressure != NULL)    delete[]  Surface_Pressure;
  if (Surface_Density != NULL)    delete[]  Surface_Density;
  if (Surface_Enthalpy != NULL)    delete[]  Surface_Enthalpy;
  if (Surface_NormalVelocity != NULL)    delete[]  Surface_NormalVelocity;
  if (Surface_Uniformity != NULL)    delete[]  Surface_Uniformity;
  if (Surface_SecondaryStrength != NULL)    delete[]  Surface_SecondaryStrength;
  if (Surface_SecondOverUniform != NULL)    delete[]  Surface_SecondOverUniform;
  if (Surface_MomentumDistortion != NULL)    delete[]  Surface_MomentumDistortion;
  if (Surface_TotalTemperature != NULL)    delete[]  Surface_TotalTemperature;
  if (Surface_TotalPressure!= NULL)    delete[]  Surface_TotalPressure;
  if (Surface_PressureDrop!= NULL)    delete[]  Surface_PressureDrop;
  if (Surface_DC60 != NULL)    delete[]  Surface_DC60;
  if (Surface_IDC != NULL)    delete[]  Surface_IDC;
  if (Surface_IDC_Mach != NULL)    delete[]  Surface_IDC_Mach;
  if (Surface_IDR != NULL)    delete[]  Surface_IDR;

  if (Inlet_Ttotal != NULL) delete[]  Inlet_Ttotal;
  if (Inlet_Ptotal != NULL) delete[]  Inlet_Ptotal;
  if (Inlet_FlowDir != NULL) {
    for (iMarker = 0; iMarker < nMarker_Inlet; iMarker++)
      delete [] Inlet_FlowDir[iMarker];
    delete [] Inlet_FlowDir;
  }
  
  if (Inlet_Velocity != NULL) {
    for (iMarker = 0; iMarker < nMarker_Supersonic_Inlet; iMarker++)
      delete [] Inlet_Velocity[iMarker];
    delete [] Inlet_Velocity;
  }
  
  if (Riemann_FlowDir != NULL) {
    for (iMarker = 0; iMarker < nMarker_Riemann; iMarker++)
      delete [] Riemann_FlowDir[iMarker];
    delete [] Riemann_FlowDir;
  }
  
  if (Giles_FlowDir != NULL) {
    for (iMarker = 0; iMarker < nMarker_Giles; iMarker++)
      delete [] Giles_FlowDir[iMarker];
    delete [] Giles_FlowDir;
  }
  
  if (Load_Sine_Dir != NULL) {
    for (iMarker = 0; iMarker < nMarker_Load_Sine; iMarker++)
      delete [] Load_Sine_Dir[iMarker];
    delete [] Load_Sine_Dir;
  }
  
  if (Load_Dir != NULL) {
    for (iMarker = 0; iMarker < nMarker_Load_Dir; iMarker++)
      delete [] Load_Dir[iMarker];
    delete [] Load_Dir;
  }
  
  if (Inlet_Temperature != NULL)    delete[] Inlet_Temperature;
  if (Inlet_Pressure != NULL)    delete[] Inlet_Pressure;
  if (Outlet_Pressure != NULL)    delete[] Outlet_Pressure;
  if (Isothermal_Temperature != NULL)    delete[] Isothermal_Temperature;
  if (Heat_Flux != NULL)    delete[] Heat_Flux;
  if (Displ_Value != NULL)    delete[] Displ_Value;
  if (Load_Value != NULL)    delete[] Load_Value;
  if (Damper_Constant != NULL)    delete[] Damper_Constant;
  if (Load_Dir_Multiplier != NULL)    delete[] Load_Dir_Multiplier;
  if (Load_Dir_Value != NULL)    delete[] Load_Dir_Value;
  if (Disp_Dir != NULL)    delete[] Disp_Dir;
  if (Disp_Dir_Multiplier != NULL)    delete[] Disp_Dir_Multiplier;
  if (Disp_Dir_Value != NULL)    delete[] Disp_Dir_Value;
  if (Load_Sine_Amplitude != NULL)    delete[] Load_Sine_Amplitude;
  if (Load_Sine_Frequency != NULL)    delete[] Load_Sine_Frequency;
  if (FlowLoad_Value != NULL)    delete[] FlowLoad_Value;

  /*--- related to periodic boundary conditions ---*/
  
  for (iMarker = 0; iMarker < nMarker_PerBound; iMarker++) {
    if (Periodic_RotCenter   != NULL) delete [] Periodic_RotCenter[iMarker];
    if (Periodic_RotAngles   != NULL) delete [] Periodic_RotAngles[iMarker];
    if (Periodic_Translation != NULL) delete [] Periodic_Translation[iMarker];
  }
  if (Periodic_RotCenter   != NULL) delete[] Periodic_RotCenter;
  if (Periodic_RotAngles   != NULL) delete[] Periodic_RotAngles;
  if (Periodic_Translation != NULL) delete[] Periodic_Translation;

  for (iPeriodic = 0; iPeriodic < nPeriodic_Index; iPeriodic++) {
    if (Periodic_Center    != NULL) delete [] Periodic_Center[iPeriodic];
    if (Periodic_Rotation  != NULL) delete [] Periodic_Rotation[iPeriodic];
    if (Periodic_Translate != NULL) delete [] Periodic_Translate[iPeriodic];
  }
  if (Periodic_Center      != NULL) delete[] Periodic_Center;
  if (Periodic_Rotation    != NULL) delete[] Periodic_Rotation;
  if (Periodic_Translate   != NULL) delete[] Periodic_Translate;

  if (MG_CorrecSmooth != NULL) delete[] MG_CorrecSmooth;
  if (PlaneTag != NULL)        delete[] PlaneTag;
  if (CFL != NULL)             delete[] CFL;

  /*--- String markers ---*/
  
  if (Marker_Euler != NULL )              delete[] Marker_Euler;
  if (Marker_FarField != NULL )           delete[] Marker_FarField;
  if (Marker_Custom != NULL )             delete[] Marker_Custom;
  if (Marker_SymWall != NULL )            delete[] Marker_SymWall;
  if (Marker_PerBound != NULL )           delete[] Marker_PerBound;
  if (Marker_PerDonor != NULL )           delete[] Marker_PerDonor;
  if (Marker_NearFieldBound != NULL )     delete[] Marker_NearFieldBound;
  if (Marker_Deform_Mesh != NULL )        delete[] Marker_Deform_Mesh;
  if (Marker_Fluid_Load != NULL )         delete[] Marker_Fluid_Load;
  if (Marker_Fluid_InterfaceBound != NULL )     delete[] Marker_Fluid_InterfaceBound;
  if (Marker_Dirichlet != NULL )          delete[] Marker_Dirichlet;
  if (Marker_Inlet != NULL )              delete[] Marker_Inlet;
  if (Marker_Supersonic_Inlet != NULL )   delete[] Marker_Supersonic_Inlet;
  if (Marker_Supersonic_Outlet != NULL )   delete[] Marker_Supersonic_Outlet;
  if (Marker_Outlet != NULL )             delete[] Marker_Outlet;
  if (Marker_Isothermal != NULL )         delete[] Marker_Isothermal;
  if (Marker_EngineInflow != NULL )      delete[] Marker_EngineInflow;
  if (Marker_EngineExhaust != NULL )     delete[] Marker_EngineExhaust;
  if (Marker_Displacement != NULL )       delete[] Marker_Displacement;
  if (Marker_Load != NULL )               delete[] Marker_Load;
  if (Marker_Damper != NULL )               delete[] Marker_Damper;
  if (Marker_Load_Dir != NULL )               delete[] Marker_Load_Dir;
  if (Marker_Disp_Dir != NULL )               delete[] Marker_Disp_Dir;
  if (Marker_Load_Sine != NULL )               delete[] Marker_Load_Sine;
  if (Marker_FlowLoad != NULL )           delete[] Marker_FlowLoad;
  if (Marker_Neumann != NULL )            delete[] Marker_Neumann;
  if (Marker_Internal != NULL )            delete[] Marker_Internal;
  if (Marker_HeatFlux != NULL )               delete[] Marker_HeatFlux;

  if (Int_Coeffs != NULL) delete [] Int_Coeffs;
  
  if (ElasticityMod        != NULL) delete [] ElasticityMod;
  if (PoissonRatio         != NULL) delete [] PoissonRatio;
  if (MaterialDensity      != NULL) delete [] MaterialDensity;
  if (Electric_Constant    != NULL) delete [] Electric_Constant;
  if (Electric_Field_Mod   != NULL) delete [] Electric_Field_Mod;
  if (RefNode_Displacement != NULL) delete [] RefNode_Displacement;
  if (Electric_Field_Dir   != NULL) delete [] Electric_Field_Dir;

  /*--- Delete some arrays needed just for initializing options. ---*/
  
  if (default_vel_inf       != NULL) delete [] default_vel_inf;
  if (default_ffd_axis      != NULL) delete [] default_ffd_axis;
  if (default_eng_cyl       != NULL) delete [] default_eng_cyl;
  if (default_eng_val       != NULL) delete [] default_eng_val;
  if (default_cfl_adapt     != NULL) delete [] default_cfl_adapt;
  if (default_jst_coeff != NULL) delete [] default_jst_coeff;
  if (default_ffd_coeff != NULL) delete [] default_ffd_coeff;
  if (default_mixedout_coeff!= NULL) delete [] default_mixedout_coeff;
  if (default_extrarelfac!= NULL) delete [] default_extrarelfac;
  if (default_rampRotFrame_coeff!= NULL) delete [] default_rampRotFrame_coeff;
  if (default_rampOutPres_coeff!= NULL) delete[] default_rampOutPres_coeff;
  if (default_jst_adj_coeff  != NULL) delete [] default_jst_adj_coeff;
  if (default_ad_coeff_heat  != NULL) delete [] default_ad_coeff_heat;
  if (default_obj_coeff     != NULL) delete [] default_obj_coeff;
  if (default_geo_loc       != NULL) delete [] default_geo_loc;
  if (default_distortion    != NULL) delete [] default_distortion;
  if (default_ea_lim        != NULL) delete [] default_ea_lim;
  if (default_grid_fix      != NULL) delete [] default_grid_fix;
  if (default_inc_crit      != NULL) delete [] default_inc_crit;
  if (default_htp_axis      != NULL) delete [] default_htp_axis;
  if (default_body_force    != NULL) delete [] default_body_force;
  if (default_sineload_coeff!= NULL) delete [] default_sineload_coeff;
  if (default_nacelle_location    != NULL) delete [] default_nacelle_location;
  if (default_wrt_freq != NULL) delete [] default_wrt_freq;
  
  if (default_cp_polycoeffs != NULL) delete [] default_cp_polycoeffs;
  if (default_mu_polycoeffs != NULL) delete [] default_mu_polycoeffs;
  if (default_kt_polycoeffs != NULL) delete [] default_kt_polycoeffs;
  if (CpPolyCoefficientsND  != NULL) delete [] CpPolyCoefficientsND;
  if (MuPolyCoefficientsND  != NULL) delete [] MuPolyCoefficientsND;
  if (KtPolyCoefficientsND  != NULL) delete [] KtPolyCoefficientsND;

  if (FFDTag != NULL) delete [] FFDTag;
  if (nDV_Value != NULL) delete [] nDV_Value;
  if (TagFFDBox != NULL) delete [] TagFFDBox;
  
  if (Kind_Data_Riemann != NULL) delete [] Kind_Data_Riemann;
  if (Riemann_Var1 != NULL) delete [] Riemann_Var1;
  if (Riemann_Var2 != NULL) delete [] Riemann_Var2;
  if (Kind_Data_Giles != NULL) delete [] Kind_Data_Giles;
  if (Giles_Var1 != NULL) delete [] Giles_Var1;
  if (Giles_Var2 != NULL) delete [] Giles_Var2;
  if (RelaxFactorAverage != NULL) delete [] RelaxFactorAverage;
  if (RelaxFactorFourier != NULL) delete [] RelaxFactorFourier;
  if (nSpan_iZones != NULL) delete [] nSpan_iZones;
  if (Kind_TurboMachinery != NULL) delete [] Kind_TurboMachinery;

  if (Marker_MixingPlaneInterface !=NULL) delete [] Marker_MixingPlaneInterface;
  if (Marker_TurboBoundIn != NULL) delete [] Marker_TurboBoundIn;
  if (Marker_TurboBoundOut != NULL) delete [] Marker_TurboBoundOut;
  if (Marker_Riemann != NULL) delete [] Marker_Riemann;
  if (Marker_Giles != NULL) delete [] Marker_Giles;
  if (Marker_Shroud != NULL) delete [] Marker_Shroud;

  if (nBlades != NULL) delete [] nBlades;
  if (FreeStreamTurboNormal != NULL) delete [] FreeStreamTurboNormal;

  if (top_optim_kernels != NULL) delete [] top_optim_kernels;
  if (top_optim_kernel_params != NULL) delete [] top_optim_kernel_params;
  if (top_optim_filter_radius != NULL) delete [] top_optim_filter_radius;
  
  if (ScreenOutput != NULL) delete [] ScreenOutput;
  if (HistoryOutput != NULL) delete [] HistoryOutput;
  if (VolumeOutput != NULL) delete [] VolumeOutput;
  if (Mesh_Box_Size != NULL) delete [] Mesh_Box_Size;
  if (VolumeOutputFiles != NULL) delete [] VolumeOutputFiles;

}

string CConfig::GetFilename(string filename, string ext, unsigned long Iter){
  
  /*--- Remove any extension --- */
  
  unsigned short lastindex = filename.find_last_of(".");
  filename = filename.substr(0, lastindex);
  
  /*--- Add the extension --- */
  
  filename = filename + string(ext);
  
  /*--- Append the zone number if multizone problems ---*/
  if (Multizone_Problem)
    filename = GetMultizone_FileName(filename, GetiZone(), ext);

  /*--- Append the zone number if multiple instance problems ---*/
  if (GetnTimeInstances() > 1)
    filename = GetMultiInstance_FileName(filename, GetiInst(), ext);

  if (GetTime_Domain()){
    filename = GetUnsteady_FileName(filename, (int)Iter, ext);
  }
  
  return filename;
}

string CConfig::GetUnsteady_FileName(string val_filename, int val_iter, string ext) {

  string UnstExt="", UnstFilename = val_filename;
  char buffer[50];

  /*--- Check that a positive value iteration is requested (for now). ---*/
  
  if (val_iter < 0) {
    SU2_MPI::Error("Requesting a negative iteration number for the restart file!!", CURRENT_FUNCTION);
  }
  
  unsigned short lastindex = UnstFilename.find_last_of(".");
  UnstFilename = UnstFilename.substr(0, lastindex);
  
  /*--- Append iteration number for unsteady cases ---*/

  if (Time_Domain) {

    if ((val_iter >= 0)    && (val_iter < 10))    SPRINTF (buffer, "_0000%d", val_iter);
    if ((val_iter >= 10)   && (val_iter < 100))   SPRINTF (buffer, "_000%d",  val_iter);
    if ((val_iter >= 100)  && (val_iter < 1000))  SPRINTF (buffer, "_00%d",   val_iter);
    if ((val_iter >= 1000) && (val_iter < 10000)) SPRINTF (buffer, "_0%d",    val_iter);
    if (val_iter >= 10000) SPRINTF (buffer, "_%d", val_iter);
    UnstExt = string(buffer);
  }
  UnstExt += ext;
  UnstFilename.append(UnstExt);

  return UnstFilename;
}

string CConfig::GetMultizone_FileName(string val_filename, int val_iZone, string ext) {

    string multizone_filename = val_filename;
    char buffer[50];
    
    unsigned short lastindex = multizone_filename.find_last_of(".");
    multizone_filename = multizone_filename.substr(0, lastindex);
    
    if (Multizone_Problem) {
        SPRINTF (buffer, "_%d", SU2_TYPE::Int(val_iZone));
        multizone_filename.append(string(buffer));
    }
    
    multizone_filename += ext;    
    return multizone_filename;
}

string CConfig::GetMultizone_HistoryFileName(string val_filename, int val_iZone, string ext) {

    string multizone_filename = val_filename;
    char buffer[50];
    unsigned short lastindex = multizone_filename.find_last_of(".");
    multizone_filename = multizone_filename.substr(0, lastindex);
    if (Multizone_Problem) {
        SPRINTF (buffer, "_%d", SU2_TYPE::Int(val_iZone));
        multizone_filename.append(string(buffer));
    }
    multizone_filename += ext;
    return multizone_filename;
}

string CConfig::GetMultiInstance_FileName(string val_filename, int val_iInst, string ext) {

    string multizone_filename = val_filename;
    char buffer[50];

    unsigned short lastindex = multizone_filename.find_last_of(".");
    multizone_filename = multizone_filename.substr(0, lastindex);
    SPRINTF (buffer, "_%d", SU2_TYPE::Int(val_iInst));
    multizone_filename.append(string(buffer));
    multizone_filename += ext;
    return multizone_filename;
}

string CConfig::GetMultiInstance_HistoryFileName(string val_filename, int val_iInst) {

    string multizone_filename = val_filename;
    char buffer[50];

    unsigned short lastindex = multizone_filename.find_last_of(".");
    multizone_filename = multizone_filename.substr(0, lastindex);
    SPRINTF (buffer, "_%d", SU2_TYPE::Int(val_iInst));
    multizone_filename.append(string(buffer));

    return multizone_filename;
}

string CConfig::GetObjFunc_Extension(string val_filename) {

  string AdjExt, Filename = val_filename;

  if (ContinuousAdjoint || DiscreteAdjoint) {

    /*--- Remove filename extension (.dat) ---*/

    unsigned short lastindex = Filename.find_last_of(".");
    Filename = Filename.substr(0, lastindex);

    if (nObj==1) {
      switch (Kind_ObjFunc[0]) {
        case DRAG_COEFFICIENT:            AdjExt = "_cd";       break;
        case LIFT_COEFFICIENT:            AdjExt = "_cl";       break;
        case SIDEFORCE_COEFFICIENT:       AdjExt = "_csf";      break;
        case INVERSE_DESIGN_PRESSURE:     AdjExt = "_invpress"; break;
        case INVERSE_DESIGN_HEATFLUX:     AdjExt = "_invheat";  break;
        case MOMENT_X_COEFFICIENT:        AdjExt = "_cmx";      break;
        case MOMENT_Y_COEFFICIENT:        AdjExt = "_cmy";      break;
        case MOMENT_Z_COEFFICIENT:        AdjExt = "_cmz";      break;
        case EFFICIENCY:                  AdjExt = "_eff";      break;
        case EQUIVALENT_AREA:             AdjExt = "_ea";       break;
        case NEARFIELD_PRESSURE:          AdjExt = "_nfp";      break;
        case FORCE_X_COEFFICIENT:         AdjExt = "_cfx";      break;
        case FORCE_Y_COEFFICIENT:         AdjExt = "_cfy";      break;
        case FORCE_Z_COEFFICIENT:         AdjExt = "_cfz";      break;
        case THRUST_COEFFICIENT:          AdjExt = "_ct";       break;
        case TORQUE_COEFFICIENT:          AdjExt = "_cq";       break;
        case TOTAL_HEATFLUX:              AdjExt = "_totheat";  break;
        case MAXIMUM_HEATFLUX:            AdjExt = "_maxheat";  break;
        case TOTAL_AVG_TEMPERATURE:       AdjExt = "_avtp";     break;
        case FIGURE_OF_MERIT:             AdjExt = "_merit";    break;
        case BUFFET_SENSOR:               AdjExt = "_buffet";    break;
        case SURFACE_TOTAL_PRESSURE:      AdjExt = "_pt";       break;
        case SURFACE_STATIC_PRESSURE:     AdjExt = "_pe";       break;
        case SURFACE_MASSFLOW:            AdjExt = "_mfr";      break;
        case SURFACE_UNIFORMITY:          AdjExt = "_uniform";  break;
        case SURFACE_SECONDARY:           AdjExt = "_second";   break;
        case SURFACE_MOM_DISTORTION:      AdjExt = "_distort";  break;
        case SURFACE_SECOND_OVER_UNIFORM: AdjExt = "_sou";      break;
        case SURFACE_PRESSURE_DROP:       AdjExt = "_dp";       break;
        case SURFACE_MACH:                AdjExt = "_mach";     break;
        case CUSTOM_OBJFUNC:        		  AdjExt = "_custom";   break;
        case KINETIC_ENERGY_LOSS:         AdjExt = "_ke";       break;
        case TOTAL_PRESSURE_LOSS:         AdjExt = "_pl";       break;
        case FLOW_ANGLE_OUT:              AdjExt = "_fao";      break;
        case FLOW_ANGLE_IN:               AdjExt = "_fai";      break;
        case TOTAL_EFFICIENCY:            AdjExt = "_teff";     break;
        case TOTAL_STATIC_EFFICIENCY:     AdjExt = "_tseff";    break;
        case EULERIAN_WORK:               AdjExt = "_ew";       break;
        case MASS_FLOW_IN:                AdjExt = "_mfi";      break;
        case MASS_FLOW_OUT:               AdjExt = "_mfo";      break;
        case ENTROPY_GENERATION:          AdjExt = "_entg";     break;
        case REFERENCE_GEOMETRY:          AdjExt = "_refgeom";  break;
        case REFERENCE_NODE:              AdjExt = "_refnode";  break;
        case VOLUME_FRACTION:             AdjExt = "_volfrac";  break;
        case TOPOL_DISCRETENESS:          AdjExt = "_topdisc";  break;
        case TOPOL_COMPLIANCE:            AdjExt = "_topcomp";  break;
      }
    }
    else{
      AdjExt = "_combo";
    }
    Filename.append(AdjExt);

    /*--- Lastly, add the .dat extension ---*/
    Filename.append(".dat");

  }

  return Filename;
}

unsigned short CConfig::GetContainerPosition(unsigned short val_eqsystem) {

  switch (val_eqsystem) {
    case RUNTIME_FLOW_SYS:      return FLOW_SOL;
    case RUNTIME_TURB_SYS:      return TURB_SOL;
    case RUNTIME_TRANS_SYS:     return TRANS_SOL;
    case RUNTIME_HEAT_SYS:      return HEAT_SOL;
    case RUNTIME_FEA_SYS:       return FEA_SOL;
    case RUNTIME_ADJPOT_SYS:    return ADJFLOW_SOL;
    case RUNTIME_ADJFLOW_SYS:   return ADJFLOW_SOL;
    case RUNTIME_ADJTURB_SYS:   return ADJTURB_SOL;
    case RUNTIME_ADJFEA_SYS:    return ADJFEA_SOL;
    case RUNTIME_MULTIGRID_SYS: return 0;
  }
  return 0;
}

void CConfig::SetKind_ConvNumScheme(unsigned short val_kind_convnumscheme,
                                    unsigned short val_kind_centered, unsigned short val_kind_upwind,
                                    unsigned short val_kind_slopelimit, bool val_muscl,
                                    unsigned short val_kind_fem) {

  Kind_ConvNumScheme = val_kind_convnumscheme;
  Kind_Centered = val_kind_centered;
  Kind_Upwind = val_kind_upwind;
  Kind_FEM = val_kind_fem;
  Kind_SlopeLimit = val_kind_slopelimit;
  MUSCL = val_muscl;

}

void CConfig::SetGlobalParam(unsigned short val_solver,
                             unsigned short val_system) {

  /*--- Set the simulation global time ---*/
  
  Current_UnstTime = static_cast<su2double>(TimeIter)*Delta_UnstTime;
  Current_UnstTimeND = static_cast<su2double>(TimeIter)*Delta_UnstTimeND;

  /*--- Set the solver methods ---*/
  
  switch (val_solver) {
    case EULER: case INC_EULER:
      if (val_system == RUNTIME_FLOW_SYS) {
        SetKind_ConvNumScheme(Kind_ConvNumScheme_Flow, Kind_Centered_Flow,
                              Kind_Upwind_Flow, Kind_SlopeLimit_Flow,
                              MUSCL_Flow, NONE);
        SetKind_TimeIntScheme(Kind_TimeIntScheme_Flow);
      }
      break;
    case NAVIER_STOKES: case INC_NAVIER_STOKES:
      if (val_system == RUNTIME_FLOW_SYS) {
        SetKind_ConvNumScheme(Kind_ConvNumScheme_Flow, Kind_Centered_Flow,
                              Kind_Upwind_Flow, Kind_SlopeLimit_Flow,
                              MUSCL_Flow, NONE);
        SetKind_TimeIntScheme(Kind_TimeIntScheme_Flow);
      }
      if (val_system == RUNTIME_HEAT_SYS) {
        SetKind_ConvNumScheme(Kind_ConvNumScheme_Heat, NONE, NONE, NONE, NONE, NONE);
        SetKind_TimeIntScheme(Kind_TimeIntScheme_Heat);
      }
      break;
    case RANS: case INC_RANS:
      if (val_system == RUNTIME_FLOW_SYS) {
        SetKind_ConvNumScheme(Kind_ConvNumScheme_Flow, Kind_Centered_Flow,
                              Kind_Upwind_Flow, Kind_SlopeLimit_Flow,
                              MUSCL_Flow, NONE);
        SetKind_TimeIntScheme(Kind_TimeIntScheme_Flow);
      }
      if (val_system == RUNTIME_TURB_SYS) {
        SetKind_ConvNumScheme(Kind_ConvNumScheme_Turb, Kind_Centered_Turb,
                              Kind_Upwind_Turb, Kind_SlopeLimit_Turb,
                              MUSCL_Turb, NONE);
        SetKind_TimeIntScheme(Kind_TimeIntScheme_Turb);
      }
      if (val_system == RUNTIME_TRANS_SYS) {
        SetKind_ConvNumScheme(Kind_ConvNumScheme_Turb, Kind_Centered_Turb,
                              Kind_Upwind_Turb, Kind_SlopeLimit_Turb,
                              MUSCL_Turb, NONE);
        SetKind_TimeIntScheme(Kind_TimeIntScheme_Turb);
      }
      if (val_system == RUNTIME_HEAT_SYS) {
        SetKind_ConvNumScheme(Kind_ConvNumScheme_Heat, NONE, NONE, NONE, NONE, NONE);
        SetKind_TimeIntScheme(Kind_TimeIntScheme_Heat);
      }
      break;
    case FEM_EULER:
      if (val_system == RUNTIME_FLOW_SYS) {
        SetKind_ConvNumScheme(Kind_ConvNumScheme_FEM_Flow, Kind_Centered_Flow,
                              Kind_Upwind_Flow, Kind_SlopeLimit_Flow,
                              MUSCL_Flow, Kind_FEM_Flow);
        SetKind_TimeIntScheme(Kind_TimeIntScheme_FEM_Flow);
      }
      break;
    case FEM_NAVIER_STOKES:
      if (val_system == RUNTIME_FLOW_SYS) {
        SetKind_ConvNumScheme(Kind_ConvNumScheme_Flow, Kind_Centered_Flow,
                              Kind_Upwind_Flow, Kind_SlopeLimit_Flow,
                              MUSCL_Flow, Kind_FEM_Flow);
        SetKind_TimeIntScheme(Kind_TimeIntScheme_FEM_Flow);
      }
      break;
    case FEM_LES:
      if (val_system == RUNTIME_FLOW_SYS) {
        SetKind_ConvNumScheme(Kind_ConvNumScheme_Flow, Kind_Centered_Flow,
                              Kind_Upwind_Flow, Kind_SlopeLimit_Flow,
                              MUSCL_Flow, Kind_FEM_Flow);
        SetKind_TimeIntScheme(Kind_TimeIntScheme_FEM_Flow);
      }
      break;
    case ADJ_EULER:
      if (val_system == RUNTIME_FLOW_SYS) {
        SetKind_ConvNumScheme(Kind_ConvNumScheme_Flow, Kind_Centered_Flow,
                              Kind_Upwind_Flow, Kind_SlopeLimit_Flow,
                              MUSCL_Flow, NONE);
        SetKind_TimeIntScheme(Kind_TimeIntScheme_Flow);
      }
      if (val_system == RUNTIME_ADJFLOW_SYS) {
        SetKind_ConvNumScheme(Kind_ConvNumScheme_AdjFlow, Kind_Centered_AdjFlow,
                              Kind_Upwind_AdjFlow, Kind_SlopeLimit_AdjFlow,
                              MUSCL_AdjFlow, NONE);
        SetKind_TimeIntScheme(Kind_TimeIntScheme_AdjFlow);
      }
      break;
    case ADJ_NAVIER_STOKES:
      if (val_system == RUNTIME_FLOW_SYS) {
        SetKind_ConvNumScheme(Kind_ConvNumScheme_Flow, Kind_Centered_Flow,
                              Kind_Upwind_Flow, Kind_SlopeLimit_Flow,
                              MUSCL_Flow, NONE);
        SetKind_TimeIntScheme(Kind_TimeIntScheme_Flow);
      }
      if (val_system == RUNTIME_ADJFLOW_SYS) {
        SetKind_ConvNumScheme(Kind_ConvNumScheme_AdjFlow, Kind_Centered_AdjFlow,
                              Kind_Upwind_AdjFlow, Kind_SlopeLimit_AdjFlow,
                              MUSCL_AdjFlow, NONE);
        SetKind_TimeIntScheme(Kind_TimeIntScheme_AdjFlow);
      }
      break;
    case ADJ_RANS:
      if (val_system == RUNTIME_FLOW_SYS) {
        SetKind_ConvNumScheme(Kind_ConvNumScheme_Flow, Kind_Centered_Flow,
                              Kind_Upwind_Flow, Kind_SlopeLimit_Flow,
                              MUSCL_Flow, NONE);
        SetKind_TimeIntScheme(Kind_TimeIntScheme_Flow);
      }
      if (val_system == RUNTIME_ADJFLOW_SYS) {
        SetKind_ConvNumScheme(Kind_ConvNumScheme_AdjFlow, Kind_Centered_AdjFlow,
                              Kind_Upwind_AdjFlow, Kind_SlopeLimit_AdjFlow,
                              MUSCL_AdjFlow, NONE);
        SetKind_TimeIntScheme(Kind_TimeIntScheme_AdjFlow);
      }
      if (val_system == RUNTIME_TURB_SYS) {
        SetKind_ConvNumScheme(Kind_ConvNumScheme_Turb, Kind_Centered_Turb,
                              Kind_Upwind_Turb, Kind_SlopeLimit_Turb,
                              MUSCL_Turb, NONE);
        SetKind_TimeIntScheme(Kind_TimeIntScheme_Turb);
      }
      if (val_system == RUNTIME_ADJTURB_SYS) {
        SetKind_ConvNumScheme(Kind_ConvNumScheme_AdjTurb, Kind_Centered_AdjTurb,
                              Kind_Upwind_AdjTurb, Kind_SlopeLimit_AdjTurb,
                              MUSCL_AdjTurb, NONE);
        SetKind_TimeIntScheme(Kind_TimeIntScheme_AdjTurb);
      }
      break;
    case HEAT_EQUATION_FVM:
      if (val_system == RUNTIME_HEAT_SYS) {
        SetKind_ConvNumScheme(NONE, NONE, NONE, NONE, NONE, NONE);
        SetKind_TimeIntScheme(Kind_TimeIntScheme_Heat);
      }
      break;

    case FEM_ELASTICITY:

      Current_DynTime = static_cast<su2double>(TimeIter)*Delta_DynTime;

      if (val_system == RUNTIME_FEA_SYS) {
        SetKind_ConvNumScheme(NONE, NONE, NONE, NONE, NONE, NONE);
        SetKind_TimeIntScheme(Kind_TimeIntScheme_FEA);
      }
      break;
  }
}

su2double* CConfig::GetPeriodicRotCenter(string val_marker) {
  unsigned short iMarker_PerBound;
  for (iMarker_PerBound = 0; iMarker_PerBound < nMarker_PerBound; iMarker_PerBound++)
    if (Marker_PerBound[iMarker_PerBound] == val_marker) break;
  return Periodic_RotCenter[iMarker_PerBound];
}

su2double* CConfig::GetPeriodicRotAngles(string val_marker) {
  unsigned short iMarker_PerBound;
  for (iMarker_PerBound = 0; iMarker_PerBound < nMarker_PerBound; iMarker_PerBound++)
    if (Marker_PerBound[iMarker_PerBound] == val_marker) break;
  return Periodic_RotAngles[iMarker_PerBound];
}

su2double* CConfig::GetPeriodicTranslation(string val_marker) {
  unsigned short iMarker_PerBound;
  for (iMarker_PerBound = 0; iMarker_PerBound < nMarker_PerBound; iMarker_PerBound++)
    if (Marker_PerBound[iMarker_PerBound] == val_marker) break;
  return Periodic_Translation[iMarker_PerBound];
}

unsigned short CConfig::GetMarker_Periodic_Donor(string val_marker) {
  unsigned short iMarker_PerBound, jMarker_PerBound, kMarker_All;

  /*--- Find the marker for this periodic boundary. ---*/
  for (iMarker_PerBound = 0; iMarker_PerBound < nMarker_PerBound; iMarker_PerBound++)
    if (Marker_PerBound[iMarker_PerBound] == val_marker) break;

  /*--- Find corresponding donor. ---*/
  for (jMarker_PerBound = 0; jMarker_PerBound < nMarker_PerBound; jMarker_PerBound++)
    if (Marker_PerBound[jMarker_PerBound] == Marker_PerDonor[iMarker_PerBound]) break;

  /*--- Find and return global marker index for donor boundary. ---*/
  for (kMarker_All = 0; kMarker_All < nMarker_CfgFile; kMarker_All++)
    if (Marker_PerBound[jMarker_PerBound] == Marker_All_TagBound[kMarker_All]) break;

  return kMarker_All;
}

su2double CConfig::GetActDisk_NetThrust(string val_marker) {
  unsigned short iMarker_ActDisk;
  for (iMarker_ActDisk = 0; iMarker_ActDisk < nMarker_ActDiskInlet; iMarker_ActDisk++)
    if ((Marker_ActDiskInlet[iMarker_ActDisk] == val_marker) ||
        (Marker_ActDiskOutlet[iMarker_ActDisk] == val_marker)) break;
  return ActDisk_NetThrust[iMarker_ActDisk];
}

su2double CConfig::GetActDisk_Power(string val_marker) {
  unsigned short iMarker_ActDisk;
  for (iMarker_ActDisk = 0; iMarker_ActDisk < nMarker_ActDiskInlet; iMarker_ActDisk++)
    if ((Marker_ActDiskInlet[iMarker_ActDisk] == val_marker) ||
        (Marker_ActDiskOutlet[iMarker_ActDisk] == val_marker)) break;
  return ActDisk_Power[iMarker_ActDisk];
}

su2double CConfig::GetActDisk_MassFlow(string val_marker) {
  unsigned short iMarker_ActDisk;
  for (iMarker_ActDisk = 0; iMarker_ActDisk < nMarker_ActDiskInlet; iMarker_ActDisk++)
    if ((Marker_ActDiskInlet[iMarker_ActDisk] == val_marker) ||
        (Marker_ActDiskOutlet[iMarker_ActDisk] == val_marker)) break;
  return ActDisk_MassFlow[iMarker_ActDisk];
}

su2double CConfig::GetActDisk_Mach(string val_marker) {
  unsigned short iMarker_ActDisk;
  for (iMarker_ActDisk = 0; iMarker_ActDisk < nMarker_ActDiskInlet; iMarker_ActDisk++)
    if ((Marker_ActDiskInlet[iMarker_ActDisk] == val_marker) ||
        (Marker_ActDiskOutlet[iMarker_ActDisk] == val_marker)) break;
  return ActDisk_Mach[iMarker_ActDisk];
}

su2double CConfig::GetActDisk_Force(string val_marker) {
  unsigned short iMarker_ActDisk;
  for (iMarker_ActDisk = 0; iMarker_ActDisk < nMarker_ActDiskInlet; iMarker_ActDisk++)
    if ((Marker_ActDiskInlet[iMarker_ActDisk] == val_marker) ||
        (Marker_ActDiskOutlet[iMarker_ActDisk] == val_marker)) break;
  return ActDisk_Force[iMarker_ActDisk];
}

su2double CConfig::GetActDisk_BCThrust(string val_marker) {
  unsigned short iMarker_ActDisk;
  for (iMarker_ActDisk = 0; iMarker_ActDisk < nMarker_ActDiskInlet; iMarker_ActDisk++)
    if ((Marker_ActDiskInlet[iMarker_ActDisk] == val_marker) ||
        (Marker_ActDiskOutlet[iMarker_ActDisk] == val_marker)) break;
  return ActDisk_BCThrust[iMarker_ActDisk];
}

su2double CConfig::GetActDisk_BCThrust_Old(string val_marker) {
  unsigned short iMarker_ActDisk;
  for (iMarker_ActDisk = 0; iMarker_ActDisk < nMarker_ActDiskInlet; iMarker_ActDisk++)
    if ((Marker_ActDiskInlet[iMarker_ActDisk] == val_marker) ||
        (Marker_ActDiskOutlet[iMarker_ActDisk] == val_marker)) break;
  return ActDisk_BCThrust_Old[iMarker_ActDisk];
}

void CConfig::SetActDisk_BCThrust(string val_marker, su2double val_actdisk_bcthrust) {
  unsigned short iMarker_ActDisk;
  for (iMarker_ActDisk = 0; iMarker_ActDisk < nMarker_ActDiskInlet; iMarker_ActDisk++)
    if ((Marker_ActDiskInlet[iMarker_ActDisk] == val_marker) ||
        (Marker_ActDiskOutlet[iMarker_ActDisk] == val_marker)) break;
  ActDisk_BCThrust[iMarker_ActDisk] = val_actdisk_bcthrust;
}

void CConfig::SetActDisk_BCThrust_Old(string val_marker, su2double val_actdisk_bcthrust_old) {
  unsigned short iMarker_ActDisk;
  for (iMarker_ActDisk = 0; iMarker_ActDisk < nMarker_ActDiskInlet; iMarker_ActDisk++)
    if ((Marker_ActDiskInlet[iMarker_ActDisk] == val_marker) ||
        (Marker_ActDiskOutlet[iMarker_ActDisk] == val_marker)) break;
  ActDisk_BCThrust_Old[iMarker_ActDisk] = val_actdisk_bcthrust_old;
}

su2double CConfig::GetActDisk_Area(string val_marker) {
  unsigned short iMarker_ActDisk;
  for (iMarker_ActDisk = 0; iMarker_ActDisk < nMarker_ActDiskInlet; iMarker_ActDisk++)
    if ((Marker_ActDiskInlet[iMarker_ActDisk] == val_marker) ||
        (Marker_ActDiskOutlet[iMarker_ActDisk] == val_marker)) break;
  return ActDisk_Area[iMarker_ActDisk];
}

su2double CConfig::GetActDisk_ReverseMassFlow(string val_marker) {
  unsigned short iMarker_ActDisk;
  for (iMarker_ActDisk = 0; iMarker_ActDisk < nMarker_ActDiskInlet; iMarker_ActDisk++)
    if ((Marker_ActDiskInlet[iMarker_ActDisk] == val_marker) ||
        (Marker_ActDiskOutlet[iMarker_ActDisk] == val_marker)) break;
  return ActDisk_ReverseMassFlow[iMarker_ActDisk];
}

su2double CConfig::GetActDisk_PressJump(string val_marker, unsigned short val_value) {
  unsigned short iMarker_ActDisk;
  for (iMarker_ActDisk = 0; iMarker_ActDisk < nMarker_ActDiskInlet; iMarker_ActDisk++)
    if ((Marker_ActDiskInlet[iMarker_ActDisk] == val_marker) ||
        (Marker_ActDiskOutlet[iMarker_ActDisk] == val_marker)) break;
  return ActDisk_PressJump[iMarker_ActDisk][val_value];
}

su2double CConfig::GetActDisk_TempJump(string val_marker, unsigned short val_value) {
  unsigned short iMarker_ActDisk;
  for (iMarker_ActDisk = 0; iMarker_ActDisk < nMarker_ActDiskInlet; iMarker_ActDisk++)
    if ((Marker_ActDiskInlet[iMarker_ActDisk] == val_marker) ||
        (Marker_ActDiskOutlet[iMarker_ActDisk] == val_marker)) break;
  return ActDisk_TempJump[iMarker_ActDisk][val_value];;
}

su2double CConfig::GetActDisk_Omega(string val_marker, unsigned short val_value) {
  unsigned short iMarker_ActDisk;
  for (iMarker_ActDisk = 0; iMarker_ActDisk < nMarker_ActDiskInlet; iMarker_ActDisk++)
    if ((Marker_ActDiskInlet[iMarker_ActDisk] == val_marker) ||
        (Marker_ActDiskOutlet[iMarker_ActDisk] == val_marker)) break;
  return ActDisk_Omega[iMarker_ActDisk][val_value];;
}

su2double CConfig::GetOutlet_MassFlow(string val_marker) {
  unsigned short iMarker_Outlet;
  for (iMarker_Outlet = 0; iMarker_Outlet < nMarker_Outlet; iMarker_Outlet++)
    if ((Marker_Outlet[iMarker_Outlet] == val_marker)) break;
  return Outlet_MassFlow[iMarker_Outlet];
}

su2double CConfig::GetOutlet_Density(string val_marker) {
  unsigned short iMarker_Outlet;
  for (iMarker_Outlet = 0; iMarker_Outlet < nMarker_Outlet; iMarker_Outlet++)
    if ((Marker_Outlet[iMarker_Outlet] == val_marker)) break;
  return Outlet_Density[iMarker_Outlet];
}

su2double CConfig::GetOutlet_Area(string val_marker) {
  unsigned short iMarker_Outlet;
  for (iMarker_Outlet = 0; iMarker_Outlet < nMarker_Outlet; iMarker_Outlet++)
    if ((Marker_Outlet[iMarker_Outlet] == val_marker)) break;
  return Outlet_Area[iMarker_Outlet];
}

unsigned short CConfig::GetMarker_CfgFile_ActDiskOutlet(string val_marker) {
  unsigned short iMarker_ActDisk, kMarker_All;
  
  /*--- Find the marker for this actuator disk inlet. ---*/
  
  for (iMarker_ActDisk = 0; iMarker_ActDisk < nMarker_ActDiskInlet; iMarker_ActDisk++)
    if (Marker_ActDiskInlet[iMarker_ActDisk] == val_marker) break;
  
  /*--- Find and return global marker index for the actuator disk outlet. ---*/
  
  for (kMarker_All = 0; kMarker_All < nMarker_CfgFile; kMarker_All++)
    if (Marker_ActDiskOutlet[iMarker_ActDisk] == Marker_CfgFile_TagBound[kMarker_All]) break;
  
  return kMarker_All;
}

unsigned short CConfig::GetMarker_CfgFile_EngineExhaust(string val_marker) {
  unsigned short iMarker_Engine, kMarker_All;
  
  /*--- Find the marker for this engine inflow. ---*/
  
  for (iMarker_Engine = 0; iMarker_Engine < nMarker_EngineInflow; iMarker_Engine++)
    if (Marker_EngineInflow[iMarker_Engine] == val_marker) break;
  
  /*--- Find and return global marker index for the engine exhaust. ---*/
  
  for (kMarker_All = 0; kMarker_All < nMarker_CfgFile; kMarker_All++)
    if (Marker_EngineExhaust[iMarker_Engine] == Marker_CfgFile_TagBound[kMarker_All]) break;
  
  return kMarker_All;
}

bool CConfig::GetVolumetric_Movement(){
  bool volumetric_movement = false;
  
  if (GetSurface_Movement(AEROELASTIC) || 
      GetSurface_Movement(DEFORMING) ||
      GetSurface_Movement(AEROELASTIC_RIGID_MOTION)||
      GetSurface_Movement(FLUID_STRUCTURE) ||
      GetSurface_Movement(FLUID_STRUCTURE_STATIC) ||
      GetSurface_Movement(EXTERNAL) || 
      GetSurface_Movement(EXTERNAL_ROTATION)){
    volumetric_movement = true;
  }
  
  if (Kind_SU2 == SU2_DEF || 
      Kind_SU2 == SU2_DOT || 
      DirectDiff)
  { volumetric_movement = true;}
  return volumetric_movement;
}

bool CConfig::GetSurface_Movement(unsigned short kind_movement){
  for (unsigned short iMarkerMoving = 0; iMarkerMoving < nKind_SurfaceMovement; iMarkerMoving++){
    if (Kind_SurfaceMovement[iMarkerMoving] == kind_movement){
      return true;
    }
  }
  return false;
}

unsigned short CConfig::GetMarker_Moving(string val_marker) {
  unsigned short iMarker_Moving;

  /*--- Find the marker for this moving boundary. ---*/
  for (iMarker_Moving = 0; iMarker_Moving < nMarker_Moving; iMarker_Moving++)
    if (Marker_Moving[iMarker_Moving] == val_marker) break;

  return iMarker_Moving;
}

bool CConfig::GetMarker_Moving_Bool(string val_marker) {
  unsigned short iMarker_Moving;

  /*--- Find the marker for this moving boundary, if it exists. ---*/
  for (iMarker_Moving = 0; iMarker_Moving < nMarker_Moving; iMarker_Moving++)
    if (Marker_Moving[iMarker_Moving] == val_marker) return true;

  return false;
}

unsigned short CConfig::GetMarker_Deform_Mesh(string val_marker) {
  unsigned short iMarker_Deform_Mesh;

  /*--- Find the marker for this interface boundary. ---*/
  for (iMarker_Deform_Mesh = 0; iMarker_Deform_Mesh < nMarker_Deform_Mesh; iMarker_Deform_Mesh++)
    if (Marker_Deform_Mesh[iMarker_Deform_Mesh] == val_marker) break;

  return iMarker_Deform_Mesh;
}

unsigned short CConfig::GetMarker_Fluid_Load(string val_marker) {
  unsigned short iMarker_Fluid_Load;

  /*--- Find the marker for this interface boundary. ---*/
  for (iMarker_Fluid_Load = 0; iMarker_Fluid_Load < nMarker_Fluid_Load; iMarker_Fluid_Load++)
    if (Marker_Fluid_Load[iMarker_Fluid_Load] == val_marker) break;

  return iMarker_Fluid_Load;
}

su2double CConfig::GetDirichlet_Value(string val_marker) {
  unsigned short iMarker_Dirichlet;
  for (iMarker_Dirichlet = 0; iMarker_Dirichlet < nMarker_Dirichlet; iMarker_Dirichlet++)
    if (Marker_Dirichlet[iMarker_Dirichlet] == val_marker) break;
  return Dirichlet_Value[iMarker_Dirichlet];
}

bool CConfig::GetDirichlet_Boundary(string val_marker) {
  unsigned short iMarker_Dirichlet;
  bool Dirichlet = false;
  for (iMarker_Dirichlet = 0; iMarker_Dirichlet < nMarker_Dirichlet; iMarker_Dirichlet++)
    if (Marker_Dirichlet[iMarker_Dirichlet] == val_marker) {
      Dirichlet = true;
      break;
    }
  return Dirichlet;
}

su2double CConfig::GetExhaust_Temperature_Target(string val_marker) {
  unsigned short iMarker_EngineExhaust;
  for (iMarker_EngineExhaust = 0; iMarker_EngineExhaust < nMarker_EngineExhaust; iMarker_EngineExhaust++)
    if (Marker_EngineExhaust[iMarker_EngineExhaust] == val_marker) break;
  return Exhaust_Temperature_Target[iMarker_EngineExhaust];
}

su2double CConfig::GetExhaust_Pressure_Target(string val_marker) {
  unsigned short iMarker_EngineExhaust;
  for (iMarker_EngineExhaust = 0; iMarker_EngineExhaust < nMarker_EngineExhaust; iMarker_EngineExhaust++)
    if (Marker_EngineExhaust[iMarker_EngineExhaust] == val_marker) break;
  return Exhaust_Pressure_Target[iMarker_EngineExhaust];
}

unsigned short CConfig::GetKind_Inc_Inlet(string val_marker) {
  unsigned short iMarker_Inlet;
  for (iMarker_Inlet = 0; iMarker_Inlet < nMarker_Inlet; iMarker_Inlet++)
    if (Marker_Inlet[iMarker_Inlet] == val_marker) break;
  return Kind_Inc_Inlet[iMarker_Inlet];
}

unsigned short CConfig::GetKind_Inc_Outlet(string val_marker) {
  unsigned short iMarker_Outlet;
  for (iMarker_Outlet = 0; iMarker_Outlet < nMarker_Outlet; iMarker_Outlet++)
    if (Marker_Outlet[iMarker_Outlet] == val_marker) break;
  return Kind_Inc_Outlet[iMarker_Outlet];
}

su2double CConfig::GetInlet_Ttotal(string val_marker) {
  unsigned short iMarker_Inlet;
  for (iMarker_Inlet = 0; iMarker_Inlet < nMarker_Inlet; iMarker_Inlet++)
    if (Marker_Inlet[iMarker_Inlet] == val_marker) break;
  return Inlet_Ttotal[iMarker_Inlet];
}

su2double CConfig::GetInlet_Ptotal(string val_marker) {
  unsigned short iMarker_Inlet;
  for (iMarker_Inlet = 0; iMarker_Inlet < nMarker_Inlet; iMarker_Inlet++)
    if (Marker_Inlet[iMarker_Inlet] == val_marker) break;
  return Inlet_Ptotal[iMarker_Inlet];
}

void CConfig::SetInlet_Ptotal(su2double val_pressure, string val_marker) {
  unsigned short iMarker_Inlet;
  for (iMarker_Inlet = 0; iMarker_Inlet < nMarker_Inlet; iMarker_Inlet++)
    if (Marker_Inlet[iMarker_Inlet] == val_marker)
      Inlet_Ptotal[iMarker_Inlet] = val_pressure;
}

su2double* CConfig::GetInlet_FlowDir(string val_marker) {
  unsigned short iMarker_Inlet;
  for (iMarker_Inlet = 0; iMarker_Inlet < nMarker_Inlet; iMarker_Inlet++)
    if (Marker_Inlet[iMarker_Inlet] == val_marker) break;
  return Inlet_FlowDir[iMarker_Inlet];
}

su2double CConfig::GetInlet_Temperature(string val_marker) {
  unsigned short iMarker_Supersonic_Inlet;
  for (iMarker_Supersonic_Inlet = 0; iMarker_Supersonic_Inlet < nMarker_Supersonic_Inlet; iMarker_Supersonic_Inlet++)
    if (Marker_Supersonic_Inlet[iMarker_Supersonic_Inlet] == val_marker) break;
  return Inlet_Temperature[iMarker_Supersonic_Inlet];
}

su2double CConfig::GetInlet_Pressure(string val_marker) {
  unsigned short iMarker_Supersonic_Inlet;
  for (iMarker_Supersonic_Inlet = 0; iMarker_Supersonic_Inlet < nMarker_Supersonic_Inlet; iMarker_Supersonic_Inlet++)
    if (Marker_Supersonic_Inlet[iMarker_Supersonic_Inlet] == val_marker) break;
  return Inlet_Pressure[iMarker_Supersonic_Inlet];
}

su2double* CConfig::GetInlet_Velocity(string val_marker) {
  unsigned short iMarker_Supersonic_Inlet;
  for (iMarker_Supersonic_Inlet = 0; iMarker_Supersonic_Inlet < nMarker_Supersonic_Inlet; iMarker_Supersonic_Inlet++)
    if (Marker_Supersonic_Inlet[iMarker_Supersonic_Inlet] == val_marker) break;
  return Inlet_Velocity[iMarker_Supersonic_Inlet];
}

su2double CConfig::GetOutlet_Pressure(string val_marker) {
  unsigned short iMarker_Outlet;
  for (iMarker_Outlet = 0; iMarker_Outlet < nMarker_Outlet; iMarker_Outlet++)
    if (Marker_Outlet[iMarker_Outlet] == val_marker) break;
  return Outlet_Pressure[iMarker_Outlet];
}

void CConfig::SetOutlet_Pressure(su2double val_pressure, string val_marker) {
  unsigned short iMarker_Outlet;
  for (iMarker_Outlet = 0; iMarker_Outlet < nMarker_Outlet; iMarker_Outlet++)
    if (Marker_Outlet[iMarker_Outlet] == val_marker)
      Outlet_Pressure[iMarker_Outlet] = val_pressure;
}

su2double CConfig::GetRiemann_Var1(string val_marker) {
  unsigned short iMarker_Riemann;
  for (iMarker_Riemann = 0; iMarker_Riemann < nMarker_Riemann; iMarker_Riemann++)
    if (Marker_Riemann[iMarker_Riemann] == val_marker) break;
  return Riemann_Var1[iMarker_Riemann];
}

su2double CConfig::GetRiemann_Var2(string val_marker) {
  unsigned short iMarker_Riemann;
  for (iMarker_Riemann = 0; iMarker_Riemann < nMarker_Riemann; iMarker_Riemann++)
    if (Marker_Riemann[iMarker_Riemann] == val_marker) break;
  return Riemann_Var2[iMarker_Riemann];
}

su2double* CConfig::GetRiemann_FlowDir(string val_marker) {
  unsigned short iMarker_Riemann;
  for (iMarker_Riemann = 0; iMarker_Riemann < nMarker_Riemann; iMarker_Riemann++)
    if (Marker_Riemann[iMarker_Riemann] == val_marker) break;
  return Riemann_FlowDir[iMarker_Riemann];
}

unsigned short CConfig::GetKind_Data_Riemann(string val_marker) {
  unsigned short iMarker_Riemann;
  for (iMarker_Riemann = 0; iMarker_Riemann < nMarker_Riemann; iMarker_Riemann++)
    if (Marker_Riemann[iMarker_Riemann] == val_marker) break;
  return Kind_Data_Riemann[iMarker_Riemann];
}


su2double CConfig::GetGiles_Var1(string val_marker) {
  unsigned short iMarker_Giles;
  for (iMarker_Giles = 0; iMarker_Giles < nMarker_Giles; iMarker_Giles++)
    if (Marker_Giles[iMarker_Giles] == val_marker) break;
  return Giles_Var1[iMarker_Giles];
}

void CConfig::SetGiles_Var1(su2double newVar1, string val_marker) {
  unsigned short iMarker_Giles;
  for (iMarker_Giles = 0; iMarker_Giles < nMarker_Giles; iMarker_Giles++)
    if (Marker_Giles[iMarker_Giles] == val_marker) break;
  Giles_Var1[iMarker_Giles] = newVar1;
}

su2double CConfig::GetGiles_Var2(string val_marker) {
  unsigned short iMarker_Giles;
  for (iMarker_Giles = 0; iMarker_Giles < nMarker_Giles; iMarker_Giles++)
    if (Marker_Giles[iMarker_Giles] == val_marker) break;
  return Giles_Var2[iMarker_Giles];
}

su2double CConfig::GetGiles_RelaxFactorAverage(string val_marker) {
  unsigned short iMarker_Giles;
  for (iMarker_Giles = 0; iMarker_Giles < nMarker_Giles; iMarker_Giles++)
    if (Marker_Giles[iMarker_Giles] == val_marker) break;
  return RelaxFactorAverage[iMarker_Giles];
}

su2double CConfig::GetGiles_RelaxFactorFourier(string val_marker) {
  unsigned short iMarker_Giles;
  for (iMarker_Giles = 0; iMarker_Giles < nMarker_Giles; iMarker_Giles++)
    if (Marker_Giles[iMarker_Giles] == val_marker) break;
  return RelaxFactorFourier[iMarker_Giles];
}

su2double* CConfig::GetGiles_FlowDir(string val_marker) {
  unsigned short iMarker_Giles;
  for (iMarker_Giles = 0; iMarker_Giles < nMarker_Giles; iMarker_Giles++)
    if (Marker_Giles[iMarker_Giles] == val_marker) break;
  return Giles_FlowDir[iMarker_Giles];
}

unsigned short CConfig::GetKind_Data_Giles(string val_marker) {
  unsigned short iMarker_Giles;
  for (iMarker_Giles = 0; iMarker_Giles < nMarker_Giles; iMarker_Giles++)
    if (Marker_Giles[iMarker_Giles] == val_marker) break;
  return Kind_Data_Giles[iMarker_Giles];
}


su2double CConfig::GetPressureOut_BC() {
  unsigned short iMarker_BC;
  su2double pres_out = 0.0;
  for (iMarker_BC = 0; iMarker_BC < nMarker_Giles; iMarker_BC++){
    if (Kind_Data_Giles[iMarker_BC] == STATIC_PRESSURE || Kind_Data_Giles[iMarker_BC] == STATIC_PRESSURE_1D || Kind_Data_Giles[iMarker_BC] == RADIAL_EQUILIBRIUM ){
      pres_out = Giles_Var1[iMarker_BC];
    }
  }
  for (iMarker_BC = 0; iMarker_BC < nMarker_Riemann; iMarker_BC++){
    if (Kind_Data_Riemann[iMarker_BC] == STATIC_PRESSURE || Kind_Data_Riemann[iMarker_BC] == RADIAL_EQUILIBRIUM){
      pres_out = Riemann_Var1[iMarker_BC];
    }
  }
  return pres_out/Pressure_Ref;
}


void CConfig::SetPressureOut_BC(su2double val_press) {
  unsigned short iMarker_BC;
  for (iMarker_BC = 0; iMarker_BC < nMarker_Giles; iMarker_BC++){
    if (Kind_Data_Giles[iMarker_BC] == STATIC_PRESSURE || Kind_Data_Giles[iMarker_BC] == STATIC_PRESSURE_1D || Kind_Data_Giles[iMarker_BC] == RADIAL_EQUILIBRIUM ){
      Giles_Var1[iMarker_BC] = val_press*Pressure_Ref;
    }
  }
  for (iMarker_BC = 0; iMarker_BC < nMarker_Riemann; iMarker_BC++){
    if (Kind_Data_Riemann[iMarker_BC] == STATIC_PRESSURE || Kind_Data_Riemann[iMarker_BC] == RADIAL_EQUILIBRIUM){
      Riemann_Var1[iMarker_BC] = val_press*Pressure_Ref;
    }
  }
}

su2double CConfig::GetTotalPressureIn_BC() {
  unsigned short iMarker_BC;
  su2double tot_pres_in = 0.0;
  for (iMarker_BC = 0; iMarker_BC < nMarker_Giles; iMarker_BC++){
    if (Kind_Data_Giles[iMarker_BC] == TOTAL_CONDITIONS_PT || Kind_Data_Giles[iMarker_BC] == TOTAL_CONDITIONS_PT_1D){
      tot_pres_in = Giles_Var1[iMarker_BC];
    }
  }
  for (iMarker_BC = 0; iMarker_BC < nMarker_Riemann; iMarker_BC++){
    if (Kind_Data_Riemann[iMarker_BC] == TOTAL_CONDITIONS_PT ){
      tot_pres_in = Riemann_Var1[iMarker_BC];
    }
  }
  if(nMarker_Inlet == 1 && Kind_Inlet == TOTAL_CONDITIONS){
    tot_pres_in = Inlet_Ptotal[0];
  }
  return tot_pres_in/Pressure_Ref;
}

su2double CConfig::GetTotalTemperatureIn_BC() {
  unsigned short iMarker_BC;
  su2double tot_temp_in = 0.0;
  for (iMarker_BC = 0; iMarker_BC < nMarker_Giles; iMarker_BC++){
    if (Kind_Data_Giles[iMarker_BC] == TOTAL_CONDITIONS_PT || Kind_Data_Giles[iMarker_BC] == TOTAL_CONDITIONS_PT_1D){
      tot_temp_in = Giles_Var2[iMarker_BC];
    }
  }
  for (iMarker_BC = 0; iMarker_BC < nMarker_Riemann; iMarker_BC++){
    if (Kind_Data_Riemann[iMarker_BC] == TOTAL_CONDITIONS_PT ){
      tot_temp_in = Riemann_Var2[iMarker_BC];
    }
  }

  if(nMarker_Inlet == 1 && Kind_Inlet == TOTAL_CONDITIONS){
    tot_temp_in = Inlet_Ttotal[0];
  }
  return tot_temp_in/Temperature_Ref;
}

void CConfig::SetTotalTemperatureIn_BC(su2double val_temp) {
  unsigned short iMarker_BC;
  for (iMarker_BC = 0; iMarker_BC < nMarker_Giles; iMarker_BC++){
    if (Kind_Data_Giles[iMarker_BC] == TOTAL_CONDITIONS_PT || Kind_Data_Giles[iMarker_BC] == TOTAL_CONDITIONS_PT_1D){
      Giles_Var2[iMarker_BC] = val_temp*Temperature_Ref;
    }
  }
  for (iMarker_BC = 0; iMarker_BC < nMarker_Riemann; iMarker_BC++){
    if (Kind_Data_Riemann[iMarker_BC] == TOTAL_CONDITIONS_PT ){
      Riemann_Var2[iMarker_BC] = val_temp*Temperature_Ref;
    }
  }

  if(nMarker_Inlet == 1 && Kind_Inlet == TOTAL_CONDITIONS){
    Inlet_Ttotal[0] = val_temp*Temperature_Ref;
  }
}

su2double CConfig::GetFlowAngleIn_BC() {
  unsigned short iMarker_BC;
  su2double alpha_in = 0.0;
  for (iMarker_BC = 0; iMarker_BC < nMarker_Giles; iMarker_BC++){
    if (Kind_Data_Giles[iMarker_BC] == TOTAL_CONDITIONS_PT || Kind_Data_Giles[iMarker_BC] == TOTAL_CONDITIONS_PT_1D){
      alpha_in = atan(Giles_FlowDir[iMarker_BC][1]/Giles_FlowDir[iMarker_BC][0]);
    }
  }
  for (iMarker_BC = 0; iMarker_BC < nMarker_Riemann; iMarker_BC++){
  	if (Kind_Data_Riemann[iMarker_BC] == TOTAL_CONDITIONS_PT ){
  		alpha_in = atan(Riemann_FlowDir[iMarker_BC][1]/Riemann_FlowDir[iMarker_BC][0]);
  	}
  }

  if(nMarker_Inlet == 1 && Kind_Inlet == TOTAL_CONDITIONS){
  	alpha_in = atan(Inlet_FlowDir[0][1]/Inlet_FlowDir[0][0]);
  }

  return alpha_in;
}

su2double CConfig::GetIncInlet_BC() {

  su2double val_out = 0.0;

  if (nMarker_Inlet > 0) {
    if (Kind_Inc_Inlet[0] == VELOCITY_INLET)
      val_out = Inlet_Ptotal[0]/Velocity_Ref;
    else if (Kind_Inc_Inlet[0] == PRESSURE_INLET)
      val_out = Inlet_Ptotal[0]/Pressure_Ref;
  }

  return val_out;
}

void CConfig::SetIncInlet_BC(su2double val_in) {

  if (nMarker_Inlet > 0) {
    if (Kind_Inc_Inlet[0] == VELOCITY_INLET)
      Inlet_Ptotal[0] = val_in*Velocity_Ref;
    else if (Kind_Inc_Inlet[0] == PRESSURE_INLET)
      Inlet_Ptotal[0] = val_in*Pressure_Ref;
  }
  
}

su2double CConfig::GetIncTemperature_BC() {

  su2double val_out = 0.0;

  if (nMarker_Inlet > 0) {
      val_out = Inlet_Ttotal[0]/Temperature_Ref;
  }

  return val_out;
}

void CConfig::SetIncTemperature_BC(su2double val_temperature) {

  if (nMarker_Inlet > 0) {
      Inlet_Ttotal[0] = val_temperature*Temperature_Ref;
  }
  
}

su2double CConfig::GetIncPressureOut_BC() {

  su2double pressure_out = 0.0;

  if (nMarker_FarField > 0){
    pressure_out = Pressure_FreeStreamND;
  } else if (nMarker_Outlet > 0) {
    pressure_out = Outlet_Pressure[0]/Pressure_Ref;
  }

  return pressure_out;
}

void CConfig::SetIncPressureOut_BC(su2double val_pressure) {

  if (nMarker_FarField > 0){
    Pressure_FreeStreamND = val_pressure;
  } else if (nMarker_Outlet > 0) {
    Outlet_Pressure[0] = val_pressure*Pressure_Ref;
  }

}

su2double CConfig::GetIsothermal_Temperature(string val_marker) {

  unsigned short iMarker_Isothermal = 0;

  if (nMarker_Isothermal > 0) {
    for (iMarker_Isothermal = 0; iMarker_Isothermal < nMarker_Isothermal; iMarker_Isothermal++)
      if (Marker_Isothermal[iMarker_Isothermal] == val_marker) break;
  }

  return Isothermal_Temperature[iMarker_Isothermal];
}

su2double CConfig::GetWall_HeatFlux(string val_marker) {
  unsigned short iMarker_HeatFlux = 0;

  if (nMarker_HeatFlux > 0) {
  for (iMarker_HeatFlux = 0; iMarker_HeatFlux < nMarker_HeatFlux; iMarker_HeatFlux++)
    if (Marker_HeatFlux[iMarker_HeatFlux] == val_marker) break;
  }

  return Heat_Flux[iMarker_HeatFlux];
}

unsigned short CConfig::GetWallFunction_Treatment(string val_marker) {
  unsigned short WallFunction = NO_WALL_FUNCTION;

  for(unsigned short iMarker=0; iMarker<nMarker_WallFunctions; iMarker++) {
    if(Marker_WallFunctions[iMarker] == val_marker) {
      WallFunction = Kind_WallFunctions[iMarker];
      break;
    }
  }

  return WallFunction;
}

unsigned short* CConfig::GetWallFunction_IntInfo(string val_marker) {
  unsigned short *intInfo = NULL;

  for(unsigned short iMarker=0; iMarker<nMarker_WallFunctions; iMarker++) {
    if(Marker_WallFunctions[iMarker] == val_marker) {
      intInfo = IntInfo_WallFunctions[iMarker];
      break;
    }
  }

  return intInfo;
}

su2double* CConfig::GetWallFunction_DoubleInfo(string val_marker) {
  su2double *doubleInfo = NULL;

  for(unsigned short iMarker=0; iMarker<nMarker_WallFunctions; iMarker++) {
    if(Marker_WallFunctions[iMarker] == val_marker) {
      doubleInfo = DoubleInfo_WallFunctions[iMarker];
      break;
    } 
  } 

  return doubleInfo;
}

su2double CConfig::GetEngineInflow_Target(string val_marker) {
  unsigned short iMarker_EngineInflow;
  for (iMarker_EngineInflow = 0; iMarker_EngineInflow < nMarker_EngineInflow; iMarker_EngineInflow++)
    if (Marker_EngineInflow[iMarker_EngineInflow] == val_marker) break;
  return EngineInflow_Target[iMarker_EngineInflow];
}

su2double CConfig::GetInflow_Pressure(string val_marker) {
  unsigned short iMarker_EngineInflow;
  for (iMarker_EngineInflow = 0; iMarker_EngineInflow < nMarker_EngineInflow; iMarker_EngineInflow++)
    if (Marker_EngineInflow[iMarker_EngineInflow] == val_marker) break;
  return Inflow_Pressure[iMarker_EngineInflow];
}

su2double CConfig::GetInflow_MassFlow(string val_marker) {
  unsigned short iMarker_EngineInflow;
  for (iMarker_EngineInflow = 0; iMarker_EngineInflow < nMarker_EngineInflow; iMarker_EngineInflow++)
    if (Marker_EngineInflow[iMarker_EngineInflow] == val_marker) break;
  return Inflow_MassFlow[iMarker_EngineInflow];
}

su2double CConfig::GetInflow_ReverseMassFlow(string val_marker) {
  unsigned short iMarker_EngineInflow;
  for (iMarker_EngineInflow = 0; iMarker_EngineInflow < nMarker_EngineInflow; iMarker_EngineInflow++)
    if (Marker_EngineInflow[iMarker_EngineInflow] == val_marker) break;
  return Inflow_ReverseMassFlow[iMarker_EngineInflow];
}

su2double CConfig::GetInflow_TotalPressure(string val_marker) {
  unsigned short iMarker_EngineInflow;
  for (iMarker_EngineInflow = 0; iMarker_EngineInflow < nMarker_EngineInflow; iMarker_EngineInflow++)
    if (Marker_EngineInflow[iMarker_EngineInflow] == val_marker) break;
  return Inflow_TotalPressure[iMarker_EngineInflow];
}

su2double CConfig::GetInflow_Temperature(string val_marker) {
  unsigned short iMarker_EngineInflow;
  for (iMarker_EngineInflow = 0; iMarker_EngineInflow < nMarker_EngineInflow; iMarker_EngineInflow++)
    if (Marker_EngineInflow[iMarker_EngineInflow] == val_marker) break;
  return Inflow_Temperature[iMarker_EngineInflow];
}

su2double CConfig::GetInflow_TotalTemperature(string val_marker) {
  unsigned short iMarker_EngineInflow;
  for (iMarker_EngineInflow = 0; iMarker_EngineInflow < nMarker_EngineInflow; iMarker_EngineInflow++)
    if (Marker_EngineInflow[iMarker_EngineInflow] == val_marker) break;
  return Inflow_TotalTemperature[iMarker_EngineInflow];
}

su2double CConfig::GetInflow_RamDrag(string val_marker) {
  unsigned short iMarker_EngineInflow;
  for (iMarker_EngineInflow = 0; iMarker_EngineInflow < nMarker_EngineInflow; iMarker_EngineInflow++)
    if (Marker_EngineInflow[iMarker_EngineInflow] == val_marker) break;
  return Inflow_RamDrag[iMarker_EngineInflow];
}

su2double CConfig::GetInflow_Force(string val_marker) {
  unsigned short iMarker_EngineInflow;
  for (iMarker_EngineInflow = 0; iMarker_EngineInflow < nMarker_EngineInflow; iMarker_EngineInflow++)
    if (Marker_EngineInflow[iMarker_EngineInflow] == val_marker) break;
  return Inflow_Force[iMarker_EngineInflow];
}

su2double CConfig::GetInflow_Power(string val_marker) {
  unsigned short iMarker_EngineInflow;
  for (iMarker_EngineInflow = 0; iMarker_EngineInflow < nMarker_EngineInflow; iMarker_EngineInflow++)
    if (Marker_EngineInflow[iMarker_EngineInflow] == val_marker) break;
  return Inflow_Power[iMarker_EngineInflow];
}

su2double CConfig::GetInflow_Mach(string val_marker) {
  unsigned short iMarker_EngineInflow;
  for (iMarker_EngineInflow = 0; iMarker_EngineInflow < nMarker_EngineInflow; iMarker_EngineInflow++)
    if (Marker_EngineInflow[iMarker_EngineInflow] == val_marker) break;
  return Inflow_Mach[iMarker_EngineInflow];
}

su2double CConfig::GetExhaust_Pressure(string val_marker) {
  unsigned short iMarker_EngineExhaust;
  for (iMarker_EngineExhaust = 0; iMarker_EngineExhaust < nMarker_EngineExhaust; iMarker_EngineExhaust++)
    if (Marker_EngineExhaust[iMarker_EngineExhaust] == val_marker) break;
  return Exhaust_Pressure[iMarker_EngineExhaust];
}

su2double CConfig::GetExhaust_Temperature(string val_marker) {
  unsigned short iMarker_EngineExhaust;
  for (iMarker_EngineExhaust = 0; iMarker_EngineExhaust < nMarker_EngineExhaust; iMarker_EngineExhaust++)
    if (Marker_EngineExhaust[iMarker_EngineExhaust] == val_marker) break;
  return Exhaust_Temperature[iMarker_EngineExhaust];
}

su2double CConfig::GetExhaust_MassFlow(string val_marker) {
  unsigned short iMarker_EngineExhaust;
  for (iMarker_EngineExhaust = 0; iMarker_EngineExhaust < nMarker_EngineExhaust; iMarker_EngineExhaust++)
    if (Marker_EngineExhaust[iMarker_EngineExhaust] == val_marker) break;
  return Exhaust_MassFlow[iMarker_EngineExhaust];
}

su2double CConfig::GetExhaust_TotalPressure(string val_marker) {
  unsigned short iMarker_EngineExhaust;
  for (iMarker_EngineExhaust = 0; iMarker_EngineExhaust < nMarker_EngineExhaust; iMarker_EngineExhaust++)
    if (Marker_EngineExhaust[iMarker_EngineExhaust] == val_marker) break;
  return Exhaust_TotalPressure[iMarker_EngineExhaust];
}

su2double CConfig::GetExhaust_TotalTemperature(string val_marker) {
  unsigned short iMarker_EngineExhaust;
  for (iMarker_EngineExhaust = 0; iMarker_EngineExhaust < nMarker_EngineExhaust; iMarker_EngineExhaust++)
    if (Marker_EngineExhaust[iMarker_EngineExhaust] == val_marker) break;
  return Exhaust_TotalTemperature[iMarker_EngineExhaust];
}

su2double CConfig::GetExhaust_GrossThrust(string val_marker) {
  unsigned short iMarker_EngineExhaust;
  for (iMarker_EngineExhaust = 0; iMarker_EngineExhaust < nMarker_EngineExhaust; iMarker_EngineExhaust++)
    if (Marker_EngineExhaust[iMarker_EngineExhaust] == val_marker) break;
  return Exhaust_GrossThrust[iMarker_EngineExhaust];
}

su2double CConfig::GetExhaust_Force(string val_marker) {
  unsigned short iMarker_EngineExhaust;
  for (iMarker_EngineExhaust = 0; iMarker_EngineExhaust < nMarker_EngineExhaust; iMarker_EngineExhaust++)
    if (Marker_EngineExhaust[iMarker_EngineExhaust] == val_marker) break;
  return Exhaust_Force[iMarker_EngineExhaust];
}

su2double CConfig::GetExhaust_Power(string val_marker) {
  unsigned short iMarker_EngineExhaust;
  for (iMarker_EngineExhaust = 0; iMarker_EngineExhaust < nMarker_EngineExhaust; iMarker_EngineExhaust++)
    if (Marker_EngineExhaust[iMarker_EngineExhaust] == val_marker) break;
  return Exhaust_Power[iMarker_EngineExhaust];
}

su2double CConfig::GetActDiskInlet_Pressure(string val_marker) {
  unsigned short iMarker_ActDiskInlet;
  for (iMarker_ActDiskInlet = 0; iMarker_ActDiskInlet < nMarker_ActDiskInlet; iMarker_ActDiskInlet++)
    if (Marker_ActDiskInlet[iMarker_ActDiskInlet] == val_marker) break;
  return ActDiskInlet_Pressure[iMarker_ActDiskInlet];
}

su2double CConfig::GetActDiskInlet_TotalPressure(string val_marker) {
  unsigned short iMarker_ActDiskInlet;
  for (iMarker_ActDiskInlet = 0; iMarker_ActDiskInlet < nMarker_ActDiskInlet; iMarker_ActDiskInlet++)
    if (Marker_ActDiskInlet[iMarker_ActDiskInlet] == val_marker) break;
  return ActDiskInlet_TotalPressure[iMarker_ActDiskInlet];
}

su2double CConfig::GetActDiskInlet_RamDrag(string val_marker) {
  unsigned short iMarker_ActDiskInlet;
  for (iMarker_ActDiskInlet = 0; iMarker_ActDiskInlet < nMarker_ActDiskInlet; iMarker_ActDiskInlet++)
    if (Marker_ActDiskInlet[iMarker_ActDiskInlet] == val_marker) break;
  return ActDiskInlet_RamDrag[iMarker_ActDiskInlet];
}

su2double CConfig::GetActDiskInlet_Force(string val_marker) {
  unsigned short iMarker_ActDiskInlet;
  for (iMarker_ActDiskInlet = 0; iMarker_ActDiskInlet < nMarker_ActDiskInlet; iMarker_ActDiskInlet++)
    if (Marker_ActDiskInlet[iMarker_ActDiskInlet] == val_marker) break;
  return ActDiskInlet_Force[iMarker_ActDiskInlet];
}

su2double CConfig::GetActDiskInlet_Power(string val_marker) {
  unsigned short iMarker_ActDiskInlet;
  for (iMarker_ActDiskInlet = 0; iMarker_ActDiskInlet < nMarker_ActDiskInlet; iMarker_ActDiskInlet++)
    if (Marker_ActDiskInlet[iMarker_ActDiskInlet] == val_marker) break;
  return ActDiskInlet_Power[iMarker_ActDiskInlet];
}

su2double CConfig::GetActDiskOutlet_Pressure(string val_marker) {
  unsigned short iMarker_ActDiskOutlet;
  for (iMarker_ActDiskOutlet = 0; iMarker_ActDiskOutlet < nMarker_ActDiskOutlet; iMarker_ActDiskOutlet++)
    if (Marker_ActDiskOutlet[iMarker_ActDiskOutlet] == val_marker) break;
  return ActDiskOutlet_Pressure[iMarker_ActDiskOutlet];
}

su2double CConfig::GetActDiskOutlet_TotalPressure(string val_marker) {
  unsigned short iMarker_ActDiskOutlet;
  for (iMarker_ActDiskOutlet = 0; iMarker_ActDiskOutlet < nMarker_ActDiskOutlet; iMarker_ActDiskOutlet++)
    if (Marker_ActDiskOutlet[iMarker_ActDiskOutlet] == val_marker) break;
  return ActDiskOutlet_TotalPressure[iMarker_ActDiskOutlet];
}

su2double CConfig::GetActDiskOutlet_GrossThrust(string val_marker) {
  unsigned short iMarker_ActDiskOutlet;
  for (iMarker_ActDiskOutlet = 0; iMarker_ActDiskOutlet < nMarker_ActDiskOutlet; iMarker_ActDiskOutlet++)
    if (Marker_ActDiskOutlet[iMarker_ActDiskOutlet] == val_marker) break;
  return ActDiskOutlet_GrossThrust[iMarker_ActDiskOutlet];
}

su2double CConfig::GetActDiskOutlet_Force(string val_marker) {
  unsigned short iMarker_ActDiskOutlet;
  for (iMarker_ActDiskOutlet = 0; iMarker_ActDiskOutlet < nMarker_ActDiskOutlet; iMarker_ActDiskOutlet++)
    if (Marker_ActDiskOutlet[iMarker_ActDiskOutlet] == val_marker) break;
  return ActDiskOutlet_Force[iMarker_ActDiskOutlet];
}

su2double CConfig::GetActDiskOutlet_Power(string val_marker) {
  unsigned short iMarker_ActDiskOutlet;
  for (iMarker_ActDiskOutlet = 0; iMarker_ActDiskOutlet < nMarker_ActDiskOutlet; iMarker_ActDiskOutlet++)
    if (Marker_ActDiskOutlet[iMarker_ActDiskOutlet] == val_marker) break;
  return ActDiskOutlet_Power[iMarker_ActDiskOutlet];
}

su2double CConfig::GetActDiskInlet_Temperature(string val_marker) {
  unsigned short iMarker_ActDiskInlet;
  for (iMarker_ActDiskInlet = 0; iMarker_ActDiskInlet < nMarker_ActDiskInlet; iMarker_ActDiskInlet++)
    if (Marker_ActDiskInlet[iMarker_ActDiskInlet] == val_marker) break;
  return ActDiskInlet_Temperature[iMarker_ActDiskInlet];
}

su2double CConfig::GetActDiskInlet_TotalTemperature(string val_marker) {
  unsigned short iMarker_ActDiskInlet;
  for (iMarker_ActDiskInlet = 0; iMarker_ActDiskInlet < nMarker_ActDiskInlet; iMarker_ActDiskInlet++)
    if (Marker_ActDiskInlet[iMarker_ActDiskInlet] == val_marker) break;
  return ActDiskInlet_TotalTemperature[iMarker_ActDiskInlet];
}

su2double CConfig::GetActDiskOutlet_Temperature(string val_marker) {
  unsigned short iMarker_ActDiskOutlet;
  for (iMarker_ActDiskOutlet = 0; iMarker_ActDiskOutlet < nMarker_ActDiskOutlet; iMarker_ActDiskOutlet++)
    if (Marker_ActDiskOutlet[iMarker_ActDiskOutlet] == val_marker) break;
  return ActDiskOutlet_Temperature[iMarker_ActDiskOutlet];
}

su2double CConfig::GetActDiskOutlet_TotalTemperature(string val_marker) {
  unsigned short iMarker_ActDiskOutlet;
  for (iMarker_ActDiskOutlet = 0; iMarker_ActDiskOutlet < nMarker_ActDiskOutlet; iMarker_ActDiskOutlet++)
    if (Marker_ActDiskOutlet[iMarker_ActDiskOutlet] == val_marker) break;
  return ActDiskOutlet_TotalTemperature[iMarker_ActDiskOutlet];
}

su2double CConfig::GetActDiskInlet_MassFlow(string val_marker) {
  unsigned short iMarker_ActDiskInlet;
  for (iMarker_ActDiskInlet = 0; iMarker_ActDiskInlet < nMarker_ActDiskInlet; iMarker_ActDiskInlet++)
    if (Marker_ActDiskInlet[iMarker_ActDiskInlet] == val_marker) break;
  return ActDiskInlet_MassFlow[iMarker_ActDiskInlet];
}

su2double CConfig::GetActDiskOutlet_MassFlow(string val_marker) {
  unsigned short iMarker_ActDiskOutlet;
  for (iMarker_ActDiskOutlet = 0; iMarker_ActDiskOutlet < nMarker_ActDiskOutlet; iMarker_ActDiskOutlet++)
    if (Marker_ActDiskOutlet[iMarker_ActDiskOutlet] == val_marker) break;
  return ActDiskOutlet_MassFlow[iMarker_ActDiskOutlet];
}

su2double CConfig::GetDispl_Value(string val_marker) {
  unsigned short iMarker_Displacement;
  for (iMarker_Displacement = 0; iMarker_Displacement < nMarker_Displacement; iMarker_Displacement++)
    if (Marker_Displacement[iMarker_Displacement] == val_marker) break;
  return Displ_Value[iMarker_Displacement];
}

su2double CConfig::GetLoad_Value(string val_marker) {
  unsigned short iMarker_Load;
  for (iMarker_Load = 0; iMarker_Load < nMarker_Load; iMarker_Load++)
    if (Marker_Load[iMarker_Load] == val_marker) break;
  return Load_Value[iMarker_Load];
}

su2double CConfig::GetDamper_Constant(string val_marker) {
  unsigned short iMarker_Damper;
  for (iMarker_Damper = 0; iMarker_Damper < nMarker_Damper; iMarker_Damper++)
    if (Marker_Damper[iMarker_Damper] == val_marker) break;
  return Damper_Constant[iMarker_Damper];
}

su2double CConfig::GetLoad_Dir_Value(string val_marker) {
  unsigned short iMarker_Load_Dir;
  for (iMarker_Load_Dir = 0; iMarker_Load_Dir < nMarker_Load_Dir; iMarker_Load_Dir++)
    if (Marker_Load_Dir[iMarker_Load_Dir] == val_marker) break;
  return Load_Dir_Value[iMarker_Load_Dir];
}

su2double CConfig::GetLoad_Dir_Multiplier(string val_marker) {
  unsigned short iMarker_Load_Dir;
  for (iMarker_Load_Dir = 0; iMarker_Load_Dir < nMarker_Load_Dir; iMarker_Load_Dir++)
    if (Marker_Load_Dir[iMarker_Load_Dir] == val_marker) break;
  return Load_Dir_Multiplier[iMarker_Load_Dir];
}

su2double CConfig::GetDisp_Dir_Value(string val_marker) {
  unsigned short iMarker_Disp_Dir;
  for (iMarker_Disp_Dir = 0; iMarker_Disp_Dir < nMarker_Disp_Dir; iMarker_Disp_Dir++)
    if (Marker_Disp_Dir[iMarker_Disp_Dir] == val_marker) break;
  return Disp_Dir_Value[iMarker_Disp_Dir];
}

su2double CConfig::GetDisp_Dir_Multiplier(string val_marker) {
  unsigned short iMarker_Disp_Dir;
  for (iMarker_Disp_Dir = 0; iMarker_Disp_Dir < nMarker_Disp_Dir; iMarker_Disp_Dir++)
    if (Marker_Disp_Dir[iMarker_Disp_Dir] == val_marker) break;
  return Disp_Dir_Multiplier[iMarker_Disp_Dir];
}

su2double* CConfig::GetLoad_Dir(string val_marker) {
  unsigned short iMarker_Load_Dir;
  for (iMarker_Load_Dir = 0; iMarker_Load_Dir < nMarker_Load_Dir; iMarker_Load_Dir++)
    if (Marker_Load_Dir[iMarker_Load_Dir] == val_marker) break;
  return Load_Dir[iMarker_Load_Dir];
}

su2double* CConfig::GetDisp_Dir(string val_marker) {
  unsigned short iMarker_Disp_Dir;
  for (iMarker_Disp_Dir = 0; iMarker_Disp_Dir < nMarker_Disp_Dir; iMarker_Disp_Dir++)
    if (Marker_Disp_Dir[iMarker_Disp_Dir] == val_marker) break;
  return Disp_Dir[iMarker_Disp_Dir];
}

su2double CConfig::GetLoad_Sine_Amplitude(string val_marker) {
  unsigned short iMarker_Load_Sine;
  for (iMarker_Load_Sine = 0; iMarker_Load_Sine < nMarker_Load_Sine; iMarker_Load_Sine++)
    if (Marker_Load_Sine[iMarker_Load_Sine] == val_marker) break;
  return Load_Sine_Amplitude[iMarker_Load_Sine];
}

su2double CConfig::GetLoad_Sine_Frequency(string val_marker) {
  unsigned short iMarker_Load_Sine;
  for (iMarker_Load_Sine = 0; iMarker_Load_Sine < nMarker_Load_Sine; iMarker_Load_Sine++)
    if (Marker_Load_Sine[iMarker_Load_Sine] == val_marker) break;
  return Load_Sine_Frequency[iMarker_Load_Sine];
}

su2double* CConfig::GetLoad_Sine_Dir(string val_marker) {
  unsigned short iMarker_Load_Sine;
  for (iMarker_Load_Sine = 0; iMarker_Load_Sine < nMarker_Load_Sine; iMarker_Load_Sine++)
    if (Marker_Load_Sine[iMarker_Load_Sine] == val_marker) break;
  return Load_Sine_Dir[iMarker_Load_Sine];
}

su2double CConfig::GetFlowLoad_Value(string val_marker) {
  unsigned short iMarker_FlowLoad;
  for (iMarker_FlowLoad = 0; iMarker_FlowLoad < nMarker_FlowLoad; iMarker_FlowLoad++)
    if (Marker_FlowLoad[iMarker_FlowLoad] == val_marker) break;
  return FlowLoad_Value[iMarker_FlowLoad];
}

void CConfig::SetSpline(vector<su2double> &x, vector<su2double> &y, unsigned long n, su2double yp1, su2double ypn, vector<su2double> &y2) {
  unsigned long i, k;
  su2double p, qn, sig, un, *u;

  u = new su2double [n];

  if (yp1 > 0.99e30)			// The lower boundary condition is set either to be "nat
    y2[0]=u[0]=0.0;			  // -ural"
  else {									// or else to have a specified first derivative.
    y2[0] = -0.5;
    u[0]=(3.0/(x[1]-x[0]))*((y[1]-y[0])/(x[1]-x[0])-yp1);
  }

  for (i=2; i<=n-1; i++) {									//  This is the decomposition loop of the tridiagonal al-
    sig=(x[i-1]-x[i-2])/(x[i]-x[i-2]);		//	gorithm. y2 and u are used for tem-
    p=sig*y2[i-2]+2.0;										//	porary storage of the decomposed
    y2[i-1]=(sig-1.0)/p;										//	factors.
    u[i-1]=(y[i]-y[i-1])/(x[i]-x[i-1]) - (y[i-1]-y[i-2])/(x[i-1]-x[i-2]);
    u[i-1]=(6.0*u[i-1]/(x[i]-x[i-2])-sig*u[i-2])/p;
  }

  if (ypn > 0.99e30)						// The upper boundary condition is set either to be
    qn=un=0.0;									// "natural"
  else {												// or else to have a specified first derivative.
    qn=0.5;
    un=(3.0/(x[n-1]-x[n-2]))*(ypn-(y[n-1]-y[n-2])/(x[n-1]-x[n-2]));
  }
  y2[n-1]=(un-qn*u[n-2])/(qn*y2[n-2]+1.0);
  for (k=n-1; k>=1; k--)					// This is the backsubstitution loop of the tridiagonal
    y2[k-1]=y2[k-1]*y2[k]+u[k-1];	  // algorithm.

  delete[] u;

}

su2double CConfig::GetSpline(vector<su2double>&xa, vector<su2double>&ya, vector<su2double>&y2a, unsigned long n, su2double x) {
  unsigned long klo, khi, k;
  su2double h, b, a, y;

  klo=1;										// We will find the right place in the table by means of
  khi=n;										// bisection. This is optimal if sequential calls to this
  while (khi-klo > 1) {			// routine are at random values of x. If sequential calls
    k=(khi+klo) >> 1;				// are in order, and closely spaced, one would do better
    if (xa[k-1] > x) khi=k;		// to store previous values of klo and khi and test if
    else klo=k;							// they remain appropriate on the next call.
  }								// klo and khi now bracket the input value of x
  h=xa[khi-1]-xa[klo-1];
  if (h == 0.0) cout << "Bad xa input to routine splint" << endl;	// The xa?s must be dis-
  a=(xa[khi-1]-x)/h;																					      // tinct.
  b=(x-xa[klo-1])/h;				// Cubic spline polynomial is now evaluated.
  y=a*ya[klo-1]+b*ya[khi-1]+((a*a*a-a)*y2a[klo-1]+(b*b*b-b)*y2a[khi-1])*(h*h)/6.0;

  return y;
}

void CConfig::Tick(double *val_start_time) {

#ifdef PROFILE
#ifndef HAVE_MPI
  *val_start_time = double(clock())/double(CLOCKS_PER_SEC);
#else
  *val_start_time = MPI_Wtime();
#endif

#endif

}

void CConfig::Tock(double val_start_time, string val_function_name, int val_group_id) {

#ifdef PROFILE

  double val_stop_time = 0.0, val_elapsed_time = 0.0;

#ifndef HAVE_MPI
  val_stop_time = double(clock())/double(CLOCKS_PER_SEC);
#else
  val_stop_time = MPI_Wtime();
#endif

  /*--- Compute the elapsed time for this subroutine ---*/
  val_elapsed_time = val_stop_time - val_start_time;

  /*--- Store the subroutine name and the elapsed time ---*/
  Profile_Function_tp.push_back(val_function_name);
  Profile_Time_tp.push_back(val_elapsed_time);
  Profile_ID_tp.push_back(val_group_id);

#endif

}

void CConfig::SetProfilingCSV(void) {

#ifdef PROFILE

  int rank = MASTER_NODE;
  int size = SINGLE_NODE;
#ifdef HAVE_MPI
  SU2_MPI::Comm_rank(MPI_COMM_WORLD, &rank);
  SU2_MPI::Comm_size(MPI_COMM_WORLD, &size);
#endif

  /*--- Each rank has the same stack trace, so the they have the same
   function calls and ordering in the vectors. We're going to reduce
   the timings from each rank and extract the avg, min, and max timings. ---*/

  /*--- First, create a local mapping, so that we can extract the
   min and max values for each function. ---*/

  for (unsigned int i = 0; i < Profile_Function_tp.size(); i++) {

    /*--- Add the function and initialize if not already stored (the ID
     only needs to be stored the first time).---*/
    if (Profile_Map_tp.find(Profile_Function_tp[i]) == Profile_Map_tp.end()) {

      vector<int> profile; profile.push_back(i);
      Profile_Map_tp.insert(pair<string,vector<int> >(Profile_Function_tp[i],profile));

    } else {

      /*--- This function has already been added, so simply increment the
       number of calls and total time for this function. ---*/

      Profile_Map_tp[Profile_Function_tp[i]].push_back(i);

    }
  }

  /*--- We now have everything gathered by function name, so we can loop over
   each function and store the min/max times. ---*/

  int map_size = 0;
  for (map<string,vector<int> >::iterator it=Profile_Map_tp.begin(); it!=Profile_Map_tp.end(); ++it) {
    map_size++;
  }

  /*--- Allocate and initialize memory ---*/

  double *l_min_red = NULL, *l_max_red = NULL, *l_tot_red = NULL, *l_avg_red = NULL;
  int *n_calls_red = NULL;
  double* l_min = new double[map_size];
  double* l_max = new double[map_size];
  double* l_tot = new double[map_size];
  double* l_avg = new double[map_size];
  int* n_calls  = new int[map_size];
  for (int i = 0; i < map_size; i++)
  {
    l_min[i]   = 1e10;
    l_max[i]   = 0.0;
    l_tot[i]   = 0.0;
    l_avg[i]   = 0.0;
    n_calls[i] = 0;
  }

  /*--- Collect the info for each function from the current rank ---*/

  int func_counter = 0;
  for (map<string,vector<int> >::iterator it=Profile_Map_tp.begin(); it!=Profile_Map_tp.end(); ++it) {

    for (unsigned int i = 0; i < (it->second).size(); i++) {
      n_calls[func_counter]++;
      l_tot[func_counter] += Profile_Time_tp[(it->second)[i]];
      if (Profile_Time_tp[(it->second)[i]] < l_min[func_counter])
        l_min[func_counter] = Profile_Time_tp[(it->second)[i]];
      if (Profile_Time_tp[(it->second)[i]] > l_max[func_counter])
        l_max[func_counter] = Profile_Time_tp[(it->second)[i]];

    }
    l_avg[func_counter] = l_tot[func_counter]/((double)n_calls[func_counter]);
    func_counter++;
  }

  /*--- Now reduce the data ---*/

  if (rank == MASTER_NODE) {
    l_min_red = new double[map_size];
    l_max_red = new double[map_size];
    l_tot_red = new double[map_size];
    l_avg_red = new double[map_size];
    n_calls_red  = new int[map_size];
  }

#ifdef HAVE_MPI
  MPI_Reduce(n_calls, n_calls_red, map_size, MPI_INT, MPI_SUM, MASTER_NODE, MPI_COMM_WORLD);
  MPI_Reduce(l_tot, l_tot_red, map_size, MPI_DOUBLE, MPI_SUM, MASTER_NODE, MPI_COMM_WORLD);
  MPI_Reduce(l_avg, l_avg_red, map_size, MPI_DOUBLE, MPI_SUM, MASTER_NODE, MPI_COMM_WORLD);
  MPI_Reduce(l_min, l_min_red, map_size, MPI_DOUBLE, MPI_MIN, MASTER_NODE, MPI_COMM_WORLD);
  MPI_Reduce(l_max, l_max_red, map_size, MPI_DOUBLE, MPI_MAX, MASTER_NODE, MPI_COMM_WORLD);
#else
  memcpy(n_calls_red, n_calls, map_size*sizeof(int));
  memcpy(l_tot_red,   l_tot,   map_size*sizeof(double));
  memcpy(l_avg_red,   l_avg,   map_size*sizeof(double));
  memcpy(l_min_red,   l_min,   map_size*sizeof(double));
  memcpy(l_max_red,   l_max,   map_size*sizeof(double));
#endif

  /*--- The master rank will write the file ---*/

  if (rank == MASTER_NODE) {

    /*--- Take averages over all ranks on the master ---*/

    for (int i = 0; i < map_size; i++) {
      l_tot_red[i]   = l_tot_red[i]/(double)size;
      l_avg_red[i]   = l_avg_red[i]/(double)size;
      n_calls_red[i] = n_calls_red[i]/size;
    }

    /*--- Now write a CSV file with the processed results ---*/

    char cstr[200];
    ofstream Profile_File;
    strcpy (cstr, "profiling.csv");

    /*--- Prepare and open the file ---*/

    Profile_File.precision(15);
    Profile_File.open(cstr, ios::out);

    /*--- Create the CSV header ---*/

    Profile_File << "\"Function_Name\", \"N_Calls\", \"Avg_Total_Time\", \"Avg_Time\", \"Min_Time\", \"Max_Time\", \"Function_ID\"" << endl;

    /*--- Loop through the map and write the results to the file ---*/

    func_counter = 0;
    for (map<string,vector<int> >::iterator it=Profile_Map_tp.begin(); it!=Profile_Map_tp.end(); ++it) {

      Profile_File << scientific << it->first << ", " << n_calls_red[func_counter] << ", " << l_tot_red[func_counter] << ", " << l_avg_red[func_counter] << ", " << l_min_red[func_counter] << ", " << l_max_red[func_counter] << ", " << (int)Profile_ID_tp[(it->second)[0]] << endl;
      func_counter++;
    }

    Profile_File.close();

  }

  delete [] l_min;
  delete [] l_max;
  delete [] l_avg;
  delete [] l_tot;
  delete [] n_calls;
  if (rank == MASTER_NODE) {
    delete [] l_min_red;
    delete [] l_max_red;
    delete [] l_avg_red;
    delete [] l_tot_red;
    delete [] n_calls_red;
  }

#endif

}

void CConfig::GEMM_Tick(double *val_start_time) {

#ifdef PROFILE

#ifdef HAVE_MKL
  *val_start_time = dsecnd();
#elif HAVE_MPI
  *val_start_time = MPI_Wtime();
#else
  *val_start_time = double(clock())/double(CLOCKS_PER_SEC);
#endif

#endif

}

void CConfig::GEMM_Tock(double val_start_time, int M, int N, int K) {

#ifdef PROFILE

  /* Determine the timing value. The actual function called depends on
     the type of executable. */
  double val_stop_time = 0.0;

#ifdef HAVE_MKL
  val_stop_time = dsecnd();
#elif HAVE_MPI
  val_stop_time = MPI_Wtime();
#else
  val_stop_time = double(clock())/double(CLOCKS_PER_SEC);
#endif

  /* Compute the elapsed time. */
  const double val_elapsed_time = val_stop_time - val_start_time;

  /* Create the CLong3T from the M-N-K values and check if it is already
     stored in the map GEMM_Profile_MNK. */
  CLong3T MNK(M, N, K);
  map<CLong3T, int>::iterator MI = GEMM_Profile_MNK.find(MNK);

  if(MI == GEMM_Profile_MNK.end()) {

    /* Entry is not present yet. Create it. */
    const int ind = GEMM_Profile_MNK.size();
    GEMM_Profile_MNK[MNK] = ind;

    GEMM_Profile_NCalls.push_back(1);
    GEMM_Profile_TotTime.push_back(val_elapsed_time);
    GEMM_Profile_MinTime.push_back(val_elapsed_time);
    GEMM_Profile_MaxTime.push_back(val_elapsed_time);
  }
  else {

    /* Entry is already present. Determine its index in the
       map and update the corresponding vectors. */
    const int ind = MI->second;
    ++GEMM_Profile_NCalls[ind];
    GEMM_Profile_TotTime[ind] += val_elapsed_time;
    GEMM_Profile_MinTime[ind]  = min(GEMM_Profile_MinTime[ind], val_elapsed_time);
    GEMM_Profile_MaxTime[ind]  = max(GEMM_Profile_MaxTime[ind], val_elapsed_time);
  }

#endif

}

void CConfig::GEMMProfilingCSV(void) {

#ifdef PROFILE

  /* Initialize the rank to the master node. */
  int rank = MASTER_NODE;

#ifdef HAVE_MPI
  /* Parallel executable. The profiling data must be sent to the master node.
     First determine the rank and size. */
  int size;
  SU2_MPI::Comm_rank(MPI_COMM_WORLD, &rank);
  SU2_MPI::Comm_size(MPI_COMM_WORLD, &size);

  /* Check for the master node. */
  if(rank == MASTER_NODE) {

    /* Master node. Loop over the other ranks to receive their data. */
    for(int proc=1; proc<size; ++proc) {

      /* Block until a message from this processor arrives. Determine
         the number of entries in the receive buffers. */
      SU2_MPI::Status status;
      SU2_MPI::Probe(proc, 0, MPI_COMM_WORLD, &status);

      int nEntries;
      SU2_MPI::Get_count(&status, MPI_LONG, &nEntries);

      /* Allocate the memory for the receive buffers and receive the
         three messages using blocking receives. */
      vector<long>   recvBufNCalls(nEntries);
      vector<double> recvBufTotTime(nEntries);
      vector<double> recvBufMinTime(nEntries);
      vector<double> recvBufMaxTime(nEntries);
      vector<long>   recvBufMNK(3*nEntries);

      SU2_MPI::Recv(recvBufNCalls.data(), recvBufNCalls.size(),
                    MPI_LONG, proc, 0, MPI_COMM_WORLD, &status);
      SU2_MPI::Recv(recvBufTotTime.data(), recvBufTotTime.size(),
                    MPI_DOUBLE, proc, 1, MPI_COMM_WORLD, &status);
      SU2_MPI::Recv(recvBufMinTime.data(), recvBufMinTime.size(),
                    MPI_DOUBLE, proc, 2, MPI_COMM_WORLD, &status);
      SU2_MPI::Recv(recvBufMaxTime.data(), recvBufMaxTime.size(),
                    MPI_DOUBLE, proc, 3, MPI_COMM_WORLD, &status);
      SU2_MPI::Recv(recvBufMNK.data(), recvBufMNK.size(),
                    MPI_LONG, proc, 4, MPI_COMM_WORLD, &status);

      /* Loop over the number of entries. */
      for(int i=0; i<nEntries; ++i) {

        /* Create the CLong3T from the M-N-K values and check if it is already
           stored in the map GEMM_Profile_MNK. */
        CLong3T MNK(recvBufMNK[3*i], recvBufMNK[3*i+1], recvBufMNK[3*i+2]);
        map<CLong3T, int>::iterator MI = GEMM_Profile_MNK.find(MNK);

        if(MI == GEMM_Profile_MNK.end()) {

          /* Entry is not present yet. Create it. */
          const int ind = GEMM_Profile_MNK.size();
          GEMM_Profile_MNK[MNK] = ind;

          GEMM_Profile_NCalls.push_back(recvBufNCalls[i]);
          GEMM_Profile_TotTime.push_back(recvBufTotTime[i]);
          GEMM_Profile_MinTime.push_back(recvBufMinTime[i]);
          GEMM_Profile_MaxTime.push_back(recvBufMaxTime[i]);
        }
        else {

          /* Entry is already present. Determine its index in the
             map and update the corresponding vectors. */
          const int ind = MI->second;
          GEMM_Profile_NCalls[ind]  += recvBufNCalls[i];
          GEMM_Profile_TotTime[ind] += recvBufTotTime[i];
          GEMM_Profile_MinTime[ind]  = min(GEMM_Profile_MinTime[ind], recvBufMinTime[i]);
          GEMM_Profile_MaxTime[ind]  = max(GEMM_Profile_MaxTime[ind], recvBufMaxTime[i]);
        }
      }
    }
  }
  else {

    /* Not the master node. Create the send buffer for the MNK data. */
    vector<long> sendBufMNK(3*GEMM_Profile_NCalls.size());
    for(map<CLong3T, int>::iterator MI =GEMM_Profile_MNK.begin();
                                    MI!=GEMM_Profile_MNK.end(); ++MI) {

      const int ind = 3*MI->second;
      sendBufMNK[ind]   = MI->first.long0;
      sendBufMNK[ind+1] = MI->first.long1;
      sendBufMNK[ind+2] = MI->first.long2;
    }

    /* Send the data to the master node using blocking sends. */
    SU2_MPI::Send(GEMM_Profile_NCalls.data(), GEMM_Profile_NCalls.size(),
                  MPI_LONG, MASTER_NODE, 0, MPI_COMM_WORLD);
    SU2_MPI::Send(GEMM_Profile_TotTime.data(), GEMM_Profile_TotTime.size(),
                  MPI_DOUBLE, MASTER_NODE, 1, MPI_COMM_WORLD);
    SU2_MPI::Send(GEMM_Profile_MinTime.data(), GEMM_Profile_MinTime.size(),
                  MPI_DOUBLE, MASTER_NODE, 2, MPI_COMM_WORLD);
    SU2_MPI::Send(GEMM_Profile_MaxTime.data(), GEMM_Profile_MaxTime.size(),
                  MPI_DOUBLE, MASTER_NODE, 3, MPI_COMM_WORLD);
    SU2_MPI::Send(sendBufMNK.data(), sendBufMNK.size(),
                  MPI_LONG, MASTER_NODE, 4, MPI_COMM_WORLD);
  }

#endif

  /*--- The master rank will write the file ---*/
  if (rank == MASTER_NODE) {

    /* Store the elements of the map GEMM_Profile_MNK in
       vectors for post processing reasons. */
    const unsigned int nItems = GEMM_Profile_MNK.size();
    vector<long> M(nItems), N(nItems), K(nItems);
    for(map<CLong3T, int>::iterator MI =GEMM_Profile_MNK.begin();
                                    MI!=GEMM_Profile_MNK.end(); ++MI) {

      const int ind = MI->second;
      M[ind] = MI->first.long0;
      N[ind] = MI->first.long1;
      K[ind] = MI->first.long2;
    }

    /* In order to create a nicer output the profiling data is sorted in
       terms of CPU time spent. Create a vector of pairs for carrying
       out this sort. */
    vector<pair<double, unsigned int> > sortedTime;

    for(unsigned int i=0; i<GEMM_Profile_TotTime.size(); ++i)
      sortedTime.push_back(make_pair(GEMM_Profile_TotTime[i], i));

    sort(sortedTime.begin(), sortedTime.end());

    /* Open the profiling file. */
    char cstr[200];
    ofstream Profile_File;
    strcpy (cstr, "gemm_profiling.csv");

    Profile_File.precision(15);
    Profile_File.open(cstr, ios::out);

    /* Create the CSV header */
    Profile_File << "\"Total_Time\", \"N_Calls\", \"Avg_Time\", \"Min_Time\", \"Max_Time\", \"M\", \"N\", \"K\", \"Avg GFLOPs\"" << endl;

    /* Loop through the different items, where the item with the largest total time is
       written first. As sortedTime is sorted in increasing order, the sequence of
       sortedTime must be reversed. */
    for(vector<pair<double, unsigned int> >::reverse_iterator rit =sortedTime.rbegin();
                                                              rit!=sortedTime.rend(); ++rit) {
      /* Determine the original index in the profiling vectors. */
      const unsigned int ind = rit->second;
      const double AvgTime = GEMM_Profile_TotTime[ind]/GEMM_Profile_NCalls[ind];
      const double GFlops   = 2.0e-9*M[ind]*N[ind]*K[ind]/AvgTime;

      /* Write the data. */
      Profile_File << scientific << GEMM_Profile_TotTime[ind] << ", " << GEMM_Profile_NCalls[ind] << ", "
                   << AvgTime << ", " << GEMM_Profile_MinTime[ind] << ", " << GEMM_Profile_MaxTime[ind] << ", "
                   << M[ind] << ", " << N[ind] << ", " << K[ind] << ", " << GFlops << endl;
    }

    /* Close the file. */
    Profile_File.close();
  }

#endif

}

void CConfig::SetFreeStreamTurboNormal(su2double* turboNormal){

  FreeStreamTurboNormal[0] = turboNormal[0];
  FreeStreamTurboNormal[1] = turboNormal[1];
  FreeStreamTurboNormal[2] = 0.0;

}

void CConfig::SetMultizone(CConfig *driver_config, CConfig **config_container){
  
  for (unsigned short iZone = 0; iZone < nZone; iZone++){
    
    if (config_container[iZone]->GetTime_Domain() != GetTime_Domain()){
      SU2_MPI::Error("Option TIME_DOMAIN must be the same in all zones.", CURRENT_FUNCTION);
    }
    if (config_container[iZone]->GetnTime_Iter() != GetnTime_Iter()){
      SU2_MPI::Error("Option TIME_ITER must be the same in all zones.", CURRENT_FUNCTION);
    }
    if (config_container[iZone]->GetnOuter_Iter() != GetnOuter_Iter()){
      SU2_MPI::Error("Option OUTER_ITER must be the same in all zones.", CURRENT_FUNCTION);
    }
    if (config_container[iZone]->GetTime_Step() != GetTime_Step()){
      SU2_MPI::Error("Option TIME_STEP must be the same in all zones.", CURRENT_FUNCTION);
    }
    if (config_container[iZone]->GetMultizone_Problem() != GetMultizone_Problem()){
      SU2_MPI::Error("Option MULTIZONE must be the same in all zones.", CURRENT_FUNCTION);
    }
    if (config_container[iZone]->GetMultizone_Mesh() != GetMultizone_Mesh()){
      SU2_MPI::Error("Option MULTIZONE_MESH must be the same in all zones.", CURRENT_FUNCTION);
    }
  }

  /*--- Set the Restart iter for time dependent problems ---*/
  if (driver_config->GetRestart()){
    Unst_RestartIter = driver_config->GetRestart_Iter();
    Dyn_RestartIter  = driver_config->GetRestart_Iter();
  }

  /*--- Fix the Time Step for all subdomains, for the case of time-dependent problems ---*/
  if (driver_config->GetTime_Domain()){
    Delta_UnstTime = driver_config->GetTime_Step();
    Delta_DynTime  = driver_config->GetTime_Step();

    Time_Domain = true;
  }

  /*------------------------------------------------------------*/
  /*------ Determine the special properties of the problem -----*/
  /*------------------------------------------------------------*/

  bool structural_zone = false;
  bool fluid_zone = false;

  unsigned short iZone = 0;

  /*--- If there is at least a fluid and a structural zone ---*/
  for (iZone = 0; iZone < nZone; iZone++){
    switch (config_container[iZone]->GetKind_Solver()) {
    case EULER: case NAVIER_STOKES: case RANS:
    case INC_EULER: case INC_NAVIER_STOKES: case INC_RANS:    
      fluid_zone = true;
      break;
    case FEM_ELASTICITY:
      structural_zone = true;
      Relaxation = true;
      break;
    }
  }

  /*--- If the problem has FSI properties ---*/
  if (fluid_zone && structural_zone) FSI_Problem = true;

  Multizone_Residual = true;

}
<|MERGE_RESOLUTION|>--- conflicted
+++ resolved
@@ -2914,15 +2914,6 @@
     SU2_MPI::Error("A turbulence model must be specified with KIND_TURB_MODEL if SOLVER= INC_RANS", CURRENT_FUNCTION);
   }
 
-<<<<<<< HEAD
-
-//#ifndef HAVE_TECIO
-//  if (Output_FileFormat == TECPLOT_BINARY) {
-//    cout << "Tecplot binary file requested but SU2 was built without TecIO support." << "\n";
-//    Output_FileFormat = TECPLOT;
-//  }
-//#endif
-=======
 #ifndef HAVE_TECIO
   for (unsigned short iVolumeFile = 0; iVolumeFile < nVolumeOutputFiles; iVolumeFile++){
     if (VolumeOutputFiles[iVolumeFile] == TECPLOT_BINARY ||
@@ -2931,7 +2922,6 @@
     }
   }
 #endif
->>>>>>> af52ffd2
 
   /*--- Set the boolean Wall_Functions equal to true if there is a
    definition for the wall founctions ---*/
