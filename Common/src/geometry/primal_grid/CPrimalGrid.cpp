/*!
 * \file CPrimalGrid.cpp
 * \brief Main classes for defining the primal grid elements
 * \author F. Palacios
 * \version 7.0.8 "Blackbird"
 *
 * SU2 Project Website: https://su2code.github.io
 *
 * The SU2 Project is maintained by the SU2 Foundation
 * (http://su2foundation.org)
 *
 * Copyright 2012-2020, SU2 Contributors (cf. AUTHORS.md)
 *
 * SU2 is free software; you can redistribute it and/or
 * modify it under the terms of the GNU Lesser General Public
 * License as published by the Free Software Foundation; either
 * version 2.1 of the License, or (at your option) any later version.
 *
 * SU2 is distributed in the hope that it will be useful,
 * but WITHOUT ANY WARRANTY; without even the implied warranty of
 * MERCHANTABILITY or FITNESS FOR A PARTICULAR PURPOSE. See the GNU
 * Lesser General Public License for more details.
 *
 * You should have received a copy of the GNU Lesser General Public
 * License along with SU2. If not, see <http://www.gnu.org/licenses/>.
 */

#include "../../../include/geometry/primal_grid/CPrimalGrid.hpp"

unsigned short CPrimalGrid::nDim;

CPrimalGrid::CPrimalGrid(void) {

  /*--- Set the default values for the pointers ---*/
<<<<<<< HEAD
  Nodes              = nullptr;
  Neighbor_Elements  = nullptr;
  Coord_CG           = nullptr;
  Coord_FaceElems_CG = nullptr;
  GlobalIndex        = 0;
=======
  Nodes = nullptr;
  Neighbor_Elements = nullptr;
  ElementOwnsFace = nullptr;
  PeriodIndexNeighbors = nullptr;
  JacobianFaceIsConstant = nullptr;
  GlobalIndex = 0;
>>>>>>> 29c3eab9

}

CPrimalGrid::~CPrimalGrid() {

 delete[] Nodes;
 delete[] Neighbor_Elements;
}

void CPrimalGrid::GetAllNeighbor_Elements() {
  cout << "( ";
  for (unsigned short iFace = 0; iFace < GetnFaces(); iFace++)
  {
    cout << GetNeighbor_Elements(iFace) << ", ";
  }
  cout << ")"  << endl;
}<|MERGE_RESOLUTION|>--- conflicted
+++ resolved
@@ -32,20 +32,9 @@
 CPrimalGrid::CPrimalGrid(void) {
 
   /*--- Set the default values for the pointers ---*/
-<<<<<<< HEAD
-  Nodes              = nullptr;
-  Neighbor_Elements  = nullptr;
-  Coord_CG           = nullptr;
-  Coord_FaceElems_CG = nullptr;
-  GlobalIndex        = 0;
-=======
-  Nodes = nullptr;
+  Nodes             = nullptr;
   Neighbor_Elements = nullptr;
-  ElementOwnsFace = nullptr;
-  PeriodIndexNeighbors = nullptr;
-  JacobianFaceIsConstant = nullptr;
-  GlobalIndex = 0;
->>>>>>> 29c3eab9
+  GlobalIndex       = 0;
 
 }
 
