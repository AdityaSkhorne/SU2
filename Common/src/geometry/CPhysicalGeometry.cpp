/*!
 * \file CPhysicalGeometry.cpp
 * \brief Implementation of the physical geometry class.
 * \author F. Palacios, T. Economon
 * \version 7.0.3 "Blackbird"
 *
 * SU2 Project Website: https://su2code.github.io
 *
 * The SU2 Project is maintained by the SU2 Foundation
 * (http://su2foundation.org)
 *
 * Copyright 2012-2020, SU2 Contributors (cf. AUTHORS.md)
 *
 * SU2 is free software; you can redistribute it and/or
 * modify it under the terms of the GNU Lesser General Public
 * License as published by the Free Software Foundation; either
 * version 2.1 of the License, or (at your option) any later version.
 *
 * SU2 is distributed in the hope that it will be useful,
 * but WITHOUT ANY WARRANTY; without even the implied warranty of
 * MERCHANTABILITY or FITNESS FOR A PARTICULAR PURPOSE. See the GNU
 * Lesser General Public License for more details.
 *
 * You should have received a copy of the GNU Lesser General Public
 * License along with SU2. If not, see <http://www.gnu.org/licenses/>.
 */

#include "../../include/geometry/CPhysicalGeometry.hpp"
#include "../../include/adt_structure.hpp"
#include "../../include/toolboxes/printing_toolbox.hpp"
#include "../../include/toolboxes/CLinearPartitioner.hpp"
#include "../../include/geometry/meshreader/CSU2ASCIIMeshReaderFVM.hpp"
#include "../../include/geometry/meshreader/CCGNSMeshReaderFVM.hpp"
#include "../../include/geometry/meshreader/CRectangularMeshReaderFVM.hpp"
#include "../../include/geometry/meshreader/CBoxMeshReaderFVM.hpp"

#include "../../include/geometry/primal_grid/CPrimalGrid.hpp"
#include "../../include/geometry/primal_grid/CLine.hpp"
#include "../../include/geometry/primal_grid/CTriangle.hpp"
#include "../../include/geometry/primal_grid/CQuadrilateral.hpp"
#include "../../include/geometry/primal_grid/CTetrahedron.hpp"
#include "../../include/geometry/primal_grid/CHexahedron.hpp"
#include "../../include/geometry/primal_grid/CPyramid.hpp"
#include "../../include/geometry/primal_grid/CPrism.hpp"
#include "../../include/geometry/primal_grid/CVertexMPI.hpp"

#include <sys/types.h>
#include <sys/stat.h>
#include <iterator>
#ifdef _MSC_VER
#include <direct.h>
#endif


CPhysicalGeometry::CPhysicalGeometry() : CGeometry() {

  size = SU2_MPI::GetSize();
  rank = SU2_MPI::GetRank();

  Local_to_Global_Point  = NULL;
  Local_to_Global_Marker = NULL;
  Global_to_Local_Marker = NULL;

  beg_node = NULL;
  end_node = NULL;

  nPointLinear      = NULL;
  nPointCumulative  = NULL;

#ifdef HAVE_MPI
#ifdef HAVE_PARMETIS
  adjacency = NULL;
  xadj      = NULL;
#endif
#endif

  /*--- Arrays for defining the turbomachinery structure ---*/

  nSpanWiseSections       = NULL;
  nSpanSectionsByMarker   = NULL;
  SpanWiseValue           = NULL;
  nVertexSpan             = NULL;
  nTotVertexSpan          = NULL;
  turbovertex             = NULL;
  AverageTurboNormal      = NULL;
  AverageNormal           = NULL;
  AverageGridVel          = NULL;
  AverageTangGridVel      = NULL;
  SpanArea                = NULL;
  TurboRadius             = NULL;
  MaxAngularCoord         = NULL;
  MinAngularCoord         = NULL;
  MinRelAngularCoord      = NULL;

  TangGridVelIn           = NULL;
  SpanAreaIn              = NULL;
  TurboRadiusIn           = NULL;
  TangGridVelOut          = NULL;
  SpanAreaOut             = NULL;
  TurboRadiusOut          = NULL;
  SpanWiseValue           = NULL;

}

CPhysicalGeometry::CPhysicalGeometry(CConfig *config, unsigned short val_iZone, unsigned short val_nZone) : CGeometry() {

  size = SU2_MPI::GetSize();
  rank = SU2_MPI::GetRank();

  Local_to_Global_Point = NULL;
  Local_to_Global_Marker = NULL;
  Global_to_Local_Marker = NULL;

  beg_node = NULL;
  end_node = NULL;

  nPointLinear      = NULL;
  nPointCumulative  = NULL;

#ifdef HAVE_MPI
#ifdef HAVE_PARMETIS
  adjacency = NULL;
  xadj      = NULL;
#endif
#endif

  edgeColorGroupSize = config->GetEdgeColoringGroupSize();

  /*--- Arrays for defining the turbomachinery structure ---*/

  nSpanWiseSections       = NULL;
  nSpanSectionsByMarker   = NULL;
  SpanWiseValue           = NULL;
  nVertexSpan             = NULL;
  nTotVertexSpan          = NULL;
  turbovertex             = NULL;
  AverageTurboNormal      = NULL;
  AverageNormal           = NULL;
  AverageGridVel          = NULL;
  AverageTangGridVel      = NULL;
  SpanArea                = NULL;
  TurboRadius             = NULL;
  MaxAngularCoord         = NULL;
  MinAngularCoord         = NULL;
  MinRelAngularCoord      = NULL;

  TangGridVelIn           = NULL;
  SpanAreaIn              = NULL;
  TurboRadiusIn           = NULL;
  TangGridVelOut          = NULL;
  SpanAreaOut             = NULL;
  TurboRadiusOut          = NULL;
  SpanWiseValue           = NULL;

  string text_line, Marker_Tag;
  ifstream mesh_file;
  unsigned short iDim, iMarker, iNodes;
  unsigned long iPoint, iElem_Bound;
  su2double *NewCoord;
  nZone = val_nZone;
  ofstream boundary_file;
  string Grid_Marker;

  string val_mesh_filename  = config->GetMesh_FileName();
  unsigned short val_format = config->GetMesh_FileFormat();

  /*--- Determine whether or not a FEM discretization is used ---*/

  const bool fem_solver = config->GetFEMSolver();

  /*--- Initialize counters for local/global points & elements ---*/

  if( fem_solver ) {
    switch (val_format) {
      case SU2:
        Read_SU2_Format_Parallel_FEM(config, val_mesh_filename, val_iZone, val_nZone);
        break;

      case CGNS_GRID:
        Read_CGNS_Format_Parallel_FEM(config, val_mesh_filename, val_iZone, val_nZone);
        break;

      default:
        SU2_MPI::Error("Unrecognized mesh format specified for the FEM solver!", CURRENT_FUNCTION);
        break;
    }
  }
  else {

    switch (val_format) {
      case SU2: case CGNS_GRID: case RECTANGLE: case BOX:
        Read_Mesh_FVM(config, val_mesh_filename, val_iZone, val_nZone);
        break;
      default:
        SU2_MPI::Error("Unrecognized mesh format specified!", CURRENT_FUNCTION);
        break;
    }
  }

  /*--- After reading the mesh, assert that the dimension is equal to 2 or 3. ---*/

  assert((nDim == 2) || (nDim == 3));

  /*--- Loop over the points element to re-scale the mesh, and plot it (only SU2_CFD) ---*/

  if (config->GetKind_SU2() == SU2_CFD) {

    NewCoord = new su2double [nDim];

    /*--- The US system uses feet, but SU2 assumes that the grid is in inches ---*/

    if (config->GetSystemMeasurements() == US) {
      for (iPoint = 0; iPoint < nPoint; iPoint++) {
        for (iDim = 0; iDim < nDim; iDim++) {
          NewCoord[iDim] = node[iPoint]->GetCoord(iDim)/12.0;
        }
        node[iPoint]->SetCoord(NewCoord);
      }
    }

    delete [] NewCoord;

  }

  /*--- If SU2_DEF then write a file with the boundary information ---*/

  if ((config->GetKind_SU2() == SU2_DEF) && (rank == MASTER_NODE)) {

    string str = "boundary.dat";

    str = config->GetMultizone_FileName(str, val_iZone, ".dat");

    /*--- Open .su2 grid file ---*/

    boundary_file.open(str.c_str(), ios::out);

    /*--- Loop through and write the boundary info ---*/

    boundary_file << "NMARK= " << nMarker << endl;

    for (iMarker = 0; iMarker < nMarker; iMarker++) {

      Grid_Marker = config->GetMarker_All_TagBound(iMarker);
      boundary_file << "MARKER_TAG= " << Grid_Marker << endl;
      boundary_file << "MARKER_ELEMS= " << nElem_Bound[iMarker]<< endl;
      boundary_file << "SEND_TO= " << config->GetMarker_All_SendRecv(iMarker) << endl;
      if (nDim == 2) {
        for (iElem_Bound = 0; iElem_Bound < nElem_Bound[iMarker]; iElem_Bound++) {
          boundary_file << bound[iMarker][iElem_Bound]->GetVTK_Type() << "\t" ;
          for (iNodes = 0; iNodes < bound[iMarker][iElem_Bound]->GetnNodes(); iNodes++)
            boundary_file << bound[iMarker][iElem_Bound]->GetNode(iNodes) << "\t" ;

          if (bound[iMarker][iElem_Bound]->GetVTK_Type() == VERTEX) {
            boundary_file << bound[iMarker][iElem_Bound]->GetRotation_Type() << "\t";
          }
          boundary_file	<< iElem_Bound << endl;
        }
      }

      if (nDim == 3) {
        for (iElem_Bound = 0; iElem_Bound < nElem_Bound[iMarker]; iElem_Bound++) {
          boundary_file << bound[iMarker][iElem_Bound]->GetVTK_Type() << "\t" ;
          for (iNodes = 0; iNodes < bound[iMarker][iElem_Bound]->GetnNodes(); iNodes++)
            boundary_file << bound[iMarker][iElem_Bound]->GetNode(iNodes) << "\t" ;

          if (bound[iMarker][iElem_Bound]->GetVTK_Type() == VERTEX) {
            boundary_file << bound[iMarker][iElem_Bound]->GetRotation_Type() << "\t";
          }
          boundary_file	<< iElem_Bound << endl;
        }
      }

    }

    boundary_file.close();

  }

}

CPhysicalGeometry::CPhysicalGeometry(CGeometry *geometry,
                                     CConfig *config) {

  /*--- Get rank and size. ---*/

  size = SU2_MPI::GetSize();
  rank = SU2_MPI::GetRank();

  /*--- Initialize several class data members for later. ---*/

  Local_to_Global_Point  = NULL;
  Local_to_Global_Marker = NULL;
  Global_to_Local_Marker = NULL;

  /*--- Arrays for defining the linear partitioning. ---*/

  beg_node = NULL;
  end_node = NULL;

  nPointLinear      = NULL;
  nPointCumulative  = NULL;

#ifdef HAVE_MPI
#ifdef HAVE_PARMETIS
  adjacency = NULL;
  xadj      = NULL;
#endif
#endif

  edgeColorGroupSize = config->GetEdgeColoringGroupSize();

  /*--- Arrays for defining the turbomachinery structure ---*/

  nSpanWiseSections       = NULL;
  nSpanSectionsByMarker   = NULL;
  SpanWiseValue           = NULL;
  nVertexSpan             = NULL;
  nTotVertexSpan          = NULL;
  turbovertex             = NULL;
  AverageTurboNormal      = NULL;
  AverageNormal           = NULL;
  AverageGridVel          = NULL;
  AverageTangGridVel      = NULL;
  SpanArea                = NULL;
  TurboRadius             = NULL;
  MaxAngularCoord         = NULL;
  MinAngularCoord         = NULL;
  MinRelAngularCoord      = NULL;

  TangGridVelIn           = NULL;
  SpanAreaIn              = NULL;
  TurboRadiusIn           = NULL;
  TangGridVelOut          = NULL;
  SpanAreaOut             = NULL;
  TurboRadiusOut          = NULL;

  /*--- Initialize counters for the points/elements local to a rank. ---*/

  nLocal_Point         = 0;
  nLocal_PointDomain   = 0;
  nLocal_PointGhost    = 0;
  nLocal_PointPeriodic = 0;
  nLocal_Line          = 0;
  nLocal_BoundTria     = 0;
  nLocal_BoundQuad     = 0;
  nLocal_Tria          = 0;
  nLocal_Quad          = 0;
  nLocal_Tetr          = 0;
  nLocal_Hexa          = 0;
  nLocal_Pris          = 0;
  nLocal_Pyra          = 0;

  Local_Coords = NULL;
  Local_Points = NULL;
  Local_Colors = NULL;

  /*--- Arrays for holding the element connectivity. ---*/

  Conn_Line      = NULL;
  Conn_BoundTria = NULL;
  Conn_BoundQuad = NULL;

  Conn_Line_Linear      = NULL;
  Conn_BoundTria_Linear = NULL;
  Conn_BoundQuad_Linear = NULL;

  Conn_Tria = NULL;
  Conn_Quad = NULL;
  Conn_Tetr = NULL;
  Conn_Hexa = NULL;
  Conn_Pris = NULL;
  Conn_Pyra = NULL;

  /*--- Arrays for holding the element IDs. ---*/

  ID_Line             = NULL;
  ID_BoundTria        = NULL;
  ID_BoundQuad        = NULL;
  ID_Line_Linear      = NULL;
  ID_BoundTria_Linear = NULL;
  ID_BoundQuad_Linear = NULL;

  ID_Tria = NULL;
  ID_Quad = NULL;
  ID_Tetr = NULL;
  ID_Hexa = NULL;
  ID_Pris = NULL;
  ID_Pyra = NULL;

  Elem_ID_Line             = NULL;
  Elem_ID_BoundTria        = NULL;
  Elem_ID_BoundQuad        = NULL;
  Elem_ID_Line_Linear      = NULL;
  Elem_ID_BoundTria_Linear = NULL;
  Elem_ID_BoundQuad_Linear = NULL;

  /*--- The new geometry class has the same problem dimension/zone. ---*/

  nDim  = geometry->GetnDim();
  nZone = geometry->GetnZone();

  /*--- Recompute the linear partitioning offsets. ---*/

  PrepareOffsets(geometry->GetGlobal_nPoint());

  /*--- Communicate the coloring data so that each rank has a complete set
   of colors for all points that reside on it, including repeats. ---*/

  if ((rank == MASTER_NODE) && (size != SINGLE_NODE))
    cout <<"Distributing ParMETIS coloring." << endl;

  DistributeColoring(config, geometry);

  /*--- Redistribute the points to all ranks based on the coloring. ---*/

  if ((rank == MASTER_NODE) && (size != SINGLE_NODE))
    cout <<"Rebalancing vertices." << endl;

  DistributePoints(config, geometry);

  /*--- Distribute the element information to all ranks based on coloring. ---*/

  if ((rank == MASTER_NODE) && (size != SINGLE_NODE))
    cout <<"Rebalancing volume element connectivity." << endl;

  DistributeVolumeConnectivity(config, geometry, TRIANGLE     );
  DistributeVolumeConnectivity(config, geometry, QUADRILATERAL);
  DistributeVolumeConnectivity(config, geometry, TETRAHEDRON  );
  DistributeVolumeConnectivity(config, geometry, HEXAHEDRON   );
  DistributeVolumeConnectivity(config, geometry, PRISM        );
  DistributeVolumeConnectivity(config, geometry, PYRAMID      );

  /*--- Distribute the marker information to all ranks based on coloring. ---*/

  if ((rank == MASTER_NODE) && (size != SINGLE_NODE))
    cout <<"Rebalancing markers and surface elements." << endl;

  /*--- First, perform a linear partitioning of the marker information, as
   the grid readers currently store all boundary information on the master
   rank. In the future, this process can be moved directly into the grid
   reader to avoid reading the markers to the master rank alone at first. ---*/

  DistributeMarkerTags(config, geometry);
  PartitionSurfaceConnectivity(config, geometry, LINE         );
  PartitionSurfaceConnectivity(config, geometry, TRIANGLE     );
  PartitionSurfaceConnectivity(config, geometry, QUADRILATERAL);

  /*--- Once the markers are distributed according to the linear partitioning
   of the grid points, we can use similar techniques as above for distributing
   the surface element connectivity. ---*/

  DistributeSurfaceConnectivity(config, geometry, LINE         );
  DistributeSurfaceConnectivity(config, geometry, TRIANGLE     );
  DistributeSurfaceConnectivity(config, geometry, QUADRILATERAL);

  /*--- Reduce the total number of elements that we have on each rank. ---*/

  nLocal_Elem = (nLocal_Tria +
                 nLocal_Quad +
                 nLocal_Tetr +
                 nLocal_Hexa +
                 nLocal_Pris +
                 nLocal_Pyra);
  nLocal_Bound_Elem = nLocal_Line + nLocal_BoundTria + nLocal_BoundQuad;

  SU2_MPI::Allreduce(&nLocal_Elem, &nGlobal_Elem, 1,
                     MPI_UNSIGNED_LONG, MPI_SUM, MPI_COMM_WORLD);
  SU2_MPI::Allreduce(&nLocal_Bound_Elem, &nGlobal_Bound_Elem, 1,
                     MPI_UNSIGNED_LONG, MPI_SUM, MPI_COMM_WORLD);

  /*--- With the distribution of all points, elements, and markers based
   on the ParMETIS coloring complete, as a final step, load this data into
   our geometry class data structures. ---*/

  LoadPoints(config, geometry);
  LoadVolumeElements(config, geometry);
  LoadSurfaceElements(config, geometry);

  /*--- Free memory associated with the partitioning of points and elems. ---*/

  Neighbors.clear();
  Color_List.clear();

  if (Local_Points != NULL) delete [] Local_Points;
  if (Local_Colors != NULL) delete [] Local_Colors;
  if (Local_Coords != NULL) delete [] Local_Coords;

  if (nLinear_Line > 0      && Conn_Line_Linear      != NULL)
    delete [] Conn_Line_Linear;
  if (nLinear_BoundTria > 0 && Conn_BoundTria_Linear != NULL)
    delete [] Conn_BoundTria_Linear;
  if (nLinear_BoundQuad > 0 && Conn_BoundQuad_Linear != NULL)
    delete [] Conn_BoundQuad_Linear;

  if (nLocal_Line > 0      && Conn_Line      != NULL) delete [] Conn_Line;
  if (nLocal_BoundTria > 0 && Conn_BoundTria != NULL) delete [] Conn_BoundTria;
  if (nLocal_BoundQuad > 0 && Conn_BoundQuad != NULL) delete [] Conn_BoundQuad;
  if (nLocal_Tria > 0      && Conn_Tria      != NULL) delete [] Conn_Tria;
  if (nLocal_Quad > 0      && Conn_Quad      != NULL) delete [] Conn_Quad;
  if (nLocal_Tetr > 0      && Conn_Tetr      != NULL) delete [] Conn_Tetr;
  if (nLocal_Hexa > 0      && Conn_Hexa      != NULL) delete [] Conn_Hexa;
  if (nLocal_Pris > 0      && Conn_Pris      != NULL) delete [] Conn_Pris;
  if (nLocal_Pyra > 0      && Conn_Pyra      != NULL) delete [] Conn_Pyra;

  if (ID_Line             != NULL) delete [] ID_Line;
  if (ID_BoundTria        != NULL) delete [] ID_BoundTria;
  if (ID_BoundQuad        != NULL) delete [] ID_BoundQuad;
  if (ID_Line_Linear      != NULL) delete [] ID_Line_Linear;
  if (ID_BoundTria_Linear != NULL) delete [] ID_BoundTria_Linear;
  if (ID_BoundQuad_Linear != NULL) delete [] ID_BoundQuad_Linear;

  if (ID_Tria != NULL) delete [] ID_Tria;
  if (ID_Quad != NULL) delete [] ID_Quad;
  if (ID_Tetr != NULL) delete [] ID_Tetr;
  if (ID_Hexa != NULL) delete [] ID_Hexa;
  if (ID_Pris != NULL) delete [] ID_Pris;
  if (ID_Pyra != NULL) delete [] ID_Pyra;

  if (Elem_ID_Line             != NULL) delete [] Elem_ID_Line;
  if (Elem_ID_BoundTria        != NULL) delete [] Elem_ID_BoundTria;
  if (Elem_ID_BoundQuad        != NULL) delete [] Elem_ID_BoundQuad;
  if (Elem_ID_Line_Linear      != NULL) delete [] Elem_ID_Line_Linear;
  if (Elem_ID_BoundTria_Linear != NULL) delete [] Elem_ID_BoundTria_Linear;
  if (Elem_ID_BoundQuad_Linear != NULL) delete [] Elem_ID_BoundQuad_Linear;

}

CPhysicalGeometry::CPhysicalGeometry(vector<vector<passivedouble> > const &PoiAdap, vector<vector<unsigned long> > const &EdgAdap, 
                                     vector<vector<unsigned long> > const &TriAdap, vector<vector<unsigned long> > const &TetAdap,
                                     CConfig *config, unsigned short val_nDim, unsigned short val_nZone) : CGeometry() {
  
  /*--- Get rank and size. ---*/

  size = SU2_MPI::GetSize();
  rank = SU2_MPI::GetRank();  
  
  /*--- Initialize several class data members for later. ---*/

  Local_to_Global_Point = NULL;
  Local_to_Global_Marker = NULL;
  Global_to_Local_Marker = NULL;
  
  /*--- Arrays for defining the linear partitioning. ---*/

  beg_node = NULL;
  end_node = NULL;

  nPointLinear     = NULL;
  nPointCumulative = NULL;

#ifdef HAVE_MPI
#ifdef HAVE_PARMETIS
  adjacency = NULL;
  xadj      = NULL;
#endif
#endif

  /*--- Arrays for defining the turbomachinery structure ---*/

  nSpanWiseSections       = NULL;
  nSpanSectionsByMarker   = NULL;
  SpanWiseValue           = NULL;
  nVertexSpan             = NULL;
  nTotVertexSpan          = NULL;
  turbovertex             = NULL;
  AverageTurboNormal      = NULL;
  AverageNormal           = NULL;
  AverageGridVel          = NULL;
  AverageTangGridVel      = NULL;
  SpanArea                = NULL;
  TurboRadius             = NULL;
  MaxAngularCoord         = NULL;
  MinAngularCoord         = NULL;
  MinRelAngularCoord      = NULL;
  
  TangGridVelIn           = NULL;
  SpanAreaIn              = NULL;
  TurboRadiusIn           = NULL;
  TangGridVelOut          = NULL;
  SpanAreaOut             = NULL;
  TurboRadiusOut          = NULL;

  /*--- Initialize counters for the points/elements local to a rank. ---*/

  nLocal_Point         = 0;
  nLocal_PointDomain   = 0;
  nLocal_PointGhost    = 0;
  nLocal_PointPeriodic = 0;
  nLocal_Line          = 0;
  nLocal_BoundTria     = 0;
  nLocal_BoundQuad     = 0;
  nLocal_Tria          = 0;
  nLocal_Quad          = 0;
  nLocal_Tetr          = 0;
  nLocal_Hexa          = 0;
  nLocal_Pris          = 0;
  nLocal_Pyra          = 0;

  Local_Coords = NULL;
  Local_Points = NULL;
  Local_Colors = NULL;

  /*--- Arrays for holding the element connectivity. ---*/

  Conn_Line      = NULL;
  Conn_BoundTria = NULL;
  Conn_BoundQuad = NULL;

  Conn_Line_Linear      = NULL;
  Conn_BoundTria_Linear = NULL;
  Conn_BoundQuad_Linear = NULL;

  Conn_Tria = NULL;
  Conn_Quad = NULL;
  Conn_Tetr = NULL;
  Conn_Hexa = NULL;
  Conn_Pris = NULL;
  Conn_Pyra = NULL;

  /*--- Arrays for holding the element IDs. ---*/

  ID_Line             = NULL;
  ID_BoundTria        = NULL;
  ID_BoundQuad        = NULL;
  ID_Line_Linear      = NULL;
  ID_BoundTria_Linear = NULL;
  ID_BoundQuad_Linear = NULL;

  ID_Tria = NULL;
  ID_Quad = NULL;
  ID_Tetr = NULL;
  ID_Hexa = NULL;
  ID_Pris = NULL;
  ID_Pyra = NULL;

  Elem_ID_Line             = NULL;
  Elem_ID_BoundTria        = NULL;
  Elem_ID_BoundQuad        = NULL;
  Elem_ID_Line_Linear      = NULL;
  Elem_ID_BoundTria_Linear = NULL;
  Elem_ID_BoundQuad_Linear = NULL;

  string text_line, Marker_Tag;
  ifstream mesh_file;
  unsigned short iDim, iMarker, iNodes;
  unsigned long iPoint, iElem_Bound;
  su2double *NewCoord;
  nZone = val_nZone;
  ofstream boundary_file;
  string Grid_Marker;

  nDim  = val_nDim;
  nZone = val_nZone;

  /*--- Determine whether or not a FEM discretization is used ---*/

  const bool fem_solver = ((config->GetKind_Solver() == FEM_EULER)          ||
                           (config->GetKind_Solver() == FEM_NAVIER_STOKES)  ||
                           (config->GetKind_Solver() == FEM_RANS)           ||
                           (config->GetKind_Solver() == FEM_LES)            ||
                           (config->GetKind_Solver() == DISC_ADJ_FEM_EULER) ||
                           (config->GetKind_Solver() == DISC_ADJ_FEM_NS)    ||
                           (config->GetKind_Solver() == DISC_ADJ_FEM_RANS));

  /*--- Initialize counters for local/global points & elements ---*/
  
  if (rank == MASTER_NODE)
    cout << endl <<"------------------ Load Adapted Grid File Information -------------------" << endl;

  if (fem_solver){

  }
  else{
    LoadAdaptedMeshParallel_FVM(PoiAdap, EdgAdap, TriAdap, TetAdap, config);
  }

  /*--- After reading the mesh, assert that the dimension is equal to 2 or 3. ---*/
  
  assert((nDim == 2) || (nDim == 3));
  
}

CPhysicalGeometry::~CPhysicalGeometry(void) {

  if (Local_to_Global_Point  != NULL) delete [] Local_to_Global_Point;
  if (Global_to_Local_Marker != NULL) delete [] Global_to_Local_Marker;
  if (Local_to_Global_Marker != NULL) delete [] Local_to_Global_Marker;

  /*--- Free up memory from turbomachinery performance computation  ---*/

  unsigned short iMarker;
  if (TangGridVelIn != NULL) {
    for (iMarker = 0; iMarker < nTurboPerf; iMarker++)
      if (TangGridVelIn[iMarker] != NULL) delete [] TangGridVelIn[iMarker];
    delete [] TangGridVelIn;
  }
  if (SpanAreaIn != NULL) {
    for (iMarker = 0; iMarker < nTurboPerf; iMarker++)
      if (SpanAreaIn[iMarker] != NULL) delete [] SpanAreaIn[iMarker];
    delete [] SpanAreaIn;
  }
  if (TurboRadiusIn != NULL) {
    for (iMarker = 0; iMarker < nTurboPerf; iMarker++)
      if (TurboRadiusIn[iMarker] != NULL) delete [] TurboRadiusIn[iMarker];
    delete [] TurboRadiusIn;
  }
  if (TangGridVelOut != NULL) {
    for (iMarker = 0; iMarker < nTurboPerf; iMarker++)
      if (TangGridVelOut[iMarker] != NULL) delete [] TangGridVelOut[iMarker];
    delete [] TangGridVelOut;
  }
  if (SpanAreaOut != NULL) {
    for (iMarker = 0; iMarker < nTurboPerf; iMarker++)
      if (SpanAreaOut[iMarker] != NULL) delete [] SpanAreaOut[iMarker];
    delete [] SpanAreaOut;
  }
  if (TurboRadiusOut != NULL) {
    for (iMarker = 0; iMarker < nTurboPerf; iMarker++)
      if (TurboRadiusOut[iMarker] != NULL) delete [] TurboRadiusOut[iMarker];
    delete [] TurboRadiusOut;
  }

  /*--- Free up memory from turbomachinery computations
   * If there are send/receive boundaries, nMarker isn't the same number
   * as in the constructor. There must be an explicit check to ensure
   * that iMarker doesn't point us to memory that was never allocated. ---*/

  unsigned short iSpan, iVertex;
  if (turbovertex != NULL) {
    for (iMarker = 0; iMarker < nMarker; iMarker++) {
      if (Marker_All_SendRecv[iMarker] == 0 && turbovertex[iMarker] != NULL) {
        for (iSpan= 0; iSpan < nSpanSectionsByMarker[iMarker]; iSpan++) {
          if (turbovertex[iMarker][iSpan] != NULL) {
            for (iVertex = 0; iVertex < nVertexSpan[iMarker][iSpan]; iVertex++)
              if (turbovertex[iMarker][iSpan][iVertex] != NULL)
                delete turbovertex[iMarker][iSpan][iVertex];
            delete [] turbovertex[iMarker][iSpan];
          }
        }
        delete [] turbovertex[iMarker];
      }
    }
    delete [] turbovertex;
  }
  if (AverageTurboNormal != NULL) {
    for (iMarker = 0; iMarker < nMarker; iMarker++) {
      if (Marker_All_SendRecv[iMarker] == 0 && AverageTurboNormal[iMarker] != NULL) {
        for (iSpan= 0; iSpan < nSpanSectionsByMarker[iMarker]+1; iSpan++)
          delete [] AverageTurboNormal[iMarker][iSpan];
        delete [] AverageTurboNormal[iMarker];
      }
    }
    delete [] AverageTurboNormal;
  }
  if (AverageNormal != NULL) {
    for (iMarker = 0; iMarker < nMarker; iMarker++) {
      if (Marker_All_SendRecv[iMarker] == 0 && AverageNormal[iMarker] != NULL) {
        for (iSpan= 0; iSpan < nSpanSectionsByMarker[iMarker]+1; iSpan++)
          delete [] AverageNormal[iMarker][iSpan];
        delete [] AverageNormal[iMarker];
      }
    }
    delete [] AverageNormal;
  }
  if (AverageGridVel != NULL) {
    for (iMarker = 0; iMarker < nMarker; iMarker++) {
      if (Marker_All_SendRecv[iMarker] == 0 && AverageGridVel[iMarker] != NULL) {
        for (iSpan= 0; iSpan < nSpanSectionsByMarker[iMarker]+1; iSpan++)
          delete [] AverageGridVel[iMarker][iSpan];
        delete [] AverageGridVel[iMarker];
      }
    }
    delete [] AverageGridVel;
  }

  if (AverageTangGridVel != NULL) {
    for (iMarker = 0; iMarker < nMarker; iMarker++)
      if (Marker_All_SendRecv[iMarker] == 0 && AverageTangGridVel[iMarker] != NULL)
        delete [] AverageTangGridVel[iMarker];
    delete [] AverageTangGridVel;
  }
  if (SpanArea != NULL) {
    for (iMarker = 0; iMarker < nMarker; iMarker++)
      if (Marker_All_SendRecv[iMarker] == 0 && SpanArea[iMarker] != NULL)
        delete [] SpanArea[iMarker];
    delete [] SpanArea;
  }
  if (TurboRadius != NULL) {
    for (iMarker = 0; iMarker < nMarker; iMarker++)
      if (Marker_All_SendRecv[iMarker] == 0 && TurboRadius[iMarker] != NULL)
        delete [] TurboRadius[iMarker];
    delete [] TurboRadius;
  }
  if (MaxAngularCoord != NULL) {
    for (iMarker = 0; iMarker < nMarker; iMarker++)
      if (Marker_All_SendRecv[iMarker] == 0 && MaxAngularCoord[iMarker] != NULL)
        delete [] MaxAngularCoord[iMarker];
    delete [] MaxAngularCoord;
  }
  if (MinAngularCoord != NULL) {
    for (iMarker = 0; iMarker < nMarker; iMarker++)
      if (Marker_All_SendRecv[iMarker] == 0 && MinAngularCoord[iMarker] != NULL)
        delete [] MinAngularCoord[iMarker];
    delete [] MinAngularCoord;
  }
  if (MinRelAngularCoord != NULL) {
    for (iMarker = 0; iMarker < nMarker; iMarker++)
      if (Marker_All_SendRecv[iMarker] == 0 && MinRelAngularCoord[iMarker] != NULL)
        delete [] MinRelAngularCoord[iMarker];
    delete [] MinRelAngularCoord;
  }

  if (nSpanWiseSections != NULL) delete [] nSpanWiseSections;
  if (nSpanSectionsByMarker != NULL) delete [] nSpanSectionsByMarker;
  if (SpanWiseValue != NULL) {
    for (iMarker = 0; iMarker < 2; iMarker++)
      if (Marker_All_SendRecv[iMarker] == 0 && SpanWiseValue[iMarker] != NULL)
        delete [] SpanWiseValue[iMarker];
    delete [] SpanWiseValue;
  }
  if (nVertexSpan != NULL) {
    for (iMarker = 0; iMarker < nMarker; iMarker++)
      if (Marker_All_SendRecv[iMarker] == 0 && nVertexSpan[iMarker] != NULL)
        delete [] nVertexSpan[iMarker];
    delete [] nVertexSpan;
  }
  if (nTotVertexSpan != NULL) {
    for (iMarker = 0; iMarker < nMarker; iMarker++)
      if (Marker_All_SendRecv[iMarker] == 0 && nTotVertexSpan[iMarker] != NULL)
        delete [] nTotVertexSpan[iMarker];
    delete [] nTotVertexSpan;
  }

}

void CPhysicalGeometry::SetGlobal_to_Local_Point(void) {
  Global_to_Local_Point.clear();
  for (unsigned long iPoint = 0; iPoint < nPointDomain; iPoint++) {
    Global_to_Local_Point[node[iPoint]->GetGlobalIndex()] = iPoint;
  }
}

void CPhysicalGeometry::DistributeColoring(CConfig *config,
                                           CGeometry *geometry) {

  /*--- To start, each linear partition carries the color only for the
   owned nodes (nPoint), but we have repeated elems on each linear partition.
   We need to complete the coloring information such that the repeated
   points on each rank also have their color values. ---*/

  unsigned short iNode, jNode;
  unsigned long iPoint, iNeighbor, jPoint, iElem, iProcessor;

  map<unsigned long, unsigned long> Point_Map;
  map<unsigned long, unsigned long>::iterator MI;

  vector<unsigned long>::iterator it;

  SU2_MPI::Request *colorSendReq = NULL, *idSendReq = NULL;
  SU2_MPI::Request *colorRecvReq = NULL, *idRecvReq = NULL;
  int iProc, iSend, iRecv, myStart, myFinal;

  /*--- Get a linear partitioner to track the partition counts. ---*/

  CLinearPartitioner pointPartitioner(geometry->GetGlobal_nPoint(),0);

  /*--- First, create a complete map of the points on this rank (excluding
   repeats) and their neighbors so that we can efficiently loop through the
   points and decide how to distribute the colors. ---*/

  for (iElem = 0; iElem < geometry->GetnElem(); iElem++) {
    for (iNode = 0; iNode < geometry->elem[iElem]->GetnNodes(); iNode++) {
      iPoint = geometry->elem[iElem]->GetNode(iNode);
      Point_Map[iPoint] = iPoint;
    }
  }

  /*--- Error check to ensure that the number of points found for this
   rank matches the number in the mesh file (in serial). ---*/

  if ((size == SINGLE_NODE) && (Point_Map.size() < geometry->GetnPoint())) {
    SU2_MPI::Error( string("Mismatch between NPOIN and number of points")
                   +string(" listed in mesh file.\n")
                   +string("Please check the mesh file for correctness.\n"),
                   CURRENT_FUNCTION);
  }

  /*--- Create a global to local mapping that includes the unowned points. ---*/

  map<unsigned long, unsigned long> Global2Local;
  for (iPoint = 0; iPoint < geometry->GetnPoint(); iPoint++) {
    Global2Local[geometry->node[iPoint]->GetGlobalIndex()] = iPoint;
  }

  /*--- Find extra points that carry an index higher than nPoint. ---*/

  jPoint = geometry->GetnPoint();
  for (MI = Point_Map.begin(); MI != Point_Map.end(); MI++) {
    iPoint = MI->first;
    if ((Point_Map[iPoint] <  pointPartitioner.GetFirstIndexOnRank(rank)) ||
        (Point_Map[iPoint] >= pointPartitioner.GetLastIndexOnRank(rank))){
      Global2Local[Point_Map[iPoint]] = jPoint;
      jPoint++;
    }
  }

  /*--- Now create the neighbor list for each owned node (self-inclusive). ---*/

  Neighbors.clear();
  Neighbors.resize(Point_Map.size());
  for (iElem = 0; iElem < geometry->GetnElem(); iElem++) {
    for (iNode = 0; iNode < geometry->elem[iElem]->GetnNodes(); iNode++) {
      iPoint = Global2Local[geometry->elem[iElem]->GetNode(iNode)];
      for (jNode = 0; jNode < geometry->elem[iElem]->GetnNodes(); jNode++) {
        jPoint = geometry->elem[iElem]->GetNode(jNode);
        Neighbors[iPoint].push_back(jPoint);
      }
    }
  }

  /*--- Post-process the neighbor lists. ---*/

  for (iPoint = 0; iPoint < Point_Map.size(); iPoint++) {
    sort(Neighbors[iPoint].begin(), Neighbors[iPoint].end());
    it = unique(Neighbors[iPoint].begin(), Neighbors[iPoint].end());
    Neighbors[iPoint].resize(it - Neighbors[iPoint].begin());
  }

  /*--- Prepare structures for communication. ---*/

  int *nPoint_Send = new int[size+1]; nPoint_Send[0] = 0;
  int *nPoint_Recv = new int[size+1]; nPoint_Recv[0] = 0;
  int *nPoint_Flag = new int[size];

  for (iProc = 0; iProc < size; iProc++) {
    nPoint_Send[iProc] = 0; nPoint_Recv[iProc] = 0; nPoint_Flag[iProc]= -1;
  }
  nPoint_Send[size] = 0; nPoint_Recv[size] = 0;

  /*--- Loop over the owned points and check all the neighbors for unowned
   points. The colors of all owned points will be communicated to any ranks
   that will require them, which is due to the repeated points/elements
   that were needed to perform the coloring. ---*/

  for (iPoint = 0; iPoint < geometry->GetnPoint(); iPoint++) {
    for (iNeighbor = 0; iNeighbor < Neighbors[iPoint].size(); iNeighbor++) {

      /*--- Global ID of the neighbor ---*/

      jPoint = Neighbors[iPoint][iNeighbor];

      /*--- Search for the processor that owns this neighbor. ---*/

      iProcessor = pointPartitioner.GetRankContainingIndex(jPoint);

      /*--- If we have not visited this node yet, increment our
       number of points that must be sent to a particular proc. ---*/

      if (nPoint_Flag[iProcessor] != (int)iPoint) {
        nPoint_Flag[iProcessor] = (int)iPoint;
        nPoint_Send[iProcessor+1]++;
      }

    }
  }

  /*--- Communicate the number of nodes to be sent/recv'd amongst
   all processors. After this communication, each proc knows how
   many points it will receive from each other processor. ---*/

  SU2_MPI::Alltoall(&(nPoint_Send[1]), 1, MPI_INT,
                    &(nPoint_Recv[1]), 1, MPI_INT, MPI_COMM_WORLD);

  /*--- Prepare to send colors. First check how many
   messages we will be sending and receiving. Here we also put
   the counters into cumulative storage format to make the
   communications simpler. ---*/

  int nSends = 0, nRecvs = 0;
  for (iProc = 0; iProc < size; iProc++) nPoint_Flag[iProc] = -1;

  for (iProc = 0; iProc < size; iProc++) {
    if ((iProc != rank) && (nPoint_Send[iProc+1] > 0)) nSends++;
    if ((iProc != rank) && (nPoint_Recv[iProc+1] > 0)) nRecvs++;

    nPoint_Send[iProc+1] += nPoint_Send[iProc];
    nPoint_Recv[iProc+1] += nPoint_Recv[iProc];
  }

  /*--- Allocate arrays for sending the global ID. ---*/

  unsigned long *idSend = new unsigned long[nPoint_Send[size]];
  for (iSend = 0; iSend < nPoint_Send[size]; iSend++) idSend[iSend] = 0;

  /*--- Allocate memory to hold the colors that we are sending. ---*/

  unsigned long *colorSend = new unsigned long[nPoint_Send[size]];
  for (iSend = 0; iSend < nPoint_Send[size]; iSend++) colorSend[iSend] = 0;

  /*--- Create an index variable to keep track of our index
   positions as we load up the send buffer. ---*/

  unsigned long *index = new unsigned long[size];
  for (iProc = 0; iProc < size; iProc++) index[iProc] = nPoint_Send[iProc];

  /*--- Now load up our buffers with the Global IDs and colors. ---*/

  for (iPoint = 0; iPoint < geometry->GetnPoint(); iPoint++) {
    for (iNeighbor = 0; iNeighbor < Neighbors[iPoint].size(); iNeighbor++) {

      /*--- Global ID of the neighbor ---*/

      jPoint = Neighbors[iPoint][iNeighbor];

      /*--- Search for the processor that owns this neighbor ---*/

      iProcessor = pointPartitioner.GetRankContainingIndex(jPoint);

      /*--- If we have not visited this node yet, increment our
       counters and load up the global ID and color. ---*/

      if (nPoint_Flag[iProcessor] != (int)iPoint) {

        nPoint_Flag[iProcessor] = (int)iPoint;
        unsigned long nn = index[iProcessor];

        /*--- Load the data values. ---*/

        idSend[nn]    = geometry->node[iPoint]->GetGlobalIndex();
        colorSend[nn] = geometry->node[iPoint]->GetColor();

        /*--- Increment the index by the message length ---*/

        index[iProcessor]++;

      }
    }
  }

  /*--- Free memory after loading up the send buffer. ---*/

  delete [] index;

  /*--- Allocate the memory that we need for receiving the conn
   values and then cue up the non-blocking receives. Note that
   we do not include our own rank in the communications. We will
   directly copy our own data later. ---*/

  unsigned long *colorRecv = new unsigned long[nPoint_Recv[size]];
  for (iRecv = 0; iRecv < nPoint_Recv[size]; iRecv++)
    colorRecv[iRecv] = 0;

  unsigned long *idRecv = new unsigned long[nPoint_Recv[size]];
  for (iRecv = 0; iRecv < nPoint_Recv[size]; iRecv++)
    idRecv[iRecv] = 0;

  /*--- Allocate memory for the MPI requests if we need to communicate. ---*/

  if (nSends > 0) {
    colorSendReq = new SU2_MPI::Request[nSends];
    idSendReq    = new SU2_MPI::Request[nSends];
  }
  if (nRecvs > 0) {
    colorRecvReq = new SU2_MPI::Request[nRecvs];
    idRecvReq    = new SU2_MPI::Request[nRecvs];
  }

  /*--- Launch the non-blocking sends and receives. ---*/

  InitiateCommsAll(colorSend, nPoint_Send, colorSendReq,
                   colorRecv, nPoint_Recv, colorRecvReq,
                   1, COMM_TYPE_UNSIGNED_LONG);

  InitiateCommsAll(idSend, nPoint_Send, idSendReq,
                   idRecv, nPoint_Recv, idRecvReq,
                   1, COMM_TYPE_UNSIGNED_LONG);

  /*--- Copy my own rank's data into the recv buffer directly. ---*/

  iRecv   = nPoint_Recv[rank];
  myStart = nPoint_Send[rank];
  myFinal = nPoint_Send[rank+1];
  for (iSend = myStart; iSend < myFinal; iSend++) {
    colorRecv[iRecv] = colorSend[iSend];
    idRecv[iRecv]    = idSend[iSend];
    iRecv++;
  }

  /*--- Complete the non-blocking communications. ---*/

  CompleteCommsAll(nSends, colorSendReq, nRecvs, colorRecvReq);
  CompleteCommsAll(nSends,    idSendReq, nRecvs,    idRecvReq);

  /*--- Store the complete color map for this rank in class data. Now,
   each rank has a color value for all owned nodes as well as any repeated
   grid points on the rank. Note that there may be repeats that are
   communicated in the routine above, but since we are storing in a map,
   it will simply overwrite the same entries. ---*/

  for (iRecv = 0; iRecv < nPoint_Recv[size]; iRecv++) {
    Color_List[idRecv[iRecv]] = colorRecv[iRecv];
  }

  /*--- Free temporary memory from communications ---*/

  if (colorSendReq != NULL) delete [] colorSendReq;
  if (idSendReq    != NULL) delete [] idSendReq;

  if (colorRecvReq != NULL) delete [] colorRecvReq;
  if (idRecvReq    != NULL) delete [] idRecvReq;

  delete [] colorSend;
  delete [] colorRecv;
  delete [] idSend;
  delete [] idRecv;
  delete [] nPoint_Recv;
  delete [] nPoint_Send;
  delete [] nPoint_Flag;

}

void CPhysicalGeometry::DistributeVolumeConnectivity(CConfig *config,
                                                     CGeometry *geometry,
                                                     unsigned short Elem_Type) {

  unsigned short NODES_PER_ELEMENT = 0;

  unsigned long iProcessor;
  unsigned long iElem, iNode, jNode, nElem_Total = 0, Global_Index;
  unsigned long *Conn_Elem  = NULL;
  unsigned long *ID_Elems   = NULL;

  SU2_MPI::Request *connSendReq = NULL, *idSendReq = NULL;
  SU2_MPI::Request *connRecvReq = NULL, *idRecvReq = NULL;
  int iProc, iSend, iRecv, myStart, myFinal;

  /*--- Store the number of nodes per this element type. ---*/

  switch (Elem_Type) {
    case TRIANGLE:
      NODES_PER_ELEMENT = N_POINTS_TRIANGLE;
      break;
    case QUADRILATERAL:
      NODES_PER_ELEMENT = N_POINTS_QUADRILATERAL;
      break;
    case TETRAHEDRON:
      NODES_PER_ELEMENT = N_POINTS_TETRAHEDRON;
      break;
    case HEXAHEDRON:
      NODES_PER_ELEMENT = N_POINTS_HEXAHEDRON;
      break;
    case PRISM:
      NODES_PER_ELEMENT = N_POINTS_PRISM;
      break;
    case PYRAMID:
      NODES_PER_ELEMENT = N_POINTS_PYRAMID;
      break;
    default:
      NODES_PER_ELEMENT = 0;
      SU2_MPI::Error("Unrecognized element type.", CURRENT_FUNCTION);
      break;
  }

  /*--- Prepare a mapping for local to global element index. ---*/

  map<unsigned long, unsigned long> Local2GlobalElem;
  map<unsigned long, unsigned long>::iterator MI;

  for (MI = geometry->Global_to_Local_Elem.begin();
       MI != geometry->Global_to_Local_Elem.end(); MI++) {
    Local2GlobalElem[MI->second] = MI->first;
  }

  /*--- We start with the connectivity distributed across all procs in a
   linear partitioning. We need to loop through our local partition
   and decide how many elements we must send to each other rank in order to
   have all elements distributed according to the ParMETIS coloring. ---*/

  int *nElem_Send = new int[size+1]; nElem_Send[0] = 0;
  int *nElem_Recv = new int[size+1]; nElem_Recv[0] = 0;
  int *nElem_Flag = new int[size];

  for (iProc = 0; iProc < size; iProc++) {
    nElem_Send[iProc] = 0; nElem_Recv[iProc] = 0; nElem_Flag[iProc]= -1;
  }
  nElem_Send[size] = 0; nElem_Recv[size] = 0;

  for (iElem = 0; iElem < geometry->GetnElem(); iElem++ ) {
    if (geometry->elem[iElem]->GetVTK_Type() == Elem_Type) {
      for (iNode = 0; iNode < NODES_PER_ELEMENT; iNode++ ) {

        /*--- Get the index of the current point. ---*/

        Global_Index = geometry->elem[iElem]->GetNode(iNode);

        /*--- We have the color stored in a map for all local points. ---*/

        iProcessor = Color_List[Global_Index];

        /*--- If we have not visited this element yet, increment our
         number of elements that must be sent to a particular proc. ---*/

        if ((nElem_Flag[iProcessor] != (int)iElem)) {
          nElem_Flag[iProcessor] = (int)iElem;
          nElem_Send[iProcessor+1]++;
        }

      }
    }
  }

  /*--- Communicate the number of cells to be sent/recv'd amongst
   all processors. After this communication, each proc knows how
   many cells it will receive from each other processor. ---*/

  SU2_MPI::Alltoall(&(nElem_Send[1]), 1, MPI_INT,
                    &(nElem_Recv[1]), 1, MPI_INT, MPI_COMM_WORLD);

  /*--- Prepare to send connectivities. First check how many
   messages we will be sending and receiving. Here we also put
   the counters into cumulative storage format to make the
   communications simpler. ---*/

  int nSends = 0, nRecvs = 0;
  for (iProc = 0; iProc < size; iProc++) nElem_Flag[iProc] = -1;

  for (iProc = 0; iProc < size; iProc++) {
    if ((iProc != rank) && (nElem_Send[iProc+1] > 0)) nSends++;
    if ((iProc != rank) && (nElem_Recv[iProc+1] > 0)) nRecvs++;

    nElem_Send[iProc+1] += nElem_Send[iProc];
    nElem_Recv[iProc+1] += nElem_Recv[iProc];
  }

  /*--- Allocate memory to hold the connectivity and element IDs
   that we are sending. ---*/

  unsigned long *connSend = NULL;
  connSend = new unsigned long[NODES_PER_ELEMENT*nElem_Send[size]];
  for (iSend = 0; iSend < NODES_PER_ELEMENT*nElem_Send[size]; iSend++)
    connSend[iSend] = 0;

  /*--- Allocate arrays for storing element global index. ---*/

  unsigned long *idSend = new unsigned long[nElem_Send[size]];
  for (iSend = 0; iSend < nElem_Send[size]; iSend++) idSend[iSend] = 0;

  /*--- Create an index variable to keep track of our index
   position as we load up the send buffer. ---*/

  unsigned long *index = new unsigned long[size];
  for (iProc = 0; iProc < size; iProc++)
    index[iProc] = NODES_PER_ELEMENT*nElem_Send[iProc];

  unsigned long *idIndex = new unsigned long[size];
  for (iProc = 0; iProc < size; iProc++)
    idIndex[iProc] = nElem_Send[iProc];

  /*--- Loop through our elements and load the elems and their
   additional data that we will send to the other procs. ---*/

  for (iElem = 0; iElem < geometry->GetnElem(); iElem++) {
    if (geometry->elem[iElem]->GetVTK_Type() == Elem_Type) {
      for (iNode = 0; iNode < NODES_PER_ELEMENT; iNode++ ) {

        /*--- Get the index of the current point. ---*/

        Global_Index = geometry->elem[iElem]->GetNode(iNode);

        /*--- We have the color stored in a map for all local points. ---*/

        iProcessor = Color_List[Global_Index];

        /*--- Load connectivity and IDs into the buffer for sending ---*/

        if (nElem_Flag[iProcessor] != (int)iElem) {

          nElem_Flag[iProcessor] = (int)iElem;
          unsigned long nn = index[iProcessor];
          unsigned long mm = idIndex[iProcessor];

          /*--- Load the connectivity values. Note that elements are already
          stored directly based on their global index for the nodes.---*/

          for (jNode = 0; jNode < NODES_PER_ELEMENT; jNode++) {
            connSend[nn] = geometry->elem[iElem]->GetNode(jNode); nn++;
          }

          /*--- Global ID for this element. ---*/

          idSend[mm] = Local2GlobalElem[iElem];

          /*--- Increment the index by the message length ---*/

          index[iProcessor] += NODES_PER_ELEMENT;
          idIndex[iProcessor]++;

        }
      }
    }
  }

  /*--- Free memory after loading up the send buffer. ---*/

  delete [] index;
  delete [] idIndex;

  /*--- Allocate the memory that we need for receiving the
   values and then cue up the non-blocking receives. Note that
   we do not include our own rank in the communications. We will
   directly copy our own data later. ---*/

  unsigned long *connRecv = NULL;
  connRecv = new unsigned long[NODES_PER_ELEMENT*nElem_Recv[size]];
  for (iRecv = 0; iRecv < NODES_PER_ELEMENT*nElem_Recv[size]; iRecv++)
    connRecv[iRecv] = 0;

  unsigned long *idRecv = new unsigned long[nElem_Recv[size]];
  for (iRecv = 0; iRecv < nElem_Recv[size]; iRecv++) idRecv[iRecv] = 0;

  /*--- Allocate memory for the MPI requests if we need to communicate. ---*/

  if (nSends > 0) {
    connSendReq = new SU2_MPI::Request[nSends];
    idSendReq   = new SU2_MPI::Request[nSends];
  }
  if (nRecvs > 0) {
    connRecvReq = new SU2_MPI::Request[nRecvs];
    idRecvReq   = new SU2_MPI::Request[nRecvs];
  }

  /*--- Launch the non-blocking sends and receives. ---*/

  InitiateCommsAll(connSend, nElem_Send, connSendReq,
                   connRecv, nElem_Recv, connRecvReq,
                   NODES_PER_ELEMENT, COMM_TYPE_UNSIGNED_LONG);

  InitiateCommsAll(idSend, nElem_Send, idSendReq,
                   idRecv, nElem_Recv, idRecvReq,
                   1, COMM_TYPE_UNSIGNED_LONG);

  /*--- Copy my own rank's data into the recv buffer directly. ---*/

  iRecv   = NODES_PER_ELEMENT*nElem_Recv[rank];
  myStart = NODES_PER_ELEMENT*nElem_Send[rank];
  myFinal = NODES_PER_ELEMENT*nElem_Send[rank+1];
  for (iSend = myStart; iSend < myFinal; iSend++) {
    connRecv[iRecv] = connSend[iSend];
    iRecv++;
  }

  iRecv   = nElem_Recv[rank];
  myStart = nElem_Send[rank];
  myFinal = nElem_Send[rank+1];
  for (iSend = myStart; iSend < myFinal; iSend++) {
    idRecv[iRecv] = idSend[iSend];
    iRecv++;
  }

  /*--- Complete the non-blocking communications. ---*/

  CompleteCommsAll(nSends, connSendReq, nRecvs, connRecvReq);
  CompleteCommsAll(nSends,   idSendReq, nRecvs,   idRecvReq);

  /*--- Store the connectivity for this rank in the proper structure
   It will be loaded into the geometry objects in a later step. ---*/

  if (nElem_Recv[size] > 0) {
    Conn_Elem = new unsigned long[NODES_PER_ELEMENT*nElem_Recv[size]];
    int count = 0; nElem_Total = 0;
    for (iRecv = 0; iRecv < nElem_Recv[size]; iRecv++) {
      nElem_Total++;
      for (iNode = 0; iNode < NODES_PER_ELEMENT; iNode++) {
        Conn_Elem[count] = connRecv[iRecv*NODES_PER_ELEMENT+iNode];
        count++;
      }
    }
  }

  /*--- Store the global element IDs too. ---*/

  if (nElem_Recv[size] > 0) {
    ID_Elems = new unsigned long[nElem_Recv[size]];
    for (iRecv = 0; iRecv < nElem_Recv[size]; iRecv++) {
      ID_Elems[iRecv] = idRecv[iRecv];
    }
  }

  /*--- Store the particular element count, IDs, & conn. in the class data,
   and set the class data pointer to the connectivity array. ---*/

  switch (Elem_Type) {
    case TRIANGLE:
      nLocal_Tria = nElem_Total;
      if (nLocal_Tria > 0) {
        Conn_Tria = Conn_Elem;
        ID_Tria   = ID_Elems;
      }
      break;
    case QUADRILATERAL:
      nLocal_Quad = nElem_Total;
      if (nLocal_Quad > 0) {
        Conn_Quad = Conn_Elem;
        ID_Quad   = ID_Elems;
      }
      break;
    case TETRAHEDRON:
      nLocal_Tetr = nElem_Total;
      if (nLocal_Tetr > 0) {
        Conn_Tetr = Conn_Elem;
        ID_Tetr   = ID_Elems;
      }
      break;
    case HEXAHEDRON:
      nLocal_Hexa = nElem_Total;
      if (nLocal_Hexa > 0) {
        Conn_Hexa = Conn_Elem;
        ID_Hexa   = ID_Elems;
      }
      break;
    case PRISM:
      nLocal_Pris = nElem_Total;
      if (nLocal_Pris > 0) {
        Conn_Pris = Conn_Elem;
        ID_Pris   = ID_Elems;
      }
      break;
    case PYRAMID:
      nLocal_Pyra = nElem_Total;
      if (nLocal_Pyra > 0) {
        Conn_Pyra = Conn_Elem;
        ID_Pyra   = ID_Elems;
      }
      break;
    default:
      SU2_MPI::Error("Unrecognized element type.", CURRENT_FUNCTION);
      break;
  }

  /*--- Free temporary memory from communications ---*/

  Local2GlobalElem.clear();

  if (connSendReq != NULL) delete [] connSendReq;
  if (idSendReq   != NULL) delete [] idSendReq;

  if (connRecvReq != NULL) delete [] connRecvReq;
  if (idRecvReq   != NULL) delete [] idRecvReq;

  delete [] connSend;
  delete [] connRecv;
  delete [] idSend;
  delete [] idRecv;
  delete [] nElem_Recv;
  delete [] nElem_Send;
  delete [] nElem_Flag;

}

void CPhysicalGeometry::DistributePoints(CConfig *config, CGeometry *geometry) {

  /*--- We now know all of the coloring for our local points and neighbors.
   From this, we can communicate the owned nodes in our linear partitioning
   to all other ranks, including coordinates and coloring info, so that the
   receivers will be able to sort the data. ---*/

  unsigned short iDim;
  unsigned long iPoint, iNeighbor, jPoint, iProcessor;
  vector<unsigned long>::iterator it;

  SU2_MPI::Request *colorSendReq = NULL, *idSendReq = NULL, *coordSendReq = NULL;
  SU2_MPI::Request *colorRecvReq = NULL, *idRecvReq = NULL, *coordRecvReq = NULL;
  int iProc, iSend, iRecv, myStart, myFinal;

  /*--- Prepare structures for communication. ---*/

  int *nPoint_Send = new int[size+1]; nPoint_Send[0] = 0;
  int *nPoint_Recv = new int[size+1]; nPoint_Recv[0] = 0;
  int *nPoint_Flag = new int[size];

  for (iProc = 0; iProc < size; iProc++) {
    nPoint_Send[iProc] = 0; nPoint_Recv[iProc] = 0; nPoint_Flag[iProc]= -1;
  }
  nPoint_Send[size] = 0; nPoint_Recv[size] = 0;

  /*--- Loop over the owned points and check all the neighbors for unowned
   points. The colors of all owned points will be communicated to any ranks
   that will require them, which is due to the repeated points/elements
   that were needed to perform the coloring. ---*/

  for (iPoint = 0; iPoint < geometry->GetnPoint(); iPoint++) {
    for (iNeighbor = 0; iNeighbor < Neighbors[iPoint].size(); iNeighbor++) {

      /*--- Global ID of the neighbor ---*/

      jPoint = Neighbors[iPoint][iNeighbor];

      /*--- We have the color stored in a map for all local points. ---*/

      iProcessor = Color_List[jPoint];

      /*--- If we have not visited this node yet, increment our
       number of points that must be sent to a particular proc. ---*/

      if (nPoint_Flag[iProcessor] != (int)iPoint) {
        nPoint_Flag[iProcessor] = (int)iPoint;
        nPoint_Send[iProcessor+1]++;
      }
    }
  }

  /*--- Communicate the number of nodes to be sent/recv'd amongst
   all processors. After this communication, each proc knows how
   many points it will receive from each other processor. ---*/

  SU2_MPI::Alltoall(&(nPoint_Send[1]), 1, MPI_INT,
                    &(nPoint_Recv[1]), 1, MPI_INT, MPI_COMM_WORLD);

  /*--- Prepare to send colors, ids, and coords. First check how many
   messages we will be sending and receiving. Here we also put
   the counters into cumulative storage format to make the
   communications simpler. ---*/

  int nSends = 0, nRecvs = 0;
  for (iProc = 0; iProc < size; iProc++) nPoint_Flag[iProc] = -1;

  for (iProc = 0; iProc < size; iProc++) {
    if ((iProc != rank) && (nPoint_Send[iProc+1] > 0)) nSends++;
    if ((iProc != rank) && (nPoint_Recv[iProc+1] > 0)) nRecvs++;

    nPoint_Send[iProc+1] += nPoint_Send[iProc];
    nPoint_Recv[iProc+1] += nPoint_Recv[iProc];
  }

  /*--- Allocate arrays for sending the global ID. ---*/

  unsigned long *idSend = new unsigned long[nPoint_Send[size]];
  for (iSend = 0; iSend < nPoint_Send[size]; iSend++) idSend[iSend] = 0;

  /*--- Allocate memory to hold the colors that we are sending. ---*/

  unsigned long *colorSend = new unsigned long[nPoint_Send[size]];
  for (iSend = 0; iSend < nPoint_Send[size]; iSend++) colorSend[iSend] = 0;

  /*--- Allocate memory to hold the coordinates that we are sending. ---*/

  su2double *coordSend = NULL;
  coordSend = new su2double[nDim*nPoint_Send[size]];
  for (iSend = 0; iSend < nDim*nPoint_Send[size]; iSend++)
    coordSend[iSend] = 0;

  /*--- Create index variables to keep track of our index
   positions as we load up the send buffer. ---*/

  unsigned long *index = new unsigned long[size];
  for (iProc = 0; iProc < size; iProc++)
    index[iProc] = nPoint_Send[iProc];

  unsigned long *coordIndex = new unsigned long[size];
  for (iProc = 0; iProc < size; iProc++)
    coordIndex[iProc] = nDim*nPoint_Send[iProc];

  /*--- Now load up our buffers with the colors, ids, and coords. ---*/

  for (iPoint = 0; iPoint < geometry->GetnPoint(); iPoint++) {
    for (iNeighbor = 0; iNeighbor < Neighbors[iPoint].size(); iNeighbor++) {

      /*--- Global ID of the neighbor ---*/

      jPoint = Neighbors[iPoint][iNeighbor];

      /*--- We have the color stored in a map for all local points. ---*/

      iProcessor = Color_List[jPoint];

      /*--- If we have not visited this node yet, increment our
       counters and load up the colors, ids, and coords. ---*/

      if (nPoint_Flag[iProcessor] != (int)iPoint) {

        nPoint_Flag[iProcessor] = (int)iPoint;
        unsigned long nn = index[iProcessor];

        /*--- Load the global ID, color, and coordinate values. ---*/

        idSend[nn]    = geometry->node[iPoint]->GetGlobalIndex();
        colorSend[nn] = geometry->node[iPoint]->GetColor();

        nn = coordIndex[iProcessor];
        for (iDim  = 0; iDim < nDim; iDim++) {
          coordSend[nn] = geometry->node[iPoint]->GetCoord(iDim); nn++;
        }

        /*--- Increment the index by the message length ---*/

        coordIndex[iProcessor] += nDim;
        index[iProcessor]++;

      }
    }
  }

  /*--- Free memory after loading up the send buffer. ---*/

  delete [] index;
  delete [] coordIndex;

  /*--- Allocate the memory that we need for receiving the
   values and then cue up the non-blocking receives. Note that
   we do not include our own rank in the communications. We will
   directly copy our own data later. ---*/

  unsigned long *colorRecv = new unsigned long[nPoint_Recv[size]];
  for (iRecv = 0; iRecv < nPoint_Recv[size]; iRecv++)
    colorRecv[iRecv] = 0;

  unsigned long *idRecv = new unsigned long[nPoint_Recv[size]];
  for (iRecv = 0; iRecv < nPoint_Recv[size]; iRecv++)
    idRecv[iRecv] = 0;

  su2double *coordRecv = NULL;
  coordRecv = new su2double[nDim*nPoint_Recv[size]];
  for (iRecv = 0; iRecv < nDim*nPoint_Recv[size]; iRecv++)
    coordRecv[iRecv] = 0;

  /*--- Allocate memory for the MPI requests if we need to communicate. ---*/

  if (nSends > 0) {
    colorSendReq = new SU2_MPI::Request[nSends];
    idSendReq    = new SU2_MPI::Request[nSends];
    coordSendReq = new SU2_MPI::Request[nSends];

  }
  if (nRecvs > 0) {
    colorRecvReq = new SU2_MPI::Request[nRecvs];
    idRecvReq    = new SU2_MPI::Request[nRecvs];
    coordRecvReq = new SU2_MPI::Request[nRecvs];
  }

  /*--- Launch the non-blocking sends and receives. ---*/

  InitiateCommsAll(colorSend, nPoint_Send, colorSendReq,
                   colorRecv, nPoint_Recv, colorRecvReq,
                   1, COMM_TYPE_UNSIGNED_LONG);

  InitiateCommsAll(idSend, nPoint_Send, idSendReq,
                   idRecv, nPoint_Recv, idRecvReq,
                   1, COMM_TYPE_UNSIGNED_LONG);

  InitiateCommsAll(coordSend, nPoint_Send, coordSendReq,
                   coordRecv, nPoint_Recv, coordRecvReq,
                   nDim, COMM_TYPE_DOUBLE);

  /*--- Copy my own rank's data into the recv buffer directly. ---*/

  iRecv   = nPoint_Recv[rank];
  myStart = nPoint_Send[rank];
  myFinal = nPoint_Send[rank+1];
  for (iSend = myStart; iSend < myFinal; iSend++) {
    colorRecv[iRecv] = colorSend[iSend];
    idRecv[iRecv]    = idSend[iSend];
    iRecv++;
  }

  iRecv   = nDim*nPoint_Recv[rank];
  myStart = nDim*nPoint_Send[rank];
  myFinal = nDim*nPoint_Send[rank+1];
  for (iSend = myStart; iSend < myFinal; iSend++) {
    coordRecv[iRecv] = coordSend[iSend];
    iRecv++;
  }

  /*--- Complete the non-blocking communications. ---*/

  CompleteCommsAll(nSends, colorSendReq, nRecvs, colorRecvReq);
  CompleteCommsAll(nSends,    idSendReq, nRecvs,    idRecvReq);
  CompleteCommsAll(nSends, coordSendReq, nRecvs, coordRecvReq);

  /*--- Store the total number of local points my rank has for
   the current section after completing the communications. ---*/

  nLocal_Point = nPoint_Recv[size];

  /*--- Store the proper local IDs, colors, and coordinates. We will load
   all of this information into our geometry classes in a later step. ---*/

  Local_Points = new unsigned long[nPoint_Recv[size]];
  Local_Colors = new unsigned long[nPoint_Recv[size]];
  Local_Coords = new su2double[nDim*nPoint_Recv[size]];

  nLocal_PointDomain = 0; nLocal_PointGhost = 0;
  for (iRecv = 0; iRecv < nPoint_Recv[size]; iRecv++) {
    Local_Points[iRecv] = idRecv[iRecv];
    Local_Colors[iRecv] = colorRecv[iRecv];
    for (iDim = 0; iDim < nDim; iDim++)
      Local_Coords[iRecv*nDim+iDim] = coordRecv[iRecv*nDim+iDim];
    if (Local_Colors[iRecv] == (unsigned long)rank) nLocal_PointDomain++;
    else nLocal_PointGhost++;
  }

  /*--- Free temporary memory from communications ---*/

  if (colorSendReq != NULL) delete [] colorSendReq;
  if (idSendReq    != NULL) delete [] idSendReq;
  if (coordSendReq != NULL) delete [] coordSendReq;

  if (colorRecvReq != NULL) delete [] colorRecvReq;
  if (idRecvReq    != NULL) delete [] idRecvReq;
  if (coordRecvReq != NULL) delete [] coordRecvReq;

  delete [] colorSend;
  delete [] colorRecv;
  delete [] idSend;
  delete [] idRecv;
  delete [] coordSend;
  delete [] coordRecv;
  delete [] nPoint_Recv;
  delete [] nPoint_Send;
  delete [] nPoint_Flag;

}

void CPhysicalGeometry::PartitionSurfaceConnectivity(CConfig *config,
                                                     CGeometry *geometry,
                                                     unsigned short Elem_Type) {

  /*--- We begin with all marker information residing on the master rank,
   as the master currently stores all marker info when reading the grid.
   We first check and communicate basic information that each rank will
   need to hold its portion of the linearly partitioned markers. In a
   later step, we will distribute the markers according to the ParMETIS
   coloring. This intermediate step is necessary since we already have the
   correct coloring distributed by the linear partitions, which we would
   like to reuse when partitioning the markers. Plus, the markers should
   truly be linearly partitioned upon reading the mesh, which we will
   change eventually. ---*/

  unsigned short NODES_PER_ELEMENT = 0;

  unsigned long iMarker, iProcessor, iElem, iNode, jNode;
  unsigned long nElem_Total = 0, Global_Index, Global_Elem_Index;

  unsigned long *Conn_Elem      = NULL;
  unsigned long *Linear_Markers = NULL;
  unsigned long *ID_SurfElem    = NULL;

  SU2_MPI::Request *connSendReq = NULL, *markerSendReq = NULL, *idSendReq = NULL;
  SU2_MPI::Request *connRecvReq = NULL, *markerRecvReq = NULL, *idRecvReq = NULL;
  int iProc, iSend, iRecv, myStart, myFinal;

  /*--- Store the local number of this element type and the number of nodes
   per this element type. In serial, this will be the total number of this
   element type in the entire mesh. In parallel, it is the number on only
   the current partition. ---*/

  switch (Elem_Type) {
    case LINE:
      NODES_PER_ELEMENT = N_POINTS_LINE;
      break;
    case TRIANGLE:
      NODES_PER_ELEMENT = N_POINTS_TRIANGLE;
      break;
    case QUADRILATERAL:
      NODES_PER_ELEMENT = N_POINTS_QUADRILATERAL;
      break;
    default:
      SU2_MPI::Error("Unrecognized element type.", CURRENT_FUNCTION);
      break;
  }

  int *nElem_Send = new int[size+1]; nElem_Send[0] = 0;
  int *nElem_Recv = new int[size+1]; nElem_Recv[0] = 0;
  int *nElem_Flag = new int[size];

  for (iProc = 0; iProc < size; iProc++) {
    nElem_Send[iProc] = 0; nElem_Recv[iProc] = 0; nElem_Flag[iProc]= -1;
  }
  nElem_Send[size] = 0; nElem_Recv[size] = 0;

  /*--- We know that the master owns all of the info and will be the only
   rank sending anything, although all ranks might receive something. ---*/

  if (rank == MASTER_NODE) {
    for (iMarker = 0; iMarker < geometry->GetnMarker(); iMarker++) {

      /*--- Reset the flag in between markers, just to ensure that we
       don't miss some elements on different markers with the same local
       index. ---*/

      for (iProc = 0; iProc < size; iProc++) nElem_Flag[iProc]= -1;

      for (iElem = 0; iElem < geometry->GetnElem_Bound(iMarker); iElem++) {

        if (geometry->bound[iMarker][iElem]->GetVTK_Type() == Elem_Type) {

          for (iNode = 0; iNode < NODES_PER_ELEMENT; iNode++ ) {

            /*--- Get the index of the current point (stored as global). ---*/

            Global_Index = geometry->bound[iMarker][iElem]->GetNode(iNode);

            /*--- Search for the processor that owns this point ---*/

            iProcessor = GetLinearPartition(Global_Index);

            /*--- If we have not visited this element yet, increment our
             number of elements that must be sent to a particular proc. ---*/

            if ((nElem_Flag[iProcessor] != (int)iElem)) {
              nElem_Flag[iProcessor] = (int)iElem;
              nElem_Send[iProcessor+1]++;
            }
          }
        }
      }
    }
  }

  /*--- Communicate the number of cells to be sent/recv'd amongst
   all processors. After this communication, each proc knows how
   many cells it will receive from each other processor. ---*/

  SU2_MPI::Scatter(&(nElem_Send[1]), 1, MPI_INT,
                   &(nElem_Recv[1]), 1, MPI_INT, MASTER_NODE, MPI_COMM_WORLD);

  /*--- Prepare to send connectivities. First check how many
   messages we will be sending and receiving. Here we also put
   the counters into cumulative storage format to make the
   communications simpler. ---*/

  int nSends = 0, nRecvs = 0;
  for (iProc = 0; iProc < size; iProc++) nElem_Flag[iProc] = -1;

  for (iProc = 0; iProc < size; iProc++) {
    if ((iProc != rank) && (nElem_Send[iProc+1] > 0)) nSends++;
    if ((iProc != rank) && (nElem_Recv[iProc+1] > 0)) nRecvs++;

    nElem_Send[iProc+1] += nElem_Send[iProc];
    nElem_Recv[iProc+1] += nElem_Recv[iProc];
  }

  /*--- Allocate memory to hold the connectivity that we are sending. ---*/

  unsigned long *connSend   = NULL;
  unsigned long *markerSend = NULL;
  unsigned long *idSend     = NULL;

  if (rank == MASTER_NODE) {

    connSend = new unsigned long[NODES_PER_ELEMENT*nElem_Send[size]];
    for (iSend = 0; iSend < NODES_PER_ELEMENT*nElem_Send[size]; iSend++)
      connSend[iSend] = 0;

    markerSend = new unsigned long[nElem_Send[size]];
    for (iSend = 0; iSend < nElem_Send[size]; iSend++)
      markerSend[iSend] = 0;

    idSend = new unsigned long[nElem_Send[size]];
    for (iSend = 0; iSend < nElem_Send[size]; iSend++)
      idSend[iSend] = 0;

    /*--- Create an index variable to keep track of our index
     position as we load up the send buffer. ---*/

    unsigned long *index = new unsigned long[size];
    for (iProc = 0; iProc < size; iProc++)
      index[iProc] = NODES_PER_ELEMENT*nElem_Send[iProc];

    unsigned long *markerIndex = new unsigned long[size];
    for (iProc = 0; iProc < size; iProc++)
      markerIndex[iProc] = nElem_Send[iProc];

    /*--- Loop through our elements and load the elems and their
     additional data that we will send to the other procs. ---*/

    Global_Elem_Index = 0;
    for (iMarker = 0; iMarker < geometry->GetnMarker(); iMarker++) {

      /*--- Reset the flag in between markers, just to ensure that we
       don't miss some elements on different markers with the same local
       index. ---*/

      for (iProc = 0; iProc < size; iProc++) nElem_Flag[iProc]= -1;

      for (iElem = 0; iElem < geometry->GetnElem_Bound(iMarker); iElem++) {
        if (geometry->bound[iMarker][iElem]->GetVTK_Type() == Elem_Type) {
          for (iNode = 0; iNode < NODES_PER_ELEMENT; iNode++ ) {

            /*--- Get the index of the current point. ---*/

            Global_Index = geometry->bound[iMarker][iElem]->GetNode(iNode);

            /*--- Search for the processor that owns this point ---*/

            iProcessor = GetLinearPartition(Global_Index);

            /*--- Load connectivity into the buffer for sending ---*/

            if ((nElem_Flag[iProcessor] != (int)iElem)) {

              nElem_Flag[iProcessor] = (int)iElem;
              unsigned long nn = index[iProcessor];
              unsigned long mm = markerIndex[iProcessor];

              /*--- Load the connectivity values. ---*/

              for (jNode = 0; jNode < NODES_PER_ELEMENT; jNode++) {
                connSend[nn] = geometry->bound[iMarker][iElem]->GetNode(jNode);
                nn++;
              }

              /*--- Store the marker index and surface elem global ID ---*/

              markerSend[mm] = iMarker;
              idSend[mm]     = Global_Elem_Index;

              /*--- Increment the index by the message length ---*/

              index[iProcessor] += NODES_PER_ELEMENT;
              markerIndex[iProcessor]++;
            }

          }
        }

        Global_Elem_Index++;

      }
    }

    /*--- Free memory after loading up the send buffer. ---*/

    delete [] index;
    delete [] markerIndex;

  }

  /*--- Allocate the memory that we need for receiving the conn
   values and then cue up the non-blocking receives. Note that
   we do not include our own rank in the communications. We will
   directly copy our own data later. ---*/

  unsigned long *connRecv = NULL;
  connRecv = new unsigned long[NODES_PER_ELEMENT*nElem_Recv[size]];
  for (iRecv = 0; iRecv < NODES_PER_ELEMENT*nElem_Recv[size]; iRecv++)
    connRecv[iRecv] = 0;

  unsigned long *markerRecv = new unsigned long[nElem_Recv[size]];
  for (iRecv = 0; iRecv < nElem_Recv[size]; iRecv++)
    markerRecv[iRecv] = 0;

  unsigned long *idRecv = new unsigned long[nElem_Recv[size]];
  for (iRecv = 0; iRecv < nElem_Recv[size]; iRecv++)
    idRecv[iRecv] = 0;

  /*--- Allocate memory for the MPI requests if we need to communicate. ---*/

  if (nSends > 0) {
    connSendReq   = new SU2_MPI::Request[nSends];
    markerSendReq = new SU2_MPI::Request[nSends];
    idSendReq     = new SU2_MPI::Request[nSends];
  }
  if (nRecvs > 0) {
    connRecvReq   = new SU2_MPI::Request[nRecvs];
    markerRecvReq = new SU2_MPI::Request[nRecvs];
    idRecvReq     = new SU2_MPI::Request[nRecvs];
  }

  /*--- Launch the non-blocking sends and receives. ---*/

  InitiateCommsAll(connSend, nElem_Send, connSendReq,
                   connRecv, nElem_Recv, connRecvReq,
                   NODES_PER_ELEMENT, COMM_TYPE_UNSIGNED_LONG);

  InitiateCommsAll(markerSend, nElem_Send, markerSendReq,
                   markerRecv, nElem_Recv, markerRecvReq,
                   1, COMM_TYPE_UNSIGNED_LONG);

  InitiateCommsAll(idSend, nElem_Send, idSendReq,
                   idRecv, nElem_Recv, idRecvReq,
                   1, COMM_TYPE_UNSIGNED_LONG);

  /*--- Copy my own rank's data into the recv buffer directly. ---*/

  if (rank == MASTER_NODE) {

    iRecv   = NODES_PER_ELEMENT*nElem_Recv[rank];
    myStart = NODES_PER_ELEMENT*nElem_Send[rank];
    myFinal = NODES_PER_ELEMENT*nElem_Send[rank+1];
    for (iSend = myStart; iSend < myFinal; iSend++) {
      connRecv[iRecv] = connSend[iSend];
      iRecv++;
    }

    iRecv   = nElem_Recv[rank];
    myStart = nElem_Send[rank];
    myFinal = nElem_Send[rank+1];
    for (iSend = myStart; iSend < myFinal; iSend++) {
      markerRecv[iRecv] = markerSend[iSend];
      idRecv[iRecv]     = idSend[iSend];
      iRecv++;
    }

  }

  /*--- Complete the non-blocking communications. ---*/

  CompleteCommsAll(nSends,   connSendReq, nRecvs,   connRecvReq);
  CompleteCommsAll(nSends, markerSendReq, nRecvs, markerRecvReq);
  CompleteCommsAll(nSends,     idSendReq, nRecvs,     idRecvReq);

  /*--- Store the connectivity for this rank in the proper data
   structure before post-processing below. First, allocate
   appropriate amount of memory for this section. ---*/

  if (nElem_Recv[size] > 0) {
    Conn_Elem = new unsigned long[NODES_PER_ELEMENT*nElem_Recv[size]];
    int count = 0; nElem_Total = 0;
    for (iRecv = 0; iRecv < nElem_Recv[size]; iRecv++) {
      nElem_Total++;
      for (iNode = 0; iNode < NODES_PER_ELEMENT; iNode++) {
        Conn_Elem[count] = connRecv[iRecv*NODES_PER_ELEMENT+iNode];
        count++;
      }
    }
  }

  /*--- Store the global marker ID for each element. ---*/

  if (nElem_Recv[size] > 0) {
    Linear_Markers = new unsigned long[nElem_Recv[size]];
    for (iRecv = 0; iRecv < nElem_Recv[size]; iRecv++) {
      Linear_Markers[iRecv] = markerRecv[iRecv];
    }
  }

  /*--- Store the global surface elem ID for each element. ---*/

  if (nElem_Recv[size] > 0) {
    ID_SurfElem = new unsigned long[nElem_Recv[size]];
    for (iRecv = 0; iRecv < nElem_Recv[size]; iRecv++) {
      ID_SurfElem[iRecv] = idRecv[iRecv];
    }
  }

  /*--- Store the particular global element count in the class data,
   and set the class data pointer to the connectivity array. ---*/

  switch (Elem_Type) {
    case LINE:
      nLinear_Line = nElem_Total;
      if (nLinear_Line > 0) {
        Conn_Line_Linear    = Conn_Elem;
        ID_Line_Linear      = Linear_Markers;
        Elem_ID_Line_Linear = ID_SurfElem;
      }
      break;
    case TRIANGLE:
      nLinear_BoundTria = nElem_Total;
      if (nLinear_BoundTria > 0) {
        Conn_BoundTria_Linear    = Conn_Elem;
        ID_BoundTria_Linear      = Linear_Markers;
        Elem_ID_BoundTria_Linear = ID_SurfElem;
      }
      break;
    case QUADRILATERAL:
      nLinear_BoundQuad = nElem_Total;
      if (nLinear_BoundQuad > 0) {
        Conn_BoundQuad_Linear    = Conn_Elem;
        ID_BoundQuad_Linear      = Linear_Markers;
        Elem_ID_BoundQuad_Linear = ID_SurfElem;
      }
      break;
    default:
      SU2_MPI::Error("Unrecognized element type.", CURRENT_FUNCTION);
      break;
  }

  /*--- Free temporary memory from communications ---*/

  if (connSendReq   != NULL) delete [] connSendReq;
  if (markerSendReq != NULL) delete [] markerSendReq;
  if (idSendReq     != NULL) delete [] idSendReq;

  if (connRecvReq   != NULL) delete [] connRecvReq;
  if (markerRecvReq != NULL) delete [] markerRecvReq;
  if (idRecvReq     != NULL) delete [] idRecvReq;

  if (connSend   != NULL) delete [] connSend;
  if (markerSend != NULL) delete [] markerSend;
  if (idSend     != NULL) delete [] idSend;

  delete [] connRecv;
  delete [] markerRecv;
  delete [] idRecv;

  delete [] nElem_Recv;
  delete [] nElem_Send;
  delete [] nElem_Flag;

}

void CPhysicalGeometry::DistributeSurfaceConnectivity(CConfig *config,
                                                      CGeometry *geometry,
                                                      unsigned short Elem_Type) {

  unsigned short NODES_PER_ELEMENT = 0;

  unsigned long iProcessor, NELEM = 0;
  unsigned long iElem, iNode, jNode, nElem_Total = 0, Global_Index;

  unsigned long *Conn_Linear        = NULL;
  unsigned long *Conn_Elem          = NULL;
  unsigned long *Linear_Markers     = NULL;
  unsigned long *ID_SurfElem_Linear = NULL;
  unsigned long *Local_Markers      = NULL;
  unsigned long *ID_SurfElem        = NULL;

  SU2_MPI::Request *connSendReq = NULL,*markerSendReq = NULL,*idSendReq = NULL;
  SU2_MPI::Request *connRecvReq = NULL,*markerRecvReq = NULL,*idRecvReq = NULL;
  int iProc, iSend, iRecv, myStart, myFinal;

  /*--- Store the local number of this element type and the number of nodes
   per this element type. In serial, this will be the total number of this
   element type in the entire mesh. In parallel, it is the number on only
   the current partition. ---*/

  switch (Elem_Type) {
    case LINE:
      NELEM              = nLinear_Line;
      NODES_PER_ELEMENT  = N_POINTS_LINE;
      Conn_Linear        = Conn_Line_Linear;
      Linear_Markers     = ID_Line_Linear;
      ID_SurfElem_Linear = Elem_ID_Line_Linear;
      break;
    case TRIANGLE:
      NELEM              = nLinear_BoundTria;
      NODES_PER_ELEMENT  = N_POINTS_TRIANGLE;
      Conn_Linear        = Conn_BoundTria_Linear;
      Linear_Markers     = ID_BoundTria_Linear;
      ID_SurfElem_Linear = Elem_ID_BoundTria_Linear;
      break;
    case QUADRILATERAL:
      NELEM              = nLinear_BoundQuad;
      NODES_PER_ELEMENT  = N_POINTS_QUADRILATERAL;
      Conn_Linear        = Conn_BoundQuad_Linear;
      Linear_Markers     = ID_BoundQuad_Linear;
      ID_SurfElem_Linear = Elem_ID_BoundQuad_Linear;
      break;
    default:
      SU2_MPI::Error("Unrecognized element type.", CURRENT_FUNCTION);
      break;
  }

  /*--- We start with the connectivity distributed across all procs in a
   linear partitioning. We need to loop through our local partition
   and decide how many elements we must send to each other rank in order to
   have all elements distributed according to the ParMETIS coloring. ---*/

  int *nElem_Send = new int[size+1]; nElem_Send[0] = 0;
  int *nElem_Recv = new int[size+1]; nElem_Recv[0] = 0;
  int *nElem_Flag = new int[size];

  for (iProc = 0; iProc < size; iProc++) {
    nElem_Send[iProc] = 0; nElem_Recv[iProc] = 0; nElem_Flag[iProc]= -1;
  }
  nElem_Send[size] = 0; nElem_Recv[size] = 0;

  for (iElem = 0; iElem < NELEM; iElem++) {
    for (iNode = 0; iNode < NODES_PER_ELEMENT; iNode++) {

      /*--- Get the index of the current point. ---*/

      Global_Index = Conn_Linear[iElem*NODES_PER_ELEMENT+iNode];

      /*--- We have the color stored in a map for all local points. ---*/

      iProcessor = Color_List[Global_Index];

      /*--- If we have not visited this element yet, increment our
       number of elements that must be sent to a particular proc. ---*/

      if ((nElem_Flag[iProcessor] != (int)iElem)) {
        nElem_Flag[iProcessor] = (int)iElem;
        nElem_Send[iProcessor+1]++;
      }

    }
  }

  /*--- Communicate the number of cells to be sent/recv'd amongst
   all processors. After this communication, each proc knows how
   many cells it will receive from each other processor. ---*/

  SU2_MPI::Alltoall(&(nElem_Send[1]), 1, MPI_INT,
                    &(nElem_Recv[1]), 1, MPI_INT, MPI_COMM_WORLD);

  /*--- Prepare to send connectivities. First check how many
   messages we will be sending and receiving. Here we also put
   the counters into cumulative storage format to make the
   communications simpler. ---*/

  int nSends = 0, nRecvs = 0;
  for (iProc = 0; iProc < size; iProc++) nElem_Flag[iProc] = -1;

  for (iProc = 0; iProc < size; iProc++) {
    if ((iProc != rank) && (nElem_Send[iProc+1] > 0)) nSends++;
    if ((iProc != rank) && (nElem_Recv[iProc+1] > 0)) nRecvs++;

    nElem_Send[iProc+1] += nElem_Send[iProc];
    nElem_Recv[iProc+1] += nElem_Recv[iProc];
  }

  /*--- Allocate memory to hold the connectivity that we are
   sending. ---*/

  unsigned long *connSend = NULL;
  connSend = new unsigned long[NODES_PER_ELEMENT*nElem_Send[size]];
  for (iSend = 0; iSend < NODES_PER_ELEMENT*nElem_Send[size]; iSend++)
    connSend[iSend] = 0;

  /*--- Allocate arrays for storing the marker global index. ---*/

  unsigned long *markerSend = new unsigned long[nElem_Send[size]];
  for (iSend = 0; iSend < nElem_Send[size]; iSend++) markerSend[iSend] = 0;

  unsigned long *idSend = new unsigned long[nElem_Send[size]];
  for (iSend = 0; iSend < nElem_Send[size]; iSend++) idSend[iSend] = 0;

  /*--- Create an index variable to keep track of our index
   position as we load up the send buffer. ---*/

  unsigned long *index = new unsigned long[size];
  for (iProc = 0; iProc < size; iProc++)
    index[iProc] = NODES_PER_ELEMENT*nElem_Send[iProc];

  unsigned long *markerIndex = new unsigned long[size];
  for (iProc = 0; iProc < size; iProc++)
    markerIndex[iProc] = nElem_Send[iProc];

  /*--- Loop through our elements and load the elems and their
   additional data that we will send to the other procs. ---*/

  for (iElem = 0; iElem < NELEM; iElem++) {
    for (iNode = 0; iNode < NODES_PER_ELEMENT; iNode++) {

      /*--- Get the index of the current point. ---*/

      Global_Index = Conn_Linear[iElem*NODES_PER_ELEMENT+iNode];

      /*--- We have the color stored in a map for all local points. ---*/

      iProcessor = Color_List[Global_Index];

      /*--- If we have not visited this element yet, load up the data
       for sending. ---*/

      if (nElem_Flag[iProcessor] != (int)iElem) {

        nElem_Flag[iProcessor] = (int)iElem;
        unsigned long nn = index[iProcessor];
        unsigned long mm = markerIndex[iProcessor];

        /*--- Load the connectivity values. ---*/

        for (jNode = 0; jNode < NODES_PER_ELEMENT; jNode++) {

          /*--- Note that elements are already stored directly based on
           their global index for the nodes. ---*/

          connSend[nn] = Conn_Linear[iElem*NODES_PER_ELEMENT+jNode]; nn++;

        }

        /*--- Global marker ID for this element. ---*/

        markerSend[mm] = Linear_Markers[iElem];
        idSend[mm]     = ID_SurfElem_Linear[iElem];

        /*--- Increment the index by the message length ---*/

        index[iProcessor] += NODES_PER_ELEMENT;
        markerIndex[iProcessor]++;

      }
    }
  }

  /*--- Free memory after loading up the send buffer. ---*/

  delete [] index;
  delete [] markerIndex;

  /*--- Allocate the memory that we need for receiving the conn
   values and then cue up the non-blocking receives. Note that
   we do not include our own rank in the communications. We will
   directly copy our own data later. ---*/

  unsigned long *connRecv = NULL;
  connRecv = new unsigned long[NODES_PER_ELEMENT*nElem_Recv[size]];
  for (iRecv = 0; iRecv < NODES_PER_ELEMENT*nElem_Recv[size]; iRecv++)
    connRecv[iRecv] = 0;

  unsigned long *markerRecv = new unsigned long[nElem_Recv[size]];
  for (iRecv = 0; iRecv < nElem_Recv[size]; iRecv++) markerRecv[iRecv] = 0;

  unsigned long *idRecv = new unsigned long[nElem_Recv[size]];
  for (iRecv = 0; iRecv < nElem_Recv[size]; iRecv++) idRecv[iRecv] = 0;

  /*--- Allocate memory for the MPI requests if we need to communicate. ---*/

  if (nSends > 0) {
    connSendReq   = new SU2_MPI::Request[nSends];
    markerSendReq = new SU2_MPI::Request[nSends];
    idSendReq     = new SU2_MPI::Request[nSends];
  }
  if (nRecvs > 0) {
    connRecvReq   = new SU2_MPI::Request[nRecvs];
    markerRecvReq = new SU2_MPI::Request[nRecvs];
    idRecvReq     = new SU2_MPI::Request[nRecvs];
  }

  /*--- Launch the non-blocking sends and receives. ---*/

  InitiateCommsAll(connSend, nElem_Send, connSendReq,
                   connRecv, nElem_Recv, connRecvReq,
                   NODES_PER_ELEMENT, COMM_TYPE_UNSIGNED_LONG);

  InitiateCommsAll(markerSend, nElem_Send, markerSendReq,
                   markerRecv, nElem_Recv, markerRecvReq,
                   1, COMM_TYPE_UNSIGNED_LONG);

  InitiateCommsAll(idSend, nElem_Send, idSendReq,
                   idRecv, nElem_Recv, idRecvReq,
                   1, COMM_TYPE_UNSIGNED_LONG);

  /*--- Copy my own rank's data into the recv buffer directly. ---*/

  iRecv   = NODES_PER_ELEMENT*nElem_Recv[rank];
  myStart = NODES_PER_ELEMENT*nElem_Send[rank];
  myFinal = NODES_PER_ELEMENT*nElem_Send[rank+1];
  for (iSend = myStart; iSend < myFinal; iSend++) {
    connRecv[iRecv] = connSend[iSend];
    iRecv++;
  }

  iRecv   = nElem_Recv[rank];
  myStart = nElem_Send[rank];
  myFinal = nElem_Send[rank+1];
  for (iSend = myStart; iSend < myFinal; iSend++) {
    markerRecv[iRecv] = markerSend[iSend];
    idRecv[iRecv]     = idSend[iSend];
    iRecv++;
  }

  /*--- Complete the non-blocking communications. ---*/

  CompleteCommsAll(nSends,   connSendReq, nRecvs,   connRecvReq);
  CompleteCommsAll(nSends, markerSendReq, nRecvs, markerRecvReq);
  CompleteCommsAll(nSends,     idSendReq, nRecvs,     idRecvReq);

  /*--- Store the connectivity for this rank in the proper data
   structure. It will be loaded into the geometry objects in a later step. ---*/

  if (nElem_Recv[size] > 0) {
    Conn_Elem = new unsigned long[NODES_PER_ELEMENT*nElem_Recv[size]];
    int count = 0; nElem_Total = 0;
    for (iRecv = 0; iRecv < nElem_Recv[size]; iRecv++) {
      nElem_Total++;
      for (iNode = 0; iNode < NODES_PER_ELEMENT; iNode++) {
        Conn_Elem[count] = connRecv[iRecv*NODES_PER_ELEMENT+iNode];
        count++;
      }
    }
  }

  /*--- Store the global marker IDs too. ---*/

  if (nElem_Recv[size] > 0) {
    Local_Markers = new unsigned long[nElem_Recv[size]];
    for (iRecv = 0; iRecv < nElem_Recv[size]; iRecv++) {
      Local_Markers[iRecv] = markerRecv[iRecv];
    }
  }

  /*--- Store the global surface elem IDs too. ---*/

  if (nElem_Recv[size] > 0) {
    ID_SurfElem = new unsigned long[nElem_Recv[size]];
    for (iRecv = 0; iRecv < nElem_Recv[size]; iRecv++) {
      ID_SurfElem[iRecv] = idRecv[iRecv];
    }
  }

  /*--- Store the particular global element count in the class data,
   and set the class data pointer to the connectivity array. ---*/

  switch (Elem_Type) {
    case LINE:
      nLocal_Line = nElem_Total;
      if (nLocal_Line > 0) {
        Conn_Line    = Conn_Elem;
        ID_Line      = Local_Markers;
        Elem_ID_Line = ID_SurfElem;
      }
      break;
    case TRIANGLE:
      nLocal_BoundTria = nElem_Total;
      if (nLocal_BoundTria > 0) {
        Conn_BoundTria    = Conn_Elem;
        ID_BoundTria      = Local_Markers;
        Elem_ID_BoundTria = ID_SurfElem;
      }
      break;
    case QUADRILATERAL:
      nLocal_BoundQuad = nElem_Total;
      if (nLocal_BoundQuad > 0) {
        Conn_BoundQuad    = Conn_Elem;
        ID_BoundQuad      = Local_Markers;
        Elem_ID_BoundQuad = ID_SurfElem;
      }
      break;
    default:
      SU2_MPI::Error("Unrecognized element type.", CURRENT_FUNCTION);
      break;
  }

  /*--- Free temporary memory from communications ---*/

  if (connSendReq   != NULL) delete [] connSendReq;
  if (markerSendReq != NULL) delete [] markerSendReq;
  if (idSendReq     != NULL) delete [] idSendReq;

  if (connRecvReq   != NULL) delete [] connRecvReq;
  if (markerRecvReq != NULL) delete [] markerRecvReq;
  if (idRecvReq     != NULL) delete [] idRecvReq;

  delete [] connSend;
  delete [] connRecv;
  delete [] markerSend;
  delete [] markerRecv;
  delete [] idSend;
  delete [] idRecv;
  delete [] nElem_Recv;
  delete [] nElem_Send;
  delete [] nElem_Flag;

}

void CPhysicalGeometry::DistributeMarkerTags(CConfig *config, CGeometry *geometry) {

  unsigned long iMarker, index, iChar;

  char str_buf[MAX_STRING_SIZE];

  /*--- The master node will communicate the entire list of marker tags
   (in global ordering) so that it will be simple for each rank to grab
   the string name for each marker. ---*/

  nMarker_Global = 0;
  if (rank == MASTER_NODE) nMarker_Global = config->GetnMarker_All();

  /*--- Broadcast the global number of markers in the mesh. ---*/

  SU2_MPI::Bcast(&nMarker_Global, 1, MPI_UNSIGNED_LONG,
                 MASTER_NODE, MPI_COMM_WORLD);

  char *mpi_str_buf = new char[nMarker_Global*MAX_STRING_SIZE]();
  if (rank == MASTER_NODE) {
    for (iMarker = 0; iMarker < nMarker_Global; iMarker++) {
      SPRINTF(&mpi_str_buf[iMarker*MAX_STRING_SIZE], "%s",
              config->GetMarker_All_TagBound(iMarker).c_str());
    }
  }

  /*--- Broadcast the string names of the variables. ---*/

  SU2_MPI::Bcast(mpi_str_buf, (int)nMarker_Global*MAX_STRING_SIZE, MPI_CHAR,
                 MASTER_NODE, MPI_COMM_WORLD);

  /*--- Now parse the string names and load into our marker tag vector.
   We also need to set the values of all markers into the config. ---*/

  for (iMarker = 0; iMarker < nMarker_Global; iMarker++) {
    index = iMarker*MAX_STRING_SIZE;
    for (iChar = 0; iChar < MAX_STRING_SIZE; iChar++) {
      str_buf[iChar] = mpi_str_buf[index + iChar];
    }
    Marker_Tags.push_back(str_buf);
    config->SetMarker_All_TagBound(iMarker,str_buf);
    config->SetMarker_All_SendRecv(iMarker,NO);
  }

  /*--- Free string buffer memory. ---*/

  delete [] mpi_str_buf;

}

void CPhysicalGeometry::LoadPoints(CConfig *config, CGeometry *geometry) {

  unsigned long iPoint, jPoint, iOwned, iPeriodic, iGhost;

  /*--- Create the basic point structures before storing the points. ---*/

  nPoint       = nLocal_Point;
  nPointDomain = nLocal_PointDomain;
  nPointNode   = nPoint;

  node = new CPoint*[nPoint];

  Local_to_Global_Point = new long[nPoint];

  /*--- Array initialization ---*/

  for (iPoint = 0; iPoint < nPoint; iPoint++) {
    Local_to_Global_Point[iPoint] = -1;
  }

  /*--- Set our counters correctly based on the number of owned and ghost
   nodes that we counted during the partitioning. ---*/

  jPoint    = 0;
  iOwned    = 0;
  iPeriodic = nLocal_PointDomain;
  iGhost    = nLocal_PointDomain + nLocal_PointPeriodic;

  /*--- Loop over all of the points that we have recv'd and store the
   coordinates, global index, and colors ---*/

  for (iPoint = 0; iPoint < nPoint; iPoint++) {

    /*--- Set the starting point to the correct counter for this point. ---*/

    if (Local_Colors[iPoint] == (unsigned long)rank) {
      if (Local_Points[iPoint] < geometry->GetGlobal_nPointDomain())
        jPoint = iOwned;
      else jPoint = iPeriodic;
    } else {
      jPoint = iGhost;
    }

    /*--- Get the global index ---*/

    Local_to_Global_Point[jPoint] = Local_Points[iPoint];

    /*--- Allocating the Point object ---*/

    if ( nDim == 2 )
      node[jPoint] = new CPoint(Local_Coords[iPoint*nDim+0],
                                Local_Coords[iPoint*nDim+1],
                                Local_to_Global_Point[jPoint], config);
    if ( nDim == 3 )
      node[jPoint] = new CPoint(Local_Coords[iPoint*nDim+0],
                                Local_Coords[iPoint*nDim+1],
                                Local_Coords[iPoint*nDim+2],
                                Local_to_Global_Point[jPoint], config);

    /*--- Set the color ---*/

    node[jPoint]->SetColor(Local_Colors[iPoint]);

    /*--- Increment the correct counter before moving to the next point. ---*/

    if (Local_Colors[iPoint] == (unsigned long)rank) {
      if (Local_Points[iPoint] < geometry->GetGlobal_nPointDomain())
        iOwned++;
      else iPeriodic++;
    } else {
      iGhost++;
    }
  }

  /*--- Create the global to local mapping, which will be useful for loading
   the elements and boundaries in subsequent steps. ---*/

  for (iPoint = 0; iPoint < nPoint; iPoint++)
    Global_to_Local_Point[Local_to_Global_Point[iPoint]] = iPoint;

  /*--- Set the value of Global_nPoint and Global_nPointDomain ---*/

  unsigned long Local_nPoint = nPoint;
  unsigned long Local_nPointDomain = nPointDomain;

#ifdef HAVE_MPI
  SU2_MPI::Allreduce(&Local_nPoint, &Global_nPoint, 1,
                     MPI_UNSIGNED_LONG, MPI_SUM, MPI_COMM_WORLD);
  SU2_MPI::Allreduce(&Local_nPointDomain, &Global_nPointDomain, 1,
                     MPI_UNSIGNED_LONG, MPI_SUM, MPI_COMM_WORLD);
#else
  Global_nPoint = Local_nPoint;
  Global_nPointDomain = Local_nPointDomain;
#endif

  if ((rank == MASTER_NODE) && (size > SINGLE_NODE))
    cout << Global_nPoint << " vertices including ghost points. " << endl;

}

void CPhysicalGeometry::LoadVolumeElements(CConfig *config, CGeometry *geometry) {

  unsigned short NODES_PER_ELEMENT;

  unsigned long iElem, jElem, kElem, iNode, Local_Elem, iGlobal_Index;
  unsigned long Local_Nodes[N_POINTS_HEXAHEDRON];

  unsigned long iElemTria = 0;
  unsigned long iElemQuad = 0;
  unsigned long iElemTetr = 0;
  unsigned long iElemHexa = 0;
  unsigned long iElemPris = 0;
  unsigned long iElemPyra = 0;

  unsigned long nTria, nQuad, nTetr, nHexa, nPris, nPyra;

  map<unsigned long, unsigned long> Tria_List;
  map<unsigned long, unsigned long> Quad_List;
  map<unsigned long, unsigned long> Tetr_List;
  map<unsigned long, unsigned long> Hexa_List;
  map<unsigned long, unsigned long> Pris_List;
  map<unsigned long, unsigned long> Pyra_List;
  map<unsigned long, unsigned long>::iterator it;

  /*--- It is possible that we have repeated elements during the previous
   communications, as we mostly focus on the grid points and their colors.
   First, loop through our local elements and build a mapping by simply
   overwriting the duplicate entries. ---*/

  jElem = 0;
  for (iElem=0; iElem < nLocal_Tria; iElem++) {
    Tria_List[ID_Tria[iElem]] = iElem;
  }
  nTria = Tria_List.size();

  jElem = 0;
  for (iElem=0; iElem < nLocal_Quad; iElem++) {
    Quad_List[ID_Quad[iElem]] = iElem;
  }
  nQuad = Quad_List.size();

  jElem = 0;
  for (iElem=0; iElem < nLocal_Tetr; iElem++) {
    Tetr_List[ID_Tetr[iElem]] = iElem;
  }
  nTetr = Tetr_List.size();

  jElem = 0;
  for (iElem=0; iElem < nLocal_Hexa; iElem++) {
    Hexa_List[ID_Hexa[iElem]] = iElem;
  }
  nHexa = Hexa_List.size();

  jElem = 0;
  for (iElem=0; iElem < nLocal_Pris; iElem++) {
    Pris_List[ID_Pris[iElem]] = iElem;
  }
  nPris = Pris_List.size();

  jElem = 0;
  for (iElem=0; iElem < nLocal_Pyra; iElem++) {
    Pyra_List[ID_Pyra[iElem]] = iElem;
  }
  nPyra = Pyra_List.size();

  /*--- Reduce the final count of non-repeated elements on this rank. ---*/

  Local_Elem = nTria + nQuad + nTetr + nHexa + nPris + nPyra;

  /*--- Create the basic structures for holding the grid elements. ---*/

  jElem = 0;
  nElem = Local_Elem;
  elem  = new CPrimalGrid*[nElem];

  /*--- Store the elements of each type in the proper containers. ---*/

  for (it = Tria_List.begin(); it != Tria_List.end(); it++) {

    kElem = it->first;
    iElem = it->second;

    /*--- Transform the stored connectivity for this element from global
     to local values on this rank. ---*/

    NODES_PER_ELEMENT = N_POINTS_TRIANGLE;
    for (iNode = 0; iNode < NODES_PER_ELEMENT; iNode++) {
      iGlobal_Index      = Conn_Tria[iElem*NODES_PER_ELEMENT+iNode];
      Local_Nodes[iNode] = Global_to_Local_Point[iGlobal_Index];
    }

    /*--- Create the element object. ---*/

    elem[jElem] = new CTriangle(Local_Nodes[0],
                                Local_Nodes[1],
                                Local_Nodes[2], 2);

    elem[jElem]->SetGlobalIndex(kElem);

    /*--- Increment our local counters. ---*/

    jElem++; iElemTria++;

  }

  /*--- Free memory as we go. ---*/

  Tria_List.clear();

  for (it = Quad_List.begin(); it != Quad_List.end(); it++) {

    kElem = it->first;
    iElem = it->second;

    /*--- Transform the stored connectivity for this element from global
     to local values on this rank. ---*/

    NODES_PER_ELEMENT = N_POINTS_QUADRILATERAL;
    for (iNode = 0; iNode < NODES_PER_ELEMENT; iNode++) {
      iGlobal_Index      = Conn_Quad[iElem*NODES_PER_ELEMENT+iNode];
      Local_Nodes[iNode] = Global_to_Local_Point[iGlobal_Index];
    }

    /*--- Create the element object. ---*/

    elem[jElem] = new CQuadrilateral(Local_Nodes[0],
                                     Local_Nodes[1],
                                     Local_Nodes[2],
                                     Local_Nodes[3], 2);

    elem[jElem]->SetGlobalIndex(kElem);

    /*--- Increment our local counters. ---*/

    jElem++; iElemQuad++;

  }

  /*--- Free memory as we go. ---*/

  Quad_List.clear();

  for (it = Tetr_List.begin(); it != Tetr_List.end(); it++) {

    kElem = it->first;
    iElem = it->second;

    /*--- Transform the stored connectivity for this element from global
     to local values on this rank. ---*/

    NODES_PER_ELEMENT = N_POINTS_TETRAHEDRON;
    for (iNode = 0; iNode < NODES_PER_ELEMENT; iNode++) {
      iGlobal_Index      = Conn_Tetr[iElem*NODES_PER_ELEMENT+iNode];
      Local_Nodes[iNode] = Global_to_Local_Point[iGlobal_Index];
    }

    /*--- Create the element object. ---*/

    elem[jElem] = new CTetrahedron(Local_Nodes[0],
                                   Local_Nodes[1],
                                   Local_Nodes[2],
                                   Local_Nodes[3]);

    elem[jElem]->SetGlobalIndex(kElem);

    /*--- Increment our local counters. ---*/

    jElem++; iElemTetr++;

  }

  /*--- Free memory as we go. ---*/

  Tetr_List.clear();

  for (it = Hexa_List.begin(); it != Hexa_List.end(); it++) {

    kElem = it->first;
    iElem = it->second;

    /*--- Transform the stored connectivity for this element from global
     to local values on this rank. ---*/

    NODES_PER_ELEMENT = N_POINTS_HEXAHEDRON;
    for (iNode = 0; iNode < NODES_PER_ELEMENT; iNode++) {
      iGlobal_Index      = Conn_Hexa[iElem*NODES_PER_ELEMENT+iNode];
      Local_Nodes[iNode] = Global_to_Local_Point[iGlobal_Index];
    }

    /*--- Create the element object. ---*/

    elem[jElem] = new CHexahedron(Local_Nodes[0],
                                  Local_Nodes[1],
                                  Local_Nodes[2],
                                  Local_Nodes[3],
                                  Local_Nodes[4],
                                  Local_Nodes[5],
                                  Local_Nodes[6],
                                  Local_Nodes[7]);

    elem[jElem]->SetGlobalIndex(kElem);

    /*--- Increment our local counters. ---*/

    jElem++; iElemHexa++;

  }

  /*--- Free memory as we go. ---*/

  Hexa_List.clear();

  for (it = Pris_List.begin(); it != Pris_List.end(); it++) {

    kElem = it->first;
    iElem = it->second;

    /*--- Transform the stored connectivity for this element from global
     to local values on this rank. ---*/

    NODES_PER_ELEMENT = N_POINTS_PRISM;
    for (iNode = 0; iNode < NODES_PER_ELEMENT; iNode++) {
      iGlobal_Index      = Conn_Pris[iElem*NODES_PER_ELEMENT+iNode];
      Local_Nodes[iNode] = Global_to_Local_Point[iGlobal_Index];
    }

    /*--- Create the element object. ---*/

    elem[jElem] = new CPrism(Local_Nodes[0],
                             Local_Nodes[1],
                             Local_Nodes[2],
                             Local_Nodes[3],
                             Local_Nodes[4],
                             Local_Nodes[5]);

    elem[jElem]->SetGlobalIndex(kElem);

    /*--- Increment our local counters. ---*/

    jElem++; iElemPris++;

  }

  /*--- Free memory as we go. ---*/

  Pris_List.clear();

  for (it = Pyra_List.begin(); it != Pyra_List.end(); it++) {

    kElem = it->first;
    iElem = it->second;

    /*--- Transform the stored connectivity for this element from global
     to local values on this rank. ---*/

    NODES_PER_ELEMENT = N_POINTS_PYRAMID;
    for (iNode = 0; iNode < NODES_PER_ELEMENT; iNode++) {
      iGlobal_Index      = Conn_Pyra[iElem*NODES_PER_ELEMENT+iNode];
      Local_Nodes[iNode] = Global_to_Local_Point[iGlobal_Index];
    }

    /*--- Create the element object. ---*/

    elem[jElem] = new CPyramid(Local_Nodes[0],
                               Local_Nodes[1],
                               Local_Nodes[2],
                               Local_Nodes[3],
                               Local_Nodes[4]);

    elem[jElem]->SetGlobalIndex(kElem);

    /*--- Increment our local counters. ---*/

    jElem++; iElemPyra++;

  }

  /*--- Free memory as we go. ---*/

  Pyra_List.clear();

  /*--- Communicate the number of each element type to all processors. These
   values are important for merging and writing output later. ---*/

#ifdef HAVE_MPI
  SU2_MPI::Allreduce(&Local_Elem, &Global_nElem, 1,
                     MPI_UNSIGNED_LONG, MPI_SUM, MPI_COMM_WORLD);
#else
  Global_nElem = nElem;
#endif

  if ((rank == MASTER_NODE) && (size > SINGLE_NODE))
    cout << Global_nElem << " interior elements including halo cells. " << endl;

  /*--- Set the value of Global_nElemDomain (stored in the geometry
   container that is passed in). ---*/

  Global_nElemDomain = geometry->GetGlobal_nElemDomain();

  /*--- Store total number of each element type after incrementing the
   counters in the recv loop above (to make sure there aren't repeats). ---*/

  nelem_triangle = iElemTria;
  nelem_quad     = iElemQuad;
  nelem_tetra    = iElemTetr;
  nelem_hexa     = iElemHexa;
  nelem_prism    = iElemPris;
  nelem_pyramid  = iElemPyra;

#ifdef HAVE_MPI
  unsigned long Local_nElemTri     = nelem_triangle;
  unsigned long Local_nElemQuad    = nelem_quad;
  unsigned long Local_nElemTet     = nelem_tetra;
  unsigned long Local_nElemHex     = nelem_hexa;
  unsigned long Local_nElemPrism   = nelem_prism;
  unsigned long Local_nElemPyramid = nelem_pyramid;

  SU2_MPI::Allreduce(&Local_nElemTri, &Global_nelem_triangle, 1,
                     MPI_UNSIGNED_LONG, MPI_SUM, MPI_COMM_WORLD);
  SU2_MPI::Allreduce(&Local_nElemQuad, &Global_nelem_quad, 1,
                     MPI_UNSIGNED_LONG, MPI_SUM, MPI_COMM_WORLD);
  SU2_MPI::Allreduce(&Local_nElemTet, &Global_nelem_tetra, 1,
                     MPI_UNSIGNED_LONG, MPI_SUM, MPI_COMM_WORLD);
  SU2_MPI::Allreduce(&Local_nElemHex, &Global_nelem_hexa, 1,
                     MPI_UNSIGNED_LONG, MPI_SUM, MPI_COMM_WORLD);
  SU2_MPI::Allreduce(&Local_nElemPrism, &Global_nelem_prism, 1,
                     MPI_UNSIGNED_LONG, MPI_SUM, MPI_COMM_WORLD);
  SU2_MPI::Allreduce(&Local_nElemPyramid, &Global_nelem_pyramid, 1,
                     MPI_UNSIGNED_LONG, MPI_SUM, MPI_COMM_WORLD);
#else
  Global_nelem_triangle = nelem_triangle;
  Global_nelem_quad     = nelem_quad;
  Global_nelem_tetra    = nelem_tetra;
  Global_nelem_hexa     = nelem_hexa;
  Global_nelem_prism    = nelem_prism;
  Global_nelem_pyramid  = nelem_pyramid;
#endif

  /*--- Print information about the elements to the console ---*/

  if (rank == MASTER_NODE) {
    if (Global_nelem_triangle > 0)
      cout << Global_nelem_triangle << " triangles."      << endl;
    if (Global_nelem_quad     > 0)
      cout << Global_nelem_quad     << " quadrilaterals." << endl;
    if (Global_nelem_tetra    > 0)
      cout << Global_nelem_tetra    << " tetrahedra."     << endl;
    if (Global_nelem_hexa     > 0)
      cout << Global_nelem_hexa     << " hexahedra."      << endl;
    if (Global_nelem_prism    > 0)
      cout << Global_nelem_prism    << " prisms."         << endl;
    if (Global_nelem_pyramid  > 0)
      cout << Global_nelem_pyramid  << " pyramids."       << endl;
  }

}

void CPhysicalGeometry::LoadSurfaceElements(CConfig *config, CGeometry *geometry) {

  unsigned short NODES_PER_ELEMENT;
  unsigned short iNode, nMarker_Max = config->GetnMarker_Max();

  unsigned long iElem, iMarker, Global_Marker, iGlobal_Index;

  unsigned long iElem_Line = 0;
  unsigned long iElem_Tria = 0;
  unsigned long iElem_Quad = 0;

  unsigned long Local_Nodes[N_POINTS_HEXAHEDRON];

  vector<vector<unsigned long> > Line_List;
  vector<vector<unsigned long> > BoundTria_List;
  vector<vector<unsigned long> > BoundQuad_List;

  vector<unsigned long> Marker_Local;
  vector<unsigned long>::iterator it;

  /*--- Compute how many markers we have local to this rank by looping
   through the global marker numbers of each local surface element and
   counting the unique set. ---*/

  for (iElem = 0; iElem < nLocal_Line; iElem++) {
    if (find(Marker_Local.begin(), Marker_Local.end(),
             ID_Line[iElem]) == Marker_Local.end()) {
      Marker_Local.push_back(ID_Line[iElem]);
    }
  }

  for (iElem = 0; iElem < nLocal_BoundTria; iElem++) {
    if (find(Marker_Local.begin(), Marker_Local.end(),
             ID_BoundTria[iElem]) == Marker_Local.end()) {
      Marker_Local.push_back(ID_BoundTria[iElem]);
    }
  }

  for (iElem = 0; iElem < nLocal_BoundQuad; iElem++) {
    if (find(Marker_Local.begin(), Marker_Local.end(),
             ID_BoundQuad[iElem]) == Marker_Local.end()) {
      Marker_Local.push_back(ID_BoundQuad[iElem]);
    }
  }

  /*--- Create a mapping from global to local marker ID (and vice-versa). ---*/

  map<unsigned long, unsigned long> Marker_Global_to_Local;
  map<unsigned long, unsigned long> Marker_Local_to_Global;

  for (iMarker = 0; iMarker < Marker_Local.size(); iMarker++) {
    Marker_Global_to_Local[Marker_Local[iMarker]] = iMarker;
    Marker_Local_to_Global[iMarker] = Marker_Local[iMarker];
  }

  /*--- Set up our element counters on each marker so that we can avoid
   duplicating any elements from the previous communications. ---*/

  Line_List.resize(Marker_Local.size());
  BoundTria_List.resize(Marker_Local.size());
  BoundQuad_List.resize(Marker_Local.size());

  /*--- Count the number of elements on each marker and store in a
   vector by marker. ---*/

  vector<unsigned long> nElemBound_Local;
  nElemBound_Local.resize(Marker_Local.size());
  for (iMarker = 0; iMarker < Marker_Local.size(); iMarker++)
    nElemBound_Local[iMarker] = 0;

  for (iElem = 0; iElem < nLocal_Line; iElem++) {
    iMarker = Marker_Global_to_Local[ID_Line[iElem]];
    if (find(Line_List[iMarker].begin(), Line_List[iMarker].end(),
             Elem_ID_Line[iElem]) == Line_List[iMarker].end()) {
      nElemBound_Local[iMarker]++;
      Line_List[iMarker].push_back(Elem_ID_Line[iElem]);
    }
  }

  for (iElem = 0; iElem < nLocal_BoundTria; iElem++) {
    iMarker = Marker_Global_to_Local[ID_BoundTria[iElem]];
    if (find(BoundTria_List[iMarker].begin(), BoundTria_List[iMarker].end(),
             Elem_ID_BoundTria[iElem]) == BoundTria_List[iMarker].end()) {
      nElemBound_Local[iMarker]++;
      BoundTria_List[iMarker].push_back(Elem_ID_BoundTria[iElem]);
    }
  }

  for (iElem = 0; iElem < nLocal_BoundQuad; iElem++) {
    iMarker = Marker_Global_to_Local[ID_BoundQuad[iElem]];
    if (find(BoundQuad_List[iMarker].begin(), BoundQuad_List[iMarker].end(),
             Elem_ID_BoundQuad[iElem]) == BoundQuad_List[iMarker].end()) {
      nElemBound_Local[iMarker]++;
      BoundQuad_List[iMarker].push_back(Elem_ID_BoundQuad[iElem]);
    }
  }

  /*--- Create the domain structures for the boundaries. Initially, stick
   with nMarkerMax here, but come back and compute size we need. Same for
   OVERHEAD - this can precomputed. ---*/

  nMarker             = Marker_Local.size();
  nElem_Bound         = new unsigned long[nMarker_Max];
  Tag_to_Marker       = new string[nMarker_Max];
  Marker_All_SendRecv = new short[nMarker_Max];

  /*--- Allocate space for the elements on each marker ---*/

  for (iMarker = 0; iMarker < nMarker; iMarker++)
    nElem_Bound[iMarker] = nElemBound_Local[iMarker];

  bound = new CPrimalGrid**[nMarker+(OVERHEAD*size)];
  for (iMarker = 0; iMarker < nMarker+(OVERHEAD*size); iMarker++)
    bound[iMarker] = NULL;

  for (iMarker = 0; iMarker < nMarker; iMarker++)
    bound[iMarker] = new CPrimalGrid*[nElem_Bound[iMarker]];

  /*--- Initialize boundary element counters ---*/

  iElem_Line = 0;
  iElem_Tria = 0;
  iElem_Quad = 0;

  Line_List.clear();      Line_List.resize(Marker_Local.size());
  BoundTria_List.clear(); BoundTria_List.resize(Marker_Local.size());
  BoundQuad_List.clear(); BoundQuad_List.resize(Marker_Local.size());

  /*--- Reset our element counter on a marker-basis. ---*/

  for (iMarker = 0; iMarker < nMarker; iMarker++)
    nElemBound_Local[iMarker] = 0;

  /*--- Store the boundary element connectivity. Note here that we have
   communicated the global index values for the elements, so we need to
   convert this to the local index when instantiating the element. ---*/

  for (iElem = 0; iElem < nLocal_Line; iElem++) {

    iMarker = Marker_Global_to_Local[ID_Line[iElem]];

    /*--- Avoid duplicates on this marker. ---*/

    if (find(Line_List[iMarker].begin(), Line_List[iMarker].end(),
             Elem_ID_Line[iElem]) == Line_List[iMarker].end()) {

      /*--- Transform the stored connectivity for this element from global
       to local values on this rank. ---*/

      NODES_PER_ELEMENT = N_POINTS_LINE;
      for (iNode = 0; iNode < NODES_PER_ELEMENT; iNode++) {
        iGlobal_Index      = Conn_Line[iElem*NODES_PER_ELEMENT+iNode];
        Local_Nodes[iNode] = Global_to_Local_Point[iGlobal_Index];
      }

      /*--- Create the geometry object for this element. ---*/

      bound[iMarker][nElemBound_Local[iMarker]] = new CLine(Local_Nodes[0],
                                                            Local_Nodes[1], 2);

      /*--- Increment our counters for this marker and element type. ---*/

      nElemBound_Local[iMarker]++; iElem_Line++;

      Line_List[iMarker].push_back(Elem_ID_Line[iElem]);

    }
  }

  for (iElem = 0; iElem < nLocal_BoundTria; iElem++) {

    iMarker = Marker_Global_to_Local[ID_BoundTria[iElem]];

    /*--- Avoid duplicates on this marker. ---*/

    if (find(BoundTria_List[iMarker].begin(), BoundTria_List[iMarker].end(),
             Elem_ID_BoundTria[iElem]) == BoundTria_List[iMarker].end()) {

      /*--- Transform the stored connectivity for this element from global
       to local values on this rank. ---*/

      NODES_PER_ELEMENT = N_POINTS_TRIANGLE;
      for (iNode = 0; iNode < NODES_PER_ELEMENT; iNode++) {
        iGlobal_Index      = Conn_BoundTria[iElem*NODES_PER_ELEMENT+iNode];
        Local_Nodes[iNode] = Global_to_Local_Point[iGlobal_Index];
      }

      /*--- Create the geometry object for this element. ---*/

      bound[iMarker][nElemBound_Local[iMarker]] = new CTriangle(Local_Nodes[0],
                                                                Local_Nodes[1],
                                                                Local_Nodes[2], 3);

      /*--- Increment our counters for this marker and element type. ---*/

      nElemBound_Local[iMarker]++; iElem_Tria++;

      BoundTria_List[iMarker].push_back(Elem_ID_BoundTria[iElem]);

    }
  }

  for (iElem = 0; iElem < nLocal_BoundQuad; iElem++) {

    iMarker = Marker_Global_to_Local[ID_BoundQuad[iElem]];

    /*--- Avoid duplicates on this marker. ---*/

    if (find(BoundQuad_List[iMarker].begin(), BoundQuad_List[iMarker].end(),
             Elem_ID_BoundQuad[iElem]) == BoundQuad_List[iMarker].end()) {

      /*--- Transform the stored connectivity for this element from global
       to local values on this rank. ---*/

      NODES_PER_ELEMENT = N_POINTS_QUADRILATERAL;
      for (iNode = 0; iNode < NODES_PER_ELEMENT; iNode++) {
        iGlobal_Index      = Conn_BoundQuad[iElem*NODES_PER_ELEMENT+iNode];
        Local_Nodes[iNode] = Global_to_Local_Point[iGlobal_Index];
      }

      /*--- Create the geometry object for this element. ---*/

      bound[iMarker][nElemBound_Local[iMarker]] = new CQuadrilateral(Local_Nodes[0],
                                                                     Local_Nodes[1],
                                                                     Local_Nodes[2],
                                                                     Local_Nodes[3], 3);

      /*--- Increment our counters for this marker and element type. ---*/

      nElemBound_Local[iMarker]++; iElem_Quad++;

      BoundQuad_List[iMarker].push_back(Elem_ID_BoundQuad[iElem]);

    }
  }

  /*--- Store total number of each boundary element type ---*/

  nelem_edge_bound     = iElem_Line;
  nelem_triangle_bound = iElem_Tria;
  nelem_quad_bound     = iElem_Quad;

  /*--- Set some auxiliary information on a per-marker basis. ---*/

  for (iMarker = 0; iMarker < nMarker; iMarker++) {

    Global_Marker = Marker_Local_to_Global[iMarker];

    /*--- Now each domain has the right information ---*/

    string Grid_Marker = config->GetMarker_All_TagBound(Marker_Local_to_Global[iMarker]);
    short SendRecv     = config->GetMarker_All_SendRecv(Marker_Local_to_Global[iMarker]);

    Tag_to_Marker[iMarker] = Marker_Tags[Global_Marker];
    Marker_All_SendRecv[iMarker] = SendRecv;

    /*--- Set the marker tags correctly to match the values in config. ---*/

    config->SetMarker_All_TagBound(iMarker, Tag_to_Marker[iMarker]);
    config->SetMarker_All_SendRecv(iMarker, Marker_All_SendRecv[iMarker]);

  }

  /*--- Initialize pointers for turbomachinery computations  ---*/

  nSpanWiseSections       = new unsigned short[2] ();
  SpanWiseValue           = new su2double*[2] ();

  nSpanSectionsByMarker             = new unsigned short[nMarker] ();
  nVertexSpan                       = new long* [nMarker] ();
  nTotVertexSpan                    = new unsigned long* [nMarker] ();
  turbovertex                       = new CTurboVertex***[nMarker] ();
  AverageTurboNormal                = new su2double**[nMarker] ();
  AverageNormal                     = new su2double**[nMarker] ();
  AverageGridVel                    = new su2double**[nMarker] ();
  AverageTangGridVel                = new su2double*[nMarker] ();
  SpanArea                          = new su2double*[nMarker] ();
  TurboRadius                       = new su2double*[nMarker] ();
  MaxAngularCoord                   = new su2double*[nMarker] ();
  MinAngularCoord                   = new su2double*[nMarker] ();
  MinRelAngularCoord                = new su2double*[nMarker] ();

  /*--- Initialize pointers for turbomachinery performance computation  ---*/

  nTurboPerf     = config->GetnMarker_TurboPerformance();
  TangGridVelIn  = new su2double*[nTurboPerf] ();
  SpanAreaIn     = new su2double*[nTurboPerf] ();
  TurboRadiusIn  = new su2double*[nTurboPerf] ();
  TangGridVelOut = new su2double*[nTurboPerf] ();
  SpanAreaOut    = new su2double*[nTurboPerf] ();
  TurboRadiusOut = new su2double*[nTurboPerf] ();

}

void CPhysicalGeometry::InitiateCommsAll(void *bufSend,
                                         int *nElemSend,
                                         SU2_MPI::Request *sendReq,
                                         void *bufRecv,
                                         int *nElemRecv,
                                         SU2_MPI::Request *recvReq,
                                         unsigned short countPerElem,
                                         unsigned short commType) {

  /*--- Local variables ---*/

  int iMessage, iProc, offset, nElem, count, source, dest, tag;

  /*--- Launch the non-blocking recv's first. ---*/

  iMessage = 0;
  for (iProc = 0; iProc < size; iProc++) {

    /*--- Post recv's only if another proc is sending us data. We do
     not communicate with ourselves or post recv's for zero length
     messages to keep overhead down. ---*/

    if ((nElemRecv[iProc+1] > nElemRecv[iProc]) && (iProc != rank)) {

      /*--- Compute our location in the recv buffer. ---*/

      offset = countPerElem*nElemRecv[iProc];

      /*--- Take advantage of cumulative storage format to get the number
       of elems that we need to recv. ---*/

      nElem = nElemRecv[iProc+1] - nElemRecv[iProc];

      /*--- Total count can include multiple pieces of data per element. ---*/

      count = countPerElem*nElem;

      /*--- Post non-blocking recv for this proc. ---*/

      source = iProc; tag = iProc + 1;

      switch (commType) {
        case COMM_TYPE_DOUBLE:
          SU2_MPI::Irecv(&(static_cast<su2double*>(bufRecv)[offset]),
                         count, MPI_DOUBLE, source, tag, MPI_COMM_WORLD,
                         &(recvReq[iMessage]));
          break;
        case COMM_TYPE_UNSIGNED_LONG:
          SU2_MPI::Irecv(&(static_cast<unsigned long*>(bufRecv)[offset]),
                         count, MPI_UNSIGNED_LONG, source, tag, MPI_COMM_WORLD,
                         &(recvReq[iMessage]));
          break;
        case COMM_TYPE_LONG:
          SU2_MPI::Irecv(&(static_cast<long*>(bufRecv)[offset]),
                         count, MPI_LONG, source, tag, MPI_COMM_WORLD,
                         &(recvReq[iMessage]));
          break;
        case COMM_TYPE_UNSIGNED_SHORT:
          SU2_MPI::Irecv(&(static_cast<unsigned short*>(bufRecv)[offset]),
                         count, MPI_UNSIGNED_SHORT, source, tag, MPI_COMM_WORLD,
                         &(recvReq[iMessage]));
          break;
        case COMM_TYPE_CHAR:
          SU2_MPI::Irecv(&(static_cast<char*>(bufRecv)[offset]),
                         count, MPI_CHAR, source, tag, MPI_COMM_WORLD,
                         &(recvReq[iMessage]));
          break;
        case COMM_TYPE_SHORT:
          SU2_MPI::Irecv(&(static_cast<short*>(bufRecv)[offset]),
                         count, MPI_SHORT, source, tag, MPI_COMM_WORLD,
                         &(recvReq[iMessage]));
          break;
        case COMM_TYPE_INT:
          SU2_MPI::Irecv(&(static_cast<int*>(bufRecv)[offset]),
                         count, MPI_INT, source, tag, MPI_COMM_WORLD,
                         &(recvReq[iMessage]));
          break;
        default:
          break;
      }

      /*--- Increment message counter. ---*/

      iMessage++;

    }
  }

  /*--- Launch the non-blocking sends next. ---*/

  iMessage = 0;
  for (iProc = 0; iProc < size; iProc++) {

    /*--- Post sends only if we are sending another proc data. We do
     not communicate with ourselves or post sends for zero length
     messages to keep overhead down. ---*/

    if ((nElemSend[iProc+1] > nElemSend[iProc]) && (iProc != rank)) {

      /*--- Compute our location in the send buffer. ---*/

      offset = countPerElem*nElemSend[iProc];

      /*--- Take advantage of cumulative storage format to get the number
       of elems that we need to send. ---*/

      nElem = nElemSend[iProc+1] - nElemSend[iProc];

      /*--- Total count can include multiple pieces of data per element. ---*/

      count = countPerElem*nElem;

      /*--- Post non-blocking send for this proc. ---*/

      dest = iProc; tag = rank + 1;

      switch (commType) {
        case COMM_TYPE_DOUBLE:
          SU2_MPI::Isend(&(static_cast<su2double*>(bufSend)[offset]),
                         count, MPI_DOUBLE, dest, tag, MPI_COMM_WORLD,
                         &(sendReq[iMessage]));
          break;
        case COMM_TYPE_UNSIGNED_LONG:
          SU2_MPI::Isend(&(static_cast<unsigned long*>(bufSend)[offset]),
                         count, MPI_UNSIGNED_LONG, dest, tag, MPI_COMM_WORLD,
                         &(sendReq[iMessage]));
          break;
        case COMM_TYPE_LONG:
          SU2_MPI::Isend(&(static_cast<long*>(bufSend)[offset]),
                         count, MPI_LONG, dest, tag, MPI_COMM_WORLD,
                         &(sendReq[iMessage]));
          break;
        case COMM_TYPE_UNSIGNED_SHORT:
          SU2_MPI::Isend(&(static_cast<unsigned short*>(bufSend)[offset]),
                         count, MPI_UNSIGNED_SHORT, dest, tag, MPI_COMM_WORLD,
                         &(sendReq[iMessage]));
          break;
        case COMM_TYPE_CHAR:
          SU2_MPI::Isend(&(static_cast<char*>(bufSend)[offset]),
                         count, MPI_CHAR, dest, tag, MPI_COMM_WORLD,
                         &(sendReq[iMessage]));
          break;
        case COMM_TYPE_SHORT:
          SU2_MPI::Isend(&(static_cast<short*>(bufSend)[offset]),
                         count, MPI_SHORT, dest, tag, MPI_COMM_WORLD,
                         &(sendReq[iMessage]));
          break;
        case COMM_TYPE_INT:
          SU2_MPI::Isend(&(static_cast<int*>(bufSend)[offset]),
                         count, MPI_INT, dest, tag, MPI_COMM_WORLD,
                         &(sendReq[iMessage]));
          break;
        default:
          break;
      }

      /*--- Increment message counter. ---*/

      iMessage++;

    }
  }

}

void CPhysicalGeometry::CompleteCommsAll(int nSends,
                                         SU2_MPI::Request *sendReq,
                                         int nRecvs,
                                         SU2_MPI::Request *recvReq) {

  /*--- Local variables ---*/

  int ind, iSend, iRecv;
  SU2_MPI::Status status;

  /*--- Wait for the non-blocking sends to complete. ---*/

  for (iSend = 0; iSend < nSends; iSend++)
    SU2_MPI::Waitany(nSends, sendReq, &ind, &status);

  /*--- Wait for the non-blocking recvs to complete. ---*/

  for (iRecv = 0; iRecv < nRecvs; iRecv++)
    SU2_MPI::Waitany(nRecvs, recvReq, &ind, &status);

}

void CPhysicalGeometry::PrepareOffsets(unsigned long val_npoint_global) {

  /*--- Compute the number of points that will be on each processor.
   This is a linear partitioning with the addition of a simple load
   balancing for any remainder points. ---*/

  if (beg_node == NULL) beg_node = new unsigned long[size];
  if (end_node == NULL) end_node = new unsigned long[size];

  if (nPointLinear     == NULL) nPointLinear     = new unsigned long[size];
  if (nPointCumulative == NULL) nPointCumulative = new unsigned long[size+1];

  unsigned long quotient = val_npoint_global/size;
  int remainder = int(val_npoint_global%size);
  for (int ii = 0; ii < size; ii++) {
    nPointLinear[ii] = quotient + int(ii < remainder);
  }

  /*--- Store the local number of nodes on each proc in the linear
   partitioning, the beginning/end index, and the linear partitioning
   within an array in cumulative storage format. ---*/

  beg_node[0] = 0;
  end_node[0] = beg_node[0] + nPointLinear[0];
  nPointCumulative[0] = 0;
  for (int iProc = 1; iProc < size; iProc++) {
    beg_node[iProc] = end_node[iProc-1];
    end_node[iProc] = beg_node[iProc] + nPointLinear[iProc];
    nPointCumulative[iProc] = nPointCumulative[iProc-1] + nPointLinear[iProc-1];
  }
  nPointCumulative[size] = val_npoint_global;

}

unsigned long CPhysicalGeometry::GetLinearPartition(unsigned long val_global_index) {

  unsigned long iProcessor = 0;

  /*--- Initial guess ---*/

  iProcessor = val_global_index/nPointLinear[0];

  /*--- Guard against going over size. ---*/

  if (iProcessor >= (unsigned long)size)
    iProcessor = (unsigned long)size-1;

  /*--- Move up or down until we find the processor. ---*/

  if (val_global_index >= nPointCumulative[iProcessor])
    while(val_global_index >= nPointCumulative[iProcessor+1])
      iProcessor++;
  else
    while(val_global_index < nPointCumulative[iProcessor])
      iProcessor--;

  return iProcessor;

}

void CPhysicalGeometry::SortAdjacency(CConfig *config) {

#ifdef HAVE_MPI
#ifdef HAVE_PARMETIS

  if ((rank == MASTER_NODE) && (size > SINGLE_NODE))
    cout << "Executing the partitioning functions." << endl;

  /*--- Post process the adjacency information in order to get it into the
   CSR format before sending the data to ParMETIS. We need to remove
   repeats and adjust the size of the array for each local node. ---*/

  if ((rank == MASTER_NODE) && (size > SINGLE_NODE))
    cout << "Building the graph adjacency structure." << endl;

  /*--- Create a partitioner object so we can transform the global
   index values stored in the elements to a local index. ---*/

  CLinearPartitioner pointPartitioner(Global_nPointDomain,0);

  /*--- We can already create the array that indexes the adjacency. ---*/

  if (xadj == NULL) xadj = new idx_t[pointPartitioner.GetSizeOnRank(rank)+1];
  xadj[0] = 0;

  /*--- Here, we transfer the adjacency information from a multi-dim vector
   on a node-by-node basis into a single vector container. First, we sort
   the entries and remove the duplicates we find for each node, then we
   copy it into the single vect and clear memory from the multi-dim vec. ---*/

  unsigned long total_adj_size = 0;
  vector<unsigned long>::iterator it;
  for (unsigned long iPoint = 0; iPoint < nPoint; iPoint++) {

    /*--- For each point, sort the adjacency in ascending order
     so that we can remove duplicates and complete the size for
     unique set of adjacent nodes for that point. ---*/

    sort(adj_nodes[iPoint].begin(), adj_nodes[iPoint].end());
    it = unique(adj_nodes[iPoint].begin(), adj_nodes[iPoint].end());
    const unsigned long local_size = it - adj_nodes[iPoint].begin();
    adj_nodes[iPoint].resize(local_size);
    total_adj_size += local_size;

  }

  /*--- Now that we know the size, create the final adjacency array. This
   is the array that we will feed to ParMETIS for partitioning. ---*/

  if (adjacency == NULL) adjacency = new idx_t[total_adj_size];

  unsigned long kPoint = 0;
  for (unsigned long iPoint = 0; iPoint < nPoint; iPoint++) {

    /*--- Local size of the adjacency for the current point. ---*/

    const unsigned long local_size = adj_nodes[iPoint].size();

    /*--- Move the sorted adjacency into a 1-D vector for all
     points for loading into ParMETIS for partitioning next. ---*/

    for (unsigned long jPoint = 0; jPoint < local_size; jPoint++) {
      adjacency[kPoint] = (idx_t)adj_nodes[iPoint][jPoint]; kPoint++;
    }

    /*--- Increment the starting index for the next point (CSR). ---*/

    xadj[iPoint+1] = xadj[iPoint] + local_size;

    /*--- Free vector memory as we go. ---*/

    vector<unsigned long>().swap(adj_nodes[iPoint]);

  }

  /*--- Force free the entire old multi-dim. adjacency vector. ---*/

  vector< vector<unsigned long> >().swap(adj_nodes);

#endif
#endif

}

void CPhysicalGeometry::SetSendReceive(CConfig *config) {

  unsigned short Counter_Send, Counter_Receive, iMarkerSend, iMarkerReceive;
  unsigned long iVertex, LocalNode;
  unsigned short nMarker_Max = config->GetnMarker_Max();
  unsigned long  iPoint, jPoint, iElem, nDomain, iDomain, jDomain;
  unsigned long *nVertexDomain = new unsigned long[nMarker_Max];
  unsigned short iNode, jNode;
  vector<unsigned long>::iterator it;

  vector<vector<unsigned long> > SendTransfLocal;       /*!< \brief Vector to store the type of transformation for this send point. */
  vector<vector<unsigned long> > ReceivedTransfLocal;   /*!< \brief Vector to store the type of transformation for this received point. */
  vector<vector<unsigned long> > SendDomainLocal;       /*!< \brief SendDomain[from domain][to domain] and return the point index of the node that must me sended. */
  vector<vector<unsigned long> > ReceivedDomainLocal;   /*!< \brief SendDomain[from domain][to domain] and return the point index of the node that must me sended. */

  map<unsigned long, unsigned long>::const_iterator MI;

  if (rank == MASTER_NODE && size > SINGLE_NODE)
    cout << "Establishing MPI communication patterns." << endl;

  nDomain = size;

  SendTransfLocal.resize(nDomain);
  ReceivedTransfLocal.resize(nDomain);
  SendDomainLocal.resize(nDomain);
  ReceivedDomainLocal.resize(nDomain);

  /*--- Loop over the all the points of the elements on this rank in order
   to find the points with different colors. Create the send/received lists
   from this information. ---*/

  for (iElem = 0; iElem < nElem; iElem++) {
    for (iNode = 0; iNode < elem[iElem]->GetnNodes(); iNode++) {

      iPoint  = elem[iElem]->GetNode(iNode);
      iDomain = node[iPoint]->GetColor();

      if (iDomain == (unsigned long) rank) {
        for (jNode = 0; jNode < elem[iElem]->GetnNodes(); jNode++) {

          jPoint  = elem[iElem]->GetNode(jNode);
          jDomain = node[jPoint]->GetColor();

          /*--- If one of the neighbors is a different color and connected
           by an edge, then we add them to the list. ---*/

          if (iDomain != jDomain) {

            /*--- We send from iDomain to jDomain the value of iPoint,
             we save the global value becuase we need to sort the lists. ---*/

            SendDomainLocal[jDomain].push_back(Local_to_Global_Point[iPoint]);

            /*--- We send from jDomain to iDomain the value of jPoint,
             we save the global value becuase we need to sort the lists. ---*/

            ReceivedDomainLocal[jDomain].push_back(Local_to_Global_Point[jPoint]);

          }
        }
      }
    }
  }

  /*--- Sort the points that must be sent and delete repeated points, note
   that the sorting should be done with the global index (not the local). ---*/

  for (iDomain = 0; iDomain < nDomain; iDomain++) {
    sort(SendDomainLocal[iDomain].begin(), SendDomainLocal[iDomain].end());
    it = unique(SendDomainLocal[iDomain].begin(), SendDomainLocal[iDomain].end());
    SendDomainLocal[iDomain].resize(it - SendDomainLocal[iDomain].begin());
  }

  /*--- Sort the points that must be received and delete repeated points, note
   that the sorting should be done with the global point (not the local). ---*/

  for (iDomain = 0; iDomain < nDomain; iDomain++) {
    sort(ReceivedDomainLocal[iDomain].begin(), ReceivedDomainLocal[iDomain].end());
    it = unique( ReceivedDomainLocal[iDomain].begin(), ReceivedDomainLocal[iDomain].end());
    ReceivedDomainLocal[iDomain].resize(it - ReceivedDomainLocal[iDomain].begin());
  }

  /*--- Create Global to Local Point array, note that the array is smaller (Max_GlobalPoint) than the total
   number of points in the simulation  ---*/
  Max_GlobalPoint = 0;
  for (iPoint = 0; iPoint < nPoint; iPoint++) {
    if (Local_to_Global_Point[iPoint] > (long)Max_GlobalPoint)
      Max_GlobalPoint = Local_to_Global_Point[iPoint];
  }

  /*--- Set the value of some of the points ---*/
  for (iPoint = 0; iPoint < nPoint; iPoint++)
    Global_to_Local_Point[Local_to_Global_Point[iPoint]] = iPoint;

  /*--- Add the new MPI send boundaries, reset the transformation,
   and save the local value. ---*/

  for (iDomain = 0; iDomain < nDomain; iDomain++) {
    if (SendDomainLocal[iDomain].size() != 0) {
      nVertexDomain[nMarker] = SendDomainLocal[iDomain].size();
      for (iVertex = 0; iVertex < nVertexDomain[nMarker]; iVertex++) {

        MI = Global_to_Local_Point.find(SendDomainLocal[iDomain][iVertex]);
        if (MI != Global_to_Local_Point.end())
          iPoint = Global_to_Local_Point[SendDomainLocal[iDomain][iVertex]];
        else iPoint = -1;

        SendDomainLocal[iDomain][iVertex] = iPoint;
        SendTransfLocal[iDomain].push_back(0);
      }
      nElem_Bound[nMarker] = nVertexDomain[nMarker];
      bound[nMarker] = new CPrimalGrid*[nElem_Bound[nMarker]];
      nMarker++;
    }
  }

  /*--- Add the new MPI receive boundaries, reset the transformation, and save the local value ---*/
  for (iDomain = 0; iDomain < nDomain; iDomain++) {
    if (ReceivedDomainLocal[iDomain].size() != 0) {
      nVertexDomain[nMarker] = ReceivedDomainLocal[iDomain].size();
      for (iVertex = 0; iVertex < nVertexDomain[nMarker]; iVertex++) {

        MI = Global_to_Local_Point.find(ReceivedDomainLocal[iDomain][iVertex]);
        if (MI != Global_to_Local_Point.end())
          iPoint = Global_to_Local_Point[ReceivedDomainLocal[iDomain][iVertex]];
        else iPoint = -1;

        ReceivedDomainLocal[iDomain][iVertex] = iPoint;
        ReceivedTransfLocal[iDomain].push_back(0);
      }
      nElem_Bound[nMarker] = nVertexDomain[nMarker];
      bound[nMarker] = new CPrimalGrid*[nElem_Bound[nMarker]];
      nMarker++;
    }
  }

  /*--- First compute the Send/Receive boundaries ---*/
  Counter_Send = 0; 	Counter_Receive = 0;
  for (iDomain = 0; iDomain < nDomain; iDomain++)
    if (SendDomainLocal[iDomain].size() != 0) Counter_Send++;

  for (iDomain = 0; iDomain < nDomain; iDomain++)
    if (ReceivedDomainLocal[iDomain].size() != 0) Counter_Receive++;

  iMarkerSend    = nMarker - Counter_Send - Counter_Receive;
  iMarkerReceive = nMarker - Counter_Receive;

  /*--- First we do the send ---*/
  for (iDomain = 0; iDomain < nDomain; iDomain++) {
    if (SendDomainLocal[iDomain].size() != 0) {
      for (iVertex = 0; iVertex < GetnElem_Bound(iMarkerSend); iVertex++) {
        LocalNode = SendDomainLocal[iDomain][iVertex];
        bound[iMarkerSend][iVertex] = new CVertexMPI(LocalNode, nDim);
        bound[iMarkerSend][iVertex]->SetRotation_Type(SendTransfLocal[iDomain][iVertex]);
      }
      Marker_All_SendRecv[iMarkerSend] = iDomain+1;
      iMarkerSend++;
    }
  }

  /*--- Second we do the receive ---*/
  for (iDomain = 0; iDomain < nDomain; iDomain++) {
    if (ReceivedDomainLocal[iDomain].size() != 0) {
      for (iVertex = 0; iVertex < GetnElem_Bound(iMarkerReceive); iVertex++) {
        LocalNode = ReceivedDomainLocal[iDomain][iVertex];
        bound[iMarkerReceive][iVertex] = new CVertexMPI(LocalNode, nDim);
        bound[iMarkerReceive][iVertex]->SetRotation_Type(ReceivedTransfLocal[iDomain][iVertex]);
      }
      Marker_All_SendRecv[iMarkerReceive] = -(iDomain+1);
      iMarkerReceive++;
    }
  }

  /*--- Free memory ---*/

  delete [] nVertexDomain;

}

void CPhysicalGeometry::SetBoundaries(CConfig *config) {

  unsigned long iElem_Bound, TotalElem, *nElem_Bound_Copy, iVertex_;
  string Grid_Marker;
  unsigned short iDomain, nDomain, iMarkersDomain, iLoop, *DomainCount, nMarker_Physical, Duplicate_SendReceive, *DomainSendCount,
                 **DomainSendMarkers, *DomainReceiveCount, **DomainReceiveMarkers, nMarker_SendRecv, iMarker, iMarker_;
  CPrimalGrid*** bound_Copy;
  short *Marker_All_SendRecv_Copy;
  bool CheckStart;

  nDomain = size+1;

  /*--- Count the number of physical markers
   in the boundaries ---*/

  nMarker_Physical = 0;
  for (iMarker = 0; iMarker < nMarker; iMarker++) {
    if (bound[iMarker][0]->GetVTK_Type() != VERTEX) {
      nMarker_Physical++;
    }
  }

  /*--- Identify if there are markers that send/received with the same domain,
   they should be together---*/

  Duplicate_SendReceive = 0;
  for (iLoop = 0; iLoop < 2; iLoop++) {

    DomainCount = new unsigned short [nDomain];

    for (iDomain = 0; iDomain < nDomain; iDomain++)
      DomainCount[iDomain] = 0;

    if (iLoop == 0) {
      for (iDomain = 0; iDomain < nDomain; iDomain++)
        for (iMarker = 0; iMarker < nMarker; iMarker++)
          if (bound[iMarker][0]->GetVTK_Type() == VERTEX)
            if (Marker_All_SendRecv[iMarker] == iDomain) DomainCount[iDomain]++;
    }
    else {
      for (iDomain = 0; iDomain < nDomain; iDomain++)
        for (iMarker = 0; iMarker < nMarker; iMarker++)
          if (bound[iMarker][0]->GetVTK_Type() == VERTEX)
            if (Marker_All_SendRecv[iMarker] == -iDomain) DomainCount[iDomain]++;
    }

    for (iDomain = 0; iDomain < nDomain; iDomain++)
      if (DomainCount[iDomain] > 1) Duplicate_SendReceive++;

    delete [] DomainCount;

  }

  DomainSendCount = new unsigned short [nDomain];
  DomainSendMarkers = new unsigned short *[nDomain];
  DomainReceiveCount = new unsigned short [nDomain];
  DomainReceiveMarkers = new unsigned short *[nDomain];

  for (iDomain = 0; iDomain < nDomain; iDomain++) {
    DomainSendCount[iDomain] = 0;
    DomainSendMarkers[iDomain] = new unsigned short [nMarker];

    DomainReceiveCount[iDomain] = 0;
    DomainReceiveMarkers[iDomain] = new unsigned short [nMarker];
  }

  for (iDomain = 0; iDomain < nDomain; iDomain++) {
    for (iMarker = 0; iMarker < nMarker; iMarker++) {
      if (bound[iMarker][0]->GetVTK_Type() == VERTEX) {
        if (Marker_All_SendRecv[iMarker] == iDomain) {
          DomainSendMarkers[iDomain][DomainSendCount[iDomain]] = iMarker;
          DomainSendCount[iDomain]++;
        }
        if (Marker_All_SendRecv[iMarker] == -iDomain) {
          DomainReceiveMarkers[iDomain][DomainReceiveCount[iDomain]] = iMarker;
          DomainReceiveCount[iDomain]++;
        }
      }
    }
  }

  /*--- Create an structure to store the Send/Receive
   boundaries, because they require some reorganization ---*/

  nMarker_SendRecv = nMarker - nMarker_Physical - Duplicate_SendReceive;
  bound_Copy = new CPrimalGrid**[nMarker_Physical + nMarker_SendRecv];
  nElem_Bound_Copy = new unsigned long [nMarker_Physical + nMarker_SendRecv];
  Marker_All_SendRecv_Copy = new short [nMarker_Physical + nMarker_SendRecv];
  iMarker_ = nMarker_Physical;
  iVertex_ = 0;
  CheckStart = false;

  /*--- Copy and allocate the physical markers in the data structure ---*/

  for (iMarker = 0; iMarker < nMarker; iMarker++) {
    if (bound[iMarker][0]->GetVTK_Type() != VERTEX) {

      nElem_Bound_Copy[iMarker] = nElem_Bound[iMarker];
      bound_Copy[iMarker] = new CPrimalGrid* [nElem_Bound[iMarker]];

      for (iElem_Bound = 0; iElem_Bound < nElem_Bound[iMarker]; iElem_Bound++) {
        if (bound[iMarker][iElem_Bound]->GetVTK_Type() == LINE)
          bound_Copy[iMarker][iElem_Bound] = new CLine(bound[iMarker][iElem_Bound]->GetNode(0),
                                                       bound[iMarker][iElem_Bound]->GetNode(1), 2);
        if (bound[iMarker][iElem_Bound]->GetVTK_Type() == TRIANGLE)

          bound_Copy[iMarker][iElem_Bound] = new CTriangle(bound[iMarker][iElem_Bound]->GetNode(0),
                                                           bound[iMarker][iElem_Bound]->GetNode(1),
                                                           bound[iMarker][iElem_Bound]->GetNode(2), 3);
        if (bound[iMarker][iElem_Bound]->GetVTK_Type() == QUADRILATERAL)
          bound_Copy[iMarker][iElem_Bound] = new CQuadrilateral(bound[iMarker][iElem_Bound]->GetNode(0),
                                                            bound[iMarker][iElem_Bound]->GetNode(1),
                                                            bound[iMarker][iElem_Bound]->GetNode(2),
                                                            bound[iMarker][iElem_Bound]->GetNode(3), 3);
      }
    }
  }


  for (iDomain = 0; iDomain < nDomain; iDomain++) {

    /*--- Compute the total number of elements (adding all the
     boundaries with the same Send/Receive ---*/

    if (DomainSendCount[iDomain] != 0) {
      TotalElem = 0;
      for (iMarkersDomain = 0; iMarkersDomain < DomainSendCount[iDomain]; iMarkersDomain++) {
        iMarker = DomainSendMarkers[iDomain][iMarkersDomain];
        TotalElem += nElem_Bound[iMarker];
      }
      if (CheckStart) iMarker_++;
      CheckStart = true;
      iVertex_ = 0;
      nElem_Bound_Copy[iMarker_] = TotalElem;
      bound_Copy[iMarker_] = new CPrimalGrid*[TotalElem];
    }

    for (iMarkersDomain = 0; iMarkersDomain < DomainSendCount[iDomain]; iMarkersDomain++) {
      iMarker = DomainSendMarkers[iDomain][iMarkersDomain];
      Marker_All_SendRecv_Copy[iMarker_] = Marker_All_SendRecv[iMarker];

      for (iElem_Bound = 0; iElem_Bound < nElem_Bound[iMarker]; iElem_Bound++) {
        bound_Copy[iMarker_][iVertex_] = new CVertexMPI(bound[iMarker][iElem_Bound]->GetNode(0), nDim);
        bound_Copy[iMarker_][iVertex_]->SetRotation_Type(bound[iMarker][iElem_Bound]->GetRotation_Type());
        iVertex_++;
      }

    }

    /*--- Compute the total number of elements (adding all the
     boundaries with the same Send/Receive ---*/

    if (DomainReceiveCount[iDomain] != 0) {
      TotalElem = 0;
      for (iMarkersDomain = 0; iMarkersDomain < DomainReceiveCount[iDomain]; iMarkersDomain++) {
        iMarker = DomainReceiveMarkers[iDomain][iMarkersDomain];
        TotalElem += nElem_Bound[iMarker];
      }
      if (CheckStart) iMarker_++;
      CheckStart = true;
      iVertex_ = 0;
      nElem_Bound_Copy[iMarker_] = TotalElem;
      bound_Copy[iMarker_] = new CPrimalGrid*[TotalElem];

    }

    for (iMarkersDomain = 0; iMarkersDomain < DomainReceiveCount[iDomain]; iMarkersDomain++) {
      iMarker = DomainReceiveMarkers[iDomain][iMarkersDomain];
      Marker_All_SendRecv_Copy[iMarker_] = Marker_All_SendRecv[iMarker];

      for (iElem_Bound = 0; iElem_Bound < nElem_Bound[iMarker]; iElem_Bound++) {
        bound_Copy[iMarker_][iVertex_] = new CVertexMPI(bound[iMarker][iElem_Bound]->GetNode(0), nDim);
        bound_Copy[iMarker_][iVertex_]->SetRotation_Type(bound[iMarker][iElem_Bound]->GetRotation_Type());
        iVertex_++;
      }

    }

  }

  delete [] DomainSendCount;
  for (iDomain = 0; iDomain < nDomain; iDomain++)
    delete [] DomainSendMarkers[iDomain];
  delete[] DomainSendMarkers;

  delete [] DomainReceiveCount;
  for (iDomain = 0; iDomain < nDomain; iDomain++)
    delete [] DomainReceiveMarkers[iDomain];
  delete[] DomainReceiveMarkers;

   /*--- Deallocate the bound variables ---*/

  for (iMarker = 0; iMarker < nMarker; iMarker++) {
   for (iElem_Bound = 0; iElem_Bound < nElem_Bound[iMarker]; iElem_Bound++)
     if (bound[iMarker][iElem_Bound] != NULL) delete bound[iMarker][iElem_Bound];
    if (bound[iMarker] != NULL) delete [] bound[iMarker];
  }
  if (bound != NULL) delete [] bound;

  /*--- Allocate the new bound variables, and set the number of markers ---*/

  bound = bound_Copy;
  nMarker = nMarker_Physical + nMarker_SendRecv;

  config->SetnMarker_All(nMarker);

  for (iMarker = 0; iMarker < nMarker; iMarker++) {
    nElem_Bound[iMarker] = nElem_Bound_Copy[iMarker];
  }

  for (iMarker = nMarker_Physical; iMarker < nMarker; iMarker++) {
    Marker_All_SendRecv[iMarker] = Marker_All_SendRecv_Copy[iMarker];
    config->SetMarker_All_SendRecv(iMarker, Marker_All_SendRecv[iMarker]);
    config->SetMarker_All_TagBound(iMarker, "SEND_RECEIVE");
  }

  /*--- Update config information storing the boundary information in the right place ---*/

  for (iMarker = 0 ; iMarker < nMarker; iMarker++) {

    string Marker_Tag = config->GetMarker_All_TagBound(iMarker);

    if (Marker_Tag != "SEND_RECEIVE") {

      /*--- Update config information storing the boundary information in the right place ---*/

      Tag_to_Marker[config->GetMarker_CfgFile_TagBound(Marker_Tag)] = Marker_Tag;
      config->SetMarker_All_KindBC(iMarker, config->GetMarker_CfgFile_KindBC(Marker_Tag));
      config->SetMarker_All_Monitoring(iMarker, config->GetMarker_CfgFile_Monitoring(Marker_Tag));
      config->SetMarker_All_GeoEval(iMarker, config->GetMarker_CfgFile_GeoEval(Marker_Tag));
      config->SetMarker_All_Designing(iMarker, config->GetMarker_CfgFile_Designing(Marker_Tag));
      config->SetMarker_All_Plotting(iMarker, config->GetMarker_CfgFile_Plotting(Marker_Tag));
      config->SetMarker_All_Analyze(iMarker, config->GetMarker_CfgFile_Analyze(Marker_Tag));
      config->SetMarker_All_ZoneInterface(iMarker, config->GetMarker_CfgFile_ZoneInterface(Marker_Tag));
      config->SetMarker_All_DV(iMarker, config->GetMarker_CfgFile_DV(Marker_Tag));
      config->SetMarker_All_Moving(iMarker, config->GetMarker_CfgFile_Moving(Marker_Tag));
      config->SetMarker_All_Deform_Mesh(iMarker, config->GetMarker_CfgFile_Deform_Mesh(Marker_Tag));
      config->SetMarker_All_Fluid_Load(iMarker, config->GetMarker_CfgFile_Fluid_Load(Marker_Tag));
      config->SetMarker_All_PyCustom(iMarker, config->GetMarker_CfgFile_PyCustom(Marker_Tag));
      config->SetMarker_All_PerBound(iMarker, config->GetMarker_CfgFile_PerBound(Marker_Tag));
      config->SetMarker_All_Turbomachinery(iMarker, config->GetMarker_CfgFile_Turbomachinery(Marker_Tag));
      config->SetMarker_All_TurbomachineryFlag(iMarker, config->GetMarker_CfgFile_TurbomachineryFlag(Marker_Tag));
      config->SetMarker_All_MixingPlaneInterface(iMarker, config->GetMarker_CfgFile_MixingPlaneInterface(Marker_Tag));
    }

    /*--- Send-Receive boundaries definition ---*/

    else {

      config->SetMarker_All_KindBC(iMarker, SEND_RECEIVE);
      config->SetMarker_All_Monitoring(iMarker, NO);
      config->SetMarker_All_GeoEval(iMarker, NO);
      config->SetMarker_All_Designing(iMarker, NO);
      config->SetMarker_All_Plotting(iMarker, NO);
      config->SetMarker_All_Analyze(iMarker, NO);
      config->SetMarker_All_ZoneInterface(iMarker, NO);
      config->SetMarker_All_DV(iMarker, NO);
      config->SetMarker_All_Moving(iMarker, NO);
      config->SetMarker_All_Deform_Mesh(iMarker, NO);
      config->SetMarker_All_Fluid_Load(iMarker, NO);
      config->SetMarker_All_PyCustom(iMarker, NO);
      config->SetMarker_All_PerBound(iMarker, NO);
      config->SetMarker_All_Turbomachinery(iMarker, NO);
      config->SetMarker_All_TurbomachineryFlag(iMarker, NO);
      config->SetMarker_All_MixingPlaneInterface(iMarker, NO);

      for (iElem_Bound = 0; iElem_Bound < nElem_Bound[iMarker]; iElem_Bound++) {
        if (config->GetMarker_All_SendRecv(iMarker) < 0)
          node[bound[iMarker][iElem_Bound]->GetNode(0)]->SetDomain(false);
      }

    }

    /*--- Loop over the surface element to set the boundaries ---*/

    unsigned long Point_Surface, iElem_Surface;
    unsigned short iNode_Surface;

    for (iElem_Surface = 0; iElem_Surface < nElem_Bound[iMarker]; iElem_Surface++) {
      for (iNode_Surface = 0; iNode_Surface < bound[iMarker][iElem_Surface]->GetnNodes(); iNode_Surface++) {
        Point_Surface = bound[iMarker][iElem_Surface]->GetNode(iNode_Surface);
        node[Point_Surface]->SetBoundary(nMarker);
        if (config->GetMarker_All_KindBC(iMarker) != SEND_RECEIVE &&
            config->GetMarker_All_KindBC(iMarker) != INTERFACE_BOUNDARY &&
            config->GetMarker_All_KindBC(iMarker) != NEARFIELD_BOUNDARY &&
            config->GetMarker_All_KindBC(iMarker) != PERIODIC_BOUNDARY)
          node[Point_Surface]->SetPhysicalBoundary(true);

        if (config->GetSolid_Wall(iMarker))
          node[Point_Surface]->SetSolidBoundary(true);

        if (config->GetMarker_All_KindBC(iMarker) == PERIODIC_BOUNDARY)
          node[Point_Surface]->SetPeriodicBoundary(true);
      }
    }

  }

  delete [] Marker_All_SendRecv_Copy;
  delete [] nElem_Bound_Copy;
}

void CPhysicalGeometry::Read_Mesh_FVM(CConfig        *config,
                                      string         val_mesh_filename,
                                      unsigned short val_iZone,
                                      unsigned short val_nZone) {

  /*--- Initialize counters for local/global points & elements ---*/

  Global_nPoint  = 0; Global_nPointDomain   = 0;
  Global_nElem   = 0; Global_nElemDomain    = 0;
  nelem_edge     = 0; Global_nelem_edge     = 0;
  nelem_triangle = 0; Global_nelem_triangle = 0;
  nelem_quad     = 0; Global_nelem_quad     = 0;
  nelem_tetra    = 0; Global_nelem_tetra    = 0;
  nelem_hexa     = 0; Global_nelem_hexa     = 0;
  nelem_prism    = 0; Global_nelem_prism    = 0;
  nelem_pyramid  = 0; Global_nelem_pyramid  = 0;

  /*--- Set the zone number from the input value. ---*/

  nZone = val_nZone;

  /*--- Create a mesh reader to read a CGNS grid into linear partitions. ---*/

  unsigned short val_format = config->GetMesh_FileFormat();

  CMeshReaderFVM *MeshFVM = NULL;
  switch (val_format) {
    case SU2:
      MeshFVM = new CSU2ASCIIMeshReaderFVM(config, val_iZone, val_nZone);
      break;
    case CGNS_GRID:
      MeshFVM = new CCGNSMeshReaderFVM(config, val_iZone, val_nZone);
      break;
    case RECTANGLE:
      MeshFVM = new CRectangularMeshReaderFVM(config, val_iZone, val_nZone);
      break;
    case BOX:
      MeshFVM = new CBoxMeshReaderFVM(config, val_iZone, val_nZone);
      break;
    default:
      SU2_MPI::Error("Unrecognized mesh format specified!", CURRENT_FUNCTION);
      break;
  }

  /*--- Store the dimension of the problem ---*/

  nDim = MeshFVM->GetDimension();
  if (rank == MASTER_NODE) {
    if (nDim == 2) cout << "Two dimensional problem." << endl;
    if (nDim == 3) cout << "Three dimensional problem." << endl;
  }

  /*--- Store the local and global number of nodes for this rank. ---*/

  nPoint              = MeshFVM->GetNumberOfLocalPoints();
  nPointDomain        = MeshFVM->GetNumberOfLocalPoints();
  Global_nPoint       = MeshFVM->GetNumberOfGlobalPoints();
  Global_nPointDomain = MeshFVM->GetNumberOfGlobalPoints();

  if ((rank == MASTER_NODE) && (size > SINGLE_NODE)) {
    cout << Global_nPoint << " grid points before partitioning." << endl;
  } else if (rank == MASTER_NODE) {
    cout << Global_nPoint << " grid points." << endl;
  }

  /*--- Store the local and global number of interior elements. ---*/

  nElem              = MeshFVM->GetNumberOfLocalElements();
  Global_nElem       = MeshFVM->GetNumberOfGlobalElements();
  Global_nElemDomain = MeshFVM->GetNumberOfGlobalElements();

  if ((rank == MASTER_NODE) && (size > SINGLE_NODE)) {
    cout << Global_nElem << " volume elements before partitioning." << endl;
  } else if (rank == MASTER_NODE) {
    cout << Global_nElem << " volume elements." << endl;
  }

  /*--- Load the grid points, volume elements, and surface elements
   from the mesh object into the proper SU2 data structures. ---*/

  LoadLinearlyPartitionedPoints(config,         MeshFVM);
  LoadLinearlyPartitionedVolumeElements(config, MeshFVM);
  LoadUnpartitionedSurfaceElements(config,      MeshFVM);

  /*--- Prepare the nodal adjacency structures for ParMETIS. ---*/

  PrepareAdjacency(config);

  /*--- Now that we have loaded all information from the mesh,
   delete the mesh reader object. ---*/

  if (MeshFVM != NULL) delete MeshFVM;

}

void CPhysicalGeometry::LoadLinearlyPartitionedPoints(CConfig        *config,
                                                      CMeshReaderFVM *mesh) {

  /*--- Get the linearly partitioned coordinates from the mesh object. ---*/

  const vector<vector<passivedouble> > &gridCoords =
  mesh->GetLocalPointCoordinates();

  /*--- Initialize point counts and the grid node data structure. ---*/

  nPointNode = nPoint;
  node       = new CPoint*[nPoint];

  /*--- Loop over the CGNS grid nodes and load into the SU2 data
   structure. Note that since we have performed a linear partitioning
   of the grid nodes, we can simply initialize the global index to
   the first node that lies on our rank and increment. ---*/

  CLinearPartitioner pointPartitioner(Global_nPointDomain,0);
  unsigned long GlobalIndex = pointPartitioner.GetFirstIndexOnRank(rank);
  for (unsigned long iPoint = 0; iPoint < nPoint; iPoint++) {
    switch(nDim) {
      case 2:
        node[iPoint] = new CPoint(gridCoords[0][iPoint],
                                  gridCoords[1][iPoint],
                                  GlobalIndex,
                                  config);
        GlobalIndex++;
        break;
      case 3:
        node[iPoint] = new CPoint(gridCoords[0][iPoint],
                                  gridCoords[1][iPoint],
                                  gridCoords[2][iPoint],
                                  GlobalIndex,
                                  config);
        GlobalIndex++;
        break;
    }
  }

}

void CPhysicalGeometry::LoadLinearlyPartitionedVolumeElements(CConfig        *config,
                                                              CMeshReaderFVM *mesh) {

  /*--- Reset the global to local element mapping. ---*/

  Global_to_Local_Elem.clear();

  /*--- Get the volume connectivity from the mesh object. ---*/

  const vector<unsigned long> &connElems =
  mesh->GetLocalVolumeElementConnectivity();

  /*--- Allocate space for the CGNS interior elements in our SU2 data
   structure. Note that we only instantiate our rank's local set. ---*/

  elem = new CPrimalGrid*[nElem];

  /*--- Some temporaries for the loop below. ---*/

  unsigned long Global_Index_Elem = 0, iElem = 0;
  vector<unsigned long> connectivity(N_POINTS_HEXAHEDRON);

  /*--- Loop over all of the internal, local volumetric elements. ---*/

  for (unsigned long jElem = 0; jElem < nElem; jElem++) {

    /*--- Get the global ID for this element. This is stored in
     the first entry of our connectivity stucture. ---*/

    Global_Index_Elem = connElems[jElem*SU2_CONN_SIZE + 0];

    /*--- Get the VTK type for this element. This is stored in the
     second entry of the connectivity structure. ---*/

    int vtk_type = (int)connElems[jElem*SU2_CONN_SIZE + 1];

    /*--- Instantiate this element in the proper SU2 data structure.
     During this loop, we also set the global to local element map
     for later use and increment the element counts for all types. ---*/

    switch(vtk_type) {

      case TRIANGLE:

        for (unsigned long j = 0; j < N_POINTS_TRIANGLE; j++) {
          connectivity[j] = connElems[jElem*SU2_CONN_SIZE + SU2_CONN_SKIP + j];
        }
        Global_to_Local_Elem[Global_Index_Elem] = iElem;
        elem[iElem] = new CTriangle(connectivity[0],
                                    connectivity[1],
                                    connectivity[2], nDim);
        iElem++; nelem_triangle++;
        break;

      case QUADRILATERAL:

        for (unsigned long j = 0; j < N_POINTS_QUADRILATERAL; j++) {
          connectivity[j] = connElems[jElem*SU2_CONN_SIZE + SU2_CONN_SKIP + j];
        }
        Global_to_Local_Elem[Global_Index_Elem] = iElem;
        elem[iElem] = new CQuadrilateral(connectivity[0],
                                         connectivity[1],
                                         connectivity[2],
                                         connectivity[3], nDim);
        iElem++; nelem_quad++;
        break;

      case TETRAHEDRON:

        for (unsigned long j = 0; j < N_POINTS_TETRAHEDRON; j++) {
          connectivity[j] = connElems[jElem*SU2_CONN_SIZE + SU2_CONN_SKIP + j];
        }
        Global_to_Local_Elem[Global_Index_Elem] = iElem;
        elem[iElem] = new CTetrahedron(connectivity[0],
                                       connectivity[1],
                                       connectivity[2],
                                       connectivity[3]);
        iElem++; nelem_tetra++;
        break;

      case HEXAHEDRON:

        for (unsigned long j = 0; j < N_POINTS_HEXAHEDRON; j++) {
          connectivity[j] = connElems[jElem*SU2_CONN_SIZE + SU2_CONN_SKIP + j];
        }
        Global_to_Local_Elem[Global_Index_Elem] = iElem;
        elem[iElem] = new CHexahedron(connectivity[0],
                                      connectivity[1],
                                      connectivity[2],
                                      connectivity[3],
                                      connectivity[4],
                                      connectivity[5],
                                      connectivity[6],
                                      connectivity[7]);
        iElem++; nelem_hexa++;
        break;

      case PRISM:

        for (unsigned long j = 0; j < N_POINTS_PRISM; j++) {
          connectivity[j] = connElems[jElem*SU2_CONN_SIZE + SU2_CONN_SKIP + j];
        }
        Global_to_Local_Elem[Global_Index_Elem] = iElem;
        elem[iElem] = new CPrism(connectivity[0],
                                 connectivity[1],
                                 connectivity[2],
                                 connectivity[3],
                                 connectivity[4],
                                 connectivity[5]);
        iElem++; nelem_prism++;
        break;

      case PYRAMID:

        for (unsigned long j = 0; j < N_POINTS_PYRAMID; j++) {
          connectivity[j] = connElems[jElem*SU2_CONN_SIZE + SU2_CONN_SKIP + j];
        }
        Global_to_Local_Elem[Global_Index_Elem] = iElem;
        elem[iElem] = new CPyramid(connectivity[0],
                                   connectivity[1],
                                   connectivity[2],
                                   connectivity[3],
                                   connectivity[4]);
        iElem++; nelem_pyramid++;
        break;

      default:
        SU2_MPI::Error("Element type not supported!", CURRENT_FUNCTION);
        break;
    }
  }


  /*--- Reduce the global counts of all element types found in
   the CGNS grid with all ranks. ---*/

#ifdef HAVE_MPI
  unsigned long Local_nElemTri     = nelem_triangle;
  unsigned long Local_nElemQuad    = nelem_quad;
  unsigned long Local_nElemTet     = nelem_tetra;
  unsigned long Local_nElemHex     = nelem_hexa;
  unsigned long Local_nElemPrism   = nelem_prism;
  unsigned long Local_nElemPyramid = nelem_pyramid;
  SU2_MPI::Allreduce(&Local_nElemTri,     &Global_nelem_triangle,  1,
                     MPI_UNSIGNED_LONG, MPI_SUM, MPI_COMM_WORLD);
  SU2_MPI::Allreduce(&Local_nElemQuad,    &Global_nelem_quad,      1,
                     MPI_UNSIGNED_LONG, MPI_SUM, MPI_COMM_WORLD);
  SU2_MPI::Allreduce(&Local_nElemTet,     &Global_nelem_tetra,     1,
                     MPI_UNSIGNED_LONG, MPI_SUM, MPI_COMM_WORLD);
  SU2_MPI::Allreduce(&Local_nElemHex,     &Global_nelem_hexa,      1,
                     MPI_UNSIGNED_LONG, MPI_SUM, MPI_COMM_WORLD);
  SU2_MPI::Allreduce(&Local_nElemPrism,   &Global_nelem_prism,     1,
                     MPI_UNSIGNED_LONG, MPI_SUM, MPI_COMM_WORLD);
  SU2_MPI::Allreduce(&Local_nElemPyramid, &Global_nelem_pyramid,   1,
                     MPI_UNSIGNED_LONG, MPI_SUM, MPI_COMM_WORLD);
#else
  Global_nelem_triangle = nelem_triangle;
  Global_nelem_quad     = nelem_quad;
  Global_nelem_tetra    = nelem_tetra;
  Global_nelem_hexa     = nelem_hexa;
  Global_nelem_prism    = nelem_prism;
  Global_nelem_pyramid  = nelem_pyramid;
#endif

}

void CPhysicalGeometry::LoadUnpartitionedSurfaceElements(CConfig        *config,
                                                         CMeshReaderFVM *mesh) {

  /*--- The master node takes care of loading all markers and
   surface elements from the file. This information is later
   put into linear partitions to make its redistribution easier
   after we call ParMETIS. ---*/

  if (rank == MASTER_NODE) {

    const vector<string> &sectionNames = mesh->GetMarkerNames();

    /*--- Store the number of markers and print to the screen. ---*/

    nMarker = mesh->GetNumberOfMarkers();
    config->SetnMarker_All(nMarker);
    cout << nMarker << " surface markers." << endl;

    /*--- Create the data structure for boundary elements. ---*/

    bound         = new CPrimalGrid**[nMarker];
    nElem_Bound   = new unsigned long [nMarker];
    Tag_to_Marker = new string [config->GetnMarker_Max()];

    /*--- Set some temporaries for the loop below. ---*/

    int npe, vtk_type;
    unsigned long iElem = 0;
    vector<unsigned long> connectivity(N_POINTS_HEXAHEDRON);

    /*--- Loop over all sections that we extracted from the CGNS file
     that were identified as boundary element sections so that we can
     store those elements into our SU2 data structures. ---*/

    for (int iMarker = 0; iMarker < nMarker; iMarker++) {

      /*--- Initialize some counter variables ---*/

      nelem_edge_bound = 0; nelem_triangle_bound = 0;
      nelem_quad_bound = 0; iElem = 0;

      /*--- Get the string name for this marker. ---*/

      string Marker_Tag = sectionNames[iMarker];

      /* Get the marker info and surface connectivity from the mesh object. */

      const unsigned long surfElems =
      mesh->GetNumberOfSurfaceElementsForMarker(iMarker);

      const vector<unsigned long> &connElems =
      mesh->GetSurfaceElementConnectivityForMarker(iMarker);

      /*--- Set the number of boundary elements in this marker. ---*/

      nElem_Bound[iMarker] = surfElems;

      /*--- Report the number and name of the marker to the console. ---*/

      cout << nElem_Bound[iMarker]  << " boundary elements in index ";
      cout << iMarker <<" (Marker = " <<Marker_Tag<< ")." << endl;

      /*--- Instantiate the list of elements in the data structure. ---*/

      bound[iMarker] = new CPrimalGrid*[nElem_Bound[iMarker]];

      for (unsigned long jElem = 0; jElem < nElem_Bound[iMarker]; jElem++ ) {

        /*--- Not a mixed section. We already know the element type,
         which is stored ---*/

        vtk_type = (int)connElems[jElem*SU2_CONN_SIZE + 1];

        /*--- Store the loop size more easily. ---*/

        npe = (int)(SU2_CONN_SIZE-SU2_CONN_SKIP);

        /*--- Store the nodes for this element more clearly. ---*/

        for (int j = 0; j < npe; j++) {
          unsigned long nn = jElem*SU2_CONN_SIZE + SU2_CONN_SKIP + j;
          connectivity[j] = connElems[nn];
        }

        /*--- Instantiate the boundary element object. ---*/

        switch(vtk_type) {
          case LINE:
            bound[iMarker][iElem] = new CLine(connectivity[0],
                                              connectivity[1],2);
            iElem++; nelem_edge_bound++; break;
          case TRIANGLE:
            bound[iMarker][iElem] = new CTriangle(connectivity[0],
                                                  connectivity[1],
                                                  connectivity[2],3);
            iElem++; nelem_triangle_bound++; break;
          case QUADRILATERAL:
            bound[iMarker][iElem] = new CQuadrilateral(connectivity[0],
                                                       connectivity[1],
                                                       connectivity[2],
                                                       connectivity[3],3);
            iElem++; nelem_quad_bound++; break;
        }

      }

      /*--- Update config file lists in order to store the boundary
       information for this marker in the correct place. ---*/

      Tag_to_Marker[config->GetMarker_CfgFile_TagBound(Marker_Tag)] = Marker_Tag;
      config->SetMarker_All_TagBound(iMarker, Marker_Tag);
      config->SetMarker_All_KindBC(iMarker, config->GetMarker_CfgFile_KindBC(Marker_Tag));
      config->SetMarker_All_Monitoring(iMarker, config->GetMarker_CfgFile_Monitoring(Marker_Tag));
      config->SetMarker_All_GeoEval(iMarker, config->GetMarker_CfgFile_GeoEval(Marker_Tag));
      config->SetMarker_All_Designing(iMarker, config->GetMarker_CfgFile_Designing(Marker_Tag));
      config->SetMarker_All_Plotting(iMarker, config->GetMarker_CfgFile_Plotting(Marker_Tag));
      config->SetMarker_All_Analyze(iMarker, config->GetMarker_CfgFile_Analyze(Marker_Tag));
      config->SetMarker_All_ZoneInterface(iMarker, config->GetMarker_CfgFile_ZoneInterface(Marker_Tag));
      config->SetMarker_All_DV(iMarker, config->GetMarker_CfgFile_DV(Marker_Tag));
      config->SetMarker_All_Moving(iMarker, config->GetMarker_CfgFile_Moving(Marker_Tag));
      config->SetMarker_All_Deform_Mesh(iMarker, config->GetMarker_CfgFile_Deform_Mesh(Marker_Tag));
      config->SetMarker_All_Fluid_Load(iMarker, config->GetMarker_CfgFile_Fluid_Load(Marker_Tag));
      config->SetMarker_All_PyCustom(iMarker, config->GetMarker_CfgFile_PyCustom(Marker_Tag));
      config->SetMarker_All_PerBound(iMarker, config->GetMarker_CfgFile_PerBound(Marker_Tag));
      config->SetMarker_All_SendRecv(iMarker, NONE);
      config->SetMarker_All_Turbomachinery(iMarker, config->GetMarker_CfgFile_Turbomachinery(Marker_Tag));
      config->SetMarker_All_TurbomachineryFlag(iMarker, config->GetMarker_CfgFile_TurbomachineryFlag(Marker_Tag));
      config->SetMarker_All_MixingPlaneInterface(iMarker, config->GetMarker_CfgFile_MixingPlaneInterface(Marker_Tag));

    }
  }

}

void CPhysicalGeometry::PrepareAdjacency(CConfig *config) {

#ifdef HAVE_MPI
#ifdef HAVE_PARMETIS

  /*--- Resize the vector for the adjacency information (ParMETIS). ---*/

  adj_nodes.clear();
  adj_nodes.resize(nPoint);
  for (unsigned long iPoint = 0; iPoint < nPoint; iPoint++)
  adj_nodes[iPoint].resize(0);

  /*--- Create a partitioner object so we can transform the global
   index values stored in the elements to a local index. ---*/

  CLinearPartitioner pointPartitioner(Global_nPointDomain,0);
  const unsigned long firstIndex = pointPartitioner.GetFirstIndexOnRank(rank);

  /*--- Loop over all elements that are now loaded and store adjacency. ---*/

  unsigned long connectivity[8] = {0,0,0,0,0,0,0,0};
  for (unsigned long iElem = 0; iElem < nElem; iElem++) {

    /*--- Get the VTK type for this element. This is stored in the
     first entry of the connectivity structure. ---*/

    unsigned short VTK_Type = elem[iElem]->GetVTK_Type();

    /*--- Instantiate this element and build adjacency structure. ---*/

    switch(VTK_Type) {

      case TRIANGLE:

        /*--- Store the connectivity for this element more easily. ---*/

        for (unsigned long iNode = 0; iNode < N_POINTS_TRIANGLE; iNode++) {
          connectivity[iNode] = elem[iElem]->GetNode(iNode);
        }

        /*--- Decide whether we need to store the adjacency for any nodes
         in the current element, i.e., check if any of the nodes have a
         global index value within the range of our linear partitioning. ---*/

        for (unsigned long iNode = 0; iNode < N_POINTS_TRIANGLE; iNode++) {

          const long local_index = connectivity[iNode]-firstIndex;

          if ((local_index >= 0) && (local_index < (long)nPoint)) {

            /*--- This node is within our linear partition.
             Add the neighboring nodes to this nodes' adjacency list. ---*/

            for (unsigned long jNode = 0; jNode < N_POINTS_TRIANGLE; jNode++) {

              /*--- Build adjacency assuming the VTK connectivity ---*/

              if (iNode != jNode)
              adj_nodes[local_index].push_back(connectivity[jNode]);

            }

          }
        }

        break;

      case QUADRILATERAL:

        /*--- Store the connectivity for this element more easily. ---*/

        for (unsigned long iNode = 0; iNode < N_POINTS_QUADRILATERAL; iNode++) {
          connectivity[iNode] = elem[iElem]->GetNode(iNode);
        }

        /*--- Decide whether we need to store the adjacency for any nodes
         in the current element, i.e., check if any of the nodes have a
         global index value within the range of our linear partitioning. ---*/

        for (unsigned long iNode = 0; iNode < N_POINTS_QUADRILATERAL; iNode++) {

          const long local_index = connectivity[iNode]-firstIndex;

          if ((local_index >= 0) && (local_index < (long)nPoint)) {

            /*--- This node is within our linear partition.
             Add the neighboring nodes to this nodes' adjacency list. ---*/

            /*--- Build adjacency assuming the VTK connectivity ---*/

            adj_nodes[local_index].push_back(connectivity[(iNode+1)%4]);
            adj_nodes[local_index].push_back(connectivity[(iNode+3)%4]);

          }
        }

        break;

      case TETRAHEDRON:

        /*--- Store the connectivity for this element more easily. ---*/

        for (unsigned long iNode = 0; iNode < N_POINTS_TETRAHEDRON; iNode++) {
          connectivity[iNode] = elem[iElem]->GetNode(iNode);
        }

        /*--- Decide whether we need to store the adjacency for any nodes
         in the current element, i.e., check if any of the nodes have a
         global index value within the range of our linear partitioning. ---*/

        for (unsigned long iNode = 0; iNode < N_POINTS_TETRAHEDRON; iNode++) {

          const long local_index = connectivity[iNode]-firstIndex;

          if ((local_index >= 0) && (local_index < (long)nPoint)) {

            /*--- This node is within our linear partition.
             Add the neighboring nodes to this nodes' adjacency list. ---*/

            for (unsigned long jNode = 0; jNode < N_POINTS_TETRAHEDRON; jNode++) {

              /*--- Build adjacency assuming the VTK connectivity ---*/

              if (iNode != jNode)
              adj_nodes[local_index].push_back(connectivity[jNode]);

            }

          }
        }

        break;

      case HEXAHEDRON:

        /*--- Store the connectivity for this element more easily. ---*/

        for (unsigned long iNode = 0; iNode < N_POINTS_HEXAHEDRON; iNode++) {
          connectivity[iNode] = elem[iElem]->GetNode(iNode);
        }

        /*--- Decide whether we need to store the adjacency for any nodes
         in the current element, i.e., check if any of the nodes have a
         global index value within the range of our linear partitioning. ---*/

        for (unsigned long iNode = 0; iNode < N_POINTS_HEXAHEDRON; iNode++) {

          const long local_index = connectivity[iNode]-firstIndex;

          if ((local_index >= 0) && (local_index < (long)nPoint)) {

            /*--- This node is within our linear partition.
             Add the neighboring nodes to this nodes' adjacency list. ---*/

            /*--- Build adjacency assuming the VTK connectivity ---*/

            if (iNode < 4) {
              adj_nodes[local_index].push_back(connectivity[(iNode+1)%4]);
              adj_nodes[local_index].push_back(connectivity[(iNode+3)%4]);
            } else {
              adj_nodes[local_index].push_back(connectivity[(iNode-3)%4+4]);
              adj_nodes[local_index].push_back(connectivity[(iNode-1)%4+4]);
            }
            adj_nodes[local_index].push_back(connectivity[(iNode+4)%8]);

          }
        }

        break;

      case PRISM:

        /*--- Store the connectivity for this element more easily. ---*/

        for (unsigned long iNode = 0; iNode < N_POINTS_PRISM; iNode++) {
          connectivity[iNode] = elem[iElem]->GetNode(iNode);
        }

        /*--- Decide whether we need to store the adjacency for any nodes
         in the current element, i.e., check if any of the nodes have a
         global index value within the range of our linear partitioning. ---*/

        for (unsigned long iNode = 0; iNode < N_POINTS_PRISM; iNode++) {

          const long local_index = connectivity[iNode]-firstIndex;

          if ((local_index >= 0) && (local_index < (long)nPoint)) {

            /*--- This node is within our linear partition.
             Add the neighboring nodes to this nodes' adjacency list. ---*/

            /*--- Build adjacency assuming the VTK connectivity ---*/

            if (iNode < 3) {
              adj_nodes[local_index].push_back(connectivity[(iNode+1)%3]);
              adj_nodes[local_index].push_back(connectivity[(iNode+2)%3]);
            } else {
              adj_nodes[local_index].push_back(connectivity[(iNode-2)%3+3]);
              adj_nodes[local_index].push_back(connectivity[(iNode-1)%3+3]);
            }
            adj_nodes[local_index].push_back(connectivity[(iNode+3)%6]);

          }
        }

        break;

      case PYRAMID:


        /*--- Store the connectivity for this element more easily. ---*/

        for (unsigned long iNode = 0; iNode < N_POINTS_PYRAMID; iNode++) {
          connectivity[iNode] = elem[iElem]->GetNode(iNode);
        }

        /*--- Decide whether we need to store the adjacency for any nodes
         in the current element, i.e., check if any of the nodes have a
         global index value within the range of our linear partitioning. ---*/

        for (unsigned long iNode = 0; iNode < N_POINTS_PYRAMID; iNode++) {

          const long local_index = connectivity[iNode]-firstIndex;

          if ((local_index >= 0) && (local_index < (long)nPoint)) {

            /*--- This node is within our linear partition.
             Add the neighboring nodes to this nodes' adjacency list. ---*/

            /*--- Build adjacency assuming the VTK connectivity ---*/

            if (iNode < 4) {
              adj_nodes[local_index].push_back(connectivity[(iNode+1)%4]);
              adj_nodes[local_index].push_back(connectivity[(iNode+3)%4]);
              adj_nodes[local_index].push_back(connectivity[4]);
            } else {
              adj_nodes[local_index].push_back(connectivity[0]);
              adj_nodes[local_index].push_back(connectivity[1]);
              adj_nodes[local_index].push_back(connectivity[2]);
              adj_nodes[local_index].push_back(connectivity[3]);
            }

          }
        }

        break;

      default:
        SU2_MPI::Error("Element type not supported!", CURRENT_FUNCTION);
        break;
    }
  }

  /*--- Prepare the adjacency information that ParMETIS will need for
   completing the graph partitioning in parallel. ---*/

  SortAdjacency(config);

#endif
#endif

}

void CPhysicalGeometry::LoadAdaptedMeshParallel_FVM(vector<vector<passivedouble> > const &PoiAdap, vector<vector<unsigned long> > const &EdgAdap, 
                                                       vector<vector<unsigned long> > const &TriAdap, vector<vector<unsigned long> > const &TetAdap,
                                                       CConfig* config) {

  string Marker_Tag;
  unsigned short nMarker_Max = config->GetnMarker_Max();
  unsigned long VTK_Type, iMarker, iChar;
  unsigned long iCount = 0;
  unsigned long iElem_Bound = 0, iPoint = 0, iElem = 0;
  unsigned long vnodes_edge[2], vnodes_triangle[3], vnodes_quad[4];
  unsigned long vnodes_tetra[4], vnodes_hexa[8], vnodes_prism[6],
  vnodes_pyramid[5], dummyLong, GlobalIndex, LocalIndex;
  unsigned long i;
  long local_index;
  vector<unsigned long>::iterator it;
  char cstr[200];
  su2double AoA_Offset, AoS_Offset, AoA_Current, AoS_Current;
  
  /*--- Initialize some additional counters for the parallel partitioning ---*/
  
  unsigned long element_count = 0;
  unsigned long boundary_marker_count = 0;
  unsigned long node_count = 0;
  unsigned long local_element_count = 0;

  Global_nPoint  = 0; Global_nPointDomain   = 0;
  Global_nElem   = 0; Global_nElemDomain    = 0;
  nelem_edge     = 0; Global_nelem_edge     = 0;
  nelem_triangle = 0; Global_nelem_triangle = 0;
  nelem_quad     = 0; Global_nelem_quad     = 0;
  nelem_tetra    = 0; Global_nelem_tetra    = 0;
  nelem_hexa     = 0; Global_nelem_hexa     = 0;
  nelem_prism    = 0; Global_nelem_prism    = 0;
  nelem_pyramid  = 0; Global_nelem_pyramid  = 0;

  /*--- Initialize AoA and AoS offsets (TODO: don't hardcode to 0.) ---*/
  AoA_Offset = 0.;
  AoS_Offset = 0.;
  AoA_Current = config->GetAoA();
  AoS_Current = config->GetAoS();

  /*--- Get numbers of points and elements (for now only edgs, tris, tets) ---*/
  nPoint       = PoiAdap.size();
  nPointDomain = nPoint;

  if(nDim == 2){
    nelem_edge_bound = EdgAdap.size();
    nelem_triangle   = TriAdap.size();
    nelem_tetra      = 0;
    nElem            = nelem_triangle;
  }
  else{
    nelem_edge_bound     = 0;
    nelem_triangle_bound = TriAdap.size();
    nelem_tetra          = TetAdap.size();
    nElem                = nelem_tetra;
  }

#ifdef HAVE_MPI
  SU2_MPI::Allreduce(&nPoint, &Global_nPoint, 1, MPI_UNSIGNED_LONG, MPI_SUM, MPI_COMM_WORLD);
  SU2_MPI::Allreduce(&nPointDomain, &Global_nPointDomain, 1, MPI_UNSIGNED_LONG, MPI_SUM, MPI_COMM_WORLD);
  SU2_MPI::Allreduce(&nElem, &Global_nElem, 1, MPI_UNSIGNED_LONG, MPI_SUM, MPI_COMM_WORLD);
#else
  Global_nPoint = nPoint;
  Global_nPointDomain = nPointDomain;
  Global_nElem = nElem;
#endif

  /*--- Compute the number of points that will be on each processor.
   This is a linear partitioning with the addition of a simple load
   balancing for any remainder points. ---*/
      
  PrepareOffsets(Global_nPoint);

  /*--- Store the local nodes in the geometry structure ---*/
  node = new CPoint*[nPoint];
  for(iPoint = 0; iPoint < nPoint; iPoint++) {
    GlobalIndex = beg_node[rank]+iPoint;
    if(nDim == 2) node[iPoint] = new CPoint(PoiAdap[iPoint][0], PoiAdap[iPoint][1], GlobalIndex, config);
    else node[iPoint] = new CPoint(PoiAdap[iPoint][0], PoiAdap[iPoint][1], PoiAdap[iPoint][2], GlobalIndex, config);

    /*--- Free memory ---*/
    // vector<passivedouble>().swap(PoiAdap[iPoint]);
  }

  /*--- Reset the global to local element mapping. ---*/
  
  Global_to_Local_Elem.clear();

  /*--- Store the elements in the geometry structure. Here we assume
   that an initial partitioning performed in the python wrapper has
   assigned elements to processors that own at least one of its nodes.
   Note that the last 2 values for each element are the marker and
   global index. ---*/
  elem = new CPrimalGrid*[nElem];
  local_element_count = 0;
  /*--- 2D ---*/
  if(nDim == 2) {
    for(iElem = 0; iElem < nelem_triangle; iElem++){
      Global_to_Local_Elem[TriAdap[iElem][4]] = local_element_count;
      elem[local_element_count] = new CTriangle(TriAdap[iElem][0],
                                                TriAdap[iElem][1],
                                                TriAdap[iElem][2], 2);
      local_element_count++;

      /*--- Free memory ---*/
      // vector<unsigned long>().swap(TriAdap[iElem]);


    }
  }
  /*--- 3D ---*/
  else {
    for(iElem = 0; iElem < nelem_tetra; iElem++){
      Global_to_Local_Elem[TetAdap[iElem][5]] = local_element_count;
      elem[local_element_count] = new CTetrahedron(TetAdap[iElem][0],
                                                   TetAdap[iElem][1],
                                                   TetAdap[iElem][2],
                                                   TetAdap[iElem][3]);
      local_element_count++;

      /*--- Free memory ---*/
      // vector<unsigned long>().swap(TetAdap[iElem]);
    }
  }

  /*--- Reduce the global counts of all element types. ---*/
#ifdef HAVE_MPI
  unsigned long Local_nElemTri     = nelem_triangle;
  unsigned long Local_nElemQuad    = nelem_quad;
  unsigned long Local_nElemTet     = nelem_tetra;
  unsigned long Local_nElemHex     = nelem_hexa;
  unsigned long Local_nElemPrism   = nelem_prism;
  unsigned long Local_nElemPyramid = nelem_pyramid;
  SU2_MPI::Allreduce(&Local_nElemTri,     &Global_nelem_triangle,  1,
                     MPI_UNSIGNED_LONG, MPI_SUM, MPI_COMM_WORLD);
  SU2_MPI::Allreduce(&Local_nElemQuad,    &Global_nelem_quad,      1,
                     MPI_UNSIGNED_LONG, MPI_SUM, MPI_COMM_WORLD);
  SU2_MPI::Allreduce(&Local_nElemTet,     &Global_nelem_tetra,     1,
                     MPI_UNSIGNED_LONG, MPI_SUM, MPI_COMM_WORLD);
  SU2_MPI::Allreduce(&Local_nElemHex,     &Global_nelem_hexa,      1,
                     MPI_UNSIGNED_LONG, MPI_SUM, MPI_COMM_WORLD);
  SU2_MPI::Allreduce(&Local_nElemPrism,   &Global_nelem_prism,     1,
                     MPI_UNSIGNED_LONG, MPI_SUM, MPI_COMM_WORLD);
  SU2_MPI::Allreduce(&Local_nElemPyramid, &Global_nelem_pyramid,   1,
                     MPI_UNSIGNED_LONG, MPI_SUM, MPI_COMM_WORLD);
#else
  Global_nelem_triangle = nelem_triangle;
  Global_nelem_quad     = nelem_quad;
  Global_nelem_tetra    = nelem_tetra;
  Global_nelem_hexa     = nelem_hexa;
  Global_nelem_prism    = nelem_prism;
  Global_nelem_pyramid  = nelem_pyramid;
#endif

  /*--- The master node takes care of loading all markers and
   surface elements. This information is later put into linear
   partitions to make its redistribution easier after we call 
   ParMETIS. ---*/
  
  if (rank == MASTER_NODE) {
        
    /*--- Store the number of markers and print to the screen. ---*/
    
    nMarker = config->GetnMarker_All();
    cout << nMarker << " surface markers." << endl;
    
    /*--- Create the data structure for boundary elements. ---*/
    
    bound         = new CPrimalGrid**[nMarker];
    nElem_Bound   = new unsigned long [nMarker];
    Tag_to_Marker = new string [config->GetnMarker_Max()];

    unsigned long* jElem_Bound = new unsigned long [nMarker];

    for(int iMarker = 0; iMarker < nMarker; ++iMarker) {
      nElem_Bound[iMarker] = 0;
    }

    /*--- Loop over elements and store. ---*/

    if(nDim == 2) {

      for(iElem = 0; iElem < nelem_edge_bound; ++iElem) {
        /*---Note that the last  value for each surface element is 
         the marker, and that the ref we stored for AMG was jMarker+2. ---*/
        nElem_Bound[EdgAdap[iElem][2]-2]++;
      }

      for(int iMarker = 0; iMarker < nMarker; ++iMarker) {
        bound[iMarker] = new CPrimalGrid*[nElem_Bound[iMarker]];
        jElem_Bound[iMarker] = 0;
      }

      for(iElem = 0; iElem < nelem_edge_bound; ++iElem) {
        int iMarker = EdgAdap[iElem][2]-2;
        int jElem = jElem_Bound[iMarker];
        bound[iMarker][jElem] = new CLine(EdgAdap[iElem][0],
                                          EdgAdap[iElem][1],2);
        jElem_Bound[iMarker]++;

        /*--- Free memory ---*/
        // vector<unsigned long>().swap(EdgAdap[iElem]);
      }
    }

    else {
      for(iElem = 0; iElem < nelem_triangle_bound; ++iElem) {
        /*---Note that the last  value for each surface element is 
         the marker, and that the ref we stored for AMG was jMarker+2. ---*/
        nElem_Bound[TriAdap[iElem][3]-2]++;
      }

      for(int iMarker = 0; iMarker < nMarker; ++iMarker) {
        bound[iMarker] = new CPrimalGrid*[nElem_Bound[iMarker]];
        jElem_Bound[iMarker] = 0;
      }

      for(iElem = 0; iElem < nelem_triangle_bound; ++iElem) {
        int iMarker = TriAdap[iElem][3]-2;
        int jElem = jElem_Bound[iMarker];
        bound[iMarker][jElem] = new CTriangle(TriAdap[iElem][0],
                                              TriAdap[iElem][1],
                                              TriAdap[iElem][2],3);
        jElem_Bound[iMarker]++;

        /*--- Free memory ---*/
        // vector<unsigned long>().swap(TriAdap[iElem]);
      }
    }

    delete jElem_Bound;
    
    /*--- Update config file lists in order to store the boundary
     information for this marker in the correct place. ---*/
    
    for (int iMarker = 0; iMarker < nMarker; iMarker++) {

      Marker_Tag = config->GetMarker_All_TagBound(iMarker);
      Tag_to_Marker[iMarker] = Marker_Tag;
      config->SetMarker_All_TagBound(iMarker, Marker_Tag);
      config->SetMarker_All_KindBC(iMarker, config->GetMarker_CfgFile_KindBC(Marker_Tag));
      config->SetMarker_All_Monitoring(iMarker, config->GetMarker_CfgFile_Monitoring(Marker_Tag));
      config->SetMarker_All_GeoEval(iMarker, config->GetMarker_CfgFile_GeoEval(Marker_Tag));
      config->SetMarker_All_Designing(iMarker, config->GetMarker_CfgFile_Designing(Marker_Tag));
      config->SetMarker_All_Plotting(iMarker, config->GetMarker_CfgFile_Plotting(Marker_Tag));
      config->SetMarker_All_Analyze(iMarker, config->GetMarker_CfgFile_Analyze(Marker_Tag));
      config->SetMarker_All_ZoneInterface(iMarker, config->GetMarker_CfgFile_ZoneInterface(Marker_Tag));
      config->SetMarker_All_DV(iMarker, config->GetMarker_CfgFile_DV(Marker_Tag));
      config->SetMarker_All_Moving(iMarker, config->GetMarker_CfgFile_Moving(Marker_Tag));
      config->SetMarker_All_PyCustom(iMarker, config->GetMarker_CfgFile_PyCustom(Marker_Tag));
      config->SetMarker_All_PerBound(iMarker, config->GetMarker_CfgFile_PerBound(Marker_Tag));
      config->SetMarker_All_SendRecv(iMarker, NONE);
      config->SetMarker_All_Turbomachinery(iMarker, config->GetMarker_CfgFile_Turbomachinery(Marker_Tag));
      config->SetMarker_All_TurbomachineryFlag(iMarker, config->GetMarker_CfgFile_TurbomachineryFlag(Marker_Tag));
      config->SetMarker_All_MixingPlaneInterface(iMarker, config->GetMarker_CfgFile_MixingPlaneInterface(Marker_Tag));
      
    }
  }

  /*--- Free memory ---*/
  // vector<vector<passivedouble> >().swap(PoiAdap);
  // vector<vector<unsigned long> >().swap(EdgAdap);
  // vector<vector<unsigned long> >().swap(TriAdap);
  // vector<vector<unsigned long> >().swap(TetAdap);

  /*--- Prepare the nodal adjacency structures for ParMETIS. ---*/
  
  PrepareAdjacency(config);
  
}

void CPhysicalGeometry::Check_IntElem_Orientation(CConfig *config) {

  unsigned long Point_1, Point_2, Point_3, Point_4, Point_5, Point_6,
  iElem, triangle_flip = 0, quad_flip = 0, tet_flip = 0, prism_flip = 0,
  hexa_flip = 0, pyram_flip = 0;
  su2double test_1, test_2, test_3, test_4, *Coord_1, *Coord_2, *Coord_3, *Coord_4,
  *Coord_5, *Coord_6, a[3] = {0.0,0.0,0.0}, b[3] = {0.0,0.0,0.0}, c[3] = {0.0,0.0,0.0}, n[3] = {0.0,0.0,0.0}, test;
  unsigned short iDim;

  /*--- Loop over all the elements ---*/

  for (iElem = 0; iElem < nElem; iElem++) {

    /*--- 2D grid, triangle case ---*/

    if (elem[iElem]->GetVTK_Type() == TRIANGLE) {

      Point_1 = elem[iElem]->GetNode(0); Coord_1 = node[Point_1]->GetCoord();
      Point_2 = elem[iElem]->GetNode(1); Coord_2 = node[Point_2]->GetCoord();
      Point_3 = elem[iElem]->GetNode(2); Coord_3 = node[Point_3]->GetCoord();

      for (iDim = 0; iDim < nDim; iDim++) {
        a[iDim] = 0.5*(Coord_2[iDim]-Coord_1[iDim]);
        b[iDim] = 0.5*(Coord_3[iDim]-Coord_1[iDim]); }
      test = a[0]*b[1]-b[0]*a[1];

      if (test < 0.0) {
    	  elem[iElem]->Change_Orientation();
    	  triangle_flip++;
      }
    }

    /*--- 2D grid, quadrilateral case ---*/

    if (elem[iElem]->GetVTK_Type() == QUADRILATERAL) {

      Point_1 = elem[iElem]->GetNode(0); Coord_1 = node[Point_1]->GetCoord();
      Point_2 = elem[iElem]->GetNode(1); Coord_2 = node[Point_2]->GetCoord();
      Point_3 = elem[iElem]->GetNode(2); Coord_3 = node[Point_3]->GetCoord();
      Point_4 = elem[iElem]->GetNode(3); Coord_4 = node[Point_4]->GetCoord();

      for (iDim = 0; iDim < nDim; iDim++) {
        a[iDim] = 0.5*(Coord_2[iDim]-Coord_1[iDim]);
        b[iDim] = 0.5*(Coord_3[iDim]-Coord_1[iDim]); }
      test_1 = a[0]*b[1]-b[0]*a[1];

      for (iDim = 0; iDim < nDim; iDim++) {
        a[iDim] = 0.5*(Coord_3[iDim]-Coord_2[iDim]);
        b[iDim] = 0.5*(Coord_4[iDim]-Coord_2[iDim]); }
      test_2 = a[0]*b[1]-b[0]*a[1];

      for (iDim = 0; iDim < nDim; iDim++) {
        a[iDim] = 0.5*(Coord_4[iDim]-Coord_3[iDim]);
        b[iDim] = 0.5*(Coord_1[iDim]-Coord_3[iDim]); }
      test_3 = a[0]*b[1]-b[0]*a[1];

      for (iDim = 0; iDim < nDim; iDim++) {
        a[iDim] = 0.5*(Coord_1[iDim]-Coord_4[iDim]);
        b[iDim] = 0.5*(Coord_3[iDim]-Coord_4[iDim]); }
      test_4 = a[0]*b[1]-b[0]*a[1];

      if ((test_1 < 0.0) && (test_2 < 0.0) && (test_3 < 0.0) && (test_4 < 0.0)) {
        elem[iElem]->Change_Orientation();
        quad_flip++;
      }
    }

    /*--- 3D grid, tetrahedron case ---*/

    if (elem[iElem]->GetVTK_Type() == TETRAHEDRON) {

      Point_1 = elem[iElem]->GetNode(0); Coord_1 = node[Point_1]->GetCoord();
      Point_2 = elem[iElem]->GetNode(1); Coord_2 = node[Point_2]->GetCoord();
      Point_3 = elem[iElem]->GetNode(2); Coord_3 = node[Point_3]->GetCoord();
      Point_4 = elem[iElem]->GetNode(3); Coord_4 = node[Point_4]->GetCoord();

      for (iDim = 0; iDim < nDim; iDim++) {
        a[iDim] = 0.5*(Coord_2[iDim]-Coord_1[iDim]);
        b[iDim] = 0.5*(Coord_3[iDim]-Coord_1[iDim]);
        c[iDim] = Coord_4[iDim]-Coord_1[iDim]; }
      n[0] = a[1]*b[2]-b[1]*a[2];
      n[1] = -(a[0]*b[2]-b[0]*a[2]);
      n[2] = a[0]*b[1]-b[0]*a[1];

      test = n[0]*c[0]+n[1]*c[1]+n[2]*c[2];
      if (test < 0.0) {
    	  elem[iElem]->Change_Orientation();
    	  tet_flip++;
      }

    }

    /*--- 3D grid, prism case ---*/

    if (elem[iElem]->GetVTK_Type() == PRISM) {

      Point_1 = elem[iElem]->GetNode(0); Coord_1 = node[Point_1]->GetCoord();
      Point_2 = elem[iElem]->GetNode(1); Coord_2 = node[Point_2]->GetCoord();
      Point_3 = elem[iElem]->GetNode(2); Coord_3 = node[Point_3]->GetCoord();
      Point_4 = elem[iElem]->GetNode(3); Coord_4 = node[Point_4]->GetCoord();
      Point_5 = elem[iElem]->GetNode(4); Coord_5 = node[Point_5]->GetCoord();
      Point_6 = elem[iElem]->GetNode(5); Coord_6 = node[Point_6]->GetCoord();

      for (iDim = 0; iDim < nDim; iDim++) {
        a[iDim] = 0.5*(Coord_3[iDim]-Coord_1[iDim]);
        b[iDim] = 0.5*(Coord_2[iDim]-Coord_1[iDim]);
        c[iDim] = (Coord_4[iDim]-Coord_1[iDim])+
        (Coord_5[iDim]-Coord_2[iDim])+
        (Coord_6[iDim]-Coord_3[iDim]); }

      /*--- The normal vector should point to the interior of the element ---*/

      n[0] = a[1]*b[2]-b[1]*a[2];
      n[1] = -(a[0]*b[2]-b[0]*a[2]);
      n[2] = a[0]*b[1]-b[0]*a[1];

      test_1 = n[0]*c[0]+n[1]*c[1]+n[2]*c[2];

      for (iDim = 0; iDim < nDim; iDim++) {
        a[iDim] = 0.5*(Coord_5[iDim]-Coord_4[iDim]);
        b[iDim] = 0.5*(Coord_6[iDim]-Coord_4[iDim]);
        c[iDim] = (Coord_1[iDim]-Coord_4[iDim])+
        (Coord_2[iDim]-Coord_5[iDim])+
        (Coord_3[iDim]-Coord_6[iDim]); }

      /*--- The normal vector should point to the interior of the element ---*/

      n[0] = a[1]*b[2]-b[1]*a[2];
      n[1] = -(a[0]*b[2]-b[0]*a[2]);
      n[2] = a[0]*b[1]-b[0]*a[1];

      test_2 = n[0]*c[0]+n[1]*c[1]+n[2]*c[2];

      if ((test_1 < 0.0) || (test_2 < 0.0)) {
          elem[iElem]->Change_Orientation();
          prism_flip++;
      }

    }

    if (elem[iElem]->GetVTK_Type() == HEXAHEDRON) {

      Point_1 = elem[iElem]->GetNode(0); Coord_1 = node[Point_1]->GetCoord();
      Point_2 = elem[iElem]->GetNode(1); Coord_2 = node[Point_2]->GetCoord();
      Point_3 = elem[iElem]->GetNode(2); Coord_3 = node[Point_3]->GetCoord();
      Point_4 = elem[iElem]->GetNode(5); Coord_4 = node[Point_4]->GetCoord();

      for (iDim = 0; iDim < nDim; iDim++) {
        a[iDim] = 0.5*(Coord_2[iDim]-Coord_1[iDim]);
        b[iDim] = 0.5*(Coord_3[iDim]-Coord_1[iDim]);
        c[iDim] = Coord_4[iDim]-Coord_1[iDim]; }
      n[0] = a[1]*b[2]-b[1]*a[2];
      n[1] = -(a[0]*b[2]-b[0]*a[2]);
      n[2] = a[0]*b[1]-b[0]*a[1];

      test_1 = n[0]*c[0]+n[1]*c[1]+n[2]*c[2];

      Point_1 = elem[iElem]->GetNode(2); Coord_1 = node[Point_1]->GetCoord();
      Point_2 = elem[iElem]->GetNode(3); Coord_2 = node[Point_2]->GetCoord();
      Point_3 = elem[iElem]->GetNode(0); Coord_3 = node[Point_3]->GetCoord();
      Point_4 = elem[iElem]->GetNode(7); Coord_4 = node[Point_4]->GetCoord();

      for (iDim = 0; iDim < nDim; iDim++) {
        a[iDim] = 0.5*(Coord_2[iDim]-Coord_1[iDim]);
        b[iDim] = 0.5*(Coord_3[iDim]-Coord_1[iDim]);
        c[iDim] = Coord_4[iDim]-Coord_1[iDim]; }
      n[0] = a[1]*b[2]-b[1]*a[2];
      n[1] = -(a[0]*b[2]-b[0]*a[2]);
      n[2] = a[0]*b[1]-b[0]*a[1];

      test_2 = n[0]*c[0]+n[1]*c[1]+n[2]*c[2];

      Point_1 = elem[iElem]->GetNode(1); Coord_1 = node[Point_1]->GetCoord();
      Point_2 = elem[iElem]->GetNode(2); Coord_2 = node[Point_2]->GetCoord();
      Point_3 = elem[iElem]->GetNode(3); Coord_3 = node[Point_3]->GetCoord();
      Point_4 = elem[iElem]->GetNode(6); Coord_4 = node[Point_4]->GetCoord();

      for (iDim = 0; iDim < nDim; iDim++) {
        a[iDim] = 0.5*(Coord_2[iDim]-Coord_1[iDim]);
        b[iDim] = 0.5*(Coord_3[iDim]-Coord_1[iDim]);
        c[iDim] = Coord_4[iDim]-Coord_1[iDim]; }
      n[0] = a[1]*b[2]-b[1]*a[2];
      n[1] = -(a[0]*b[2]-b[0]*a[2]);
      n[2] = a[0]*b[1]-b[0]*a[1];

      test_3 = n[0]*c[0]+n[1]*c[1]+n[2]*c[2];

      Point_1 = elem[iElem]->GetNode(3); Coord_1 = node[Point_1]->GetCoord();
      Point_2 = elem[iElem]->GetNode(0); Coord_2 = node[Point_2]->GetCoord();
      Point_3 = elem[iElem]->GetNode(1); Coord_3 = node[Point_3]->GetCoord();
      Point_4 = elem[iElem]->GetNode(4); Coord_4 = node[Point_4]->GetCoord();

      for (iDim = 0; iDim < nDim; iDim++) {
        a[iDim] = 0.5*(Coord_2[iDim]-Coord_1[iDim]);
        b[iDim] = 0.5*(Coord_3[iDim]-Coord_1[iDim]);
        c[iDim] = Coord_4[iDim]-Coord_1[iDim]; }
      n[0] = a[1]*b[2]-b[1]*a[2];
      n[1] = -(a[0]*b[2]-b[0]*a[2]);
      n[2] = a[0]*b[1]-b[0]*a[1];

      test_4 = n[0]*c[0]+n[1]*c[1]+n[2]*c[2];

      if ((test_1 < 0.0) || (test_2 < 0.0) || (test_3 < 0.0)
          || (test_4 < 0.0)) {
    	  elem[iElem]->Change_Orientation();
      	  hexa_flip++;
      }

    }

    if (elem[iElem]->GetVTK_Type() == PYRAMID) {

      Point_1 = elem[iElem]->GetNode(0); Coord_1 = node[Point_1]->GetCoord();
      Point_2 = elem[iElem]->GetNode(1); Coord_2 = node[Point_2]->GetCoord();
      Point_3 = elem[iElem]->GetNode(2); Coord_3 = node[Point_3]->GetCoord();
      Point_4 = elem[iElem]->GetNode(4); Coord_4 = node[Point_4]->GetCoord();

      for (iDim = 0; iDim < nDim; iDim++) {
        a[iDim] = 0.5*(Coord_2[iDim]-Coord_1[iDim]);
        b[iDim] = 0.5*(Coord_3[iDim]-Coord_1[iDim]);
        c[iDim] = Coord_4[iDim]-Coord_1[iDim]; }
      n[0] = a[1]*b[2]-b[1]*a[2];
      n[1] = -(a[0]*b[2]-b[0]*a[2]);
      n[2] = a[0]*b[1]-b[0]*a[1];

      test_1 = n[0]*c[0]+n[1]*c[1]+n[2]*c[2];

      Point_1 = elem[iElem]->GetNode(2); Coord_1 = node[Point_1]->GetCoord();
      Point_2 = elem[iElem]->GetNode(3); Coord_2 = node[Point_2]->GetCoord();
      Point_3 = elem[iElem]->GetNode(0); Coord_3 = node[Point_3]->GetCoord();
      Point_4 = elem[iElem]->GetNode(4); Coord_4 = node[Point_4]->GetCoord();

      for (iDim = 0; iDim < nDim; iDim++) {
        a[iDim] = 0.5*(Coord_2[iDim]-Coord_1[iDim]);
        b[iDim] = 0.5*(Coord_3[iDim]-Coord_1[iDim]);
        c[iDim] = Coord_4[iDim]-Coord_1[iDim]; }
      n[0] = a[1]*b[2]-b[1]*a[2];
      n[1] = -(a[0]*b[2]-b[0]*a[2]);
      n[2] = a[0]*b[1]-b[0]*a[1];

      test_2 = n[0]*c[0]+n[1]*c[1]+n[2]*c[2];

      if ((test_1 < 0.0) || (test_2 < 0.0)) {
          elem[iElem]->Change_Orientation();
      	  pyram_flip++;
      }

    }

  }

#ifdef HAVE_MPI
  unsigned long Mytriangle_flip  = triangle_flip;
  unsigned long Myquad_flip      = quad_flip;
  unsigned long Mytet_flip       = tet_flip;
  unsigned long Myprism_flip     = prism_flip;
  unsigned long Myhexa_flip      = hexa_flip;
  unsigned long Mypyram_flip     = pyram_flip;

  SU2_MPI::Allreduce(&Mytriangle_flip, &triangle_flip, 1, MPI_UNSIGNED_LONG, MPI_SUM, MPI_COMM_WORLD);
  SU2_MPI::Allreduce(&Myquad_flip, &quad_flip, 1, MPI_UNSIGNED_LONG, MPI_SUM, MPI_COMM_WORLD);
  SU2_MPI::Allreduce(&Mytet_flip, &tet_flip, 1, MPI_UNSIGNED_LONG, MPI_SUM, MPI_COMM_WORLD);
  SU2_MPI::Allreduce(&Myprism_flip, &prism_flip, 1, MPI_UNSIGNED_LONG, MPI_SUM, MPI_COMM_WORLD);
  SU2_MPI::Allreduce(&Myhexa_flip, &hexa_flip, 1, MPI_UNSIGNED_LONG, MPI_SUM, MPI_COMM_WORLD);
  SU2_MPI::Allreduce(&Mypyram_flip, &pyram_flip, 1, MPI_UNSIGNED_LONG, MPI_SUM, MPI_COMM_WORLD);
#endif

  if (rank == MASTER_NODE) {
    if (triangle_flip > 0) cout << "There has been a re-orientation of the TRIANGLE volume elements." << endl;
    if (quad_flip > 0) cout << "There has been a re-orientation of the QUADRILATERAL volume elements." << endl;
    if (tet_flip > 0) cout << "There has been a re-orientation of the TETRAHEDRON volume elements." << endl;
    if (prism_flip > 0) cout << "There has been a re-orientation of the PRISM volume elements." << endl;
    if (hexa_flip > 0) cout << "There has been a re-orientation of the HEXAHEDRON volume elements." << endl;
    if (pyram_flip > 0) cout << "There has been a re-orientation of the PYRAMID volume elements." << endl;
  }

}

void CPhysicalGeometry::Check_BoundElem_Orientation(CConfig *config) {

  unsigned long Point_1_Surface, Point_2_Surface, Point_3_Surface, Point_4_Surface,
  iElem_Domain, Point_Domain = 0, Point_Surface, iElem_Surface,
  line_flip = 0, triangle_flip = 0, quad_flip = 0;
  su2double test_1, test_2, test_3, test_4, *Coord_1, *Coord_2, *Coord_3, *Coord_4,
  *Coord_5, a[3] = {0.0,0.0,0.0}, b[3] = {0.0,0.0,0.0}, c[3] = {0.0,0.0,0.0}, n[3] = {0.0,0.0,0.0}, test;
  unsigned short iDim, iMarker, iNode_Domain, iNode_Surface;
  bool find;

  for (iMarker = 0; iMarker < nMarker; iMarker++) {

    if (config->GetMarker_All_KindBC(iMarker) != INTERNAL_BOUNDARY) {

      for (iElem_Surface = 0; iElem_Surface < nElem_Bound[iMarker]; iElem_Surface++) {

        iElem_Domain = bound[iMarker][iElem_Surface]->GetDomainElement();
        for (iNode_Domain = 0; iNode_Domain < elem[iElem_Domain]->GetnNodes(); iNode_Domain++) {
          Point_Domain = elem[iElem_Domain]->GetNode(iNode_Domain);
          find = false;
          for (iNode_Surface = 0; iNode_Surface < bound[iMarker][iElem_Surface]->GetnNodes(); iNode_Surface++) {
            Point_Surface = bound[iMarker][iElem_Surface]->GetNode(iNode_Surface);
            if (Point_Surface == Point_Domain) {find = true; break;}
          }
          if (!find) break;
        }

        /*--- 2D grid, line case ---*/

        if (bound[iMarker][iElem_Surface]->GetVTK_Type() == LINE) {

          Point_1_Surface = bound[iMarker][iElem_Surface]->GetNode(0); Coord_1 = node[Point_1_Surface]->GetCoord();
          Point_2_Surface = bound[iMarker][iElem_Surface]->GetNode(1); Coord_2 = node[Point_2_Surface]->GetCoord();
          Coord_3 = node[Point_Domain]->GetCoord();

          for (iDim = 0; iDim < nDim; iDim++) {
            a[iDim] = 0.5*(Coord_2[iDim]-Coord_1[iDim]);
            b[iDim] = 0.5*(Coord_3[iDim]-Coord_1[iDim]);
          }
          test = a[0]*b[1]-b[0]*a[1];

          if (test < 0.0) {
            bound[iMarker][iElem_Surface]->Change_Orientation();
            node[Point_1_Surface]->SetFlip_Orientation();
            node[Point_2_Surface]->SetFlip_Orientation();
            line_flip++;
          }

        }

        /*--- 3D grid, triangle case ---*/

        if (bound[iMarker][iElem_Surface]->GetVTK_Type() == TRIANGLE) {

          Point_1_Surface = bound[iMarker][iElem_Surface]->GetNode(0); Coord_1 = node[Point_1_Surface]->GetCoord();
          Point_2_Surface = bound[iMarker][iElem_Surface]->GetNode(1); Coord_2 = node[Point_2_Surface]->GetCoord();
          Point_3_Surface = bound[iMarker][iElem_Surface]->GetNode(2); Coord_3 = node[Point_3_Surface]->GetCoord();
          Coord_4 = node[Point_Domain]->GetCoord();

          for (iDim = 0; iDim < nDim; iDim++) {
            a[iDim] = 0.5*(Coord_2[iDim]-Coord_1[iDim]);
            b[iDim] = 0.5*(Coord_3[iDim]-Coord_1[iDim]);
            c[iDim] = Coord_4[iDim]-Coord_1[iDim];
          }
          n[0] = a[1]*b[2]-b[1]*a[2];
          n[1] = -(a[0]*b[2]-b[0]*a[2]);
          n[2] = a[0]*b[1]-b[0]*a[1];

          test = n[0]*c[0]+n[1]*c[1]+n[2]*c[2];
          if (test < 0.0) {
            bound[iMarker][iElem_Surface]->Change_Orientation();
            node[Point_1_Surface]->SetFlip_Orientation();
            node[Point_2_Surface]->SetFlip_Orientation();
            node[Point_3_Surface]->SetFlip_Orientation();
            triangle_flip++;
          }

        }

        /*--- 3D grid, rectangle case ---*/

        if (bound[iMarker][iElem_Surface]->GetVTK_Type() == QUADRILATERAL) {

          Point_1_Surface = bound[iMarker][iElem_Surface]->GetNode(0); Coord_1 = node[Point_1_Surface]->GetCoord();
          Point_2_Surface = bound[iMarker][iElem_Surface]->GetNode(1); Coord_2 = node[Point_2_Surface]->GetCoord();
          Point_3_Surface = bound[iMarker][iElem_Surface]->GetNode(2); Coord_3 = node[Point_3_Surface]->GetCoord();
          Point_4_Surface = bound[iMarker][iElem_Surface]->GetNode(3); Coord_4 = node[Point_4_Surface]->GetCoord();
          Coord_5 = node[Point_Domain]->GetCoord();

          for (iDim = 0; iDim < nDim; iDim++) {
            a[iDim] = 0.5*(Coord_2[iDim]-Coord_1[iDim]);
            b[iDim] = 0.5*(Coord_3[iDim]-Coord_1[iDim]);
            c[iDim] = Coord_5[iDim]-Coord_1[iDim];
          }
          n[0] = a[1]*b[2]-b[1]*a[2];
          n[1] = -(a[0]*b[2]-b[0]*a[2]);
          n[2] = a[0]*b[1]-b[0]*a[1];
          test_1 = n[0]*c[0]+n[1]*c[1]+n[2]*c[2];

          for (iDim = 0; iDim < nDim; iDim++) {
            a[iDim] = 0.5*(Coord_3[iDim]-Coord_2[iDim]);
            b[iDim] = 0.5*(Coord_4[iDim]-Coord_2[iDim]);
            c[iDim] = Coord_5[iDim]-Coord_2[iDim];
          }
          n[0] = a[1]*b[2]-b[1]*a[2];
          n[1] = -(a[0]*b[2]-b[0]*a[2]);
          n[2] = a[0]*b[1]-b[0]*a[1];
          test_2 = n[0]*c[0]+n[1]*c[1]+n[2]*c[2];

          for (iDim = 0; iDim < nDim; iDim++) {
            a[iDim] = 0.5*(Coord_4[iDim]-Coord_3[iDim]);
            b[iDim] = 0.5*(Coord_1[iDim]-Coord_3[iDim]);
            c[iDim] = Coord_5[iDim]-Coord_3[iDim];
          }
          n[0] = a[1]*b[2]-b[1]*a[2];
          n[1] = -(a[0]*b[2]-b[0]*a[2]);
          n[2] = a[0]*b[1]-b[0]*a[1];
          test_3 = n[0]*c[0]+n[1]*c[1]+n[2]*c[2];

          for (iDim = 0; iDim < nDim; iDim++) {
            a[iDim] = 0.5*(Coord_1[iDim]-Coord_4[iDim]);
            b[iDim] = 0.5*(Coord_3[iDim]-Coord_4[iDim]);
            c[iDim] = Coord_5[iDim]-Coord_4[iDim];
          }
          n[0] = a[1]*b[2]-b[1]*a[2];
          n[1] = -(a[0]*b[2]-b[0]*a[2]);
          n[2] = a[0]*b[1]-b[0]*a[1];
          test_4 = n[0]*c[0]+n[1]*c[1]+n[2]*c[2];

          if ((test_1 < 0.0) && (test_2 < 0.0) && (test_3 < 0.0) && (test_4 < 0.0)) {
            bound[iMarker][iElem_Surface]->Change_Orientation();
            node[Point_1_Surface]->SetFlip_Orientation();
            node[Point_2_Surface]->SetFlip_Orientation();
            node[Point_3_Surface]->SetFlip_Orientation();
            node[Point_4_Surface]->SetFlip_Orientation();
            quad_flip++;
          }

        }
      }
    }
  }

#ifdef HAVE_MPI
  unsigned long Myline_flip   = line_flip;
  unsigned long Mytriangle_flip  = triangle_flip;
  unsigned long Myquad_flip   = quad_flip;
  SU2_MPI::Allreduce(&Myline_flip, &line_flip, 1, MPI_UNSIGNED_LONG, MPI_SUM, MPI_COMM_WORLD);
  SU2_MPI::Allreduce(&Mytriangle_flip, &triangle_flip, 1, MPI_UNSIGNED_LONG, MPI_SUM, MPI_COMM_WORLD);
  SU2_MPI::Allreduce(&Myquad_flip, &quad_flip, 1, MPI_UNSIGNED_LONG, MPI_SUM, MPI_COMM_WORLD);
#endif

  if (rank == MASTER_NODE) {
    if (line_flip > 0) cout << "There has been a re-orientation of the LINE surface elements." << endl;
    if (triangle_flip > 0) cout << "There has been a re-orientation of the TRIANGLE surface elements." << endl;
    if (quad_flip > 0) cout << "There has been a re-orientation of the QUADRILATERAL surface elements." << endl;
  }

}

<<<<<<< HEAD
void CPhysicalGeometry::ComputeWall_Distance(CConfig *config) {

  /*--------------------------------------------------------------------------*/
  /*--- Step 1: Create the coordinates and connectivity of the linear      ---*/
  /*---         subelements of the local boundaries that must be taken     ---*/
  /*---         into account in the wall distance computation.             ---*/
  /*--------------------------------------------------------------------------*/

  /* Initialize an array for the mesh points, which eventually contains the
     mapping from the local nodes to the number used in the connectivity of the
     local boundary faces. However, in a first pass it is an indicator whether
     or not a mesh point is on a local wall boundary. */
  vector<unsigned long> meshToSurface(nPoint, 0);

  /* Define the vectors for the connectivity of the local linear subelements,
     the element ID's, the element type and marker ID's. */
  vector<unsigned long> surfaceConn;
  vector<unsigned long> elemIDs;
  vector<unsigned short> VTK_TypeElem;
  vector<unsigned short> markerIDs;

  /* Loop over the boundary markers. */

  for(unsigned short iMarker=0; iMarker<config->GetnMarker_All(); ++iMarker) {


    /* Check for a viscous wall. */
    if( config->GetViscous_Wall(iMarker)) {

      /* Loop over the surface elements of this marker. */
      for(unsigned long iElem=0; iElem < nElem_Bound[iMarker]; iElem++) {

        /* Set the flag of the mesh points on this surface to true. */
        for (unsigned short iNode = 0; iNode < bound[iMarker][iElem]->GetnNodes(); iNode++) {
          unsigned long iPoint = bound[iMarker][iElem]->GetNode(iNode);
          meshToSurface[iPoint] = 1;
        }
        /* Determine the necessary data from the corresponding standard face,
          such as the number of linear subfaces, the number of DOFs per
          linear subface and the corresponding local connectivity. */
        const unsigned short VTK_Type      = bound[iMarker][iElem]->GetVTK_Type();
        const unsigned short nDOFsPerElem  = bound[iMarker][iElem]->GetnNodes();

          /* Loop over the nodes of element and store the required data. */

        markerIDs.push_back(iMarker);
        VTK_TypeElem.push_back(VTK_Type);
        elemIDs.push_back(iElem);

        for (unsigned short iNode = 0; iNode < nDOFsPerElem; iNode++)
          surfaceConn.push_back(bound[iMarker][iElem]->GetNode(iNode));
      }
    }
  }


  /*--- Create the coordinates of the local points on the viscous surfaces and
        create the final version of the mapping from all volume points to the
        points on the viscous surfaces. ---*/
  vector<su2double> surfaceCoor;
  unsigned long nVertex_SolidWall = 0;

  for(unsigned long i=0; i<nPoint; ++i) {
    if( meshToSurface[i] ) {
      meshToSurface[i] = nVertex_SolidWall++;

      for(unsigned short k=0; k<nDim; ++k)
        surfaceCoor.push_back(node[i]->GetCoord(k));
    }
  }

  /*--- Change the surface connectivity, such that it corresponds to
        the entries in surfaceCoor rather than in meshPoints. ---*/
  for(unsigned long i=0; i<surfaceConn.size(); ++i)
    surfaceConn[i] = meshToSurface[surfaceConn[i]];

  /*--------------------------------------------------------------------------*/
  /*--- Step 2: Build the ADT, which is an ADT of bounding boxes of the    ---*/
  /*---         surface elements. A nearest point search does not give     ---*/
  /*---         accurate results, especially not for the integration       ---*/
  /*---         points of the elements close to a wall boundary.           ---*/
  /*--------------------------------------------------------------------------*/

  /* Build the ADT. */
  CADTElemClass WallADT(nDim, surfaceCoor, surfaceConn, VTK_TypeElem,
                           markerIDs, elemIDs, true);

  /* Release the memory of the vectors used to build the ADT. To make sure
     that all the memory is deleted, the swap function is used. */
  vector<unsigned short>().swap(markerIDs);
  vector<unsigned short>().swap(VTK_TypeElem);
  vector<unsigned long>().swap(elemIDs);
  vector<unsigned long>().swap(surfaceConn);
  vector<su2double>().swap(surfaceCoor);

  /*--------------------------------------------------------------------------*/
  /*--- Step 3: Loop over all interior mesh nodes and compute minimum      ---*/
  /*---         distance to a solid wall element                           ---*/
  /*--------------------------------------------------------------------------*/


  if ( WallADT.IsEmpty() ) {

    /*--- No solid wall boundary nodes in the entire mesh.
     Set the wall distance to zero for all nodes. ---*/

    for (unsigned long iPoint=0; iPoint<GetnPoint(); ++iPoint)
      node[iPoint]->SetWall_Distance(0.0);
  }
  else {

    /*--- Solid wall boundary nodes are present. Compute the wall
     distance for all nodes. ---*/

    for (unsigned long iPoint=0; iPoint<GetnPoint(); ++iPoint) {
      unsigned short markerID;
      unsigned long  elemID;
      int            rankID;
      su2double      dist;
      su2double      weights[4];

      WallADT.DetermineNearestElement(node[iPoint]->GetCoord(), dist, markerID,
                                   elemID, rankID, weights);
      node[iPoint]->SetWall_Distance(dist);
      
      /*--- BCM: Set nearest element and marker. These will be used
       for wall functions ---*/
      if (!node[iPoint]->GetSolidBoundary()) {
        for (unsigned short iNode = 0; iNode < node[iPoint]->GetnPoint(); ++iNode) {
          const unsigned long jPoint = node[iPoint]->GetPoint(iNode);
          if (node[jPoint]->GetSolidBoundary()) {
            for(unsigned short iMarker=0; iMarker<config->GetnMarker_All(); ++iMarker) {
              if (config->GetViscous_Wall(iMarker)) {
                const long jVertex = node[jPoint]->GetVertex(iMarker);
                if (jVertex != -1) {
                  node[iPoint]->SetBool_Wall_Neighbor(true);
                  node[iPoint]->SetWall_Rank(rankID);
                  node[iPoint]->SetWall_Marker(markerID);
                  node[iPoint]->SetWall_Element(elemID);
                  node[iPoint]->SetWall_Interpolation_Weights(weights);
                  break;
                } // if jVertex
              } // if iMarker Viscous Wall
            } // iMarker
          } // if jPoint Solid Boundary
          if (node[iPoint]->GetBool_Wall_Neighbor()) break;
        } // iNode
      } // if iPoint !Solid Boundary
    }
  }

}

=======
>>>>>>> 58bc0dc8
void CPhysicalGeometry::SetPositive_ZArea(CConfig *config) {
  unsigned short iMarker, Boundary, Monitoring;
  unsigned long iVertex, iPoint;
  su2double *Normal, PositiveXArea, PositiveYArea, PositiveZArea, WettedArea, CoordX = 0.0, CoordY = 0.0, CoordZ = 0.0, MinCoordX = 1E10, MinCoordY = 1E10,
  MinCoordZ = 1E10, MaxCoordX = -1E10, MaxCoordY = -1E10, MaxCoordZ = -1E10, TotalMinCoordX = 1E10, TotalMinCoordY = 1E10,
  TotalMinCoordZ = 1E10, TotalMaxCoordX = -1E10, TotalMaxCoordY = -1E10, TotalMaxCoordZ = -1E10;
  su2double TotalPositiveXArea = 0.0, TotalPositiveYArea = 0.0, TotalPositiveZArea = 0.0, TotalWettedArea = 0.0, AxiFactor;

  bool axisymmetric = config->GetAxisymmetric();
  bool fea = ((config->GetKind_Solver() == FEM_ELASTICITY) || (config->GetKind_Solver() == DISC_ADJ_FEM));

  PositiveXArea = 0.0;
  PositiveYArea = 0.0;
  PositiveZArea = 0.0;
  WettedArea = 0.0;

  for (iMarker = 0; iMarker < nMarker; iMarker++) {
    Boundary = config->GetMarker_All_KindBC(iMarker);
    Monitoring = config->GetMarker_All_Monitoring(iMarker);

    if ((((Boundary == EULER_WALL)              ||
          (Boundary == HEAT_FLUX)               ||
          (Boundary == ISOTHERMAL)              ||
          (Boundary == LOAD_BOUNDARY)           ||
          (Boundary == DISPLACEMENT_BOUNDARY)) && (Monitoring == YES))
        || (fea))

      for (iVertex = 0; iVertex < nVertex[iMarker]; iVertex++) {
        iPoint = vertex[iMarker][iVertex]->GetNode();

        if (node[iPoint]->GetDomain()) {
          Normal = vertex[iMarker][iVertex]->GetNormal();
          CoordX = node[iPoint]->GetCoord(0);
          CoordY = node[iPoint]->GetCoord(1);
          if (nDim == 3) CoordZ = node[iPoint]->GetCoord(2);

          if (axisymmetric) AxiFactor = 2.0*PI_NUMBER*node[iPoint]->GetCoord(1);
          else AxiFactor = 1.0;

          if (nDim == 2) WettedArea += AxiFactor * sqrt (Normal[0]*Normal[0] + Normal[1]*Normal[1]);
          if (nDim == 3) WettedArea += sqrt (Normal[0]*Normal[0] + Normal[1]*Normal[1] + Normal[2]*Normal[2]);

          if (Normal[0] < 0) PositiveXArea -= Normal[0];
          if (Normal[1] < 0) PositiveYArea -= Normal[1];
          if ((nDim == 3) && (Normal[2] < 0)) PositiveZArea -= Normal[2];

          if (CoordX < MinCoordX) MinCoordX = CoordX;
          if (CoordX > MaxCoordX) MaxCoordX = CoordX;

          if (CoordY < MinCoordY) MinCoordY = CoordY;
          if (CoordY > MaxCoordY) MaxCoordY = CoordY;

          if (nDim == 3) {
            if (CoordZ < MinCoordZ) MinCoordZ = CoordZ;
            if (CoordZ > MaxCoordZ) MaxCoordZ = CoordZ;
          }

        }
      }

  }

#ifdef HAVE_MPI
  SU2_MPI::Allreduce(&PositiveXArea, &TotalPositiveXArea, 1, MPI_DOUBLE, MPI_SUM, MPI_COMM_WORLD);
  SU2_MPI::Allreduce(&PositiveYArea, &TotalPositiveYArea, 1, MPI_DOUBLE, MPI_SUM, MPI_COMM_WORLD);
  SU2_MPI::Allreduce(&PositiveZArea, &TotalPositiveZArea, 1, MPI_DOUBLE, MPI_SUM, MPI_COMM_WORLD);

  SU2_MPI::Allreduce(&MinCoordX, &TotalMinCoordX, 1, MPI_DOUBLE, MPI_MIN, MPI_COMM_WORLD);
  SU2_MPI::Allreduce(&MinCoordY, &TotalMinCoordY, 1, MPI_DOUBLE, MPI_MIN, MPI_COMM_WORLD);
  SU2_MPI::Allreduce(&MinCoordZ, &TotalMinCoordZ, 1, MPI_DOUBLE, MPI_MIN, MPI_COMM_WORLD);

  SU2_MPI::Allreduce(&MaxCoordX, &TotalMaxCoordX, 1, MPI_DOUBLE, MPI_MAX, MPI_COMM_WORLD);
  SU2_MPI::Allreduce(&MaxCoordY, &TotalMaxCoordY, 1, MPI_DOUBLE, MPI_MAX, MPI_COMM_WORLD);
  SU2_MPI::Allreduce(&MaxCoordZ, &TotalMaxCoordZ, 1, MPI_DOUBLE, MPI_MAX, MPI_COMM_WORLD);

  SU2_MPI::Allreduce(&WettedArea, &TotalWettedArea, 1, MPI_DOUBLE, MPI_SUM, MPI_COMM_WORLD);
#else
  TotalPositiveXArea = PositiveXArea;
  TotalPositiveYArea = PositiveYArea;
  TotalPositiveZArea = PositiveZArea;

  TotalMinCoordX = MinCoordX;
  TotalMinCoordY = MinCoordY;
  TotalMinCoordZ = MinCoordZ;

  TotalMaxCoordX = MaxCoordX;
  TotalMaxCoordY = MaxCoordY;
  TotalMaxCoordZ = MaxCoordZ;

  TotalWettedArea    = WettedArea;
#endif

  /*--- Set a reference area if no value is provided ---*/

  if (config->GetRefArea() == 0.0) {

    if (nDim == 3) config->SetRefArea(TotalPositiveZArea);
    else config->SetRefArea(TotalPositiveYArea);

    if (rank == MASTER_NODE) {
      if (nDim == 3) {
        cout << "Reference area = "<< TotalPositiveZArea;
        if (config->GetSystemMeasurements() == SI) cout <<" m^2." << endl; else cout <<" ft^2." << endl;
      }
      else {
        cout << "Reference length = "<< TotalPositiveYArea;
        if (config->GetSystemMeasurements() == SI) cout <<" m." << endl; else cout <<" ft." << endl;
      }
    }

  }

  /*--- Set a semi-span value if no value is provided ---*/

  if (config->GetSemiSpan() == 0.0) {

    if (nDim == 3) config->SetSemiSpan(fabs(TotalMaxCoordY));
    else config->SetSemiSpan(1.0);

    if ((nDim == 3) && (rank == MASTER_NODE)) {
      cout << "Semi-span length = "<< TotalMaxCoordY;
      if (config->GetSystemMeasurements() == SI) cout <<" m." << endl; else cout <<" ft." << endl;
    }

  }

  if (rank == MASTER_NODE) {

    if (fea) cout << "Surface area = "<< TotalWettedArea;
    else cout << "Wetted area = "<< TotalWettedArea;

    if ((nDim == 3) || (axisymmetric)) { if (config->GetSystemMeasurements() == SI) cout <<" m^2." << endl; else cout <<" ft^2." << endl; }
    else { if (config->GetSystemMeasurements() == SI) cout <<" m." << endl; else cout <<" ft." << endl; }

    cout << "Area projection in the x-plane = "<< TotalPositiveXArea;
    if (nDim == 3) { if (config->GetSystemMeasurements() == SI) cout <<" m^2,"; else cout <<" ft^2,"; }
    else { if (config->GetSystemMeasurements() == SI) cout <<" m,"; else cout <<" ft,"; }

    cout << " y-plane = "<< TotalPositiveYArea;
    if (nDim == 3) { if (config->GetSystemMeasurements() == SI) cout <<" m^2,"; else cout <<" ft^2,"; }
    else { if (config->GetSystemMeasurements() == SI) cout <<" m." << endl; else cout <<" ft." << endl; }

    if (nDim == 3) { cout << " z-plane = "<< TotalPositiveZArea;
      if (config->GetSystemMeasurements() == SI) cout <<" m^2." << endl; else cout <<" ft^2."<< endl; }

    cout << "Max. coordinate in the x-direction = "<< TotalMaxCoordX;
    if (config->GetSystemMeasurements() == SI) cout <<" m,"; else cout <<" ft,";

    cout << " y-direction = "<< TotalMaxCoordY;
    if (config->GetSystemMeasurements() == SI) cout <<" m"; else cout <<" ft";

    if (nDim == 3) {
    	cout << ", z-direction = "<< TotalMaxCoordZ;
      if (config->GetSystemMeasurements() == SI) cout <<" m." << endl; else cout <<" ft."<< endl;
    }
    else cout << "." << endl;

    cout << "Min. coordinate in the x-direction = "<< TotalMinCoordX;
    if (config->GetSystemMeasurements() == SI) cout <<" m,"; else cout <<" ft";

    cout << " y-direction = "<< TotalMinCoordY;
    if (config->GetSystemMeasurements() == SI) cout <<" m"; else cout <<" ft";

    if (nDim == 3) {
    	cout << ", z-direction = "<< TotalMinCoordZ;
      if (config->GetSystemMeasurements() == SI) cout <<" m." << endl; else cout <<" ft."<< endl;
    }
    else cout << "." << endl;

  }

}

void CPhysicalGeometry::SetPoint_Connectivity(void) {

  unsigned short Node_Neighbor, iNode, iNeighbor;
  unsigned long jElem, Point_Neighbor, iPoint, iElem;

  /*--- Loop over all the elements ---*/

  for (iElem = 0; iElem < nElem; iElem++)

  /*--- Loop over all the nodes of an element ---*/

    for (iNode = 0; iNode < elem[iElem]->GetnNodes(); iNode++) {
      iPoint = elem[iElem]->GetNode(iNode);

      /*--- Store the element into the point ---*/

      node[iPoint]->SetElem(iElem);
    }

  /*--- Loop over all the points ---*/

  for (iPoint = 0; iPoint < nPoint; iPoint++)

  /*--- Loop over all elements shared by the point ---*/

    for (iElem = 0; iElem < node[iPoint]->GetnElem(); iElem++) {

      jElem = node[iPoint]->GetElem(iElem);

      /*--- If we find the point iPoint in the surronding element ---*/

      for (iNode = 0; iNode < elem[jElem]->GetnNodes(); iNode++)

        if (elem[jElem]->GetNode(iNode) == iPoint)

        /*--- Localize the local index of the neighbor of iPoint in the element ---*/

          for (iNeighbor = 0; iNeighbor < elem[jElem]->GetnNeighbor_Nodes(iNode); iNeighbor++) {
            Node_Neighbor = elem[jElem]->GetNeighbor_Nodes(iNode, iNeighbor);
            Point_Neighbor = elem[jElem]->GetNode(Node_Neighbor);

            /*--- Store the point into the point ---*/

            node[iPoint]->SetPoint(Point_Neighbor);
          }
    }

  /*--- Set the number of neighbors variable, this is
   important for JST and multigrid in parallel ---*/

  for (iPoint = 0; iPoint < nPoint; iPoint++)
    node[iPoint]->SetnNeighbor(node[iPoint]->GetnPoint());

}

void CPhysicalGeometry::SetRCM_Ordering(CConfig *config) {
  unsigned long iPoint, AdjPoint, AuxPoint, AddPoint, iElem, iNode, jNode;
  vector<unsigned long> Queue, AuxQueue, Result;
  unsigned short Degree, MinDegree, iDim, iMarker;
  bool *inQueue;

  inQueue = new bool [nPoint];

  for (iPoint = 0; iPoint < nPoint; iPoint++)
    inQueue[iPoint] = false;

  /*--- Select the node with the lowest degree in the grid. ---*/

  MinDegree = node[0]->GetnNeighbor(); AddPoint = 0;
  for (iPoint = 1; iPoint < nPointDomain; iPoint++) {
    Degree = node[iPoint]->GetnPoint();
    if (Degree < MinDegree) { MinDegree = Degree; AddPoint = iPoint; }
  }

  /*--- Add the node in the first free position. ---*/

  Result.push_back(AddPoint); inQueue[AddPoint] = true;

  /*--- Loop until reorganize all the nodes ---*/

  do {

    /*--- Add to the queue all the nodes adjacent in the increasing
     order of their degree, checking if the element is already
     in the Queue. ---*/

    AuxQueue.clear();
    for (iNode = 0; iNode < node[AddPoint]->GetnPoint(); iNode++) {
      AdjPoint = node[AddPoint]->GetPoint(iNode);
      if ((!inQueue[AdjPoint]) && (AdjPoint < nPointDomain)) {
        AuxQueue.push_back(AdjPoint);
      }
    }

    if (AuxQueue.size() != 0) {

      /*--- Sort the auxiliar queue based on the number of neighbors ---*/

      for (iNode = 0; iNode < AuxQueue.size(); iNode++) {
        for (jNode = 0; jNode < AuxQueue.size() - 1 - iNode; jNode++) {
          if (node[AuxQueue[jNode]]->GetnPoint() > node[AuxQueue[jNode+1]]->GetnPoint()) {
            AuxPoint = AuxQueue[jNode];
            AuxQueue[jNode] = AuxQueue[jNode+1];
            AuxQueue[jNode+1] = AuxPoint;
          }
        }
      }

      Queue.insert(Queue.end(), AuxQueue.begin(), AuxQueue.end());
      for (iNode = 0; iNode < AuxQueue.size(); iNode++) {
        inQueue[AuxQueue[iNode]] = true;
      }

    }

    /*--- Extract the first node from the queue and add it in the first free
     position. ---*/

    if (Queue.size() != 0) {
      AddPoint = Queue[0];
      Result.push_back(Queue[0]);
      Queue.erase (Queue.begin(), Queue.begin()+1);
    }

    /*--- Add to the queue all the nodes adjacent in the increasing
     order of their degree, checking if the element is already
     in the Queue. ---*/

  } while (Queue.size() != 0);

  /*--- Check that all the points have been added ---*/

  for (iPoint = 0; iPoint < nPointDomain; iPoint++) {
    if (inQueue[iPoint] == false) Result.push_back(iPoint);
  }

  delete[] inQueue;

  reverse(Result.begin(), Result.end());

  /*--- Add the MPI points ---*/

  for (iPoint = nPointDomain; iPoint < nPoint; iPoint++) {
    Result.push_back(iPoint);
  }

  /*--- Reset old data structures ---*/

  for (iPoint = 0; iPoint < nPoint; iPoint++) {
    node[iPoint]->ResetElem();
    node[iPoint]->ResetPoint();
    node[iPoint]->ResetBoundary();
    node[iPoint]->SetPhysicalBoundary(false);
    node[iPoint]->SetSolidBoundary(false);
    node[iPoint]->SetPeriodicBoundary(false);
    node[iPoint]->SetDomain(true);
  }

  /*--- Set the new coordinates ---*/

  su2double **AuxCoord;
  unsigned long *AuxGlobalIndex;

  AuxGlobalIndex = new unsigned long [nPoint];
  AuxCoord = new su2double* [nPoint];
  for (iPoint = 0; iPoint < nPoint; iPoint++)
    AuxCoord[iPoint] = new su2double [nDim];

  for (iPoint = 0; iPoint < nPoint; iPoint++) {
    AuxGlobalIndex[iPoint] = node[iPoint]->GetGlobalIndex();
    for (iDim = 0; iDim < nDim; iDim++) {
      AuxCoord[iPoint][iDim] = node[iPoint]->GetCoord(iDim);
    }
  }

  for (iPoint = 0; iPoint < nPoint; iPoint++) {
    node[iPoint]->SetGlobalIndex(AuxGlobalIndex[Result[iPoint]]);
    for (iDim = 0; iDim < nDim; iDim++)
      node[iPoint]->SetCoord(iDim, AuxCoord[Result[iPoint]][iDim]);
  }

  for (iPoint = 0; iPoint < nPoint; iPoint++)
    delete[] AuxCoord[iPoint];
  delete[] AuxCoord;
  delete[] AuxGlobalIndex;

  /*--- Set the new conectivities ---*/

  unsigned long *InvResult;
  InvResult = new unsigned long [nPoint];
  for (iPoint = 0; iPoint < nPoint; iPoint++)
    InvResult[Result[iPoint]] = iPoint;

  for (iElem = 0; iElem < nElem; iElem++) {
    for (iNode = 0; iNode < elem[iElem]->GetnNodes(); iNode++) {
      iPoint = elem[iElem]->GetNode(iNode);
      elem[iElem]->SetNode(iNode, InvResult[iPoint]);
    }
  }

  for (iMarker = 0; iMarker < nMarker; iMarker++) {
    for (iElem = 0; iElem < nElem_Bound[iMarker]; iElem++) {

      string Marker_Tag = config->GetMarker_All_TagBound(iMarker);
      if (Marker_Tag == "SEND_RECEIVE") {
        for (unsigned long iElem_Bound = 0; iElem_Bound < nElem_Bound[iMarker]; iElem_Bound++) {
          if (config->GetMarker_All_SendRecv(iMarker) < 0)
            node[bound[iMarker][iElem_Bound]->GetNode(0)]->SetDomain(false);
        }
      }

      for (iNode = 0; iNode < bound[iMarker][iElem]->GetnNodes(); iNode++) {
        iPoint = bound[iMarker][iElem]->GetNode(iNode);
        bound[iMarker][iElem]->SetNode(iNode, InvResult[iPoint]);
        node[InvResult[iPoint]]->SetBoundary(nMarker);
        if (config->GetMarker_All_KindBC(iMarker) != SEND_RECEIVE &&
            config->GetMarker_All_KindBC(iMarker) != INTERNAL_BOUNDARY &&
            config->GetMarker_All_KindBC(iMarker) != INTERFACE_BOUNDARY &&
            config->GetMarker_All_KindBC(iMarker) != NEARFIELD_BOUNDARY &&
            config->GetMarker_All_KindBC(iMarker) != PERIODIC_BOUNDARY)
          node[InvResult[iPoint]]->SetPhysicalBoundary(true);

        if (config->GetMarker_All_KindBC(iMarker) == EULER_WALL ||
            config->GetMarker_All_KindBC(iMarker) == HEAT_FLUX ||
            config->GetMarker_All_KindBC(iMarker) == ISOTHERMAL)
          node[InvResult[iPoint]]->SetSolidBoundary(true);

        if (config->GetMarker_All_KindBC(iMarker) == PERIODIC_BOUNDARY)
          node[InvResult[iPoint]]->SetPeriodicBoundary(true);
      }
    }
  }


  delete[] InvResult;

}

void CPhysicalGeometry::SetElement_Connectivity(void) {
  unsigned short first_elem_face, second_elem_face, iFace, iNode, jElem;
  unsigned long face_point, Test_Elem, iElem;

  /*--- Loop over all the elements, faces and nodes ---*/

  for (iElem = 0; iElem < nElem; iElem++)
    for (iFace = 0; iFace < elem[iElem]->GetnFaces(); iFace++)
      for (iNode = 0; iNode < elem[iElem]->GetnNodesFace(iFace); iNode++) {
        face_point = elem[iElem]->GetNode(elem[iElem]->GetFaces(iFace, iNode));

        /*--- Loop over all elements sharing the face point ---*/

        for (jElem = 0; jElem < node[face_point]->GetnElem(); jElem++) {
          Test_Elem = node[face_point]->GetElem(jElem);

          /*--- If it is a new element in this face ---*/

          if ((elem[iElem]->GetNeighbor_Elements(iFace) == -1) && (iElem < Test_Elem) &&
              (FindFace(iElem, Test_Elem, first_elem_face, second_elem_face))) {

            /*--- Localice which faces are sharing both elements ---*/

            elem[iElem]->SetNeighbor_Elements(Test_Elem, first_elem_face);

            /*--- Store the element for both elements ---*/

            elem[Test_Elem]->SetNeighbor_Elements(iElem, second_elem_face);

          }
        }
      }
}

void CPhysicalGeometry::SetBoundVolume(void) {
  unsigned short cont, iMarker, iElem, iNode_Domain, iNode_Surface;
  unsigned long Point_Domain, Point_Surface, Point, iElem_Surface, iElem_Domain;
  bool CheckVol;

  for (iMarker = 0; iMarker < nMarker; iMarker++)
    for (iElem_Surface = 0; iElem_Surface < nElem_Bound[iMarker]; iElem_Surface++) {

      /*--- Choose and arbitrary point from the surface --*/
      Point = bound[iMarker][iElem_Surface]->GetNode(0);
      CheckVol = false;

      for (iElem = 0; iElem < node[Point]->GetnElem(); iElem++) {
        /*--- Look for elements surronding that point --*/
        cont = 0; iElem_Domain = node[Point]->GetElem(iElem);
        for (iNode_Domain = 0; iNode_Domain < elem[iElem_Domain]->GetnNodes(); iNode_Domain++) {
          Point_Domain = elem[iElem_Domain]->GetNode(iNode_Domain);
          for (iNode_Surface = 0; iNode_Surface < bound[iMarker][iElem_Surface]->GetnNodes(); iNode_Surface++) {
            Point_Surface = bound[iMarker][iElem_Surface]->GetNode(iNode_Surface);
            if (Point_Surface == Point_Domain) cont++;
            if (cont == bound[iMarker][iElem_Surface]->GetnNodes()) break;
          }
          if (cont == bound[iMarker][iElem_Surface]->GetnNodes()) break;
        }

        if (cont == bound[iMarker][iElem_Surface]->GetnNodes()) {
          bound[iMarker][iElem_Surface]->SetDomainElement(iElem_Domain);
          CheckVol = true;
          break;
        }
      }
      if (!CheckVol) {
        char buf[100];
        SPRINTF(buf,"The surface element (%u, %lu) doesn't have an associated volume element", iMarker, iElem_Surface );
        SU2_MPI::Error(buf, CURRENT_FUNCTION);
      }
    }
}

void CPhysicalGeometry::SetVertex(CConfig *config) {
  unsigned long  iPoint, iVertex, iElem;
  unsigned short iMarker, iNode;

  /*--- Initialize the Vertex vector for each node of the grid ---*/

  for (iPoint = 0; iPoint < nPoint; iPoint++)
    for (iMarker = 0; iMarker < nMarker; iMarker++)
      node[iPoint]->SetVertex(-1, iMarker);

  /*--- Create and compute the vector with the number of vertex per marker ---*/

  nVertex = new unsigned long [nMarker];
  for (iMarker = 0; iMarker < nMarker; iMarker++) {

    /*--- Initialize the number of Bound Vertex for each Marker ---*/

    nVertex[iMarker] = 0;
    for (iElem = 0; iElem < nElem_Bound[iMarker]; iElem++)
      for (iNode = 0; iNode < bound[iMarker][iElem]->GetnNodes(); iNode++) {
        iPoint = bound[iMarker][iElem]->GetNode(iNode);

        /*--- Set the vertex in the node information ---*/

        if ((node[iPoint]->GetVertex(iMarker) == -1) || (config->GetMarker_All_KindBC(iMarker) == SEND_RECEIVE)) {
          node[iPoint]->SetVertex(nVertex[iMarker], iMarker);
          nVertex[iMarker]++;
        }
      }
  }

  /*--- Initialize the Vertex vector for each node, the previous result is deleted ---*/

  for (iPoint = 0; iPoint < nPoint; iPoint++)
    for (iMarker = 0; iMarker < nMarker; iMarker++)
      node[iPoint]->SetVertex(-1, iMarker);

  /*--- Create the bound vertex structure, note that the order
   is the same as in the input file, this is important for Send/Receive part ---*/

  vertex = new CVertex**[nMarker];
  for (iMarker = 0; iMarker < nMarker; iMarker++) {
    vertex[iMarker] = new CVertex* [nVertex[iMarker]];
    nVertex[iMarker] = 0;

    /*--- Initialize the number of Bound Vertex for each Marker ---*/

    for (iElem = 0; iElem < nElem_Bound[iMarker]; iElem++)
      for (iNode = 0; iNode < bound[iMarker][iElem]->GetnNodes(); iNode++) {
        iPoint = bound[iMarker][iElem]->GetNode(iNode);

        /*--- Set the vertex in the node information ---*/

        if ((node[iPoint]->GetVertex(iMarker) == -1) || (config->GetMarker_All_KindBC(iMarker) == SEND_RECEIVE)) {
          iVertex = nVertex[iMarker];
          vertex[iMarker][iVertex] = new CVertex(iPoint, nDim);

          if (config->GetMarker_All_KindBC(iMarker) == SEND_RECEIVE) {
            vertex[iMarker][iVertex]->SetRotation_Type(bound[iMarker][iElem]->GetRotation_Type());
          }
          node[iPoint]->SetVertex(nVertex[iMarker], iMarker);
          nVertex[iMarker]++;
        }
      }
  }
}

void CPhysicalGeometry::ComputeNSpan(CConfig *config, unsigned short val_iZone, unsigned short marker_flag, bool allocate) {
  unsigned short iMarker, jMarker, iMarkerTP, iSpan, jSpan, kSpan = 0;
  unsigned long iPoint, iVertex;
  long jVertex;
  int nSpan, nSpan_loc;
  su2double *coord, *valueSpan, min, max, radius, delta;
  short PeriodicBoundary;
  unsigned short SpanWise_Kind = config->GetKind_SpanWise();

#ifdef HAVE_MPI
  unsigned short iSize;
  int nSpan_max;
  int My_nSpan, My_MaxnSpan, *My_nSpan_loc = NULL;
  su2double MyMin, MyMax, *MyTotValueSpan =NULL,*MyValueSpan =NULL;
#endif

  nSpan = 0;
  nSpan_loc = 0;
  if (nDim == 2){
    nSpanWiseSections[marker_flag-1] = 1;
    //TODO (turbo) make it more genral
    if(marker_flag == OUTFLOW)	config->SetnSpanWiseSections(1);

    /*---Initilize the vector of span-wise values that will be ordered ---*/
    SpanWiseValue[marker_flag -1] = new su2double[1];
    for (iSpan = 0; iSpan < 1; iSpan++){
      SpanWiseValue[marker_flag -1][iSpan] = 0;
    }
  }
  else{
    if(SpanWise_Kind == AUTOMATIC){
      /*--- loop to find inflow of outflow marker---*/
      for (iMarker = 0; iMarker < nMarker; iMarker++){
        for (iMarkerTP=1; iMarkerTP < config->GetnMarker_Turbomachinery()+1; iMarkerTP++){
          if (config->GetMarker_All_Turbomachinery(iMarker) == iMarkerTP){
            if (config->GetMarker_All_TurbomachineryFlag(iMarker) == marker_flag){
              for (iVertex = 0; iVertex < nVertex[iMarker]; iVertex++) {
                iPoint = vertex[iMarker][iVertex]->GetNode();

                /*--- loop to find the vertex that ar both of inflow or outflow marker and on the periodic
                 * in order to caount the number of Span ---*/
                for (jMarker = 0; jMarker < nMarker; jMarker++){
                  if (config->GetMarker_All_KindBC(jMarker) == PERIODIC_BOUNDARY) {
                    PeriodicBoundary = config->GetMarker_All_PerBound(jMarker);
                    jVertex = node[iPoint]->GetVertex(jMarker);
                    if ((jVertex != -1) && (PeriodicBoundary == (val_iZone + 1))){
                        nSpan++;
                    }
                  }
                }
              }
            }
          }
        }
      }

      /*--- storing the local number of span---*/
      nSpan_loc = nSpan;
      /*--- if parallel computing the global number of span---*/
#ifdef HAVE_MPI
      nSpan_max = nSpan;
      My_nSpan  = nSpan; nSpan = 0;
      My_MaxnSpan = nSpan_max; nSpan_max = 0;
      SU2_MPI::Allreduce(&My_nSpan, &nSpan, 1, MPI_INT, MPI_SUM, MPI_COMM_WORLD);
      SU2_MPI::Allreduce(&My_MaxnSpan, &nSpan_max, 1, MPI_INT, MPI_MAX, MPI_COMM_WORLD);
#endif

      /*--- initialize the vector that will contain the disordered values span-wise ---*/
      nSpanWiseSections[marker_flag -1] = nSpan;
      valueSpan = new su2double[nSpan];

      for (iSpan = 0; iSpan < nSpan; iSpan ++ ){
        valueSpan[iSpan] = -1001.0;
      }


      /*--- store the local span-wise value for each processor ---*/
      nSpan_loc = 0;
      for (iMarker = 0; iMarker < nMarker; iMarker++){
        for (iMarkerTP=1; iMarkerTP < config->GetnMarker_Turbomachinery()+1; iMarkerTP++){
          if (config->GetMarker_All_Turbomachinery(iMarker) == iMarkerTP){
            if (config->GetMarker_All_TurbomachineryFlag(iMarker) == marker_flag){
              for (iVertex = 0; iVertex < nVertex[iMarker]; iVertex++) {
                iPoint = vertex[iMarker][iVertex]->GetNode();
                for (jMarker = 0; jMarker < nMarker; jMarker++){
                  if (config->GetMarker_All_KindBC(jMarker) == PERIODIC_BOUNDARY) {
                    PeriodicBoundary = config->GetMarker_All_PerBound(jMarker);
                  	jVertex = node[iPoint]->GetVertex(jMarker);
                    if ((jVertex != -1) && (PeriodicBoundary == (val_iZone + 1))){
                      coord = node[iPoint]->GetCoord();
                      switch (config->GetKind_TurboMachinery(val_iZone)){
                      case CENTRIFUGAL:
                        valueSpan[nSpan_loc] = coord[2];
                        break;
                      case CENTRIPETAL:
                        valueSpan[nSpan_loc] = coord[2];
                        break;
                      case AXIAL:
                        valueSpan[nSpan_loc] = sqrt(coord[0]*coord[0]+coord[1]*coord[1]);
                        break;
                      case CENTRIPETAL_AXIAL:
                        if (marker_flag == OUTFLOW){
                          valueSpan[nSpan_loc] = sqrt(coord[0]*coord[0]+coord[1]*coord[1]);
                        }
                        else{
                          valueSpan[nSpan_loc] = coord[2];
                        }
                        break;
                      case AXIAL_CENTRIFUGAL:
                        if (marker_flag == INFLOW){
                          valueSpan[nSpan_loc] = sqrt(coord[0]*coord[0]+coord[1]*coord[1]);
                        }
                        else{
                          valueSpan[nSpan_loc] = coord[2];
                        }
                        break;

                      }
                      nSpan_loc++;
                    }
                  }
                }
              }
            }
          }
        }
      }

      /*--- Gather the span-wise values on all the processor ---*/

#ifdef HAVE_MPI
      MyTotValueSpan  = new su2double[nSpan_max*size];
      MyValueSpan     = new su2double[nSpan_max];
      My_nSpan_loc    = new int[size];
      for(iSpan = 0; iSpan < nSpan_max; iSpan++){
        MyValueSpan[iSpan] = -1001.0;
        for (iSize = 0; iSize< size; iSize++){
          MyTotValueSpan[iSize*nSpan_max + iSpan] = -1001.0;
        }
      }

      for(iSpan = 0; iSpan <nSpan_loc; iSpan++){
        MyValueSpan[iSpan] = valueSpan[iSpan];
      }

      for(iSpan = 0; iSpan <nSpan; iSpan++){
        valueSpan[iSpan] = -1001.0;
      }

      SU2_MPI::Allgather(MyValueSpan, nSpan_max , MPI_DOUBLE, MyTotValueSpan, nSpan_max, MPI_DOUBLE, MPI_COMM_WORLD);
      SU2_MPI::Allgather(&nSpan_loc, 1 , MPI_INT, My_nSpan_loc, 1, MPI_INT, MPI_COMM_WORLD);

      jSpan = 0;
      for (iSize = 0; iSize< size; iSize++){
        for(iSpan = 0; iSpan < My_nSpan_loc[iSize]; iSpan++){
          valueSpan[jSpan] = MyTotValueSpan[iSize*nSpan_max + iSpan];
          jSpan++;
        }
      }

      delete [] MyTotValueSpan; delete [] MyValueSpan; delete [] My_nSpan_loc;

#endif

      // check if the value are gathered correctly
      //
      //  for (iSpan = 0; iSpan < nSpan; iSpan++){
      //  	if(rank == MASTER_NODE){
      //  		cout << setprecision(16)<<  iSpan +1 << " with a value of " <<valueSpan[iSpan]<< " at flag " << marker_flag <<endl;
      //  	}
      //  }


      /*--- Find the minimum value among the span-wise values  ---*/
      min = 10.0E+06;
      for (iSpan = 0; iSpan < nSpan; iSpan++){
        if(valueSpan[iSpan]< min) min = valueSpan[iSpan];
      }

      /*---Initilize the vector of span-wise values that will be ordered ---*/
      SpanWiseValue[marker_flag -1] = new su2double[nSpan];
      for (iSpan = 0; iSpan < nSpan; iSpan++){
        SpanWiseValue[marker_flag -1][iSpan] = 0;
      }

      /*---Ordering the vector of span-wise values---*/
      SpanWiseValue[marker_flag -1][0] = min;
      for (iSpan = 1; iSpan < nSpan; iSpan++){
        min = 10.0E+06;
        for (jSpan = 0; jSpan < nSpan; jSpan++){
          if((valueSpan[jSpan] - SpanWiseValue[marker_flag -1][iSpan-1]) < min && (valueSpan[jSpan] - SpanWiseValue[marker_flag -1][iSpan-1]) > EPS){
            min    = valueSpan[jSpan] - SpanWiseValue[marker_flag -1][iSpan-1];
            kSpan = jSpan;
          }
        }
        SpanWiseValue[marker_flag -1][iSpan] = valueSpan[kSpan];
      }

      delete [] valueSpan;
    }
    /*--- Compute equispaced Span-wise sections using number of section specified by the User---*/
    else{
      /*--- Initialize number of span---*/
      nSpanWiseSections[marker_flag-1] = config->Get_nSpanWiseSections_User();
      SpanWiseValue[marker_flag -1] = new su2double[config->Get_nSpanWiseSections_User()];
      for (iSpan = 0; iSpan < config->Get_nSpanWiseSections_User(); iSpan++){
        SpanWiseValue[marker_flag -1][iSpan] = 0;
      }
      /*--- Compute maximum and minimum value span-wise---*/
      min = 10.0E+06;
      max = -10.0E+06;
      for (iMarker = 0; iMarker < nMarker; iMarker++){
        for (iMarkerTP=1; iMarkerTP < config->GetnMarker_Turbomachinery()+1; iMarkerTP++){
          if (config->GetMarker_All_Turbomachinery(iMarker) == iMarkerTP){
            if (config->GetMarker_All_TurbomachineryFlag(iMarker) == marker_flag){
              for (iVertex = 0; iVertex < nVertex[iMarker]; iVertex++) {
                iPoint = vertex[iMarker][iVertex]->GetNode();
                for (jMarker = 0; jMarker < nMarker; jMarker++){
                  if (config->GetMarker_All_KindBC(jMarker) == PERIODIC_BOUNDARY) {
                    PeriodicBoundary = config->GetMarker_All_PerBound(jMarker);
                    jVertex = node[iPoint]->GetVertex(jMarker);
                    if ((jVertex != -1) && (PeriodicBoundary == (val_iZone + 1))){
                      coord = node[iPoint]->GetCoord();
                      switch (config->GetKind_TurboMachinery(val_iZone)){
                      case CENTRIFUGAL: case CENTRIPETAL:
                        if (coord[2] < min) min = coord[2];
                        if (coord[2] > max) max = coord[2];
                        break;
                      case AXIAL:
                        radius = sqrt(coord[0]*coord[0]+coord[1]*coord[1]);
                        if (radius < min) min = radius;
                        if (radius > max) max = radius;
                        break;
                      case CENTRIPETAL_AXIAL:
                        if (marker_flag == OUTFLOW){
                          radius = sqrt(coord[0]*coord[0]+coord[1]*coord[1]);
                          if (radius < min) min = radius;
                          if (radius > max) max = radius;
                        }
                        else{
                          if (coord[2] < min) min = coord[2];
                          if (coord[2] > max) max = coord[2];
                        }
                        break;

                      case AXIAL_CENTRIFUGAL:
                        if (marker_flag == INFLOW){
                          radius = sqrt(coord[0]*coord[0]+coord[1]*coord[1]);
                          if (radius < min) min = radius;
                          if (radius > max) max = radius;
                        }
                        else{
                          if (coord[2] < min) min = coord[2];
                          if (coord[2] > max) max = coord[2];
                        }
                        break;
                      }
                    }
                  }
                }
              }
            }
          }
        }
      }
      /*--- compute global minimum and maximum value on span-wise ---*/
#ifdef HAVE_MPI
      MyMin= min;  min = 0;
      MyMax= max;  max = 0;
      SU2_MPI::Allreduce(&MyMin, &min, 1, MPI_DOUBLE, MPI_MIN, MPI_COMM_WORLD);
      SU2_MPI::Allreduce(&MyMax, &max, 1, MPI_DOUBLE, MPI_MAX, MPI_COMM_WORLD);
#endif

      //  cout <<"min  " <<  min << endl;
      //  cout <<"max  " << max << endl;
      /*--- compute height value for each spanwise section---*/
      delta = (max - min)/(nSpanWiseSections[marker_flag-1] -1);
      for(iSpan = 0; iSpan < nSpanWiseSections[marker_flag-1]; iSpan++){
        SpanWiseValue[marker_flag - 1][iSpan]= min + delta*iSpan;
      }
    }


    if(marker_flag == OUTFLOW){
      if(nSpanWiseSections[INFLOW -1] != nSpanWiseSections[OUTFLOW - 1]){
        char buf[100];
        SPRINTF(buf, "nSpan inflow %u, nSpan outflow %u", nSpanWiseSections[INFLOW], nSpanWiseSections[OUTFLOW]);
        SU2_MPI::Error(string(" At the moment only turbomachinery with the same amount of span-wise section can be simulated\n") + buf, CURRENT_FUNCTION);
      }
      else{
        config->SetnSpanWiseSections(nSpanWiseSections[OUTFLOW -1]);
      }
    }

  }

}
void CPhysicalGeometry::SetTurboVertex(CConfig *config, unsigned short val_iZone, unsigned short marker_flag, bool allocate) {
  unsigned long  iPoint, **ordered, **disordered, **oldVertex3D, iInternalVertex;
  unsigned long nVert, nVertMax;
  unsigned short iMarker, iMarkerTP, iSpan, jSpan, iDim;
  su2double min, minInt, max, *coord, dist, Normal2, *TurboNormal, *NormalArea, target = 0.0, **area, ***unitnormal, Area = 0.0;
  bool **checkAssign;
  min    =  10.0E+06;
  minInt =  10.0E+06;
  max    = -10.0E+06;

  su2double radius;
  long iVertex, iSpanVertex, jSpanVertex, kSpanVertex = 0;
  int *nTotVertex_gb, *nVertexSpanHalo;
  su2double **x_loc, **y_loc, **z_loc, **angCoord_loc, **deltaAngCoord_loc, **angPitch, **deltaAngPitch, *minIntAngPitch,
  *minAngPitch, *maxAngPitch;
  int       **rank_loc;
#ifdef HAVE_MPI
  unsigned short iSize, kSize = 0, jSize;
  su2double MyMin,MyIntMin, MyMax;
  su2double *x_gb = NULL, *y_gb = NULL, *z_gb = NULL, *angCoord_gb = NULL, *deltaAngCoord_gb = NULL;
  bool *checkAssign_gb =NULL;
  unsigned long My_nVert;

#endif
  string multizone_filename;

  x_loc              = new su2double*[nSpanWiseSections[marker_flag-1]];
  y_loc              = new su2double*[nSpanWiseSections[marker_flag-1]];
  z_loc              = new su2double*[nSpanWiseSections[marker_flag-1]];
  angCoord_loc       = new su2double*[nSpanWiseSections[marker_flag-1]];
  deltaAngCoord_loc  = new su2double*[nSpanWiseSections[marker_flag-1]];
  angPitch           = new su2double*[nSpanWiseSections[marker_flag-1]];
  deltaAngPitch      = new su2double*[nSpanWiseSections[marker_flag-1]];
  rank_loc           = new int*[nSpanWiseSections[marker_flag-1]];
  minAngPitch        = new su2double[nSpanWiseSections[marker_flag-1]];
  minIntAngPitch     = new su2double[nSpanWiseSections[marker_flag-1]];
  maxAngPitch        = new su2double[nSpanWiseSections[marker_flag-1]];

  nTotVertex_gb      = new int[nSpanWiseSections[marker_flag-1]];
  nVertexSpanHalo    = new int[nSpanWiseSections[marker_flag-1]];
  for(iSpan = 0; iSpan < nSpanWiseSections[marker_flag-1]; iSpan++){
    nTotVertex_gb[iSpan]   = -1;
    nVertexSpanHalo[iSpan] = 0;
    minAngPitch[iSpan]     = 10.0E+06;
    minIntAngPitch[iSpan]  = 10.0E+06;
    maxAngPitch[iSpan]     = -10.0E+06;
  }

  /*--- Initialize auxiliary pointers ---*/
  TurboNormal        = new su2double[3];
  NormalArea         = new su2double[3];
  ordered            = new unsigned long* [nSpanWiseSections[marker_flag-1]];
  disordered         = new unsigned long* [nSpanWiseSections[marker_flag-1]];
  oldVertex3D        = new unsigned long* [nSpanWiseSections[marker_flag-1]];
  area               = new su2double* [nSpanWiseSections[marker_flag-1]];
  unitnormal         = new su2double** [nSpanWiseSections[marker_flag-1]];
  checkAssign        = new bool* [nSpanWiseSections[marker_flag-1]];

  /*--- Initialize the new Vertex structure. The if statement ensures that these vectors are initialized
   * only once even if the routine is called more than once.---*/

  if (allocate){
    for (iMarker = 0; iMarker < nMarker; iMarker++){
      for (iMarkerTP=1; iMarkerTP < config->GetnMarker_Turbomachinery()+1; iMarkerTP++){
        if (config->GetMarker_All_Turbomachinery(iMarker) == iMarkerTP){
          if (config->GetMarker_All_TurbomachineryFlag(iMarker) == marker_flag){
            nSpanSectionsByMarker[iMarker]       = nSpanWiseSections[marker_flag-1];
            nVertexSpan[iMarker]                 = new long[nSpanWiseSections[marker_flag-1]];
            turbovertex[iMarker]                 = new CTurboVertex** [nSpanWiseSections[marker_flag-1]];
            nTotVertexSpan[iMarker]              = new unsigned long [nSpanWiseSections[marker_flag-1] +1];
            MaxAngularCoord[iMarker]             = new su2double [nSpanWiseSections[marker_flag-1]];
            MinAngularCoord[iMarker]             = new su2double [nSpanWiseSections[marker_flag-1]];
            MinRelAngularCoord[iMarker]          = new su2double [nSpanWiseSections[marker_flag-1]];
            for(iSpan = 0; iSpan < nSpanWiseSections[marker_flag-1]; iSpan++){
              nVertexSpan[iMarker][iSpan]        = 0;
              turbovertex[iMarker][iSpan]        = NULL;
              MinAngularCoord[iMarker][iSpan]    = 10.0E+06;
              MaxAngularCoord[iMarker][iSpan]    = -10.0E+06;
              MinRelAngularCoord[iMarker][iSpan] = 10.0E+06;
            }
            for(iSpan = 0; iSpan < nSpanWiseSections[marker_flag-1] +1; iSpan++){
              nTotVertexSpan[iMarker][iSpan]     = 0;
            }
          }
        }
      }
    }
  }

  //this works only for turbomachinery rotating around the Z-Axes.
  // the reordering algorithm pitch-wise assumes that X-coordinate of each boundary vertex is positive so that reordering can be based on the Y-coordinate.
    for (iMarker = 0; iMarker < nMarker; iMarker++){
      for (iMarkerTP=1; iMarkerTP < config->GetnMarker_Turbomachinery()+1; iMarkerTP++){
        if (config->GetMarker_All_Turbomachinery(iMarker) == iMarkerTP){
          if (config->GetMarker_All_TurbomachineryFlag(iMarker) == marker_flag){

            /*--- compute the amount of vertexes for each span-wise section to initialize the CTurboVertex pointers and auxiliary pointers  ---*/
            for (iVertex = 0; (unsigned long)iVertex  < nVertex[iMarker]; iVertex++) {
              iPoint = vertex[iMarker][iVertex]->GetNode();
              if (nDim == 3){
                dist = 10E+06;
                jSpan = -1;
                coord = node[iPoint]->GetCoord();

                switch (config->GetKind_TurboMachinery(val_iZone)){
                case CENTRIFUGAL: case CENTRIPETAL:
                  for(iSpan = 0; iSpan < nSpanWiseSections[marker_flag-1]; iSpan++){
                    if (dist > (abs(coord[2]-SpanWiseValue[marker_flag-1][iSpan]))){
                      dist= abs(coord[2]-SpanWiseValue[marker_flag-1][iSpan]);
                      jSpan=iSpan;
                    }
                  }
                  break;
                case AXIAL:
                  radius = sqrt(coord[0]*coord[0]+coord[1]*coord[1]);
                  for(iSpan = 0; iSpan < nSpanWiseSections[marker_flag-1]; iSpan++){
                    if (dist > (abs(radius - SpanWiseValue[marker_flag-1][iSpan]))){
                      dist= abs(radius-SpanWiseValue[marker_flag-1][iSpan]);
                      jSpan=iSpan;
                    }
                  }
                  break;
                case CENTRIPETAL_AXIAL:
                  if (marker_flag == OUTFLOW){
                    radius = sqrt(coord[0]*coord[0]+coord[1]*coord[1]);
                    for(iSpan = 0; iSpan < nSpanWiseSections[marker_flag-1]; iSpan++){
                      if (dist > (abs(radius - SpanWiseValue[marker_flag-1][iSpan]))){
                        dist= abs(radius-SpanWiseValue[marker_flag-1][iSpan]);
                        jSpan=iSpan;
                      }
                    }
                  }
                  else{
                    for(iSpan = 0; iSpan < nSpanWiseSections[marker_flag-1]; iSpan++){
                      if (dist > (abs(coord[2]-SpanWiseValue[marker_flag-1][iSpan]))){
                        dist= abs(coord[2]-SpanWiseValue[marker_flag-1][iSpan]);
                        jSpan=iSpan;
                      }
                    }
                  }
                  break;

                case AXIAL_CENTRIFUGAL:
                  if (marker_flag == INFLOW){
                    radius = sqrt(coord[0]*coord[0]+coord[1]*coord[1]);
                    for(iSpan = 0; iSpan < nSpanWiseSections[marker_flag-1]; iSpan++){
                      if (dist > (abs(radius - SpanWiseValue[marker_flag-1][iSpan]))){
                        dist= abs(radius-SpanWiseValue[marker_flag-1][iSpan]);
                        jSpan=iSpan;
                      }
                    }
                  }
                  else{
                    for(iSpan = 0; iSpan < nSpanWiseSections[marker_flag-1]; iSpan++){
                      if (dist > (abs(coord[2]-SpanWiseValue[marker_flag-1][iSpan]))){
                        dist= abs(coord[2]-SpanWiseValue[marker_flag-1][iSpan]);
                        jSpan=iSpan;
                      }
                    }
                  }
                  break;
                }
              }

              /*--- 2D problem do not need span-wise separation---*/
              else{
                jSpan = 0;
              }

              if(node[iPoint]->GetDomain()){
                nVertexSpan[iMarker][jSpan]++;
              }
              nVertexSpanHalo[jSpan]++;
            }

            /*--- initialize the CTurboVertex pointers and auxiliary pointers  ---*/
            for(iSpan = 0; iSpan < nSpanWiseSections[marker_flag-1]; iSpan++){
              if (allocate){
                turbovertex[iMarker][iSpan] = new CTurboVertex* [nVertexSpan[iMarker][iSpan]];
                for (iVertex = 0; iVertex < nVertexSpan[iMarker][iSpan]; iVertex++){
                  turbovertex[iMarker][iSpan][iVertex] = NULL;
                }
              }
              ordered[iSpan]                           = new unsigned long [nVertexSpanHalo[iSpan]];
              disordered[iSpan]                        = new unsigned long [nVertexSpanHalo[iSpan]];
              oldVertex3D[iSpan]                       = new unsigned long [nVertexSpanHalo[iSpan]];
              checkAssign[iSpan]                       = new bool [nVertexSpanHalo[iSpan]];
              area[iSpan]                              = new su2double [nVertexSpanHalo[iSpan]];
              unitnormal[iSpan]                        = new su2double* [nVertexSpanHalo[iSpan]];
              for (iVertex = 0; iVertex < nVertexSpanHalo[iSpan]; iVertex++){
                unitnormal[iSpan][iVertex]             = new su2double [nDim];
              }
              angPitch[iSpan]                          = new su2double [nVertexSpanHalo[iSpan]];
              deltaAngPitch[iSpan]                     = new su2double [nVertexSpanHalo[iSpan]];
              nVertexSpanHalo[iSpan]                   = 0;
            }

            /*--- store the vertexes in a ordered manner in span-wise directions but not yet ordered pitch-wise ---*/
            for (iVertex = 0; (unsigned long)iVertex < nVertex[iMarker]; iVertex++) {
              iPoint = vertex[iMarker][iVertex]->GetNode();
              if(nDim == 3){
                dist  = 10E+06;
                jSpan = -1;

                coord = node[iPoint]->GetCoord();
                switch (config->GetKind_TurboMachinery(val_iZone)){
                case CENTRIFUGAL: case CENTRIPETAL:
                  for(iSpan = 0; iSpan < nSpanWiseSections[marker_flag-1]; iSpan++){
                    if (dist > (abs(coord[2]-SpanWiseValue[marker_flag-1][iSpan]))){
                      dist= abs(coord[2]-SpanWiseValue[marker_flag-1][iSpan]);
                      jSpan=iSpan;
                    }
                  }
                  break;
                case AXIAL:
                  radius = sqrt(coord[0]*coord[0]+coord[1]*coord[1]);
                  for(iSpan = 0; iSpan < nSpanWiseSections[marker_flag-1]; iSpan++){
                    if (dist > (abs(radius - SpanWiseValue[marker_flag-1][iSpan]))){
                      dist= abs(radius-SpanWiseValue[marker_flag-1][iSpan]);
                      jSpan=iSpan;
                    }
                  }
                  break;
                case CENTRIPETAL_AXIAL:
                  if(marker_flag == OUTFLOW){
                    radius = sqrt(coord[0]*coord[0]+coord[1]*coord[1]);
                    for(iSpan = 0; iSpan < nSpanWiseSections[marker_flag-1]; iSpan++){
                      if (dist > (abs(radius - SpanWiseValue[marker_flag-1][iSpan]))){
                        dist= abs(radius-SpanWiseValue[marker_flag-1][iSpan]);
                        jSpan=iSpan;
                      }
                    }
                  }else{
                    for(iSpan = 0; iSpan < nSpanWiseSections[marker_flag-1]; iSpan++){
                      if (dist > (abs(coord[2]-SpanWiseValue[marker_flag-1][iSpan]))){
                        dist= abs(coord[2]-SpanWiseValue[marker_flag-1][iSpan]);
                        jSpan=iSpan;
                      }
                    }
                  }
                  break;

                case AXIAL_CENTRIFUGAL:
                  if(marker_flag == INFLOW){
                    radius = sqrt(coord[0]*coord[0]+coord[1]*coord[1]);
                    for(iSpan = 0; iSpan < nSpanWiseSections[marker_flag-1]; iSpan++){
                      if (dist > (abs(radius - SpanWiseValue[marker_flag-1][iSpan]))){
                        dist= abs(radius-SpanWiseValue[marker_flag-1][iSpan]);
                        jSpan=iSpan;
                      }
                    }
                  }else{
                    for(iSpan = 0; iSpan < nSpanWiseSections[marker_flag-1]; iSpan++){
                      if (dist > (abs(coord[2]-SpanWiseValue[marker_flag-1][iSpan]))){
                        dist= abs(coord[2]-SpanWiseValue[marker_flag-1][iSpan]);
                        jSpan=iSpan;
                      }
                    }
                  }
                  break;
                }
              }
              /*--- 2D problem do not need span-wise separation---*/
              else{
                jSpan = 0;
              }
              /*--- compute the face area associated with the vertex ---*/
              vertex[iMarker][iVertex]->GetNormal(NormalArea);
              for (iDim = 0; iDim < nDim; iDim++) NormalArea[iDim] = -NormalArea[iDim];
              Area = 0.0;
              for (iDim = 0; iDim < nDim; iDim++)
                Area += NormalArea[iDim]*NormalArea[iDim];
              Area = sqrt(Area);
              for (iDim = 0; iDim < nDim; iDim++) NormalArea[iDim] /= Area;
              /*--- store all the all the info into the auxiliary containers ---*/
              disordered[jSpan][nVertexSpanHalo[jSpan]]  = iPoint;
              oldVertex3D[jSpan][nVertexSpanHalo[jSpan]] = iVertex;
              area[jSpan][nVertexSpanHalo[jSpan]]        = Area;
              for (iDim = 0; iDim < nDim; iDim++){
                unitnormal[jSpan][nVertexSpanHalo[jSpan]][iDim] = NormalArea[iDim];
              }
              checkAssign[jSpan][nVertexSpanHalo[jSpan]] = false;
              nVertexSpanHalo[jSpan]++;
            }

            /*--- using the auxiliary container reordered the vertexes pitch-wise direction at each span ---*/
            // the reordering algorithm can be based on the Y-coordinate.
            for(iSpan = 0; iSpan < nSpanWiseSections[marker_flag-1]; iSpan++){

              /*--- find the local minimum and maximum pitch-wise for each processor---*/
              min    = 10E+06;
              minInt = 10E+06;
              max    = -10E+06;
              for(iSpanVertex = 0; iSpanVertex < nVertexSpanHalo[iSpan]; iSpanVertex++){
                iPoint = disordered[iSpan][iSpanVertex];
                coord = node[iPoint]->GetCoord();
                /*--- find nodes at minimum pitch among all nodes---*/
                if (coord[1]<min){
                  min = coord[1];
                  if (nDim == 2 && config->GetKind_TurboMachinery(val_iZone) == AXIAL){
                    MinAngularCoord[iMarker][iSpan] = coord[1];
                  }
                  else{
                  MinAngularCoord[iMarker][iSpan] = atan(coord[1]/coord[0]);
                  }
                  minAngPitch[iSpan]= MinAngularCoord[iMarker][iSpan];
                  kSpanVertex =iSpanVertex;
                }

                /*--- find nodes at minimum pitch among the internal nodes---*/
                if (coord[1]<minInt){
                  if(node[iPoint]->GetDomain()){
                    minInt = coord[1];
                    if (nDim == 2 && config->GetKind_TurboMachinery(val_iZone) == AXIAL){
                      minIntAngPitch[iSpan] = coord[1];
                    }
                    else{
                      minIntAngPitch[iSpan] = atan(coord[1]/coord[0]);
                    }
                  }
                }

                /*--- find nodes at maximum pitch among the internal nodes---*/
                if (coord[1]>max){
                  if(node[iPoint]->GetDomain()){
                    max =coord[1];
                    if (nDim == 2 && config->GetKind_TurboMachinery(val_iZone) == AXIAL){
                      MaxAngularCoord[iMarker][iSpan] = coord[1];
                    }
                    else{
                      MaxAngularCoord[iMarker][iSpan] = atan(coord[1]/coord[0]);
                    }
                    maxAngPitch[iSpan]= MaxAngularCoord[iMarker][iSpan];
                  }
                }
              }

              iInternalVertex = 0;

              /*--- reordering the vertex pitch-wise, store the ordered vertexes span-wise and pitch-wise---*/
              for(iSpanVertex = 0; iSpanVertex<nVertexSpanHalo[iSpan]; iSpanVertex++){
                dist = 10E+06;
                ordered[iSpan][iSpanVertex] = disordered[iSpan][kSpanVertex];
                checkAssign[iSpan][kSpanVertex] = true;
                coord = node[ordered[iSpan][iSpanVertex]]->GetCoord();
                target = coord[1];
                if (nDim == 2 && config->GetKind_TurboMachinery(val_iZone) == AXIAL){
                   angPitch[iSpan][iSpanVertex]=coord[1];
                }
                else{
                  angPitch[iSpan][iSpanVertex]=atan(coord[1]/coord[0]);
                }
                if(iSpanVertex == 0){
                  deltaAngPitch[iSpan][iSpanVertex]=0.0;
                }
                else{
                  deltaAngPitch[iSpan][iSpanVertex]= angPitch[iSpan][iSpanVertex] - angPitch[iSpan][iSpanVertex - 1];
                }
                /*---create turbovertex structure only for the internal nodes---*/
                if(node[ordered[iSpan][iSpanVertex]]->GetDomain()){
                  if (allocate){
                    turbovertex[iMarker][iSpan][iInternalVertex] = new CTurboVertex(ordered[iSpan][iSpanVertex], nDim);
                  }
                  turbovertex[iMarker][iSpan][iInternalVertex]->SetArea(area[iSpan][kSpanVertex]);
                  turbovertex[iMarker][iSpan][iInternalVertex]->SetNormal(unitnormal[iSpan][kSpanVertex]);
                  turbovertex[iMarker][iSpan][iInternalVertex]->SetOldVertex(oldVertex3D[iSpan][kSpanVertex]);
                  turbovertex[iMarker][iSpan][iInternalVertex]->SetAngularCoord(angPitch[iSpan][iSpanVertex]);
                  turbovertex[iMarker][iSpan][iInternalVertex]->SetDeltaAngularCoord(deltaAngPitch[iSpan][iSpanVertex]);
                  switch (config->GetKind_TurboMachinery(val_iZone)){
                  case CENTRIFUGAL:
                    Normal2 = 0.0;
                    for(iDim = 0; iDim < 2; iDim++) Normal2 +=coord[iDim]*coord[iDim];
                    if (marker_flag == INFLOW){
                      TurboNormal[0] = -coord[0]/sqrt(Normal2);
                      TurboNormal[1] = -coord[1]/sqrt(Normal2);
                      TurboNormal[2] = 0.0;
                    }else{
                      TurboNormal[0] = coord[0]/sqrt(Normal2);
                      TurboNormal[1] = coord[1]/sqrt(Normal2);
                      TurboNormal[2] = 0.0;
                    }
                    break;
                  case CENTRIPETAL:
                    Normal2 = 0.0;
                    for(iDim = 0; iDim < 2; iDim++) Normal2 +=coord[iDim]*coord[iDim];
                    if (marker_flag == OUTFLOW){
                      TurboNormal[0] = -coord[0]/sqrt(Normal2);
                      TurboNormal[1] = -coord[1]/sqrt(Normal2);
                      TurboNormal[2] = 0.0;
                    }else{
                      TurboNormal[0] = coord[0]/sqrt(Normal2);
                      TurboNormal[1] = coord[1]/sqrt(Normal2);
                      TurboNormal[2] = 0.0;
                    }
                    break;
                  case AXIAL:
                    Normal2 = 0.0;
                    for(iDim = 0; iDim < 2; iDim++) Normal2 +=coord[iDim]*coord[iDim];
                    if(nDim == 3){
                      if (marker_flag == INFLOW){
                        TurboNormal[0] = coord[0]/sqrt(Normal2);
                        TurboNormal[1] = coord[1]/sqrt(Normal2);
                        TurboNormal[2] = 0.0;
                      }else{
                        TurboNormal[0] = coord[0]/sqrt(Normal2);
                        TurboNormal[1] = coord[1]/sqrt(Normal2);
                        TurboNormal[2] = 0.0;
                      }
                    }
                    else{
                      if (marker_flag == INFLOW){
                        TurboNormal[0] = -1.0;
                        TurboNormal[1] = 0.0;
                        TurboNormal[2] = 0.0;
                      }else{
                        TurboNormal[0] = 1.0;
                        TurboNormal[1] = 0.0;
                        TurboNormal[2] = 0.0;
                      }
                    }

                    break;
                  case CENTRIPETAL_AXIAL:
                    Normal2 = 0.0;
                    for(iDim = 0; iDim < 2; iDim++) Normal2 +=coord[iDim]*coord[iDim];
                    if (marker_flag == INFLOW){
                      TurboNormal[0] = coord[0]/sqrt(Normal2);
                      TurboNormal[1] = coord[1]/sqrt(Normal2);
                      TurboNormal[2] = 0.0;
                    }else{
                      TurboNormal[0] = coord[0]/sqrt(Normal2);
                      TurboNormal[1] = coord[1]/sqrt(Normal2);
                      TurboNormal[2] = 0.0;
                    }
                    break;

                  case AXIAL_CENTRIFUGAL:
                    Normal2 = 0.0;
                    for(iDim = 0; iDim < 2; iDim++) Normal2 +=coord[iDim]*coord[iDim];
                    if (marker_flag == INFLOW){
                      TurboNormal[0] = coord[0]/sqrt(Normal2);
                      TurboNormal[1] = coord[1]/sqrt(Normal2);
                      TurboNormal[2] = 0.0;
                    }else{
                      TurboNormal[0] = coord[0]/sqrt(Normal2);
                      TurboNormal[1] = coord[1]/sqrt(Normal2);
                      TurboNormal[2] = 0.0;
                    }
                    break;

                  }
                  turbovertex[iMarker][iSpan][iInternalVertex]->SetTurboNormal(TurboNormal);
                  iInternalVertex++;
                }


                for(jSpanVertex = 0; jSpanVertex<nVertexSpanHalo[iSpan]; jSpanVertex++){
                  coord = node[disordered[iSpan][jSpanVertex]]->GetCoord();
                  if(dist >= (coord[1] - target) && !checkAssign[iSpan][jSpanVertex] && (coord[1] - target) >= 0.0){
                    dist= coord[1] - target;
                    kSpanVertex =jSpanVertex;
                  }
                }
              }
            }

            for(iSpan = 0; iSpan < nSpanWiseSections[marker_flag-1]; iSpan++){

              delete [] ordered[iSpan];
              delete [] disordered[iSpan];
              delete [] oldVertex3D[iSpan];
              delete [] checkAssign[iSpan];
              delete [] area[iSpan];
              delete [] angPitch[iSpan];
              delete [] deltaAngPitch[iSpan];

              for(iVertex=0; iVertex < nVertexSpanHalo[iSpan]; iVertex++){
                delete [] unitnormal[iSpan][iVertex];
              }
              delete [] unitnormal[iSpan];
            }
          }
        }
      }
    }

  /*--- to be set for all the processor to initialize an appropriate number of frequency for the NR BC ---*/
  nVertMax = 0;

  /*--- compute global max and min pitch per span ---*/
  for(iSpan = 0; iSpan < nSpanWiseSections[marker_flag-1]; iSpan++){
    nVert    = 0;

#ifdef HAVE_MPI
    MyMin     = minAngPitch[iSpan];      minAngPitch[iSpan]    = 10.0E+6;
    MyIntMin  = minIntAngPitch[iSpan];   minIntAngPitch[iSpan] = 10.0E+6;
    MyMax     = maxAngPitch[iSpan];      maxAngPitch[iSpan]    = -10.0E+6;

    SU2_MPI::Allreduce(&MyMin, &minAngPitch[iSpan], 1, MPI_DOUBLE, MPI_MIN, MPI_COMM_WORLD);
    SU2_MPI::Allreduce(&MyIntMin, &minIntAngPitch[iSpan], 1, MPI_DOUBLE, MPI_MIN, MPI_COMM_WORLD);
    SU2_MPI::Allreduce(&MyMax, &maxAngPitch[iSpan], 1, MPI_DOUBLE, MPI_MAX, MPI_COMM_WORLD);
#endif


    /*--- compute the relative angular pitch with respect to the minimum value ---*/

    for (iMarker = 0; iMarker < nMarker; iMarker++){
      for (iMarkerTP=1; iMarkerTP < config->GetnMarker_Turbomachinery()+1; iMarkerTP++){
        if (config->GetMarker_All_Turbomachinery(iMarker) == iMarkerTP){
          if (config->GetMarker_All_TurbomachineryFlag(iMarker) == marker_flag){
            nVert = nVertexSpan[iMarker][iSpan];
            MinAngularCoord[iMarker][iSpan]    = minAngPitch[iSpan];
            MaxAngularCoord[iMarker][iSpan]    = maxAngPitch[iSpan];
            MinRelAngularCoord[iMarker][iSpan] = minIntAngPitch[iSpan] - minAngPitch[iSpan];
            for(iSpanVertex = 0; iSpanVertex< nVertexSpan[iMarker][iSpan]; iSpanVertex++){
             turbovertex[iMarker][iSpan][iSpanVertex]->SetRelAngularCoord(MinAngularCoord[iMarker][iSpan]);
            }
          }
        }
      }
    }


#ifdef HAVE_MPI
    My_nVert = nVert;nVert = 0;
    SU2_MPI::Allreduce(&My_nVert, &nVert, 1, MPI_INT, MPI_SUM, MPI_COMM_WORLD);
#endif

    /*--- to be set for all the processor to initialize an appropriate number of frequency for the NR BC ---*/
    if(nVert > nVertMax){
      SetnVertexSpanMax(marker_flag,nVert);
    }
    /*--- for all the processor should be known the amount of total turbovertex per span  ---*/
    nTotVertex_gb[iSpan]= (int)nVert;

    for (iMarker = 0; iMarker < nMarker; iMarker++){
      for (iMarkerTP=1; iMarkerTP < config->GetnMarker_Turbomachinery()+1; iMarkerTP++){
        if (config->GetMarker_All_Turbomachinery(iMarker) == iMarkerTP){
          if (config->GetMarker_All_TurbomachineryFlag(iMarker) == marker_flag){
            nTotVertexSpan[iMarker][iSpan]= nVert;
            nTotVertexSpan[iMarker][nSpanWiseSections[marker_flag-1]]+= nVert;
          }
        }
      }
    }
  }


  /*--- Printing Tec file to check the global ordering of the turbovertex pitch-wise ---*/
  /*--- Send all the info to the MASTERNODE ---*/

  for(iSpan = 0; iSpan < nSpanWiseSections[marker_flag-1]; iSpan++){
    x_loc[iSpan]             = new su2double[nTotVertex_gb[iSpan]];
    y_loc[iSpan]             = new su2double[nTotVertex_gb[iSpan]];
    z_loc[iSpan]             = new su2double[nTotVertex_gb[iSpan]];
    angCoord_loc[iSpan]      = new su2double[nTotVertex_gb[iSpan]];
    deltaAngCoord_loc[iSpan] = new su2double[nTotVertex_gb[iSpan]];
    rank_loc[iSpan]          = new int[nTotVertex_gb[iSpan]];
    for(iSpanVertex = 0; iSpanVertex<nTotVertex_gb[iSpan]; iSpanVertex++){
      x_loc[iSpan][iSpanVertex]             = -1.0;
      y_loc[iSpan][iSpanVertex]             = -1.0;
      z_loc[iSpan][iSpanVertex]             = -1.0;
      angCoord_loc[iSpan][iSpanVertex]      = -1.0;
      deltaAngCoord_loc[iSpan][iSpanVertex] = -1.0;
      rank_loc[iSpan][iSpanVertex]          = -1;
    }
  }

  for (iMarker = 0; iMarker < nMarker; iMarker++){
    for (iMarkerTP=1; iMarkerTP < config->GetnMarker_Turbomachinery()+1; iMarkerTP++){
      if (config->GetMarker_All_Turbomachinery(iMarker) == iMarkerTP){
        if (config->GetMarker_All_TurbomachineryFlag(iMarker) == marker_flag){
          for(iSpan = 0; iSpan < nSpanWiseSections[marker_flag-1]; iSpan++){
            for(iSpanVertex = 0; iSpanVertex<nVertexSpan[iMarker][iSpan]; iSpanVertex++){
              iPoint = turbovertex[iMarker][iSpan][iSpanVertex]->GetNode();
              coord  = node[iPoint]->GetCoord();
              x_loc[iSpan][iSpanVertex]   = coord[0];
              y_loc[iSpan][iSpanVertex]   = coord[1];
              if (nDim == 3){
                z_loc[iSpan][iSpanVertex] = coord[2];
              }
              else{
                z_loc[iSpan][iSpanVertex] = 0.0;
              }
              angCoord_loc[iSpan][iSpanVertex]      = turbovertex[iMarker][iSpan][iSpanVertex]->GetRelAngularCoord();
              deltaAngCoord_loc[iSpan][iSpanVertex] = turbovertex[iMarker][iSpan][iSpanVertex]->GetDeltaAngularCoord();
            }
          }
        }
      }
    }
  }

#ifdef HAVE_MPI

  for(iSpan = 0; iSpan < nSpanWiseSections[marker_flag-1]; iSpan++){
    if (rank == MASTER_NODE){
      x_gb                = new su2double[nTotVertex_gb[iSpan]*size];
      y_gb                = new su2double[nTotVertex_gb[iSpan]*size];
      z_gb                = new su2double[nTotVertex_gb[iSpan]*size];
      angCoord_gb         = new su2double[nTotVertex_gb[iSpan]*size];
      deltaAngCoord_gb    = new su2double[nTotVertex_gb[iSpan]*size];
      checkAssign_gb      = new bool[nTotVertex_gb[iSpan]*size];

     for(iSize= 0; iSize < size; iSize++){
       for(iSpanVertex = 0; iSpanVertex < nTotVertex_gb[iSpan]; iSpanVertex++){
         checkAssign_gb[iSize*nTotVertex_gb[iSpan] + iSpanVertex] = false;
       }
     }
    }
    SU2_MPI::Gather(y_loc[iSpan], nTotVertex_gb[iSpan] , MPI_DOUBLE, y_gb, nTotVertex_gb[iSpan], MPI_DOUBLE, MASTER_NODE, MPI_COMM_WORLD);
    SU2_MPI::Gather(x_loc[iSpan], nTotVertex_gb[iSpan] , MPI_DOUBLE, x_gb, nTotVertex_gb[iSpan], MPI_DOUBLE, MASTER_NODE, MPI_COMM_WORLD);
    SU2_MPI::Gather(z_loc[iSpan], nTotVertex_gb[iSpan] , MPI_DOUBLE, z_gb, nTotVertex_gb[iSpan], MPI_DOUBLE, MASTER_NODE, MPI_COMM_WORLD);
    SU2_MPI::Gather(angCoord_loc[iSpan], nTotVertex_gb[iSpan] , MPI_DOUBLE, angCoord_gb, nTotVertex_gb[iSpan], MPI_DOUBLE, MASTER_NODE, MPI_COMM_WORLD);
    SU2_MPI::Gather(deltaAngCoord_loc[iSpan], nTotVertex_gb[iSpan] , MPI_DOUBLE, deltaAngCoord_gb, nTotVertex_gb[iSpan], MPI_DOUBLE, MASTER_NODE, MPI_COMM_WORLD);

    if (rank == MASTER_NODE){
      for(iSpanVertex = 0; iSpanVertex<nTotVertex_gb[iSpan]; iSpanVertex++){
        x_loc[iSpan][iSpanVertex]             = -1.0;
        y_loc[iSpan][iSpanVertex]             = -1.0;
        z_loc[iSpan][iSpanVertex]             = -1.0;
        angCoord_loc[iSpan][iSpanVertex]      = -1.0;
        deltaAngCoord_loc[iSpan][iSpanVertex] = -1.0;
      }



      min = 10.0E+06;
      for(iSize= 0; iSize < size; iSize++){
        if (angCoord_gb[iSize*nTotVertex_gb[iSpan]] < min && angCoord_gb[iSize*nTotVertex_gb[iSpan]] >= 0.0){
          kSize = iSize;
          min = angCoord_gb[iSize*nTotVertex_gb[iSpan]];
        }
      }

      kSpanVertex = 0;
      for(iSpanVertex = 0; iSpanVertex < nTotVertex_gb[iSpan]; iSpanVertex++){
        x_loc[iSpan][iSpanVertex]              = x_gb[kSize*nTotVertex_gb[iSpan] + kSpanVertex];
        y_loc[iSpan][iSpanVertex]              = y_gb[kSize*nTotVertex_gb[iSpan] + kSpanVertex];
        z_loc[iSpan][iSpanVertex]              = z_gb[kSize*nTotVertex_gb[iSpan] + kSpanVertex];
        angCoord_loc[iSpan][iSpanVertex]       = angCoord_gb[kSize*nTotVertex_gb[iSpan] + kSpanVertex];
        deltaAngCoord_loc[iSpan][iSpanVertex]  = deltaAngCoord_gb[kSize*nTotVertex_gb[iSpan] + kSpanVertex];
        rank_loc[iSpan][iSpanVertex]           = kSize;
        target = angCoord_loc[iSpan][iSpanVertex];
        checkAssign_gb[kSize*nTotVertex_gb[iSpan] + kSpanVertex] = true;
        min = 10.0E+06;
        for(jSize= 0; jSize < size; jSize++){
          for(jSpanVertex = 0; jSpanVertex < nTotVertex_gb[iSpan]; jSpanVertex++){
            if ((angCoord_gb[jSize*nTotVertex_gb[iSpan] + jSpanVertex] < min) &&
                (angCoord_gb[jSize*nTotVertex_gb[iSpan] + jSpanVertex] >= target) &&
                !checkAssign_gb[jSize*nTotVertex_gb[iSpan] + jSpanVertex]) {
              kSize = jSize;
              kSpanVertex = jSpanVertex;
              min = angCoord_gb[jSize*nTotVertex_gb[iSpan] + jSpanVertex];
            }
          }
        }
      }

      delete [] x_gb;	delete [] y_gb; delete [] z_gb;	 delete [] angCoord_gb; delete [] deltaAngCoord_gb; delete[] checkAssign_gb;

    }
  }

#endif

  if (rank == MASTER_NODE){
    if (marker_flag == INFLOW && val_iZone ==0){
      std::string sPath = "TURBOMACHINERY";
      int nError = 0;
#if defined(_WIN32)
#ifdef __MINGW32__
      nError = mkdir(sPath.c_str());  // MINGW on Windows
#else
      nError = _mkdir(sPath.c_str()); // can be used on Windows
#endif
#else
      mode_t nMode = 0733; // UNIX style permissions
      nError = mkdir(sPath.c_str(),nMode); // can be used on non-Windows
#endif
      if (nError != 0) {
        cout << "TURBOMACHINERY folder creation failed." <<endl;
      }
    }
    if (marker_flag == INFLOW){
      multizone_filename = "TURBOMACHINERY/spanwise_division_inflow.dat";
    }
    else{
      multizone_filename = "TURBOMACHINERY/spanwise_division_outflow.dat";
    }
    char buffer[50];

    if (GetnZone() > 1){
      unsigned short lastindex = multizone_filename.find_last_of(".");
      multizone_filename = multizone_filename.substr(0, lastindex);
      SPRINTF (buffer, "_%d.dat", SU2_TYPE::Int(val_iZone));
      multizone_filename.append(string(buffer));
    }

    // File to print the vector x_loc, y_loc, z_loc, globIdx_loc to check vertex ordering
    ofstream myfile;
    myfile.open (multizone_filename.data(), ios::out | ios::trunc);
    myfile.setf(ios::uppercase | ios::scientific);
    myfile.precision(8);

    myfile << "TITLE = \"Global index visualization file\"" << endl;
    myfile << "VARIABLES =" << endl;
    myfile.width(10); myfile << "\"iSpan\"";
    myfile.width(20); myfile << "\"x_coord\"" ;
    myfile.width(20); myfile << "\"y_coord\"" ;
    myfile.width(20); myfile << "\"z_coord\"" ;
    myfile.width(20); myfile << "\"radius\"" ;
    myfile.width(20); myfile << "\"Relative Angular Coord \"" ;
    myfile.width(20); myfile << "\"Delta Angular Coord \"" ;
    myfile.width(20); myfile << "\"processor\"" <<endl;
    for(iSpan = 0; iSpan < nSpanWiseSections[marker_flag-1]; iSpan++){
      for(iSpanVertex = 0; iSpanVertex < nTotVertex_gb[iSpan]; iSpanVertex++){
        radius = sqrt(x_loc[iSpan][iSpanVertex]*x_loc[iSpan][iSpanVertex] + y_loc[iSpan][iSpanVertex]*y_loc[iSpan][iSpanVertex]);
        myfile.width(10); myfile << iSpan;
        myfile.width(20); myfile << x_loc[iSpan][iSpanVertex];
        myfile.width(20); myfile << y_loc[iSpan][iSpanVertex];
        myfile.width(20); myfile << z_loc[iSpan][iSpanVertex];
        myfile.width(20); myfile << radius;
        if (nDim ==2 && config->GetKind_TurboMachinery(val_iZone)){
          myfile.width(20); myfile << angCoord_loc[iSpan][iSpanVertex];
          myfile.width(20); myfile << deltaAngCoord_loc[iSpan][iSpanVertex];
        }
        else{
          myfile.width(20); myfile << angCoord_loc[iSpan][iSpanVertex]*180.0/PI_NUMBER;
          myfile.width(20); myfile << deltaAngCoord_loc[iSpan][iSpanVertex]*180.0/PI_NUMBER;
        }
        myfile.width(20); myfile << rank_loc[iSpan][iSpanVertex]<<endl;
      }
      myfile << endl;
    }
  }


  for(iSpan = 0; iSpan < nSpanWiseSections[marker_flag-1]; iSpan++){
    delete [] x_loc[iSpan];
    delete [] y_loc[iSpan];
    delete [] z_loc[iSpan];
    delete [] angCoord_loc[iSpan];
    delete [] deltaAngCoord_loc[iSpan];
    delete [] rank_loc[iSpan];

  }


  delete [] area;
  delete [] ordered;
  delete [] disordered;
  delete [] oldVertex3D;
  delete [] checkAssign;
  delete [] TurboNormal;
  delete [] unitnormal;
  delete [] NormalArea;
  delete [] x_loc;
  delete [] y_loc;
  delete [] z_loc;
  delete [] angCoord_loc;
  delete [] nTotVertex_gb;
  delete [] nVertexSpanHalo;
  delete [] angPitch;
  delete [] deltaAngPitch;
  delete [] deltaAngCoord_loc;
  delete [] rank_loc;
  delete [] minAngPitch;
  delete [] maxAngPitch;
  delete [] minIntAngPitch;

}


void CPhysicalGeometry::UpdateTurboVertex(CConfig *config, unsigned short val_iZone, unsigned short marker_flag) {
  unsigned short iMarker, iMarkerTP, iSpan, iDim;
  long iSpanVertex, iPoint;
  su2double *coord, *TurboNormal, Normal2;

  /*--- Initialize auxiliary pointers ---*/
  TurboNormal      = new su2double[3];

  for (iMarker = 0; iMarker < nMarker; iMarker++){
    for (iMarkerTP=1; iMarkerTP < config->GetnMarker_Turbomachinery()+1; iMarkerTP++){
      if (config->GetMarker_All_Turbomachinery(iMarker) == iMarkerTP){
        if (config->GetMarker_All_TurbomachineryFlag(iMarker) == marker_flag){
          for(iSpan = 0; iSpan < nSpanWiseSections[marker_flag-1]; iSpan++){
            for(iSpanVertex = 0; iSpanVertex<nVertexSpan[iMarker][iSpan]; iSpanVertex++){
              iPoint = turbovertex[iMarker][iSpan][iSpanVertex]->GetNode();
              coord  = node[iPoint]->GetCoord();
              /*--- compute appropriate turbo normal ---*/
              switch (config->GetKind_TurboMachinery(val_iZone)){
              case CENTRIFUGAL:
                Normal2 = 0.0;
                for(iDim = 0; iDim < 2; iDim++) Normal2 +=coord[iDim]*coord[iDim];
                if (marker_flag == INFLOW){
                  TurboNormal[0] = -coord[0]/sqrt(Normal2);
                  TurboNormal[1] = -coord[1]/sqrt(Normal2);
                  TurboNormal[2] = 0.0;
                }else{
                  TurboNormal[0] = coord[0]/sqrt(Normal2);
                  TurboNormal[1] = coord[1]/sqrt(Normal2);
                  TurboNormal[2] = 0.0;
                }
                break;
              case CENTRIPETAL:
                Normal2 = 0.0;
                for(iDim = 0; iDim < 2; iDim++) Normal2 +=coord[iDim]*coord[iDim];
                if (marker_flag == OUTFLOW){
                  TurboNormal[0] = -coord[0]/sqrt(Normal2);
                  TurboNormal[1] = -coord[1]/sqrt(Normal2);
                  TurboNormal[2] = 0.0;
                }else{
                  TurboNormal[0] = coord[0]/sqrt(Normal2);
                  TurboNormal[1] = coord[1]/sqrt(Normal2);
                  TurboNormal[2] = 0.0;
                }
                break;
              case AXIAL:
                Normal2 = 0.0;
                for(iDim = 0; iDim < 2; iDim++) Normal2 +=coord[iDim]*coord[iDim];
                if(nDim == 3){
                  if (marker_flag == INFLOW){
                    TurboNormal[0] = coord[0]/sqrt(Normal2);
                    TurboNormal[1] = coord[1]/sqrt(Normal2);
                    TurboNormal[2] = 0.0;
                  }else{
                    TurboNormal[0] = coord[0]/sqrt(Normal2);
                    TurboNormal[1] = coord[1]/sqrt(Normal2);
                    TurboNormal[2] = 0.0;
                  }
                }
                else{
                  if (marker_flag == INFLOW){
                    TurboNormal[0] = -1.0;
                    TurboNormal[1] = 0.0;
                    TurboNormal[2] = 0.0;
                  }else{
                    TurboNormal[0] = 1.0;
                    TurboNormal[1] = 0.0;
                    TurboNormal[2] = 0.0;
                  }
                }

                break;
              case CENTRIPETAL_AXIAL:
                Normal2 = 0.0;
                for(iDim = 0; iDim < 2; iDim++) Normal2 +=coord[iDim]*coord[iDim];
                if (marker_flag == INFLOW){
                  TurboNormal[0] = coord[0]/sqrt(Normal2);
                  TurboNormal[1] = coord[1]/sqrt(Normal2);
                  TurboNormal[2] = 0.0;
                }else{
                  TurboNormal[0] = coord[0]/sqrt(Normal2);
                  TurboNormal[1] = coord[1]/sqrt(Normal2);
                  TurboNormal[2] = 0.0;
                }
                break;

              case AXIAL_CENTRIFUGAL:
                Normal2 = 0.0;
                for(iDim = 0; iDim < 2; iDim++) Normal2 +=coord[iDim]*coord[iDim];
                if (marker_flag == INFLOW){
                  TurboNormal[0] = coord[0]/sqrt(Normal2);
                  TurboNormal[1] = coord[1]/sqrt(Normal2);
                  TurboNormal[2] = 0.0;
                }else{
                  TurboNormal[0] = coord[0]/sqrt(Normal2);
                  TurboNormal[1] = coord[1]/sqrt(Normal2);
                  TurboNormal[2] = 0.0;
                }
                break;
              }

              /*--- store the new turbo normal ---*/
              turbovertex[iMarker][iSpan][iSpanVertex]->SetTurboNormal(TurboNormal);
            }
          }
        }
      }
    }
  }

  delete [] TurboNormal;
}

void CPhysicalGeometry::SetAvgTurboValue(CConfig *config, unsigned short val_iZone, unsigned short marker_flag, bool allocate) {

  unsigned short iMarker, iMarkerTP, iSpan, iDim;
  unsigned long iPoint;
  su2double *TurboNormal,*coord, *Normal, turboNormal2, Normal2, *gridVel, TotalArea, TotalRadius, radius;
  su2double *TotalTurboNormal,*TotalNormal, *TotalGridVel, Area;
  long iVertex;
  /*-- Variables declaration and allocation ---*/
  TotalTurboNormal = new su2double[nDim];
  TotalNormal      = new su2double[nDim];
  TurboNormal      = new su2double[nDim];
  TotalGridVel     = new su2double[nDim];
  Normal           = new su2double[nDim];

  bool grid_movement        = config->GetGrid_Movement();
#ifdef HAVE_MPI
  su2double MyTotalArea, MyTotalRadius, *MyTotalTurboNormal= NULL, *MyTotalNormal= NULL, *MyTotalGridVel= NULL;
#endif

  /*--- Intialization of the vector for the interested boundary ---*/
  for (iMarker = 0; iMarker < config->GetnMarker_All(); iMarker++){
    for (iMarkerTP=1; iMarkerTP < config->GetnMarker_Turbomachinery()+1; iMarkerTP++){
      if (config->GetMarker_All_Turbomachinery(iMarker) == iMarkerTP){
        if (config->GetMarker_All_TurbomachineryFlag(iMarker) == marker_flag){
          if(allocate){
            AverageTurboNormal[iMarker]               = new su2double *[nSpanWiseSections[marker_flag-1] + 1];
            AverageNormal[iMarker]                    = new su2double *[nSpanWiseSections[marker_flag-1] + 1];
            AverageGridVel[iMarker]                   = new su2double *[nSpanWiseSections[marker_flag-1] + 1];
            AverageTangGridVel[iMarker]               = new su2double [nSpanWiseSections[marker_flag-1] + 1];
            SpanArea[iMarker]                         = new su2double [nSpanWiseSections[marker_flag-1] + 1];
            TurboRadius[iMarker]                      = new su2double [nSpanWiseSections[marker_flag-1] + 1];
            for (iSpan= 0; iSpan < nSpanWiseSections[marker_flag-1] + 1; iSpan++){
              AverageTurboNormal[iMarker][iSpan]      = new su2double [nDim];
              AverageNormal[iMarker][iSpan]           = new su2double [nDim];
              AverageGridVel[iMarker][iSpan]          = new su2double [nDim];
            }
          }
          for (iSpan= 0; iSpan < nSpanWiseSections[marker_flag-1] + 1; iSpan++){
            AverageTangGridVel[iMarker][iSpan]          = 0.0;
            SpanArea[iMarker][iSpan]                    = 0.0;
            TurboRadius[iMarker][iSpan]                 = 0.0;
            for(iDim=0; iDim < nDim; iDim++){
              AverageTurboNormal[iMarker][iSpan][iDim]  = 0.0;
              AverageNormal[iMarker][iSpan][iDim]       = 0.0;
              AverageGridVel[iMarker][iSpan][iDim]      = 0.0;
            }
          }
        }
      }
    }
  }



  /*--- start computing the average quantities span wise --- */
  for (iSpan= 0; iSpan < nSpanWiseSections[marker_flag-1]; iSpan++){

    /*--- Forces initialization for contenitors to zero ---*/
    for (iDim=0; iDim<nDim; iDim++) {
      TotalTurboNormal[iDim]	=0.0;
      TotalNormal[iDim]         =0.0;
      TotalGridVel[iDim]        =0.0;
    }
    TotalArea = 0.0;
    TotalRadius = 0.0;
    for (iMarker = 0; iMarker < config->GetnMarker_All(); iMarker++){
      for (iMarkerTP=1; iMarkerTP < config->GetnMarker_Turbomachinery()+1; iMarkerTP++){
        if (config->GetMarker_All_Turbomachinery(iMarker) == iMarkerTP){
          if (config->GetMarker_All_TurbomachineryFlag(iMarker) == marker_flag){
            for(iVertex = 0; iVertex < nVertexSpan[iMarker][iSpan]; iVertex++){
              iPoint = turbovertex[iMarker][iSpan][iVertex]->GetNode();
              turbovertex[iMarker][iSpan][iVertex]->GetTurboNormal(TurboNormal);
              turbovertex[iMarker][iSpan][iVertex]->GetNormal(Normal);
              coord  = node[iPoint]->GetCoord();

              if (nDim == 3){
                radius = sqrt(coord[0]*coord[0] + coord[1]*coord[1]);
              }
              else{
                radius = 0.0;
              }
              Area = turbovertex[iMarker][iSpan][iVertex]->GetArea();
              TotalArea   += Area;
              TotalRadius += radius;
              for (iDim = 0; iDim < nDim; iDim++) {
                TotalTurboNormal[iDim]  +=TurboNormal[iDim];
                TotalNormal[iDim]       +=Normal[iDim];
              }
              if (grid_movement){
                gridVel = node[iPoint]->GetGridVel();
                for (iDim = 0; iDim < nDim; iDim++) TotalGridVel[iDim] +=gridVel[iDim];
              }
            }
          }
        }
      }
    }

#ifdef HAVE_MPI

    MyTotalArea            = TotalArea;                 TotalArea            = 0;
    MyTotalRadius          = TotalRadius;               TotalRadius          = 0;
    SU2_MPI::Allreduce(&MyTotalArea, &TotalArea, 1, MPI_DOUBLE, MPI_SUM, MPI_COMM_WORLD);
    SU2_MPI::Allreduce(&MyTotalRadius, &TotalRadius, 1, MPI_DOUBLE, MPI_SUM, MPI_COMM_WORLD);

    MyTotalTurboNormal     = new su2double[nDim];
    MyTotalNormal          = new su2double[nDim];
    MyTotalGridVel         = new su2double[nDim];

    for (iDim = 0; iDim < nDim; iDim++) {
      MyTotalTurboNormal[iDim]	= TotalTurboNormal[iDim];
      TotalTurboNormal[iDim]    = 0.0;
      MyTotalNormal[iDim]       = TotalNormal[iDim];
      TotalNormal[iDim]         = 0.0;
      MyTotalGridVel[iDim]      = TotalGridVel[iDim];
      TotalGridVel[iDim]        = 0.0;
    }

    SU2_MPI::Allreduce(MyTotalTurboNormal, TotalTurboNormal, nDim, MPI_DOUBLE, MPI_SUM, MPI_COMM_WORLD);
    SU2_MPI::Allreduce(MyTotalNormal, TotalNormal, nDim, MPI_DOUBLE, MPI_SUM, MPI_COMM_WORLD);
    SU2_MPI::Allreduce(MyTotalGridVel, TotalGridVel, nDim, MPI_DOUBLE, MPI_SUM, MPI_COMM_WORLD);

    delete [] MyTotalTurboNormal;delete [] MyTotalNormal; delete [] MyTotalGridVel;

#endif

    for (iMarker = 0; iMarker < config->GetnMarker_All(); iMarker++){
      for (iMarkerTP=1; iMarkerTP < config->GetnMarker_Turbomachinery()+1; iMarkerTP++){
        if (config->GetMarker_All_Turbomachinery(iMarker) == iMarkerTP){
          if (config->GetMarker_All_TurbomachineryFlag(iMarker) == marker_flag){


            SpanArea[iMarker][iSpan]           = TotalArea;
            TurboRadius[iMarker][iSpan]        = TotalRadius/nTotVertexSpan[iMarker][iSpan];

            turboNormal2    = 0.0;
            Normal2         = 0.0;
            for (iDim = 0; iDim < nDim; iDim++){
              turboNormal2 += TotalTurboNormal[iDim]*TotalTurboNormal[iDim];
              Normal2      += TotalNormal[iDim]*TotalNormal[iDim];
            }
            for (iDim = 0; iDim < nDim; iDim++){
              AverageTurboNormal[iMarker][iSpan][iDim] = TotalTurboNormal[iDim]/sqrt(turboNormal2);
              AverageNormal[iMarker][iSpan][iDim]      = TotalNormal[iDim]/sqrt(Normal2);
            }
            if (grid_movement){
              for (iDim = 0; iDim < nDim; iDim++){
                AverageGridVel[iMarker][iSpan][iDim]   =TotalGridVel[iDim]/nTotVertexSpan[iMarker][iSpan];
              }
              switch (config->GetKind_TurboMachinery(val_iZone)){
              case CENTRIFUGAL:case CENTRIPETAL:
                if (marker_flag == INFLOW ){
                  AverageTangGridVel[iMarker][iSpan]= -(AverageTurboNormal[iMarker][iSpan][0]*AverageGridVel[iMarker][iSpan][1]-AverageTurboNormal[iMarker][iSpan][1]*AverageGridVel[iMarker][iSpan][0]);
                }
                else{
                  AverageTangGridVel[iMarker][iSpan]= AverageTurboNormal[iMarker][iSpan][0]*AverageGridVel[iMarker][iSpan][1]-AverageTurboNormal[iMarker][iSpan][1]*AverageGridVel[iMarker][iSpan][0];
                }
                break;
              case AXIAL:
                if (marker_flag == INFLOW && nDim == 2){
                  AverageTangGridVel[iMarker][iSpan]= -AverageTurboNormal[iMarker][iSpan][0]*AverageGridVel[iMarker][iSpan][1] + AverageTurboNormal[iMarker][iSpan][1]*AverageGridVel[iMarker][iSpan][0];
                }
                else{
                  AverageTangGridVel[iMarker][iSpan]= AverageTurboNormal[iMarker][iSpan][0]*AverageGridVel[iMarker][iSpan][1]-AverageTurboNormal[iMarker][iSpan][1]*AverageGridVel[iMarker][iSpan][0];
                }
                  break;
              case CENTRIPETAL_AXIAL:
                if (marker_flag == OUTFLOW){
                  AverageTangGridVel[iMarker][iSpan]= (AverageTurboNormal[iMarker][iSpan][0]*AverageGridVel[iMarker][iSpan][1]-AverageTurboNormal[iMarker][iSpan][1]*AverageGridVel[iMarker][iSpan][0]);
                }
                else{
                  AverageTangGridVel[iMarker][iSpan]= -(AverageTurboNormal[iMarker][iSpan][0]*AverageGridVel[iMarker][iSpan][1]-AverageTurboNormal[iMarker][iSpan][1]*AverageGridVel[iMarker][iSpan][0]);
                }
                break;
              case AXIAL_CENTRIFUGAL:
                if (marker_flag == INFLOW)
                {
                  AverageTangGridVel[iMarker][iSpan]= AverageTurboNormal[iMarker][iSpan][0]*AverageGridVel[iMarker][iSpan][1]-AverageTurboNormal[iMarker][iSpan][1]*AverageGridVel[iMarker][iSpan][0];
                }else
                {
                  AverageTangGridVel[iMarker][iSpan]= AverageTurboNormal[iMarker][iSpan][0]*AverageGridVel[iMarker][iSpan][1]-AverageTurboNormal[iMarker][iSpan][1]*AverageGridVel[iMarker][iSpan][0];
                }
                break;

              default:
                  SU2_MPI::Error("Tang grid velocity NOT IMPLEMENTED YET for this configuration", CURRENT_FUNCTION);
                break;
              }
            }

            /*--- Compute the 1D average values ---*/
            AverageTangGridVel[iMarker][nSpanWiseSections[marker_flag-1]]             += AverageTangGridVel[iMarker][iSpan]/nSpanWiseSections[marker_flag-1];
            SpanArea[iMarker][nSpanWiseSections[marker_flag-1]]                       += SpanArea[iMarker][iSpan];
            for(iDim=0; iDim < nDim; iDim++){
              AverageTurboNormal[iMarker][nSpanWiseSections[marker_flag-1]][iDim]     += AverageTurboNormal[iMarker][iSpan][iDim];
              AverageNormal[iMarker][nSpanWiseSections[marker_flag-1]][iDim]          += AverageNormal[iMarker][iSpan][iDim];
              AverageGridVel[iMarker][nSpanWiseSections[marker_flag-1]][iDim]         += AverageGridVel[iMarker][iSpan][iDim]/nSpanWiseSections[marker_flag-1];

            }
          }
        }
      }
    }
  }

  /*--- Normalize 1D normals---*/
  for (iMarker = 0; iMarker < config->GetnMarker_All(); iMarker++){
    for (iMarkerTP=1; iMarkerTP < config->GetnMarker_Turbomachinery()+1; iMarkerTP++){
      if (config->GetMarker_All_Turbomachinery(iMarker) == iMarkerTP){
        if (config->GetMarker_All_TurbomachineryFlag(iMarker) == marker_flag){
          turboNormal2 = 0.0;
          Normal2 		= 0.0;

          for (iDim = 0; iDim < nDim; iDim++){
            turboNormal2 += AverageTurboNormal[iMarker][nSpanWiseSections[marker_flag-1]][iDim]*AverageTurboNormal[iMarker][nSpanWiseSections[marker_flag-1]][iDim];
            Normal2      += AverageNormal[iMarker][nSpanWiseSections[marker_flag-1]][iDim]*AverageNormal[iMarker][nSpanWiseSections[marker_flag-1]][iDim];
          }
          for (iDim = 0; iDim < nDim; iDim++){
            AverageTurboNormal[iMarker][nSpanWiseSections[marker_flag-1]][iDim] /=sqrt(turboNormal2);
            AverageNormal[iMarker][nSpanWiseSections[marker_flag-1]][iDim] /=sqrt(Normal2);
          }
        }
      }
    }
  }


  delete [] TotalTurboNormal;
  delete [] TotalNormal;
  delete [] TotalGridVel;
  delete [] TurboNormal;
  delete [] Normal;

}


void CPhysicalGeometry::GatherInOutAverageValues(CConfig *config, bool allocate){

  unsigned short iMarker, iMarkerTP;
  unsigned short iSpan, iDim;
  int markerTP;
  su2double nBlades;
  unsigned short nSpanWiseSections = config->GetnSpanWiseSections();

  su2double tangGridVelIn, tangGridVelOut;
  su2double areaIn, areaOut, pitchIn, Pitch;
  su2double radiusIn, radiusOut, *turboNormal;

  turboNormal = new su2double[nDim];
  Pitch = 0.0;

  if(allocate){
    for (iMarkerTP=0; iMarkerTP < config->GetnMarker_TurboPerformance(); iMarkerTP++){
      SpanAreaIn[iMarkerTP]       = new su2double[config->GetnSpanMaxAllZones() +1];
      TangGridVelIn[iMarkerTP]    = new su2double[config->GetnSpanMaxAllZones() +1];
      TurboRadiusIn[iMarkerTP]    = new su2double[config->GetnSpanMaxAllZones() +1];
      SpanAreaOut[iMarkerTP]      = new su2double[config->GetnSpanMaxAllZones() +1];
      TangGridVelOut[iMarkerTP]   = new su2double[config->GetnSpanMaxAllZones() +1];
      TurboRadiusOut[iMarkerTP]   = new su2double[config->GetnSpanMaxAllZones() +1];

      for (iSpan= 0; iSpan < config->GetnSpanMaxAllZones() + 1 ; iSpan++){
        SpanAreaIn[iMarkerTP][iSpan]       = 0.0;
        TangGridVelIn[iMarkerTP][iSpan]    = 0.0;
        TurboRadiusIn[iMarkerTP][iSpan]    = 0.0;
        SpanAreaOut[iMarkerTP][iSpan]      = 0.0;
        TangGridVelOut[iMarkerTP][iSpan]   = 0.0;
        TurboRadiusOut[iMarkerTP][iSpan]   = 0.0;
      }
    }
  }



  for (iSpan= 0; iSpan < nSpanWiseSections + 1 ; iSpan++){
#ifdef HAVE_MPI
    unsigned short i, n1, n2, n1t,n2t;
    su2double *TurbGeoIn= NULL,*TurbGeoOut= NULL;
    su2double *TotTurbGeoIn = NULL,*TotTurbGeoOut = NULL;
    int *TotMarkerTP;

    n1          = 6;
    n2          = 3;
    n1t         = n1*size;
    n2t         = n2*size;
    TurbGeoIn  = new su2double[n1];
    TurbGeoOut = new su2double[n2];

    for (i=0;i<n1;i++)
      TurbGeoIn[i]    = -1.0;
    for (i=0;i<n2;i++)
      TurbGeoOut[i]   = -1.0;
#endif
    pitchIn           =  0.0;
    areaIn            = -1.0;
    tangGridVelIn     = -1.0;
    radiusIn          = -1.0;
    for(iDim = 0; iDim < nDim; iDim++){
      turboNormal[iDim] = -1.0;
    }

    areaOut           = -1.0;
    tangGridVelOut    = -1.0;
    radiusOut         = -1.0;

    markerTP          = -1;

    for (iMarker = 0; iMarker < config->GetnMarker_All(); iMarker++){
      for (iMarkerTP = 1; iMarkerTP < config->GetnMarker_Turbomachinery()+1; iMarkerTP++){
        if (config->GetMarker_All_Turbomachinery(iMarker) == iMarkerTP){
          if (config->GetMarker_All_TurbomachineryFlag(iMarker) == INFLOW){
            markerTP          = iMarkerTP;
            if (iSpan < nSpanWiseSections){
              pitchIn         = MaxAngularCoord[iMarker][iSpan] - MinAngularCoord[iMarker][iSpan];
            }
            areaIn            = SpanArea[iMarker][iSpan];
            tangGridVelIn     = AverageTangGridVel[iMarker][iSpan];
            radiusIn          = TurboRadius[iMarker][iSpan];
            for(iDim = 0; iDim < nDim; iDim++) turboNormal[iDim] = AverageTurboNormal[iMarker][iSpan][iDim];


#ifdef HAVE_MPI
            TurbGeoIn[0]  = areaIn;
            TurbGeoIn[1]  = tangGridVelIn;
            TurbGeoIn[2]  = radiusIn;
            TurbGeoIn[3]  = turboNormal[0];
            TurbGeoIn[4]  = turboNormal[1];
            TurbGeoIn[5]  = pitchIn;
#endif
          }

          /*--- retrieve outlet information ---*/
          if (config->GetMarker_All_TurbomachineryFlag(iMarker) == OUTFLOW){
            if (iSpan < nSpanWiseSections){
              pitchIn       = MaxAngularCoord[iMarker][iSpan] - MinAngularCoord[iMarker][iSpan];
            }
            areaOut         = SpanArea[iMarker][iSpan];
            tangGridVelOut  = AverageTangGridVel[iMarker][iSpan];
            radiusOut       = TurboRadius[iMarker][iSpan];
#ifdef HAVE_MPI
            TurbGeoOut[0]  = areaOut;
            TurbGeoOut[1]  = tangGridVelOut;
            TurbGeoOut[2]  = radiusOut;
#endif
          }
        }
      }
    }

#ifdef HAVE_MPI
    TotTurbGeoIn       = new su2double[n1t];
    TotTurbGeoOut      = new su2double[n2t];
    for (i=0;i<n1t;i++)
      TotTurbGeoIn[i]  = -1.0;
    for (i=0;i<n2t;i++)
      TotTurbGeoOut[i] = -1.0;
    TotMarkerTP = new int[size];
    for(i=0; i<size; i++){
      TotMarkerTP[i]    = -1;
    }

    SU2_MPI::Allgather(TurbGeoIn, n1, MPI_DOUBLE, TotTurbGeoIn, n1, MPI_DOUBLE, MPI_COMM_WORLD);
    SU2_MPI::Allgather(TurbGeoOut, n2, MPI_DOUBLE,TotTurbGeoOut, n2, MPI_DOUBLE, MPI_COMM_WORLD);
    SU2_MPI::Allgather(&markerTP, 1, MPI_INT,TotMarkerTP, 1, MPI_INT, MPI_COMM_WORLD);

    delete [] TurbGeoIn, delete [] TurbGeoOut;


    for (i=0;i<size;i++){
      if(TotTurbGeoIn[n1*i] > 0.0){
        areaIn              = 0.0;
        areaIn              = TotTurbGeoIn[n1*i];
        tangGridVelIn       = 0.0;
        tangGridVelIn       = TotTurbGeoIn[n1*i+1];
        radiusIn            = 0.0;
        radiusIn            = TotTurbGeoIn[n1*i+2];
        turboNormal[0]      = 0.0;
        turboNormal[0]      = TotTurbGeoIn[n1*i+3];
        turboNormal[1]      = 0.0;
        turboNormal[1]      = TotTurbGeoIn[n1*i+4];
        pitchIn             = 0.0;
        pitchIn             = TotTurbGeoIn[n1*i+5];

        markerTP            = -1;
        markerTP            = TotMarkerTP[i];
      }

      if(TotTurbGeoOut[n2*i] > 0.0){
        areaOut             = 0.0;
        areaOut             = TotTurbGeoOut[n2*i];
        tangGridVelOut      = 0.0;
        tangGridVelOut      = TotTurbGeoOut[n2*i+1];
        radiusOut           = 0.0;
        radiusOut           = TotTurbGeoOut[n2*i+2];
      }
    }

    delete [] TotTurbGeoIn, delete [] TotTurbGeoOut; delete [] TotMarkerTP;


#endif

    Pitch +=pitchIn/nSpanWiseSections;

    if (iSpan == nSpanWiseSections) {
      config->SetFreeStreamTurboNormal(turboNormal);
      if (config->GetKind_TurboMachinery(config->GetiZone()) == AXIAL && nDim == 2){
        nBlades = 1/Pitch;
      }
      else{
        nBlades = 2*PI_NUMBER/Pitch;
      }
      config->SetnBlades(config->GetiZone(), nBlades);
    }

    if (rank == MASTER_NODE){
      /*----Quantities needed for computing the turbomachinery performance -----*/
      SpanAreaIn[markerTP -1][iSpan]       = areaIn;
      TangGridVelIn[markerTP -1][iSpan]    = tangGridVelIn;
      TurboRadiusIn[markerTP -1][iSpan]    = radiusIn;

      SpanAreaOut[markerTP -1][iSpan]      = areaOut;
      TangGridVelOut[markerTP -1][iSpan]   = tangGridVelOut;
      TurboRadiusOut[markerTP -1][iSpan]   = radiusOut;
    }
  }
  delete [] turboNormal;

}


void CPhysicalGeometry::SetCoord_CG(void) {
  unsigned short nNode, iDim, iMarker, iNode;
  unsigned long elem_poin, edge_poin, iElem, iEdge;
  su2double **Coord;

  /*--- Compute the center of gravity for elements ---*/

  for (iElem = 0; iElem<nElem; iElem++) {
    nNode = elem[iElem]->GetnNodes();
    Coord = new su2double* [nNode];

    /*--- Store the coordinates for all the element nodes ---*/

    for (iNode = 0; iNode < nNode; iNode++) {
      elem_poin = elem[iElem]->GetNode(iNode);
      Coord[iNode] = new su2double [nDim];
      for (iDim = 0; iDim < nDim; iDim++)
        Coord[iNode][iDim]=node[elem_poin]->GetCoord(iDim);
    }

    /*--- Compute the element CG coordinates ---*/

    elem[iElem]->SetCoord_CG(Coord);

    for (iNode = 0; iNode < nNode; iNode++)
      if (Coord[iNode] != NULL) delete[] Coord[iNode];
    if (Coord != NULL) delete[] Coord;
  }

  /*--- Center of gravity for face elements ---*/

  for (iMarker = 0; iMarker < nMarker; iMarker++)
    for (iElem = 0; iElem < nElem_Bound[iMarker]; iElem++) {
      nNode = bound[iMarker][iElem]->GetnNodes();
      Coord = new su2double* [nNode];

      /*--- Store the coordinates for all the element nodes ---*/

      for (iNode = 0; iNode < nNode; iNode++) {
        elem_poin = bound[iMarker][iElem]->GetNode(iNode);
        Coord[iNode] = new su2double [nDim];
        for (iDim = 0; iDim < nDim; iDim++)
          Coord[iNode][iDim]=node[elem_poin]->GetCoord(iDim);
      }
      /*--- Compute the element CG coordinates ---*/

      bound[iMarker][iElem]->SetCoord_CG(Coord);
      for (iNode = 0; iNode < nNode; iNode++)
        if (Coord[iNode] != NULL) delete[] Coord[iNode];
      if (Coord != NULL) delete[] Coord;
    }

  /*--- Center of gravity for edges ---*/

  for (iEdge = 0; iEdge < nEdge; iEdge++) {
    nNode = edge[iEdge]->GetnNodes();
    Coord = new su2double* [nNode];

    /*--- Store the coordinates for all the element nodes ---*/

    for (iNode = 0; iNode < nNode; iNode++) {
      edge_poin=edge[iEdge]->GetNode(iNode);
      Coord[iNode] = new su2double [nDim];
      for (iDim = 0; iDim < nDim; iDim++)
        Coord[iNode][iDim]=node[edge_poin]->GetCoord(iDim);
    }

    /*--- Compute the edge CG coordinates ---*/

    edge[iEdge]->SetCoord_CG(Coord);

    for (iNode = 0; iNode < nNode; iNode++)
      if (Coord[iNode] != NULL) delete[] Coord[iNode];
    if (Coord != NULL) delete[] Coord;
  }
}

void CPhysicalGeometry::SetBoundControlVolume(CConfig *config, unsigned short action) {
  unsigned short Neighbor_Node, iMarker, iNode, iNeighbor_Nodes, iDim;
  unsigned long Neighbor_Point, iVertex, iPoint, iElem;
  long iEdge;
  su2double Area, *NormalFace = NULL;

  /*--- Update values of faces of the edge ---*/

  if (action != ALLOCATE)
    for (iMarker = 0; iMarker < nMarker; iMarker++)
      for (iVertex = 0; iVertex < nVertex[iMarker]; iVertex++)
        vertex[iMarker][iVertex]->SetZeroValues();

  su2double *Coord_Edge_CG = new su2double [nDim];
  su2double *Coord_Elem_CG = new su2double [nDim];
  su2double *Coord_Vertex = new su2double [nDim];

  /*--- Loop over all the markers ---*/

  for (iMarker = 0; iMarker < nMarker; iMarker++)

  /*--- Loop over all the boundary elements ---*/

    for (iElem = 0; iElem < nElem_Bound[iMarker]; iElem++)

    /*--- Loop over all the nodes of the boundary ---*/

      for (iNode = 0; iNode < bound[iMarker][iElem]->GetnNodes(); iNode++) {
        iPoint = bound[iMarker][iElem]->GetNode(iNode);
        iVertex = node[iPoint]->GetVertex(iMarker);

        /*--- Loop over the neighbor nodes, there is a face for each one ---*/

        for (iNeighbor_Nodes = 0; iNeighbor_Nodes < bound[iMarker][iElem]->GetnNeighbor_Nodes(iNode); iNeighbor_Nodes++) {
          Neighbor_Node = bound[iMarker][iElem]->GetNeighbor_Nodes(iNode, iNeighbor_Nodes);
          Neighbor_Point = bound[iMarker][iElem]->GetNode(Neighbor_Node);

          /*--- Shared edge by the Neighbor Point and the point ---*/

          iEdge = FindEdge(iPoint, Neighbor_Point);
          for (iDim = 0; iDim < nDim; iDim++) {
            Coord_Edge_CG[iDim] = edge[iEdge]->GetCG(iDim);
            Coord_Elem_CG[iDim] = bound[iMarker][iElem]->GetCG(iDim);
            Coord_Vertex[iDim] = node[iPoint]->GetCoord(iDim);
          }
          switch (nDim) {
            case 2:

              /*--- Store the 2D face ---*/

              if (iNode == 0) vertex[iMarker][iVertex]->SetNodes_Coord(Coord_Elem_CG, Coord_Vertex);
              if (iNode == 1) vertex[iMarker][iVertex]->SetNodes_Coord(Coord_Vertex, Coord_Elem_CG);
              break;
            case 3:

              /*--- Store the 3D face ---*/

              if (iNeighbor_Nodes == 0) vertex[iMarker][iVertex]->SetNodes_Coord(Coord_Elem_CG, Coord_Edge_CG, Coord_Vertex);
              if (iNeighbor_Nodes == 1) vertex[iMarker][iVertex]->SetNodes_Coord(Coord_Edge_CG, Coord_Elem_CG, Coord_Vertex);
              break;
          }
        }
      }

  delete[] Coord_Edge_CG;
  delete[] Coord_Elem_CG;
  delete[] Coord_Vertex;

  /*--- Check if there is a normal with null area ---*/

  for (iMarker = 0; iMarker < nMarker; iMarker ++)
    for (iVertex = 0; iVertex < nVertex[iMarker]; iVertex++) {
      NormalFace = vertex[iMarker][iVertex]->GetNormal();
      Area = 0.0; for (iDim = 0; iDim < nDim; iDim++) Area += NormalFace[iDim]*NormalFace[iDim];
      Area = sqrt(Area);
      if (Area == 0.0) for (iDim = 0; iDim < nDim; iDim++) NormalFace[iDim] = EPS*EPS;
    }

}

void CPhysicalGeometry::SetMaxLength(CConfig* config) {

  for (unsigned long iPoint = 0; iPoint < nPointDomain; iPoint++){
    const unsigned short nNeigh = node[iPoint]->GetnPoint();
    const su2double* Coord_i = node[iPoint]->GetCoord();

    /*--- If using AD, computing the maximum grid length can generate
     * a lot of unnecessary overhead since we would store all computations
     * of each grid length, even though we only need the maximum value.
     * We solve that by finding the neighbor that's furthest away
     * (corresponding to the maximum distance) using passive calculations,
     * then set the max using the AD datatype. ---*/

    passivedouble passive_max_delta=0;
    unsigned short max_neighbor = 0;
    for (unsigned short iNeigh = 0; iNeigh < nNeigh; iNeigh++) {

      /*-- Calculate the cell-center to cell-center length ---*/

      const unsigned long jPoint  = node[iPoint]->GetPoint(iNeigh);
      const su2double* Coord_j = node[jPoint]->GetCoord();

      passivedouble delta_aux = 0;
      for (unsigned short iDim = 0;iDim < nDim; iDim++){
        delta_aux += pow(SU2_TYPE::GetValue(Coord_j[iDim])-SU2_TYPE::GetValue(Coord_i[iDim]), 2.);
      }

      /*--- Only keep the maximum length ---*/

      if (delta_aux > passive_max_delta) {
        passive_max_delta = delta_aux;
        max_neighbor = iNeigh;
      }
    }

    /*--- Now that we know where the maximum distance is, repeat
     * calculation with the AD-friendly su2double datatype ---*/

    const unsigned long jPoint  = node[iPoint]->GetPoint(max_neighbor);
    const su2double* Coord_j = node[jPoint]->GetCoord();

    su2double max_delta = 0;
    for (unsigned short iDim = 0;iDim < nDim; iDim++) {
      max_delta += pow((Coord_j[iDim]-Coord_i[iDim]), 2.);
    }
    max_delta = sqrt(max_delta);

    node[iPoint]->SetMaxLength(max_delta);
  }

  InitiateComms(this, config, MAX_LENGTH);
  CompleteComms(this, config, MAX_LENGTH);

}

void CPhysicalGeometry::MatchNearField(CConfig *config) {

  su2double epsilon = 1e-1;

  unsigned short nMarker_NearFieldBound = config->GetnMarker_NearFieldBound();

  if (nMarker_NearFieldBound != 0) {

    unsigned short iMarker, iDim, jMarker, pMarker = 0;
    unsigned long iVertex, iPoint, pVertex = 0, pPoint = 0, jVertex, jPoint, iPointGlobal, jPointGlobal, jVertex_, pPointGlobal = 0;
    su2double *Coord_i, Coord_j[3], dist = 0.0, mindist, maxdist_local, maxdist_global;
    int iProcessor, pProcessor = 0;
    unsigned long nLocalVertex_NearField = 0, MaxLocalVertex_NearField = 0;
    int nProcessor = size;

    unsigned long *Buffer_Send_nVertex = new unsigned long [1];
    unsigned long *Buffer_Receive_nVertex = new unsigned long [nProcessor];

    if (rank == MASTER_NODE) cout << "Set NearField boundary conditions (if any)." << endl;

    /*--- Compute the number of vertex that have interfase boundary condition
     without including the ghost nodes ---*/

    nLocalVertex_NearField = 0;
    for (iMarker = 0; iMarker < config->GetnMarker_All(); iMarker++)
      if (config->GetMarker_All_KindBC(iMarker) == NEARFIELD_BOUNDARY)
        for (iVertex = 0; iVertex < GetnVertex(iMarker); iVertex++) {
          iPoint = vertex[iMarker][iVertex]->GetNode();
          if (node[iPoint]->GetDomain()) nLocalVertex_NearField ++;
        }

    Buffer_Send_nVertex[0] = nLocalVertex_NearField;

    /*--- Send NearField vertex information --*/

    SU2_MPI::Allreduce(&nLocalVertex_NearField, &MaxLocalVertex_NearField, 1, MPI_UNSIGNED_LONG, MPI_MAX, MPI_COMM_WORLD);
    SU2_MPI::Allgather(Buffer_Send_nVertex, 1, MPI_UNSIGNED_LONG, Buffer_Receive_nVertex, 1, MPI_UNSIGNED_LONG, MPI_COMM_WORLD);

    su2double *Buffer_Send_Coord = new su2double [MaxLocalVertex_NearField*nDim];
    unsigned long *Buffer_Send_Point = new unsigned long [MaxLocalVertex_NearField];
    unsigned long *Buffer_Send_GlobalIndex  = new unsigned long [MaxLocalVertex_NearField];
    unsigned long *Buffer_Send_Vertex  = new unsigned long [MaxLocalVertex_NearField];
    unsigned long *Buffer_Send_Marker  = new unsigned long [MaxLocalVertex_NearField];

    su2double *Buffer_Receive_Coord = new su2double [nProcessor*MaxLocalVertex_NearField*nDim];
    unsigned long *Buffer_Receive_Point = new unsigned long [nProcessor*MaxLocalVertex_NearField];
    unsigned long *Buffer_Receive_GlobalIndex = new unsigned long [nProcessor*MaxLocalVertex_NearField];
    unsigned long *Buffer_Receive_Vertex = new unsigned long [nProcessor*MaxLocalVertex_NearField];
    unsigned long *Buffer_Receive_Marker = new unsigned long [nProcessor*MaxLocalVertex_NearField];

    unsigned long nBuffer_Coord = MaxLocalVertex_NearField*nDim;
    unsigned long nBuffer_Point = MaxLocalVertex_NearField;
    unsigned long nBuffer_GlobalIndex = MaxLocalVertex_NearField;
    unsigned long nBuffer_Vertex = MaxLocalVertex_NearField;
    unsigned long nBuffer_Marker = MaxLocalVertex_NearField;

    for (iVertex = 0; iVertex < MaxLocalVertex_NearField; iVertex++) {
      Buffer_Send_Point[iVertex] = 0;
      Buffer_Send_GlobalIndex[iVertex] = 0;
      Buffer_Send_Vertex[iVertex] = 0;
      Buffer_Send_Marker[iVertex] = 0;
      for (iDim = 0; iDim < nDim; iDim++)
        Buffer_Send_Coord[iVertex*nDim+iDim] = 0.0;
    }

    /*--- Copy coordinates and point to the auxiliar vector --*/

    nLocalVertex_NearField = 0;
    for (iMarker = 0; iMarker < config->GetnMarker_All(); iMarker++)
      if (config->GetMarker_All_KindBC(iMarker) == NEARFIELD_BOUNDARY)
        for (iVertex = 0; iVertex < GetnVertex(iMarker); iVertex++) {
          iPoint = vertex[iMarker][iVertex]->GetNode();
          iPointGlobal = node[iPoint]->GetGlobalIndex();
          if (node[iPoint]->GetDomain()) {
            Buffer_Send_Point[nLocalVertex_NearField] = iPoint;
            Buffer_Send_GlobalIndex[nLocalVertex_NearField] = iPointGlobal;
            Buffer_Send_Vertex[nLocalVertex_NearField] = iVertex;
            Buffer_Send_Marker[nLocalVertex_NearField] = iMarker;
            for (iDim = 0; iDim < nDim; iDim++)
              Buffer_Send_Coord[nLocalVertex_NearField*nDim+iDim] = node[iPoint]->GetCoord(iDim);
            nLocalVertex_NearField++;
          }
        }

    SU2_MPI::Allgather(Buffer_Send_Coord, nBuffer_Coord, MPI_DOUBLE, Buffer_Receive_Coord, nBuffer_Coord, MPI_DOUBLE, MPI_COMM_WORLD);
    SU2_MPI::Allgather(Buffer_Send_Point, nBuffer_Point, MPI_UNSIGNED_LONG, Buffer_Receive_Point, nBuffer_Point, MPI_UNSIGNED_LONG, MPI_COMM_WORLD);
    SU2_MPI::Allgather(Buffer_Send_GlobalIndex, nBuffer_GlobalIndex, MPI_UNSIGNED_LONG, Buffer_Receive_GlobalIndex, nBuffer_GlobalIndex, MPI_UNSIGNED_LONG, MPI_COMM_WORLD);
    SU2_MPI::Allgather(Buffer_Send_Vertex, nBuffer_Vertex, MPI_UNSIGNED_LONG, Buffer_Receive_Vertex, nBuffer_Vertex, MPI_UNSIGNED_LONG, MPI_COMM_WORLD);
    SU2_MPI::Allgather(Buffer_Send_Marker, nBuffer_Marker, MPI_UNSIGNED_LONG, Buffer_Receive_Marker, nBuffer_Marker, MPI_UNSIGNED_LONG, MPI_COMM_WORLD);


    /*--- Compute the closest point to a Near-Field boundary point ---*/

    maxdist_local = 0.0;
    for (iMarker = 0; iMarker < config->GetnMarker_All(); iMarker++) {
      if (config->GetMarker_All_KindBC(iMarker) == NEARFIELD_BOUNDARY) {

        for (iVertex = 0; iVertex < nVertex[iMarker]; iVertex++) {
          iPoint = vertex[iMarker][iVertex]->GetNode();
          iPointGlobal = node[iPoint]->GetGlobalIndex();

          if (node[iPoint]->GetDomain()) {

            /*--- Coordinates of the boundary point ---*/

            Coord_i = node[iPoint]->GetCoord(); mindist = 1E6; pProcessor = 0; pPoint = 0;

            /*--- Loop over all the boundaries to find the pair ---*/
            for (iProcessor = 0; iProcessor < nProcessor; iProcessor++)
              for (jVertex = 0; jVertex < Buffer_Receive_nVertex[iProcessor]; jVertex++) {
                jPoint = Buffer_Receive_Point[iProcessor*MaxLocalVertex_NearField+jVertex];
                jPointGlobal = Buffer_Receive_GlobalIndex[iProcessor*MaxLocalVertex_NearField+jVertex];
                jVertex_ = Buffer_Receive_Vertex[iProcessor*MaxLocalVertex_NearField+jVertex];
                jMarker = Buffer_Receive_Marker[iProcessor*MaxLocalVertex_NearField+jVertex];

                if (jPointGlobal != iPointGlobal) {

                  /*--- Compute the distance ---*/

                  dist = 0.0; for (iDim = 0; iDim < nDim; iDim++) {
                    Coord_j[iDim] = Buffer_Receive_Coord[(iProcessor*MaxLocalVertex_NearField+jVertex)*nDim+iDim];
                    dist += pow(Coord_j[iDim]-Coord_i[iDim],2.0);
                  } dist = sqrt(dist);

                  if (((dist < mindist) && (iProcessor != rank)) ||
                      ((dist < mindist) && (iProcessor == rank) && (jPoint != iPoint))) {
                    mindist = dist; pProcessor = iProcessor; pPoint = jPoint; pPointGlobal = jPointGlobal;
                    pVertex = jVertex_; pMarker = jMarker;
                    if (dist == 0.0) break;
                  }
                }
              }

            /*--- Store the value of the pair ---*/

            maxdist_local = max(maxdist_local, mindist);
            vertex[iMarker][iVertex]->SetDonorPoint(pPoint, pPointGlobal, pVertex, pMarker, pProcessor);

            if (mindist > epsilon) {
              cout.precision(10);
              cout << endl;
              cout << "   Bad match for point " << iPoint << ".\tNearest";
              cout << " donor distance: " << scientific << mindist << ".";
              vertex[iMarker][iVertex]->SetDonorPoint(iPoint, iPointGlobal, pVertex, pMarker, pProcessor);
              maxdist_local = min(maxdist_local, 0.0);
            }

          }
        }
      }
    }

    SU2_MPI::Reduce(&maxdist_local, &maxdist_global, 1, MPI_DOUBLE, MPI_MAX, MASTER_NODE, MPI_COMM_WORLD);

    if (rank == MASTER_NODE) cout <<"The max distance between points is: " << maxdist_global <<"."<< endl;

    delete[] Buffer_Send_Coord;
    delete[] Buffer_Send_Point;

    delete[] Buffer_Receive_Coord;
    delete[] Buffer_Receive_Point;

    delete[] Buffer_Send_nVertex;
    delete[] Buffer_Receive_nVertex;

    delete [] Buffer_Send_GlobalIndex;
    delete [] Buffer_Send_Vertex;
    delete [] Buffer_Send_Marker;

    delete [] Buffer_Receive_GlobalIndex;
    delete [] Buffer_Receive_Vertex;
    delete [] Buffer_Receive_Marker;

  }

}

void CPhysicalGeometry::MatchActuator_Disk(CConfig *config) {

  su2double epsilon = 1e-1;

  unsigned short nMarker_ActDiskInlet = config->GetnMarker_ActDiskInlet();

  if (nMarker_ActDiskInlet != 0) {

    unsigned short iMarker, iDim;
    unsigned long iVertex, iPoint, iPointGlobal, pPoint = 0, pPointGlobal = 0, pVertex = 0, pMarker = 0, jVertex, jVertex_, jPoint, jPointGlobal, jMarker;
    su2double *Coord_i, Coord_j[3], dist = 0.0, mindist, maxdist_local = 0.0, maxdist_global = 0.0;
    int iProcessor, pProcessor = 0;
    unsigned long nLocalVertex_ActDisk = 0, MaxLocalVertex_ActDisk = 0;
    int nProcessor = size;
    unsigned short Beneficiary = 0, Donor = 0, iBC;
    bool Perimeter;

    for (iBC = 0; iBC < 2; iBC++) {

      if (iBC == 0) { Beneficiary = ACTDISK_INLET; Donor = ACTDISK_OUTLET; }
      if (iBC == 1) { Beneficiary = ACTDISK_OUTLET; Donor = ACTDISK_INLET; }

      unsigned long *Buffer_Send_nVertex = new unsigned long [1];
      unsigned long *Buffer_Receive_nVertex = new unsigned long [nProcessor];

      if ((iBC == 0) && (rank == MASTER_NODE)) cout << "Set Actuator Disk inlet boundary conditions." << endl;
      if ((iBC == 1) && (rank == MASTER_NODE)) cout << "Set Actuator Disk outlet boundary conditions." << endl;

      /*--- Compute the number of vertex that have an actuator disk outlet boundary condition
       without including the ghost nodes ---*/

      nLocalVertex_ActDisk = 0;
      for (iMarker = 0; iMarker < config->GetnMarker_All(); iMarker++) {
        if (config->GetMarker_All_KindBC(iMarker) == Donor) {
          for (iVertex = 0; iVertex < GetnVertex(iMarker); iVertex++) {
            iPoint = vertex[iMarker][iVertex]->GetNode();
            if (node[iPoint]->GetDomain()) nLocalVertex_ActDisk ++;
          }
        }
      }

      Buffer_Send_nVertex[0] = nLocalVertex_ActDisk;

      /*--- Send actuator disk vertex information --*/

      SU2_MPI::Allreduce(&nLocalVertex_ActDisk, &MaxLocalVertex_ActDisk, 1, MPI_UNSIGNED_LONG, MPI_MAX, MPI_COMM_WORLD);
      SU2_MPI::Allgather(Buffer_Send_nVertex, 1, MPI_UNSIGNED_LONG, Buffer_Receive_nVertex, 1, MPI_UNSIGNED_LONG, MPI_COMM_WORLD);

      /*--- Array dimensionalization --*/

      su2double *Buffer_Send_Coord = new su2double [MaxLocalVertex_ActDisk*nDim];
      unsigned long *Buffer_Send_Point  = new unsigned long [MaxLocalVertex_ActDisk];
      unsigned long *Buffer_Send_GlobalIndex  = new unsigned long [MaxLocalVertex_ActDisk];
      unsigned long *Buffer_Send_Vertex  = new unsigned long [MaxLocalVertex_ActDisk];
      unsigned long *Buffer_Send_Marker  = new unsigned long [MaxLocalVertex_ActDisk];

      su2double *Buffer_Receive_Coord = new su2double [nProcessor*MaxLocalVertex_ActDisk*nDim];
      unsigned long *Buffer_Receive_Point = new unsigned long [nProcessor*MaxLocalVertex_ActDisk];
      unsigned long *Buffer_Receive_GlobalIndex = new unsigned long [nProcessor*MaxLocalVertex_ActDisk];
      unsigned long *Buffer_Receive_Vertex = new unsigned long [nProcessor*MaxLocalVertex_ActDisk];
      unsigned long *Buffer_Receive_Marker = new unsigned long [nProcessor*MaxLocalVertex_ActDisk];

      unsigned long nBuffer_Coord = MaxLocalVertex_ActDisk*nDim;
      unsigned long nBuffer_Point = MaxLocalVertex_ActDisk;
      unsigned long nBuffer_GlobalIndex = MaxLocalVertex_ActDisk;
      unsigned long nBuffer_Vertex = MaxLocalVertex_ActDisk;
      unsigned long nBuffer_Marker = MaxLocalVertex_ActDisk;

      for (iVertex = 0; iVertex < MaxLocalVertex_ActDisk; iVertex++) {
        Buffer_Send_Point[iVertex] = 0;
        Buffer_Send_GlobalIndex[iVertex] = 0;
        Buffer_Send_Vertex[iVertex] = 0;
        Buffer_Send_Marker[iVertex] = 0;
        for (iDim = 0; iDim < nDim; iDim++)
          Buffer_Send_Coord[iVertex*nDim+iDim] = 0.0;
      }

      /*--- Copy coordinates and point to the auxiliar vector --*/

      nLocalVertex_ActDisk = 0;
      for (iMarker = 0; iMarker < config->GetnMarker_All(); iMarker++) {
        if (config->GetMarker_All_KindBC(iMarker) == Donor) {
          for (iVertex = 0; iVertex < GetnVertex(iMarker); iVertex++) {
            iPoint = vertex[iMarker][iVertex]->GetNode();
            iPointGlobal = node[iPoint]->GetGlobalIndex();
            if (node[iPoint]->GetDomain()) {
              Buffer_Send_Point[nLocalVertex_ActDisk] = iPoint;
              Buffer_Send_GlobalIndex[nLocalVertex_ActDisk] = iPointGlobal;
              Buffer_Send_Vertex[nLocalVertex_ActDisk] = iVertex;
              Buffer_Send_Marker[nLocalVertex_ActDisk] = iMarker;
              for (iDim = 0; iDim < nDim; iDim++)
                Buffer_Send_Coord[nLocalVertex_ActDisk*nDim+iDim] = node[iPoint]->GetCoord(iDim);
              nLocalVertex_ActDisk++;
            }
          }
        }
      }

      SU2_MPI::Allgather(Buffer_Send_Coord, nBuffer_Coord, MPI_DOUBLE, Buffer_Receive_Coord, nBuffer_Coord, MPI_DOUBLE, MPI_COMM_WORLD);
      SU2_MPI::Allgather(Buffer_Send_Point, nBuffer_Point, MPI_UNSIGNED_LONG, Buffer_Receive_Point, nBuffer_Point, MPI_UNSIGNED_LONG, MPI_COMM_WORLD);
      SU2_MPI::Allgather(Buffer_Send_GlobalIndex, nBuffer_GlobalIndex, MPI_UNSIGNED_LONG, Buffer_Receive_GlobalIndex, nBuffer_GlobalIndex, MPI_UNSIGNED_LONG, MPI_COMM_WORLD);
      SU2_MPI::Allgather(Buffer_Send_Vertex, nBuffer_Vertex, MPI_UNSIGNED_LONG, Buffer_Receive_Vertex, nBuffer_Vertex, MPI_UNSIGNED_LONG, MPI_COMM_WORLD);
      SU2_MPI::Allgather(Buffer_Send_Marker, nBuffer_Marker, MPI_UNSIGNED_LONG, Buffer_Receive_Marker, nBuffer_Marker, MPI_UNSIGNED_LONG, MPI_COMM_WORLD);

      /*--- Compute the closest point to an actuator disk inlet point ---*/

      maxdist_local = 0.0;

      for (iMarker = 0; iMarker < config->GetnMarker_All(); iMarker++) {
        if (config->GetMarker_All_KindBC(iMarker) == Beneficiary) {

          for (iVertex = 0; iVertex < nVertex[iMarker]; iVertex++) {
            iPoint = vertex[iMarker][iVertex]->GetNode();
            iPointGlobal = node[iPoint]->GetGlobalIndex();


            if (node[iPoint]->GetDomain()) {

              /*--- Coordinates of the boundary point ---*/

              Coord_i = node[iPoint]->GetCoord(); mindist = 1E6; pProcessor = 0; pPoint = 0;

              /*--- Loop over all the boundaries to find the pair ---*/

              Perimeter = false;

              for (iProcessor = 0; iProcessor < nProcessor; iProcessor++) {
                for (jVertex = 0; jVertex < Buffer_Receive_nVertex[iProcessor]; jVertex++) {
                  jPoint = Buffer_Receive_Point[iProcessor*MaxLocalVertex_ActDisk+jVertex];
                  jPointGlobal = Buffer_Receive_GlobalIndex[iProcessor*MaxLocalVertex_ActDisk+jVertex];
                  jVertex_ = Buffer_Receive_Vertex[iProcessor*MaxLocalVertex_ActDisk+jVertex];
                  jMarker = Buffer_Receive_Marker[iProcessor*MaxLocalVertex_ActDisk+jVertex];

 //                 if (jPointGlobal != iPointGlobal) {
 //                 ActDisk_Perimeter

                    /*--- Compute the distance ---*/

                    dist = 0.0;
                    for (iDim = 0; iDim < nDim; iDim++) {
                      Coord_j[iDim] = Buffer_Receive_Coord[(iProcessor*MaxLocalVertex_ActDisk+jVertex)*nDim+iDim];
                      dist += pow(Coord_j[iDim]-Coord_i[iDim], 2.0);
                    }
                    dist = sqrt(dist);

                    if (dist < mindist) {
                      mindist = dist; pProcessor = iProcessor; pPoint = jPoint; pPointGlobal = jPointGlobal;
                      pVertex = jVertex_; pMarker = jMarker;
                      if (dist == 0.0) break;
                    }

//                  }
//                  else { Perimeter = true; mindist = 0.0; dist = 0.0; break; }
               }
              }

              /*--- Store the value of the pair ---*/

              maxdist_local = max(maxdist_local, mindist);
              vertex[iMarker][iVertex]->SetDonorPoint(pPoint, pPointGlobal, pVertex, pMarker, pProcessor);
              vertex[iMarker][iVertex]->SetActDisk_Perimeter(Perimeter);

              if (mindist > epsilon) {
                cout.precision(10);
                cout << endl;
                cout << "   Bad match for point " << iPoint << ".\tNearest";
                cout << " donor distance: " << scientific << mindist << ".";
                vertex[iMarker][iVertex]->SetDonorPoint(iPoint, iPointGlobal, pVertex, pMarker, pProcessor);
                maxdist_local = min(maxdist_local, 0.0);
              }

            }
          }

        }
      }

      SU2_MPI::Reduce(&maxdist_local, &maxdist_global, 1, MPI_DOUBLE, MPI_MAX, MASTER_NODE, MPI_COMM_WORLD);

      if (rank == MASTER_NODE) cout <<"The max distance between points is: " << maxdist_global <<"."<< endl;

      delete[] Buffer_Send_Coord;
      delete[] Buffer_Send_Point;

      delete[] Buffer_Receive_Coord;
      delete[] Buffer_Receive_Point;

      delete[] Buffer_Send_nVertex;
      delete[] Buffer_Receive_nVertex;

      delete [] Buffer_Send_GlobalIndex;
      delete [] Buffer_Send_Vertex;
      delete [] Buffer_Send_Marker;

      delete [] Buffer_Receive_GlobalIndex;
      delete [] Buffer_Receive_Vertex;
      delete [] Buffer_Receive_Marker;

    }
  }

}

void CPhysicalGeometry::MatchPeriodic(CConfig        *config,
                                      unsigned short val_periodic) {

  unsigned short iMarker, iDim, jMarker, pMarker = 0;
  unsigned short iPeriodic, nPeriodic;

  unsigned long iVertex, iPoint, iPointGlobal, index;
  unsigned long jVertex, jVertex_, jPoint, jPointGlobal;
  unsigned long pVertex = 0, pPoint = 0, pPointGlobal = 0;
  unsigned long nLocalVertex_Periodic = 0, MaxLocalVertex_Periodic = 0;
  unsigned long nPointMatch = 0;

  int iProcessor, pProcessor = 0, nProcessor = size;

  bool isBadMatch = false;

  string Marker_Tag;

  su2double *Coord_i, Coord_j[3], dist, mindist, maxdist_local, maxdist_global;
  su2double *center, *angles, translation[3]={0.0,0.0,0.0}, *trans, dx, dy, dz;
  su2double rotMatrix[3][3] = {{1.0,0.0,0.0},{0.0,1.0,0.0},{0.0,0.0,1.0}};
  su2double Theta, Phi, Psi, cosTheta, sinTheta, cosPhi, sinPhi, cosPsi, sinPsi;
  su2double rotCoord[3] = {0.0, 0.0, 0.0};

  bool pointOnAxis = false;

  bool chkSamePoint = false;

  su2double distToAxis = 0.0;

  /*--- Tolerance for distance-based match to report warning. ---*/

  su2double epsilon = 1e-6;

  /*--- Evaluate the number of periodic boundary conditions ---*/

  nPeriodic = config->GetnMarker_Periodic();

  /*--- Send an initial message to the console. ---*/

  if (rank == MASTER_NODE) {
    cout << "Matching the periodic boundary points for marker pair ";
    cout << val_periodic << "." << endl;
  }

  /*--- Compute the total number of vertices that sit on a periodic
   boundary on our local rank. We only include our "owned" nodes. ---*/

  nLocalVertex_Periodic = 0;
  for (iMarker = 0; iMarker < config->GetnMarker_All(); iMarker++) {
    if (config->GetMarker_All_KindBC(iMarker) == PERIODIC_BOUNDARY) {
      iPeriodic = config->GetMarker_All_PerBound(iMarker);
      if ((iPeriodic == val_periodic) ||
          (iPeriodic == val_periodic + nPeriodic/2)) {
        for (iVertex = 0; iVertex < GetnVertex(iMarker); iVertex++) {
          iPoint = vertex[iMarker][iVertex]->GetNode();
          if (node[iPoint]->GetDomain()) nLocalVertex_Periodic++;
        }
      }
    }
  }

  /*--- Communicate our local periodic point count globally
   and receive the counts of periodic points from all other ranks.---*/

  unsigned long *Buffer_Send_nVertex = new unsigned long [1];
  unsigned long *Buffer_Recv_nVertex = new unsigned long [nProcessor];

  Buffer_Send_nVertex[0] = nLocalVertex_Periodic;

  /*--- Copy our own count in serial or use collective comms with MPI. ---*/

  SU2_MPI::Allreduce(&nLocalVertex_Periodic, &MaxLocalVertex_Periodic, 1,
                     MPI_UNSIGNED_LONG, MPI_MAX, MPI_COMM_WORLD);
  SU2_MPI::Allgather(Buffer_Send_nVertex, 1, MPI_UNSIGNED_LONG,
                     Buffer_Recv_nVertex, 1, MPI_UNSIGNED_LONG, MPI_COMM_WORLD);

  /*--- Prepare buffers to send the information for each
   periodic point to all ranks so that we can match pairs. ---*/

  su2double *Buffer_Send_Coord           = new su2double [MaxLocalVertex_Periodic*nDim];
  unsigned long *Buffer_Send_Point       = new unsigned long [MaxLocalVertex_Periodic];
  unsigned long *Buffer_Send_GlobalIndex = new unsigned long [MaxLocalVertex_Periodic];
  unsigned long *Buffer_Send_Vertex      = new unsigned long [MaxLocalVertex_Periodic];
  unsigned long *Buffer_Send_Marker      = new unsigned long [MaxLocalVertex_Periodic];

  su2double *Buffer_Recv_Coord           = new su2double [nProcessor*MaxLocalVertex_Periodic*nDim];
  unsigned long *Buffer_Recv_Point       = new unsigned long [nProcessor*MaxLocalVertex_Periodic];
  unsigned long *Buffer_Recv_GlobalIndex = new unsigned long [nProcessor*MaxLocalVertex_Periodic];
  unsigned long *Buffer_Recv_Vertex      = new unsigned long [nProcessor*MaxLocalVertex_Periodic];
  unsigned long *Buffer_Recv_Marker      = new unsigned long [nProcessor*MaxLocalVertex_Periodic];

  unsigned long nBuffer_Coord       = MaxLocalVertex_Periodic*nDim;
  unsigned long nBuffer_Point       = MaxLocalVertex_Periodic;
  unsigned long nBuffer_GlobalIndex = MaxLocalVertex_Periodic;
  unsigned long nBuffer_Vertex      = MaxLocalVertex_Periodic;
  unsigned long nBuffer_Marker      = MaxLocalVertex_Periodic;

  for (iVertex = 0; iVertex < MaxLocalVertex_Periodic; iVertex++) {
    Buffer_Send_Point[iVertex]       = 0;
    Buffer_Send_GlobalIndex[iVertex] = 0;
    Buffer_Send_Vertex[iVertex]      = 0;
    Buffer_Send_Marker[iVertex]      = 0;
    for (iDim = 0; iDim < nDim; iDim++)
    Buffer_Send_Coord[iVertex*nDim+iDim] = 0.0;
  }

  /*--- Store the local index, global index, local boundary index,
   marker index, and point coordinates in the buffers for sending.
   Note again that this is only for the current pair of periodic
   markers and for only the "owned" points on each rank. ---*/

  nLocalVertex_Periodic = 0;
  for (iMarker = 0; iMarker < config->GetnMarker_All(); iMarker++) {
    if (config->GetMarker_All_KindBC(iMarker) == PERIODIC_BOUNDARY) {
      iPeriodic = config->GetMarker_All_PerBound(iMarker);
      if ((iPeriodic == val_periodic) ||
          (iPeriodic == val_periodic + nPeriodic/2)) {
        for (iVertex = 0; iVertex < GetnVertex(iMarker); iVertex++) {
          iPoint = vertex[iMarker][iVertex]->GetNode();
          iPointGlobal = node[iPoint]->GetGlobalIndex();
          if (node[iPoint]->GetDomain()) {
            Buffer_Send_Point[nLocalVertex_Periodic] = iPoint;
            Buffer_Send_GlobalIndex[nLocalVertex_Periodic] = iPointGlobal;
            Buffer_Send_Vertex[nLocalVertex_Periodic] = iVertex;
            Buffer_Send_Marker[nLocalVertex_Periodic] = iMarker;
            for (iDim = 0; iDim < nDim; iDim++)
            Buffer_Send_Coord[nLocalVertex_Periodic*nDim+iDim] = node[iPoint]->GetCoord(iDim);
            nLocalVertex_Periodic++;
          }
        }
      }
    }
  }

  /*--- Copy our own data in serial or use collective comms to gather
   the data for all points on each rank with MPI. Note that, since the
   periodic point count should be small relative to the volume grid
   and we are only storing one periodic marker pair at a time,
   repeating the data for each pair on all ranks should be manageable. ---*/

  SU2_MPI::Allgather(Buffer_Send_Coord, nBuffer_Coord, MPI_DOUBLE,
                     Buffer_Recv_Coord, nBuffer_Coord, MPI_DOUBLE, MPI_COMM_WORLD);
  SU2_MPI::Allgather(Buffer_Send_Point, nBuffer_Point, MPI_UNSIGNED_LONG,
                     Buffer_Recv_Point, nBuffer_Point, MPI_UNSIGNED_LONG, MPI_COMM_WORLD);
  SU2_MPI::Allgather(Buffer_Send_GlobalIndex, nBuffer_GlobalIndex, MPI_UNSIGNED_LONG,
                     Buffer_Recv_GlobalIndex, nBuffer_GlobalIndex, MPI_UNSIGNED_LONG, MPI_COMM_WORLD);
  SU2_MPI::Allgather(Buffer_Send_Vertex, nBuffer_Vertex, MPI_UNSIGNED_LONG,
                     Buffer_Recv_Vertex, nBuffer_Vertex, MPI_UNSIGNED_LONG, MPI_COMM_WORLD);
  SU2_MPI::Allgather(Buffer_Send_Marker, nBuffer_Marker, MPI_UNSIGNED_LONG,
                     Buffer_Recv_Marker, nBuffer_Marker, MPI_UNSIGNED_LONG, MPI_COMM_WORLD);

  /*--- Now that all ranks have the data for all periodic points for
   this pair of periodic markers, we match the individual points
   based on the translation / rotation specified for the marker pair. ---*/

  maxdist_local = 0.0;
  for (iMarker = 0; iMarker < config->GetnMarker_All(); iMarker++) {
    if (config->GetMarker_All_KindBC(iMarker) == PERIODIC_BOUNDARY) {

      iPeriodic = config->GetMarker_All_PerBound(iMarker);
      if ((iPeriodic == val_periodic) ||
          (iPeriodic == val_periodic + nPeriodic/2)) {

        /*--- Retrieve the supplied periodic information. ---*/

        Marker_Tag = config->GetMarker_All_TagBound(iMarker);
        center     = config->GetPeriodicRotCenter(Marker_Tag);
        angles     = config->GetPeriodicRotAngles(Marker_Tag);
        trans      = config->GetPeriodicTranslation(Marker_Tag);

        /*--- Store (center+trans) as it is constant and will be added. ---*/

        translation[0] = center[0] + trans[0];
        translation[1] = center[1] + trans[1];
        translation[2] = center[2] + trans[2];

        /*--- Store angles separately for clarity. Compute sines/cosines. ---*/

        Theta    = angles[0];      Phi = angles[1];     Psi = angles[2];
        cosTheta = cos(Theta);  cosPhi = cos(Phi);   cosPsi = cos(Psi);
        sinTheta = sin(Theta);  sinPhi = sin(Phi);   sinPsi = sin(Psi);

        /*--- Compute the rotation matrix. Note that the implicit
         ordering is rotation about the x-axis, y-axis, then z-axis. ---*/

        rotMatrix[0][0] = cosPhi*cosPsi;
        rotMatrix[1][0] = cosPhi*sinPsi;
        rotMatrix[2][0] = -sinPhi;

        rotMatrix[0][1] = sinTheta*sinPhi*cosPsi - cosTheta*sinPsi;
        rotMatrix[1][1] = sinTheta*sinPhi*sinPsi + cosTheta*cosPsi;
        rotMatrix[2][1] = sinTheta*cosPhi;

        rotMatrix[0][2] = cosTheta*sinPhi*cosPsi + sinTheta*sinPsi;
        rotMatrix[1][2] = cosTheta*sinPhi*sinPsi - sinTheta*cosPsi;
        rotMatrix[2][2] = cosTheta*cosPhi;

        /*--- Loop over each point on the periodic marker that this rank
         holds locally and find the matching point from the donor marker. ---*/

        for (iVertex = 0; iVertex < nVertex[iMarker]; iVertex++) {

          /*--- Local and global index for the owned periodic point. ---*/

          iPoint       = vertex[iMarker][iVertex]->GetNode();
          iPointGlobal = node[iPoint]->GetGlobalIndex();

          /*--- If this is not a ghost, find the periodic match. ---*/

          if (node[iPoint]->GetDomain()) {

            /*--- Coordinates of the current boundary point ---*/

            Coord_i = node[iPoint]->GetCoord();

            /*--- Get the position vector from rotation center to point. ---*/

            dx = Coord_i[0] - center[0];
            dy = Coord_i[1] - center[1];
            if (nDim == 3) dz = Coord_i[2] - center[2];
            else           dz = 0.0;

            /*--- Compute transformed point coordinates. ---*/

            rotCoord[0] = (rotMatrix[0][0]*dx +
                           rotMatrix[0][1]*dy +
                           rotMatrix[0][2]*dz + translation[0]);

            rotCoord[1] = (rotMatrix[1][0]*dx +
                           rotMatrix[1][1]*dy +
                           rotMatrix[1][2]*dz + translation[1]);

            rotCoord[2] = (rotMatrix[2][0]*dx +
                           rotMatrix[2][1]*dy +
                           rotMatrix[2][2]*dz + translation[2]);

            /*--- Check if the point lies on the axis of rotation. If it does,
             the rotated coordinate and the original coordinate are the same. ---*/

            pointOnAxis = false;
            distToAxis = 0.0;
            for (iDim = 0; iDim < nDim; iDim++)
               distToAxis = (rotCoord[iDim] - Coord_i[iDim])*(rotCoord[iDim] - Coord_i[iDim]);
            distToAxis = sqrt(distToAxis);

            if (distToAxis < epsilon) pointOnAxis = true;

            /*--- Our search is based on the minimum distance, so we
             initialize the distance to a large value. ---*/

            mindist = 1E6; pProcessor = 0; pPoint = 0;

            /*--- Loop over all of the periodic data that was gathered from
             all ranks in order to find the matching periodic point. ---*/

            for (iProcessor = 0; iProcessor < nProcessor; iProcessor++)
            for (jVertex = 0; jVertex < Buffer_Recv_nVertex[iProcessor]; jVertex++) {

              /*--- Store the loop index more easily. ---*/

              index = iProcessor*MaxLocalVertex_Periodic + jVertex;

              /*--- For each candidate, we have the local and global index,
               along with the boundary vertex and marker index. ---*/

              jPoint       = Buffer_Recv_Point[index];
              jPointGlobal = Buffer_Recv_GlobalIndex[index];
              jVertex_     = Buffer_Recv_Vertex[index];
              jMarker      = Buffer_Recv_Marker[index];

              /*--- The gathered data will also include the current
               "owned" periodic point that we are matching, so first make
               sure that we avoid the original point by checking that the
               global index values are not the same. ---*/

              if ((jPointGlobal != iPointGlobal) || (pointOnAxis)) {

                /*--- Compute the distance between the candidate periodic
                 point and the transformed coordinates of the owned point. ---*/

                dist = 0.0;
                for (iDim = 0; iDim < nDim; iDim++) {
                  Coord_j[iDim] = Buffer_Recv_Coord[index*nDim + iDim];
                  dist         += pow(Coord_j[iDim]-rotCoord[iDim],2.0);
                }
                dist = sqrt(dist);

                /*--- Compare the distance against the existing minimum
                 and also perform checks just to be sure that this is an
                 independent periodic point (even if on the same rank),
                  unless it lies on the axis of rotation. ---*/

                chkSamePoint = false;
                chkSamePoint = (((dist < mindist) && (iProcessor != rank)) ||
                                ((dist < mindist) && (iProcessor == rank) &&
                                (jPoint != iPoint)));

                if (chkSamePoint || ((dist < mindist) && (pointOnAxis))) {

                  /*--- We have found an intermediate match. Store the
                   data for this point before continuing the search. ---*/

                  mindist      = dist;
                  pProcessor   = iProcessor;
                  pPoint       = jPoint;
                  pPointGlobal = jPointGlobal;
                  pVertex      = jVertex_;
                  pMarker      = jMarker;

                }
              }

            }

            /*--- Store the data for the best match found for the
             owned periodic point. ---*/

            vertex[iMarker][iVertex]->SetDonorPoint(pPoint, pPointGlobal, pVertex, pMarker, pProcessor);
            maxdist_local = max(maxdist_local, mindist);
            nPointMatch++;

            /*--- If the distance to the closest point is larger than our
             tolerance, then throw a warning for this point. ---*/

            if (mindist > epsilon) {
              cout.precision(10);
              cout << endl;
              cout << "   Bad match for point " << iPointGlobal << ".\tNearest";
              cout << " donor distance: " << scientific << mindist << ".";
              maxdist_local = min(maxdist_local, 0.0);
              isBadMatch = true;
            }

          }
        }
      }
    }
  }

  /*--- Communicate the final count of number of matched points
   for the periodic boundary pair and the max distance for all
   pairs of points. ---*/

  unsigned long nPointMatch_Local = nPointMatch;
  SU2_MPI::Reduce(&nPointMatch_Local, &nPointMatch, 1, MPI_UNSIGNED_LONG,
                  MPI_SUM, MASTER_NODE, MPI_COMM_WORLD);
  SU2_MPI::Reduce(&maxdist_local, &maxdist_global, 1, MPI_DOUBLE,
                  MPI_MAX, MASTER_NODE, MPI_COMM_WORLD);

  /*--- Output some information about the matching process. ---*/

  if (rank == MASTER_NODE) {
    if (nPointMatch > 0) {
      cout <<" Matched " << nPointMatch << " points with a max distance of: ";
      cout << maxdist_global <<"."<< endl;
    } else {
      cout <<" No matching points for periodic marker pair ";
      cout << val_periodic << " in current zone." << endl;
    }

    /*--- Print final warning when finding bad matches. ---*/

    if (isBadMatch) {
      cout << endl;
      cout << "\n !!! Warning !!!" << endl;
      cout << "Bad matches found. Computation will continue, but be cautious.\n";
    }
  }

  /*--- Free local memory for communications. ---*/

  delete[] Buffer_Send_Coord;
  delete[] Buffer_Send_Point;

  delete[] Buffer_Recv_Coord;
  delete[] Buffer_Recv_Point;

  delete[] Buffer_Send_nVertex;
  delete[] Buffer_Recv_nVertex;

  delete [] Buffer_Send_GlobalIndex;
  delete [] Buffer_Send_Vertex;
  delete [] Buffer_Send_Marker;

  delete [] Buffer_Recv_GlobalIndex;
  delete [] Buffer_Recv_Vertex;
  delete [] Buffer_Recv_Marker;

}

void CPhysicalGeometry::SetControlVolume(CConfig *config, unsigned short action) {
  unsigned long face_iPoint = 0, face_jPoint = 0, iPoint, iElem;
  long iEdge;
  unsigned short nEdgesFace = 1, iFace, iEdgesFace, iDim;
  su2double *Coord_Edge_CG, *Coord_FaceElem_CG, *Coord_Elem_CG, *Coord_FaceiPoint, *Coord_FacejPoint, Area,
  Volume, DomainVolume, my_DomainVolume, *NormalFace = NULL;
  bool change_face_orientation;

  /*--- Update values of faces of the edge ---*/
  if (action != ALLOCATE) {
    for (iEdge = 0; iEdge < (long)nEdge; iEdge++)
      edge[iEdge]->SetZeroValues();
    for (iPoint = 0; iPoint < nPoint; iPoint++)
      node[iPoint]->SetVolume (0.0);
  }

  for (iEdge = 0; iEdge < (long)nEdge; iEdge++) {
    edge[iEdge]->SetEdgeWeights(-1.0,0);
    edge[iEdge]->SetEdgeWeights(-1.0,1);
  }

  Coord_Edge_CG = new su2double [nDim];
  Coord_FaceElem_CG = new su2double [nDim];
  Coord_Elem_CG = new su2double [nDim];
  Coord_FaceiPoint = new su2double [nDim];
  Coord_FacejPoint = new su2double [nDim];

  my_DomainVolume = 0.0;
  for (iElem = 0; iElem < nElem; iElem++)
    for (iFace = 0; iFace < elem[iElem]->GetnFaces(); iFace++) {

      /*--- In 2D all the faces have only one edge ---*/
      if (nDim == 2) nEdgesFace = 1;
      /*--- In 3D the number of edges per face is the same as the number of point per face ---*/
      if (nDim == 3) nEdgesFace = elem[iElem]->GetnNodesFace(iFace);

      /*-- Loop over the edges of a face ---*/
      for (iEdgesFace = 0; iEdgesFace < nEdgesFace; iEdgesFace++) {

        /*--- In 2D only one edge (two points) per edge ---*/
        if (nDim == 2) {
          face_iPoint = elem[iElem]->GetNode(elem[iElem]->GetFaces(iFace,0));
          face_jPoint = elem[iElem]->GetNode(elem[iElem]->GetFaces(iFace,1));
        }

        /*--- In 3D there are several edges in each face ---*/
        if (nDim == 3) {
          face_iPoint = elem[iElem]->GetNode(elem[iElem]->GetFaces(iFace, iEdgesFace));
          if (iEdgesFace != nEdgesFace-1)
            face_jPoint = elem[iElem]->GetNode(elem[iElem]->GetFaces(iFace, iEdgesFace+1));
          else
            face_jPoint = elem[iElem]->GetNode(elem[iElem]->GetFaces(iFace,0));
        }

        /*--- We define a direction (from the smalest index to the greatest) --*/
        change_face_orientation = false;
        if (face_iPoint > face_jPoint) change_face_orientation = true;
        iEdge = FindEdge(face_iPoint, face_jPoint);

        for (iDim = 0; iDim < nDim; iDim++) {
          Coord_Edge_CG[iDim] = edge[iEdge]->GetCG(iDim);
          Coord_Elem_CG[iDim] = elem[iElem]->GetCG(iDim);
          Coord_FaceElem_CG[iDim] = elem[iElem]->GetFaceCG(iFace, iDim);
          Coord_FaceiPoint[iDim] = node[face_iPoint]->GetCoord(iDim);
          Coord_FacejPoint[iDim] = node[face_jPoint]->GetCoord(iDim);
        }

        switch (nDim) {
          case 2:
            /*--- Two dimensional problem ---*/
            if (change_face_orientation) edge[iEdge]->SetNodes_Coord(Coord_Elem_CG, Coord_Edge_CG);
            else edge[iEdge]->SetNodes_Coord(Coord_Edge_CG, Coord_Elem_CG);
            Area = edge[iEdge]->GetVolume(Coord_FaceiPoint, Coord_Edge_CG, Coord_Elem_CG);
            node[face_iPoint]->AddVolume(Area); my_DomainVolume +=Area;
            Area = edge[iEdge]->GetVolume(Coord_FacejPoint, Coord_Edge_CG, Coord_Elem_CG);
            node[face_jPoint]->AddVolume(Area); my_DomainVolume +=Area;
            break;
          case 3:
            /*--- Three dimensional problem ---*/
            if (change_face_orientation) edge[iEdge]->SetNodes_Coord(Coord_FaceElem_CG, Coord_Edge_CG, Coord_Elem_CG);
            else edge[iEdge]->SetNodes_Coord(Coord_Edge_CG, Coord_FaceElem_CG, Coord_Elem_CG);
            Volume = edge[iEdge]->GetVolume(Coord_FaceiPoint, Coord_Edge_CG, Coord_FaceElem_CG, Coord_Elem_CG);
            node[face_iPoint]->AddVolume(Volume); my_DomainVolume +=Volume;
            Volume = edge[iEdge]->GetVolume(Coord_FacejPoint, Coord_Edge_CG, Coord_FaceElem_CG, Coord_Elem_CG);
            node[face_jPoint]->AddVolume(Volume); my_DomainVolume +=Volume;
            break;
        }
      }
    }

  /*--- Check if there is a normal with null area ---*/
  for (iEdge = 0; iEdge < (long)nEdge; iEdge++) {
    NormalFace = edge[iEdge]->GetNormal();
    Area = 0.0; for (iDim = 0; iDim < nDim; iDim++) Area += NormalFace[iDim]*NormalFace[iDim];
    Area = sqrt(Area);
    if (Area == 0.0) for (iDim = 0; iDim < nDim; iDim++) NormalFace[iDim] = EPS*EPS;
  }


#ifdef HAVE_MPI
  SU2_MPI::Allreduce(&my_DomainVolume, &DomainVolume, 1, MPI_DOUBLE, MPI_SUM, MPI_COMM_WORLD);
#else
  DomainVolume = my_DomainVolume;
#endif

  if ((rank == MASTER_NODE) && (action == ALLOCATE)) {
    if (nDim == 2) cout <<"Area of the computational grid: "<< DomainVolume <<"."<< endl;
    if (nDim == 3) cout <<"Volume of the computational grid: "<< DomainVolume <<"."<< endl;
  }

  config->SetDomainVolume(DomainVolume);

  delete[] Coord_Edge_CG;
  delete[] Coord_FaceElem_CG;
  delete[] Coord_Elem_CG;
  delete[] Coord_FaceiPoint;
  delete[] Coord_FacejPoint;
}

void CPhysicalGeometry::VisualizeControlVolume(CConfig *config, unsigned short action) {

  /*--- This routine is only meant for visualization in serial currently ---*/
#ifndef HAVE_MPI

  unsigned long face_iPoint = 0, face_jPoint = 0, iElem, iPoint_Viz;
  long iEdge;
  unsigned short nEdgesFace = 1, iFace, iEdgesFace, iDim;
  su2double *Coord_Edge_CG, *Coord_FaceElem_CG, *Coord_Elem_CG, *Coord_FaceiPoint,
  *Coord_FacejPoint;
  int counter = 0;
  char cstr[MAX_STRING_SIZE], buffer[50];
  ofstream Tecplot_File;
  string mesh_filename;
  vector<su2double> X, Y, Z, X_n, Y_n, Z_n;
  su2double r1[3], r2[3], CrossProduct[3];

  /*--- Access the point number for control volume we want to vizualize ---*/

  iPoint_Viz = config->GetVisualize_CV();

  /*--- Allocate some structures for building the dual CVs ---*/

  Coord_Edge_CG     = new su2double [nDim];
  Coord_FaceElem_CG = new su2double [nDim];
  Coord_Elem_CG     = new su2double [nDim];
  Coord_FaceiPoint  = new su2double [nDim];
  Coord_FacejPoint  = new su2double [nDim];

  /*--- Loop over each face of each element ---*/

  CrossProduct[0] = 0.0; CrossProduct[1] = 0.0; CrossProduct[2] = 0.0;

  for (iElem = 0; iElem < nElem; iElem++) {

    for (iFace = 0; iFace < elem[iElem]->GetnFaces(); iFace++) {

      /*--- In 2D all the faces have only one edge ---*/
      if (nDim == 2) nEdgesFace = 1;
      /*--- In 3D the number of edges per face is the same as the number of point per face ---*/
      if (nDim == 3) nEdgesFace = elem[iElem]->GetnNodesFace(iFace);

      /*-- Loop over the edges of a face ---*/
      for (iEdgesFace = 0; iEdgesFace < nEdgesFace; iEdgesFace++) {

        /*--- In 2D only one edge (two points) per edge ---*/
        if (nDim == 2) {
          face_iPoint = elem[iElem]->GetNode(elem[iElem]->GetFaces(iFace,0));
          face_jPoint = elem[iElem]->GetNode(elem[iElem]->GetFaces(iFace,1));
        }

        /*--- In 3D there are several edges in each face ---*/
        if (nDim == 3) {
          face_iPoint = elem[iElem]->GetNode(elem[iElem]->GetFaces(iFace, iEdgesFace));
          if (iEdgesFace != nEdgesFace-1)
            face_jPoint = elem[iElem]->GetNode(elem[iElem]->GetFaces(iFace, iEdgesFace+1));
          else
            face_jPoint = elem[iElem]->GetNode(elem[iElem]->GetFaces(iFace,0));
        }

        /*--- We define a direction (from the smallest index to the greatest) --*/
        iEdge = FindEdge(face_iPoint, face_jPoint);

        for (iDim = 0; iDim < nDim; iDim++) {
          Coord_Edge_CG[iDim] = edge[iEdge]->GetCG(iDim);
          Coord_Elem_CG[iDim] = elem[iElem]->GetCG(iDim);
          Coord_FaceElem_CG[iDim] = elem[iElem]->GetFaceCG(iFace, iDim);
          Coord_FaceiPoint[iDim] = node[face_iPoint]->GetCoord(iDim);
          Coord_FacejPoint[iDim] = node[face_jPoint]->GetCoord(iDim);
        }

        /*--- Print out the coordinates for a set of triangles making
         up a single dual control volume for visualization. ---*/

        if (face_iPoint == iPoint_Viz || face_jPoint == iPoint_Viz) {

          if (nDim == 2) {
            X.push_back(Coord_Elem_CG[0]); X.push_back(Coord_Edge_CG[0]);
            Y.push_back(Coord_Elem_CG[1]); Y.push_back(Coord_Edge_CG[1]);
          } else if (nDim == 3) {
            X.push_back(Coord_FaceElem_CG[0]); X.push_back(Coord_Edge_CG[0]); X.push_back(Coord_Elem_CG[0]);
            Y.push_back(Coord_FaceElem_CG[1]); Y.push_back(Coord_Edge_CG[1]); Y.push_back(Coord_Elem_CG[1]);
            Z.push_back(Coord_FaceElem_CG[2]); Z.push_back(Coord_Edge_CG[2]); Z.push_back(Coord_Elem_CG[2]);

            for (iDim = 0; iDim < nDim; iDim++) {
              r1[iDim] = Coord_FaceElem_CG[iDim]-Coord_Elem_CG[iDim];
              r2[iDim] = Coord_Edge_CG[iDim]-Coord_Elem_CG[iDim];
            }
            CrossProduct[0] += 0.5*(r1[1]*r2[2] - r1[2]*r2[1]);
            CrossProduct[1] += 0.5*(r1[2]*r2[0] - r1[0]*r2[2]);
            CrossProduct[2] += 0.5*(r1[0]*r2[1] - r1[1]*r2[0]);
          }
          counter++;
        }
      }
    }
  }

  /*--- Write a Tecplot file to visualize the CV ---*/

  strcpy(cstr,"dual_cv");
  SPRINTF (buffer, "_%d.dat", SU2_TYPE::Int(iPoint_Viz));
  strcat(cstr, buffer);

  Tecplot_File.open(cstr, ios::out);
  Tecplot_File << "TITLE= \"Visualization of the control volume\"" << endl;

  if (nDim == 2) {
    Tecplot_File << "VARIABLES = \"x\",\"y\" " << endl;
    Tecplot_File << "ZONE NODES= "<< counter*2 <<", ELEMENTS= ";
    Tecplot_File << counter <<", DATAPACKING=POINT, ZONETYPE=FEQUADRILATERAL"<< endl;
  } if (nDim == 3) {
    Tecplot_File << "VARIABLES = \"x\",\"y\",\"z\" " << endl;
    Tecplot_File << "ZONE NODES= "<< counter*3 <<", ELEMENTS= ";
    Tecplot_File << counter <<", DATAPACKING=POINT, ZONETYPE=FEBRICK"<< endl;
  }

  /*--- Write coordinates for the nodes in the order that they were found
   for each of the edges/triangles making up a dual control volume. ---*/

  for (vector<su2double>::size_type i = 0; i != X.size(); i++) {
    Tecplot_File << X[i] << "\t" << Y[i];
    if (nDim == 3) Tecplot_File << "\t" << Z[i];
    Tecplot_File << "\n";
  }

  /*--- Create a new connectivity table in the order the faces were found ---*/

  int j;
  for (int i= 0; i < counter; i++) {
    if (nDim == 2) {
      j = i*2;
      Tecplot_File << j+1 <<"\t"<<j+2 <<"\t"<<j+2 <<"\t"<<j+2 << endl;
    } if (nDim == 3) {
      j = i*3;
      Tecplot_File << j+1 <<"\t"<<j+2 <<"\t"<<j+3 <<"\t"<<j+3 <<"\t";
      Tecplot_File << j+3<<"\t" <<j+3 <<"\t"<<j+3 <<"\t"<<j+3 << endl;
    }
  }

  Tecplot_File.close();
  X.clear();
  Y.clear();
  Z.clear();

  delete[] Coord_Edge_CG;
  delete[] Coord_FaceElem_CG;
  delete[] Coord_Elem_CG;
  delete[] Coord_FaceiPoint;
  delete[] Coord_FacejPoint;

#endif

}

void CPhysicalGeometry::SetMeshFile (CConfig *config, string val_mesh_out_filename) {
  unsigned long iElem, iPoint, iElem_Bound;
  unsigned short iMarker, iNodes, iDim;
  ofstream output_file;
  string Grid_Marker;
  char *cstr;

  cstr = new char [val_mesh_out_filename.size()+1];
  strcpy (cstr, val_mesh_out_filename.c_str());

  /*--- Open .su2 grid file ---*/

  output_file.precision(15);
  output_file.open(cstr, ios::out);

  /*--- Write dimension, number of elements and number of points ---*/

  output_file << "NDIME= " << nDim << endl;
  output_file << "NELEM= " << nElem << endl;
  for (iElem = 0; iElem < nElem; iElem++) {
    output_file << elem[iElem]->GetVTK_Type();
    for (iNodes = 0; iNodes < elem[iElem]->GetnNodes(); iNodes++)
      output_file << "\t" << elem[iElem]->GetNode(iNodes);
    output_file << "\t"<<iElem<< endl;
  }

  /*--- Write the node coordinates ---*/

  output_file << "NPOIN= " << nPoint << "\t" << nPointDomain << endl;
  output_file.precision(15);
  for (iPoint = 0; iPoint < nPoint; iPoint++) {
    for (iDim = 0; iDim < nDim; iDim++)
      output_file << scientific << "\t" << node[iPoint]->GetCoord(iDim) ;
#ifndef HAVE_MPI
    output_file << "\t" << iPoint << endl;
#else
    output_file << "\t" << iPoint << "\t" << node[iPoint]->GetGlobalIndex() << endl;
#endif

  }

  /*--- Loop through and write the boundary info ---*/

  output_file << "NMARK= " << nMarker << endl;
  for (iMarker = 0; iMarker < nMarker; iMarker++) {

    /*--- Ignore SEND_RECEIVE for the moment ---*/
    if (bound[iMarker][0]->GetVTK_Type() != VERTEX) {

      Grid_Marker = config->GetMarker_All_TagBound(iMarker);
      output_file << "MARKER_TAG= " << Grid_Marker << endl;
      output_file << "MARKER_ELEMS= " << nElem_Bound[iMarker]<< endl;

      if (nDim == 2) {
        for (iElem_Bound = 0; iElem_Bound < nElem_Bound[iMarker]; iElem_Bound++) {
          output_file << bound[iMarker][iElem_Bound]->GetVTK_Type() << "\t" ;
          for (iNodes = 0; iNodes < bound[iMarker][iElem_Bound]->GetnNodes(); iNodes++)
            output_file << bound[iMarker][iElem_Bound]->GetNode(iNodes) << "\t" ;
          output_file << iElem_Bound << endl;
        }
      }

      if (nDim == 3) {
        for (iElem_Bound = 0; iElem_Bound < nElem_Bound[iMarker]; iElem_Bound++) {
          output_file << bound[iMarker][iElem_Bound]->GetVTK_Type() << "\t" ;
          for (iNodes = 0; iNodes < bound[iMarker][iElem_Bound]->GetnNodes(); iNodes++)
            output_file << bound[iMarker][iElem_Bound]->GetNode(iNodes) << "\t" ;
          output_file << iElem_Bound << endl;
        }
      }

    } else if (bound[iMarker][0]->GetVTK_Type() == VERTEX) {
      output_file << "MARKER_TAG= SEND_RECEIVE" << endl;
      output_file << "MARKER_ELEMS= " << nElem_Bound[iMarker]<< endl;
      if (config->GetMarker_All_SendRecv(iMarker) > 0) output_file << "SEND_TO= " << config->GetMarker_All_SendRecv(iMarker) << endl;
      if (config->GetMarker_All_SendRecv(iMarker) < 0) output_file << "SEND_TO= " << config->GetMarker_All_SendRecv(iMarker) << endl;

      for (iElem_Bound = 0; iElem_Bound < nElem_Bound[iMarker]; iElem_Bound++) {
        output_file << bound[iMarker][iElem_Bound]->GetVTK_Type() << "\t" <<
        bound[iMarker][iElem_Bound]->GetNode(0) << "\t" <<
        bound[iMarker][iElem_Bound]->GetRotation_Type() << endl;
      }

    }
  }

  output_file.close();
}

void CPhysicalGeometry::SetCoord_Smoothing (unsigned short val_nSmooth, su2double val_smooth_coeff, CConfig *config) {
  unsigned short iSmooth, nneigh, iMarker;
  su2double *Coord_Old, *Coord_Sum, *Coord, *Coord_i, *Coord_j, Position_Plane = 0.0;
  unsigned long iEdge, iPoint, jPoint, iVertex;
  su2double eps = 1E-6;
  bool NearField = false;

  Coord = new su2double [nDim];

  for (iPoint = 0; iPoint < GetnPoint(); iPoint++) {
    su2double *Coord = node[iPoint]->GetCoord();
    node[iPoint]->SetCoord_Old(Coord);
  }

  /*--- Jacobi iterations ---*/
  for (iSmooth = 0; iSmooth < val_nSmooth; iSmooth++) {

    for (iPoint = 0; iPoint < nPoint; iPoint++)
      node[iPoint]->SetCoord_SumZero();


    /*--- Loop over Interior edges ---*/
    for (iEdge = 0; iEdge < nEdge; iEdge++) {
      iPoint = edge[iEdge]->GetNode(0);
      Coord_i = node[iPoint]->GetCoord();

      jPoint = edge[iEdge]->GetNode(1);
      Coord_j = node[jPoint]->GetCoord();

      /*--- Accumulate nearest neighbor Coord to Res_sum for each variable ---*/
      node[iPoint]->AddCoord_Sum(Coord_j);
      node[jPoint]->AddCoord_Sum(Coord_i);

    }

    /*--- Loop over all mesh points (Update Coords with averaged sum) ---*/
    for (iPoint = 0; iPoint < nPoint; iPoint++) {
      nneigh = node[iPoint]->GetnPoint();
      Coord_Sum = node[iPoint]->GetCoord_Sum();
      Coord_Old = node[iPoint]->GetCoord_Old();

      if (nDim == 2) {
        Coord[0] =(Coord_Old[0] + val_smooth_coeff*Coord_Sum[0]) /(1.0 + val_smooth_coeff*su2double(nneigh));
        Coord[1] =(Coord_Old[1] + val_smooth_coeff*Coord_Sum[1]) /(1.0 + val_smooth_coeff*su2double(nneigh));
        if ((NearField) && ((Coord_Old[1] > Position_Plane-eps) && (Coord_Old[1] < Position_Plane+eps)))
          Coord[1] = Coord_Old[1];
      }

      if (nDim == 3) {
        Coord[0] =(Coord_Old[0] + val_smooth_coeff*Coord_Sum[0]) /(1.0 + val_smooth_coeff*su2double(nneigh));
        Coord[1] =(Coord_Old[1] + val_smooth_coeff*Coord_Sum[1]) /(1.0 + val_smooth_coeff*su2double(nneigh));
        Coord[2] =(Coord_Old[2] + val_smooth_coeff*Coord_Sum[2]) /(1.0 + val_smooth_coeff*su2double(nneigh));
        if ((NearField) && ((Coord_Old[2] > Position_Plane-eps) && (Coord_Old[2] < Position_Plane+eps)))
          Coord[2] = Coord_Old[2];
      }

      node[iPoint]->SetCoord(Coord);
    }

    /*--- Copy boundary values ---*/
    for (iMarker = 0; iMarker < nMarker; iMarker++)
      for (iVertex = 0; iVertex < nVertex[iMarker]; iVertex++) {
        iPoint = vertex[iMarker][iVertex]->GetNode();
        Coord_Old = node[iPoint]->GetCoord_Old();
        node[iPoint]->SetCoord(Coord_Old);
      }
  }

  delete[] Coord;
}

bool CPhysicalGeometry::FindFace(unsigned long first_elem, unsigned long second_elem, unsigned short &face_first_elem,
                                 unsigned short &face_second_elem) {

  /*--- Find repeated nodes between two elements to identify the common face ---*/
  unsigned long iPoint = 0, jPoint = 0;
  unsigned short face_node, iFace, iNode, jNode, nNodesFace;
  vector<unsigned long> CommonPoints, PointFaceFirst, PointFaceSecond;
  vector<unsigned long>::iterator IterPoint;
  pair<vector <unsigned long>::iterator, vector <unsigned long>::iterator> mypair;
  bool face_first_found = false, face_second_found =false;

  if (first_elem == second_elem) return false;

  for (iNode = 0; iNode < elem[first_elem]->GetnNodes(); iNode++) {
    iPoint = elem[first_elem]->GetNode(iNode);
    for (jNode = 0; jNode < elem[second_elem]->GetnNodes(); jNode++) {
      jPoint = elem[second_elem]->GetNode(jNode);
      if (iPoint == jPoint) {
        CommonPoints.push_back(iPoint);
        break;
      }
    }
  }

  /*--- Sort point in face and check that the list is unique ---*/
  sort( CommonPoints.begin(), CommonPoints.end());
  IterPoint = unique( CommonPoints.begin(), CommonPoints.end());
  CommonPoints.resize( distance(CommonPoints.begin(), IterPoint) );

  /*--- In 2D, the two elements must share two points that make up
   an edge, as all "faces" are edges in 2D. In 3D, we need to find
   exactly 3 (tri) or 4 (quad) common points. Return immediately to
   avoid a memory issue due to vectors of different lengths below. ---*/

  if ((nDim == 2) && (CommonPoints.size() != 2)) return false;
  if ((nDim == 3) && ((CommonPoints.size() != 3) &&
                      (CommonPoints.size() != 4))) return false;

  /*--- Search the sequence in the first element ---*/
  for (iFace = 0; iFace < elem[first_elem]->GetnFaces(); iFace++) {
    nNodesFace = elem[first_elem]->GetnNodesFace(iFace);

    if (nNodesFace == CommonPoints.size()) {
    for (iNode = 0; iNode < nNodesFace; iNode++) {
      face_node = elem[first_elem]->GetFaces(iFace, iNode);
      PointFaceFirst.push_back(elem[first_elem]->GetNode(face_node));
    }

    /*--- Sort face_poin to perform comparison ---*/
    sort( PointFaceFirst.begin(), PointFaceFirst.end());

    /*--- List comparison ---*/
    mypair = mismatch (PointFaceFirst.begin(), PointFaceFirst.end(), CommonPoints.begin());
    if (mypair.first == PointFaceFirst.end()) {
      face_first_elem = iFace;
      face_first_found = true;
      break;
    }

    PointFaceFirst.erase (PointFaceFirst.begin(), PointFaceFirst.end());
  }
  }

  /*--- Search the secuence in the second element ---*/
  for (iFace = 0; iFace < elem[second_elem]->GetnFaces(); iFace++) {
    nNodesFace = elem[second_elem]->GetnNodesFace(iFace);

    if (nNodesFace == CommonPoints.size()) {
    for (iNode = 0; iNode < nNodesFace; iNode++) {
      face_node = elem[second_elem]->GetFaces(iFace, iNode);
      PointFaceSecond.push_back(elem[second_elem]->GetNode(face_node));
    }

    /*--- Sort face_poin to perform comparison ---*/
    sort( PointFaceSecond.begin(), PointFaceSecond.end());

    /*--- List comparison ---*/
    mypair = mismatch (PointFaceSecond.begin(), PointFaceSecond.end(), CommonPoints.begin());
    if (mypair.first == PointFaceSecond.end()) {
      face_second_elem = iFace;
      face_second_found = true;
      break;
    }

    PointFaceSecond.erase (PointFaceSecond.begin(), PointFaceSecond.end());
  }
  }

  if (face_first_found && face_second_found) return true;
  else return false;

}

void CPhysicalGeometry::SetTecPlot(char mesh_filename[MAX_STRING_SIZE], bool new_file) {

  unsigned long iElem, iPoint;
  unsigned short iDim;
  ofstream Tecplot_File;

  /*--- Open the tecplot file and write the header ---*/

  if (new_file) {
    Tecplot_File.open(mesh_filename, ios::out);
    Tecplot_File << "TITLE= \"Visualization of the volumetric grid\"" << endl;
    if (nDim == 2) Tecplot_File << "VARIABLES = \"x\",\"y\" " << endl;
    if (nDim == 3) Tecplot_File << "VARIABLES = \"x\",\"y\",\"z\" " << endl;
  }
  else Tecplot_File.open(mesh_filename, ios::out | ios::app);

  Tecplot_File << "ZONE T= ";
  if (new_file) Tecplot_File << "\"Original grid\", C=BLACK, ";
  else Tecplot_File << "\"Deformed grid\", C=RED, ";
  Tecplot_File << "NODES= "<< nPoint <<", ELEMENTS= "<< nElem <<", DATAPACKING= POINT";
  if (nDim == 2) Tecplot_File << ", ZONETYPE= FEQUADRILATERAL"<< endl;
  if (nDim == 3) Tecplot_File << ", ZONETYPE= FEBRICK"<< endl;

  /*--- Adding coordinates ---*/

  for (iPoint = 0; iPoint < nPoint; iPoint++) {
    for (iDim = 0; iDim < nDim; iDim++)
      Tecplot_File << scientific << node[iPoint]->GetCoord(iDim) << "\t";
    Tecplot_File << "\n";
  }

  /*--- Adding conectivity ---*/

  for (iElem = 0; iElem < nElem; iElem++) {
    if (elem[iElem]->GetVTK_Type() == TRIANGLE) {
      Tecplot_File <<
      elem[iElem]->GetNode(0)+1 <<" "<< elem[iElem]->GetNode(1)+1 <<" "<<
      elem[iElem]->GetNode(2)+1 <<" "<< elem[iElem]->GetNode(2)+1 << endl;
    }
    if (elem[iElem]->GetVTK_Type() == QUADRILATERAL) {
      Tecplot_File <<
      elem[iElem]->GetNode(0)+1 <<" "<< elem[iElem]->GetNode(1)+1 <<" "<<
      elem[iElem]->GetNode(2)+1 <<" "<< elem[iElem]->GetNode(3)+1 << endl;
    }
    if (elem[iElem]->GetVTK_Type() == TETRAHEDRON) {
      Tecplot_File <<
      elem[iElem]->GetNode(0)+1 <<" "<< elem[iElem]->GetNode(1)+1 <<" "<<
      elem[iElem]->GetNode(2)+1 <<" "<< elem[iElem]->GetNode(2)+1 <<" "<<
      elem[iElem]->GetNode(3)+1 <<" "<< elem[iElem]->GetNode(3)+1 <<" "<<
      elem[iElem]->GetNode(3)+1 <<" "<< elem[iElem]->GetNode(3)+1 << endl;
    }
    if (elem[iElem]->GetVTK_Type() == HEXAHEDRON) {
      Tecplot_File <<
      elem[iElem]->GetNode(0)+1 <<" "<< elem[iElem]->GetNode(1)+1 <<" "<<
      elem[iElem]->GetNode(2)+1 <<" "<< elem[iElem]->GetNode(3)+1 <<" "<<
      elem[iElem]->GetNode(4)+1 <<" "<< elem[iElem]->GetNode(5)+1 <<" "<<
      elem[iElem]->GetNode(6)+1 <<" "<< elem[iElem]->GetNode(7)+1 << endl;
    }
    if (elem[iElem]->GetVTK_Type() == PYRAMID) {
      Tecplot_File <<
      elem[iElem]->GetNode(0)+1 <<" "<< elem[iElem]->GetNode(1)+1 <<" "<<
      elem[iElem]->GetNode(2)+1 <<" "<< elem[iElem]->GetNode(3)+1 <<" "<<
      elem[iElem]->GetNode(4)+1 <<" "<< elem[iElem]->GetNode(4)+1 <<" "<<
      elem[iElem]->GetNode(4)+1 <<" "<< elem[iElem]->GetNode(4)+1 << endl;
    }
    if (elem[iElem]->GetVTK_Type() == PRISM) {
      Tecplot_File <<
      elem[iElem]->GetNode(0)+1 <<" "<< elem[iElem]->GetNode(1)+1 <<" "<<
      elem[iElem]->GetNode(1)+1 <<" "<< elem[iElem]->GetNode(2)+1 <<" "<<
      elem[iElem]->GetNode(3)+1 <<" "<< elem[iElem]->GetNode(4)+1 <<" "<<
      elem[iElem]->GetNode(4)+1 <<" "<< elem[iElem]->GetNode(5)+1 << endl;
    }
  }

  Tecplot_File.close();
}

void CPhysicalGeometry::SetBoundTecPlot(char mesh_filename[MAX_STRING_SIZE], bool new_file, CConfig *config) {

  ofstream Tecplot_File;
  unsigned long iPoint, Total_nElem_Bound, iElem, *PointSurface = NULL, nPointSurface = 0;
  unsigned short Coord_i, iMarker;

  /*--- It is important to do a renumbering to don't add points
   that do not belong to the surfaces ---*/

  PointSurface = new unsigned long[nPoint];
  for (iPoint = 0; iPoint < nPoint; iPoint++)
    if (node[iPoint]->GetBoundary()) {
      PointSurface[iPoint] = nPointSurface;
      nPointSurface++;
    }

  /*--- Compute the total number of elements ---*/

  Total_nElem_Bound = 0;
  for (iMarker = 0; iMarker < config->GetnMarker_All(); iMarker++) {
    if (config->GetMarker_All_Plotting(iMarker) == YES) {
      Total_nElem_Bound += nElem_Bound[iMarker];
    }
  }

  /*--- Open the tecplot file and write the header ---*/

  if (new_file) {
    Tecplot_File.open(mesh_filename, ios::out);
    Tecplot_File << "TITLE= \"Visualization of the surface grid\"" << endl;
    if (nDim == 2) Tecplot_File << "VARIABLES = \"x\",\"y\" " << endl;
    if (nDim == 3) Tecplot_File << "VARIABLES = \"x\",\"y\",\"z\" " << endl;
  }
  else Tecplot_File.open(mesh_filename, ios::out | ios::app);

  if (Total_nElem_Bound != 0) {

    /*--- Write the header of the file ---*/

    Tecplot_File << "ZONE T= ";
    if (new_file) Tecplot_File << "\"Original grid\", C=BLACK, ";
    else Tecplot_File << "\"Deformed grid\", C=RED, ";
    Tecplot_File << "NODES= "<< nPointSurface <<", ELEMENTS= "<< Total_nElem_Bound <<", DATAPACKING= POINT";
    if (nDim == 2) Tecplot_File << ", ZONETYPE= FELINESEG"<< endl;
    if (nDim == 3) Tecplot_File << ", ZONETYPE= FEQUADRILATERAL"<< endl;

    /*--- Only write the coordiantes of the points that are on the surfaces ---*/

    if (nDim == 3) {
      for (iPoint = 0; iPoint < nPoint; iPoint++)
        if (node[iPoint]->GetBoundary()) {
          for (Coord_i = 0; Coord_i < nDim-1; Coord_i++)
            Tecplot_File << node[iPoint]->GetCoord(Coord_i) << " ";
          Tecplot_File << node[iPoint]->GetCoord(nDim-1) << "\n";
        }
    }
    else {
      for (iPoint = 0; iPoint < nPoint; iPoint++)
        if (node[iPoint]->GetBoundary()) {
          for (Coord_i = 0; Coord_i < nDim; Coord_i++)
            Tecplot_File << node[iPoint]->GetCoord(Coord_i) << " ";
          Tecplot_File << "\n";
        }
    }

    /*--- Write the cells using the new numbering ---*/

    for (iMarker = 0; iMarker < config->GetnMarker_All(); iMarker++)
      if (config->GetMarker_All_Plotting(iMarker) == YES)
        for (iElem = 0; iElem < nElem_Bound[iMarker]; iElem++) {
          if (nDim == 2) {
            Tecplot_File << PointSurface[bound[iMarker][iElem]->GetNode(0)]+1 << " "
            << PointSurface[bound[iMarker][iElem]->GetNode(1)]+1 << endl;
          }
          if (nDim == 3) {
            if (bound[iMarker][iElem]->GetnNodes() == 3) {
              Tecplot_File << PointSurface[bound[iMarker][iElem]->GetNode(0)]+1 << " "
              << PointSurface[bound[iMarker][iElem]->GetNode(1)]+1 << " "
              << PointSurface[bound[iMarker][iElem]->GetNode(2)]+1 << " "
              << PointSurface[bound[iMarker][iElem]->GetNode(2)]+1 << endl;
            }
            if (bound[iMarker][iElem]->GetnNodes() == 4) {
              Tecplot_File << PointSurface[bound[iMarker][iElem]->GetNode(0)]+1 << " "
              << PointSurface[bound[iMarker][iElem]->GetNode(1)]+1 << " "
              << PointSurface[bound[iMarker][iElem]->GetNode(2)]+1 << " "
              << PointSurface[bound[iMarker][iElem]->GetNode(3)]+1 << endl;
            }
          }
        }
  }
  else {

    /*--- No elements in the surface ---*/

    if (nDim == 2) {
      Tecplot_File << "ZONE NODES= 1, ELEMENTS= 1, DATAPACKING=POINT, ZONETYPE=FELINESEG"<< endl;
      Tecplot_File << "0.0 0.0"<< endl;
      Tecplot_File << "1 1"<< endl;
    }
    if (nDim == 3) {
      Tecplot_File << "ZONE NODES= 1, ELEMENTS= 1, DATAPACKING=POINT, ZONETYPE=FEQUADRILATERAL"<< endl;
      Tecplot_File << "0.0 0.0 0.0"<< endl;
      Tecplot_File << "1 1 1 1"<< endl;
    }
  }

  /*--- Dealocate memory and close the file ---*/

  delete[] PointSurface;
  Tecplot_File.close();

}

void CPhysicalGeometry::SetColorGrid_Parallel(CConfig *config) {

  /*--- Initialize the color vector ---*/

  for (unsigned long iPoint = 0; iPoint < nPoint; iPoint++)
    node[iPoint]->SetColor(0);

  /*--- We need to have parallel support with MPI and have the ParMETIS
   library compiled and linked for parallel graph partitioning. ---*/

#ifdef HAVE_MPI
#ifdef HAVE_PARMETIS

  MPI_Comm comm = MPI_COMM_WORLD;

  /*--- Linear partitioner object to help prepare parmetis data. ---*/

  CLinearPartitioner pointPartitioner(Global_nPointDomain,0);

  /*--- Only call ParMETIS if we have more than one rank to avoid errors ---*/

  if (size > SINGLE_NODE) {

    /*--- Create some structures that ParMETIS needs for partitioning. ---*/

    idx_t numflag, nparts, edgecut, wgtflag, ncon;

    idx_t *vtxdist = new idx_t[size+1];
    idx_t *part    = new idx_t[nPoint];

    real_t ubvec;
    real_t *tpwgts = new real_t[size];

    /*--- Some recommended defaults for the various ParMETIS options. ---*/

    wgtflag = 0;
    numflag = 0;
    ncon    = 1;
    ubvec   = 1.05;
    nparts  = (idx_t)size;
    idx_t options[METIS_NOPTIONS];
    METIS_SetDefaultOptions(options);
    options[1] = 0;

    /*--- Fill the necessary ParMETIS data arrays. We do not apply
     any weighting during the partitioning process. ---*/

    for (int i = 0; i < size; i++) {
      tpwgts[i] = 1.0/((real_t)size);
    }

    vtxdist[0] = 0;
    for (int i = 0; i < size; i++) {
      vtxdist[i+1] = (idx_t)pointPartitioner.GetLastIndexOnRank(i);
    }

    /*--- Calling ParMETIS ---*/

    if (rank == MASTER_NODE) cout << "Calling ParMETIS...";
    ParMETIS_V3_PartKway(vtxdist, xadj, adjacency, NULL, NULL, &wgtflag,
                         &numflag, &ncon, &nparts, tpwgts, &ubvec, options,
                         &edgecut, part, &comm);
    if (rank == MASTER_NODE) {
      cout << " graph partitioning complete (";
      cout << edgecut << " edge cuts)." << endl;
    }

    /*--- Store the results of the partitioning (note that this is local
     since each processor is calling ParMETIS in parallel and storing the
     results for its initial piece of the grid. ---*/

    for (unsigned long iPoint = 0; iPoint < nPoint; iPoint++) {
      node[iPoint]->SetColor(part[iPoint]);
    }

    /*--- Free all memory needed for the ParMETIS structures ---*/

    if (vtxdist != NULL) delete [] vtxdist;
    if (part    != NULL) delete [] part;
    if (tpwgts  != NULL) delete [] tpwgts;

  }

  /*--- Delete the memory from the geometry class that carried the
   adjacency structure. ---*/

  if (xadj      != NULL) delete [] xadj;
  if (adjacency != NULL) delete [] adjacency;

#endif
#endif

}

void CPhysicalGeometry::ComputeMeshQualityStatistics(CConfig *config) {

  /*--- Resize our vectors for the 3 metrics: orthogonality, aspect
   ratio, and volume ratio. All are vertex-based for the dual CV. ---*/

  Orthogonality.resize(nPoint,0.0);
  Aspect_Ratio.resize(nPoint,0.0);
  Volume_Ratio.resize(nPoint,0.0);

  /*--- Helper vectors for holding intermediate values. ---*/

  vector<su2double> SurfaceArea(nPoint,0.0);
  vector<su2double> Area_Max(nPoint,0.0);
  vector<su2double> Area_Min(nPoint,1.e6);
  vector<su2double> SubVolume_Max(nPoint,0.0);
  vector<su2double> SubVolume_Min(nPoint,1.e6);

  /*--- Orthogonality and aspect ratio (areas) are computed by
   looping over all edges to check the angles and the face areas. ---*/

  for (unsigned long iEdge = 0; iEdge < nEdge; iEdge++) {

    /*--- Point identification, edge normal vector and area ---*/

    const unsigned long iPoint = edge[iEdge]->GetNode(0);
    const unsigned long jPoint = edge[iEdge]->GetNode(1);

    const unsigned long GlobalIndex_i = node[iPoint]->GetGlobalIndex();
    const unsigned long GlobalIndex_j = node[iPoint]->GetGlobalIndex();

    /*-- Area normal for the current edge. Recall that this normal
     is computed by summing the normals of adjacent faces along
     the edge between iPoint & jPoint. ---*/

    const su2double *Normal = edge[iEdge]->GetNormal();

    /*--- Get the coordinates for point i & j. ---*/

    const su2double *Coord_i = node[iPoint]->GetCoord();
    const su2double *Coord_j = node[jPoint]->GetCoord();

    /*--- Compute the vector pointing from iPoint to jPoint and
     its distance. We also compute face area (norm of the normal vector). ---*/

    su2double distance = 0.0;
    su2double area     = 0.0;
    vector<su2double> edgeVector(nDim);
    for (unsigned short iDim = 0; iDim < nDim; iDim++) {
      edgeVector[iDim] = Coord_j[iDim]-Coord_i[iDim];
      distance        += edgeVector[iDim]*edgeVector[iDim];
      area            += Normal[iDim]*Normal[iDim];
    }
    distance = sqrt(distance);
    area     = sqrt(area);

    /*--- Aspect ratio is the ratio between the largest and smallest
     faces making up the boundary of the dual CV and is a measure
     of the aspect ratio of the dual control volume. Smaller
     is better (closer to isotropic). ----*/

    if (node[iPoint]->GetDomain()) {
      Area_Min[iPoint] = min(Area_Min[iPoint], area);
      Area_Max[iPoint] = max(Area_Max[iPoint], area);
    }

    if (node[jPoint]->GetDomain()) {
      Area_Min[jPoint] = min(Area_Min[jPoint], area);
      Area_Max[jPoint] = max(Area_Max[jPoint], area);
    }

    if (area <= 0.0) {
      char buf[200];
      SPRINTF(buf, "Zero-area CV face found for edge (%lu,%lu).",
              GlobalIndex_i, GlobalIndex_j);
      SU2_MPI::Error(string(buf), CURRENT_FUNCTION);
    }

    /*--- Compute the angle between the unit normal associated
     with the edge and the unit vector pointing from iPoint to jPoint. ---*/

    su2double dotProduct = 0.0;
    for (unsigned short iDim = 0; iDim < nDim; iDim++) {
      dotProduct += (Normal[iDim]/area)*(edgeVector[iDim]/distance);
    }

    /*--- The definition of orthogonality is an area-weighted average of
     90 degrees minus the angle between the face area unit normal and
     the vector between i & j. If the two are perfectly aligned, then
     the orthogonality is the desired max of 90 degrees. If they are
     not aligned, the orthogonality will reduce from there. Good values
     are close to 90 degress, poor values are typically below 20 degress. ---*/

    if (node[iPoint]->GetDomain()) {
      Orthogonality[iPoint] += area*(90.0 - acos(dotProduct)*180.0/PI_NUMBER);
      SurfaceArea[iPoint]   += area;
    }
    if (node[jPoint]->GetDomain()) {
      Orthogonality[jPoint] += area*(90.0 - acos(dotProduct)*180.0/PI_NUMBER);
      SurfaceArea[jPoint]   += area;
    }

    /*--- Error check for zero volume of the dual CVs. ---*/

    if (node[iPoint]->GetVolume() <= 0.0) {
      char buf[200];
      SPRINTF(buf, "Zero-area CV face found for point %lu.", GlobalIndex_i);
      SU2_MPI::Error(string(buf), CURRENT_FUNCTION);
    }

    if (node[jPoint]->GetVolume() <= 0.0) {
      char buf[200];
      SPRINTF(buf, "Zero-area CV face found for point %lu.", GlobalIndex_j);
      SU2_MPI::Error(string(buf), CURRENT_FUNCTION);
    }

  }

  /*--- Loop boundary edges to include the area of the boundary elements.  ---*/

  for (unsigned short iMarker = 0; iMarker < nMarker; iMarker++) {
    if ((config->GetMarker_All_KindBC(iMarker) != INTERNAL_BOUNDARY) &&
        (config->GetMarker_All_KindBC(iMarker) != SEND_RECEIVE)){

      for (unsigned long iVertex = 0; iVertex < nVertex[iMarker]; iVertex++) {
        const unsigned long iPoint = vertex[iMarker][iVertex]->GetNode();
        const su2double *Normal    = vertex[iMarker][iVertex]->GetNormal();

        if (node[iPoint]->GetDomain()) {

          /*--- Face area (norm of the normal vector) ---*/

          su2double area = 0.0;
          for (unsigned short iDim = 0; iDim < nDim; iDim++)
            area += Normal[iDim]*Normal[iDim];
          area = sqrt(area);

          /*--- Check to store the area as the min or max for i or j. ---*/

          Area_Min[iPoint] = min(Area_Min[iPoint], area);
          Area_Max[iPoint] = max(Area_Max[iPoint], area);

        }
      }
    }
  }

  /*--- Volume ratio is computed by looping over all volume elements and
   computing the sub-element volume contributions. The ratio between the
   largest and smallest sub-elements making up the dual CV is a
   measure of the volume stretching ratio for the cell. Smaller
   is better (closer to isotropic). ----*/

  unsigned long face_iPoint = 0, face_jPoint = 0;
  unsigned short nEdgesFace = 1;

  vector<su2double> Coord_Edge_CG(nDim);
  vector<su2double> Coord_FaceElem_CG(nDim);
  vector<su2double> Coord_Elem_CG(nDim);
  vector<su2double> Coord_FaceiPoint(nDim);
  vector<su2double> Coord_FacejPoint(nDim);

  for (unsigned long iElem = 0; iElem < nElem; iElem++)
    for (unsigned short iFace = 0; iFace < elem[iElem]->GetnFaces(); iFace++) {

      /*--- In 2D all the faces have only one edge ---*/

      if (nDim == 2) nEdgesFace = 1;

      /*--- In 3D the number of edges per face is the same
       as the number of points per face. ---*/

      if (nDim == 3) nEdgesFace = elem[iElem]->GetnNodesFace(iFace);

      /*-- Loop over the edges of a face ---*/

      for (unsigned short iEdgesFace = 0; iEdgesFace < nEdgesFace; iEdgesFace++) {

        /*--- In 2D only one edge (two points) per edge ---*/

        if (nDim == 2) {
          face_iPoint = elem[iElem]->GetNode(elem[iElem]->GetFaces(iFace,0));
          face_jPoint = elem[iElem]->GetNode(elem[iElem]->GetFaces(iFace,1));
        }

        /*--- In 3D there are several edges in each face ---*/

        if (nDim == 3) {
          face_iPoint = elem[iElem]->GetNode(elem[iElem]->GetFaces(iFace, iEdgesFace));
          if (iEdgesFace != nEdgesFace-1)
            face_jPoint = elem[iElem]->GetNode(elem[iElem]->GetFaces(iFace, iEdgesFace+1));
          else
            face_jPoint = elem[iElem]->GetNode(elem[iElem]->GetFaces(iFace,0));
        }

        /*--- Locate the edge for the two selected points. ---*/

        const unsigned long iEdge = FindEdge(face_iPoint, face_jPoint);

        /*--- Collect the CG and coordinates for this sub-element face. ---*/

        for (unsigned short iDim = 0; iDim < nDim; iDim++) {
          Coord_Edge_CG[iDim]     = edge[iEdge]->GetCG(iDim);
          Coord_Elem_CG[iDim]     = elem[iElem]->GetCG(iDim);
          Coord_FaceElem_CG[iDim] = elem[iElem]->GetFaceCG(iFace, iDim);
          Coord_FaceiPoint[iDim]  = node[face_iPoint]->GetCoord(iDim);
          Coord_FacejPoint[iDim]  = node[face_jPoint]->GetCoord(iDim);
        }

        /*--- Access the sub-volume of the element separately in 2D or 3D. ---*/

        su2double Volume_i, Volume_j;
        switch (nDim) {
          case 2:

            Volume_i = edge[iEdge]->GetVolume(Coord_FaceiPoint.data(),
                                              Coord_Edge_CG.data(),
                                              Coord_Elem_CG.data());

            Volume_j = edge[iEdge]->GetVolume(Coord_FacejPoint.data(),
                                              Coord_Edge_CG.data(),
                                              Coord_Elem_CG.data());

            break;
          case 3:

            Volume_i = edge[iEdge]->GetVolume(Coord_FaceiPoint.data(),
                                              Coord_Edge_CG.data(),
                                              Coord_FaceElem_CG.data(),
                                              Coord_Elem_CG.data());

            Volume_j = edge[iEdge]->GetVolume(Coord_FacejPoint.data(),
                                              Coord_Edge_CG.data(),
                                              Coord_FaceElem_CG.data(),
                                              Coord_Elem_CG.data());

            break;
        }

        /*--- Check if sub-elem volume is the min or max for iPoint. ---*/

        if (node[face_iPoint]->GetDomain()) {
          SubVolume_Min[face_iPoint] = min(SubVolume_Min[face_iPoint], Volume_i);
          SubVolume_Max[face_iPoint] = max(SubVolume_Max[face_iPoint], Volume_i);
        }

        /*--- Check if sub-elem volume is the min or max for jPoint. ---*/

        if (node[face_jPoint]->GetDomain()) {
          SubVolume_Min[face_jPoint] = min(SubVolume_Min[face_jPoint], Volume_j);
          SubVolume_Max[face_jPoint] = max(SubVolume_Max[face_jPoint], Volume_j);
        }

      }
    }

  /*--- Compute the metrics with a final loop over the vertices. Also
   compute the local min and max values here for reporting. ---*/

  su2double orthoMin = 1.e6, arMin = 1.e6, vrMin = 1.e6;
  su2double orthoMax = 0.0,  arMax = 0.0,  vrMax = 0.0;
  for (unsigned long iPoint= 0; iPoint < nPointDomain; iPoint++) {
    Orthogonality[iPoint] = Orthogonality[iPoint]/SurfaceArea[iPoint];
    orthoMin = min(Orthogonality[iPoint], orthoMin);
    orthoMax = max(Orthogonality[iPoint], orthoMax);

    Aspect_Ratio[iPoint] = Area_Max[iPoint]/Area_Min[iPoint];
    arMin = min(Aspect_Ratio[iPoint], arMin);
    arMax = max(Aspect_Ratio[iPoint], arMax);

    Volume_Ratio[iPoint] = SubVolume_Max[iPoint]/SubVolume_Min[iPoint];
    vrMin = min(Volume_Ratio[iPoint], vrMin);
    vrMax = max(Volume_Ratio[iPoint], vrMax);
  }

  /*--- Reduction to find the min and max values globally. ---*/

  su2double Global_Ortho_Min, Global_Ortho_Max;
  SU2_MPI::Allreduce(&orthoMin, &Global_Ortho_Min, 1,
                     MPI_DOUBLE, MPI_MIN, MPI_COMM_WORLD);
  SU2_MPI::Allreduce(&orthoMax, &Global_Ortho_Max, 1,
                     MPI_DOUBLE, MPI_MAX, MPI_COMM_WORLD);

  su2double Global_AR_Min, Global_AR_Max;
  SU2_MPI::Allreduce(&arMin, &Global_AR_Min, 1,
                     MPI_DOUBLE, MPI_MIN, MPI_COMM_WORLD);
  SU2_MPI::Allreduce(&arMax, &Global_AR_Max, 1,
                     MPI_DOUBLE, MPI_MAX, MPI_COMM_WORLD);

  su2double Global_VR_Min, Global_VR_Max;
  SU2_MPI::Allreduce(&vrMin, &Global_VR_Min, 1,
                     MPI_DOUBLE, MPI_MIN, MPI_COMM_WORLD);
  SU2_MPI::Allreduce(&vrMax, &Global_VR_Max, 1,
                     MPI_DOUBLE, MPI_MAX, MPI_COMM_WORLD);

  /*--- Print the summary to the console for the user. ---*/

  PrintingToolbox::CTablePrinter MetricsTable(&std::cout);
  MetricsTable.AddColumn("Mesh Quality Metric", 30);
  MetricsTable.AddColumn("Minimum", 15);
  MetricsTable.AddColumn("Maximum", 15);
  if (rank == MASTER_NODE){
    MetricsTable.PrintHeader();
    MetricsTable << "Orthogonality Angle (deg.)" << Global_Ortho_Min << Global_Ortho_Max;
    MetricsTable << "CV Face Area Aspect Ratio" << Global_AR_Min << Global_AR_Max;
    MetricsTable << "CV Sub-Volume Ratio" << Global_VR_Min << Global_VR_Max;
    MetricsTable.PrintFooter();
  }

  /*--- If we will not be writing the stats to the visualization files,
   force clear the memory with the swap() function. ---*/

  if (!config->GetWrt_MeshQuality()) {
    vector<su2double>().swap(Orthogonality);
    vector<su2double>().swap(Aspect_Ratio);
    vector<su2double>().swap(Volume_Ratio);
  }

}

void CPhysicalGeometry::FindNormal_Neighbor(CConfig *config) {
  su2double cos_max, scalar_prod, norm_vect, norm_Normal, cos_alpha, diff_coord, *Normal;
  unsigned long Point_Normal, jPoint;
  unsigned short iNeigh, iMarker, iDim;
  unsigned long iPoint, iVertex;
  unsigned short jNeigh;
  unsigned long kPoint;

  for (iMarker = 0; iMarker < config->GetnMarker_All(); iMarker++) {

    if (config->GetMarker_All_KindBC(iMarker) != SEND_RECEIVE &&
        config->GetMarker_All_KindBC(iMarker) != INTERFACE_BOUNDARY &&
        config->GetMarker_All_KindBC(iMarker) != NEARFIELD_BOUNDARY ) {

      for (iVertex = 0; iVertex < nVertex[iMarker]; iVertex++) {

        iPoint = vertex[iMarker][iVertex]->GetNode();
        Normal = vertex[iMarker][iVertex]->GetNormal();

        /*--- Compute closest normal neighbor, note that the normal are oriented inwards ---*/
        Point_Normal = 0; cos_max = -1.0;
        for (iNeigh = 0; iNeigh < node[iPoint]->GetnPoint(); iNeigh++) {
          jPoint = node[iPoint]->GetPoint(iNeigh);
          // for (jNeigh = 0; jNeigh < node[jPoint]->GetnPoint(); jNeigh++) {
          //   kPoint = node[jPoint]->GetPoint(jNeigh);
          //   if (!node[kPoint]->GetSolidBoundary()) {
              scalar_prod = 0.0; norm_vect = 0.0; norm_Normal = 0.0;
              for (iDim = 0; iDim < nDim; iDim++) {
                diff_coord = node[jPoint]->GetCoord(iDim)-node[iPoint]->GetCoord(iDim);
                scalar_prod += diff_coord*Normal[iDim];
                norm_vect += diff_coord*diff_coord;
                norm_Normal += Normal[iDim]*Normal[iDim];
              }
              norm_vect = sqrt(norm_vect);
              norm_Normal = sqrt(norm_Normal);
              cos_alpha = scalar_prod/(norm_vect*norm_Normal);

              /*--- Get maximum cosine ---*/
              if (cos_alpha >= cos_max) {
                Point_Normal = jPoint;
                cos_max = cos_alpha;
              } // if cos(alpha)
            // } // !SolidBoundary
          // } // jNeigh
        } // iNeigh
        vertex[iMarker][iVertex]->SetNormal_Neighbor(Point_Normal);
      } // iVertex
    } // KindBC
  } // iMarker
}

void CPhysicalGeometry::ShiftNormal_Neighbor(CConfig *config) {
  su2double scalar_prod, norm_Normal, diff_coord, *Normal, *Coord_Old;
  unsigned long Point_Normal, jPoint;
  unsigned short iNeigh, iMarker, iDim;
  unsigned long iPoint, iVertex;

  for (iMarker = 0; iMarker < config->GetnMarker_All(); iMarker++) {

    if (config->GetViscous_Wall(iMarker)) {

      for (iVertex = 0; iVertex < nVertex[iMarker]; iVertex++) {

        iPoint = vertex[iMarker][iVertex]->GetNode();
        if (node[iPoint]->GetDomain()) {
          jPoint = vertex[iMarker][iVertex]->GetNormal_Neighbor();
          Normal = vertex[iMarker][iVertex]->GetNormal();
          Coord_Old = node[jPoint]->GetCoord_Old();

          scalar_prod = 0.0;
          norm_Normal = 0.0;
          for (iDim = 0; iDim < nDim; iDim++) {
            diff_coord = Coord_Old[iDim]-node[iPoint]->GetCoord(iDim);
            scalar_prod += diff_coord*Normal[iDim];
            norm_Normal += Normal[iDim]*Normal[iDim];
          }
          norm_Normal = sqrt(norm_Normal);
          for (iDim = 0; iDim < nDim; iDim++) {
            node[jPoint]->SetCoord(iDim, scalar_prod*Normal[iDim]/norm_Normal+node[iPoint]->GetCoord(iDim));
          }
        }
      }
    }
  }
}

void CPhysicalGeometry::SetBoundSensitivity(CConfig *config) {
  unsigned short iMarker, icommas;
  unsigned long iVertex, iPoint, (*Point2Vertex)[2], nPointLocal = 0, nPointGlobal = 0;
  su2double Sensitivity;
  bool *PointInDomain;

  nPointLocal = nPoint;
  SU2_MPI::Allreduce(&nPointLocal, &nPointGlobal, 1, MPI_UNSIGNED_LONG, MPI_SUM, MPI_COMM_WORLD);

  Point2Vertex = new unsigned long[nPointGlobal][2];
  PointInDomain = new bool[nPointGlobal];

  for (iPoint = 0; iPoint < nPointGlobal; iPoint ++)
    PointInDomain[iPoint] = false;

  for (iMarker = 0; iMarker < nMarker; iMarker++)
    if (config->GetMarker_All_DV(iMarker) == YES)
      for (iVertex = 0; iVertex < nVertex[iMarker]; iVertex++) {

        /*--- The sensitivity file uses the global numbering ---*/
        iPoint = node[vertex[iMarker][iVertex]->GetNode()]->GetGlobalIndex();

        if (vertex[iMarker][iVertex]->GetNode() < GetnPointDomain()) {
          Point2Vertex[iPoint][0] = iMarker;
          Point2Vertex[iPoint][1] = iVertex;
          PointInDomain[iPoint] = true;
          vertex[iMarker][iVertex]->SetAuxVar(0.0);
        }
      }

  /*--- Time-average any unsteady surface sensitivities ---*/

  unsigned long iTimeIter, nTimeIter;
  su2double delta_T, total_T;
  if (config->GetTime_Marching() && config->GetTime_Domain()) {
    nTimeIter = config->GetUnst_AdjointIter();
    delta_T  = config->GetTime_Step();
    total_T  = (su2double)nTimeIter*delta_T;
  } else if (config->GetTime_Marching() == HARMONIC_BALANCE) {

    /*--- Compute period of oscillation & compute time interval using nTimeInstances ---*/

    su2double period = config->GetHarmonicBalance_Period();
    nTimeIter  = config->GetnTimeInstances();
    delta_T   = period/(su2double)nTimeIter;
    total_T   = period;

  } else {
    nTimeIter = 1;
    delta_T  = 1.0;
    total_T  = 1.0;
  }

  for (iTimeIter = 0; iTimeIter < nTimeIter; iTimeIter++) {

    /*--- Prepare to read surface sensitivity files (CSV) ---*/

    string text_line;
    ifstream Surface_file;
    char buffer[50];
    char cstr[MAX_STRING_SIZE];
    string surfadj_filename = config->GetSurfAdjCoeff_FileName();
    strcpy (cstr, surfadj_filename.c_str());

    /*--- Write file name with extension if unsteady or steady ---*/
    if (config->GetTime_Marching() == HARMONIC_BALANCE)
    	SPRINTF (buffer, "_%d.csv", SU2_TYPE::Int(iTimeIter));

    if ((config->GetTime_Marching() && config->GetTime_Domain()) ||
        (config->GetTime_Marching() == HARMONIC_BALANCE)) {
      if ((SU2_TYPE::Int(iTimeIter) >= 0)    && (SU2_TYPE::Int(iTimeIter) < 10))    SPRINTF (buffer, "_0000%d.csv", SU2_TYPE::Int(iTimeIter));
      if ((SU2_TYPE::Int(iTimeIter) >= 10)   && (SU2_TYPE::Int(iTimeIter) < 100))   SPRINTF (buffer, "_000%d.csv",  SU2_TYPE::Int(iTimeIter));
      if ((SU2_TYPE::Int(iTimeIter) >= 100)  && (SU2_TYPE::Int(iTimeIter) < 1000))  SPRINTF (buffer, "_00%d.csv",   SU2_TYPE::Int(iTimeIter));
      if ((SU2_TYPE::Int(iTimeIter) >= 1000) && (SU2_TYPE::Int(iTimeIter) < 10000)) SPRINTF (buffer, "_0%d.csv",    SU2_TYPE::Int(iTimeIter));
      if (SU2_TYPE::Int(iTimeIter) >= 10000) SPRINTF (buffer, "_%d.csv", SU2_TYPE::Int(iTimeIter));
    }
    else
      SPRINTF (buffer, ".csv");

    strcat (cstr, buffer);

    /*--- Read the sensitivity file ---*/

    string::size_type position;

    Surface_file.open(cstr, ios::in);

    /*--- File header ---*/

    getline(Surface_file, text_line);

    vector<string> split_line;

    char delimiter = ',';
    split_line = PrintingToolbox::split(text_line, delimiter);

    for (unsigned short iField = 0; iField < split_line.size(); iField++){
      PrintingToolbox::trim(split_line[iField]);
    }

    std::vector<string>::iterator it = std::find(split_line.begin(), split_line.end(), "\"Surface_Sensitivity\"");

    if (it == split_line.end()){
      SU2_MPI::Error("Surface sensitivity not found in file.", CURRENT_FUNCTION);
    }

    unsigned short sens_index = std::distance(split_line.begin(), it);

    while (getline(Surface_file, text_line)) {
      for (icommas = 0; icommas < 50; icommas++) {
        position = text_line.find( ",", 0 );
        if (position!=string::npos) text_line.erase (position,1);
      }
      stringstream  point_line(text_line);
      point_line >> iPoint;

      for (int i = 1; i <= sens_index; i++)
        point_line >> Sensitivity;

      if (PointInDomain[iPoint]) {

        /*--- Find the vertex for the Point and Marker ---*/

        iMarker = Point2Vertex[iPoint][0];
        iVertex = Point2Vertex[iPoint][1];

        /*--- Increment the auxiliary variable with the contribution of
         this unsteady timestep. For steady problems, this reduces to
         a single sensitivity value multiplied by 1.0. ---*/

        vertex[iMarker][iVertex]->AddAuxVar(Sensitivity*(delta_T/total_T));
      }

    }
    Surface_file.close();
  }

  delete[] Point2Vertex;
  delete[] PointInDomain;

}

void CPhysicalGeometry::SetSensitivity(CConfig *config) {

  ifstream restart_file;
  string filename = config->GetSolution_AdjFileName();

  su2double AoASens;
  unsigned short nTimeIter;
  unsigned long index;
  string::size_type position;
  int counter = 0;

  Sensitivity.resize(nPoint,nDim) = su2double(0.0);

  if (config->GetTime_Domain()) {
    nTimeIter = config->GetnTime_Iter();
  }else {
    nTimeIter = 1;
  }

  if (rank == MASTER_NODE)
    cout << "Reading in sensitivity at iteration " << nTimeIter-1 << "."<< endl;

  /*--- Read all lines in the restart file ---*/
  long iPoint_Local; unsigned long iPoint_Global = 0; string text_line;

  iPoint_Global = 0;

  filename = config->GetSolution_AdjFileName();

  filename = config->GetObjFunc_Extension(filename);


  if (config->GetRead_Binary_Restart()) {

    filename = config->GetFilename(filename, ".dat", nTimeIter-1);

    char str_buf[CGNS_STRING_SIZE], fname[100];
    unsigned short iVar;
    strcpy(fname, filename.c_str());
    int nRestart_Vars = 5, nFields;
    int *Restart_Vars = new int[5];
    passivedouble *Restart_Data = NULL;
    int Restart_Iter = 0;
    passivedouble Restart_Meta_Passive[8] = {0.0,0.0,0.0,0.0,0.0,0.0,0.0,0.0};
    su2double Restart_Meta[8] = {0.0,0.0,0.0,0.0,0.0,0.0,0.0,0.0};

#ifndef HAVE_MPI

    /*--- Serial binary input. ---*/

    FILE *fhw;
    fhw = fopen(fname,"rb");
    size_t ret;

    /*--- Error check for opening the file. ---*/

    if (!fhw) {
      SU2_MPI::Error(string("Unable to open SU2 restart file ") + fname, CURRENT_FUNCTION);
    }

    /*--- First, read the number of variables and points. ---*/

    ret = fread(Restart_Vars, sizeof(int), nRestart_Vars, fhw);
    if (ret != (unsigned long)nRestart_Vars) {
      SU2_MPI::Error("Error reading restart file.", CURRENT_FUNCTION);
    }

    /*--- Check that this is an SU2 binary file. SU2 binary files
     have the hex representation of "SU2" as the first int in the file. ---*/

    if (Restart_Vars[0] != 535532) {
      SU2_MPI::Error(string("File ") + string(fname) + string(" is not a binary SU2 restart file.\n") +
                     string("SU2 reads/writes binary restart files by default.\n") +
                     string("Note that backward compatibility for ASCII restart files is\n") +
                     string("possible with the WRT_BINARY_RESTART / READ_BINARY_RESTART options."), CURRENT_FUNCTION);
    }

    /*--- Store the number of fields for simplicity. ---*/

    nFields = Restart_Vars[1];

    /*--- Read the variable names from the file. Note that we are adopting a
     fixed length of 33 for the string length to match with CGNS. This is
     needed for when we read the strings later. We pad the beginning of the
     variable string vector with the Point_ID tag that wasn't written. ---*/

    config->fields.push_back("Point_ID");
    for (iVar = 0; iVar < nFields; iVar++) {
      ret = fread(str_buf, sizeof(char), CGNS_STRING_SIZE, fhw);
      if (ret != (unsigned long)CGNS_STRING_SIZE) {
        SU2_MPI::Error("Error reading restart file.", CURRENT_FUNCTION);
      }
      config->fields.push_back(str_buf);
    }

    /*--- For now, create a temp 1D buffer to read the data from file. ---*/

    Restart_Data = new passivedouble[nFields*GetnPointDomain()];

    /*--- Read in the data for the restart at all local points. ---*/

    ret = fread(Restart_Data, sizeof(passivedouble), nFields*GetnPointDomain(), fhw);
    if (ret != (unsigned long)nFields*GetnPointDomain()) {
      SU2_MPI::Error("Error reading restart file.", CURRENT_FUNCTION);
    }

    /*--- Compute (negative) displacements and grab the metadata. ---*/

    ret = sizeof(int) + 8*sizeof(passivedouble);
    fseek(fhw,-ret, SEEK_END);

    /*--- Read the external iteration. ---*/

    ret = fread(&Restart_Iter, sizeof(int), 1, fhw);
    if (ret != 1) {
      SU2_MPI::Error("Error reading restart file.", CURRENT_FUNCTION);
    }

    /*--- Read the metadata. ---*/

    ret = fread(Restart_Meta_Passive, sizeof(passivedouble), 8, fhw);
    if (ret != 8) {
      SU2_MPI::Error("Error reading restart file.", CURRENT_FUNCTION);
    }

    /*--- Close the file. ---*/

    fclose(fhw);

#else

    /*--- Parallel binary input using MPI I/O. ---*/

    MPI_File fhw;
    SU2_MPI::Status status;
    MPI_Datatype etype, filetype;
    MPI_Offset disp;
    unsigned long iPoint_Global, iChar;
    string field_buf;

    int ierr;

    /*--- All ranks open the file using MPI. ---*/

    ierr = MPI_File_open(MPI_COMM_WORLD, fname, MPI_MODE_RDONLY, MPI_INFO_NULL, &fhw);

    /*--- Error check opening the file. ---*/

    if (ierr) {
      SU2_MPI::Error(string("Unable to open SU2 restart file ") + string(fname), CURRENT_FUNCTION);
    }

    /*--- First, read the number of variables and points (i.e., cols and rows),
     which we will need in order to read the file later. Also, read the
     variable string names here. Only the master rank reads the header. ---*/

    if (rank == MASTER_NODE)
      MPI_File_read(fhw, Restart_Vars, nRestart_Vars, MPI_INT, MPI_STATUS_IGNORE);

    /*--- Broadcast the number of variables to all procs and store clearly. ---*/

    SU2_MPI::Bcast(Restart_Vars, nRestart_Vars, MPI_INT, MASTER_NODE, MPI_COMM_WORLD);

    /*--- Check that this is an SU2 binary file. SU2 binary files
     have the hex representation of "SU2" as the first int in the file. ---*/

    if (Restart_Vars[0] != 535532) {

      SU2_MPI::Error(string("File ") + string(fname) + string(" is not a binary SU2 restart file.\n") +
                     string("SU2 reads/writes binary restart files by default.\n") +
                     string("Note that backward compatibility for ASCII restart files is\n") +
                     string("possible with the WRT_BINARY_RESTART / READ_BINARY_RESTART options."), CURRENT_FUNCTION);
    }

    /*--- Store the number of fields for simplicity. ---*/

    nFields = Restart_Vars[1];

    /*--- Read the variable names from the file. Note that we are adopting a
     fixed length of 33 for the string length to match with CGNS. This is
     needed for when we read the strings later. ---*/

    char *mpi_str_buf = new char[nFields*CGNS_STRING_SIZE];
    if (rank == MASTER_NODE) {
      disp = nRestart_Vars*sizeof(int);
      MPI_File_read_at(fhw, disp, mpi_str_buf, nFields*CGNS_STRING_SIZE,
                       MPI_CHAR, MPI_STATUS_IGNORE);
    }

    /*--- Broadcast the string names of the variables. ---*/

    SU2_MPI::Bcast(mpi_str_buf, nFields*CGNS_STRING_SIZE, MPI_CHAR,
                   MASTER_NODE, MPI_COMM_WORLD);

    /*--- Now parse the string names and load into the config class in case
     we need them for writing visualization files (SU2_SOL). ---*/

    config->fields.push_back("Point_ID");
    for (iVar = 0; iVar < nFields; iVar++) {
      index = iVar*CGNS_STRING_SIZE;
      for (iChar = 0; iChar < (unsigned long)CGNS_STRING_SIZE; iChar++) {
        str_buf[iChar] = mpi_str_buf[index + iChar];
      }
      field_buf.append(str_buf);
      config->fields.push_back(field_buf.c_str());
      field_buf.clear();
    }

    /*--- Free string buffer memory. ---*/

    delete [] mpi_str_buf;

    /*--- We're writing only su2doubles in the data portion of the file. ---*/

    etype = MPI_DOUBLE;

    /*--- We need to ignore the 4 ints describing the nVar_Restart and nPoints,
     along with the string names of the variables. ---*/

    disp = nRestart_Vars*sizeof(int) + CGNS_STRING_SIZE*nFields*sizeof(char);

    /*--- Define a derived datatype for this rank's set of non-contiguous data
     that will be placed in the restart. Here, we are collecting each one of the
     points which are distributed throughout the file in blocks of nVar_Restart data. ---*/

    int *blocklen = new int[GetnPointDomain()];
    int *displace = new int[GetnPointDomain()];

    counter = 0;
    for (iPoint_Global = 0; iPoint_Global < GetGlobal_nPointDomain(); iPoint_Global++ ) {
      if (GetGlobal_to_Local_Point(iPoint_Global) > -1) {
        blocklen[counter] = nFields;
        displace[counter] = iPoint_Global*nFields;
        counter++;
      }
    }
    MPI_Type_indexed(GetnPointDomain(), blocklen, displace, MPI_DOUBLE, &filetype);
    MPI_Type_commit(&filetype);

    /*--- Set the view for the MPI file write, i.e., describe the location in
     the file that this rank "sees" for writing its piece of the restart file. ---*/

    MPI_File_set_view(fhw, disp, etype, filetype, (char*)"native", MPI_INFO_NULL);

    /*--- For now, create a temp 1D buffer to read the data from file. ---*/

    Restart_Data = new passivedouble[nFields*GetnPointDomain()];

    /*--- Collective call for all ranks to read from their view simultaneously. ---*/

    MPI_File_read_all(fhw, Restart_Data, nFields*GetnPointDomain(), MPI_DOUBLE, &status);

    /*--- Free the derived datatype. ---*/

    MPI_Type_free(&filetype);

    /*--- Reset the file view before writing the metadata. ---*/

    MPI_File_set_view(fhw, 0, MPI_BYTE, MPI_BYTE, (char*)"native", MPI_INFO_NULL);

    /*--- Access the metadata. ---*/

    if (rank == MASTER_NODE) {

      /*--- External iteration. ---*/
      disp = (nRestart_Vars*sizeof(int) + nFields*CGNS_STRING_SIZE*sizeof(char) +
              nFields*Restart_Vars[2]*sizeof(passivedouble));
      MPI_File_read_at(fhw, disp, &Restart_Iter, 1, MPI_INT, MPI_STATUS_IGNORE);

      /*--- Additional doubles for AoA, AoS, etc. ---*/

      disp = (nRestart_Vars*sizeof(int) + nFields*CGNS_STRING_SIZE*sizeof(char) +
              nFields*Restart_Vars[2]*sizeof(passivedouble) + 1*sizeof(int));
      MPI_File_read_at(fhw, disp, Restart_Meta_Passive, 8, MPI_DOUBLE, MPI_STATUS_IGNORE);

    }

    /*--- Communicate metadata. ---*/

    SU2_MPI::Bcast(&Restart_Iter, 1, MPI_INT, MASTER_NODE, MPI_COMM_WORLD);

    /*--- Copy to a su2double structure (because of the SU2_MPI::Bcast
              doesn't work with passive data)---*/

    for (unsigned short iVar = 0; iVar < 8; iVar++)
      Restart_Meta[iVar] = Restart_Meta_Passive[iVar];

    SU2_MPI::Bcast(Restart_Meta, 8, MPI_DOUBLE, MASTER_NODE, MPI_COMM_WORLD);

    /*--- All ranks close the file after writing. ---*/

    MPI_File_close(&fhw);

    delete [] blocklen;
    delete [] displace;

#endif

    std::vector<string>::iterator itx = std::find(config->fields.begin(), config->fields.end(), "Sensitivity_x");
    std::vector<string>::iterator ity = std::find(config->fields.begin(), config->fields.end(), "Sensitivity_y");
    std::vector<string>::iterator itz = std::find(config->fields.begin(), config->fields.end(), "Sensitivity_z");

    if (itx == config->fields.end()){
      SU2_MPI::Error("Sensitivity x not found in file.", CURRENT_FUNCTION);
    }
    if (ity == config->fields.end()){
      SU2_MPI::Error("Sensitivity y not found in file.", CURRENT_FUNCTION);
    }
    if (nDim == 3){
      if (itz == config->fields.end()){
        SU2_MPI::Error("Sensitivity z not found in file.", CURRENT_FUNCTION);
      }
    }

    unsigned short sens_x_idx = std::distance(config->fields.begin(), itx);
    unsigned short sens_y_idx = std::distance(config->fields.begin(), ity);
    unsigned short sens_z_idx = 0;
    if (nDim == 3)
      sens_z_idx = std::distance(config->fields.begin(), itz);

    /*--- Load the data from the binary restart. ---*/

    counter = 0;
    for (iPoint_Global = 0; iPoint_Global < GetGlobal_nPointDomain(); iPoint_Global++ ) {

      /*--- Retrieve local index. If this node from the restart file lives
       on the current processor, we will load and instantiate the vars. ---*/

      iPoint_Local = GetGlobal_to_Local_Point(iPoint_Global);

      if (iPoint_Local > -1) {

        /*--- We need to store this point's data, so jump to the correct
         offset in the buffer of data from the restart file and load it. ---*/

        index = counter*nFields + sens_x_idx - 1;
        Sensitivity(iPoint_Local,0) = Restart_Data[index];
        index = counter*nFields + sens_y_idx - 1;
        Sensitivity(iPoint_Local,1) = Restart_Data[index];

        if (nDim == 3){
          index = counter*nFields + sens_z_idx - 1;
          Sensitivity(iPoint_Local,2) = Restart_Data[index];
        }
        /*--- Increment the overall counter for how many points have been loaded. ---*/
        counter++;
      }
    }

    /*--- Lastly, load the AoA sensitivity from the binary metadata. ---*/

    config->SetAoA_Sens(Restart_Meta[4]);

  } else {

    filename = config->GetFilename(filename, ".csv", nTimeIter-1);

    /*--- First, check that this is not a binary restart file. ---*/

    char fname[100];
    strcpy(fname, filename.c_str());
    int magic_number;

#ifndef HAVE_MPI

    /*--- Serial binary input. ---*/

    FILE *fhw;
    fhw = fopen(fname,"rb");
    size_t ret;

    /*--- Error check for opening the file. ---*/

    if (!fhw) {
      SU2_MPI::Error(string("Unable to open SU2 restart file ") + string(fname), CURRENT_FUNCTION);
    }

    /*--- Attempt to read the first int, which should be our magic number. ---*/

    ret = fread(&magic_number, sizeof(int), 1, fhw);
    if (ret != 1) {
      SU2_MPI::Error("Error reading restart file.", CURRENT_FUNCTION);
    }

    /*--- Check that this is an SU2 binary file. SU2 binary files
     have the hex representation of "SU2" as the first int in the file. ---*/

    if (magic_number == 535532) {
      SU2_MPI::Error(string("File ") + string(fname) + string(" is a binary SU2 restart file, expected ASCII.\n") +
                     string("SU2 reads/writes binary restart files by default.\n") +
                     string("Note that backward compatibility for ASCII restart files is\n") +
                     string("possible with the WRT_BINARY_RESTART / READ_BINARY_RESTART options."), CURRENT_FUNCTION);
    }

    fclose(fhw);

#else

    /*--- Parallel binary input using MPI I/O. ---*/

    MPI_File fhw;
    int ierr;

    /*--- All ranks open the file using MPI. ---*/

    ierr = MPI_File_open(MPI_COMM_WORLD, fname, MPI_MODE_RDONLY, MPI_INFO_NULL, &fhw);

    /*--- Error check opening the file. ---*/

    if (ierr) {
      SU2_MPI::Error(string("Unable to open SU2 restart file ") + string(fname), CURRENT_FUNCTION);
    }

    /*--- Have the master attempt to read the magic number. ---*/

    if (rank == MASTER_NODE)
      MPI_File_read(fhw, &magic_number, 1, MPI_INT, MPI_STATUS_IGNORE);

    /*--- Broadcast the number of variables to all procs and store clearly. ---*/

    SU2_MPI::Bcast(&magic_number, 1, MPI_INT, MASTER_NODE, MPI_COMM_WORLD);

    /*--- Check that this is an SU2 binary file. SU2 binary files
     have the hex representation of "SU2" as the first int in the file. ---*/

    if (magic_number == 535532) {

      SU2_MPI::Error(string("File ") + string(fname) + string(" is a binary SU2 restart file, expected ASCII.\n") +
                     string("SU2 reads/writes binary restart files by default.\n") +
                     string("Note that backward compatibility for ASCII restart files is\n") +
                     string("possible with the WRT_BINARY_RESTART / READ_BINARY_RESTART options."), CURRENT_FUNCTION);
    }

    MPI_File_close(&fhw);

#endif

  restart_file.open(filename.data(), ios::in);
  if (restart_file.fail()) {
    SU2_MPI::Error(string("There is no adjoint restart file ") + filename, CURRENT_FUNCTION);
  }

  /*--- The first line is the header ---*/

  getline (restart_file, text_line);

  vector<string> fields = PrintingToolbox::split(text_line, ',');

  for (unsigned short iField = 0; iField < fields.size(); iField++){
    PrintingToolbox::trim(fields[iField]);
  }

  std::vector<string>::iterator itx = std::find(fields.begin(), fields.end(), "\"Sensitivity_x\"");
  std::vector<string>::iterator ity = std::find(fields.begin(), fields.end(), "\"Sensitivity_y\"");
  std::vector<string>::iterator itz = std::find(fields.begin(), fields.end(), "\"Sensitivity_z\"");

  if (itx == fields.end()){
    SU2_MPI::Error("Sensitivity x not found in file.", CURRENT_FUNCTION);
  }
  if (ity ==fields.end()){
    SU2_MPI::Error("Sensitivity y not found in file.", CURRENT_FUNCTION);
  }
  if (nDim == 3){
    if (itz == fields.end()){
      SU2_MPI::Error("Sensitivity z not found in file.", CURRENT_FUNCTION);
    }
  }

  unsigned short sens_x_idx = std::distance(fields.begin(), itx);
  unsigned short sens_y_idx = std::distance(fields.begin(), ity);
  unsigned short sens_z_idx = 0;
  if (nDim == 3)
    sens_z_idx = std::distance(fields.begin(), itz);


  for (iPoint_Global = 0; iPoint_Global < GetGlobal_nPointDomain(); iPoint_Global++ ) {

    getline (restart_file, text_line);

    vector<string> point_line = PrintingToolbox::split(text_line, ',');

    /*--- Retrieve local index. If this node from the restart file lives
     on the current processor, we will load and instantiate the vars. ---*/

    iPoint_Local = GetGlobal_to_Local_Point(iPoint_Global);

    if (iPoint_Local > -1) {
      Sensitivity(iPoint_Local,0) = PrintingToolbox::stod(point_line[sens_x_idx]);
      Sensitivity(iPoint_Local,1) = PrintingToolbox::stod(point_line[sens_y_idx]);
      if (nDim == 3)
        Sensitivity(iPoint_Local,2) = PrintingToolbox::stod(point_line[sens_z_idx]);
    }

  }

  /*--- Read AoA sensitivity ---*/

  while (getline (restart_file, text_line)) {
    position = text_line.find ("SENS_AOA=",0);
    if (position != string::npos) {
      text_line.erase (0,9); AoASens = atof(text_line.c_str());
      config->SetAoA_Sens(AoASens);
    }
  }

  restart_file.close();

  }

}

void CPhysicalGeometry::ReadUnorderedSensitivity(CConfig *config) {

  /*--- This routine makes SU2_DOT more interoperable with other
   packages so that folks can customize their workflows. For example, one
   may want to compute flow and adjoint with package A, deform the mesh
   and project the sensitivities with SU2, and control the actual shape
   parameterization with package C. This routine allows SU2_DOT to read
   in an additional format for volume sensitivities that looks like:

    x0, y0, z0, dj/dx, dj/dy, dj/dz
    x1, y1, z1, dj/dx, dj/dy, dj/dz
    ...
    xN, yN, zN, dj/dx, dj/dy, dj/dz

   with N being the number of grid points. This is a format already used
   in other packages. Note that the nodes can be in any order in the file. ---*/

  unsigned short iDim;
  unsigned long iPoint, pointID;
  unsigned long unmatched = 0, iPoint_Found = 0, iPoint_Ext = 0;

  su2double Coor_External[3] = {0.0,0.0,0.0}, Sens_External[3] = {0.0,0.0,0.0};
  su2double dist;
  int rankID;

  string filename, text_line;
  ifstream external_file;
  ofstream sens_file;

  if (rank == MASTER_NODE)
    cout << "Parsing unordered ASCII volume sensitivity file."<< endl;

  /*--- Allocate space for the sensitivity and initialize. ---*/

  Sensitivity.resize(nPoint,nDim) = su2double(0.0);

  /*--- Get the filename for the unordered ASCII sensitivity file input. ---*/

  filename = config->GetDV_Unordered_Sens_Filename();
  external_file.open(filename.data(), ios::in);
  if (external_file.fail()) {
    SU2_MPI::Error(string("There is no unordered ASCII sensitivity file ") +
                   filename, CURRENT_FUNCTION);
  }

  /*--- Allocate the vectors to hold boundary node coordinates
   and its local ID. ---*/

  vector<su2double>     Coords(nDim*nPointDomain);
  vector<unsigned long> PointIDs(nPointDomain);

  /*--- Retrieve and store the coordinates of owned interior nodes
   and their local point IDs. ---*/

  for (iPoint = 0; iPoint < nPointDomain; iPoint++) {
    PointIDs[iPoint] = iPoint;
    for (iDim = 0; iDim < nDim; iDim++)
      Coords[iPoint*nDim + iDim] = node[iPoint]->GetCoord(iDim);
  }

  /*--- Build the ADT of all interior nodes. ---*/

  CADTPointsOnlyClass VertexADT(nDim, nPointDomain,
                                Coords.data(), PointIDs.data(), true);

  /*--- Loop over all interior mesh nodes owned by this rank and find the
   matching point with minimum distance. Once we have the match, store the
   sensitivities from the file for that node. ---*/

  if (VertexADT.IsEmpty()) {

    SU2_MPI::Error("No external points given to ADT.", CURRENT_FUNCTION);

  } else {

    /*--- Read the input sensitivity file and locate the point matches
     using the ADT search, on a line-by-line basis. ---*/

    iPoint_Found = 0; iPoint_Ext  = 0;
    while (getline (external_file, text_line)) {

      /*--- First, check that the line has 6 entries, otherwise throw out. ---*/

      istringstream point_line(text_line);
      vector<string> tokens((istream_iterator<string>(point_line)),
                             istream_iterator<string>());

      if (tokens.size() == 6) {

        istringstream point_line(text_line);

        /*--- Get the coordinates and sensitivity for this line. ---*/

        for (iDim = 0; iDim < nDim; iDim++) point_line >> Coor_External[iDim];
        for (iDim = 0; iDim < nDim; iDim++) point_line >> Sens_External[iDim];

        /*--- Locate the nearest node to this external point. If it is on
         our rank, then store the sensitivity value. ---*/

        VertexADT.DetermineNearestNode(&Coor_External[0], dist,
                                       pointID, rankID);

        if (rankID == rank) {

          /*--- Store the sensitivities at the matched local node. ---*/

          for (iDim = 0; iDim < nDim; iDim++)
            Sensitivity(pointID,iDim) = Sens_External[iDim];

          /*--- Keep track of how many points we match. ---*/

          iPoint_Found++;

          /*--- Keep track of points with poor matches for reporting. ---*/

          if (dist > 1e-10) unmatched++;

        }

        /*--- Increment counter for total points in the external file. ---*/

        iPoint_Ext++;

      }
    }

    /*--- Close the external file. ---*/

    external_file.close();

    /*--- We have not received all nodes in the input file. Throw an error. ---*/

    if ((iPoint_Ext < GetGlobal_nPointDomain()) && (rank == MASTER_NODE)) {
      sens_file.open(config->GetDV_Unordered_Sens_Filename().data(), ios::out);
      sens_file.close();
      SU2_MPI::Error("Not enough points in the input sensitivity file.",
                     CURRENT_FUNCTION);
    }

    /*--- Check for points with a poor match and report the count. ---*/

    unsigned long myUnmatched = unmatched; unmatched = 0;
    SU2_MPI::Allreduce(&myUnmatched, &unmatched, 1,
                       MPI_UNSIGNED_LONG, MPI_SUM, MPI_COMM_WORLD);
    if ((unmatched > 0) && (rank == MASTER_NODE)) {
      cout << " Warning: there are " << unmatched;
      cout << " points with a match distance > 1e-10." << endl;
    }

  }

}

void CPhysicalGeometry::Check_Periodicity(CConfig *config) {

  /*--- Check for the presence of any periodic BCs and disable multigrid
   for now if found. ---*/

  if ((config->GetnMarker_Periodic() != 0) && (config->GetnMGLevels() > 0)) {
    if (rank == MASTER_NODE)
      cout << "WARNING: Periodicity has been detected. Disabling multigrid. "<< endl;
    config->SetMGLevels(0);
  }

}

su2double CPhysicalGeometry::Compute_MaxThickness(su2double *Plane_P0, su2double *Plane_Normal, CConfig *config, vector<su2double> &Xcoord_Airfoil,
                                                  vector<su2double> &Ycoord_Airfoil, vector<su2double> &Zcoord_Airfoil) {

  unsigned long iVertex, jVertex, n, Trailing_Point, Leading_Point;
  su2double Normal[3], Tangent[3], BiNormal[3], auxXCoord, auxYCoord, auxZCoord, zp1, zpn, MaxThickness_Value = 0, Thickness, Length, Xcoord_Trailing, Ycoord_Trailing, Zcoord_Trailing, ValCos, ValSin, XValue, ZValue, MaxDistance, Distance, AoA;
  vector<su2double> Xcoord, Ycoord, Zcoord, Z2coord, Xcoord_Normal, Ycoord_Normal, Zcoord_Normal, Xcoord_Airfoil_, Ycoord_Airfoil_, Zcoord_Airfoil_;

  /*--- Find the leading and trailing edges and compute the angle of attack ---*/

  MaxDistance = 0.0; Trailing_Point = 0; Leading_Point = 0;
  for (iVertex = 1; iVertex < Xcoord_Airfoil.size(); iVertex++) {
    Distance = sqrt(pow(Xcoord_Airfoil[iVertex] - Xcoord_Airfoil[Trailing_Point], 2.0) +
                    pow(Ycoord_Airfoil[iVertex] - Ycoord_Airfoil[Trailing_Point], 2.0) +
                    pow(Zcoord_Airfoil[iVertex] - Zcoord_Airfoil[Trailing_Point], 2.0));

    if (MaxDistance < Distance) { MaxDistance = Distance; Leading_Point = iVertex; }
  }

  AoA = atan((Zcoord_Airfoil[Leading_Point] - Zcoord_Airfoil[Trailing_Point]) / (Xcoord_Airfoil[Trailing_Point] - Xcoord_Airfoil[Leading_Point]))*180/PI_NUMBER;

  /*--- Translate to the origin ---*/

  Xcoord_Trailing = Xcoord_Airfoil[0];
  Ycoord_Trailing = Ycoord_Airfoil[0];
  Zcoord_Trailing = Zcoord_Airfoil[0];

  for (iVertex = 0; iVertex < Xcoord_Airfoil.size(); iVertex++) {
    Xcoord_Airfoil_.push_back(Xcoord_Airfoil[iVertex] - Xcoord_Trailing);
    Ycoord_Airfoil_.push_back(Ycoord_Airfoil[iVertex] - Ycoord_Trailing);
    Zcoord_Airfoil_.push_back(Zcoord_Airfoil[iVertex] - Zcoord_Trailing);
  }

  /*--- Rotate the airfoil ---*/

  ValCos = cos(AoA*PI_NUMBER/180.0);
  ValSin = sin(AoA*PI_NUMBER/180.0);

  for (iVertex = 0; iVertex < Xcoord_Airfoil.size(); iVertex++) {
    XValue = Xcoord_Airfoil_[iVertex];
    ZValue = Zcoord_Airfoil_[iVertex];
    Xcoord_Airfoil_[iVertex] = XValue*ValCos - ZValue*ValSin;
    Zcoord_Airfoil_[iVertex] = ZValue*ValCos + XValue*ValSin;
  }

  /*--- Identify upper and lower side, and store the value of the normal --*/

  for (iVertex = 1; iVertex < Xcoord_Airfoil_.size(); iVertex++) {
    Tangent[0] = Xcoord_Airfoil_[iVertex] - Xcoord_Airfoil_[iVertex-1];
    Tangent[1] = Ycoord_Airfoil_[iVertex] - Ycoord_Airfoil_[iVertex-1];
    Tangent[2] = Zcoord_Airfoil_[iVertex] - Zcoord_Airfoil_[iVertex-1];
    Length = sqrt(pow(Tangent[0], 2.0) + pow(Tangent[1], 2.0) + pow(Tangent[2], 2.0));

    Tangent[0] /= Length; Tangent[1] /= Length; Tangent[2] /= Length;

    BiNormal[0] = Plane_Normal[0];
    BiNormal[1] = Plane_Normal[1];
    BiNormal[2] = Plane_Normal[2];
    Length = sqrt(pow(BiNormal[0], 2.0) + pow(BiNormal[1], 2.0) + pow(BiNormal[2], 2.0));
    BiNormal[0] /= Length; BiNormal[1] /= Length; BiNormal[2] /= Length;

    Normal[0] = Tangent[1]*BiNormal[2] - Tangent[2]*BiNormal[1];
    Normal[1] = Tangent[2]*BiNormal[0] - Tangent[0]*BiNormal[2];
    Normal[2] = Tangent[0]*BiNormal[1] - Tangent[1]*BiNormal[0];

    Xcoord_Normal.push_back(Normal[0]); Ycoord_Normal.push_back(Normal[1]); Zcoord_Normal.push_back(Normal[2]);

    unsigned short index = 2;

    /*--- Removing the trailing edge from list of points that we are going to use in the interpolation,
			to be sure that a blunt trailing edge do not affect the interpolation ---*/

    if ((Normal[index] >= 0.0) && (fabs(Xcoord_Airfoil_[iVertex]) > MaxDistance*0.01)) {
      Xcoord.push_back(Xcoord_Airfoil_[iVertex]);
      Ycoord.push_back(Ycoord_Airfoil_[iVertex]);
      Zcoord.push_back(Zcoord_Airfoil_[iVertex]);
    }

  }

  /*--- Order the arrays using the X component ---*/

  for (iVertex = 0; iVertex < Xcoord.size(); iVertex++) {
    for (jVertex = 0; jVertex < Xcoord.size() - 1 - iVertex; jVertex++) {
      if (Xcoord[jVertex] > Xcoord[jVertex+1]) {
        auxXCoord = Xcoord[jVertex]; Xcoord[jVertex] = Xcoord[jVertex+1]; Xcoord[jVertex+1] = auxXCoord;
        auxYCoord = Ycoord[jVertex]; Ycoord[jVertex] = Ycoord[jVertex+1]; Ycoord[jVertex+1] = auxYCoord;
        auxZCoord = Zcoord[jVertex]; Zcoord[jVertex] = Zcoord[jVertex+1]; Zcoord[jVertex+1] = auxZCoord;
      }
    }
  }

  n = Xcoord.size();
  if (n > 1) {
    zp1 = (Zcoord[1]-Zcoord[0])/(Xcoord[1]-Xcoord[0]);
    zpn = (Zcoord[n-1]-Zcoord[n-2])/(Xcoord[n-1]-Xcoord[n-2]);
    Z2coord.resize(n+1);
    SetSpline(Xcoord, Zcoord, n, zp1, zpn, Z2coord);

    /*--- Compute the thickness (we add a fabs because we can not guarantee the
     right sorting of the points and the upper and/or lower part of the airfoil is not well defined) ---*/

    MaxThickness_Value = 0.0;
    for (iVertex = 0; iVertex < Xcoord_Airfoil_.size(); iVertex++) {
      if (Zcoord_Normal[iVertex] < 0.0) {
        Thickness = fabs(Zcoord_Airfoil_[iVertex] - GetSpline(Xcoord, Zcoord, Z2coord, n, Xcoord_Airfoil_[iVertex]));
        if (Thickness > MaxThickness_Value) { MaxThickness_Value = Thickness; }
      }
    }
  }
  else { MaxThickness_Value = 0.0; }

  return MaxThickness_Value;

}

su2double CPhysicalGeometry::Compute_Dihedral(su2double *LeadingEdge_im1, su2double *TrailingEdge_im1,
                                              su2double *LeadingEdge_i, su2double *TrailingEdge_i) {

  // su2double Dihedral_Leading = atan((LeadingEdge_i[2] - LeadingEdge_im1[2]) / (LeadingEdge_i[1] - LeadingEdge_im1[1]))*180/PI_NUMBER;
  su2double Dihedral_Trailing = atan((TrailingEdge_i[2] - TrailingEdge_im1[2]) / (TrailingEdge_i[1] - TrailingEdge_im1[1]))*180/PI_NUMBER;

  // su2double Dihedral = 0.5*(Dihedral_Leading + Dihedral_Trailing);

  return Dihedral_Trailing;

}

su2double CPhysicalGeometry::Compute_Curvature(su2double *LeadingEdge_im1, su2double *TrailingEdge_im1,
                                               su2double *LeadingEdge_i, su2double *TrailingEdge_i,
                                               su2double *LeadingEdge_ip1, su2double *TrailingEdge_ip1) {

  su2double A[2], B[2], C[2], BC[2], AB[2], AC[2], BC_MOD, AB_MOD,  AC_MOD, AB_CROSS_AC;

  // A[0] = LeadingEdge_im1[1];     A[1] = LeadingEdge_im1[2];
  // B[0] = LeadingEdge_i[1];           B[1] = LeadingEdge_i[2];
  // C[0] = LeadingEdge_ip1[1];      C[1] = LeadingEdge_ip1[2];

  // BC[0] = C[0] - B[0]; BC[1] = C[1] - B[1];
  // AB[0] = B[0] - A[0]; AB[1] = B[1] - A[1];
  // AC[0] = C[0] - A[0]; AC[1] = C[1] - A[1];
  // BC_MOD = sqrt(BC[0]*BC[0] + BC[1]*BC[1] );
  // AB_MOD = sqrt(AB[0]*AB[0] + AB[1]*AB[1] );
  // AC_MOD = sqrt(AC[0]*AC[0] + AC[1]*AC[1] );
  // AB_CROSS_AC = AB[0]* AC[1] - AB[1]* AC[0];

  // su2double Curvature_Leading = fabs(1.0/(0.5*BC_MOD*AB_MOD*AC_MOD/AB_CROSS_AC));

  A[0] = TrailingEdge_im1[1];      A[1] = TrailingEdge_im1[2];
  B[0] = TrailingEdge_i[1];                B[1] = TrailingEdge_i[2];
  C[0] = TrailingEdge_ip1[1];      C[1] = TrailingEdge_ip1[2];

  BC[0] = C[0] - B[0]; BC[1] = C[1] - B[1];
  AB[0] = B[0] - A[0]; AB[1] = B[1] - A[1];
  AC[0] = C[0] - A[0]; AC[1] = C[1] - A[1];
  BC_MOD = sqrt(BC[0]*BC[0] + BC[1]*BC[1] );
  AB_MOD = sqrt(AB[0]*AB[0] + AB[1]*AB[1] );
  AC_MOD = sqrt(AC[0]*AC[0] + AC[1]*AC[1] );
  AB_CROSS_AC = AB[0]* AC[1] - AB[1]* AC[0];

  su2double Curvature_Trailing = fabs(1.0/(0.5*BC_MOD*AB_MOD*AC_MOD/AB_CROSS_AC));

  // su2double Curvature = 0.5*(Curvature_Leading + Curvature_Trailing);

  return Curvature_Trailing;

}

su2double CPhysicalGeometry::Compute_Twist(su2double *Plane_P0, su2double *Plane_Normal, vector<su2double> &Xcoord_Airfoil,
                                           vector<su2double> &Ycoord_Airfoil, vector<su2double> &Zcoord_Airfoil) {
  unsigned long iVertex, Trailing_Point, Leading_Point;
  su2double MaxDistance, Distance, Twist = 0.0;

  /*--- Find the leading and trailing edges and compute the angle of attack ---*/

  MaxDistance = 0.0; Trailing_Point = 0; Leading_Point = 0;
  for (iVertex = 1; iVertex < Xcoord_Airfoil.size(); iVertex++) {
    Distance = sqrt(pow(Xcoord_Airfoil[iVertex] - Xcoord_Airfoil[Trailing_Point], 2.0) +
                    pow(Ycoord_Airfoil[iVertex] - Ycoord_Airfoil[Trailing_Point], 2.0) +
                    pow(Zcoord_Airfoil[iVertex] - Zcoord_Airfoil[Trailing_Point], 2.0));

    if (MaxDistance < Distance) { MaxDistance = Distance; Leading_Point = iVertex; }
  }

  Twist = atan((Zcoord_Airfoil[Leading_Point] - Zcoord_Airfoil[Trailing_Point]) / (Xcoord_Airfoil[Trailing_Point] - Xcoord_Airfoil[Leading_Point]))*180/PI_NUMBER;

  return Twist;

}

void CPhysicalGeometry::Compute_Wing_LeadingTrailing(su2double *LeadingEdge, su2double *TrailingEdge, su2double *Plane_P0, su2double *Plane_Normal,
                                                vector<su2double> &Xcoord_Airfoil, vector<su2double> &Ycoord_Airfoil, vector<su2double> &Zcoord_Airfoil) {

  unsigned long iVertex, Trailing_Point, Leading_Point;
  su2double MaxDistance, Distance;

  /*--- Find the leading and trailing edges and compute the angle of attack ---*/

  MaxDistance = 0.0; Trailing_Point = 0; Leading_Point = 0;
  for (iVertex = 1; iVertex < Xcoord_Airfoil.size(); iVertex++) {

    Distance = sqrt(pow(Xcoord_Airfoil[iVertex] - Xcoord_Airfoil[Trailing_Point], 2.0) +
                    pow(Ycoord_Airfoil[iVertex] - Ycoord_Airfoil[Trailing_Point], 2.0) +
                    pow(Zcoord_Airfoil[iVertex] - Zcoord_Airfoil[Trailing_Point], 2.0));

    if (MaxDistance < Distance) { MaxDistance = Distance; Leading_Point = iVertex; }
  }

  LeadingEdge[0] = Xcoord_Airfoil[Leading_Point];
  LeadingEdge[1] = Ycoord_Airfoil[Leading_Point];
  LeadingEdge[2] = Zcoord_Airfoil[Leading_Point];

  TrailingEdge[0] = Xcoord_Airfoil[Trailing_Point];
  TrailingEdge[1] = Ycoord_Airfoil[Trailing_Point];
  TrailingEdge[2] = Zcoord_Airfoil[Trailing_Point];

}

void CPhysicalGeometry::Compute_Fuselage_LeadingTrailing(su2double *LeadingEdge, su2double *TrailingEdge, su2double *Plane_P0, su2double *Plane_Normal,
                                                vector<su2double> &Xcoord_Airfoil, vector<su2double> &Ycoord_Airfoil, vector<su2double> &Zcoord_Airfoil) {

  unsigned long iVertex, Trailing_Point, Leading_Point;
  su2double MaxDistance, Distance;

  MaxDistance = 0.0; Trailing_Point = 0; Leading_Point = 0;
  for (iVertex = 1; iVertex < Xcoord_Airfoil.size(); iVertex++) {
    Distance = sqrt(pow(Xcoord_Airfoil[iVertex] - Xcoord_Airfoil[Trailing_Point], 2.0));
    if (MaxDistance < Distance) { MaxDistance = Distance; Leading_Point = iVertex; }
  }

  LeadingEdge[0] = Xcoord_Airfoil[Leading_Point];
  LeadingEdge[1] = Ycoord_Airfoil[Leading_Point];
  LeadingEdge[2] = Zcoord_Airfoil[Leading_Point];

  MaxDistance = 0.0; Trailing_Point = 0; Leading_Point = 0;
  for (iVertex = 1; iVertex < Zcoord_Airfoil.size(); iVertex++) {
    Distance = sqrt(pow(Zcoord_Airfoil[iVertex] - Zcoord_Airfoil[Trailing_Point], 2.0));
    if (MaxDistance < Distance) { MaxDistance = Distance; Leading_Point = iVertex; }
  }

  TrailingEdge[0] = 0.5*(Xcoord_Airfoil[Trailing_Point]+Xcoord_Airfoil[Leading_Point]);
  TrailingEdge[1] = 0.5*(Ycoord_Airfoil[Trailing_Point]+Ycoord_Airfoil[Leading_Point]);
  TrailingEdge[2] = 0.5*(Zcoord_Airfoil[Trailing_Point]+Zcoord_Airfoil[Leading_Point]);

}

su2double CPhysicalGeometry::Compute_Chord(su2double *Plane_P0, su2double *Plane_Normal, vector<su2double> &Xcoord_Airfoil,
                                           vector<su2double> &Ycoord_Airfoil, vector<su2double> &Zcoord_Airfoil) {
  unsigned long iVertex, Trailing_Point;
  su2double MaxDistance, Distance, Chord = 0.0;

  /*--- Find the leading and trailing edges and compute the angle of attack ---*/
  MaxDistance = 0.0; Trailing_Point = 0;
  for (iVertex = 1; iVertex < Xcoord_Airfoil.size(); iVertex++) {

    Distance = sqrt(pow(Xcoord_Airfoil[iVertex] - Xcoord_Airfoil[Trailing_Point], 2.0) +
                    pow(Ycoord_Airfoil[iVertex] - Ycoord_Airfoil[Trailing_Point], 2.0) +
                    pow(Zcoord_Airfoil[iVertex] - Zcoord_Airfoil[Trailing_Point], 2.0));

    if (MaxDistance < Distance) { MaxDistance = Distance; }
  }

  Chord = MaxDistance;

  return Chord;

}

su2double CPhysicalGeometry::Compute_Width(su2double *Plane_P0, su2double *Plane_Normal, vector<su2double> &Xcoord_Airfoil,
                                           vector<su2double> &Ycoord_Airfoil, vector<su2double> &Zcoord_Airfoil) {

  unsigned long iVertex, Trailing_Point;
  su2double MaxDistance, Distance, Width = 0.0;

  MaxDistance = 0.0; Trailing_Point = 0;
  for (iVertex = 1; iVertex < Xcoord_Airfoil.size(); iVertex++) {
    Distance = fabs(Xcoord_Airfoil[iVertex] - Xcoord_Airfoil[Trailing_Point]);
    if (MaxDistance < Distance) { MaxDistance = Distance; }
  }

  Width = MaxDistance;
  return Width;

}

su2double CPhysicalGeometry::Compute_WaterLineWidth(su2double *Plane_P0, su2double *Plane_Normal, CConfig *config,
                                                    vector<su2double> &Xcoord_Airfoil, vector<su2double> &Ycoord_Airfoil, vector<su2double> &Zcoord_Airfoil) {

  unsigned long iVertex, Trailing_Point;
  su2double MinDistance, Distance, WaterLineWidth = 0.0;
  su2double WaterLine = config->GetGeo_Waterline_Location();

  MinDistance = 1E10; WaterLineWidth = 0; Trailing_Point = 0;
  for (iVertex = 0; iVertex < Xcoord_Airfoil.size(); iVertex++) {
    Distance = fabs(Zcoord_Airfoil[iVertex] - WaterLine);
    if (Distance < MinDistance) {
    	MinDistance = Distance;
    	WaterLineWidth = fabs(Xcoord_Airfoil[iVertex] - Xcoord_Airfoil[Trailing_Point]);
    }
  }

  return WaterLineWidth;

}

su2double CPhysicalGeometry::Compute_Height(su2double *Plane_P0, su2double *Plane_Normal, vector<su2double> &Xcoord_Airfoil,
                                            vector<su2double> &Ycoord_Airfoil, vector<su2double> &Zcoord_Airfoil) {

  unsigned long iVertex, Trailing_Point;
  su2double MaxDistance, Distance, Height = 0.0;

  MaxDistance = 0.0; Trailing_Point = 0;
  for (iVertex = 1; iVertex < Zcoord_Airfoil.size(); iVertex++) {
    Distance = sqrt(pow(Zcoord_Airfoil[iVertex] - Zcoord_Airfoil[Trailing_Point], 2.0));
    if (MaxDistance < Distance) { MaxDistance = Distance; }
  }

  Height = MaxDistance;

  return Height;

}

su2double CPhysicalGeometry::Compute_LERadius(su2double *Plane_P0, su2double *Plane_Normal, vector<su2double> &Xcoord_Airfoil,
                                              vector<su2double> &Ycoord_Airfoil, vector<su2double> &Zcoord_Airfoil) {

  unsigned long iVertex, Trailing_Point, Leading_Point;
  su2double MaxDistance, Distance, LERadius = 0.0, X1, X2, X3, Y1, Y2, Y3, Ma, Mb, Xc, Yc, Radius;

  /*--- Find the leading and trailing edges and compute the radius of curvature ---*/

  MaxDistance = 0.0; Trailing_Point = 0;  Leading_Point = 0;
  for (iVertex = 1; iVertex < Xcoord_Airfoil.size(); iVertex++) {

    Distance = sqrt(pow(Xcoord_Airfoil[iVertex] - Xcoord_Airfoil[Trailing_Point], 2.0) +
                    pow(Ycoord_Airfoil[iVertex] - Ycoord_Airfoil[Trailing_Point], 2.0) +
                    pow(Zcoord_Airfoil[iVertex] - Zcoord_Airfoil[Trailing_Point], 2.0));

    if (MaxDistance < Distance) { MaxDistance = Distance; Leading_Point = iVertex; }
  }

  X1 = Xcoord_Airfoil[Leading_Point-3];
  Y1 = Zcoord_Airfoil[Leading_Point-3];

  X2 = Xcoord_Airfoil[Leading_Point];
  Y2 = Zcoord_Airfoil[Leading_Point];

  X3 = Xcoord_Airfoil[Leading_Point+3];
  Y3 = Zcoord_Airfoil[Leading_Point+3];

  if (X2 != X1) Ma = (Y2-Y1) / (X2-X1); else Ma = 0.0;
  if (X3 != X2) Mb = (Y3-Y2) / (X3-X2); else Mb = 0.0;

  if (Mb != Ma) Xc = (Ma*Mb*(Y1-Y3)+Mb*(X1+X2)-Ma*(X2+X3))/(2.0*(Mb-Ma)); else Xc = 0.0;
  if (Ma != 0.0) Yc = -(1.0/Ma)*(Xc-0.5*(X1+X2))+0.5*(Y1+Y2); else Yc = 0.0;

  Radius = sqrt((Xc-X1)*(Xc-X1)+(Yc-Y1)*(Yc-Y1));
  if (Radius != 0.0) LERadius = 1.0/Radius; else LERadius = 0.0;

  return LERadius;

}

su2double CPhysicalGeometry::Compute_Thickness(su2double *Plane_P0, su2double *Plane_Normal, su2double Location, CConfig *config,
                                               vector<su2double> &Xcoord_Airfoil, vector<su2double> &Ycoord_Airfoil, vector<su2double> &Zcoord_Airfoil, su2double &ZLoc) {

  unsigned long iVertex, jVertex, n_Upper, n_Lower, Trailing_Point, Leading_Point;
  su2double Thickness_Location, Normal[3], Tangent[3], BiNormal[3], auxXCoord, auxYCoord, auxZCoord, Thickness_Value = 0.0, Length,
            Xcoord_Trailing, Ycoord_Trailing, Zcoord_Trailing, ValCos, ValSin, XValue, ZValue, zp1, zpn, Chord, MaxDistance, Distance, AoA;

  vector<su2double> Xcoord_Upper, Ycoord_Upper, Zcoord_Upper, Z2coord_Upper, Xcoord_Lower, Ycoord_Lower, Zcoord_Lower, Z2coord_Lower,
                    Z2coord, Xcoord_Normal, Ycoord_Normal, Zcoord_Normal, Xcoord_Airfoil_, Ycoord_Airfoil_, Zcoord_Airfoil_;

  su2double Zcoord_Up, Zcoord_Down, ZLoc_, YLoc_;

  /*--- Find the leading and trailing edges and compute the angle of attack ---*/

  MaxDistance = 0.0; Trailing_Point = 0; Leading_Point = 0;
  for (iVertex = 1; iVertex < Xcoord_Airfoil.size(); iVertex++) {
    Distance = sqrt(pow(Xcoord_Airfoil[iVertex] - Xcoord_Airfoil[Trailing_Point], 2.0) +
                    pow(Ycoord_Airfoil[iVertex] - Ycoord_Airfoil[Trailing_Point], 2.0) +
                    pow(Zcoord_Airfoil[iVertex] - Zcoord_Airfoil[Trailing_Point], 2.0));

    if (MaxDistance < Distance) { MaxDistance = Distance; Leading_Point = iVertex; }
  }

  AoA = atan((Zcoord_Airfoil[Leading_Point] - Zcoord_Airfoil[Trailing_Point]) / (Xcoord_Airfoil[Trailing_Point] - Xcoord_Airfoil[Leading_Point]))*180/PI_NUMBER;
  Chord = MaxDistance;

  /*--- Translate to the origin ---*/

  Xcoord_Trailing = Xcoord_Airfoil[0];
  Ycoord_Trailing = Ycoord_Airfoil[0];
  Zcoord_Trailing = Zcoord_Airfoil[0];

  for (iVertex = 0; iVertex < Xcoord_Airfoil.size(); iVertex++) {
    Xcoord_Airfoil_.push_back(Xcoord_Airfoil[iVertex] - Xcoord_Trailing);
    Ycoord_Airfoil_.push_back(Ycoord_Airfoil[iVertex] - Ycoord_Trailing);
    Zcoord_Airfoil_.push_back(Zcoord_Airfoil[iVertex] - Zcoord_Trailing);
  }

  /*--- Rotate the airfoil ---*/

  ValCos = cos(AoA*PI_NUMBER/180.0);
  ValSin = sin(AoA*PI_NUMBER/180.0);

  for (iVertex = 0; iVertex < Xcoord_Airfoil.size(); iVertex++) {
    XValue = Xcoord_Airfoil_[iVertex];
    ZValue = Zcoord_Airfoil_[iVertex];

    Xcoord_Airfoil_[iVertex] = XValue*ValCos - ZValue*ValSin;
    Zcoord_Airfoil_[iVertex] = ZValue*ValCos + XValue*ValSin;
  }

  /*--- Identify upper and lower side, and store the value of the normal --*/

  for (iVertex = 1; iVertex < Xcoord_Airfoil_.size(); iVertex++) {
    Tangent[0] = Xcoord_Airfoil_[iVertex] - Xcoord_Airfoil_[iVertex-1];
    Tangent[1] = Ycoord_Airfoil_[iVertex] - Ycoord_Airfoil_[iVertex-1];
    Tangent[2] = Zcoord_Airfoil_[iVertex] - Zcoord_Airfoil_[iVertex-1];
    Length = sqrt(pow(Tangent[0], 2.0) + pow(Tangent[1], 2.0) + pow(Tangent[2], 2.0));
    Tangent[0] /= Length; Tangent[1] /= Length; Tangent[2] /= Length;

    BiNormal[0] = Plane_Normal[0];
    BiNormal[1] = Plane_Normal[1];
    BiNormal[2] = Plane_Normal[2];
    Length = sqrt(pow(BiNormal[0], 2.0) + pow(BiNormal[1], 2.0) + pow(BiNormal[2], 2.0));
    BiNormal[0] /= Length; BiNormal[1] /= Length; BiNormal[2] /= Length;

    Normal[0] = Tangent[1]*BiNormal[2] - Tangent[2]*BiNormal[1];
    Normal[1] = Tangent[2]*BiNormal[0] - Tangent[0]*BiNormal[2];
    Normal[2] = Tangent[0]*BiNormal[1] - Tangent[1]*BiNormal[0];

    Xcoord_Normal.push_back(Normal[0]); Ycoord_Normal.push_back(Normal[1]); Zcoord_Normal.push_back(Normal[2]);

    unsigned short index = 2;

    if (Normal[index] >= 0.0) {
      Xcoord_Upper.push_back(Xcoord_Airfoil_[iVertex]);
      Ycoord_Upper.push_back(Ycoord_Airfoil_[iVertex]);
      Zcoord_Upper.push_back(Zcoord_Airfoil_[iVertex]);
    }
    else {
      Xcoord_Lower.push_back(Xcoord_Airfoil_[iVertex]);
      Ycoord_Lower.push_back(Ycoord_Airfoil_[iVertex]);
      Zcoord_Lower.push_back(Zcoord_Airfoil_[iVertex]);
    }

  }

  /*--- Order the arrays using the X component ---*/

  for (iVertex = 0; iVertex < Xcoord_Upper.size(); iVertex++) {
    for (jVertex = 0; jVertex < Xcoord_Upper.size() - 1 - iVertex; jVertex++) {
      if (Xcoord_Upper[jVertex] > Xcoord_Upper[jVertex+1]) {
        auxXCoord = Xcoord_Upper[jVertex]; Xcoord_Upper[jVertex] = Xcoord_Upper[jVertex+1]; Xcoord_Upper[jVertex+1] = auxXCoord;
        auxYCoord = Ycoord_Upper[jVertex]; Ycoord_Upper[jVertex] = Ycoord_Upper[jVertex+1]; Ycoord_Upper[jVertex+1] = auxYCoord;
        auxZCoord = Zcoord_Upper[jVertex]; Zcoord_Upper[jVertex] = Zcoord_Upper[jVertex+1]; Zcoord_Upper[jVertex+1] = auxZCoord;
      }
    }
  }

  /*--- Order the arrays using the X component ---*/

  for (iVertex = 0; iVertex < Xcoord_Lower.size(); iVertex++) {
    for (jVertex = 0; jVertex < Xcoord_Lower.size() - 1 - iVertex; jVertex++) {
      if (Xcoord_Lower[jVertex] > Xcoord_Lower[jVertex+1]) {
        auxXCoord = Xcoord_Lower[jVertex]; Xcoord_Lower[jVertex] = Xcoord_Lower[jVertex+1]; Xcoord_Lower[jVertex+1] = auxXCoord;
        auxYCoord = Ycoord_Lower[jVertex]; Ycoord_Lower[jVertex] = Ycoord_Lower[jVertex+1]; Ycoord_Lower[jVertex+1] = auxYCoord;
        auxZCoord = Zcoord_Lower[jVertex]; Zcoord_Lower[jVertex] = Zcoord_Lower[jVertex+1]; Zcoord_Lower[jVertex+1] = auxZCoord;
      }
    }
  }

  n_Upper = Xcoord_Upper.size();
  if (n_Upper > 1) {
    zp1 = (Zcoord_Upper[1]-Zcoord_Upper[0])/(Xcoord_Upper[1]-Xcoord_Upper[0]);
    zpn = (Zcoord_Upper[n_Upper-1]-Zcoord_Upper[n_Upper-2])/(Xcoord_Upper[n_Upper-1]-Xcoord_Upper[n_Upper-2]);
    Z2coord_Upper.resize(n_Upper+1);
    SetSpline(Xcoord_Upper, Zcoord_Upper, n_Upper, zp1, zpn, Z2coord_Upper);
  }

  n_Lower = Xcoord_Lower.size();
  if (n_Lower > 1) {
    zp1 = (Zcoord_Lower[1]-Zcoord_Lower[0])/(Xcoord_Lower[1]-Xcoord_Lower[0]);
    zpn = (Zcoord_Lower[n_Lower-1]-Zcoord_Lower[n_Lower-2])/(Xcoord_Lower[n_Lower-1]-Xcoord_Lower[n_Lower-2]);
    Z2coord_Lower.resize(n_Lower+1);
    SetSpline(Xcoord_Lower, Zcoord_Lower, n_Lower, zp1, zpn, Z2coord_Lower);
  }

  if ((n_Upper > 1) && (n_Lower > 1)) {

    Thickness_Location = - Chord*(1.0-Location);

    Zcoord_Up = GetSpline(Xcoord_Upper, Zcoord_Upper, Z2coord_Upper, n_Upper, Thickness_Location);
    Zcoord_Down = GetSpline(Xcoord_Lower, Zcoord_Lower, Z2coord_Lower, n_Lower, Thickness_Location);

    YLoc_ = Thickness_Location;
    ZLoc_ = 0.5*(Zcoord_Up + Zcoord_Down);

    ZLoc = sin(-AoA*PI_NUMBER/180.0)*YLoc_ + cos(-AoA*PI_NUMBER/180.0)*ZLoc_ + Zcoord_Trailing;

    /*--- Compute the thickness (we add a fabs because we can not guarantee the
     right sorting of the points and the upper and/or lower part of the airfoil is not well defined) ---*/

    Thickness_Value = fabs(Zcoord_Up - Zcoord_Down);

  }
  else { Thickness_Value = 0.0; }

  return Thickness_Value;

}

su2double CPhysicalGeometry::Compute_Area(su2double *Plane_P0, su2double *Plane_Normal, CConfig *config,
                                          vector<su2double> &Xcoord_Airfoil, vector<su2double> &Ycoord_Airfoil, vector<su2double> &Zcoord_Airfoil) {
  unsigned long iVertex;
  su2double Area_Value = 0.0;
  vector<su2double> Xcoord_Upper, Ycoord_Upper, Zcoord_Upper, Xcoord_Lower, Ycoord_Lower, Zcoord_Lower, Z2coord, Xcoord_Normal,
                    Ycoord_Normal, Zcoord_Normal, Xcoord_Airfoil_, Ycoord_Airfoil_, Zcoord_Airfoil_;
  su2double DeltaZ, DeltaX, X, Z;

  /*--- Use the Green theorem to evaluate the area (the points have been sortered),
   we assume that the airfoil is in the X-Z plane  ---*/

  Area_Value = 0.0;

  for (iVertex = 0; iVertex < Xcoord_Airfoil.size()-1; iVertex++) {
    X = 0.5*(Xcoord_Airfoil[iVertex]+Xcoord_Airfoil[iVertex+1]);
    Z = 0.5*(Zcoord_Airfoil[iVertex]+Zcoord_Airfoil[iVertex+1]);
    DeltaX = Xcoord_Airfoil[iVertex+1] - Xcoord_Airfoil[iVertex];
    DeltaZ = Zcoord_Airfoil[iVertex+1] - Zcoord_Airfoil[iVertex];
    Area_Value += 0.5*( X*DeltaZ-Z*DeltaX);
  }

  X = 0.5*(Xcoord_Airfoil[Xcoord_Airfoil.size()-1]+Xcoord_Airfoil[0]);
  Z = 0.5*(Zcoord_Airfoil[Xcoord_Airfoil.size()-1]+Zcoord_Airfoil[0]);
  DeltaX = Xcoord_Airfoil[0] - Xcoord_Airfoil[Xcoord_Airfoil.size()-1];
  DeltaZ = Zcoord_Airfoil[0] - Zcoord_Airfoil[Xcoord_Airfoil.size()-1];
  Area_Value += 0.5 * (X*DeltaZ-Z*DeltaX);

  Area_Value = fabs(Area_Value);

  return Area_Value;

}

su2double CPhysicalGeometry::Compute_Length(su2double *Plane_P0, su2double *Plane_Normal, CConfig *config,
                                          vector<su2double> &Xcoord_Airfoil, vector<su2double> &Ycoord_Airfoil, vector<su2double> &Zcoord_Airfoil) {
  unsigned long iVertex;
  su2double Length_Value = 0.0, Length_Value_ = 0.0;
  su2double DeltaZ, DeltaX;

  /*--- Not that in a symmetry plane configuration there is an extra edge that connects
   the two extremes, and we really don't now the curve orientation. We will evaluate
   both distance and picked the smallest one ---*/

  Length_Value = 0.0;
  for (iVertex = 0; iVertex < Xcoord_Airfoil.size()-2; iVertex++) {
    DeltaX = Xcoord_Airfoil[iVertex+1] - Xcoord_Airfoil[iVertex];
    DeltaZ = Zcoord_Airfoil[iVertex+1] - Zcoord_Airfoil[iVertex];
    Length_Value += sqrt(DeltaX*DeltaX + DeltaZ*DeltaZ);
  }

  Length_Value_ = 0.0;
  for (iVertex = 1; iVertex < Xcoord_Airfoil.size()-1; iVertex++) {
    DeltaX = Xcoord_Airfoil[iVertex+1] - Xcoord_Airfoil[iVertex];
    DeltaZ = Zcoord_Airfoil[iVertex+1] - Zcoord_Airfoil[iVertex];
    Length_Value_ += sqrt(DeltaX*DeltaX + DeltaZ*DeltaZ);
  }

  Length_Value = min(Length_Value, Length_Value_);

  return Length_Value;

}

void CPhysicalGeometry::Compute_Wing(CConfig *config, bool original_surface,
                                     su2double &Wing_Volume, su2double &Wing_MinMaxThickness, su2double &Wing_MaxMaxThickness, su2double &Wing_MinChord, su2double &Wing_MaxChord,
                                     su2double &Wing_MinLERadius, su2double &Wing_MaxLERadius,
                                     su2double &Wing_MinToC, su2double &Wing_MaxToC, su2double &Wing_ObjFun_MinToC, su2double &Wing_MaxTwist, su2double &Wing_MaxCurvature,
                                     su2double &Wing_MaxDihedral) {

  unsigned short iPlane, iDim, nPlane = 0;
  unsigned long iVertex;
  su2double MinPlane, MaxPlane, dPlane, *Area, *MaxThickness, *ToC, *Chord, *LERadius, *Twist, *Curvature, *Dihedral, SemiSpan;
  vector<su2double> *Xcoord_Airfoil, *Ycoord_Airfoil, *Zcoord_Airfoil, *Variable_Airfoil;
  ofstream Wing_File, Section_File;

  /*--- Make a large number of section cuts for approximating volume ---*/

  nPlane = config->GetnWingStations();
  SemiSpan = config->GetSemiSpan();

  /*--- Allocate memory for the section cutting ---*/

  Area = new su2double [nPlane];
  MaxThickness = new su2double [nPlane];
  Chord = new su2double [nPlane];
  LERadius = new su2double [nPlane];
  ToC = new su2double [nPlane];
  Twist = new su2double [nPlane];
  Curvature = new su2double [nPlane];
  Dihedral = new su2double [nPlane];

  su2double **LeadingEdge = new su2double*[nPlane];
  for (iPlane = 0; iPlane < nPlane; iPlane++ )
    LeadingEdge[iPlane] = new su2double[nDim];

  su2double **TrailingEdge = new su2double*[nPlane];
  for (iPlane = 0; iPlane < nPlane; iPlane++ )
    TrailingEdge[iPlane] = new su2double[nDim];

  su2double **Plane_P0 = new su2double*[nPlane];
  for (iPlane = 0; iPlane < nPlane; iPlane++ )
    Plane_P0[iPlane] = new su2double[nDim];

  su2double **Plane_Normal = new su2double*[nPlane];
  for (iPlane = 0; iPlane < nPlane; iPlane++ )
    Plane_Normal[iPlane] = new su2double[nDim];

  MinPlane = config->GetStations_Bounds(0); MaxPlane = config->GetStations_Bounds(1);
  dPlane = fabs((MaxPlane - MinPlane)/su2double(nPlane-1));

  for (iPlane = 0; iPlane < nPlane; iPlane++) {
    Plane_Normal[iPlane][0] = 0.0;    Plane_P0[iPlane][0] = 0.0;
    Plane_Normal[iPlane][1] = 0.0;    Plane_P0[iPlane][1] = 0.0;
    Plane_Normal[iPlane][2] = 0.0;    Plane_P0[iPlane][2] = 0.0;

    if (config->GetGeo_Description() == WING) {
      Plane_Normal[iPlane][1] = 1.0;
      Plane_P0[iPlane][1] = MinPlane + iPlane*dPlane;
    }

    if (config->GetGeo_Description() == TWOD_AIRFOIL) {
      Plane_Normal[iPlane][2] = 1.0;
      Plane_P0[iPlane][2] = MinPlane + iPlane*dPlane;
    }

  }

  /*--- Allocate some vectors for storing airfoil coordinates ---*/

  Xcoord_Airfoil   = new vector<su2double>[nPlane];
  Ycoord_Airfoil   = new vector<su2double>[nPlane];
  Zcoord_Airfoil   = new vector<su2double>[nPlane];
  Variable_Airfoil = new vector<su2double>[nPlane];

  /*--- Create the section slices through the geometry ---*/

  for (iPlane = 0; iPlane < nPlane; iPlane++) {

    ComputeAirfoil_Section(Plane_P0[iPlane], Plane_Normal[iPlane],
                           -1E6, 1E6, -1E6, 1E6, -1E6, 1E6, NULL, Xcoord_Airfoil[iPlane],
                           Ycoord_Airfoil[iPlane], Zcoord_Airfoil[iPlane],
                           Variable_Airfoil[iPlane], original_surface, config);

   }

  /*--- Compute airfoil characteristic only in the master node ---*/

  if (rank == MASTER_NODE) {

    /*--- Write an output file---*/

    if (config->GetTabular_FileFormat() == TAB_CSV) {
      Wing_File.open("wing_description.csv", ios::out);
      if (config->GetSystemMeasurements() == US)
        Wing_File << "\"yCoord/SemiSpan\",\"Area (in^2)\",\"Max. Thickness (in)\",\"Chord (in)\",\"Leading Edge Radius (1/in)\",\"Max. Thickness/Chord\",\"Twist (deg)\",\"Curvature (1/in)\",\"Dihedral (deg)\",\"Leading Edge XLoc/SemiSpan\",\"Leading Edge ZLoc/SemiSpan\",\"Trailing Edge XLoc/SemiSpan\",\"Trailing Edge ZLoc/SemiSpan\"" << endl;
      else
        Wing_File << "\"yCoord/SemiSpan\",\"Area (m^2)\",\"Max. Thickness (m)\",\"Chord (m)\",\"Leading Edge Radius (1/m)\",\"Max. Thickness/Chord\",\"Twist (deg)\",\"Curvature (1/in)\",\"Dihedral (deg)\",\"Leading Edge XLoc/SemiSpan\",\"Leading Edge ZLoc/SemiSpan\",\"Trailing Edge XLoc/SemiSpan\",\"Trailing Edge ZLoc/SemiSpan\"" << endl;
    }
    else {
      Wing_File.open("wing_description.dat", ios::out);
      Wing_File << "TITLE = \"Wing description\"" << endl;
      if (config->GetSystemMeasurements() == US)
        Wing_File << "VARIABLES = \"<greek>h</greek>\",\"Area (in<sup>2</sup>)\",\"Max. Thickness (in)\",\"Chord (in)\",\"Leading Edge Radius (1/in)\",\"Max. Thickness/Chord\",\"Twist (deg)\",\"Curvature (1/in)\",\"Dihedral (deg)\",\"Leading Edge XLoc/SemiSpan\",\"Leading Edge ZLoc/SemiSpan\",\"Trailing Edge XLoc/SemiSpan\",\"Trailing Edge ZLoc/SemiSpan\"" << endl;
      else
        Wing_File << "VARIABLES = \"<greek>h</greek>\",\"Area (m<sup>2</sup>)\",\"Max. Thickness (m)\",\"Chord (m)\",\"Leading Edge Radius (1/m)\",\"Max. Thickness/Chord\",\"Twist (deg)\",\"Curvature (1/m)\",\"Dihedral (deg)\",\"Leading Edge XLoc/SemiSpan\",\"Leading Edge ZLoc/SemiSpan\",\"Trailing Edge XLoc/SemiSpan\",\"Trailing Edge ZLoc/SemiSpan\"" << endl;
      Wing_File << "ZONE T= \"Baseline wing\"" << endl;
    }


    /*--- Evaluate  geometrical quatities that do not require any kind of filter, local to each point ---*/

    for (iPlane = 0; iPlane < nPlane; iPlane++) {

      for (iDim = 0; iDim < nDim; iDim++) {
        LeadingEdge[iPlane][iDim]  = 0.0;
        TrailingEdge[iPlane][iDim] = 0.0;
      }

      Area[iPlane]                = 0.0;
      MaxThickness[iPlane]        = 0.0;
      Chord[iPlane]               = 0.0;
      LERadius[iPlane]            = 0.0;
      ToC[iPlane]                 = 0.0;
      Twist[iPlane]               = 0.0;

      if (Xcoord_Airfoil[iPlane].size() > 1) {

        Compute_Wing_LeadingTrailing(LeadingEdge[iPlane], TrailingEdge[iPlane], Plane_P0[iPlane], Plane_Normal[iPlane], Xcoord_Airfoil[iPlane], Ycoord_Airfoil[iPlane], Zcoord_Airfoil[iPlane]);

        Area[iPlane] = Compute_Area(Plane_P0[iPlane], Plane_Normal[iPlane], config, Xcoord_Airfoil[iPlane], Ycoord_Airfoil[iPlane], Zcoord_Airfoil[iPlane]);

        MaxThickness[iPlane] = Compute_MaxThickness(Plane_P0[iPlane], Plane_Normal[iPlane], config, Xcoord_Airfoil[iPlane], Ycoord_Airfoil[iPlane], Zcoord_Airfoil[iPlane]);

        Chord[iPlane] = Compute_Chord(Plane_P0[iPlane], Plane_Normal[iPlane], Xcoord_Airfoil[iPlane], Ycoord_Airfoil[iPlane], Zcoord_Airfoil[iPlane]);

        Twist[iPlane] = Compute_Twist(Plane_P0[iPlane], Plane_Normal[iPlane], Xcoord_Airfoil[iPlane], Ycoord_Airfoil[iPlane], Zcoord_Airfoil[iPlane]);

        LERadius[iPlane] = Compute_LERadius(Plane_P0[iPlane], Plane_Normal[iPlane], Xcoord_Airfoil[iPlane], Ycoord_Airfoil[iPlane], Zcoord_Airfoil[iPlane]);

        ToC[iPlane] = MaxThickness[iPlane] / Chord[iPlane];


      }

    }

    /*--- Evaluate  geometrical quatities that have been computed using a filtered value (they depend on more than one point) ---*/

    for (iPlane = 0; iPlane < nPlane; iPlane++) {

      Curvature[iPlane]      = 0.0;
      Dihedral[iPlane]       = 0.0;

      if (Xcoord_Airfoil[iPlane].size() > 1) {

        if ((iPlane == 0) || (iPlane == nPlane-1)) Curvature[iPlane] = 0.0;
        else Curvature[iPlane] = Compute_Curvature(LeadingEdge[iPlane-1], TrailingEdge[iPlane-1],
                                                   LeadingEdge[iPlane], TrailingEdge[iPlane],
                                                   LeadingEdge[iPlane+1], TrailingEdge[iPlane+1]);

        if (iPlane == 0) Dihedral[iPlane] = 0.0;
        else Dihedral[iPlane] = Compute_Dihedral(LeadingEdge[iPlane-1], TrailingEdge[iPlane-1],
                                                 LeadingEdge[iPlane], TrailingEdge[iPlane]);

      }

    }

    /*--- Set the curvature and dihedral angles at the extremes ---*/

    if (nPlane > 1) {
      if ((Xcoord_Airfoil[0].size() != 0) && (Xcoord_Airfoil[1].size() != 0)) {
        Curvature[0] = Curvature[1]; Dihedral[0] = Dihedral[1];
      }
      if ((Xcoord_Airfoil[nPlane-1].size() != 0) && (Xcoord_Airfoil[nPlane-2].size() != 0)) {
        Curvature[nPlane-1] = Curvature[nPlane-2];
      }
    }

    /*--- Plot the geometrical quatities ---*/

    for (iPlane = 0; iPlane < nPlane; iPlane++) {
    	if (Xcoord_Airfoil[iPlane].size() > 1) {
    		if (config->GetTabular_FileFormat() == TAB_CSV) {
    			Wing_File  << Ycoord_Airfoil[iPlane][0]/SemiSpan <<", "<< Area[iPlane] <<", "<< MaxThickness[iPlane] <<", "<< Chord[iPlane] <<", "<< LERadius[iPlane] <<", "<< ToC[iPlane]
    			           <<", "<< Twist[iPlane] <<", "<< Curvature[iPlane] <<", "<< Dihedral[iPlane]
    			           <<", "<< LeadingEdge[iPlane][0]/SemiSpan <<", "<< LeadingEdge[iPlane][2]/SemiSpan
    			           <<", "<< TrailingEdge[iPlane][0]/SemiSpan <<", "<< TrailingEdge[iPlane][2]/SemiSpan << endl;
    		}
    		else  {
    			Wing_File  << Ycoord_Airfoil[iPlane][0]/SemiSpan <<" "<< Area[iPlane] <<" "<< MaxThickness[iPlane] <<" "<< Chord[iPlane] <<" "<< LERadius[iPlane] <<" "<< ToC[iPlane]
    			           <<" "<< Twist[iPlane] <<" "<< Curvature[iPlane]  <<" "<< Dihedral[iPlane]
    			           <<" "<< LeadingEdge[iPlane][0]/SemiSpan <<" "<< LeadingEdge[iPlane][2]/SemiSpan
    			           <<" "<< TrailingEdge[iPlane][0]/SemiSpan <<" "<< TrailingEdge[iPlane][2]/SemiSpan << endl;

    		}
    	}
    }

    Wing_File.close();

    Section_File.open("wing_slices.dat", ios::out);

    for (iPlane = 0; iPlane < nPlane; iPlane++) {

      if (iPlane == 0) {
        Section_File << "TITLE = \"Aircraft Slices\"" << endl;
        if (config->GetSystemMeasurements() == US)
          Section_File << "VARIABLES = \"x (in)\", \"y (in)\", \"z (in)\", \"x<sub>2D</sub>/c\", \"y<sub>2D</sub>/c\"" << endl;
        else Section_File << "VARIABLES = \"x (m)\", \"y (m)\", \"z (m)\", \"x<sub>2D</sub>/c\", \"y<sub>2D</sub>/c\"" << endl;
      }

      if (Xcoord_Airfoil[iPlane].size() > 1) {

        Section_File << "ZONE T=\"<greek>h</greek> = " << Ycoord_Airfoil[iPlane][0]/SemiSpan << " \", I= " << Xcoord_Airfoil[iPlane].size() << ", F=POINT" << endl;

        for (iVertex = 0; iVertex < Xcoord_Airfoil[iPlane].size(); iVertex++) {

          /*--- Move to the origin  ---*/

          su2double XValue_ = Xcoord_Airfoil[iPlane][iVertex] - LeadingEdge[iPlane][0];
          su2double ZValue_ = Zcoord_Airfoil[iPlane][iVertex] - LeadingEdge[iPlane][2];

          /*--- Rotate the airfoil and divide by the chord ---*/

          su2double ValCos = cos(Twist[iPlane]*PI_NUMBER/180.0);
          su2double ValSin = sin(Twist[iPlane]*PI_NUMBER/180.0);

          su2double XValue = (XValue_*ValCos - ZValue_*ValSin) / Chord[iPlane];
          su2double ZValue = (ZValue_*ValCos + XValue_*ValSin) / Chord[iPlane];

          /*--- Write the file ---*/

          Section_File  << Xcoord_Airfoil[iPlane][iVertex] << " " << Ycoord_Airfoil[iPlane][iVertex] << " " << Zcoord_Airfoil[iPlane][iVertex] << " " << XValue  << " " << ZValue << endl;
        }
      }

    }

    Section_File.close();


    /*--- Compute the wing volume using a composite Simpson's rule ---*/

    Wing_Volume = 0.0;
    for (iPlane = 0; iPlane < nPlane-2; iPlane+=2) {
      if (Xcoord_Airfoil[iPlane].size() > 1) {
        Wing_Volume += (1.0/3.0)*dPlane*(Area[iPlane] + 4.0*Area[iPlane+1] + Area[iPlane+2]);
      }
    }

    /*--- Evaluate Max and Min quantities ---*/

    Wing_MaxMaxThickness = -1E6; Wing_MinMaxThickness = 1E6; Wing_MinChord = 1E6; Wing_MaxChord = -1E6;
    Wing_MinLERadius = 1E6; Wing_MaxLERadius = -1E6; Wing_MinToC = 1E6; Wing_MaxToC = -1E6;
    Wing_MaxTwist = -1E6; Wing_MaxCurvature = -1E6; Wing_MaxDihedral = -1E6;

    for (iPlane = 0; iPlane < nPlane; iPlane++) {
      if (MaxThickness[iPlane] != 0.0) Wing_MinMaxThickness = min(Wing_MinMaxThickness, MaxThickness[iPlane]);
      Wing_MaxMaxThickness = max(Wing_MaxMaxThickness, MaxThickness[iPlane]);
      if (Chord[iPlane] != 0.0) Wing_MinChord = min(Wing_MinChord, Chord[iPlane]);
      Wing_MaxChord = max(Wing_MaxChord, Chord[iPlane]);
      if (LERadius[iPlane] != 0.0) Wing_MinLERadius = min(Wing_MinLERadius, LERadius[iPlane]);
      Wing_MaxLERadius = max(Wing_MaxLERadius, LERadius[iPlane]);
      if (ToC[iPlane] != 0.0) Wing_MinToC = min(Wing_MinToC, ToC[iPlane]);
      Wing_MaxToC = max(Wing_MaxToC, ToC[iPlane]);
      Wing_ObjFun_MinToC = sqrt((Wing_MinToC - 0.07)*(Wing_MinToC - 0.07));
      Wing_MaxTwist = max(Wing_MaxTwist, fabs(Twist[iPlane]));
      Wing_MaxCurvature = max(Wing_MaxCurvature, Curvature[iPlane]);
      Wing_MaxDihedral = max(Wing_MaxDihedral, fabs(Dihedral[iPlane]));
    }

  }

  /*--- Free memory for the section cuts ---*/

  delete [] Xcoord_Airfoil;
  delete [] Ycoord_Airfoil;
  delete [] Zcoord_Airfoil;
  delete [] Variable_Airfoil;

  for (iPlane = 0; iPlane < nPlane; iPlane++)
    delete [] LeadingEdge[iPlane];
  delete [] LeadingEdge;

  for (iPlane = 0; iPlane < nPlane; iPlane++)
    delete [] TrailingEdge[iPlane];
  delete [] TrailingEdge;

  for (iPlane = 0; iPlane < nPlane; iPlane++)
    delete [] Plane_P0[iPlane];
  delete [] Plane_P0;

  for (iPlane = 0; iPlane < nPlane; iPlane++)
    delete [] Plane_Normal[iPlane];
  delete [] Plane_Normal;

  delete [] Area;
  delete [] MaxThickness;
  delete [] Chord;
  delete [] LERadius;
  delete [] ToC;
  delete [] Twist;
  delete [] Curvature;
  delete [] Dihedral;

}

void CPhysicalGeometry::Compute_Fuselage(CConfig *config, bool original_surface,
                                         su2double &Fuselage_Volume, su2double &Fuselage_WettedArea,
                                         su2double &Fuselage_MinWidth, su2double &Fuselage_MaxWidth,
                                         su2double &Fuselage_MinWaterLineWidth, su2double &Fuselage_MaxWaterLineWidth,
                                         su2double &Fuselage_MinHeight, su2double &Fuselage_MaxHeight,
                                         su2double &Fuselage_MaxCurvature) {

  unsigned short iPlane, iDim, nPlane = 0;
  unsigned long iVertex;
  su2double MinPlane, MaxPlane, dPlane, *Area, *Length, *Width, *WaterLineWidth, *Height, *Curvature;
  vector<su2double> *Xcoord_Airfoil, *Ycoord_Airfoil, *Zcoord_Airfoil, *Variable_Airfoil;
  ofstream Fuselage_File, Section_File;

  /*--- Make a large number of section cuts for approximating volume ---*/

  nPlane = config->GetnWingStations();

  /*--- Allocate memory for the section cutting ---*/

  Area = new su2double [nPlane];
  Length = new su2double [nPlane];
  Width = new su2double [nPlane];
  WaterLineWidth = new su2double [nPlane];
  Height = new su2double [nPlane];
  Curvature = new su2double [nPlane];

  su2double **LeadingEdge = new su2double*[nPlane];
  for (iPlane = 0; iPlane < nPlane; iPlane++ )
    LeadingEdge[iPlane] = new su2double[nDim];

  su2double **TrailingEdge = new su2double*[nPlane];
  for (iPlane = 0; iPlane < nPlane; iPlane++ )
    TrailingEdge[iPlane] = new su2double[nDim];

  su2double **Plane_P0 = new su2double*[nPlane];
  for (iPlane = 0; iPlane < nPlane; iPlane++ )
    Plane_P0[iPlane] = new su2double[nDim];

  su2double **Plane_Normal = new su2double*[nPlane];
  for (iPlane = 0; iPlane < nPlane; iPlane++ )
    Plane_Normal[iPlane] = new su2double[nDim];

  MinPlane = config->GetStations_Bounds(0); MaxPlane = config->GetStations_Bounds(1);
  dPlane = fabs((MaxPlane - MinPlane)/su2double(nPlane-1));

  for (iPlane = 0; iPlane < nPlane; iPlane++) {
    Plane_Normal[iPlane][0] = 0.0;    Plane_P0[iPlane][0] = 0.0;
    Plane_Normal[iPlane][1] = 0.0;    Plane_P0[iPlane][1] = 0.0;
    Plane_Normal[iPlane][2] = 0.0;    Plane_P0[iPlane][2] = 0.0;

    Plane_Normal[iPlane][0] = 1.0;
    Plane_P0[iPlane][0] = MinPlane + iPlane*dPlane;

  }

  /*--- Allocate some vectors for storing airfoil coordinates ---*/

  Xcoord_Airfoil   = new vector<su2double>[nPlane];
  Ycoord_Airfoil   = new vector<su2double>[nPlane];
  Zcoord_Airfoil   = new vector<su2double>[nPlane];
  Variable_Airfoil = new vector<su2double>[nPlane];

  /*--- Create the section slices through the geometry ---*/

  for (iPlane = 0; iPlane < nPlane; iPlane++) {

    ComputeAirfoil_Section(Plane_P0[iPlane], Plane_Normal[iPlane],
                           -1E6, 1E6, -1E6, 1E6, -1E6, 1E6, NULL, Xcoord_Airfoil[iPlane],
                           Ycoord_Airfoil[iPlane], Zcoord_Airfoil[iPlane],
                           Variable_Airfoil[iPlane], original_surface, config);
  }

  /*--- Compute the area at each section ---*/

  if (rank == MASTER_NODE) {

    /*--- Write an output file---*/

    if (config->GetTabular_FileFormat() == TAB_CSV) {
      Fuselage_File.open("fuselage_description.csv", ios::out);
      if (config->GetSystemMeasurements() == US)
        Fuselage_File << "\"x (in)\",\"Area (in^2)\",\"Length (in)\",\"Width (in)\",\"Waterline width (in)\",\"Height (in)\",\"Curvature (1/in)\",\"Generatrix Curve X (in)\",\"Generatrix Curve Y (in)\",\"Generatrix Curve Z (in)\",\"Axis Curve X (in)\",\"Axis Curve Y (in)\",\"Axis Curve Z (in)\"" << endl;
      else
        Fuselage_File << "\"x (m)\",\"Area (m^2)\",\"Length (m)\",\"Width (m)\",\"Waterline width (m)\",\"Height (m)\",\"Curvature (1/in)\",\"Generatrix Curve X (m)\",\"Generatrix Curve Y (m)\",\"Generatrix Curve Z (m)\",\"Axis Curve X (m)\",\"Axis Curve Y (m)\",\"Axis Curve Z (m)\"" << endl;
    }
    else {
      Fuselage_File.open("fuselage_description.dat", ios::out);
      Fuselage_File << "TITLE = \"Fuselage description\"" << endl;
      if (config->GetSystemMeasurements() == US)
        Fuselage_File << "VARIABLES = \"x (in)\",\"Area (in<sup>2</sup>)\",\"Length (in)\",\"Width (in)\",\"Waterline width (in)\",\"Height (in)\",\"Curvature (1/in)\",\"Generatrix Curve X (in)\",\"Generatrix Curve Y (in)\",\"Generatrix Curve Z (in)\",\"Axis Curve X (in)\",\"Axis Curve Y (in)\",\"Axis Curve Z (in)\"" << endl;
      else
        Fuselage_File << "VARIABLES = \"x (m)\",\"Area (m<sup>2</sup>)\",\"Length (m)\",\"Width (m)\",\"Waterline width (m)\",\"Height (m)\",\"Curvature (1/m)\",\"Generatrix Curve X (m)\",\"Generatrix Curve Y (m)\",\"Generatrix Curve Z (m)\",\"Axis Curve X (m)\",\"Axis Curve Y (m)\",\"Axis Curve Z (m)\"" << endl;
      Fuselage_File << "ZONE T= \"Baseline fuselage\"" << endl;
    }


    /*--- Evaluate  geometrical quatities that do not require any kind of filter, local to each point ---*/

    for (iPlane = 0; iPlane < nPlane; iPlane++) {

      for (iDim = 0; iDim < nDim; iDim++) {
        LeadingEdge[iPlane][iDim]  = 0.0;
        TrailingEdge[iPlane][iDim] = 0.0;
      }

      Area[iPlane]   = 0.0;
      Length[iPlane]   = 0.0;
      Width[iPlane]  = 0.0;
      WaterLineWidth[iPlane]  = 0.0;
      Height[iPlane] = 0.0;

      if (Xcoord_Airfoil[iPlane].size() > 1) {

        Compute_Fuselage_LeadingTrailing(LeadingEdge[iPlane], TrailingEdge[iPlane], Plane_P0[iPlane], Plane_Normal[iPlane], Xcoord_Airfoil[iPlane], Ycoord_Airfoil[iPlane], Zcoord_Airfoil[iPlane]);

        Area[iPlane] = Compute_Area(Plane_P0[iPlane], Plane_Normal[iPlane], config, Xcoord_Airfoil[iPlane], Ycoord_Airfoil[iPlane], Zcoord_Airfoil[iPlane]);

        Length[iPlane] = Compute_Length(Plane_P0[iPlane], Plane_Normal[iPlane], config, Xcoord_Airfoil[iPlane], Ycoord_Airfoil[iPlane], Zcoord_Airfoil[iPlane]);

        Width[iPlane] = Compute_Width(Plane_P0[iPlane], Plane_Normal[iPlane], Xcoord_Airfoil[iPlane], Ycoord_Airfoil[iPlane], Zcoord_Airfoil[iPlane]);

        WaterLineWidth[iPlane] = Compute_WaterLineWidth(Plane_P0[iPlane], Plane_Normal[iPlane], config, Xcoord_Airfoil[iPlane], Ycoord_Airfoil[iPlane], Zcoord_Airfoil[iPlane]);

        Height[iPlane] = Compute_Height(Plane_P0[iPlane], Plane_Normal[iPlane], Xcoord_Airfoil[iPlane], Ycoord_Airfoil[iPlane], Zcoord_Airfoil[iPlane]);

      }

    }

    /*--- Evaluate  geometrical quatities that have been computed using a filtered value (they depend on more than one point) ---*/

    for (iPlane = 0; iPlane < nPlane; iPlane++) {

      Curvature[iPlane] = 0.0;

      if (Xcoord_Airfoil[iPlane].size() > 1) {

        if ((iPlane == 0) || (iPlane == nPlane-1)) Curvature[iPlane] = 0.0;
        else Curvature[iPlane] = Compute_Curvature(LeadingEdge[iPlane-1], TrailingEdge[iPlane-1],
                                                   LeadingEdge[iPlane], TrailingEdge[iPlane],
                                                   LeadingEdge[iPlane+1], TrailingEdge[iPlane+1]);

      }

    }

    /*--- Set the curvature and dihedral angles at the extremes ---*/

    if (nPlane > 1) {
      if ((Xcoord_Airfoil[0].size() != 0) && (Xcoord_Airfoil[1].size() != 0)) {
        Curvature[0] = Curvature[1];
      }
      if ((Xcoord_Airfoil[nPlane-1].size() != 0) && (Xcoord_Airfoil[nPlane-2].size() != 0)) {
        Curvature[nPlane-1] = Curvature[nPlane-2];
      }
    }

    /*--- Plot the geometrical quatities ---*/

    for (iPlane = 0; iPlane < nPlane; iPlane++) {
    	if (Xcoord_Airfoil[iPlane].size() > 1) {
    		if (config->GetTabular_FileFormat() == TAB_CSV) {
    			Fuselage_File  << -Ycoord_Airfoil[iPlane][0] <<", "<< Area[iPlane] <<", "<< Length[iPlane] <<", "<< Width[iPlane] <<", "<< WaterLineWidth[iPlane] <<", "<< Height[iPlane] <<", "<< Curvature[iPlane]
    			           <<", "<< -LeadingEdge[iPlane][1] <<", "<< LeadingEdge[iPlane][0]  <<", "<< LeadingEdge[iPlane][2]
    			           <<", "<< -TrailingEdge[iPlane][1] <<", "<< TrailingEdge[iPlane][0]  <<", "<< TrailingEdge[iPlane][2]  << endl;
    		}
    		else  {
    			Fuselage_File  << -Ycoord_Airfoil[iPlane][0] <<" "<< Area[iPlane] <<" "<< Length[iPlane] <<" "<< Width[iPlane] <<" "<< WaterLineWidth[iPlane] <<" "<< Height[iPlane] <<" "<< Curvature[iPlane]
    			           <<" "<< -LeadingEdge[iPlane][1] <<" "<< LeadingEdge[iPlane][0]  <<" "<< LeadingEdge[iPlane][2]
    			           <<" "<< -TrailingEdge[iPlane][1] <<" "<< TrailingEdge[iPlane][0]  <<" "<< TrailingEdge[iPlane][2] << endl;
    		}
    	}
    }

    Fuselage_File.close();

    Section_File.open("fuselage_slices.dat", ios::out);

    for (iPlane = 0; iPlane < nPlane; iPlane++) {

      if (iPlane == 0) {
        Section_File << "TITLE = \"Aircraft Slices\"" << endl;
        if (config->GetSystemMeasurements() == US)
          Section_File << "VARIABLES = \"x (in)\", \"y (in)\", \"z (in)\"" << endl;
        else Section_File << "VARIABLES = \"x (m)\", \"y (m)\", \"z (m)\"" << endl;
      }

      if (Xcoord_Airfoil[iPlane].size() > 1) {

        Section_File << "ZONE T=\"X = " << -Ycoord_Airfoil[iPlane][0] << " \", I= " << Ycoord_Airfoil[iPlane].size() << ", F=POINT" << endl;

        for (iVertex = 0; iVertex < Xcoord_Airfoil[iPlane].size(); iVertex++) {

          /*--- Write the file ---*/

          Section_File  << -Ycoord_Airfoil[iPlane][iVertex] << " " << Xcoord_Airfoil[iPlane][iVertex] << " " << Zcoord_Airfoil[iPlane][iVertex] << endl;
        }
      }

    }

    Section_File.close();


    /*--- Compute the fuselage volume using a composite Simpson's rule ---*/

    Fuselage_Volume = 0.0;
    for (iPlane = 0; iPlane < nPlane-2; iPlane+=2) {
      if (Xcoord_Airfoil[iPlane].size() > 1) {
      	Fuselage_Volume += (1.0/3.0)*dPlane*(Area[iPlane] + 4.0*Area[iPlane+1] + Area[iPlane+2]);
      }
    }

    /*--- Compute the fuselage wetted area ---*/

    Fuselage_WettedArea = 0.0;
    if (Xcoord_Airfoil[0].size() > 1) Fuselage_WettedArea += (1.0/2.0)*dPlane*Length[0];
    for (iPlane = 1; iPlane < nPlane-1; iPlane++) {
      if (Xcoord_Airfoil[iPlane].size() > 1) {
      	Fuselage_WettedArea += dPlane*Length[iPlane];
      }
    }
    if (Xcoord_Airfoil[nPlane-1].size() > 1) Fuselage_WettedArea += (1.0/2.0)*dPlane*Length[nPlane-1];

    /*--- Evaluate Max and Min quantities ---*/

    Fuselage_MaxWidth = -1E6; Fuselage_MinWidth = 1E6;
    Fuselage_MaxWaterLineWidth = -1E6; Fuselage_MinWaterLineWidth = 1E6;
    Fuselage_MaxHeight = -1E6; Fuselage_MinHeight = 1E6;
    Fuselage_MaxCurvature = -1E6;

    for (iPlane = 0; iPlane < nPlane; iPlane++) {
      if (Width[iPlane] != 0.0) Fuselage_MinWidth = min(Fuselage_MinWidth, Width[iPlane]);
      Fuselage_MaxWidth = max(Fuselage_MaxWidth, Width[iPlane]);
      if (WaterLineWidth[iPlane] != 0.0) Fuselage_MinWaterLineWidth = min(Fuselage_MinWaterLineWidth, WaterLineWidth[iPlane]);
      Fuselage_MaxWaterLineWidth = max(Fuselage_MaxWaterLineWidth, WaterLineWidth[iPlane]);
      if (Height[iPlane] != 0.0) Fuselage_MinHeight = min(Fuselage_MinHeight, Height[iPlane]);
      Fuselage_MaxHeight = max(Fuselage_MaxHeight, Height[iPlane]);
      Fuselage_MaxCurvature = max(Fuselage_MaxCurvature, Curvature[iPlane]);
    }

  }

  /*--- Free memory for the section cuts ---*/

  delete [] Xcoord_Airfoil;
  delete [] Ycoord_Airfoil;
  delete [] Zcoord_Airfoil;
  delete [] Variable_Airfoil;

  for (iPlane = 0; iPlane < nPlane; iPlane++)
    delete [] LeadingEdge[iPlane];
  delete [] LeadingEdge;

  for (iPlane = 0; iPlane < nPlane; iPlane++)
    delete [] TrailingEdge[iPlane];
  delete [] TrailingEdge;

  for (iPlane = 0; iPlane < nPlane; iPlane++)
    delete [] Plane_P0[iPlane];
  delete [] Plane_P0;

  for (iPlane = 0; iPlane < nPlane; iPlane++)
    delete [] Plane_Normal[iPlane];
  delete [] Plane_Normal;

  delete [] Area;
  delete [] Length;
  delete [] Width;
  delete [] WaterLineWidth;
  delete [] Height;
  delete [] Curvature;

}

void CPhysicalGeometry::Compute_Nacelle(CConfig *config, bool original_surface,
                                        su2double &Nacelle_Volume, su2double &Nacelle_MinMaxThickness,
                                        su2double &Nacelle_MinChord, su2double &Nacelle_MaxChord,
                                        su2double &Nacelle_MaxMaxThickness, su2double &Nacelle_MinLERadius,
                                        su2double &Nacelle_MaxLERadius, su2double &Nacelle_MinToC, su2double &Nacelle_MaxToC,
                                        su2double &Nacelle_ObjFun_MinToC, su2double &Nacelle_MaxTwist) {

  unsigned short iPlane, iDim, nPlane = 0;
  unsigned long iVertex;
  su2double Angle, MinAngle, MaxAngle, dAngle, *Area, *MaxThickness, *ToC, *Chord, *LERadius, *Twist;
  vector<su2double> *Xcoord_Airfoil, *Ycoord_Airfoil, *Zcoord_Airfoil, *Variable_Airfoil;
  ofstream Nacelle_File, Section_File;


  /*--- Make a large number of section cuts for approximating volume ---*/

  nPlane = config->GetnWingStations();

  /*--- Allocate memory for the section cutting ---*/

  Area = new su2double [nPlane];
  MaxThickness = new su2double [nPlane];
  Chord = new su2double [nPlane];
  LERadius = new su2double [nPlane];
  ToC = new su2double [nPlane];
  Twist = new su2double [nPlane];

  su2double **LeadingEdge = new su2double*[nPlane];
  for (iPlane = 0; iPlane < nPlane; iPlane++ )
    LeadingEdge[iPlane] = new su2double[nDim];

  su2double **TrailingEdge = new su2double*[nPlane];
  for (iPlane = 0; iPlane < nPlane; iPlane++ )
    TrailingEdge[iPlane] = new su2double[nDim];

  su2double **Plane_P0 = new su2double*[nPlane];
  for (iPlane = 0; iPlane < nPlane; iPlane++ )
    Plane_P0[iPlane] = new su2double[nDim];

  su2double **Plane_Normal = new su2double*[nPlane];
  for (iPlane = 0; iPlane < nPlane; iPlane++ )
    Plane_Normal[iPlane] = new su2double[nDim];

  MinAngle = config->GetStations_Bounds(0); MaxAngle = config->GetStations_Bounds(1);
  dAngle = fabs((MaxAngle - MinAngle)/su2double(nPlane-1));

  for (iPlane = 0; iPlane < nPlane; iPlane++) {
    Plane_Normal[iPlane][0] = 0.0;    Plane_P0[iPlane][0] = 0.0;
    Plane_Normal[iPlane][1] = 0.0;    Plane_P0[iPlane][1] = 0.0;
    Plane_Normal[iPlane][2] = 0.0;    Plane_P0[iPlane][2] = 0.0;

    /*--- Apply roll to cut the nacelle ---*/

    Angle = MinAngle + iPlane*dAngle*PI_NUMBER/180.0;

    if (Angle <= 0) Angle = 1E-6;
    if (Angle >= 360) Angle = 359.999999;

    Plane_Normal[iPlane][0] = 0.0;
    Plane_Normal[iPlane][1] = -sin(Angle);
    Plane_Normal[iPlane][2] = cos(Angle);

    /*--- Apply tilt angle to the plane ---*/

    su2double Tilt_Angle = config->GetNacelleLocation(3)*PI_NUMBER/180;
    su2double Plane_NormalX_Tilt = Plane_Normal[iPlane][0]*cos(Tilt_Angle) + Plane_Normal[iPlane][2]*sin(Tilt_Angle);
    su2double Plane_NormalY_Tilt = Plane_Normal[iPlane][1];
    su2double Plane_NormalZ_Tilt = Plane_Normal[iPlane][2]*cos(Tilt_Angle) - Plane_Normal[iPlane][0]*sin(Tilt_Angle);

    /*--- Apply toe angle to the plane ---*/

    su2double Toe_Angle = config->GetNacelleLocation(4)*PI_NUMBER/180;
    su2double Plane_NormalX_Tilt_Toe = Plane_NormalX_Tilt*cos(Toe_Angle) - Plane_NormalY_Tilt*sin(Toe_Angle);
    su2double Plane_NormalY_Tilt_Toe = Plane_NormalX_Tilt*sin(Toe_Angle) + Plane_NormalY_Tilt*cos(Toe_Angle);
    su2double Plane_NormalZ_Tilt_Toe = Plane_NormalZ_Tilt;

    /*--- Update normal vector ---*/

    Plane_Normal[iPlane][0] = Plane_NormalX_Tilt_Toe;
    Plane_Normal[iPlane][1] = Plane_NormalY_Tilt_Toe;
    Plane_Normal[iPlane][2] = Plane_NormalZ_Tilt_Toe;

    /*--- Point in the plane ---*/

    Plane_P0[iPlane][0] = config->GetNacelleLocation(0);
    Plane_P0[iPlane][1] = config->GetNacelleLocation(1);
    Plane_P0[iPlane][2] = config->GetNacelleLocation(2);

  }

  /*--- Allocate some vectors for storing airfoil coordinates ---*/

  Xcoord_Airfoil   = new vector<su2double>[nPlane];
  Ycoord_Airfoil   = new vector<su2double>[nPlane];
  Zcoord_Airfoil   = new vector<su2double>[nPlane];
  Variable_Airfoil = new vector<su2double>[nPlane];

  /*--- Create the section slices through the geometry ---*/

  for (iPlane = 0; iPlane < nPlane; iPlane++) {

    ComputeAirfoil_Section(Plane_P0[iPlane], Plane_Normal[iPlane],
                           -1E6, 1E6, -1E6, 1E6, -1E6, 1E6, NULL, Xcoord_Airfoil[iPlane],
                           Ycoord_Airfoil[iPlane], Zcoord_Airfoil[iPlane],
                           Variable_Airfoil[iPlane], original_surface, config);

  }

  /*--- Compute airfoil characteristic only in the master node ---*/

  if (rank == MASTER_NODE) {

    /*--- Write an output file---*/

    if (config->GetTabular_FileFormat() == TAB_CSV) {
      Nacelle_File.open("nacelle_description.csv", ios::out);
      if (config->GetSystemMeasurements() == US)
        Nacelle_File << "\"Theta (deg)\",\"Area (in^2)\",\"Max. Thickness (in)\",\"Chord (in)\",\"Leading Edge Radius (1/in)\",\"Max. Thickness/Chord\",\"Twist (deg)\",\"Leading Edge XLoc\",\"Leading Edge ZLoc\",\"Trailing Edge XLoc\",\"Trailing Edge ZLoc\"" << endl;
      else
        Nacelle_File << "\"Theta (deg)\",\"Area (m^2)\",\"Max. Thickness (m)\",\"Chord (m)\",\"Leading Edge Radius (1/m)\",\"Max. Thickness/Chord\",\"Twist (deg)\",\"Curvature (1/in)\",\"Dihedral (deg)\",\"Leading Edge XLoc\",\"Leading Edge ZLoc\",\"Trailing Edge XLoc\",\"Trailing Edge ZLoc\"" << endl;
    }
    else {
      Nacelle_File.open("nacelle_description.dat", ios::out);
      Nacelle_File << "TITLE = \"Nacelle description\"" << endl;
      if (config->GetSystemMeasurements() == US)
        Nacelle_File << "VARIABLES = \"<greek>q</greek> (deg)\",\"Area (in<sup>2</sup>)\",\"Max. Thickness (in)\",\"Chord (in)\",\"Leading Edge Radius (1/in)\",\"Max. Thickness/Chord\",\"Twist (deg)\",\"Leading Edge XLoc\",\"Leading Edge ZLoc\",\"Trailing Edge XLoc\",\"Trailing Edge ZLoc\"" << endl;
      else
        Nacelle_File << "VARIABLES = \"<greek>q</greek> (deg)\",\"Area (m<sup>2</sup>)\",\"Max. Thickness (m)\",\"Chord (m)\",\"Leading Edge Radius (1/m)\",\"Max. Thickness/Chord\",\"Twist (deg)\",\"Leading Edge XLoc\",\"Leading Edge ZLoc\",\"Trailing Edge XLoc\",\"Trailing Edge ZLoc\"" << endl;
      Nacelle_File << "ZONE T= \"Baseline nacelle\"" << endl;
    }


    /*--- Evaluate  geometrical quatities that do not require any kind of filter, local to each point ---*/

    for (iPlane = 0; iPlane < nPlane; iPlane++) {

      for (iDim = 0; iDim < nDim; iDim++) {
        LeadingEdge[iPlane][iDim]  = 0.0;
        TrailingEdge[iPlane][iDim] = 0.0;
      }

      Area[iPlane]                = 0.0;
      MaxThickness[iPlane]        = 0.0;
      Chord[iPlane]               = 0.0;
      LERadius[iPlane]            = 0.0;
      ToC[iPlane]                 = 0.0;
      Twist[iPlane]               = 0.0;

      if (Xcoord_Airfoil[iPlane].size() > 1) {

        Compute_Wing_LeadingTrailing(LeadingEdge[iPlane], TrailingEdge[iPlane], Plane_P0[iPlane], Plane_Normal[iPlane], Xcoord_Airfoil[iPlane], Ycoord_Airfoil[iPlane], Zcoord_Airfoil[iPlane]);

        Area[iPlane] = Compute_Area(Plane_P0[iPlane], Plane_Normal[iPlane], config, Xcoord_Airfoil[iPlane], Ycoord_Airfoil[iPlane], Zcoord_Airfoil[iPlane]);

        MaxThickness[iPlane] = Compute_MaxThickness(Plane_P0[iPlane], Plane_Normal[iPlane], config, Xcoord_Airfoil[iPlane], Ycoord_Airfoil[iPlane], Zcoord_Airfoil[iPlane]);

        Chord[iPlane] = Compute_Chord(Plane_P0[iPlane], Plane_Normal[iPlane], Xcoord_Airfoil[iPlane], Ycoord_Airfoil[iPlane], Zcoord_Airfoil[iPlane]);

        Twist[iPlane] = Compute_Twist(Plane_P0[iPlane], Plane_Normal[iPlane], Xcoord_Airfoil[iPlane], Ycoord_Airfoil[iPlane], Zcoord_Airfoil[iPlane]);

        LERadius[iPlane] = Compute_LERadius(Plane_P0[iPlane], Plane_Normal[iPlane], Xcoord_Airfoil[iPlane], Ycoord_Airfoil[iPlane], Zcoord_Airfoil[iPlane]);

        ToC[iPlane] = MaxThickness[iPlane] / Chord[iPlane];


      }

    }

    /*--- Plot the geometrical quatities ---*/

    for (iPlane = 0; iPlane < nPlane; iPlane++) {

      su2double theta_deg = atan2(Plane_Normal[iPlane][1], -Plane_Normal[iPlane][2])/PI_NUMBER*180 + 180;

      if (Xcoord_Airfoil[iPlane].size() > 1) {
        if (config->GetTabular_FileFormat() == TAB_CSV) {
          Nacelle_File  << theta_deg <<", "<< Area[iPlane] <<", "<< MaxThickness[iPlane] <<", "<< Chord[iPlane] <<", "<< LERadius[iPlane] <<", "<< ToC[iPlane]
          <<", "<< Twist[iPlane] <<", "<< LeadingEdge[iPlane][0] <<", "<< LeadingEdge[iPlane][2]
          <<", "<< TrailingEdge[iPlane][0] <<", "<< TrailingEdge[iPlane][2] << endl;
        }
        else  {
          Nacelle_File  << theta_deg <<" "<< Area[iPlane] <<" "<< MaxThickness[iPlane] <<" "<< Chord[iPlane] <<" "<< LERadius[iPlane] <<" "<< ToC[iPlane]
          <<" "<< Twist[iPlane] <<" "<< LeadingEdge[iPlane][0] <<" "<< LeadingEdge[iPlane][2]
          <<" "<< TrailingEdge[iPlane][0] <<" "<< TrailingEdge[iPlane][2] << endl;

        }
      }

    }

    Nacelle_File.close();

    Section_File.open("nacelle_slices.dat", ios::out);

    for (iPlane = 0; iPlane < nPlane; iPlane++) {

      if (iPlane == 0) {
        Section_File << "TITLE = \"Nacelle Slices\"" << endl;
        if (config->GetSystemMeasurements() == US)
          Section_File << "VARIABLES = \"x (in)\", \"y (in)\", \"z (in)\", \"x<sub>2D</sub>/c\", \"y<sub>2D</sub>/c\"" << endl;
        else Section_File << "VARIABLES = \"x (m)\", \"y (m)\", \"z (m)\", \"x<sub>2D</sub>/c\", \"y<sub>2D</sub>/c\"" << endl;
      }

      if (Xcoord_Airfoil[iPlane].size() > 1) {

        su2double theta_deg = atan2(Plane_Normal[iPlane][1], -Plane_Normal[iPlane][2])/PI_NUMBER*180 + 180;
        su2double Angle = theta_deg*PI_NUMBER/180 - 0.5*PI_NUMBER;

        Section_File << "ZONE T=\"<greek>q</greek> = " << theta_deg << " deg\", I= " << Xcoord_Airfoil[iPlane].size() << ", F=POINT" << endl;

        for (iVertex = 0; iVertex < Xcoord_Airfoil[iPlane].size(); iVertex++) {

          /*--- Move to the origin  ---*/

          su2double XValue_ = Xcoord_Airfoil[iPlane][iVertex] - LeadingEdge[iPlane][0];
          su2double ZValue_ = Zcoord_Airfoil[iPlane][iVertex] - LeadingEdge[iPlane][2];

          /*--- Rotate the airfoil and divide by the chord ---*/

          su2double ValCos = cos(Twist[iPlane]*PI_NUMBER/180.0);
          su2double ValSin = sin(Twist[iPlane]*PI_NUMBER/180.0);

          su2double XValue = (XValue_*ValCos - ZValue_*ValSin) / Chord[iPlane];
          su2double ZValue = (ZValue_*ValCos + XValue_*ValSin) / Chord[iPlane];

          su2double XCoord = Xcoord_Airfoil[iPlane][iVertex] + config->GetNacelleLocation(0);
          su2double YCoord = (Ycoord_Airfoil[iPlane][iVertex]*cos(Angle) - Zcoord_Airfoil[iPlane][iVertex]*sin(Angle)) + config->GetNacelleLocation(1);
          su2double ZCoord = (Zcoord_Airfoil[iPlane][iVertex]*cos(Angle) + Ycoord_Airfoil[iPlane][iVertex]*sin(Angle)) + config->GetNacelleLocation(2);

          /*--- Write the file ---*/

          Section_File  << XCoord << " " << YCoord << " " << ZCoord << " " << XValue  << " " << ZValue << endl;
        }
      }

    }

    Section_File.close();


    /*--- Compute the wing volume using a composite Simpson's rule ---*/

    Nacelle_Volume = 0.0;
    for (iPlane = 0; iPlane < nPlane-2; iPlane+=2) {
      if (Xcoord_Airfoil[iPlane].size() > 1) {
        Nacelle_Volume += (1.0/3.0)*dAngle*(Area[iPlane] + 4.0*Area[iPlane+1] + Area[iPlane+2]);
      }
    }

    /*--- Evaluate Max and Min quantities ---*/

    Nacelle_MaxMaxThickness = -1E6; Nacelle_MinMaxThickness = 1E6; Nacelle_MinChord = 1E6; Nacelle_MaxChord = -1E6;
    Nacelle_MinLERadius = 1E6; Nacelle_MaxLERadius = -1E6; Nacelle_MinToC = 1E6; Nacelle_MaxToC = -1E6;
    Nacelle_MaxTwist = -1E6;

    for (iPlane = 0; iPlane < nPlane; iPlane++) {
      if (MaxThickness[iPlane] != 0.0) Nacelle_MinMaxThickness = min(Nacelle_MinMaxThickness, MaxThickness[iPlane]);
      Nacelle_MaxMaxThickness = max(Nacelle_MaxMaxThickness, MaxThickness[iPlane]);
      if (Chord[iPlane] != 0.0) Nacelle_MinChord = min(Nacelle_MinChord, Chord[iPlane]);
      Nacelle_MaxChord = max(Nacelle_MaxChord, Chord[iPlane]);
      if (LERadius[iPlane] != 0.0) Nacelle_MinLERadius = min(Nacelle_MinLERadius, LERadius[iPlane]);
      Nacelle_MaxLERadius = max(Nacelle_MaxLERadius, LERadius[iPlane]);
      if (ToC[iPlane] != 0.0) Nacelle_MinToC = min(Nacelle_MinToC, ToC[iPlane]);
      Nacelle_MaxToC = max(Nacelle_MaxToC, ToC[iPlane]);
      Nacelle_ObjFun_MinToC = sqrt((Nacelle_MinToC - 0.07)*(Nacelle_MinToC - 0.07));
      Nacelle_MaxTwist = max(Nacelle_MaxTwist, fabs(Twist[iPlane]));
    }

  }

  /*--- Free memory for the section cuts ---*/

  delete [] Xcoord_Airfoil;
  delete [] Ycoord_Airfoil;
  delete [] Zcoord_Airfoil;
  delete [] Variable_Airfoil;

  for (iPlane = 0; iPlane < nPlane; iPlane++)
    delete [] LeadingEdge[iPlane];
  delete [] LeadingEdge;

  for (iPlane = 0; iPlane < nPlane; iPlane++)
    delete [] TrailingEdge[iPlane];
  delete [] TrailingEdge;

  for (iPlane = 0; iPlane < nPlane; iPlane++)
    delete [] Plane_P0[iPlane];
  delete [] Plane_P0;

  for (iPlane = 0; iPlane < nPlane; iPlane++)
    delete [] Plane_Normal[iPlane];
  delete [] Plane_Normal;

  delete [] Area;
  delete [] MaxThickness;
  delete [] Chord;
  delete [] LERadius;
  delete [] ToC;
  delete [] Twist;

}

std::unique_ptr<CADTElemClass> CPhysicalGeometry::ComputeViscousWallADT(const CConfig *config) const{

  /*--------------------------------------------------------------------------*/
  /*--- Step 1: Create the coordinates and connectivity of the linear      ---*/
  /*---         subelements of the local boundaries that must be taken     ---*/
  /*---         into account in the wall distance computation.             ---*/
  /*--------------------------------------------------------------------------*/

  /* Initialize an array for the mesh points, which eventually contains the
     mapping from the local nodes to the number used in the connectivity of the
     local boundary faces. However, in a first pass it is an indicator whether
     or not a mesh point is on a local wall boundary. */
  vector<unsigned long> meshToSurface(nPoint, 0);

  /* Define the vectors for the connectivity of the local linear subelements,
     the element ID's, the element type and marker ID's. */
  vector<unsigned long> surfaceConn;
  vector<unsigned long> elemIDs;
  vector<unsigned short> VTK_TypeElem;
  vector<unsigned short> markerIDs;

  /* Loop over the boundary markers. */

  for(unsigned short iMarker=0; iMarker<config->GetnMarker_All(); ++iMarker) {


    /* Check for a viscous wall. */
    if( config->GetViscous_Wall(iMarker)) {

      /* Loop over the surface elements of this marker. */
      for(unsigned long iElem=0; iElem < nElem_Bound[iMarker]; iElem++) {

        /* Set the flag of the mesh points on this surface to true. */
        for (unsigned short iNode = 0; iNode < bound[iMarker][iElem]->GetnNodes(); iNode++) {
          unsigned long iPoint = bound[iMarker][iElem]->GetNode(iNode);
          meshToSurface[iPoint] = 1;
        }
        /* Determine the necessary data from the corresponding standard face,
          such as the number of linear subfaces, the number of DOFs per
          linear subface and the corresponding local connectivity. */
        const unsigned short VTK_Type      = bound[iMarker][iElem]->GetVTK_Type();
        const unsigned short nDOFsPerElem  = bound[iMarker][iElem]->GetnNodes();

          /* Loop over the nodes of element and store the required data. */

        markerIDs.push_back(iMarker);
        VTK_TypeElem.push_back(VTK_Type);
        elemIDs.push_back(iElem);

        for (unsigned short iNode = 0; iNode < nDOFsPerElem; iNode++)
          surfaceConn.push_back(bound[iMarker][iElem]->GetNode(iNode));
      }
    }
  }

  /*--- Create the coordinates of the local points on the viscous surfaces and
        create the final version of the mapping from all volume points to the
        points on the viscous surfaces. ---*/
  vector<su2double> surfaceCoor;
  unsigned long nVertex_SolidWall = 0;

  for(unsigned long i=0; i<nPoint; ++i) {
    if( meshToSurface[i] ) {
      meshToSurface[i] = nVertex_SolidWall++;

      for(unsigned short k=0; k<nDim; ++k)
        surfaceCoor.push_back(node[i]->GetCoord(k));
    }
  }

  /*--- Change the surface connectivity, such that it corresponds to
        the entries in surfaceCoor rather than in meshPoints. ---*/
  for(unsigned long i=0; i<surfaceConn.size(); ++i)
    surfaceConn[i] = meshToSurface[surfaceConn[i]];

  /*--------------------------------------------------------------------------*/
  /*--- Step 2: Build the ADT, which is an ADT of bounding boxes of the    ---*/
  /*---         surface elements. A nearest point search does not give     ---*/
  /*---         accurate results, especially not for the integration       ---*/
  /*---         points of the elements close to a wall boundary.           ---*/
  /*--------------------------------------------------------------------------*/

  std::unique_ptr<CADTElemClass> WallADT(new CADTElemClass(nDim, surfaceCoor, surfaceConn, VTK_TypeElem,
                                                           markerIDs, elemIDs, true));

  return WallADT;

}

void CPhysicalGeometry::SetWallDistance(const CConfig *config, CADTElemClass *WallADT){


  /*--------------------------------------------------------------------------*/
  /*--- Step 3: Loop over all interior mesh nodes and compute minimum      ---*/
  /*---        distance to a solid wall element                           ---*/
  /*--------------------------------------------------------------------------*/

  if (!WallADT->IsEmpty()){
    /*--- Solid wall boundary nodes are present. Compute the wall
     distance for all nodes. ---*/

    for (unsigned long iPoint=0; iPoint<GetnPoint(); ++iPoint) {
      unsigned short markerID;
      unsigned long  elemID;
      int            rankID;
      su2double      dist;

      WallADT->DetermineNearestElement(node[iPoint]->GetCoord(), dist, markerID,
                                       elemID, rankID);
      if (dist < node[iPoint]->GetWall_Distance())
        node[iPoint]->SetWall_Distance(dist);
    }
  }
}<|MERGE_RESOLUTION|>--- conflicted
+++ resolved
@@ -5470,162 +5470,6 @@
 
 }
 
-<<<<<<< HEAD
-void CPhysicalGeometry::ComputeWall_Distance(CConfig *config) {
-
-  /*--------------------------------------------------------------------------*/
-  /*--- Step 1: Create the coordinates and connectivity of the linear      ---*/
-  /*---         subelements of the local boundaries that must be taken     ---*/
-  /*---         into account in the wall distance computation.             ---*/
-  /*--------------------------------------------------------------------------*/
-
-  /* Initialize an array for the mesh points, which eventually contains the
-     mapping from the local nodes to the number used in the connectivity of the
-     local boundary faces. However, in a first pass it is an indicator whether
-     or not a mesh point is on a local wall boundary. */
-  vector<unsigned long> meshToSurface(nPoint, 0);
-
-  /* Define the vectors for the connectivity of the local linear subelements,
-     the element ID's, the element type and marker ID's. */
-  vector<unsigned long> surfaceConn;
-  vector<unsigned long> elemIDs;
-  vector<unsigned short> VTK_TypeElem;
-  vector<unsigned short> markerIDs;
-
-  /* Loop over the boundary markers. */
-
-  for(unsigned short iMarker=0; iMarker<config->GetnMarker_All(); ++iMarker) {
-
-
-    /* Check for a viscous wall. */
-    if( config->GetViscous_Wall(iMarker)) {
-
-      /* Loop over the surface elements of this marker. */
-      for(unsigned long iElem=0; iElem < nElem_Bound[iMarker]; iElem++) {
-
-        /* Set the flag of the mesh points on this surface to true. */
-        for (unsigned short iNode = 0; iNode < bound[iMarker][iElem]->GetnNodes(); iNode++) {
-          unsigned long iPoint = bound[iMarker][iElem]->GetNode(iNode);
-          meshToSurface[iPoint] = 1;
-        }
-        /* Determine the necessary data from the corresponding standard face,
-          such as the number of linear subfaces, the number of DOFs per
-          linear subface and the corresponding local connectivity. */
-        const unsigned short VTK_Type      = bound[iMarker][iElem]->GetVTK_Type();
-        const unsigned short nDOFsPerElem  = bound[iMarker][iElem]->GetnNodes();
-
-          /* Loop over the nodes of element and store the required data. */
-
-        markerIDs.push_back(iMarker);
-        VTK_TypeElem.push_back(VTK_Type);
-        elemIDs.push_back(iElem);
-
-        for (unsigned short iNode = 0; iNode < nDOFsPerElem; iNode++)
-          surfaceConn.push_back(bound[iMarker][iElem]->GetNode(iNode));
-      }
-    }
-  }
-
-
-  /*--- Create the coordinates of the local points on the viscous surfaces and
-        create the final version of the mapping from all volume points to the
-        points on the viscous surfaces. ---*/
-  vector<su2double> surfaceCoor;
-  unsigned long nVertex_SolidWall = 0;
-
-  for(unsigned long i=0; i<nPoint; ++i) {
-    if( meshToSurface[i] ) {
-      meshToSurface[i] = nVertex_SolidWall++;
-
-      for(unsigned short k=0; k<nDim; ++k)
-        surfaceCoor.push_back(node[i]->GetCoord(k));
-    }
-  }
-
-  /*--- Change the surface connectivity, such that it corresponds to
-        the entries in surfaceCoor rather than in meshPoints. ---*/
-  for(unsigned long i=0; i<surfaceConn.size(); ++i)
-    surfaceConn[i] = meshToSurface[surfaceConn[i]];
-
-  /*--------------------------------------------------------------------------*/
-  /*--- Step 2: Build the ADT, which is an ADT of bounding boxes of the    ---*/
-  /*---         surface elements. A nearest point search does not give     ---*/
-  /*---         accurate results, especially not for the integration       ---*/
-  /*---         points of the elements close to a wall boundary.           ---*/
-  /*--------------------------------------------------------------------------*/
-
-  /* Build the ADT. */
-  CADTElemClass WallADT(nDim, surfaceCoor, surfaceConn, VTK_TypeElem,
-                           markerIDs, elemIDs, true);
-
-  /* Release the memory of the vectors used to build the ADT. To make sure
-     that all the memory is deleted, the swap function is used. */
-  vector<unsigned short>().swap(markerIDs);
-  vector<unsigned short>().swap(VTK_TypeElem);
-  vector<unsigned long>().swap(elemIDs);
-  vector<unsigned long>().swap(surfaceConn);
-  vector<su2double>().swap(surfaceCoor);
-
-  /*--------------------------------------------------------------------------*/
-  /*--- Step 3: Loop over all interior mesh nodes and compute minimum      ---*/
-  /*---         distance to a solid wall element                           ---*/
-  /*--------------------------------------------------------------------------*/
-
-
-  if ( WallADT.IsEmpty() ) {
-
-    /*--- No solid wall boundary nodes in the entire mesh.
-     Set the wall distance to zero for all nodes. ---*/
-
-    for (unsigned long iPoint=0; iPoint<GetnPoint(); ++iPoint)
-      node[iPoint]->SetWall_Distance(0.0);
-  }
-  else {
-
-    /*--- Solid wall boundary nodes are present. Compute the wall
-     distance for all nodes. ---*/
-
-    for (unsigned long iPoint=0; iPoint<GetnPoint(); ++iPoint) {
-      unsigned short markerID;
-      unsigned long  elemID;
-      int            rankID;
-      su2double      dist;
-      su2double      weights[4];
-
-      WallADT.DetermineNearestElement(node[iPoint]->GetCoord(), dist, markerID,
-                                   elemID, rankID, weights);
-      node[iPoint]->SetWall_Distance(dist);
-      
-      /*--- BCM: Set nearest element and marker. These will be used
-       for wall functions ---*/
-      if (!node[iPoint]->GetSolidBoundary()) {
-        for (unsigned short iNode = 0; iNode < node[iPoint]->GetnPoint(); ++iNode) {
-          const unsigned long jPoint = node[iPoint]->GetPoint(iNode);
-          if (node[jPoint]->GetSolidBoundary()) {
-            for(unsigned short iMarker=0; iMarker<config->GetnMarker_All(); ++iMarker) {
-              if (config->GetViscous_Wall(iMarker)) {
-                const long jVertex = node[jPoint]->GetVertex(iMarker);
-                if (jVertex != -1) {
-                  node[iPoint]->SetBool_Wall_Neighbor(true);
-                  node[iPoint]->SetWall_Rank(rankID);
-                  node[iPoint]->SetWall_Marker(markerID);
-                  node[iPoint]->SetWall_Element(elemID);
-                  node[iPoint]->SetWall_Interpolation_Weights(weights);
-                  break;
-                } // if jVertex
-              } // if iMarker Viscous Wall
-            } // iMarker
-          } // if jPoint Solid Boundary
-          if (node[iPoint]->GetBool_Wall_Neighbor()) break;
-        } // iNode
-      } // if iPoint !Solid Boundary
-    }
-  }
-
-}
-
-=======
->>>>>>> 58bc0dc8
 void CPhysicalGeometry::SetPositive_ZArea(CConfig *config) {
   unsigned short iMarker, Boundary, Monitoring;
   unsigned long iVertex, iPoint;
@@ -12373,11 +12217,36 @@
       unsigned long  elemID;
       int            rankID;
       su2double      dist;
+      su2double      weights[8];
 
       WallADT->DetermineNearestElement(node[iPoint]->GetCoord(), dist, markerID,
-                                       elemID, rankID);
+                                       elemID, rankID, weights);
       if (dist < node[iPoint]->GetWall_Distance())
         node[iPoint]->SetWall_Distance(dist);
+
+      // /*--- BCM: Set nearest element and marker. These will be used
+      //  for wall functions ---*/
+      // if (!node[iPoint]->GetSolidBoundary()) {
+      //   for (unsigned short iNode = 0; iNode < node[iPoint]->GetnPoint(); ++iNode) {
+      //     const unsigned long jPoint = node[iPoint]->GetPoint(iNode);
+      //     if (node[jPoint]->GetSolidBoundary()) {
+      //       for(unsigned short iMarker=0; iMarker<config->GetnMarker_All(); ++iMarker) {
+      //         if (config->GetViscous_Wall(iMarker)) {
+      //           const long jVertex = node[jPoint]->GetVertex(iMarker);
+      //           if (jVertex != -1) {
+      //             node[iPoint]->SetBool_Wall_Neighbor(true);
+      //             node[iPoint]->SetWall_Rank(rankID);
+      //             node[iPoint]->SetWall_Marker(markerID);
+      //             node[iPoint]->SetWall_Element(elemID);
+      //             node[iPoint]->SetWall_Interpolation_Weights(weights);
+      //             break;
+      //           } // if jVertex
+      //         } // if iMarker Viscous Wall
+      //       } // iMarker
+      //     } // if jPoint Solid Boundary
+      //     if (node[iPoint]->GetBool_Wall_Neighbor()) break;
+      //   } // iNode
+      // } // if iPoint !Solid Boundary
     }
   }
 }