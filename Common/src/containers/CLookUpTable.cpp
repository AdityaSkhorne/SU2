--- conflicted
+++ resolved
@@ -581,17 +581,7 @@
                                       su2double val_CV2, unsigned long i_level) {
   unsigned long exit_code = 1;
 
-<<<<<<< HEAD
-  if (val_name_var.compare("NULL") == 0 ||
-      val_name_var.compare("Null") == 0 ||
-      val_name_var.compare("null") == 0 ||
-      val_name_var.compare("ZERO") == 0 ||
-      val_name_var.compare("Zero") == 0 ||
-      val_name_var.compare("zero") == 0 )
-    { 
-=======
   if (noSource(val_name_var)) {
->>>>>>> 29862d7a
     *val_var = 0.0;
     exit_code = 0;
     return exit_code;
@@ -661,13 +651,7 @@
 
   /* loop over variable names and interpolate / get values */
   for (long unsigned int i_var = 0; i_var < val_names_var.size(); ++i_var) {
-<<<<<<< HEAD
-    if (val_names_var[i_var].compare("NULL") == 0 || val_names_var[i_var].compare("Null") == 0 ||
-        val_names_var[i_var].compare("null") == 0 || val_names_var[i_var].compare("ZERO") == 0 ||
-        val_names_var[i_var].compare("Zero") == 0 || val_names_var[i_var].compare("zero") == 0 ) {
-=======
     if (noSource(val_names_var[i_var])) {
->>>>>>> 29862d7a
       *val_vars[i_var] = 0.0;
       exit_code = 0;
     } else {
