--- conflicted
+++ resolved
@@ -3,7 +3,7 @@
 ## \file amg.py
 #  \brief python package for running mesh adaptation using the AMG Inria library
 #  \author Victorien Menier, Brian Mungu\'ia
-#  \version 7.0.1 "Blackbird"
+#  \version 7.0.3 "Blackbird"
 #
 # The current SU2 release has been coordinated by the
 # SU2 International Developers Society <www.su2devsociety.org>
@@ -332,46 +332,7 @@
         for fil in required_files:
             if not os.path.exists(fil):
                 err += fil + '\n'
-<<<<<<< HEAD
-        raise RuntimeError , err
-        
-    #--- Get mesh dimension
-
-    dim = su2amg.get_su2_dim(current_mesh)
-    if ( dim != 2 and dim != 3 ):
-        raise RuntimeError , "Wrong dimension number\n"
-    
-    #--- AMG parameters
-    
-    config_amg = dict()
-    
-    config_amg['hgrad']       = float(config['ADAP_HGRAD'])
-    config_amg['hmax']        = float(config['ADAP_HMAX'])
-    config_amg['hmin']        = float(config['ADAP_HMIN'])
-    config_amg['mesh_in']     = 'current.meshb'
-    config_amg['adap_source'] = ''
-    
-    if 'ADAP_BACK' in config:
-        config_amg['adap_back'] = os.path.join(cwd,config['ADAP_BACK'])
-    else:
-        config_amg['adap_back'] = config['MESH_FILENAME']
-    
-    back_name, back_extension = os.path.splitext(config_amg['adap_back'])
-    
-    if not os.path.exists(config_amg['adap_back']):
-        raise RuntimeError , "\n\n##ERROR : Can't find back mesh: %s.\n\n" % config_amg['adap_back']
-    
-    if back_extension == ".su2":
-        su2amg._amgio.py_ConvertSU2toInria(config_amg['adap_back'], "", "amg_back")
-        config_amg['adap_back'] = "amg_back.meshb"
-    
-    if 'ADAP_SOURCE' in config:
-        config_amg['adap_source'] = os.path.join(cwd,config['ADAP_SOURCE'])
-
-    config_amg['options'] = "-back " + config_amg['adap_back'] + ' -inv-back'
-=======
         raise Exception(err)
->>>>>>> de17d08f
     
     #--- Start adaptive loop
 
@@ -408,73 +369,7 @@
             mesh = su2amg.read_mesh_and_sol(cur_meshfil, cur_solfil)
 
             #--- Write solution
-<<<<<<< HEAD
-            if config_cfd.WRT_INRIA_MESH == 'YES':
-                if global_iter == 0 :
-                    su2amg.write_mesh("ini.meshb", "ini.solb", mesh)
-                else :
-                    current_gmf_mesh = "ite%d.meshb" % (global_iter-1)
-                    current_gmf_solution = "ite%d.solb" % (global_iter-1)
-                    su2amg.write_mesh(current_gmf_mesh, current_gmf_solution, mesh)
-                                    
-            if not amg_python : 
-                
-                #--- If not using the amg python interface, convert the mesh and make system call
-                
-                su2amg.write_mesh("current.meshb", "current.solb", mesh)
-                
-                if not os.path.exists("current.solb"):
-                    raise RuntimeError , "\n##ERROR : Can't find solution.\n"
-                if not os.path.exists("current.meshb"):
-                    raise RuntimeError , "\n##ERROR : Can't find mesh.\n"
-                
-                #--- Get sensor
-                                
-                sensor = su2amg.create_sensor(mesh, adap_sensor)
-                su2amg.write_solution("current_sensor.solb", sensor)
-                
-                if not os.path.exists("current_sensor.solb"):
-                    raise RuntimeError , "\n##ERROR : Can't find adap sensor.\n"
-                
-                #--- Run amg
-                                
-                sys.stdout.write("Running amg. Log : %s\n" % config_amg['amg_log'])
-                sys.stdout.flush()
-                
-                if os.path.exists("current.itp.solb"):
-                    os.remove("current.itp.solb")
-                            
-                try :
-                    su2amg.amg_call(config_amg)
-                except:
-                    raise RuntimeError , "\n##ERROR : Call to AMG failed.\n"
-                
-                if not os.path.exists(config_amg['mesh_out']):
-                    raise RuntimeError , "\n##ERROR : Mesh adaptation failed.\n"
-                
-                if not os.path.exists("current.itp.solb"):
-                    raise RuntimeError , "\n##ERROR AMG: Solution interpolation failed.\n"            
-                
-                #--- Convert output from Inria mesh format to su2
-                # Deal with markers
-                
-                save_markers = mesh['markers']
-                del mesh
-                
-                # Read Inria mesh
-                mesh = su2amg.read_mesh(config_amg['mesh_out'], "current.itp.solb")
-                mesh['markers'] = save_markers
-                
-                current_mesh = "ite%d.su2" % (global_iter)
-                current_solution = "ite%d.csv" % (global_iter)    
-                
-                su2amg.write_mesh(current_mesh, current_solution, mesh)
-                
-                if not os.path.exists(current_mesh) or not os.path.exists(current_solution) :
-                    raise RuntimeError , "\n##ERROR : Conversion to SU2 failed.\n"
-=======
             su2amg.write_mesh_and_sol("flo.meshb", "flo.solb", mesh)
->>>>>>> de17d08f
 
             config_amg['size']    = mesh_size
                 
@@ -493,57 +388,6 @@
                 metric_wrap = su2amg.create_sensor(mesh, adap_sensor)
                 mesh['metric'] = metric_wrap['solution']
 
-<<<<<<< HEAD
-                    sys.stdout.write(' %s Generating adapted mesh using AMG\n' % pad_cpt)
-                    sys.stdout.flush()
-                    
-                    mesh_new = su2amg.amg_call_python(mesh, config_amg)
-                                    
-                    #--- print mesh size
-                    
-                    sys.stdout.write(' %s AMG done: %s\n' % (pad_nul, su2amg.return_mesh_size(mesh_new)))
-                    sys.stdout.flush()
-                                    
-                    mesh_new['markers'] = mesh['markers']
-                    mesh_new['dimension'] = mesh['dimension']
-                    
-                    current_mesh = "ite%d.su2" % (global_iter)
-                    current_solution = "ite%d.csv" % (global_iter)
-                                    
-                    su2amg.write_mesh(current_mesh, current_solution, mesh_new)
-
-                else:
-                
-                    #--- Create sensor used to drive the adaptation
-                    
-                    sensor_wrap = su2amg.create_sensor(mesh, adap_sensor)
-                    
-                    mesh['sensor'] = sensor_wrap['solution']
-                    
-                    sys.stdout.write(' %s Generating adapted mesh using AMG\n' % pad_cpt)
-                    sys.stdout.flush()
-                    
-                    mesh_new = su2amg.amg_call_python(mesh, config_amg)
-                                    
-                    #--- print mesh size
-                    
-                    sys.stdout.write(' %s AMG done: %s\n' % (pad_nul, su2amg.return_mesh_size(mesh_new)))
-                    sys.stdout.flush()
-                                    
-                    mesh_new['markers'] = mesh['markers']
-                    mesh_new['dimension'] = mesh['dimension']
-                    
-                    current_mesh = "ite%d.su2" % (global_iter)
-                    current_solution = "ite%d.csv" % (global_iter)
-                                    
-                    su2amg.write_mesh(current_mesh, current_solution, mesh_new)
-                
-            #--- Run su2
-            
-            log = 'ite%d.SU2.' % (global_iter)
-            stdout_hdl = open('%sout'%log,'w') # new targets
-            stderr_hdl = open('%serr'%log,'w')
-=======
                 #--- Read and merge adjoint solution to be interpolated
 
                 sol_adj = su2amg.read_sol(cur_solfil_adj, mesh)
@@ -602,7 +446,6 @@
             
             stdout_hdl = open('log.out','w') # new targets
             stderr_hdl = open('log.err','w')
->>>>>>> de17d08f
             
             success = False
             val_out = [False]
@@ -615,17 +458,6 @@
                 sav_stdout, sys.stdout = sys.stdout, stdout_hdl 
                 sav_stderr, sys.stderr = sys.stderr, stderr_hdl
                 
-<<<<<<< HEAD
-                current_solution_ini = "ite%d_ini.csv" % (global_iter)
-                os.rename(current_solution, current_solution_ini)
-                
-                config_cfd.MESH_FILENAME     = current_mesh
-                config_cfd.CONV_FILENAME     = "ite%d_history" % (global_iter)
-                config_cfd.SOLUTION_FILENAME = current_solution_ini
-                config_cfd.RESTART_FILENAME  = current_solution
-                config_cfd.VOLUME_OUTPUT     = "(COORDINATES, SOLUTION)"
-                config_cfd.ERROR_ESTIMATE    = 'NO'
-=======
                 cur_solfil_ini = "flo_ini" + sol_ext
                 os.rename(cur_solfil, cur_solfil_ini)
 
@@ -641,7 +473,6 @@
                 config_cfd.VOLUME_OUTPUT     = "COORDINATES, SOLUTION, PRIMITIVE"
                 config_cfd.HISTORY_OUTPUT    = ['ITER', 'RMS_RES', 'AERO_COEFF', 'FLOW_COEFF']
                 config_cfd.COMPUTE_METRIC    = 'NO'
->>>>>>> de17d08f
                 config_cfd.MATH_PROBLEM      = 'DIRECT'
                 config_cfd.RESTART_SOL       = 'YES'
  
@@ -655,19 +486,11 @@
                     raise Exception("\n##ERROR : SU2_CFD Failed.\n")
                     
                 if adap_sensor == 'GOAL':
-<<<<<<< HEAD
-                    current_solution_adj = "ite%d_adj.csv" % (global_iter)
-
-                    config_cfd.CONV_FILENAME          = "ite%d_history_adj" % (global_iter)
-                    config_cfd.RESTART_ADJ_FILENAME   = current_solution_adj
-                    config_cfd.SOLUTION_FILENAME      = current_solution
-=======
 
                     config_cfd.CONV_FILENAME          = "history_adj"
                     config_cfd.RESTART_ADJ_FILENAME   = cur_solfil_adj
                     config_cfd.SOLUTION_ADJ_FILENAME  = cur_solfil_adj_ini
                     config_cfd.SOLUTION_FILENAME      = cur_solfil
->>>>>>> de17d08f
                     config_cfd.MATH_PROBLEM           = 'DISCRETE_ADJOINT'
                     config_cfd.ITER                   = int(adap_adj_iter[iSiz])
                     config_cfd.VOLUME_OUTPUT          = "COORDINATES, SOLUTION, PRIMITIVE, METRIC"
@@ -698,14 +521,6 @@
             #--- Print convergence history
 
             global_iter += 1
-<<<<<<< HEAD
-
-    #--- Write final files
-
-    if config_cfd.WRT_INRIA_MESH == 'YES':
-        mesh = su2amg.read_mesh(current_mesh, current_solution)
-        su2amg.write_mesh("fin.meshb", "fin.solb", mesh)
-=======
             su2amg.plot_results(history_format, history_filename, global_iter)
             
 
@@ -713,7 +528,6 @@
 
     mesh = su2amg.read_mesh_and_sol(cur_meshfil, cur_solfil)
     su2amg.write_mesh_and_sol("flo.meshb", "flo.solb", mesh)
->>>>>>> de17d08f
     
     os.rename(cur_solfil,os.path.join(cwd,config.RESTART_FILENAME))
     os.rename(cur_meshfil,os.path.join(cwd,config.MESH_OUT_FILENAME))
