--- conflicted
+++ resolved
@@ -539,32 +539,6 @@
 def get_dvMap():
     """ get dictionary that maps design variable 
         kind id number to name """
-<<<<<<< HEAD
-    dv_map = { 1   : "HICKS_HENNE"           ,
-               2   : "SURFACE_BUMP"          ,
-               4   : "NACA_4DIGITS"          ,
-               5   : "TRANSLATION"           ,
-               6   : "ROTATION"              ,
-               7   : "FFD_CONTROL_POINT"     ,
-               8   : "FFD_DIHEDRAL_ANGLE"    ,
-               9   : "FFD_TWIST_ANGLE"       ,
-               10  : "FFD_ROTATION"          ,
-               11  : "FFD_CAMBER"            ,
-               12  : "FFD_THICKNESS"         ,
-               19  : "FFD_TWIST"             ,
-               22  : "FFD_NACELLE"           ,
-               23  : "FFD_GULL"              ,
-               25  : "FFD_ROTATION"          ,
-               15  : "FFD_CONTROL_POINT_2D"  ,
-               16  : "FFD_CAMBER_2D"         ,
-               17  : "FFD_THICKNESS_2D"      ,
-               20  : "FFD_TWIST_2D"          ,
-               50  : "CUSTOM"                ,
-               51  : "CST"                   ,
-               101 : "ANGLE_OF_ATTACK"       ,
-               102 : "FFD_ANGLE_OF_ATTACK"   ,
-               100 : "SURFACE_FILE"               }
-=======
     dv_map = { 0   : "NO_DEFORMATION"        ,
                1   : "TRANSLATION"           ,
                2   : "ROTATION"              ,
@@ -599,7 +573,6 @@
                51  : "ROTATE_GRID"           ,
                52  : "SCALE_GRID"            ,
                101 : "ANGLE_OF_ATTACK"       }
->>>>>>> 9657334c
     
     return dv_map
 
