--- conflicted
+++ resolved
@@ -59,12 +59,8 @@
     ionized.cfg_dir   = "nonequilibrium/thermalbath/finitechemistry"
     ionized.cfg_file  = "weakly_ionized.cfg"
     ionized.test_iter = 10
-<<<<<<< HEAD
-    ionized.test_vals         = [-29.322805, -10.246260, -11.382786, -16.183264, -17.165896, -13.928855, -24.658131, -32.000000, -4.541637, 0.000000, 0.000000]
+    ionized.test_vals         = [-29.806157, -11.130797, -11.337264, -17.235059, -17.578729, -15.190274, -25.013626, -32.000000, -5.174887, 0.000000, 0.000000]  
     ionized.test_vals_aarch64 = [-29.412957, -10.512867, -11.626489, -17.999330, -17.728593, -15.176439, -24.805085, -32.000000, -32.000000, 0.000000, 0.000000]
-=======
-    ionized.test_vals = [-29.806157, -11.130797, -11.337264, -17.235059, -17.578729, -15.190274, -25.013626, -32.000000, -5.174887, 0.000000, 0.000000]
->>>>>>> ead83fe3
     ionized.su2_exec  = "mpirun -n 2 SU2_CFD"
     ionized.timeout   = 1600
     ionized.new_output = True
@@ -100,12 +96,8 @@
     visc_cone.cfg_dir   = "nonequilibrium/axi_visccone"
     visc_cone.cfg_file  = "axi_visccone.cfg"
     visc_cone.test_iter = 10
-<<<<<<< HEAD
-    visc_cone.test_vals         = [-5.222001, -5.746254, -20.569422, -20.633784, -20.547640, -1.928394, -2.246909, 1.255970, -3.208248]
+    visc_cone.test_vals         = [-5.222278, -5.746529, -20.569425, -20.633787, -20.547644, -1.928717, -2.247306, 1.255759, -3.208374]
     visc_cone.test_vals_aarch64 = [-5.222003, -5.746260, -20.569405, -20.633779, -20.546389, -1.928404, -2.246932, 1.255961, -3.208240]
-=======
-    visc_cone.test_vals = [-5.222278, -5.746529, -20.569425, -20.633787, -20.547644, -1.928717, -2.247306, 1.255759, -3.208374]
->>>>>>> ead83fe3
     visc_cone.su2_exec  = "mpirun -n 2 SU2_CFD"
     visc_cone.timeout   = 1600
     visc_cone.new_output = True
