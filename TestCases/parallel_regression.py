#!/usr/bin/env python

## \file parallel_regression.py
#  \brief Python script for automated regression testing of SU2 examples
#  \author A. Aranake, A. Campos, T. Economon, T. Lukaczyk, S. Padron
#  \version 7.0.2 "Blackbird"
#
# SU2 Project Website: https://su2code.github.io
# 
# The SU2 Project is maintained by the SU2 Foundation 
# (http://su2foundation.org)
#
# Copyright 2012-2020, SU2 Contributors (cf. AUTHORS.md)
#
# SU2 is free software; you can redistribute it and/or
# modify it under the terms of the GNU Lesser General Public
# License as published by the Free Software Foundation; either
# version 2.1 of the License, or (at your option) any later version.
# 
# SU2 is distributed in the hope that it will be useful,
# but WITHOUT ANY WARRANTY; without even the implied warranty of
# MERCHANTABILITY or FITNESS FOR A PARTICULAR PURPOSE. See the GNU
# Lesser General Public License for more details.
#
# You should have received a copy of the GNU Lesser General Public
# License along with SU2. If not, see <http://www.gnu.org/licenses/>.

# make print(*args) function available in PY2.6+, does'nt work on PY < 2.6
from __future__ import print_function

import sys
from TestCase import TestCase    

def main():
    '''This program runs SU2 and ensures that the output matches specified values. 
       This will be used to do checks when code is pushed to github 
       to make sure nothing is broken. '''

    test_list = []

    ##########################
    ### Compressible Euler ###
    ##########################

    # Channel
    channel           = TestCase('channel')
    channel.cfg_dir   = "euler/channel"
    channel.cfg_file  = "inv_channel_RK.cfg"
    channel.test_iter = 20
    channel.test_vals = [-2.651955, 2.814536, 0.031770, 0.002870] #last 4 columns
    channel.su2_exec  = "parallel_computation.py -f"
    channel.timeout   = 1600
    channel.tol       = 0.00001
    test_list.append(channel)

    # NACA0012 
    naca0012           = TestCase('naca0012')
    naca0012.cfg_dir   = "euler/naca0012"
    naca0012.cfg_file  = "inv_NACA0012_Roe.cfg"
    naca0012.test_iter = 20
    naca0012.test_vals = [-4.055696, -3.564675, 0.336752, 0.021541] #last 4 columns
    naca0012.su2_exec  = "parallel_computation.py -f"
    naca0012.timeout   = 1600
    naca0012.tol       = 0.00001
    test_list.append(naca0012)

    # Supersonic wedge 
    wedge           = TestCase('wedge')
    wedge.cfg_dir   = "euler/wedge"
    wedge.cfg_file  = "inv_wedge_HLLC.cfg"
    wedge.test_iter = 20
    wedge.test_vals = [-0.941371, 4.787744, -0.208777, 0.036781] #last 4 columns
    wedge.su2_exec  = "parallel_computation.py -f"
    wedge.timeout   = 1600
    wedge.tol       = 0.00001
    test_list.append(wedge)

    # ONERA M6 Wing
    oneram6           = TestCase('oneram6')
    oneram6.cfg_dir   = "euler/oneram6"
    oneram6.cfg_file  = "inv_ONERAM6.cfg"
    oneram6.test_iter = 10
    oneram6.test_vals = [-10.208444, -9.625586, 0.281704, 0.011821] #last 4 columns
    oneram6.su2_exec  = "parallel_computation.py -f"
    oneram6.timeout   = 3200
    oneram6.tol       = 0.00001
    test_list.append(oneram6)

    # Fixed CL NACA0012
    fixedCL_naca0012           = TestCase('fixedcl_naca0012')
    fixedCL_naca0012.cfg_dir   = "fixed_cl/naca0012"
    fixedCL_naca0012.cfg_file  = "inv_NACA0012.cfg"
    fixedCL_naca0012.test_iter = 10
    fixedCL_naca0012.test_vals = [-12.137437, -6.705109, 0.300000, 0.019470] #last 4 columns
    fixedCL_naca0012.su2_exec  = "parallel_computation.py -f"
    fixedCL_naca0012.timeout   = 1600
    fixedCL_naca0012.tol       = 0.00001
    test_list.append(fixedCL_naca0012)
    
    # Polar sweep of the inviscid NACA0012
    polar_naca0012           = TestCase('polar_naca0012')
    polar_naca0012.cfg_dir   = "polar/naca0012"
    polar_naca0012.cfg_file  = "inv_NACA0012.cfg"
    polar_naca0012.polar     = True
    polar_naca0012.test_iter = 10
    polar_naca0012.test_vals = [-1.216242, 4.253547, 0.001423, 0.015977] #last 4 columns
    polar_naca0012.su2_exec  = "compute_polar.py -i 11"
    polar_naca0012.timeout   = 1600
    polar_naca0012.tol       = 0.00001
    test_list.append(polar_naca0012)

    # HYPERSONIC FLOW PAST BLUNT BODY          
    bluntbody           = TestCase('bluntbody')
    bluntbody.cfg_dir   = "euler/bluntbody"
    bluntbody.cfg_file  = "blunt.cfg"
    bluntbody.test_iter = 20
    bluntbody.test_vals = [0.540009, 6.916653, 0.000000, 1.868976] #last 4 columns
    bluntbody.su2_exec  = "parallel_computation.py -f"
    bluntbody.timeout   = 1600
    bluntbody.tol       = 0.00001
    test_list.append(bluntbody)

    ##########################
    ###  Compressible N-S  ###
    ##########################

    # Laminar flat plate
    flatplate           = TestCase('flatplate')
    flatplate.cfg_dir   = "navierstokes/flatplate"
    flatplate.cfg_file  = "lam_flatplate.cfg"
    flatplate.test_iter = 20
    flatplate.test_vals = [-4.648252, 0.813253, -0.130643, 0.024357] #last 4 columns
    flatplate.su2_exec  = "parallel_computation.py -f"
    flatplate.timeout   = 1600
    flatplate.tol       = 0.00001
    test_list.append(flatplate)

    # Laminar cylinder (steady)
    cylinder           = TestCase('cylinder')
    cylinder.cfg_dir   = "navierstokes/cylinder"
    cylinder.cfg_file  = "lam_cylinder.cfg"
    cylinder.test_iter = 25
    cylinder.test_vals = [-6.759136, -1.291221, 0.107150, 0.853257] #last 4 columns
    cylinder.su2_exec  = "parallel_computation.py -f"
    cylinder.timeout   = 1600
    cylinder.tol       = 0.00001
    test_list.append(cylinder)

    # Laminar cylinder (low Mach correction)
    cylinder_lowmach           = TestCase('cylinder_lowmach')
    cylinder_lowmach.cfg_dir   = "navierstokes/cylinder"
    cylinder_lowmach.cfg_file  = "cylinder_lowmach.cfg"
    cylinder_lowmach.test_iter = 25
    cylinder_lowmach.test_vals = [-6.870761, -1.408778, -0.228736, 112.418622] #last 4 columns
    cylinder_lowmach.su2_exec  = "parallel_computation.py -f"
    cylinder_lowmach.timeout   = 1600
    cylinder_lowmach.tol       = 0.00001
    test_list.append(cylinder_lowmach)

    # 2D Poiseuille flow (body force driven with periodic inlet / outlet)
    poiseuille           = TestCase('poiseuille')
    poiseuille.cfg_dir   = "navierstokes/poiseuille"
    poiseuille.cfg_file  = "lam_poiseuille.cfg"
    poiseuille.test_iter = 10
    poiseuille.test_vals = [-5.050864, 0.648220, 0.000349, 13.639525] #last 4 columns
    poiseuille.su2_exec  = "parallel_computation.py -f"
    poiseuille.timeout   = 1600
    poiseuille.tol       = 0.001
    test_list.append(poiseuille)

    # 2D Poiseuille flow (inlet profile file)
    poiseuille_profile           = TestCase('poiseuille_profile')
    poiseuille_profile.cfg_dir   = "navierstokes/poiseuille"
    poiseuille_profile.cfg_file  = "profile_poiseuille.cfg"
    poiseuille_profile.test_iter = 10
    poiseuille_profile.test_vals = [-12.493492, -7.671588, -0.000000, 2.085796] #last 4 columns
    poiseuille_profile.su2_exec  = "parallel_computation.py -f"
    poiseuille_profile.timeout   = 1600
    poiseuille_profile.tol       = 0.00001
    test_list.append(poiseuille_profile)

    ##########################
    ### Compressible RANS  ###
    ##########################

    # RAE2822 SA
    rae2822_sa           = TestCase('rae2822_sa')
    rae2822_sa.cfg_dir   = "rans/rae2822"
    rae2822_sa.cfg_file  = "turb_SA_RAE2822.cfg"
    rae2822_sa.test_iter = 20
    rae2822_sa.test_vals = [-2.013881, -5.271311, 0.814981, 0.061858] #last 4 columns
    rae2822_sa.su2_exec  = "parallel_computation.py -f"
    rae2822_sa.timeout   = 1600
    rae2822_sa.tol       = 0.00001
    test_list.append(rae2822_sa)
    
    # RAE2822 SST
    rae2822_sst           = TestCase('rae2822_sst')
    rae2822_sst.cfg_dir   = "rans/rae2822"
    rae2822_sst.cfg_file  = "turb_SST_RAE2822.cfg"
    rae2822_sst.test_iter = 20
    rae2822_sst.test_vals = [-0.510623, 4.877370, 0.817050, 0.062058] #last 4 columns
    rae2822_sst.su2_exec  = "parallel_computation.py -f"
    rae2822_sst.timeout   = 1600
    rae2822_sst.tol       = 0.00001
    test_list.append(rae2822_sst)

    # RAE2822 SST_SUST
    rae2822_sst_sust           = TestCase('rae2822_sst_sust')
    rae2822_sst_sust.cfg_dir   = "rans/rae2822"
    rae2822_sst_sust.cfg_file  = "turb_SST_SUST_RAE2822.cfg"
    rae2822_sst_sust.test_iter = 20
    rae2822_sst_sust.test_vals = [-2.430819, 4.877370, 0.817050, 0.062058] #last 4 columns
    rae2822_sst_sust.su2_exec  = "parallel_computation.py -f"
    rae2822_sst_sust.timeout   = 1600
    rae2822_sst_sust.tol       = 0.00001
    test_list.append(rae2822_sst_sust)

    # Flat plate
    turb_flatplate           = TestCase('turb_flatplate')
    turb_flatplate.cfg_dir   = "rans/flatplate"
    turb_flatplate.cfg_file  = "turb_SA_flatplate.cfg"
    turb_flatplate.test_iter = 20
    turb_flatplate.test_vals = [-4.145487, -6.734014, -0.176490, 0.057451] #last 4 columns
    turb_flatplate.su2_exec  = "parallel_computation.py -f"
    turb_flatplate.timeout   = 1600
    turb_flatplate.tol       = 0.00001
    test_list.append(turb_flatplate)

    # ONERA M6 Wing
    turb_oneram6           = TestCase('turb_oneram6')
    turb_oneram6.cfg_dir   = "rans/oneram6"
    turb_oneram6.cfg_file  = "turb_ONERAM6.cfg"
    turb_oneram6.test_iter = 10
    turb_oneram6.test_vals = [-2.372346, -6.579371, 0.229867, 0.147637] #last 4 columns
    turb_oneram6.su2_exec  = "parallel_computation.py -f"
    turb_oneram6.timeout   = 3200
    turb_oneram6.tol       = 0.00001
    test_list.append(turb_oneram6)

    # NACA0012 (SA, FUN3D finest grid results: CL=1.0983, CD=0.01242)
    turb_naca0012_sa           = TestCase('turb_naca0012_sa')
    turb_naca0012_sa.cfg_dir   = "rans/naca0012"
    turb_naca0012_sa.cfg_file  = "turb_NACA0012_sa.cfg"
    turb_naca0012_sa.test_iter = 10
    turb_naca0012_sa.test_vals = [-12.078401, -16.147829, 1.064326, 0.019770] #last 4 columns
    turb_naca0012_sa.su2_exec  = "parallel_computation.py -f"
    turb_naca0012_sa.timeout   = 3200
    turb_naca0012_sa.tol       = 0.00001
    test_list.append(turb_naca0012_sa)
    
    # NACA0012 (SST, FUN3D finest grid results: CL=1.0840, CD=0.01253)
    turb_naca0012_sst           = TestCase('turb_naca0012_sst')
    turb_naca0012_sst.cfg_dir   = "rans/naca0012"
    turb_naca0012_sst.cfg_file  = "turb_NACA0012_sst.cfg"
    turb_naca0012_sst.test_iter = 10
    turb_naca0012_sst.test_vals = [-15.273461, -6.243802, 1.049988, 0.019165] #last 4 columns
    turb_naca0012_sst.su2_exec  = "parallel_computation.py -f"
    turb_naca0012_sst.timeout   = 3200
    turb_naca0012_sst.tol       = 0.00001
    test_list.append(turb_naca0012_sst)

    # NACA0012 (SST_SUST, FUN3D finest grid results: CL=1.0840, CD=0.01253)
    turb_naca0012_sst_sust           = TestCase('turb_naca0012_sst_sust')
    turb_naca0012_sst_sust.cfg_dir   = "rans/naca0012"
    turb_naca0012_sst_sust.cfg_file  = "turb_NACA0012_sst_sust.cfg"
    turb_naca0012_sst_sust.test_iter = 10
    turb_naca0012_sst_sust.test_vals = [-14.851212, -6.062226, 1.005233, 0.019014] #last 4 columns
    turb_naca0012_sst_sust.su2_exec  = "parallel_computation.py -f"
    turb_naca0012_sst_sust.timeout   = 3200
    turb_naca0012_sst_sust.tol       = 0.00001
    test_list.append(turb_naca0012_sst_sust)

    # PROPELLER
    propeller           = TestCase('propeller')
    propeller.cfg_dir   = "rans/propeller"
    propeller.cfg_file  = "propeller.cfg"
    propeller.test_iter = 10
    propeller.test_vals = [-3.389575, -8.409529, 0.000048, 0.056329] #last 4 columns
    propeller.su2_exec  = "parallel_computation.py -f"
    propeller.timeout   = 3200
    propeller.tol       = 0.00001
    test_list.append(propeller)
    
    #################################
    ## Compressible RANS Restart  ###
    #################################
    
    # NACA0012 SST Multigrid restart
    turb_naca0012_sst_restart_mg           = TestCase('turb_naca0012_sst_restart_mg')
    turb_naca0012_sst_restart_mg.cfg_dir   = "rans/naca0012"
    turb_naca0012_sst_restart_mg.cfg_file  = "turb_NACA0012_sst_multigrid_restart.cfg"
    turb_naca0012_sst_restart_mg.test_iter = 20
    turb_naca0012_sst_restart_mg.ntest_vals = 5
    turb_naca0012_sst_restart_mg.test_vals = [-7.627853, -7.729525, -1.981053, -0.000016, 0.079062] #last 5 columns
    turb_naca0012_sst_restart_mg.su2_exec  = "parallel_computation.py -f"
    turb_naca0012_sst_restart_mg.timeout   = 3200
    turb_naca0012_sst_restart_mg.tol       = 0.000001
    test_list.append(turb_naca0012_sst_restart_mg)

    #############################
    ### Incompressible Euler  ###
    #############################

    # NACA0012 Hydrofoil
    inc_euler_naca0012           = TestCase('inc_euler_naca0012')
    inc_euler_naca0012.cfg_dir   = "incomp_euler/naca0012"
    inc_euler_naca0012.cfg_file  = "incomp_NACA0012.cfg"
    inc_euler_naca0012.test_iter = 20
    inc_euler_naca0012.test_vals = [-4.802192, -3.799720, 0.497093, 0.007515] #last 4 columns
    inc_euler_naca0012.su2_exec  = "parallel_computation.py -f"
    inc_euler_naca0012.timeout   = 1600
    inc_euler_naca0012.tol       = 0.00001
    test_list.append(inc_euler_naca0012)

    # C-D nozzle with pressure inlet and mass flow outlet
    inc_nozzle           = TestCase('inc_nozzle')
    inc_nozzle.cfg_dir   = "incomp_euler/nozzle"
    inc_nozzle.cfg_file  = "inv_nozzle.cfg"
    inc_nozzle.test_iter = 20
    inc_nozzle.test_vals = [-5.959953, -4.932037, -0.000109, 0.121192] #last 4 columns
    inc_nozzle.su2_exec  = "parallel_computation.py -f"
    inc_nozzle.timeout   = 1600
    inc_nozzle.tol       = 0.00001
    test_list.append(inc_nozzle)

    #############################
    ### Incompressible N-S    ###
    #############################

    # Laminar cylinder
    inc_lam_cylinder          = TestCase('inc_lam_cylinder')
    inc_lam_cylinder.cfg_dir   = "incomp_navierstokes/cylinder"
    inc_lam_cylinder.cfg_file  = "incomp_cylinder.cfg"
    inc_lam_cylinder.test_iter = 10
    inc_lam_cylinder.test_vals = [-3.987107, -3.176477, -0.057813, 7.691336] #last 4 columns
    inc_lam_cylinder.su2_exec  = "parallel_computation.py -f"
    inc_lam_cylinder.timeout   = 1600
    inc_lam_cylinder.tol       = 0.00001
    test_list.append(inc_lam_cylinder)

    # Buoyancy-driven cavity
    inc_buoyancy          = TestCase('inc_buoyancy')
    inc_buoyancy.cfg_dir   = "incomp_navierstokes/buoyancy_cavity"
    inc_buoyancy.cfg_file  = "lam_buoyancy_cavity.cfg"
    inc_buoyancy.test_iter = 20
    inc_buoyancy.test_vals = [-4.436564, 0.508012, 0.000000, 0.000000] #last 4 columns
    inc_buoyancy.su2_exec  = "parallel_computation.py -f"
    inc_buoyancy.timeout   = 1600
    inc_buoyancy.tol       = 0.00001
    test_list.append(inc_buoyancy)

    # Laminar heated cylinder with polynomial fluid model
    inc_poly_cylinder          = TestCase('inc_poly_cylinder')
    inc_poly_cylinder.cfg_dir   = "incomp_navierstokes/cylinder"
    inc_poly_cylinder.cfg_file  = "poly_cylinder.cfg"
    inc_poly_cylinder.test_iter = 20
    inc_poly_cylinder.test_vals = [-7.812686, -2.080649, 0.016033, 1.912088] #last 4 columns
    inc_poly_cylinder.su2_exec  = "parallel_computation.py -f"
    inc_poly_cylinder.timeout   = 1600
    inc_poly_cylinder.tol       = 0.00001
    test_list.append(inc_poly_cylinder)
    
    # X-coarse laminar bend as a mixed element CGNS test
    inc_lam_bend          = TestCase('inc_lam_bend')
    inc_lam_bend.cfg_dir   = "incomp_navierstokes/bend"
    inc_lam_bend.cfg_file  = "lam_bend.cfg"
    inc_lam_bend.test_iter = 10
    inc_lam_bend.test_vals = [-3.437567, -3.088005, -0.022291, -0.172738] #last 4 columns
    inc_lam_bend.su2_exec  = "mpirun -n 2 SU2_CFD"
    inc_lam_bend.timeout   = 1600
    inc_lam_bend.tol       = 0.00001
    test_list.append(inc_lam_bend)

    ############################
    ### Incompressible RANS  ###
    ############################

    # NACA0012
    inc_turb_naca0012           = TestCase('inc_turb_naca0012')
    inc_turb_naca0012.cfg_dir   = "incomp_rans/naca0012"
    inc_turb_naca0012.cfg_file  = "naca0012.cfg"
    inc_turb_naca0012.test_iter = 20
    inc_turb_naca0012.test_vals = [-4.788584, -11.040550, -0.000000, 0.309515] #last 4 columns
    inc_turb_naca0012.su2_exec  = "parallel_computation.py -f"
    inc_turb_naca0012.timeout   = 1600
    inc_turb_naca0012.tol       = 0.00001
    test_list.append(inc_turb_naca0012)

    # NACA0012, SST_SUST
    inc_turb_naca0012_sst_sust           = TestCase('inc_turb_naca0012_sst_sust')
    inc_turb_naca0012_sst_sust.cfg_dir   = "incomp_rans/naca0012"
    inc_turb_naca0012_sst_sust.cfg_file  = "naca0012_SST_SUST.cfg"
    inc_turb_naca0012_sst_sust.test_iter = 20
    inc_turb_naca0012_sst_sust.test_vals = [-7.276480, 0.146181, -0.000000, 0.312017] #last 4 columns
    inc_turb_naca0012_sst_sust.su2_exec  = "parallel_computation.py -f"
    inc_turb_naca0012_sst_sust.timeout   = 1600
    inc_turb_naca0012_sst_sust.tol       = 0.00001
    test_list.append(inc_turb_naca0012_sst_sust)
    
    ####################
    ### DG-FEM Euler ###
    ####################
    
    # NACA0012
    fem_euler_naca0012           = TestCase('fem_euler_naca0012')
    fem_euler_naca0012.cfg_dir   = "hom_euler/NACA0012_5thOrder"
    fem_euler_naca0012.cfg_file  = "fem_NACA0012_reg.cfg"
    fem_euler_naca0012.test_iter = 10
    fem_euler_naca0012.test_vals = [-6.519946,-5.976944,0.255551,0.000028] #last 4 columns
    fem_euler_naca0012.su2_exec  = "mpirun -n 2 SU2_CFD"
    fem_euler_naca0012.timeout   = 1600
    fem_euler_naca0012.tol       = 0.00001
    test_list.append(fem_euler_naca0012)
    
    ############################
    ### DG-FEM Navier-Stokes ###
    ############################
    
    # Flat plate
    fem_ns_flatplate           = TestCase('fem_ns_flatplate')
    fem_ns_flatplate.cfg_dir   = "hom_navierstokes/FlatPlate/nPoly4"
    fem_ns_flatplate.cfg_file  = "lam_flatplate_reg.cfg"
    fem_ns_flatplate.test_iter = 25
    fem_ns_flatplate.test_vals = [1.383727,3.175247,0.058387,0.257951] #last 4 columns
    fem_ns_flatplate.su2_exec  = "mpirun -n 2 SU2_CFD"
    fem_ns_flatplate.timeout   = 1600
    fem_ns_flatplate.tol       = 0.00001
    test_list.append(fem_ns_flatplate)
    
    # Steady cylinder
    fem_ns_cylinder           = TestCase('fem_ns_cylinder')
    fem_ns_cylinder.cfg_dir   = "hom_navierstokes/CylinderViscous/nPoly3"
    fem_ns_cylinder.cfg_file  = "fem_Cylinder_reg.cfg"
    fem_ns_cylinder.test_iter = 10
    fem_ns_cylinder.test_vals = [0.454960,0.979123,-0.000028,79.984799] #last 4 columns
    fem_ns_cylinder.su2_exec  = "mpirun -n 2 SU2_CFD"
    fem_ns_cylinder.timeout   = 1600
    fem_ns_cylinder.tol       = 0.00001
    test_list.append(fem_ns_cylinder)

    # Steady sphere
    fem_ns_sphere           = TestCase('fem_ns_sphere')
    fem_ns_sphere.cfg_dir   = "hom_navierstokes/SphereViscous/nPoly3_QuadDominant"
    fem_ns_sphere.cfg_file  = "fem_Sphere_reg.cfg"
    fem_ns_sphere.test_iter = 10
    fem_ns_sphere.test_vals = [-0.288121,0.240324,0.000258,21.797363] #last 4 columns
    fem_ns_sphere.su2_exec  = "SU2_CFD"
    fem_ns_sphere.timeout   = 1600
    fem_ns_sphere.tol       = 0.00001
    test_list.append(fem_ns_sphere)

    # Unsteady sphere ADER
    fem_ns_sphere_ader           = TestCase('fem_ns_sphere_ader')
    fem_ns_sphere_ader.cfg_dir   = "hom_navierstokes/SphereViscous/nPoly3_QuadDominant"
    fem_ns_sphere_ader.cfg_file  = "fem_Sphere_reg_ADER.cfg"
    fem_ns_sphere_ader.test_iter = 10
    fem_ns_sphere_ader.test_vals = [-35.000000,-35.000000,0.000047,31.110911] #last 4 columns
    fem_ns_sphere_ader.su2_exec  = "SU2_CFD"
    fem_ns_sphere_ader.timeout   = 1600
    fem_ns_sphere_ader.tol       = 0.00001
    test_list.append(fem_ns_sphere_ader)

    # Unsteady cylinder
    fem_ns_unsteady_cylinder           = TestCase('fem_ns_unsteady_cylinder')
    fem_ns_unsteady_cylinder.cfg_dir   = "hom_navierstokes/UnsteadyCylinder/nPoly4"
    fem_ns_unsteady_cylinder.cfg_file  = "fem_unst_cylinder.cfg"
    fem_ns_unsteady_cylinder.test_iter = 11
    fem_ns_unsteady_cylinder.test_vals = [-3.558582,-3.014464,-0.038927,1.383983] #last 4 columns
    fem_ns_unsteady_cylinder.su2_exec  = "SU2_CFD"
    fem_ns_unsteady_cylinder.timeout   = 1600
    fem_ns_unsteady_cylinder.unsteady  = True
    fem_ns_unsteady_cylinder.tol       = 0.00001
    test_list.append(fem_ns_unsteady_cylinder)

    # Unsteady cylinder ADER
    fem_ns_unsteady_cylinder_ader           = TestCase('fem_ns_unsteady_cylinder_ader')
    fem_ns_unsteady_cylinder_ader.cfg_dir   = "hom_navierstokes/UnsteadyCylinder/nPoly4"
    fem_ns_unsteady_cylinder_ader.cfg_file  = "fem_unst_cylinder_ADER.cfg"
    fem_ns_unsteady_cylinder_ader.test_iter = 11
    fem_ns_unsteady_cylinder_ader.test_vals = [-35.000000,-35.000000,-0.041003,1.391339] #last 4 columns
    fem_ns_unsteady_cylinder_ader.su2_exec  = "SU2_CFD"
    fem_ns_unsteady_cylinder_ader.timeout   = 1600
    fem_ns_unsteady_cylinder_ader.unsteady  = True
    fem_ns_unsteady_cylinder_ader.tol       = 0.00001
    test_list.append(fem_ns_unsteady_cylinder_ader)

    ############################
    ###      Transition      ###
    ############################

    # Schubauer-Klebanoff Natural Transition Case
    schubauer_klebanoff_transition              = TestCase('Schubauer_Klebanoff')
    schubauer_klebanoff_transition.cfg_dir      = "transition/Schubauer_Klebanoff"
    schubauer_klebanoff_transition.cfg_file     = "transitional_BC_model_ConfigFile.cfg"
    schubauer_klebanoff_transition.test_iter    = 10
    schubauer_klebanoff_transition.test_vals    = [-7.994738, -14.268367, 0.000046, 0.007987] #last 4 columns
    schubauer_klebanoff_transition.su2_exec     = "parallel_computation.py -f"
    schubauer_klebanoff_transition.timeout      = 1600
    schubauer_klebanoff_transition.tol          = 0.00001
    test_list.append(schubauer_klebanoff_transition)

    #####################################
    ### Cont. adj. compressible Euler ###
    #####################################

    # Inviscid NACA0012
    contadj_naca0012           = TestCase('contadj_naca0012')
    contadj_naca0012.cfg_dir   = "cont_adj_euler/naca0012"
    contadj_naca0012.cfg_file  = "inv_NACA0012.cfg"
    contadj_naca0012.test_iter = 5
    contadj_naca0012.test_vals = [-9.300829, -14.583240, 0.300920, 0.019552] #last 4 columns
    contadj_naca0012.su2_exec  = "parallel_computation.py -f"
    contadj_naca0012.timeout   = 1600
    contadj_naca0012.tol       = 0.00001
    test_list.append(contadj_naca0012)

    # Inviscid ONERA M6
    contadj_oneram6           = TestCase('contadj_oneram6')
    contadj_oneram6.cfg_dir   = "cont_adj_euler/oneram6"
    contadj_oneram6.cfg_file  = "inv_ONERAM6.cfg"
    contadj_oneram6.test_iter = 10
    contadj_oneram6.test_vals = [-12.132202, -12.702416, 0.685900, 0.007594] #last 4 columns
    contadj_oneram6.su2_exec  = "parallel_computation.py -f"
    contadj_oneram6.timeout   = 1600
    contadj_oneram6.tol       = 0.00001
    test_list.append(contadj_oneram6)

    # Inviscid WEDGE: tests averaged outflow total pressure adjoint
    contadj_wedge             = TestCase('contadj_wedge')
    contadj_wedge.cfg_dir   = "cont_adj_euler/wedge"
    contadj_wedge.cfg_file  = "inv_wedge_ROE.cfg"
    contadj_wedge.test_iter = 10  
    contadj_wedge.test_vals = [2.872691, -2.755572, 853010.000000, 0.000000] #last 4 columns
    contadj_wedge.su2_exec  = "parallel_computation.py -f"
    contadj_wedge.timeout   = 1600
    contadj_wedge.tol       = 0.00001
    test_list.append(contadj_wedge)

    # Inviscid fixed CL NACA0012
    contadj_fixed_CL_naca0012           = TestCase('contadj_fixedcl_naca0012')
    contadj_fixed_CL_naca0012.cfg_dir   = "fixed_cl/naca0012"
    contadj_fixed_CL_naca0012.cfg_file  = "inv_NACA0012_ContAdj.cfg"
    contadj_fixed_CL_naca0012.test_iter = 100
    contadj_fixed_CL_naca0012.test_vals = [0.317289, -5.193066, 0.360470, 0.000069] #last 4 columns
    contadj_fixed_CL_naca0012.su2_exec  = "parallel_computation.py -f"
    contadj_fixed_CL_naca0012.timeout   = 1600
    contadj_fixed_CL_naca0012.tol       = 0.00001
    test_list.append(contadj_fixed_CL_naca0012)

    ###################################
    ### Cont. adj. compressible N-S ###
    ###################################

    # Adjoint laminar cylinder
    contadj_ns_cylinder           = TestCase('contadj_ns_cylinder')
    contadj_ns_cylinder.cfg_dir   = "cont_adj_navierstokes/cylinder"
    contadj_ns_cylinder.cfg_file  = "lam_cylinder.cfg"
    contadj_ns_cylinder.test_iter = 20
    contadj_ns_cylinder.test_vals = [-3.644966, -9.102024, 2.056700, -0.000000] #last 4 columns
    contadj_ns_cylinder.su2_exec  = "parallel_computation.py -f"
    contadj_ns_cylinder.timeout   = 1600
    contadj_ns_cylinder.tol       = 0.00001
    test_list.append(contadj_ns_cylinder)

    # Adjoint laminar naca0012 subsonic
    contadj_ns_naca0012_sub           = TestCase('contadj_ns_naca0012_sub')
    contadj_ns_naca0012_sub.cfg_dir   = "cont_adj_navierstokes/naca0012_sub"
    contadj_ns_naca0012_sub.cfg_file  = "lam_NACA0012.cfg"
    contadj_ns_naca0012_sub.test_iter = 20
    contadj_ns_naca0012_sub.test_vals = [-2.743268, -8.215193, 0.518810, 0.001210] #last 4 columns
    contadj_ns_naca0012_sub.su2_exec  = "parallel_computation.py -f"
    contadj_ns_naca0012_sub.timeout   = 1600
    contadj_ns_naca0012_sub.tol       = 0.00001
    test_list.append(contadj_ns_naca0012_sub)
    
    # Adjoint laminar naca0012 transonic
    contadj_ns_naca0012_trans           = TestCase('contadj_ns_naca0012_trans')
    contadj_ns_naca0012_trans.cfg_dir   = "cont_adj_navierstokes/naca0012_trans"
    contadj_ns_naca0012_trans.cfg_file  = "lam_NACA0012.cfg"
    contadj_ns_naca0012_trans.test_iter = 20
    contadj_ns_naca0012_trans.test_vals = [ -1.039664, -6.575019, 1.772300, 0.012495] #last 4 columns
    contadj_ns_naca0012_trans.su2_exec  = "parallel_computation.py -f"
    contadj_ns_naca0012_trans.timeout   = 1600
    contadj_ns_naca0012_trans.tol       = 0.00001
    test_list.append(contadj_ns_naca0012_trans)
    
    #######################################################
    ### Cont. adj. compressible RANS (frozen viscosity) ###
    #######################################################

    # Adjoint turbulent NACA0012
    contadj_rans_naca0012           = TestCase('contadj_rans_naca0012')
    contadj_rans_naca0012.cfg_dir   = "cont_adj_rans/naca0012"
    contadj_rans_naca0012.cfg_file  = "turb_nasa.cfg"
    contadj_rans_naca0012.test_iter = 20
    contadj_rans_naca0012.test_vals = [-0.794162, -5.761722, 19.214000, -0.000000] #last 4 columns
    contadj_rans_naca0012.su2_exec  = "parallel_computation.py -f"
    contadj_rans_naca0012.timeout   = 1600
    contadj_rans_naca0012.tol       = 0.00001
    test_list.append(contadj_rans_naca0012)
   
    # Adjoint turbulent NACA0012 with binary restarts
    contadj_rans_naca0012_bin           = TestCase('contadj_rans_naca0012_bin')
    contadj_rans_naca0012_bin.cfg_dir   = "cont_adj_rans/naca0012"
    contadj_rans_naca0012_bin.cfg_file  = "turb_nasa_binary.cfg"
    contadj_rans_naca0012_bin.test_iter = 18
    contadj_rans_naca0012_bin.test_vals = [-0.794169, -5.761671, 19.214000, -0.000000] #last 4 columns
    contadj_rans_naca0012_bin.su2_exec  = "parallel_computation.py -f"
    contadj_rans_naca0012_bin.timeout   = 1600
    contadj_rans_naca0012_bin.tol       = 0.00001
    test_list.append(contadj_rans_naca0012_bin)
 
    # Adjoint turbulent RAE2822
    contadj_rans_rae2822           = TestCase('contadj_rans_rae822')
    contadj_rans_rae2822.cfg_dir   = "cont_adj_rans/rae2822"
    contadj_rans_rae2822.cfg_file  = "turb_SA_RAE2822.cfg"
    contadj_rans_rae2822.test_iter = 20
    contadj_rans_rae2822.test_vals = [-5.381383, -10.883812, -0.212470, 0.005448] #last 4 columns
    contadj_rans_rae2822.su2_exec  = "parallel_computation.py -f"
    contadj_rans_rae2822.timeout   = 1600
    contadj_rans_rae2822.tol       = 0.00001
    test_list.append(contadj_rans_rae2822)

    #############################
    ### Compressibele RANS UQ ###
    #############################

    # NACA0012 1c
    turb_naca0012_1c           = TestCase('turb_naca0012_1c')
    turb_naca0012_1c.cfg_dir   = "rans_uq/naca0012"
    turb_naca0012_1c.cfg_file  = "turb_NACA0012_uq_1c.cfg"
    turb_naca0012_1c.test_iter = 10
    turb_naca0012_1c.test_vals = [-4.907887, 1.337602, 6.052973, 2.396141] #last 4 columns
    turb_naca0012_1c.su2_exec  = "parallel_computation.py -f"
    turb_naca0012_1c.timeout   = 1600
    turb_naca0012_1c.tol       = 0.00001
    test_list.append(turb_naca0012_1c)

    # NACA0012 2c
    turb_naca0012_2c           = TestCase('turb_naca0012_2c')
    turb_naca0012_2c.cfg_dir   = "rans_uq/naca0012"
    turb_naca0012_2c.cfg_file  = "turb_NACA0012_uq_2c.cfg"
    turb_naca0012_2c.test_iter = 10
    turb_naca0012_2c.test_vals = [-5.230200, 1.262237, 6.052195, 2.395673] #last 4 columns
    turb_naca0012_2c.su2_exec  = "parallel_computation.py -f"
    turb_naca0012_2c.timeout   = 1600
    turb_naca0012_2c.tol       = 0.00001
    test_list.append(turb_naca0012_2c)

    # NACA0012 3c
    turb_naca0012_3c           = TestCase('turb_naca0012_3c')
    turb_naca0012_3c.cfg_dir   = "rans_uq/naca0012"
    turb_naca0012_3c.cfg_file  = "turb_NACA0012_uq_3c.cfg"
    turb_naca0012_3c.test_iter = 10
    turb_naca0012_3c.test_vals = [-5.277132, 1.246270, 6.052487, 2.396003] #last 4 columns
    turb_naca0012_3c.su2_exec  = "parallel_computation.py -f"
    turb_naca0012_3c.timeout   = 1600
    turb_naca0012_3c.tol       = 0.00001
    test_list.append(turb_naca0012_3c)

    # NACA0012 p1c1
    turb_naca0012_p1c1           = TestCase('turb_naca0012_p1c1')
    turb_naca0012_p1c1.cfg_dir   = "rans_uq/naca0012"
    turb_naca0012_p1c1.cfg_file  = "turb_NACA0012_uq_p1c1.cfg"
    turb_naca0012_p1c1.test_iter = 10
    turb_naca0012_p1c1.test_vals = [-5.008135, 1.310806, 6.054703, 2.397351] #last 4 columns
    turb_naca0012_p1c1.su2_exec  = "parallel_computation.py -f"
    turb_naca0012_p1c1.timeout   = 1600
    turb_naca0012_p1c1.tol       = 0.00001
    test_list.append(turb_naca0012_p1c1)

    # NACA0012 p1c2
    turb_naca0012_p1c2           = TestCase('turb_naca0012_p1c2')
    turb_naca0012_p1c2.cfg_dir   = "rans_uq/naca0012"
    turb_naca0012_p1c2.cfg_file  = "turb_NACA0012_uq_p1c2.cfg"
    turb_naca0012_p1c2.test_iter = 10
    turb_naca0012_p1c2.test_vals = [-5.264104, 1.251278, 6.054839, 2.397401] #last 4 columns
    turb_naca0012_p1c2.su2_exec  = "parallel_computation.py -f"
    turb_naca0012_p1c2.timeout   = 1600
    turb_naca0012_p1c2.tol       = 0.00001
    test_list.append(turb_naca0012_p1c2)

    ######################################                                                                                  
    ### Harmonic Balance               ###                                                                                  
    ######################################                                                                                    

    # Description of the regression test 
    harmonic_balance           = TestCase('harmonic_balance')
    harmonic_balance.cfg_dir   = "harmonic_balance"
    harmonic_balance.cfg_file  = "HB.cfg"
    harmonic_balance.test_iter = 25
    harmonic_balance.test_vals = [-1.589862, 3.922099, -0.001443, 0.099456] #last 4 columns
    harmonic_balance.su2_exec  = "parallel_computation.py -f"
    harmonic_balance.timeout   = 1600
    harmonic_balance.tol       = 0.00001
    harmonic_balance.new_output = False
    test_list.append(harmonic_balance)

    # Turbulent pitching NACA 64a010 airfoil
    hb_rans_preconditioning           = TestCase('hb_rans_preconditioning')
    hb_rans_preconditioning.cfg_dir   = "harmonic_balance/hb_rans_preconditioning"
    hb_rans_preconditioning.cfg_file  = "davis.cfg"
    hb_rans_preconditioning.test_iter = 25
    hb_rans_preconditioning.test_vals = [-1.909596, -5.954720, 0.007773, 0.131219] #last 4 columns
    hb_rans_preconditioning.su2_exec  = "parallel_computation.py -f"
    hb_rans_preconditioning.timeout   = 1600
    hb_rans_preconditioning.tol       = 0.00001
    hb_rans_preconditioning.new_output = False
    test_list.append(hb_rans_preconditioning)

    ######################################
    ### Moving Wall                    ###
    ######################################

    # Lid-driven cavity
    cavity           = TestCase('cavity')
    cavity.cfg_dir   = "moving_wall/cavity"
    cavity.cfg_file  = "lam_cavity.cfg"
    cavity.test_iter = 25
    cavity.test_vals = [-5.588455, -0.124966, 0.308126, 0.940895] #last 4 columns
    cavity.su2_exec  = "parallel_computation.py -f"
    cavity.timeout   = 1600
    cavity.tol       = 0.00001
    test_list.append(cavity)

    # Spinning cylinder
    spinning_cylinder           = TestCase('spinning_cylinder')
    spinning_cylinder.cfg_dir   = "moving_wall/spinning_cylinder"
    spinning_cylinder.cfg_file  = "spinning_cylinder.cfg"
    spinning_cylinder.test_iter = 25
    spinning_cylinder.test_vals = [-7.857785, -2.425289, 1.554359, 1.531183] #last 4 columns
    spinning_cylinder.su2_exec  = "parallel_computation.py -f"
    spinning_cylinder.timeout   = 1600
    spinning_cylinder.tol       = 0.00001
    test_list.append(spinning_cylinder)

    ######################################
    ### Unsteady                       ###
    ######################################

    # Square cylinder
    square_cylinder           = TestCase('square_cylinder')
    square_cylinder.cfg_dir   = "unsteady/square_cylinder"
    square_cylinder.cfg_file  = "turb_square.cfg"
    square_cylinder.test_iter = 3
    square_cylinder.test_vals = [-1.162660, 0.066413, 1.399789, 2.220408] #last 4 columns
    square_cylinder.su2_exec  = "parallel_computation.py -f"
    square_cylinder.timeout   = 1600
    square_cylinder.tol       = 0.00001
    square_cylinder.unsteady  = True
    test_list.append(square_cylinder)

    # Gust
    sine_gust           = TestCase('sine_gust')
    sine_gust.cfg_dir   = "gust"
    sine_gust.cfg_file  = "inv_gust_NACA0012.cfg"
    sine_gust.test_iter = 5
    sine_gust.test_vals = [-1.977545, 3.481778, -0.001525, -0.007375] #last 4 columns
    sine_gust.su2_exec  = "parallel_computation.py -f"
    sine_gust.timeout   = 1600
    sine_gust.tol       = 0.00001
    sine_gust.unsteady  = True
    test_list.append(sine_gust)

    # Aeroelastic
    aeroelastic           = TestCase('aeroelastic')
    aeroelastic.cfg_dir   = "aeroelastic"
    aeroelastic.cfg_file  = "aeroelastic_NACA64A010.cfg"
    aeroelastic.test_iter = 2
    aeroelastic.test_vals = [0.081326, 0.033214, -0.001666, -0.000155] #last 4 columns
    aeroelastic.su2_exec  = "parallel_computation.py -f"
    aeroelastic.timeout   = 1600
    aeroelastic.tol       = 0.00001
    aeroelastic.unsteady  = True
    test_list.append(aeroelastic)

    # Delayed Detached Eddy Simulation
    ddes_flatplate        = TestCase('ddes_flatplate')
    ddes_flatplate.cfg_dir   = "ddes/flatplate"
    ddes_flatplate.cfg_file  = "ddes_flatplate.cfg"
    ddes_flatplate.test_iter = 10
    ddes_flatplate.test_vals = [-2.714758, -5.883004, -0.215005, 0.023783] #last 4 columns
    ddes_flatplate.su2_exec  = "parallel_computation.py -f"
    ddes_flatplate.timeout   = 1600
    ddes_flatplate.tol       = 0.00001
    ddes_flatplate.unsteady  = True
    test_list.append(ddes_flatplate)    

    # unsteady pitching NACA0015, SA
    unst_inc_turb_naca0015_sa           = TestCase('unst_inc_turb_naca0015_sa')
    unst_inc_turb_naca0015_sa.cfg_dir   = "unsteady/pitching_naca0015_rans_inc"
    unst_inc_turb_naca0015_sa.cfg_file  = "config_incomp_turb_sa.cfg"
    unst_inc_turb_naca0015_sa.test_iter = 1
    unst_inc_turb_naca0015_sa.test_vals = [-2.990703, -6.865923, 1.475736, 0.419770] #last 4 columns
    unst_inc_turb_naca0015_sa.su2_exec  = "parallel_computation.py -f"
    unst_inc_turb_naca0015_sa.timeout   = 1600
    unst_inc_turb_naca0015_sa.tol       = 0.00001
    unst_inc_turb_naca0015_sa.unsteady  = True
    test_list.append(unst_inc_turb_naca0015_sa)

    ######################################
    ### NICFD                          ###
    ######################################	

    # Rarefaction shock wave edge_VW
    edge_VW           = TestCase('edge_VW')
    edge_VW.cfg_dir   = "nicf/edge"
    edge_VW.cfg_file  = "edge_VW.cfg"
    edge_VW.test_iter = 100
    edge_VW.test_vals = [-5.203154, 0.933157, -0.000009, 0.000000] #last 4 columns
    edge_VW.su2_exec  = "parallel_computation.py -f"
    edge_VW.timeout   = 1600
    edge_VW.tol       = 0.00001
    test_list.append(edge_VW)

    # Rarefaction shock wave edge_PPR
    edge_PPR           = TestCase('edge_PPR')
    edge_PPR.cfg_dir   = "nicf/edge"
    edge_PPR.cfg_file  = "edge_PPR.cfg"
    edge_PPR.test_iter = 100
    edge_PPR.test_vals = [-5.385223, 0.755862, -0.000035, 0.000000] #last 4 columns
    edge_PPR.su2_exec  = "parallel_computation.py -f"
    edge_PPR.timeout   = 1600
    edge_PPR.tol       = 0.00001
    test_list.append(edge_PPR)
    
    ######################################
    ### Turbomachinery                 ###
    ######################################	

    # Jones APU Turbocharger
    Jones_tc           = TestCase('jones_turbocharger')
    Jones_tc.cfg_dir   = "turbomachinery/APU_turbocharger"
    Jones_tc.cfg_file  = "Jones.cfg"
    Jones_tc.test_iter = 5
<<<<<<< HEAD
    Jones_tc.test_vals = [-5.290553, 0.372874, 44.765930, 2.270197] #last 4 columns
=======
    Jones_tc.test_vals = [-5.300315, 0.365966, 44.731500, 2.271371] #last 4 columns
>>>>>>> 0478f466
    Jones_tc.su2_exec  = "parallel_computation.py -f"
    Jones_tc.timeout   = 1600
    Jones_tc.new_output = False
    Jones_tc.tol       = 0.00001
    test_list.append(Jones_tc)

	# Jones APU Turbocharger restart
    Jones_tc_rst           = TestCase('jones_turbocharger_restart')
    Jones_tc_rst.cfg_dir   = "turbomachinery/APU_turbocharger"
    Jones_tc_rst.cfg_file  = "Jones_rst.cfg"
    Jones_tc_rst.test_iter = 5
<<<<<<< HEAD
    Jones_tc_rst.test_vals = [-3.030374, 0.017344, 82.263660, 2.792178] #last 4 columns
=======
    Jones_tc_rst.test_vals = [-4.626438, -1.570818, 34.014660, 10.187090] #last 4 columns
>>>>>>> 0478f466
    Jones_tc_rst.su2_exec  = "parallel_computation.py -f"
    Jones_tc_rst.timeout   = 1600
    Jones_tc_rst.new_output = False
    Jones_tc_rst.tol       = 0.00001
    test_list.append(Jones_tc_rst)

    # 2D axial stage
    axial_stage2D           = TestCase('axial_stage2D')
    axial_stage2D.cfg_dir   = "turbomachinery/axial_stage_2D"
    axial_stage2D.cfg_file  = "Axial_stage2D.cfg"
    axial_stage2D.test_iter = 20
    axial_stage2D.test_vals = [-1.933205, 5.381305, 73.357930, 1.780284] #last 4 columns
    axial_stage2D.su2_exec  = "parallel_computation.py -f"
    axial_stage2D.timeout   = 1600
    axial_stage2D.new_output = False
    axial_stage2D.tol       = 0.00001
    test_list.append(axial_stage2D)
    
    # 2D transonic stator
    transonic_stator           = TestCase('transonic_stator')
    transonic_stator.cfg_dir   = "turbomachinery/transonic_stator_2D"
    transonic_stator.cfg_file  = "transonic_stator.cfg"
    transonic_stator.test_iter = 20
    transonic_stator.test_vals = [-0.576128, 5.820136, 96.994800, 0.062868] #last 4 columns
    transonic_stator.su2_exec  = "parallel_computation.py -f"
    transonic_stator.timeout   = 1600
    transonic_stator.new_output = False
    transonic_stator.tol       = 0.00001
    test_list.append(transonic_stator)
    
    # 2D transonic stator restart
    transonic_stator_rst           = TestCase('transonic_stator_restart')
    transonic_stator_rst.cfg_dir   = "turbomachinery/transonic_stator_2D"
    transonic_stator_rst.cfg_file  = "transonic_stator_rst.cfg"
    transonic_stator_rst.test_iter = 20
    transonic_stator_rst.test_vals = [-6.618297, -0.617100, 5.002986, 0.002951] #last 4 columns
    transonic_stator_rst.su2_exec  = "parallel_computation.py -f"
    transonic_stator_rst.timeout   = 1600
    transonic_stator_rst.new_output = False
    transonic_stator_rst.tol       = 0.00001
    test_list.append(transonic_stator_rst)

    ######################################
    ### Sliding Mesh                   ###
    ######################################

    # Uniform flow
    uniform_flow         = TestCase('uniform_flow')
    uniform_flow.cfg_dir   = "sliding_interface/uniform_flow"
    uniform_flow.cfg_file  = "uniform_NN.cfg"
    uniform_flow.test_iter = 5
    uniform_flow.test_vals = [5.000000, 0.000000, -0.188747, -10.631534] #last 4 columns
    uniform_flow.su2_exec  = "parallel_computation.py -f"
    uniform_flow.timeout   = 1600
    uniform_flow.tol       = 0.000001
    uniform_flow.unsteady  = True
    uniform_flow.multizone = True
    test_list.append(uniform_flow) 

    # Channel_2D
    channel_2D           = TestCase('channel_2D')
    channel_2D.cfg_dir   = "sliding_interface/channel_2D"
    channel_2D.cfg_file  = "channel_2D_WA.cfg"
    channel_2D.test_iter = 2
    channel_2D.test_vals = [2.000000, 0.000000, 0.397891, 0.352785, 0.405448] #last 4 columns
    channel_2D.su2_exec  = "parallel_computation.py -f"
    channel_2D.timeout   = 100
    channel_2D.tol       = 0.00001
    channel_2D.unsteady  = True
    channel_2D.multizone = True
    test_list.append(channel_2D)

    # Channel_3D
    channel_3D           = TestCase('channel_3D')
    channel_3D.cfg_dir   = "sliding_interface/channel_3D"
    channel_3D.cfg_file  = "channel_3D_WA.cfg"
    channel_3D.test_iter = 2
    channel_3D.test_vals = [2.000000, 0.000000, 0.620166, 0.505156, 0.415129] #last 4 columns
    channel_3D.su2_exec  = "parallel_computation.py -f"
    channel_3D.timeout   = 1600
    channel_3D.tol       = 0.00001
    channel_3D.unsteady  = True
    channel_3D.multizone = True
    test_list.append(channel_3D)

    # Pipe
    pipe           = TestCase('pipe')
    pipe.cfg_dir   = "sliding_interface/pipe"
    pipe.cfg_file  = "pipe_NN.cfg"
    pipe.test_iter = 2
    pipe.test_vals = [0.150025, 0.491954, 0.677756, 0.963980, 1.006936] #last 4 columns
    pipe.su2_exec  = "parallel_computation.py -f"
    pipe.timeout   = 1600
    pipe.tol       = 0.00001
    pipe.unsteady  = True
    pipe.multizone = True
    test_list.append(pipe)

    # Rotating cylinders
    rotating_cylinders           = TestCase('rotating_cylinders')
    rotating_cylinders.cfg_dir   = "sliding_interface/rotating_cylinders"
    rotating_cylinders.cfg_file  = "rot_cylinders_WA.cfg"
    rotating_cylinders.test_iter = 3
    rotating_cylinders.test_vals = [3.000000, 0.000000, 0.777274, 1.134742, 1.224125] #last 4 columns
    rotating_cylinders.su2_exec  = "parallel_computation.py -f"
    rotating_cylinders.timeout   = 1600
    rotating_cylinders.tol       = 0.00001
    rotating_cylinders.unsteady  = True
    rotating_cylinders.multizone  = True
    test_list.append(rotating_cylinders)

    # Supersonic vortex shedding
    supersonic_vortex_shedding           = TestCase('supersonic_vortex_shedding')
    supersonic_vortex_shedding.cfg_dir   = "sliding_interface/supersonic_vortex_shedding"
    supersonic_vortex_shedding.cfg_file  = "sup_vor_shed_WA.cfg"
    supersonic_vortex_shedding.test_iter = 5
    supersonic_vortex_shedding.test_vals = [5.000000, 0.000000, 1.227386, 1.638722] #last 4 columns
    supersonic_vortex_shedding.su2_exec  = "parallel_computation.py -f"
    supersonic_vortex_shedding.timeout   = 1600
    supersonic_vortex_shedding.tol       = 0.00001
    supersonic_vortex_shedding.unsteady  = True
    supersonic_vortex_shedding.multizone  = True
    test_list.append(supersonic_vortex_shedding)

    # Bars_SST_2D
    bars_SST_2D           = TestCase('bars_SST_2D')
    bars_SST_2D.cfg_dir   = "sliding_interface/bars_SST_2D"
    bars_SST_2D.cfg_file  = "bars.cfg"
    bars_SST_2D.test_iter = 13
    bars_SST_2D.test_vals = [13.000000, -0.619179, -1.879082] #last 4 columns
    bars_SST_2D.su2_exec  = "SU2_CFD"
    bars_SST_2D.timeout   = 1600
    bars_SST_2D.tol       = 0.00001
    bars_SST_2D.multizone = True
    test_list.append(bars_SST_2D)
    
    # Sliding mesh with incompressible flows (steady)
    slinc_steady           = TestCase('slinc_steady')
    slinc_steady.cfg_dir   = "sliding_interface/incompressible_steady"
    slinc_steady.cfg_file  = "config.cfg"
    slinc_steady.test_iter = 19
    slinc_steady.test_vals = [19.000000,  -1.766116, -2.206522] #last 4 columns
    slinc_steady.su2_exec  = "SU2_CFD"
    slinc_steady.timeout   = 100
    slinc_steady.tol       = 0.00002
    slinc_steady.multizone = True
    test_list.append(slinc_steady)
    
    # Sliding mesh with incompressible flows (unsteady)
    # slinc_unsteady           = TestCase('slinc_unsteady')
    # slinc_unsteady.cfg_dir   = "sliding_interface/incompressible_unsteady"
    # slinc_unsteady.cfg_file  = "config.cfg"
    # slinc_unsteady.test_iter = 19
    # slinc_unsteady.test_vals = [-3.513701,1.931626,0.000000,0.000000] #last 4 columns
    # slinc_unsteady.su2_exec  = "SU2_CFD"
    # slinc_unsteady.timeout   = 100
    # slinc_unsteady.tol       = 0.00001
    # slinc_unsteady.unsteady  = True
    # test_list.append(slinc_unsteady)    

    ##########################
    ### FEA - FSI          ###
    ##########################   

    # Static beam, 3d
    statbeam3d           = TestCase('statbeam3d')
    statbeam3d.cfg_dir   = "fea_fsi/StatBeam_3d"
    statbeam3d.cfg_file  = "configBeam_3d.cfg"
    statbeam3d.test_iter = 0
    statbeam3d.test_vals = [-8.396797, -8.162206, -8.156102, 64095.0] #last 4 columns
    statbeam3d.su2_exec  = "parallel_computation_fsi.py -f"
    statbeam3d.timeout   = 1600
    statbeam3d.tol       = 0.00001
    test_list.append(statbeam3d)

    # Dynamic beam, 2d
    dynbeam2d           = TestCase('dynbeam2d')
    dynbeam2d.cfg_dir   = "fea_fsi/DynBeam_2d"
    dynbeam2d.cfg_file  = "configBeam_2d.cfg"
    dynbeam2d.test_iter = 6
    dynbeam2d.test_vals = [-3.240015, 2.895057, -0.353146, 6.6127e+04] #last 4 columns
    dynbeam2d.su2_exec  = "parallel_computation.py -f"
    dynbeam2d.timeout   = 1600
    dynbeam2d.unsteady  = True
    dynbeam2d.tol       = 0.00001
    test_list.append(dynbeam2d)

    # FSI, 2d
    fsi2d           = TestCase('fsi2d')
    fsi2d.cfg_dir   = "fea_fsi/WallChannel_2d"
    fsi2d.cfg_file  = "configFSI.cfg"
    fsi2d.test_iter = 4
    fsi2d.test_vals = [4.000000, 0.000000, -3.801272, -4.123968] #last 4 columns
    fsi2d.su2_exec  = "parallel_computation_fsi.py -f"
    fsi2d.timeout   = 1600
    fsi2d.multizone= True
    fsi2d.unsteady = True
    fsi2d.tol       = 0.00001
    test_list.append(fsi2d)
    
    # FSI, Static, 2D, new mesh solver
    stat_fsi           = TestCase('stat_fsi')
    stat_fsi.cfg_dir   = "fea_fsi/stat_fsi"
    stat_fsi.cfg_file  = "config.cfg"
    stat_fsi.test_iter = 7
    stat_fsi.test_vals = [-3.313322, -4.963786, 0.000000, 46.000000] #last 5 columns
    stat_fsi.su2_exec  = "mpirun -n 2 SU2_CFD"
    stat_fsi.multizone = True
    stat_fsi.timeout   = 1600
    stat_fsi.tol       = 0.00001
    test_list.append(stat_fsi)

    # FSI, Dynamic, 2D, new mesh solver
    dyn_fsi           = TestCase('dyn_fsi')
    dyn_fsi.cfg_dir   = "fea_fsi/dyn_fsi"
    dyn_fsi.cfg_file  = "config.cfg"
    dyn_fsi.test_iter = 4
    dyn_fsi.test_vals = [-4.389734, -4.060117, 0.000000, 64.000000] #last 5 columns
    dyn_fsi.multizone = True
    dyn_fsi.unsteady  = True
    dyn_fsi.su2_exec  = "mpirun -n 2 SU2_CFD"
    dyn_fsi.timeout   = 1600
    dyn_fsi.tol       = 0.00001
    test_list.append(dyn_fsi)

    # FSI, Static, 2D, new mesh solver, restart
    stat_fsi_restart           = TestCase('stat_fsi_restart')
    stat_fsi_restart.cfg_dir   = "fea_fsi/stat_fsi"
    stat_fsi_restart.cfg_file  = "config_restart.cfg"
    stat_fsi_restart.test_iter = 1
    stat_fsi_restart.test_vals = [-3.422307, -4.212725, 0.000000, 46.000000] #last 5 columns
    stat_fsi_restart.su2_exec  = "mpirun -n 2 SU2_CFD"
    stat_fsi_restart.multizone = True
    stat_fsi_restart.timeout   = 1600
    stat_fsi_restart.tol       = 0.00001
    test_list.append(stat_fsi_restart)

    # ###############################
    # ### Radiative Heat Transfer ###
    # ###############################

    # Radiative heat transfer
    p1rad           = TestCase('p1rad')
    p1rad.cfg_dir   = "radiation/p1model"
    p1rad.cfg_file  = "configp1.cfg"
    p1rad.new_output= True
    p1rad.test_iter = 100
    p1rad.test_vals = [-7.743540, -7.919958, -2.112177, 0.096091] #last 4 columns
    p1rad.su2_exec  = "mpirun -n 2 SU2_CFD"
    p1rad.timeout   = 1600
    p1rad.tol       = 0.00001
    test_list.append(p1rad)

    # ###############################
    # ### Conjugate heat transfer ###
    # ###############################

    # CHT incompressible
    cht_incompressible           = TestCase('cht_incompressible')
    cht_incompressible.cfg_dir   = "coupled_cht/incomp_2d"
    cht_incompressible.cfg_file  = "cht_2d_3cylinders.cfg"
    cht_incompressible.test_iter = 10
    cht_incompressible.test_vals = [-2.132187, -0.579649, -0.579649, -0.579649] #last 4 columns
    cht_incompressible.su2_exec  = "SU2_CFD"
    cht_incompressible.timeout   = 1600
    cht_incompressible.multizone = True
    cht_incompressible.tol       = 0.00001
    test_list.append(cht_incompressible)

    # CHT incompressible unsteady
    cht_incompressible_unsteady           = TestCase('cht_incompressible_unsteady')
    cht_incompressible_unsteady.cfg_dir   = "coupled_cht/incomp_2d_unsteady"
    cht_incompressible_unsteady.cfg_file  = "cht_2d_3cylinders.cfg"
    cht_incompressible_unsteady.test_iter = 2
    cht_incompressible_unsteady.test_vals = [-1.356091, -0.080383, -0.080387, -0.080384] #last 4 columns
    cht_incompressible_unsteady.su2_exec  = "SU2_CFD"
    cht_incompressible_unsteady.timeout   = 1600
    cht_incompressible_unsteady.multizone = True
    cht_incompressible_unsteady.unsteady  = True
    cht_incompressible_unsteady.tol       = 0.00001
    test_list.append(cht_incompressible_unsteady)

    # CHT compressible
    cht_compressible           = TestCase('cht_compressible')
    cht_compressible.cfg_dir   = "coupled_cht/comp_2d"
    cht_compressible.cfg_file  = "cht_2d_3cylinders.cfg"
    cht_compressible.test_iter = 10
    cht_compressible.test_vals = [-4.257607, -0.526125, -0.526125, -0.526125] #last 4 columns
    cht_compressible.su2_exec  = "SU2_CFD"
    cht_compressible.timeout   = 1600
    cht_compressible.multizone = True
    cht_compressible.tol       = 0.00001
    test_list.append(cht_compressible)

    ##########################
    ###   Python wrapper   ###
    ##########################
    
    # NACA0012 
    pywrapper_naca0012           = TestCase('pywrapper_naca0012')
    pywrapper_naca0012.cfg_dir   = "euler/naca0012"
    pywrapper_naca0012.cfg_file  = "inv_NACA0012_Roe.cfg"
    pywrapper_naca0012.test_iter = 100
    pywrapper_naca0012.test_vals = [-7.298733, -6.733533, 0.333456, 0.021233] #last 4 columns
    pywrapper_naca0012.su2_exec  = "mpirun -np 2 SU2_CFD.py --parallel -f"
    pywrapper_naca0012.timeout   = 1600
    pywrapper_naca0012.tol       = 0.00001
    test_list.append(pywrapper_naca0012)

    # NACA0012 (SST, FUN3D results for finest grid: CL=1.0840, CD=0.01253)
    pywrapper_turb_naca0012_sst           = TestCase('pywrapper_turb_naca0012_sst')
    pywrapper_turb_naca0012_sst.cfg_dir   = "rans/naca0012"
    pywrapper_turb_naca0012_sst.cfg_file  = "turb_NACA0012_sst.cfg"
    pywrapper_turb_naca0012_sst.test_iter = 10
    pywrapper_turb_naca0012_sst.test_vals = [-15.273461, -6.243802, 1.049988, 0.019165] #last 4 columns
    pywrapper_turb_naca0012_sst.su2_exec  = "mpirun -np 2 SU2_CFD.py --parallel -f"
    pywrapper_turb_naca0012_sst.timeout   = 3200
    pywrapper_turb_naca0012_sst.tol       = 0.00001
    test_list.append(pywrapper_turb_naca0012_sst)

    # Square cylinder
    pywrapper_square_cylinder           = TestCase('pywrapper_square_cylinder')
    pywrapper_square_cylinder.cfg_dir   = "unsteady/square_cylinder"
    pywrapper_square_cylinder.cfg_file  = "turb_square.cfg"
    pywrapper_square_cylinder.test_iter = 3
    pywrapper_square_cylinder.test_vals = [-1.162660, 0.066413, 1.399789, 2.220408] #last 4 columns
    pywrapper_square_cylinder.su2_exec  = "mpirun -np 2 SU2_CFD.py --parallel -f"
    pywrapper_square_cylinder.timeout   = 1600
    pywrapper_square_cylinder.tol       = 0.00001
    pywrapper_square_cylinder.unsteady  = True
    test_list.append(pywrapper_square_cylinder)

    # Aeroelastic
    pywrapper_aeroelastic         = TestCase('pywrapper_aeroelastic')
    pywrapper_aeroelastic.cfg_dir   = "aeroelastic"
    pywrapper_aeroelastic.cfg_file  = "aeroelastic_NACA64A010.cfg"
    pywrapper_aeroelastic.test_iter = 2
    pywrapper_aeroelastic.test_vals = [0.081326, 0.033214, -0.001666, -0.000155] #last 4 columns
    pywrapper_aeroelastic.su2_exec  = "mpirun -np 2 SU2_CFD.py --parallel -f"
    pywrapper_aeroelastic.timeout   = 1600
    pywrapper_aeroelastic.tol       = 0.00001
    pywrapper_aeroelastic.unsteady  = True
    test_list.append(pywrapper_aeroelastic)

    # FSI, 2d
    pywrapper_fsi2d           = TestCase('pywrapper_fsi2d')
    pywrapper_fsi2d.cfg_dir   = "fea_fsi/WallChannel_2d"
    pywrapper_fsi2d.cfg_file  = "configFSI.cfg"
    pywrapper_fsi2d.test_iter = 4
    pywrapper_fsi2d.test_vals = [4.000000, 0.000000, -3.801272, -4.123968] #last 4 columns
    pywrapper_fsi2d.su2_exec  = "mpirun -np 2 SU2_CFD.py --nZone 2 --fsi True --parallel -f"
    pywrapper_fsi2d.timeout   = 1600
    pywrapper_fsi2d.unsteady  = True
    pywrapper_fsi2d.multizone = True
    pywrapper_fsi2d.tol       = 0.00001
    test_list.append(pywrapper_fsi2d)

    # Unsteady CHT
    pywrapper_unsteadyCHT               = TestCase('pywrapper_unsteadyCHT')
    pywrapper_unsteadyCHT.cfg_dir       = "py_wrapper/flatPlate_unsteady_CHT"
    pywrapper_unsteadyCHT.cfg_file      = "unsteady_CHT_FlatPlate_Conf.cfg"
    pywrapper_unsteadyCHT.test_iter     = 5
    pywrapper_unsteadyCHT.test_vals     = [-1.614167, 2.245730, -0.000767, 0.175598] #last 4 columns
    pywrapper_unsteadyCHT.su2_exec      = "mpirun -np 2 python launch_unsteady_CHT_FlatPlate.py --parallel -f"
    pywrapper_unsteadyCHT.timeout       = 1600
    pywrapper_unsteadyCHT.tol           = 0.00001
    pywrapper_unsteadyCHT.unsteady      = True
    pywrapper_unsteadyCHT.new_output    = True
    test_list.append(pywrapper_unsteadyCHT)

    # Rigid motion
    pywrapper_rigidMotion               = TestCase('pywrapper_rigidMotion')
    pywrapper_rigidMotion.cfg_dir       = "py_wrapper/flatPlate_rigidMotion"
    pywrapper_rigidMotion.cfg_file      = "flatPlate_rigidMotion_Conf.cfg"
    pywrapper_rigidMotion.test_iter     = 5
    pywrapper_rigidMotion.test_vals     = [-1.614165, 2.242648, -0.037218, 0.173751] #last 4 columns
    pywrapper_rigidMotion.su2_exec      = "mpirun -np 2 python launch_flatPlate_rigidMotion.py --parallel -f"
    pywrapper_rigidMotion.timeout       = 1600
    pywrapper_rigidMotion.tol           = 0.00001
    pywrapper_rigidMotion.unsteady      = True
    test_list.append(pywrapper_rigidMotion)

    ##############################################
    ### Method of Manufactured Solutions (MMS) ###
    ##############################################

    # FVM, compressible, laminar N-S
    mms_fvm_ns           = TestCase('mms_fvm_ns')
    mms_fvm_ns.cfg_dir   = "mms/fvm_navierstokes"
    mms_fvm_ns.cfg_file  = "lam_mms_roe.cfg"
    mms_fvm_ns.test_iter = 20
    mms_fvm_ns.test_vals = [-2.851428, 2.192348, 0.000000, 0.000000] #last 4 columns
    mms_fvm_ns.su2_exec  = "mpirun -n 2 SU2_CFD"
    mms_fvm_ns.timeout   = 1600
    mms_fvm_ns.tol       = 0.0001
    test_list.append(mms_fvm_ns)
    
    # FVM, incompressible, euler
    mms_fvm_inc_euler           = TestCase('mms_fvm_inc_euler')
    mms_fvm_inc_euler.cfg_dir   = "mms/fvm_incomp_euler"
    mms_fvm_inc_euler.cfg_file  = "inv_mms_jst.cfg"
    mms_fvm_inc_euler.test_iter = 20
    mms_fvm_inc_euler.test_vals = [-9.128515, -9.441740, 0.000000, 0.000000] #last 4 columns
    mms_fvm_inc_euler.su2_exec  = "mpirun -np 2 SU2_CFD"
    mms_fvm_inc_euler.timeout   = 1600
    mms_fvm_inc_euler.tol       = 0.0001
    test_list.append(mms_fvm_inc_euler)
    
    # FVM, incompressible, laminar N-S
    mms_fvm_inc_ns           = TestCase('mms_fvm_inc_ns')
    mms_fvm_inc_ns.cfg_dir   = "mms/fvm_incomp_navierstokes"
    mms_fvm_inc_ns.cfg_file  = "lam_mms_fds.cfg"
    mms_fvm_inc_ns.test_iter = 20
    mms_fvm_inc_ns.test_vals = [-7.414944, -7.631546, 0.000000, 0.000000] #last 4 columns
    mms_fvm_inc_ns.su2_exec  = "mpirun -np 2 SU2_CFD"
    mms_fvm_inc_ns.timeout   = 1600
    mms_fvm_inc_ns.tol       = 0.0001
    test_list.append(mms_fvm_inc_ns)

    # DG, compressible, euler
    ringleb_dg_euler           = TestCase('ringleb_dg_euler')
    ringleb_dg_euler.cfg_dir   = "mms/dg_ringleb"
    ringleb_dg_euler.cfg_file  = "ringleb_dg.cfg"
    ringleb_dg_euler.test_iter = 100
    ringleb_dg_euler.test_vals = [-5.136652, -4.724941, 0.000000, 0.000000] #last 4 columns
    ringleb_dg_euler.su2_exec  = "SU2_CFD"
    ringleb_dg_euler.timeout   = 1600
    ringleb_dg_euler.tol       = 0.0001
    test_list.append(ringleb_dg_euler)

    # DG, compressible, laminar N-S
    mms_dg_ns           = TestCase('mms_dg_ns')
    mms_dg_ns.cfg_dir   = "mms/dg_navierstokes"
    mms_dg_ns.cfg_file  = "lam_mms_dg.cfg"
    mms_dg_ns.test_iter = 100
    mms_dg_ns.test_vals = [-1.845393, 3.520699, 0.000000, 0.000000] #last 4 columns
    mms_dg_ns.su2_exec  = "SU2_CFD"
    mms_dg_ns.timeout   = 1600
    mms_dg_ns.tol       = 0.0001
    test_list.append(mms_dg_ns)

    # DG, compressible, laminar N-S 3D
    mms_dg_ns_3d           = TestCase('mms_dg_ns_3d')
    mms_dg_ns_3d.cfg_dir   = "mms/dg_navierstokes_3d"
    mms_dg_ns_3d.cfg_file  = "lam_mms_dg_3d.cfg"
    mms_dg_ns_3d.test_iter = 100
    mms_dg_ns_3d.test_vals = [-0.146826, 5.356413, 0.000000, 0.000000] #last 4 columns
    mms_dg_ns_3d.su2_exec  = "SU2_CFD"
    mms_dg_ns_3d.timeout   = 1600
    mms_dg_ns_3d.tol       = 0.0001
    test_list.append(mms_dg_ns_3d)
    
    ######################################
    ### RUN TESTS                      ###
    ######################################
    
    pass_list = [ test.run_test() for test in test_list ]

    ######################################
    ### RUN SU2_SOL TESTS              ###
    ######################################

    # parallel STL output using 
    stl_writer_test                = TestCase('stl_writer_test')
    stl_writer_test.cfg_dir        = "rans/oneram6"
    stl_writer_test.cfg_file       = "turb_ONERAM6.cfg"
    stl_writer_test.test_iter      = 1
    stl_writer_test.su2_exec       = "mpirun -n 2 SU2_SOL"
    stl_writer_test.timeout        = 1600
    stl_writer_test.reference_file = "surface_flow.stl.ref"
    stl_writer_test.test_file      = "surface_flow.stl"
    pass_list.append(stl_writer_test.run_filediff())
    test_list.append(stl_writer_test)

    ######################################
    ### RUN SU2_DEF TESTS              ###
    ######################################
    
    # Inviscid NACA0012 (triangles)
    naca0012_def            = TestCase('naca0012_def')
    naca0012_def.cfg_dir   = "deformation/naca0012"
    naca0012_def.cfg_file  = "def_NACA0012.cfg"
    naca0012_def.test_iter = 10
    naca0012_def.test_vals = [0.00354532] #residual
    naca0012_def.su2_exec  = "mpirun -n 2 SU2_DEF"
    naca0012_def.timeout   = 1600
    naca0012_def.tol       = 1e-8
    
    pass_list.append(naca0012_def.run_def())
    test_list.append(naca0012_def)
    
    # Inviscid NACA0012 based on SURFACE_FILE input (surface_bump.dat)
    naca0012_def_file            = TestCase('naca0012_def_file')
    naca0012_def_file.cfg_dir   = "deformation/naca0012"
    naca0012_def_file.cfg_file  = "surface_file_NACA0012.cfg"
    naca0012_def_file.test_iter = 10
    naca0012_def_file.test_vals = [0.00354532] #residual
    naca0012_def_file.su2_exec  = "mpirun -n 2 SU2_DEF"
    naca0012_def_file.timeout   = 1600
    naca0012_def_file.tol       = 1e-8
    
    pass_list.append(naca0012_def_file.run_def())
    test_list.append(naca0012_def_file)

    # RAE2822 (mixed tris + quads)
    rae2822_def            = TestCase('rae2822_def')
    rae2822_def.cfg_dir   = "deformation/rae2822"
    rae2822_def.cfg_file  = "def_RAE2822.cfg"
    rae2822_def.test_iter = 10
    rae2822_def.test_vals = [8.2438e-09] #residual
    rae2822_def.su2_exec  = "mpirun -n 2 SU2_DEF"
    rae2822_def.timeout   = 1600
    rae2822_def.tol       = 1e-13
    
    pass_list.append(rae2822_def.run_def())
    test_list.append(rae2822_def)
    
    # Turb NACA4412 (quads, wall distance)
    naca4412_def            = TestCase('naca4412_def')
    naca4412_def.cfg_dir   = "deformation/naca4412"
    naca4412_def.cfg_file  = "def_NACA4412.cfg"
    naca4412_def.test_iter = 10
    naca4412_def.test_vals = [2.210380e-12] #residual
    naca4412_def.su2_exec  = "mpirun -n 2 SU2_DEF"
    naca4412_def.timeout   = 1600
    naca4412_def.tol       = 1e-12
    
    pass_list.append(naca4412_def.run_def())
    test_list.append(naca4412_def)
    
    # Brick of tets (inverse volume)
    brick_tets_def            = TestCase('brick_tets_def')
    brick_tets_def.cfg_dir   = "deformation/brick_tets"
    brick_tets_def.cfg_file  = "def_brick_tets.cfg"
    brick_tets_def.test_iter = 10
    brick_tets_def.test_vals = [0.000954604] #residual
    brick_tets_def.su2_exec  = "mpirun -n 2 SU2_DEF"
    brick_tets_def.timeout   = 1600
    brick_tets_def.tol       = 1e-9
    
    pass_list.append(brick_tets_def.run_def())
    test_list.append(brick_tets_def)
    
    # Brick of isotropic hexas (inverse volume)
    brick_hex_def           = TestCase('brick_hex_def')
    brick_hex_def.cfg_dir   = "deformation/brick_hex"
    brick_hex_def.cfg_file  = "def_brick_hex.cfg"
    brick_hex_def.test_iter = 10
    brick_hex_def.test_vals = [0.000199532] #residual
    brick_hex_def.su2_exec  = "mpirun -n 2 SU2_DEF"
    brick_hex_def.timeout   = 1600
    brick_hex_def.tol       = 1e-9
    
    pass_list.append(brick_hex_def.run_def())
    test_list.append(brick_hex_def)
    
    # Brick with a pyramid layer (inverse volume)
    brick_pyra_def           = TestCase('brick_pyra_def')
    brick_pyra_def.cfg_dir   = "deformation/brick_pyra"
    brick_pyra_def.cfg_file  = "def_brick_pyra.cfg"
    brick_pyra_def.test_iter = 10
    brick_pyra_def.test_vals = [0.00160022] #residual
    brick_pyra_def.su2_exec  = "mpirun -n 2 SU2_DEF"
    brick_pyra_def.timeout   = 1600
    brick_pyra_def.tol       = 1e-8
    
    pass_list.append(brick_pyra_def.run_def())
    test_list.append(brick_pyra_def)
    
    # Brick of isotropic prisms (inverse volume)
    brick_prism_def           = TestCase('brick_prism_def')
    brick_prism_def.cfg_dir   = "deformation/brick_prism"
    brick_prism_def.cfg_file  = "def_brick_prism.cfg"
    brick_prism_def.test_iter = 10
    brick_prism_def.test_vals = [0.00260853] #residual
    brick_prism_def.su2_exec  = "mpirun -n 2 SU2_DEF"
    brick_prism_def.timeout   = 1600
    brick_prism_def.tol       = 1e-8
    
    pass_list.append(brick_prism_def.run_def())
    test_list.append(brick_prism_def)
    
    # Brick of prisms with high aspect ratio cells near the wall (wall distance)
    brick_prism_rans_def           = TestCase('brick_prism_rans_def')
    brick_prism_rans_def.cfg_dir   = "deformation/brick_prism_rans"
    brick_prism_rans_def.cfg_file  = "def_brick_prism_rans.cfg"
    brick_prism_rans_def.test_iter = 10
    brick_prism_rans_def.test_vals = [3.10348e-07] #residual
    brick_prism_rans_def.su2_exec  = "mpirun -n 2 SU2_DEF"
    brick_prism_rans_def.timeout   = 1600
    brick_prism_rans_def.tol       = 1e-12
    
    pass_list.append(brick_prism_rans_def.run_def())
    test_list.append(brick_prism_rans_def)
    
    # Brick of hexas with high aspect ratio cells near the wall (inverse volume)
    brick_hex_rans_def           = TestCase('brick_hex_rans_def')
    brick_hex_rans_def.cfg_dir   = "deformation/brick_hex_rans"
    brick_hex_rans_def.cfg_file  = "def_brick_hex_rans.cfg"
    brick_hex_rans_def.test_iter = 10
    brick_hex_rans_def.test_vals = [3.55635e-06] #residual
    brick_hex_rans_def.su2_exec  = "mpirun -n 2 SU2_DEF"
    brick_hex_rans_def.timeout   = 1600
    brick_hex_rans_def.tol       = 1e-11
    
    pass_list.append(brick_hex_rans_def.run_def())
    test_list.append(brick_hex_rans_def)

    # Cylindrical FFD test
    cylinder_ffd_def           = TestCase('cylinder_ffd_def')
    cylinder_ffd_def.cfg_dir   = "deformation/cylindrical_ffd"
    cylinder_ffd_def.cfg_file  = "def_cylindrical.cfg"
    cylinder_ffd_def.test_iter = 10
    cylinder_ffd_def.test_vals = [0.00054847] #residual
    cylinder_ffd_def.su2_exec  = "mpirun -n 2 SU2_DEF"
    cylinder_ffd_def.timeout   = 1600
    cylinder_ffd_def.tol       = 1e-9

    pass_list.append(cylinder_ffd_def.run_def())
    test_list.append(cylinder_ffd_def)

    # Spherical FFD test
    sphere_ffd_def           = TestCase('sphere_ffd_def')
    sphere_ffd_def.cfg_dir   = "deformation/spherical_ffd"
    sphere_ffd_def.cfg_file  = "def_spherical.cfg"
    sphere_ffd_def.test_iter = 10
    sphere_ffd_def.test_vals = [0.00359947] #residual
    sphere_ffd_def.su2_exec  = "mpirun -n 2 SU2_DEF"
    sphere_ffd_def.timeout   = 1600
    sphere_ffd_def.tol       = 1e-8

    pass_list.append(sphere_ffd_def.run_def())
    test_list.append(sphere_ffd_def)

    # Spherical FFD test using BSplines
    sphere_ffd_def_bspline           = TestCase('sphere_ffd_def_bspline')
    sphere_ffd_def_bspline.cfg_dir   = "deformation/spherical_ffd"
    sphere_ffd_def_bspline.cfg_file  = "def_spherical_bspline.cfg"
    sphere_ffd_def_bspline.test_iter = 10
    sphere_ffd_def_bspline.test_vals = [0.00208206] #residual
    sphere_ffd_def_bspline.su2_exec  = "mpirun -n 2 SU2_DEF"
    sphere_ffd_def_bspline.timeout   = 1600
    sphere_ffd_def_bspline.tol       = 1e-8

    pass_list.append(sphere_ffd_def_bspline.run_def())
    test_list.append(sphere_ffd_def_bspline)


    # Tests summary
    print('==================================================================')
    print('Summary of the parallel tests')
    print('python version:', sys.version)
    for i, test in enumerate(test_list):
        if (pass_list[i]):
            print('  passed - %s'%test.tag)
        else:
            print('* FAILED - %s'%test.tag)

    if all(pass_list):
        sys.exit(0)
    else:
        sys.exit(1)
    # done

if __name__ == '__main__':
    main()<|MERGE_RESOLUTION|>--- conflicted
+++ resolved
@@ -834,11 +834,7 @@
     Jones_tc.cfg_dir   = "turbomachinery/APU_turbocharger"
     Jones_tc.cfg_file  = "Jones.cfg"
     Jones_tc.test_iter = 5
-<<<<<<< HEAD
-    Jones_tc.test_vals = [-5.290553, 0.372874, 44.765930, 2.270197] #last 4 columns
-=======
     Jones_tc.test_vals = [-5.300315, 0.365966, 44.731500, 2.271371] #last 4 columns
->>>>>>> 0478f466
     Jones_tc.su2_exec  = "parallel_computation.py -f"
     Jones_tc.timeout   = 1600
     Jones_tc.new_output = False
@@ -850,11 +846,7 @@
     Jones_tc_rst.cfg_dir   = "turbomachinery/APU_turbocharger"
     Jones_tc_rst.cfg_file  = "Jones_rst.cfg"
     Jones_tc_rst.test_iter = 5
-<<<<<<< HEAD
-    Jones_tc_rst.test_vals = [-3.030374, 0.017344, 82.263660, 2.792178] #last 4 columns
-=======
     Jones_tc_rst.test_vals = [-4.626438, -1.570818, 34.014660, 10.187090] #last 4 columns
->>>>>>> 0478f466
     Jones_tc_rst.su2_exec  = "parallel_computation.py -f"
     Jones_tc_rst.timeout   = 1600
     Jones_tc_rst.new_output = False
