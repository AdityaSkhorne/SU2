#!/usr/bin/env python

## \file parallel_regression.py
#  \brief Python script for automated regression testing of SU2 examples
#  \author A. Aranake, A. Campos, T. Economon, T. Lukaczyk, S. Padron
#  \version 5.0.0 "Raven"
#
# SU2 Original Developers: Dr. Francisco D. Palacios.
#                          Dr. Thomas D. Economon.
#
# SU2 Developers: Prof. Juan J. Alonso's group at Stanford University.
#                 Prof. Piero Colonna's group at Delft University of Technology.
#                 Prof. Nicolas R. Gauger's group at Kaiserslautern University of Technology.
#                 Prof. Alberto Guardone's group at Polytechnic University of Milan.
#                 Prof. Rafael Palacios' group at Imperial College London.
#                 Prof. Edwin van der Weide's group at the University of Twente.
#                 Prof. Vincent Terrapon's group at the University of Liege.
#
# Copyright (C) 2012-2017 SU2, the open-source CFD code.
#
# SU2 is free software; you can redistribute it and/or
# modify it under the terms of the GNU Lesser General Public
# License as published by the Free Software Foundation; either
# version 2.1 of the License, or (at your option) any later version.
#
# SU2 is distributed in the hope that it will be useful,
# but WITHOUT ANY WARRANTY; without even the implied warranty of
# MERCHANTABILITY or FITNESS FOR A PARTICULAR PURPOSE. See the GNU
# Lesser General Public License for more details.
#
# You should have received a copy of the GNU Lesser General Public
# License along with SU2. If not, see <http://www.gnu.org/licenses/>.

import sys
from TestCase import TestCase    

def main():
    '''This program runs SU2 and ensures that the output matches specified values. 
       This will be used to do checks when code is pushed to github 
       to make sure nothing is broken. '''

    test_list = []

    ##########################
    ### Compressible Euler ###
    ##########################

    # Channel
    channel           = TestCase('channel')
    channel.cfg_dir   = "euler/channel"
    channel.cfg_file  = "inv_channel_RK.cfg"
    channel.test_iter = 20
    channel.test_vals = [ -2.638725, 2.829514, 0.041076, 0.001657 ] #last 4 columns
    channel.su2_exec  = "parallel_computation.py -f"
    channel.timeout   = 1600
    channel.tol       = 0.00001
    test_list.append(channel)

    # NACA0012 
    naca0012           = TestCase('naca0012')
    naca0012.cfg_dir   = "euler/naca0012"
    naca0012.cfg_file  = "inv_NACA0012_Roe.cfg"
    naca0012.test_iter = 20
    naca0012.test_vals = [-4.098048, -3.597419, 0.334199, 0.022359] #last 4 columns
    naca0012.su2_exec  = "parallel_computation.py -f"
    naca0012.timeout   = 1600
    naca0012.tol       = 0.00001
    test_list.append(naca0012)

    # Supersonic wedge 
    wedge           = TestCase('wedge')
    wedge.cfg_dir   = "euler/wedge"
    wedge.cfg_file  = "inv_wedge_HLLC.cfg"
    wedge.test_iter = 20
    wedge.test_vals = [-0.804916, 4.936706, -0.250306, 0.044097] #last 4 columns
    wedge.su2_exec  = "parallel_computation.py -f"
    wedge.timeout   = 1600
    wedge.tol       = 0.00001
    test_list.append(wedge)

    # ONERA M6 Wing
    oneram6           = TestCase('oneram6')
    oneram6.cfg_dir   = "euler/oneram6"
    oneram6.cfg_file  = "inv_ONERAM6.cfg"
    oneram6.test_iter = 10
    oneram6.test_vals = [-13.400678, -12.932056, 0.282557, 0.012706] #last 4 columns
    oneram6.su2_exec  = "parallel_computation.py -f"
    oneram6.timeout   = 3200
    oneram6.tol       = 0.00001
    test_list.append(oneram6)

    # Fixed CL NACA0012
    fixedCL_naca0012           = TestCase('fixedcl_naca0012')
    fixedCL_naca0012.cfg_dir   = "fixed_cl/naca0012"
    fixedCL_naca0012.cfg_file  = "inv_NACA0012.cfg"
    fixedCL_naca0012.test_iter = 100
    fixedCL_naca0012.test_vals = [-2.522925, 2.876017, 0.291992, 0.019109] #last 4 columns
    fixedCL_naca0012.su2_exec  = "parallel_computation.py -f"
    fixedCL_naca0012.timeout   = 1600
    fixedCL_naca0012.tol       = 0.00001
    test_list.append(fixedCL_naca0012)
    
    # Polar sweep of the inviscid NACA0012
    polar_naca0012           = TestCase('polar_naca0012')
    polar_naca0012.cfg_dir   = "polar/naca0012"
    polar_naca0012.cfg_file  = "inv_NACA0012.cfg"
    polar_naca0012.polar     = True
    polar_naca0012.test_iter = 10
    polar_naca0012.test_vals = [-1.298373, 4.139860, 0.010703, 0.008932] #last 4 columns
    polar_naca0012.su2_exec  = "compute_polar.py -i 11"
    polar_naca0012.timeout   = 1600
    polar_naca0012.tol       = 0.00001
    test_list.append(polar_naca0012)

    ##########################
    ###  Compressible N-S  ###
    ##########################

    # Laminar flat plate
    flatplate           = TestCase('flatplate')
    flatplate.cfg_dir   = "navierstokes/flatplate"
    flatplate.cfg_file  = "lam_flatplate.cfg"
    flatplate.test_iter = 20
    flatplate.test_vals = [-4.679955, 0.781133, -0.136008, 0.022966] #last 4 columns
    flatplate.su2_exec  = "parallel_computation.py -f"
    flatplate.timeout   = 1600
    flatplate.tol       = 0.00001
    test_list.append(flatplate)

    # Laminar cylinder (steady)
    cylinder           = TestCase('cylinder')
    cylinder.cfg_dir   = "navierstokes/cylinder"
    cylinder.cfg_file  = "lam_cylinder.cfg"
    cylinder.test_iter = 25
    cylinder.test_vals = [-6.757291, -1.289309, -0.125948, 0.625438] #last 4 columns
    cylinder.su2_exec  = "parallel_computation.py -f"
    cylinder.timeout   = 1600
    cylinder.tol       = 0.00001
    test_list.append(cylinder)

    # Laminar cylinder (low Mach correction)
    cylinder_lowmach           = TestCase('cylinder_lowmach')
    cylinder_lowmach.cfg_dir   = "navierstokes/cylinder"
    cylinder_lowmach.cfg_file  = "cylinder_lowmach.cfg"
    cylinder_lowmach.test_iter = 25
    cylinder_lowmach.test_vals = [-6.861860, -1.399846, -1.557250, 110.230719] #last 4 columns
    cylinder_lowmach.su2_exec  = "parallel_computation.py -f"
    cylinder_lowmach.timeout   = 1600
    cylinder_lowmach.tol       = 0.00001
    test_list.append(cylinder_lowmach)

    # 2D Poiseuille flow (body force driven with periodic inlet / outlet)
    poiseuille           = TestCase('poiseuille')
    poiseuille.cfg_dir   = "navierstokes/poiseuille"
    poiseuille.cfg_file  = "lam_poiseuille.cfg"
    poiseuille.test_iter = 10
    poiseuille.test_vals = [-12.027716, -3.326792, -0.000000, 2.351005] #last 4 columns
    poiseuille.su2_exec  = "parallel_computation.py -f"
    poiseuille.timeout   = 1600
    poiseuille.tol       = 0.001
    test_list.append(poiseuille)

    ##########################
    ### Compressible RANS  ###
    ##########################

    # RAE2822 SA
    rae2822_sa           = TestCase('rae2822_sa')
    rae2822_sa.cfg_dir   = "rans/rae2822"
    rae2822_sa.cfg_file  = "turb_SA_RAE2822.cfg"
    rae2822_sa.test_iter = 20
    rae2822_sa.test_vals = [-2.003658, -5.226525, 0.832376, 0.053705] #last 4 columns
    rae2822_sa.su2_exec  = "parallel_computation.py -f"
    rae2822_sa.timeout   = 1600
    rae2822_sa.tol       = 0.00001
    test_list.append(rae2822_sa)
    
    # RAE2822 SST
    rae2822_sst           = TestCase('rae2822_sst')
    rae2822_sst.cfg_dir   = "rans/rae2822"
    rae2822_sst.cfg_file  = "turb_SST_RAE2822.cfg"
    rae2822_sst.test_iter = 20
    rae2822_sst.test_vals = [-0.514933, 4.911224, 0.835836, 0.054149] #last 4 columns
    rae2822_sst.su2_exec  = "parallel_computation.py -f"
    rae2822_sst.timeout   = 1600
    rae2822_sst.tol       = 0.00001
    test_list.append(rae2822_sst)

    # Flat plate
    turb_flatplate           = TestCase('turb_flatplate')
    turb_flatplate.cfg_dir   = "rans/flatplate"
    turb_flatplate.cfg_file  = "turb_SA_flatplate.cfg"
    turb_flatplate.test_iter = 20
    turb_flatplate.test_vals = [-4.146425, -6.736667, -0.176279, 0.057569] #last 4 columns
    turb_flatplate.su2_exec  = "parallel_computation.py -f"
    turb_flatplate.timeout   = 1600
    turb_flatplate.tol       = 0.00001
    test_list.append(turb_flatplate)

    # ONERA M6 Wing
    turb_oneram6           = TestCase('turb_oneram6')
    turb_oneram6.cfg_dir   = "rans/oneram6"
    turb_oneram6.cfg_file  = "turb_ONERAM6.cfg"
    turb_oneram6.test_iter = 10
    turb_oneram6.test_vals = [-2.327509, -6.563372, 0.230438, 0.155815] #last 4 columns
    turb_oneram6.su2_exec  = "parallel_computation.py -f"
    turb_oneram6.timeout   = 3200
    turb_oneram6.tol       = 0.00001
    test_list.append(turb_oneram6)

    # NACA0012 (SA, FUN3D finest grid results: CL=1.0983, CD=0.01242)
    turb_naca0012_sa           = TestCase('turb_naca0012_sa')
    turb_naca0012_sa.cfg_dir   = "rans/naca0012"
    turb_naca0012_sa.cfg_file  = "turb_NACA0012_sa.cfg"
    turb_naca0012_sa.test_iter = 10
    turb_naca0012_sa.test_vals = [-12.000763, -9.145363, 1.070528, 0.019417] #last 4 columns
    turb_naca0012_sa.su2_exec  = "parallel_computation.py -f"
    turb_naca0012_sa.timeout   = 3200
    turb_naca0012_sa.tol       = 0.00001
    test_list.append(turb_naca0012_sa)

    # NACA0012 (SA, FUN3D results for finest grid: CL=1.0983, CD=0.01242) with binary restart
    turb_naca0012_sa_bin           = TestCase('turb_naca0012_sa_bin')
    turb_naca0012_sa_bin.cfg_dir   = "rans/naca0012"
    turb_naca0012_sa_bin.cfg_file  = "turb_NACA0012_sa_binary.cfg"
    turb_naca0012_sa_bin.test_iter = 10
    turb_naca0012_sa_bin.test_vals = [-12.000899, -9.145363, 1.070528, 0.019417] #last 4 columns
    turb_naca0012_sa_bin.su2_exec  = "parallel_computation.py -f"
    turb_naca0012_sa_bin.timeout   = 3200
    turb_naca0012_sa_bin.tol       = 0.00001
    test_list.append(turb_naca0012_sa_bin)
    
    # NACA0012 (SST, FUN3D finest grid results: CL=1.0840, CD=0.01253)
    turb_naca0012_sst           = TestCase('turb_naca0012_sst')
    turb_naca0012_sst.cfg_dir   = "rans/naca0012"
    turb_naca0012_sst.cfg_file  = "turb_NACA0012_sst.cfg"
    turb_naca0012_sst.test_iter = 10
    turb_naca0012_sst.test_vals = [-15.039645, -7.220177, 1.059622, 0.019138] #last 4 columns
    turb_naca0012_sst.su2_exec  = "parallel_computation.py -f"
    turb_naca0012_sst.timeout   = 3200
    turb_naca0012_sst.tol       = 0.00001
    test_list.append(turb_naca0012_sst)

    # PROPELLER
    propeller           = TestCase('propeller')
    propeller.cfg_dir   = "rans/propeller"
    propeller.cfg_file  = "propeller.cfg"
    propeller.test_iter = 10
    propeller.test_vals = [-3.378804, -8.130406, 0.000051, 0.055764] #last 4 columns
    propeller.su2_exec  = "parallel_computation.py -f"
    propeller.timeout   = 3200
    propeller.tol       = 0.00001
    test_list.append(propeller)
    
    #################################
    ## Compressible RANS Restart  ###
    #################################
    
    # NACA0012 SST Multigrid restart
    turb_naca0012_sst_restart_mg           = TestCase('turb_naca0012_sst_restart_mg')
    turb_naca0012_sst_restart_mg.cfg_dir   = "rans/naca0012"
    turb_naca0012_sst_restart_mg.cfg_file  = "turb_NACA0012_sst_multigrid_restart.cfg"
    turb_naca0012_sst_restart_mg.test_iter = 20
    turb_naca0012_sst_restart_mg.ntest_vals = 5
    turb_naca0012_sst_restart_mg.test_vals = [-6.436213, -4.558644, 1.231772, -0.007019, 0.081472] #last 5 columns
    turb_naca0012_sst_restart_mg.su2_exec  = "parallel_computation.py -f"
    turb_naca0012_sst_restart_mg.timeout   = 3200
    turb_naca0012_sst_restart_mg.tol       = 0.000001
    test_list.append(turb_naca0012_sst_restart_mg)

    #############################
    ### Incompressible Euler  ###
    #############################

    # NACA0012 Hydrofoil
    inc_euler_naca0012           = TestCase('inc_euler_naca0012')
    inc_euler_naca0012.cfg_dir   = "incomp_euler/naca0012"
    inc_euler_naca0012.cfg_file  = "incomp_NACA0012.cfg"
    inc_euler_naca0012.test_iter = 20
    inc_euler_naca0012.test_vals = [-3.544713, -3.135163, 0.968232, 0.010161] #last 4 columns
    inc_euler_naca0012.su2_exec  = "parallel_computation.py -f"
    inc_euler_naca0012.timeout   = 1600
    inc_euler_naca0012.tol       = 0.00001
    test_list.append(inc_euler_naca0012)

    #############################
    ### Incompressible N-S    ###
    #############################

    # Laminar cylinder
    inc_lam_cylinder          = TestCase('inc_lam_cylinder')
    inc_lam_cylinder.cfg_dir   = "incomp_navierstokes/cylinder"
    inc_lam_cylinder.cfg_file  = "incomp_cylinder.cfg"
    inc_lam_cylinder.test_iter = 10
    inc_lam_cylinder.test_vals = [-3.755682, -3.318630, -0.005906, 6.254292] #last 4 columns
    inc_lam_cylinder.su2_exec  = "parallel_computation.py -f"
    inc_lam_cylinder.timeout   = 1600
    inc_lam_cylinder.tol       = 0.00001
    test_list.append(inc_lam_cylinder)

    ############################
    ### Incompressible RANS  ###
    ############################

    # NACA0012
    inc_turb_naca0012           = TestCase('inc_turb_naca0012')
    inc_turb_naca0012.cfg_dir   = "incomp_rans/naca0012"
    inc_turb_naca0012.cfg_file  = "naca0012.cfg"
    inc_turb_naca0012.test_iter = 20
    inc_turb_naca0012.test_vals = [-4.708166, -11.010137, 0.000002, 0.207683] #last 4 columns
    inc_turb_naca0012.su2_exec  = "parallel_computation.py -f"
    inc_turb_naca0012.timeout   = 1600
    inc_turb_naca0012.tol       = 0.00001
    test_list.append(inc_turb_naca0012)

    ############################
    ###      Transition      ###
    ############################

    # Schubauer-Klebanoff Natural Transition Case
    schubauer_klebanoff_transition              = TestCase('Schubauer_Klebanoff')
    schubauer_klebanoff_transition.cfg_dir      = "transition/Schubauer_Klebanoff"
    schubauer_klebanoff_transition.cfg_file     = "transitional_BC_model_ConfigFile.cfg"
<<<<<<< HEAD
    schubauer_klebanoff_transition.test_iter    = 10
    schubauer_klebanoff_transition.test_vals    = [-8.280255, -14.505575, 0.000068, 0.005669] #last 4 columns
=======
    schubauer_klebanoff_transition.test_iter    = 50
    schubauer_klebanoff_transition.test_vals    = [ -8.706566, -15.066785, 0.000358, 0.002447] #last 4 columns
>>>>>>> a5902dbc
    schubauer_klebanoff_transition.su2_exec     = "parallel_computation.py -f"
    schubauer_klebanoff_transition.timeout      = 1600
    schubauer_klebanoff_transition.tol          = 0.00001
    test_list.append(schubauer_klebanoff_transition)

    #####################################
    ### Cont. adj. compressible Euler ###
    #####################################

    # Inviscid NACA0012
    contadj_naca0012           = TestCase('contadj_naca0012')
    contadj_naca0012.cfg_dir   = "cont_adj_euler/naca0012"
    contadj_naca0012.cfg_file  = "inv_NACA0012.cfg"
    contadj_naca0012.test_iter = 5
    contadj_naca0012.test_vals = [-9.783742, -15.192863, 0.300920, 0.019552] #last 4 columns
    contadj_naca0012.su2_exec  = "parallel_computation.py -f"
    contadj_naca0012.timeout   = 1600
    contadj_naca0012.tol       = 0.00001
    test_list.append(contadj_naca0012)

    # Inviscid ONERA M6
    contadj_oneram6           = TestCase('contadj_oneram6')
    contadj_oneram6.cfg_dir   = "cont_adj_euler/oneram6"
    contadj_oneram6.cfg_file  = "inv_ONERAM6.cfg"
    contadj_oneram6.test_iter = 10
    contadj_oneram6.test_vals = [-12.131587, -12.703243, 0.685900, 0.007594] #last 4 columns
    contadj_oneram6.su2_exec  = "parallel_computation.py -f"
    contadj_oneram6.timeout   = 1600
    contadj_oneram6.tol       = 0.00001
    test_list.append(contadj_oneram6)

    # Inviscid WEDGE: tests averaged outflow total pressure adjoint
    contadj_wedge             = TestCase('contadj_wedge')
    contadj_wedge.cfg_dir   = "cont_adj_euler/wedge"
    contadj_wedge.cfg_file  = "inv_wedge_ROE.cfg"
    contadj_wedge.test_iter = 10  
    contadj_wedge.test_vals = [2.856008, -2.767216, 1.0029e+06, 7.0328e-14] #last 4 columns
    contadj_wedge.su2_exec  = "parallel_computation.py -f"
    contadj_wedge.timeout   = 1600
    contadj_wedge.tol       = 0.00001
    test_list.append(contadj_wedge)

    # Inviscid fixed CL NACA0012
    contadj_fixed_CL_naca0012           = TestCase('contadj_fixedcl_naca0012')
    contadj_fixed_CL_naca0012.cfg_dir   = "fixed_cl/naca0012"
    contadj_fixed_CL_naca0012.cfg_file  = "inv_NACA0012_ContAdj.cfg"
    contadj_fixed_CL_naca0012.test_iter = 100
    contadj_fixed_CL_naca0012.test_vals = [0.339385, -5.198719, 0.254980, -0.000163] #last 4 columns
    contadj_fixed_CL_naca0012.su2_exec  = "parallel_computation.py -f"
    contadj_fixed_CL_naca0012.timeout   = 1600
    contadj_fixed_CL_naca0012.tol       = 0.00001
    test_list.append(contadj_fixed_CL_naca0012)

    ###################################
    ### Cont. adj. compressible N-S ###
    ###################################

    # Adjoint laminar cylinder
    contadj_ns_cylinder           = TestCase('contadj_ns_cylinder')
    contadj_ns_cylinder.cfg_dir   = "cont_adj_navierstokes/cylinder"
    contadj_ns_cylinder.cfg_file  = "lam_cylinder.cfg"
    contadj_ns_cylinder.test_iter = 20
    contadj_ns_cylinder.test_vals = [ -3.648130, -9.104844, 2.056700, -0.000000] #last 4 columns
    contadj_ns_cylinder.su2_exec  = "parallel_computation.py -f"
    contadj_ns_cylinder.timeout   = 1600
    contadj_ns_cylinder.tol       = 0.00001
    test_list.append(contadj_ns_cylinder)

    # Adjoint laminar naca0012 subsonic
    contadj_ns_naca0012_sub           = TestCase('contadj_ns_naca0012_sub')
    contadj_ns_naca0012_sub.cfg_dir   = "cont_adj_navierstokes/naca0012_sub"
    contadj_ns_naca0012_sub.cfg_file  = "lam_NACA0012.cfg"
    contadj_ns_naca0012_sub.test_iter = 20
    contadj_ns_naca0012_sub.test_vals = [-2.743268, -8.215193, 0.518810, 0.001210] #last 4 columns
    contadj_ns_naca0012_sub.su2_exec  = "parallel_computation.py -f"
    contadj_ns_naca0012_sub.timeout   = 1600
    contadj_ns_naca0012_sub.tol       = 0.00001
    test_list.append(contadj_ns_naca0012_sub)
    
    # Adjoint laminar naca0012 transonic
    contadj_ns_naca0012_trans           = TestCase('contadj_ns_naca0012_trans')
    contadj_ns_naca0012_trans.cfg_dir   = "cont_adj_navierstokes/naca0012_trans"
    contadj_ns_naca0012_trans.cfg_file  = "lam_NACA0012.cfg"
    contadj_ns_naca0012_trans.test_iter = 20
    contadj_ns_naca0012_trans.test_vals = [ -1.039664, -6.575019, 1.772300, 0.012495] #last 4 columns
    contadj_ns_naca0012_trans.su2_exec  = "parallel_computation.py -f"
    contadj_ns_naca0012_trans.timeout   = 1600
    contadj_ns_naca0012_trans.tol       = 0.00001
    test_list.append(contadj_ns_naca0012_trans)
    
    #######################################################
    ### Cont. adj. compressible RANS (frozen viscosity) ###
    #######################################################

    # Adjoint turbulent NACA0012
    contadj_rans_naca0012           = TestCase('contadj_rans_naca0012')
    contadj_rans_naca0012.cfg_dir   = "cont_adj_rans/naca0012"
    contadj_rans_naca0012.cfg_file  = "turb_nasa.cfg"
    contadj_rans_naca0012.test_iter = 20
    contadj_rans_naca0012.test_vals = [ -0.794162, -5.761722, 19.214000, -0.000000] #last 4 columns
    contadj_rans_naca0012.su2_exec  = "parallel_computation.py -f"
    contadj_rans_naca0012.timeout   = 1600
    contadj_rans_naca0012.tol       = 0.00001
    test_list.append(contadj_rans_naca0012)
   
    # Adjoint turbulent NACA0012 with binary restarts
    contadj_rans_naca0012_bin           = TestCase('contadj_rans_naca0012_bin')
    contadj_rans_naca0012_bin.cfg_dir   = "cont_adj_rans/naca0012"
    contadj_rans_naca0012_bin.cfg_file  = "turb_nasa_binary.cfg"
    contadj_rans_naca0012_bin.test_iter = 20
    contadj_rans_naca0012_bin.test_vals = [-0.794169, -5.761671, 19.214000, -0.000000] #last 4 columns
    contadj_rans_naca0012_bin.su2_exec  = "parallel_computation.py -f"
    contadj_rans_naca0012_bin.timeout   = 1600
    contadj_rans_naca0012_bin.tol       = 0.00001
    test_list.append(contadj_rans_naca0012_bin)
 
    # Adjoint turbulent RAE2822
    contadj_rans_rae2822           = TestCase('contadj_rans_rae822')
    contadj_rans_rae2822.cfg_dir   = "cont_adj_rans/rae2822"
    contadj_rans_rae2822.cfg_file  = "turb_SA_RAE2822.cfg"
    contadj_rans_rae2822.test_iter = 20
    contadj_rans_rae2822.test_vals = [-5.369195, -10.871609, -0.212470, 0.005448] #last 4 columns
    contadj_rans_rae2822.su2_exec  = "parallel_computation.py -f"
    contadj_rans_rae2822.timeout   = 1600
    contadj_rans_rae2822.tol       = 0.00001
    test_list.append(contadj_rans_rae2822)

    #######################################
    ### Cont. adj. incompressible Euler ###
    #######################################

    # Adjoint Incompressible Inviscid NACA0012
    contadj_incomp_NACA0012           = TestCase('contadj_incomp_NACA0012')
    contadj_incomp_NACA0012.cfg_dir   = "cont_adj_incomp_euler/naca0012"
    contadj_incomp_NACA0012.cfg_file  = "incomp_NACA0012.cfg"
    contadj_incomp_NACA0012.test_iter = 5
    contadj_incomp_NACA0012.test_vals = [-11.968536, -12.133235, 1.939900, 0.000000] #last 4 columns
    contadj_incomp_NACA0012.su2_exec  = "parallel_computation.py -f"
    contadj_incomp_NACA0012.timeout   = 1600
    contadj_incomp_NACA0012.tol       = 0.00001
    test_list.append(contadj_incomp_NACA0012)

    #####################################
    ### Cont. adj. incompressible N-S ###
    #####################################

    # Adjoint Incompressible Viscous Cylinder
    contadj_incomp_cylinder           = TestCase('contadj_incomp_cylinder')
    contadj_incomp_cylinder.cfg_dir   = "cont_adj_incomp_navierstokes/cylinder"
    contadj_incomp_cylinder.cfg_file  = "lam_incomp_cylinder.cfg"
    contadj_incomp_cylinder.test_iter = 25
    contadj_incomp_cylinder.test_vals = [-5.721205, -6.989432, 2.932100, 0.000000] #last 4 columns
    contadj_incomp_cylinder.su2_exec  = "parallel_computation.py -f"
    contadj_incomp_cylinder.timeout   = 1600
    contadj_incomp_cylinder.tol       = 0.00001
    test_list.append(contadj_incomp_cylinder)

    ######################################                                                                                  
    ### Harmonic Balance               ###                                                                                  
    ######################################                                                                                    

    # Description of the regression test 
    harmonic_balance           = TestCase('harmonic_balance')
    harmonic_balance.cfg_dir   = "harmonic_balance"
    harmonic_balance.cfg_file  = "HB.cfg"
    harmonic_balance.test_iter = 25
    harmonic_balance.test_vals = [-1.569573, 3.941896, 0.008780, 0.079775] #last 4 columns
    harmonic_balance.su2_exec  = "parallel_computation.py -f"
    harmonic_balance.timeout   = 1600
    harmonic_balance.tol       = 0.00001
    test_list.append(harmonic_balance)

    # Turbulent pitching NACA 64a010 airfoil
    hb_rans_preconditioning           = TestCase('hb_rans_preconditioning')
    hb_rans_preconditioning.cfg_dir   = "harmonic_balance/hb_rans_preconditioning"
    hb_rans_preconditioning.cfg_file  = "davis.cfg"
    hb_rans_preconditioning.test_iter = 25
    hb_rans_preconditioning.test_vals = [-1.900976,-5.876722, 0.007761, 0.125934] #last 4 columns
    hb_rans_preconditioning.su2_exec  = "parallel_computation.py -f"
    hb_rans_preconditioning.timeout   = 1600
    hb_rans_preconditioning.tol       = 0.00001
    test_list.append(hb_rans_preconditioning)

    ######################################
    ### Moving Wall                    ###
    ######################################

    # Lid-driven cavity
    cavity           = TestCase('cavity')
    cavity.cfg_dir   = "moving_wall/cavity"
    cavity.cfg_file  = "lam_cavity.cfg"
    cavity.test_iter = 25
    cavity.test_vals = [-5.597018, -0.133158, 0.169034, 0.821371] #last 4 columns
    cavity.su2_exec  = "parallel_computation.py -f"
    cavity.timeout   = 1600
    cavity.tol       = 0.00001
    test_list.append(cavity)

    # Spinning cylinder
    spinning_cylinder           = TestCase('spinning_cylinder')
    spinning_cylinder.cfg_dir   = "moving_wall/spinning_cylinder"
    spinning_cylinder.cfg_file  = "spinning_cylinder.cfg"
    spinning_cylinder.test_iter = 25
    spinning_cylinder.test_vals = [-7.648320, -2.202753, 1.236836, 1.609040] #last 4 columns
    spinning_cylinder.su2_exec  = "parallel_computation.py -f"
    spinning_cylinder.timeout   = 1600
    spinning_cylinder.tol       = 0.00001
    test_list.append(spinning_cylinder)

    ######################################
    ### Unsteady                       ###
    ######################################

    # Square cylinder
    square_cylinder           = TestCase('square_cylinder')
    square_cylinder.cfg_dir   = "unsteady/square_cylinder"
    square_cylinder.cfg_file  = "turb_square.cfg"
    square_cylinder.test_iter = 3
    square_cylinder.test_vals = [-1.166422,0.076751,1.398549,2.197047] #last 4 columns
    square_cylinder.su2_exec  = "parallel_computation.py -f"
    square_cylinder.timeout   = 1600
    square_cylinder.tol       = 0.00001
    square_cylinder.unsteady  = True
    test_list.append(square_cylinder)

    # Gust
    sine_gust           = TestCase('sine_gust')
    sine_gust.cfg_dir   = "gust"
    sine_gust.cfg_file  = "inv_gust_NACA0012.cfg"
    sine_gust.test_iter = 5
    sine_gust.test_vals = [-1.977531, 3.481790, -0.014552, -0.004969] #last 4 columns
    sine_gust.su2_exec  = "parallel_computation.py -f"
    sine_gust.timeout   = 1600
    sine_gust.tol       = 0.00001
    sine_gust.unsteady  = True
    test_list.append(sine_gust)

    # Aeroelastic
    aeroelastic           = TestCase('aeroelastic')
    aeroelastic.cfg_dir   = "aeroelastic"
    aeroelastic.cfg_file  = "aeroelastic_NACA64A010.cfg"
    aeroelastic.test_iter = 2
    aeroelastic.test_vals = [0.077169, 0.036452, -0.001685, -0.000113] #last 4 columns
    aeroelastic.su2_exec  = "parallel_computation.py -f"
    aeroelastic.timeout   = 1600
    aeroelastic.tol       = 0.000001
    aeroelastic.unsteady  = True
    test_list.append(aeroelastic) 

    ######################################
    ### NICFD                          ###
    ######################################	

    # Rarefaction shock wave edge_VW
    edge_VW           = TestCase('edge_VW')
    edge_VW.cfg_dir   = "nicf/edge"
    edge_VW.cfg_file  = "edge_VW.cfg"
    edge_VW.test_iter = 100
    edge_VW.test_vals = [-5.059867, 1.114232, -0.000009, 0.000000] #last 4 columns
    edge_VW.su2_exec  = "parallel_computation.py -f"
    edge_VW.timeout   = 1600
    edge_VW.tol       = 0.00001
    test_list.append(edge_VW)

    # Rarefaction shock wave edge_PPR
    edge_PPR           = TestCase('edge_PPR')
    edge_PPR.cfg_dir   = "nicf/edge"
    edge_PPR.cfg_file  = "edge_PPR.cfg"
    edge_PPR.test_iter = 100
    edge_PPR.test_vals = [-5.487473, 0.653442, -0.000037, 0.000000] #last 4 columns
    edge_PPR.su2_exec  = "parallel_computation.py -f"
    edge_PPR.timeout   = 1600
    edge_PPR.tol       = 0.00001
    test_list.append(edge_PPR)
    
    ######################################
    ### Turbomachinery                 ###
    ######################################	

    # Jones APU Turbocharger
    Jones_tc           = TestCase('jones_turbocharger')
    Jones_tc.cfg_dir   = "turbomachinery/APU_turbocharger"
    Jones_tc.cfg_file  = "Jones.cfg"
    Jones_tc.test_iter = 5
    Jones_tc.test_vals = [-5.341490, 0.417322, 82.840150, 0.882252] #last 4 columns
    Jones_tc.su2_exec  = "parallel_computation.py -f"
    Jones_tc.timeout   = 1600
    Jones_tc.tol       = 0.00001
    test_list.append(Jones_tc)

	# Jones APU Turbocharger restart
    Jones_tc_rst           = TestCase('jones_turbocharger_restart')
    Jones_tc_rst.cfg_dir   = "turbomachinery/APU_turbocharger"
    Jones_tc_rst.cfg_file  = "Jones_rst.cfg"
    Jones_tc_rst.test_iter = 5
    Jones_tc_rst.test_vals = [-4.268817, -1.409751, 82.253670, 2.776472] #last 4 columns
    Jones_tc_rst.su2_exec  = "parallel_computation.py -f"
    Jones_tc_rst.timeout   = 1600
    Jones_tc_rst.tol       = 0.00001
    test_list.append(Jones_tc_rst)

    # 2D axial stage
    axial_stage2D           = TestCase('axial_stage2D')
    axial_stage2D.cfg_dir   = "turbomachinery/axial_stage_2D"
    axial_stage2D.cfg_file  = "Axial_stage2D.cfg"
    axial_stage2D.test_iter = 20
    axial_stage2D.test_vals = [-1.833798, 5.788690, 73.680320, 0.888891] #last 4 columns
    axial_stage2D.su2_exec  = "parallel_computation.py -f"
    axial_stage2D.timeout   = 1600
    axial_stage2D.tol       = 0.00001
    test_list.append(axial_stage2D)
    
    # 2D transonic stator
    transonic_stator           = TestCase('transonic_stator')
    transonic_stator.cfg_dir   = "turbomachinery/transonic_stator_2D"
    transonic_stator.cfg_file  = "transonic_stator.cfg"
    transonic_stator.test_iter = 20
    transonic_stator.test_vals = [ -1.101166, 6.115630, 67.308660, 0.071862] #last 4 columns
    transonic_stator.su2_exec  = "parallel_computation.py -f"
    transonic_stator.timeout   = 1600
    transonic_stator.tol       = 0.00001
    test_list.append(transonic_stator)
    
    # 2D transonic stator restart
    transonic_stator_rst           = TestCase('transonic_stator_restart')
    transonic_stator_rst.cfg_dir   = "turbomachinery/transonic_stator_2D"
    transonic_stator_rst.cfg_file  = "transonic_stator_rst.cfg"
    transonic_stator_rst.test_iter = 20
    transonic_stator_rst.test_vals = [-0.485439, 4.462528, 6.460864, 0.004009] #last 4 columns
    transonic_stator_rst.su2_exec  = "parallel_computation.py -f"
    transonic_stator_rst.timeout   = 1600
    transonic_stator_rst.tol       = 0.00001
    test_list.append(transonic_stator_rst)

    ######################################
    ### Sliding Mesh                   ###
    ######################################

    # Uniform flow
    uniform_flow         = TestCase('uniform_flow')
    uniform_flow.cfg_dir   = "sliding_interface/uniform_flow"
    uniform_flow.cfg_file  = "uniform_NN.cfg"
    uniform_flow.test_iter = 50
    uniform_flow.test_vals = [-0.368836, 5.156090, 0.000000, 0.000000] #last 4 columns
    uniform_flow.su2_exec  = "parallel_computation.py -f"
    uniform_flow.timeout   = 1600
    uniform_flow.tol       = 0.000001
    uniform_flow.unsteady  = True
    test_list.append(uniform_flow) 

    # Channel_2D
    channel_2D           = TestCase('channel_2D')
    channel_2D.cfg_dir   = "sliding_interface/channel_2D"
    channel_2D.cfg_file  = "channel_2D_WA.cfg"
    channel_2D.test_iter = 4
    channel_2D.test_vals = [-1.656855, 4.263163, 0.000000, 0.000000] #last 4 columns
    channel_2D.su2_exec  = "parallel_computation.py -f"
    channel_2D.timeout   = 100
    channel_2D.tol       = 0.00001
    channel_2D.unsteady  = True
    test_list.append(channel_2D)

    # Channel_3D
    channel_3D           = TestCase('channel_3D')
    channel_3D.cfg_dir   = "sliding_interface/channel_3D"
    channel_3D.cfg_file  = "channel_3D_WA.cfg"
    channel_3D.test_iter = 2
    channel_3D.test_vals = [-1.999171, 3.956649, 0.000000, 0.000000] #last 4 columns
    channel_3D.su2_exec  = "parallel_computation.py -f"
    channel_3D.timeout   = 1600
    channel_3D.tol       = 0.00001
    channel_3D.unsteady  = True
    test_list.append(channel_3D)

    # Pipe
    pipe           = TestCase('pipe')
    pipe.cfg_dir   = "sliding_interface/pipe"
    pipe.cfg_file  = "pipe_NN.cfg"
    pipe.test_iter = 2
    pipe.test_vals = [-3.503708, 3.194241, 0.000000, 0.000000] #last 4 columns
    pipe.su2_exec  = "parallel_computation.py -f"
    pipe.timeout   = 1600
    pipe.tol       = 0.00001
    pipe.unsteady  = True
    test_list.append(pipe)

    # Rotating cylinders
    rotating_cylinders           = TestCase('rotating_cylinders')
    rotating_cylinders.cfg_dir   = "sliding_interface/rotating_cylinders"
    rotating_cylinders.cfg_file  = "rot_cylinders_WA.cfg"
    rotating_cylinders.test_iter = 3
    rotating_cylinders.test_vals = [-1.253466, 4.531328, 0.000000, 0.000000] #last 4 columns
    rotating_cylinders.su2_exec  = "parallel_computation.py -f"
    rotating_cylinders.timeout   = 1600
    rotating_cylinders.tol       = 0.00001
    rotating_cylinders.unsteady  = True
    test_list.append(rotating_cylinders)

    # Supersonic vortex shedding
    supersonic_vortex_shedding           = TestCase('supersonic_vortex_shedding')
    supersonic_vortex_shedding.cfg_dir   = "sliding_interface/supersonic_vortex_shedding"
    supersonic_vortex_shedding.cfg_file  = "sup_vor_shed_WA.cfg"
    supersonic_vortex_shedding.test_iter = 5
    supersonic_vortex_shedding.test_vals = [-1.124863, 4.604517, 0.000000, 0.000000] #last 4 columns
    supersonic_vortex_shedding.su2_exec  = "parallel_computation.py -f"
    supersonic_vortex_shedding.timeout   = 1600
    supersonic_vortex_shedding.tol       = 0.00001
    supersonic_vortex_shedding.unsteady  = True
    test_list.append(supersonic_vortex_shedding)

    # Bars_SST_2D
    bars_SST_2D           = TestCase('bars_SST_2D')
    bars_SST_2D.cfg_dir   = "sliding_interface/bars_SST_2D"
    bars_SST_2D.cfg_file  = "bars.cfg"
    bars_SST_2D.test_iter = 13
    bars_SST_2D.test_vals = [-2.133738, 1.644733, -0.000831, 0.117497] #last 4 columns
    bars_SST_2D.su2_exec  = "SU2_CFD"
    bars_SST_2D.timeout   = 1600
    bars_SST_2D.tol       = 0.00001
    test_list.append(bars_SST_2D)

    ##########################
    ### FEA - FSI          ###
    ##########################   

    # Static beam, 3d
    statbeam3d           = TestCase('statbeam3d')
    statbeam3d.cfg_dir   = "fea_fsi/StatBeam_3d"
    statbeam3d.cfg_file  = "configBeam_3d.cfg"
    statbeam3d.test_iter = 0
    statbeam3d.test_vals = [-8.520066, -8.069308, -8.062384, 64095.000000] #last 4 columns
    statbeam3d.su2_exec  = "parallel_computation_fsi.py -f"
    statbeam3d.timeout   = 1600
    statbeam3d.tol       = 0.00001
    test_list.append(statbeam3d)

    # Dynamic beam, 2d
    dynbeam2d           = TestCase('dynbeam2d')
    dynbeam2d.cfg_dir   = "fea_fsi/DynBeam_2d"
    dynbeam2d.cfg_file  = "configBeam_2d.cfg"
    dynbeam2d.test_iter = 6
    dynbeam2d.test_vals = [-9.420641, -5.365871, -12.430382, 6.5210e+04] #last 4 columns
    dynbeam2d.su2_exec  = "parallel_computation_fsi.py -f"
    dynbeam2d.timeout   = 1600
    dynbeam2d.tol       = 0.00001
    test_list.append(dynbeam2d)

    # FSI, 2d
    fsi2d           = TestCase('fsi2d')
    fsi2d.cfg_dir   = "fea_fsi/WallChannel_2d"
    fsi2d.cfg_file  = "configFSI_2D.cfg"
    fsi2d.test_iter = 4
    fsi2d.test_vals = [2.000000, 0.500000, -7.780230, -1.142095] #last 4 columns
    fsi2d.su2_exec  = "parallel_computation_fsi.py -f"
    fsi2d.timeout   = 1600
    fsi2d.tol       = 0.00001
    test_list.append(fsi2d)

    ##########################
    ###   Python wrapper   ###
    ##########################
    
    # NACA0012 
    pywrapper_naca0012           = TestCase('pywrapper_naca0012')
    pywrapper_naca0012.cfg_dir   = "euler/naca0012"
    pywrapper_naca0012.cfg_file  = "inv_NACA0012_Roe.cfg"
    pywrapper_naca0012.test_iter = 100
    pywrapper_naca0012.test_vals = [-6.237188, -5.641250, 0.334843, 0.022206] #last 4 columns
    pywrapper_naca0012.su2_exec  = "mpirun -np 2 SU2_CFD.py --parallel -f"
    pywrapper_naca0012.timeout   = 1600
    pywrapper_naca0012.tol       = 0.00001
    test_list.append(pywrapper_naca0012)

    # NACA0012 (SST, FUN3D results for finest grid: CL=1.0840, CD=0.01253)
    pywrapper_turb_naca0012_sst           = TestCase('pywrapper_turb_naca0012_sst')
    pywrapper_turb_naca0012_sst.cfg_dir   = "rans/naca0012"
    pywrapper_turb_naca0012_sst.cfg_file  = "turb_NACA0012_sst.cfg"
    pywrapper_turb_naca0012_sst.test_iter = 10
    pywrapper_turb_naca0012_sst.test_vals = [-15.039645, -7.220177, 1.059622, 0.019138] #last 4 columns
    pywrapper_turb_naca0012_sst.su2_exec  = "mpirun -np 2 SU2_CFD.py --parallel -f"
    pywrapper_turb_naca0012_sst.timeout   = 3200
    pywrapper_turb_naca0012_sst.tol       = 0.00001
    test_list.append(pywrapper_turb_naca0012_sst)

    # Square cylinder
    pywrapper_square_cylinder           = TestCase('pywrapper_square_cylinder')
    pywrapper_square_cylinder.cfg_dir   = "unsteady/square_cylinder"
    pywrapper_square_cylinder.cfg_file  = "turb_square.cfg"
    pywrapper_square_cylinder.test_iter = 3
    pywrapper_square_cylinder.test_vals = [-1.166422,0.076751,1.398549,2.197047] #last 4 columns
    pywrapper_square_cylinder.su2_exec  = "mpirun -np 2 SU2_CFD.py --parallel -f"
    pywrapper_square_cylinder.timeout   = 1600
    pywrapper_square_cylinder.tol       = 0.00001
    pywrapper_square_cylinder.unsteady  = True
    test_list.append(pywrapper_square_cylinder)

    # Aeroelastic
    pywrapper_aeroelastic         = TestCase('pywrapper_aeroelastic')
    pywrapper_aeroelastic.cfg_dir   = "aeroelastic"
    pywrapper_aeroelastic.cfg_file  = "aeroelastic_NACA64A010.cfg"
    pywrapper_aeroelastic.test_iter = 2
    pywrapper_aeroelastic.test_vals = [0.077169, 0.036452, -0.001685, -0.000113] #last 4 columns
    pywrapper_aeroelastic.su2_exec  = "mpirun -np 2 SU2_CFD.py --parallel -f"
    pywrapper_aeroelastic.timeout   = 1600
    pywrapper_aeroelastic.tol       = 0.000001
    pywrapper_aeroelastic.unsteady  = True
    test_list.append(pywrapper_aeroelastic)

    # FSI, 2d
    pywrapper_fsi2d           = TestCase('pywrapper_fsi2d')
    pywrapper_fsi2d.cfg_dir   = "fea_fsi/WallChannel_2d"
    pywrapper_fsi2d.cfg_file  = "configFSI_2D.cfg"
    pywrapper_fsi2d.test_iter = 4
    pywrapper_fsi2d.test_vals = [2.000000, 0.500000, -7.780230, -1.142095] #last 4 columns
    pywrapper_fsi2d.su2_exec  = "mpirun -np 2 SU2_CFD.py --nZone 2 --fsi True --parallel -f"
    pywrapper_fsi2d.timeout   = 1600
    pywrapper_fsi2d.tol       = 0.00001
    test_list.append(pywrapper_fsi2d)
    
    
    ######################################
    ### RUN TESTS                      ###
    ######################################
    
    pass_list = [ test.run_test() for test in test_list ]


    ######################################
    ### RUN SU2_DEF TESTS              ###
    ######################################
    
    # Inviscid NACA0012 (triangles)
    naca0012_def            = TestCase('naca0012_def')
    naca0012_def.cfg_dir   = "deformation/naca0012"
    naca0012_def.cfg_file  = "def_NACA0012.cfg"
    naca0012_def.test_iter = 10
    naca0012_def.test_vals = [4.626580e-03] #residual
    naca0012_def.su2_exec  = "mpirun -n 2 SU2_DEF"
    naca0012_def.timeout   = 1600
    naca0012_def.tol       = 1e-8
    
    pass_list.append(naca0012_def.run_def())
    test_list.append(naca0012_def)

    # RAE2822 (mixed tris + quads)
    rae2822_def            = TestCase('rae2822_def')
    rae2822_def.cfg_dir   = "deformation/rae2822"
    rae2822_def.cfg_file  = "def_RAE2822.cfg"
    rae2822_def.test_iter = 10
    rae2822_def.test_vals = [9.147140e-09] #residual
    rae2822_def.su2_exec  = "mpirun -n 2 SU2_DEF"
    rae2822_def.timeout   = 1600
    rae2822_def.tol       = 1e-13
    
    pass_list.append(rae2822_def.run_def())
    test_list.append(rae2822_def)
    
    # Turb NACA4412 (quads, wall distance)
    naca4412_def            = TestCase('naca4412_def')
    naca4412_def.cfg_dir   = "deformation/naca4412"
    naca4412_def.cfg_file  = "def_NACA4412.cfg"
    naca4412_def.test_iter = 10
    naca4412_def.test_vals = [2.210380e-12] #residual
    naca4412_def.su2_exec  = "mpirun -n 2 SU2_DEF"
    naca4412_def.timeout   = 1600
    naca4412_def.tol       = 1e-12
    
    pass_list.append(naca4412_def.run_def())
    test_list.append(naca4412_def)
    
    # Brick of tets (inverse volume)
    brick_tets_def            = TestCase('brick_tets_def')
    brick_tets_def.cfg_dir   = "deformation/brick_tets"
    brick_tets_def.cfg_file  = "def_brick_tets.cfg"
    brick_tets_def.test_iter = 10
    brick_tets_def.test_vals = [9.584000e-04] #residual
    brick_tets_def.su2_exec  = "mpirun -n 2 SU2_DEF"
    brick_tets_def.timeout   = 1600
    brick_tets_def.tol       = 1e-9
    
    pass_list.append(brick_tets_def.run_def())
    test_list.append(brick_tets_def)
    
    # Brick of isotropic hexas (inverse volume)
    brick_hex_def           = TestCase('brick_hex_def')
    brick_hex_def.cfg_dir   = "deformation/brick_hex"
    brick_hex_def.cfg_file  = "def_brick_hex.cfg"
    brick_hex_def.test_iter = 10
    brick_hex_def.test_vals = [2.024230e-04] #residual
    brick_hex_def.su2_exec  = "mpirun -n 2 SU2_DEF"
    brick_hex_def.timeout   = 1600
    brick_hex_def.tol       = 1e-9
    
    pass_list.append(brick_hex_def.run_def())
    test_list.append(brick_hex_def)
    
    # Brick with a pyramid layer (inverse volume)
    brick_pyra_def           = TestCase('brick_pyra_def')
    brick_pyra_def.cfg_dir   = "deformation/brick_pyra"
    brick_pyra_def.cfg_file  = "def_brick_pyra.cfg"
    brick_pyra_def.test_iter = 10
    brick_pyra_def.test_vals = [1.976680e-03] #residual
    brick_pyra_def.su2_exec  = "mpirun -n 2 SU2_DEF"
    brick_pyra_def.timeout   = 1600
    brick_pyra_def.tol       = 1e-8
    
    pass_list.append(brick_pyra_def.run_def())
    test_list.append(brick_pyra_def)
    
    # Brick of isotropic prisms (inverse volume)
    brick_prism_def           = TestCase('brick_prism_def')
    brick_prism_def.cfg_dir   = "deformation/brick_prism"
    brick_prism_def.cfg_file  = "def_brick_prism.cfg"
    brick_prism_def.test_iter = 10
    brick_prism_def.test_vals = [6.210870e-03] #residual
    brick_prism_def.su2_exec  = "mpirun -n 2 SU2_DEF"
    brick_prism_def.timeout   = 1600
    brick_prism_def.tol       = 1e-8
    
    pass_list.append(brick_prism_def.run_def())
    test_list.append(brick_prism_def)
    
    # Brick of prisms with high aspect ratio cells near the wall (wall distance)
    brick_prism_rans_def           = TestCase('brick_prism_rans_def')
    brick_prism_rans_def.cfg_dir   = "deformation/brick_prism_rans"
    brick_prism_rans_def.cfg_file  = "def_brick_prism_rans.cfg"
    brick_prism_rans_def.test_iter = 10
    brick_prism_rans_def.test_vals = [2.788570e-07] #residual
    brick_prism_rans_def.su2_exec  = "mpirun -n 2 SU2_DEF"
    brick_prism_rans_def.timeout   = 1600
    brick_prism_rans_def.tol       = 1e-12
    
    pass_list.append(brick_prism_rans_def.run_def())
    test_list.append(brick_prism_rans_def)
    
    # Brick of hexas with high aspect ratio cells near the wall (inverse volume)
    brick_hex_rans_def           = TestCase('brick_hex_rans_def')
    brick_hex_rans_def.cfg_dir   = "deformation/brick_hex_rans"
    brick_hex_rans_def.cfg_file  = "def_brick_hex_rans.cfg"
    brick_hex_rans_def.test_iter = 10
    brick_hex_rans_def.test_vals = [3.566260e-06] #residual
    brick_hex_rans_def.su2_exec  = "mpirun -n 2 SU2_DEF"
    brick_hex_rans_def.timeout   = 1600
    brick_hex_rans_def.tol       = 1e-11
    
    pass_list.append(brick_hex_rans_def.run_def())
    test_list.append(brick_hex_rans_def)

    # Cylindrical FFD test
    cylinder_ffd_def           = TestCase('cylinder_ffd_def')
    cylinder_ffd_def.cfg_dir   = "deformation/cylindrical_ffd"
    cylinder_ffd_def.cfg_file  = "def_cylindrical.cfg"
    cylinder_ffd_def.test_iter = 10
    cylinder_ffd_def.test_vals = [7.969090e-04] #residual
    cylinder_ffd_def.su2_exec  = "mpirun -n 2 SU2_DEF"
    cylinder_ffd_def.timeout   = 1600
    cylinder_ffd_def.tol       = 1e-9

    pass_list.append(cylinder_ffd_def.run_def())
    test_list.append(cylinder_ffd_def)

    # Spherical FFD test
    sphere_ffd_def           = TestCase('sphere_ffd_def')
    sphere_ffd_def.cfg_dir   = "deformation/spherical_ffd"
    sphere_ffd_def.cfg_file  = "def_spherical.cfg"
    sphere_ffd_def.test_iter = 10
    sphere_ffd_def.test_vals = [3.929760e-03] #residual
    sphere_ffd_def.su2_exec  = "mpirun -n 2 SU2_DEF"
    sphere_ffd_def.timeout   = 1600
    sphere_ffd_def.tol       = 1e-8

    pass_list.append(sphere_ffd_def.run_def())
    test_list.append(sphere_ffd_def)

    # Spherical FFD test using BSplines
    sphere_ffd_def_bspline           = TestCase('sphere_ffd_def_bspline')
    sphere_ffd_def_bspline.cfg_dir   = "deformation/spherical_ffd"
    sphere_ffd_def_bspline.cfg_file  = "def_spherical_bspline.cfg"
    sphere_ffd_def_bspline.test_iter = 10
    sphere_ffd_def_bspline.test_vals = [2.232980e-03] #residual
    sphere_ffd_def_bspline.su2_exec  = "mpirun -n 2 SU2_DEF"
    sphere_ffd_def_bspline.timeout   = 1600
    sphere_ffd_def_bspline.tol       = 1e-8

    pass_list.append(sphere_ffd_def_bspline.run_def())
    test_list.append(sphere_ffd_def_bspline)


    # Tests summary
    print '=================================================================='
    print 'Summary of the parallel tests'
    for i, test in enumerate(test_list):
        if (pass_list[i]):
            print '  passed - %s'%test.tag
        else:
            print '* FAILED - %s'%test.tag

    if all(pass_list):
        sys.exit(0)
    else:
        sys.exit(1)
    # done

if __name__ == '__main__':
    main()<|MERGE_RESOLUTION|>--- conflicted
+++ resolved
@@ -321,13 +321,8 @@
     schubauer_klebanoff_transition              = TestCase('Schubauer_Klebanoff')
     schubauer_klebanoff_transition.cfg_dir      = "transition/Schubauer_Klebanoff"
     schubauer_klebanoff_transition.cfg_file     = "transitional_BC_model_ConfigFile.cfg"
-<<<<<<< HEAD
     schubauer_klebanoff_transition.test_iter    = 10
     schubauer_klebanoff_transition.test_vals    = [-8.280255, -14.505575, 0.000068, 0.005669] #last 4 columns
-=======
-    schubauer_klebanoff_transition.test_iter    = 50
-    schubauer_klebanoff_transition.test_vals    = [ -8.706566, -15.066785, 0.000358, 0.002447] #last 4 columns
->>>>>>> a5902dbc
     schubauer_klebanoff_transition.su2_exec     = "parallel_computation.py -f"
     schubauer_klebanoff_transition.timeout      = 1600
     schubauer_klebanoff_transition.tol          = 0.00001
