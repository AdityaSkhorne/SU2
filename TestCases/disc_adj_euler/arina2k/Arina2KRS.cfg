
%%%%%%%%%%%%%%%%%%%%%%%%%%%%%%%%%%%%%%%%%%%%%%%%%%%%%%%%%%%%%%%%%%%%%%%%%%%%%%%%
%                                                                              %
% SU2 configuration file                                                       %
%                                                                              %
% Author: Jairo Paes Cavalcante Filho [Based on T. Economon & M. Pini work]    %
% Institution: University of São Paulo                                         %
% Date: 8-JUL-2018                                                             %
% File Version 6.1.0 "Falcon"                                                  %
%                                                                              %
%%%%%%%%%%%%%%%%%%%%%%%%%%%%%%%%%%%%%%%%%%%%%%%%%%%%%%%%%%%%%%%%%%%%%%%%%%%%%%%%

% ------------- DIRECT, ADJOINT, AND LINEARIZED PROBLEM DEFINITION ------------%
%
% Physical governing equations (EULER, NAVIER_STOKES,
%                               WAVE_EQUATION, HEAT_EQUATION, FEM_ELASTICITY,
%                               POISSON_EQUATION)
PHYSICAL_PROBLEM= EULER
%
% Specify turbulence model (NONE, SA, SA_NEG, SST, SA_E, SA_COMP, SA_E_COMP)
KIND_TURB_MODEL= NONE
%
% Mathematical problem (DIRECT, CONTINUOUS_ADJOINT, DISCRETE_ADJOINT)
MATH_PROBLEM= DISCRETE_ADJOINT
%
% Regime type (COMPRESSIBLE, INCOM%PRESSIBLE)
REGIME_TYPE= COMPRESSIBLE
%
% Axisymmetric simulation, only compressible flows (NO, YES)
AXISYMMETRIC= NO
%
% Restart solution (NO, YES)
RESTART_SOL= NO
%
% Discard the data storaged in the solution and geometry files
% e.g. AOA, dCL/dAoA, dCD/dCL, iter, etc.
% Note that AoA in the solution and geometry files is critical
% to aero design using AoA as a variable. (NO, YES)
DISCARD_INFILES= NO
%
% System of measurements (SI, US)
% International system of units (SI): ( meters, kilograms, Kelvins,
%                                       Newtons = kg m/s^2, Pascals = N/m^2, 
%                                       Density = kg/m^3, Speed = m/s,
%                                       Equiv. Area = m^2 )
% United States customary units (US): ( inches, slug, Rankines, lbf = slug ft/s^2, 
%                                       psf = lbf/ft^2, Density = slug/ft^3, 
%                                       Speed = ft/s, Equiv. Area = ft^2 )
SYSTEM_MEASUREMENTS= SI

% -------------------- COMPRESSIBLE FREE-STREAM 
%
% Mach number (non-dimensional, based on the free-stream values)
MACH_NUMBER= 0.2395
%
% Angle of attack (degrees, only for compressible flows)
AOA= 0.0
%
% Side-slip angle (degrees, only for compressible flows)
SIDESLIP_ANGLE= 0.0
%
% Free-stream option to choose between density and temperature (default) for
% initializing the solution (TEMPERATURE_FS, DENSITY_FS)
FREESTREAM_OPTION= TEMPERATURE_FS
%
% Free-stream pressure (101325.0 N/m^2, 2116.216 psf by default)
FREESTREAM_PRESSURE= 100000.0
%
% Free-stream temperature (288.15 K, 518.67 R by default)
FREESTREAM_TEMPERATURE= 288.0
%
% Free-stream density (1.2886 Kg/m^3, 0.0025 slug/ft^3 by default)
FREESTREAM_DENSITY= 1.2092
%
% Free-stream velocity (1.0 m/s, 1.0 ft/s by default)
FREESTREAM_VELOCITY= ( 1.0, 0.00, 0.00 )
%
% Compressible flow non-dimensionalization (DIMENSIONAL, FREESTREAM_PRESS_EQ_ONE,
%                              FREESTREAM_VEL_EQ_MACH, FREESTREAM_VEL_EQ_ONE)
REF_DIMENSIONALIZATION= FREESTREAM_PRESS_EQ_ONE

% Reference origin for moment computation (m or in)
REF_ORIGIN_MOMENT_X = 0.25
REF_ORIGIN_MOMENT_Y = 0.00
REF_ORIGIN_MOMENT_Z = 0.00
%
% Reference length for moment non-dimensional coefficients (m or in)
REF_LENGTH= 1.0
%
% Reference area for non-dimensional force coefficients (0 implies automatic
% calculation) (m^2 or in^2)
REF_AREA= 1.0
%
% ---- IDEAL GAS, POLYTROPIC, VAN DER WAALS AND PENG ROBINSON CONSTANTS -------%
%
% Fluid model (STANDARD_AIR, IDEAL_GAS, VW_GAS, PR_GAS,
%              CONSTANT_DENSITY, INC_IDEAL_GAS)
FLUID_MODEL= IDEAL_GAS
%
% Ratio of specific heats (1.4 default and the value is hardcoded
%                          for the model STANDARD_AIR, compressible only)
GAMMA_VALUE= 1.338
%
% Specific gas constant (287.058 J/kg*K default and this value is hardcoded
%                        for the model STANDARD_AIR, compressible only)
GAS_CONSTANT= 518.28
%
% Critical Temperature (131.00 K by default)
CRITICAL_TEMPERATURE= 190.564
%
% Critical Pressure (3588550.0 N/m^2 by default)
CRITICAL_PRESSURE= 4599200.0
%
% Acentric factor (0.035 (air))
ACENTRIC_FACTOR= 0.01142
%
<<<<<<< HEAD
=======

>>>>>>> e2c1bb6f
% ------------------------ SUPERSONIC SIMULATION ------------------------------%
% Evaluate equivalent area on the Near-Field (NO, YES)
EQUIV_AREA= NO

% --------------------- INVERSE DESIGN SIMULATION -----------------------------%
%
% Evaluate an inverse design problem using Cp (NO, YES)
INV_DESIGN_CP= YES
%

% -------------------- BOUNDARY CONDITION DEFINITION --------------------------%
%
% Euler wall boundary marker(s) (NONE = no marker)
MARKER_EULER= ( WALL1 )
%
% Symmetry boundary marker(s) (NONE = no marker)
MARKER_SYM= ( SYMMETRY )
%
% Internal boundary marker(s) e.g. no boundary condition (NONE = no marker)
MARKER_INTERNAL= ( NONE )
%
% Near-Field boundary marker(s) (NONE = no marker)
MARKER_NEARFIELD= ( NONE )
%
% Inlet boundary type (TOTAL_CONDITIONS, MASS_FLOW)
INLET_TYPE= TOTAL_CONDITIONS
%
% Read inlet profile from a file (YES, NO) default: NO
SPECIFIED_INLET_PROFILE= NO
%
% Inlet boundary marker(s) with the following formats (NONE = no marker)
% Total Conditions: (inlet marker, total temp, total pressure, flow_direction_x,
%           flow_direction_y, flow_direction_z, ... ) where flow_direction is
%           a unit vector.
% Mass Flow: (inlet marker, density, velocity magnitude, flow_direction_x,
%           flow_direction_y, flow_direction_z, ... ) where flow_direction is
%           a unit vector.
% Incompressible: (inlet marker, temperature, velocity magnitude, flow_direction_x,
%           flow_direction_y, flow_direction_z, ... ) where flow_direction is
%           a unit vector.
MARKER_INLET= ( INFLOW, 288.0 100000.0, 1.0, 0.0, 0.0 )
%
% Outlet boundary marker(s) (NONE = no marker)
% Format: ( outlet marker, back pressure (static), ... )
MARKER_OUTLET= ( OUTFLOW, 83049.0 )
%
MARKER_SHROUD= (NONE)
MARKER_FLUID_INTERFACE= ( NONE )
MARKER_TURBOMACHINERY= ( NONE )
MARKER_MIXINGPLANE_INTERFACE= ( NONE )
MARKER_GILES= ( NONE )

% ------------------------ SURFACES IDENTIFICATION ----------------------------%
%
% Marker(s) of the surface in the surface flow solution file
MARKER_PLOTTING = ( WALL1 )
%
% Marker(s) of the surface where the non-dimensional coefficients are evaluated.
MARKER_MONITORING = ( WALL1 )
%
% Viscous wall markers for which wall functions must be applied. (NONE = no marker)
% Format: ( marker name, wall function type, ... )
MARKER_WALL_FUNCTIONS= ( NONE )
%
% Marker(s) of the surface where custom thermal BC's are defined.
MARKER_PYTHON_CUSTOM = ( NONE )
%
% Marker(s) of the surface where obj. func. (design problem) will be evaluated
MARKER_DESIGNING = ( WALL1 )
%
% Marker(s) of the surface that is going to be analyzed in detail (massflow, average pressure, distortion, etc)
MARKER_ANALYZE = ( WALL1 )

% ------------- COMMON PARAMETERS DEFINING THE NUMERICAL METHOD ---------------%
%
% Numerical method for spatial gradients (GREEN_GAUSS, WEIGHTED_LEAST_SQUARES)
NUM_METHOD_GRAD= WEIGHTED_LEAST_SQUARES
%
% CFL number (initial value for the adaptive CFL number)
CFL_NUMBER= 0.94
%
% Adaptive CFL number (NO, YES)
CFL_ADAPT= NO
%
% Parameters of the adaptive CFL number (factor down, factor up, CFL min value,
%                                        CFL max value )
CFL_ADAPT_PARAM= ( 1.5, 0.5, 1.25, 50.0 )
%
% Maximum Delta Time in local time stepping simulations
MAX_DELTA_TIME= 1E6
%
% Runge-Kutta alpha coefficients
RK_ALPHA_COEFF= ( 0.66667, 0.66667, 1.000000 )
%
% Objective function in gradient evaluation   (DRAG, LIFT, SIDEFORCE, MOMENT_X,
%                                             MOMENT_Y, MOMENT_Z, EFFICIENCY,
%                                             EQUIVALENT_AREA, NEARFIELD_PRESSURE,
%                                             FORCE_X, FORCE_Y, FORCE_Z, THRUST,
%                                             TORQUE, TOTAL_HEATFLUX,
%                                             MAXIMUM_HEATFLUX, INVERSE_DESIGN_PRESSURE,
%                                             INVERSE_DESIGN_HEATFLUX, SURFACE_TOTAL_PRESSURE, 
%                                             SURFACE_MASSFLOW, SURFACE_STATIC_PRESSURE, SURFACE_MACH)
% For a weighted sum of objectives: separate by commas, add OBJECTIVE_WEIGHT and MARKER_MONITORING in matching order.
OBJECTIVE_FUNCTION= INVERSE_DESIGN_PRESSURE
%
% List of weighting values when using more than one OBJECTIVE_FUNCTION. Separate by commas and match with MARKER_MONITORING.
OBJECTIVE_WEIGHT = 1.0

% ----------- SLOPE LIMITER AND DISSIPATION SENSOR DEFINITION -----------------%
%
% Monotonic Upwind Scheme for Conservation Laws (TVD) in the flow equations.
%           Required for 2nd order upwind schemes (NO, YES)
MUSCL_FLOW= YES
%
% Slope limiter (NONE, VENKATAKRISHNAN, VENKATAKRISHNAN_WANG,
%                BARTH_JESPERSEN, VAN_ALBADA_EDGE)
SLOPE_LIMITER_FLOW= VENKATAKRISHNAN
%
% Monotonic Upwind Scheme for Conservation Laws (TVD) in the turbulence equations.
%           Required for 2nd order upwind schemes (NO, YES)
MUSCL_TURB= NO
%
% Slope limiter (NONE, VENKATAKRISHNAN, VENKATAKRISHNAN_WANG,
%                BARTH_JESPERSEN, VAN_ALBADA_EDGE)
SLOPE_LIMITER_TURB= VENKATAKRISHNAN
%
% Monotonic Upwind Scheme for Conservation Laws (TVD) in the adjoint flow equations.
%           Required for 2nd order upwind schemes (NO, YES)
MUSCL_ADJFLOW= YES
%
% Slope limiter (NONE, VENKATAKRISHNAN, BARTH_JESPERSEN, VAN_ALBADA_EDGE,
%                SHARP_EDGES, WALL_DISTANCE)
SLOPE_LIMITER_ADJFLOW= VENKATAKRISHNAN
%
% Monotonic Upwind Scheme for Conservation Laws (TVD) in the turbulence adjoint equations.
%           Required for 2nd order upwind schemes (NO, YES)
MUSCL_ADJTURB= NO
%
% Slope limiter (NONE, VENKATAKRISHNAN, BARTH_JESPERSEN, VAN_ALBADA_EDGE)
SLOPE_LIMITER_ADJTURB= VENKATAKRISHNAN
%
% Coefficient for the Venkat's limiter (upwind scheme). A larger values decrease
%             the extent of limiting, values approaching zero cause
%             lower-order approximation to the solution (0.05 by default)
VENKAT_LIMITER_COEFF= 0.05
%
% Coefficient for the adjoint sharp edges limiter (3.0 by default).
ADJ_SHARP_LIMITER_COEFF= 3.0
%
% Freeze the value of the limiter after a number of iterations
LIMITER_ITER= 999999
%
% 1st order artificial dissipation coefficients for
%     the Lax–Friedrichs method ( 0.15 by default )
LAX_SENSOR_COEFF= 0.15
%
% 2nd and 4th order artificial dissipation coefficients for
%     the JST method ( 0.5, 0.02 by default )
JST_SENSOR_COEFF= ( 0.5, 0.02 )
%
% 1st order artificial dissipation coefficients for
%     the adjoint Lax–Friedrichs method ( 0.15 by default )
ADJ_LAX_SENSOR_COEFF= 0.15
%
% 2nd, and 4th order artificial dissipation coefficients for
%     the adjoint JST method ( 0.5, 0.02 by default )
ADJ_JST_SENSOR_COEFF= ( 0.5, 0.02 )

% ------------------------ LINEAR SOLVER DEFINITION ---------------------------%
%
% Linear solver or smoother for implicit formulations (BCGSTAB, FGMRES, SMOOTHER_JACOBI, 
%                                                      SMOOTHER_ILU, SMOOTHER_LUSGS, 
%                                                      SMOOTHER_LINELET)
LINEAR_SOLVER= FGMRES
%
% Preconditioner of the Krylov linear solver (ILU, LU_SGS, LINELET, JACOBI)
LINEAR_SOLVER_PREC= LU_SGS
%
% Linael solver ILU preconditioner fill-in level (0 by default)
LINEAR_SOLVER_ILU_FILL_IN= 0
%
% Minimum error of the linear solver for implicit formulations
LINEAR_SOLVER_ERROR= 1E-4
%
% Max number of iterations of the linear solver for the implicit formulation
LINEAR_SOLVER_ITER= 20

% -------------------------- MULTIGRID PARAMETERS -----------------------------%
%
% Multi-grid levels (0 = no multi-grid)
MGLEVEL= 2
%
% Multi-grid cycle (V_CYCLE, W_CYCLE, FULLMG_CYCLE)
MGCYCLE= V_CYCLE
%
% Multi-grid pre-smoothing level
MG_PRE_SMOOTH= ( 1, 2, 3, 3 )
%
% Multi-grid post-smoothing level
MG_POST_SMOOTH= ( 0, 0, 0, 0 )
%
% Jacobi implicit smoothing of the correction
MG_CORRECTION_SMOOTH= ( 0, 0, 0, 0 )
%
% Damping factor for the residual restriction
MG_DAMP_RESTRICTION= 0.75
%
% Damping factor for the correction prolongation
MG_DAMP_PROLONGATION= 0.75

% -------------------- FLOW NUMERICAL METHOD DEFINITION -----------------------%
%
% Convective numerical method (JST, LAX-FRIEDRICH, CUSP, ROE, AUSM, HLLC,
%                              TURKEL_PREC, MSW, FDS)
CONV_NUM_METHOD_FLOW= JST
%
% Post-reconstruction correction for low Mach number flows (NO, YES)
LOW_MACH_CORR= NO
%
% Roe-Turkel preconditioning for low Mach number flows (NO, YES)
LOW_MACH_PREC= NO
%
% Entropy fix coefficient (0.0 implies no entropy fixing, 1.0 implies scalar
%                          artificial dissipation)
ENTROPY_FIX_COEFF= 0.0
%
% Time discretization (RUNGE-KUTTA_EXPLICIT, EULER_IMPLICIT, EULER_EXPLICIT)
TIME_DISCRE_FLOW= EULER_IMPLICIT
%
% Relaxation coefficient
RELAXATION_FACTOR_FLOW= 0.95


% ---------------- ADJOINT-FLOW NUMERICAL METHOD DEFINITION -------------------%
%
% Convective numerical method (JST, LAX-FRIEDRICH, ROE)
CONV_NUM_METHOD_ADJFLOW= JST
%
% Time discretization (RUNGE-KUTTA_EXPLICIT, EULER_IMPLICIT)
TIME_DISCRE_ADJFLOW= EULER_IMPLICIT
%
% Relaxation coefficient
RELAXATION_FACTOR_ADJFLOW= 1.0
%
% Reduction factor of the CFL coefficient in the adjoint problem
CFL_REDUCTION_ADJFLOW= 0.96
%
% Limit value for the adjoint variable
LIMIT_ADJFLOW= 1E6
%
% Use multigrid in the adjoint problem (NO, YES)
MG_ADJFLOW= YES

% ----------------------- GEOMETRY EVALUATION PARAMETERS ----------------------%
%
% Marker(s) of the surface where geometrical based function will be evaluated
GEO_MARKER= ( WALL1 )
%
% Description of the geometry to be analyzed (AIRFOIL, WING)
GEO_DESCRIPTION= AIRFOIL
%
% Plot loads and Cp distributions on each airfoil section
GEO_PLOT_STATIONS= NO
%
% Geometrical evaluation mode (FUNCTION, GRADIENT)
GEO_MODE= FUNCTION

% ------------------------- GRID ADAPTATION STRATEGY --------------------------%
%
% Kind of grid adaptation (NONE, PERIODIC, FULL, FULL_FLOW, GRAD_FLOW,
%                          FULL_ADJOINT, GRAD_ADJOINT, GRAD_FLOW_ADJ, ROBUST,
%                          FULL_LINEAR, COMPUTABLE, COMPUTABLE_ROBUST,
%                          REMAINING, WAKE, SMOOTHING, SUPERSONIC_SHOCK)
KIND_ADAPT= FULL_FLOW
%
% Percentage of new elements (% of the original number of elements)
NEW_ELEMS= 5
%
% Scale factor for the dual volume
DUALVOL_POWER= 0.5
%
% Adapt the boundary elements (NO, YES)
ADAPT_BOUNDARY= YES

% ----------------------- DESIGN VARIABLE PARAMETERS --------------------------%
%
% Kind of deformation (NO_DEFORMATION, SCALE_GRID, TRANSLATE_GRID, ROTATE_GRID,
%                      FFD_SETTING, FFD_NACELLE,
%                      FFD_CONTROL_POINT, FFD_CAMBER, FFD_THICKNESS, FFD_TWIST
%                      FFD_CONTROL_POINT_2D, FFD_CAMBER_2D, FFD_THICKNESS_2D, 
%                      FFD_TWIST_2D, HICKS_HENNE, SURFACE_BUMP, SURFACE_FILE)
DV_KIND= HICKS_HENNE
%
% Marker of the surface in which we are going apply the shape deformation
DV_MARKER= ( WALL1 )
%
% Parameters of the shape deformation
% - NO_DEFORMATION ( 1.0 )
% - TRANSLATE_GRID ( x_Disp, y_Disp, z_Disp ), as a unit vector
% - ROTATE_GRID ( x_Orig, y_Orig, z_Orig, x_End, y_End, z_End ) axis, DV_VALUE in deg.
% - SCALE_GRID ( 1.0 )
% - ANGLE_OF_ATTACK ( 1.0 )
% - FFD_SETTING ( 1.0 )
% - FFD_CONTROL_POINT ( FFD_BoxTag, i_Ind, j_Ind, k_Ind, x_Disp, y_Disp, z_Disp )
% - FFD_NACELLE ( FFD_BoxTag, rho_Ind, theta_Ind, phi_Ind, rho_Disp, phi_Disp )
% - FFD_GULL ( FFD_BoxTag, j_Ind )
% - FFD_ANGLE_OF_ATTACK ( FFD_BoxTag, 1.0 )
% - FFD_CAMBER ( FFD_BoxTag, i_Ind, j_Ind )
% - FFD_THICKNESS ( FFD_BoxTag, i_Ind, j_Ind )
% - FFD_TWIST ( FFD_BoxTag, j_Ind, x_Orig, y_Orig, z_Orig, x_End, y_End, z_End )
% - FFD_CONTROL_POINT_2D ( FFD_BoxTag, i_Ind, j_Ind, x_Disp, y_Disp )
% - FFD_CAMBER_2D ( FFD_BoxTag, i_Ind )
% - FFD_THICKNESS_2D ( FFD_BoxTag, i_Ind )
% - FFD_TWIST_2D ( FFD_BoxTag, x_Orig, y_Orig )
% - HICKS_HENNE ( Lower Surface (0)/Upper Surface (1)/Only one Surface (2), x_Loc )
% - SURFACE_BUMP ( x_Start, x_End, x_Loc )
%
DV_PARAM= ( 0, 0.5 )
%
% Value of the shape deformation
DV_VALUE= 0.01
%

% ------------------------ GRID DEFORMATION PARAMETERS ------------------------%
%
% Linear solver or smoother for implicit formulations (FGMRES, RESTARTED_FGMRES, BCGSTAB)
DEFORM_LINEAR_SOLVER= BCGSTAB
%
% Preconditioner of the Krylov linear solver (ILU, LU_SGS, JACOBI)
DEFORM_LINEAR_SOLVER_PREC= LU_SGS
%
% Number of smoothing iterations for mesh deformation
DEFORM_LINEAR_ITER= 1000
%
% Number of nonlinear deformation iterations (surface deformation increments)
DEFORM_NONLINEAR_ITER= 1
%
% Print the residuals during mesh deformation to the console (YES, NO)
DEFORM_CONSOLE_OUTPUT= YES
%
% Minimum residual criteria for the linear solver convergence of grid deformation
DEFORM_LINEAR_SOLVER_ERROR= 1E-14
%
% Deformation coefficient (linear elasticity limits from -1.0 to 0.5, a larger
% value is also possible)
DEFORM_COEFF = 0.1
%
% Type of element stiffness imposed for FEA mesh deformation (INVERSE_VOLUME,
%                                           WALL_DISTANCE, CONSTANT_STIFFNESS)
DEFORM_STIFFNESS_TYPE= INVERSE_VOLUME
%
% Deform the grid only close to the surface. It is possible to specify how much
% of the volumetric grid is going to be deformed in meters or inches (1E6 by default)
DEFORM_LIMIT = 0.3

% --------------------------- CONVERGENCE PARAMETERS --------------------------%
%
% Number of total iterations
ITER= 12000
%
% Convergence criteria (CAUCHY, RESIDUAL)
%
CONV_CRITERIA= RESIDUAL
%
% Residual reduction (order of magnitude with respect to the initial value)
RESIDUAL_REDUCTION= 12
%
% Min value of the residual (log10 of the residual)
RESIDUAL_MINVAL= -9.00
%
% Start convergence criteria at iteration number
STARTCONV_ITER= 5
%
% Number of elements to apply the criteria
CAUCHY_ELEMS= 100
%
% Epsilon to control the series convergence
CAUCHY_EPS= 1E-10
%
% Direct function to apply the convergence criteria (LIFT, DRAG, NEARFIELD_PRESS)
CAUCHY_FUNC_FLOW= DRAG
%
% Adjoint function to apply the convergence criteria (SENS_GEOMETRY, SENS_MACH)
CAUCHY_FUNC_ADJFLOW= SENS_GEOMETRY

% ------------------------- INPUT/OUTPUT INFORMATION --------------------------%
%
% Mesh input file
MESH_FILENAME= Arina2Kmesh.su2
%
% Mesh input file format (SU2, CGNS)
MESH_FORMAT= SU2
%
% Mesh output file
MESH_OUT_FILENAME= MESHOUT_Arina2Kmesh.su2
%
% Restart flow input file
SOLUTION_FILENAME= solution_flow.dat
%
% Restart adjoint input file
SOLUTION_ADJ_FILENAME= solution_adj.dat
%
% Output file format (TECPLOT, TECPLOT_BINARY, PARAVIEW,
%                     FIELDVIEW, FIELDVIEW_BINARY)
OUTPUT_FORMAT= PARAVIEW
%
% Output file convergence history (w/o extension)
CONV_FILENAME= history
%
% Output file with the forces breakdown
BREAKDOWN_FILENAME= forces_breakdown.dat
%
% Output file restart flow
RESTART_FILENAME= restart_flow.dat
%
% Output file restart adjoint
RESTART_ADJ_FILENAME= restart_adj.dat
%
% Output file flow (w/o extension) variables
VOLUME_FILENAME= flow
%
% Output file adjoint (w/o extension) variables
VOLUME_ADJ_FILENAME= adjoint
%
% Output Objective function
VALUE_OBJFUNC_FILENAME= of_eval.dat
%
% Output objective function gradient (using continuous adjoint)
GRAD_OBJFUNC_FILENAME= of_grad.dat
%
% Output file surface flow coefficient (w/o extension)
SURFACE_FILENAME= surface_flow
%
% Output file surface adjoint coefficient (w/o extension)
SURFACE_ADJ_FILENAME= surface_adjoint
%
% Writing solution file frequency
WRT_SOL_FREQ= 1000
%
% Writing solution file frequency for physical time steps (dual time)
WRT_SOL_FREQ_DUALTIME= 1
%
% Writing convergence history frequency
WRT_CON_FREQ= 1
%
% Writing convergence history frequency (dual time, only written to screen)
WRT_CON_FREQ_DUALTIME= 10
%
% Output residual values in the solution files
WRT_RESIDUALS= YES
%
% Output limiters values in the solution files
WRT_LIMITERS= NO
%
% Output the sharp edges detector
WRT_SHARPEDGES= NO
%
% Output the solution at each surface in the history file
WRT_SURFACE= NO
%
% Minimize the required output memory
LOW_MEMORY_OUTPUT= NO
%
% Write binary restart files (YES, NO)
WRT_BINARY_RESTART= YES
%
% Read binary restart files (YES, NO)
READ_BINARY_RESTART= YES
%
% Reorient elements based on potential negative volumes (YES/NO)
REORIENT_ELEMENTS= YES
%
% Screen output
SCREEN_OUTPUT = (INNER_ITER, RMS_ADJ_DENSITY, RMS_ADJ_ENERGY, SENS_PRESS, SENS_AOA)

% --------------------- OPTIMAL SHAPE DESIGN DEFINITION -----------------------%
%
% Available flow based objective functions or constraint functions
%    DRAG, LIFT, SIDEFORCE, EFFICIENCY,
%    FORCE_X, FORCE_Y, FORCE_Z,
%    MOMENT_X, MOMENT_Y, MOMENT_Z,
%    THRUST, TORQUE, FIGURE_OF_MERIT,
%    EQUIVALENT_AREA, NEARFIELD_PRESSURE,
%    TOTAL_HEATFLUX, MAXIMUM_HEATFLUX,
%    INVERSE_DESIGN_PRESSURE, INVERSE_DESIGN_HEATFLUX,
%    SURFACE_TOTAL_PRESSURE, SURFACE_MASSFLOW
%    SURFACE_STATIC_PRESSURE, SURFACE_MACH
%
% Available geometrical based objective functions or constraint functions
%    AIRFOIL_AREA, AIRFOIL_THICKNESS, AIRFOIL_CHORD, AIRFOIL_TOC, AIRFOIL_AOA,
%    WING_VOLUME, WING_MIN_THICKNESS, WING_MAX_THICKNESS, WING_MAX_CHORD, WING_MIN_TOC, WING_MAX_TWIST, WING_MAX_CURVATURE, WING_MAX_DIHEDRAL
%    STATION#_WIDTH, STATION#_AREA, STATION#_THICKNESS, STATION#_CHORD, STATION#_TOC,
%    STATION#_TWIST (where # is the index of the station defined in GEO_LOCATION_STATIONS)
%
% Available design variables
% 2D Design variables
%    HICKS_HENNE 	      (   1, Scale | Mark. List | Lower(0)/Upper(1) side, x_Loc )
%    FFD_CONTROL_POINT_2D (  15, Scale | Mark. List | FFD_BoxTag, i_Ind, j_Ind, x_Mov, y_Mov )
%    FFD_CAMBER_2D 	      (  16, Scale | Mark. List | FFD_BoxTag, i_Ind )
%    FFD_THICKNESS_2D 	  (  17, Scale | Mark. List | FFD_BoxTag, i_Ind )
%    FFD_TWIST_2D    	  (  20, Scale | Mark. List | FFD_BoxTag, x_Orig, y_Orig )
%    ANGLE_OF_ATTACK	  ( 101, Scale | Mark. List | 1.0 )
%
% 3D Design variables
%    FFD_CONTROL_POINT   (   7, Scale | Mark. List | FFD_BoxTag, i_Ind, j_Ind, k_Ind, x_Mov, y_Mov, z_Mov )
%    FFD_NACELLE         (  22, Scale | Mark. List | FFD_BoxTag, rho_Ind, theta_Ind, phi_Ind, rho_Mov, phi_Mov )
%    FFD_GULL            (  23, Scale | Mark. List | FFD_BoxTag, j_Ind )
%    FFD_CAMBER      	 (  11, Scale | Mark. List | FFD_BoxTag, i_Ind, j_Ind )
%    FFD_THICKNESS 	     (  12, Scale | Mark. List | FFD_BoxTag, i_Ind, j_Ind )
%    FFD_TWIST    	     (  19, Scale | Mark. List | FFD_BoxTag, j_Ind, x_Orig, y_Orig, z_Orig, x_End, y_End, z_End )
%    FFD_ROTATION	     (  25, Scale | Mark. List | FFD_BoxTag, x_Axis, y_Axis, z_Axis, x_Turn, y_Turn, z_Turn )
%    FFD_ANGLE_OF_ATTACK ( 102, Scale | Mark. List | FFD_BoxTag, 1.0 )
%
% Global design variables
%    TRANSLATION  ( 5, Scale | Mark. List | x_Disp, y_Disp, z_Disp )
%    ROTATION	  ( 6, Scale | Mark. List | x_Axis, y_Axis, z_Axis, x_Turn, y_Turn, z_Turn )
%
%
% Optimization objective function with scaling factor, separated by semicolons.
% To include quadratic penalty function: use OPT_CONSTRAINT option syntax within the OPT_OBJECTIVE list.
% ex= Objective * Scale
OPT_OBJECTIVE= INVERSE_DESIGN_PRESSURE * 0.9
%
% Optimization constraint functions with pushing factors (affects its value, not the gradient  in the python scripts), separated by semicolons
% ex= (Objective = Value ) * Scale, use '>','<','='
OPT_CONSTRAINT= ( AIRFOIL_THICKNESS > 0.049999999999 ) * 0.9
%OPT_CONSTRAINT= NONE 
%
% Factor to reduce the norm of the gradient (affects the objective function and gradient in the python scripts)
% In general, a norm of the gradient ~1E-6 is desired.
OPT_GRADIENT_FACTOR= 1E-6
%
% Factor to relax or accelerate the optimizer convergence (affects the line search in SU2_DEF)
% In general, surface deformations of 0.01'' or 0.0001m are desirable
OPT_RELAX_FACTOR= 1E3
%
% Maximum number of iterations
OPT_ITERATIONS= 1
%
% Requested accuracy
OPT_ACCURACY= 1E-1
%
% Optimization bound (bounds the line search in SU2_DEF)
OPT_LINE_SEARCH_BOUND= 1E6
%
% Upper bound for each design variable (bound in the python optimizer)
OPT_BOUND_UPPER= 5E-3
%
% Lower bound for each design variable (bound in the python optimizer)
OPT_BOUND_LOWER= -5E-3
%
% Finite difference step size for python scripts (0.001 default, recommended
%												  0.001 x REF_LENGTH)
FIN_DIFF_STEP = 0.001
%
% Optimization design variables, separated by semicolons
%
DEFINITION_DV= ( 1 , 1.0 | WALL1 | 0 , 0.05  ); ( 1 , 1.0 | WALL1 | 0 , 0.1  ); ( 1 , 1.0 | WALL1 | 0 , 0.15  ); ( 1 , 1.0 | WALL1 | 0 , 0.2  ); ( 1 , 1.0 | WALL1 | 0 , 0.25  ); ( 1 , 1.0 | WALL1 | 0 , 0.3  ); ( 1 , 1.0 | WALL1 | 0 , 0.35  ); ( 1 , 1.0 | WALL1 | 0 , 0.4  ); ( 1 , 1.0 | WALL1 | 0 , 0.45  ); ( 1 , 1.0 | WALL1 | 0 , 0.5  ); ( 1 , 1.0 | WALL1 | 0 , 0.505  ); ( 1 , 1.0 | WALL1 | 0 , 0.510  ); ( 1 , 1.0 | WALL1 | 0 , 0.515  ); ( 1 , 1.0 | WALL1 | 0 , 0.520  ); ( 1 , 1.0 | WALL1 | 0 , 0.525  ); ( 1 , 1.0 | WALL1 | 0 , 0.530  ); ( 1 , 1.0 | WALL1 | 0 , 0.535  ); ( 1 , 1.0 | WALL1 | 0 , 0.540  ); ( 1 , 1.0 | WALL1 | 0 , 0.545  ); ( 1 , 1.0 | WALL1 | 0 , 0.550  ); ( 1 , 1.0 | WALL1 | 0 , 0.555  ); ( 1 , 1.0 | WALL1 | 0 , 0.560  ); ( 1 , 1.0 | WALL1 | 0 , 0.565  ); ( 1 , 1.0 | WALL1 | 0 , 0.570  ); ( 1 , 1.0 | WALL1 | 0 , 0.575  ); ( 1 , 1.0 | WALL1 | 0 , 0.580  ); ( 1 , 1.0 | WALL1 | 0 , 0.585  ); ( 1 , 1.0 | WALL1 | 0 , 0.590  ); ( 1 , 1.0 | WALL1 | 0 , 0.595  ); ( 1 , 1.0 | WALL1 | 0 , 0.600  ); ( 1 , 1.0 | WALL1 | 0 , 0.605  ); ( 1 , 1.0 | WALL1 | 0 , 0.610  ); ( 1 , 1.0 | WALL1 | 0 , 0.615  ); ( 1 , 1.0 | WALL1 | 0 , 0.620  ); ( 1 , 1.0 | WALL1 | 0 , 0.625  ); ( 1 , 1.0 | WALL1 | 0 , 0.630  ); ( 1 , 1.0 | WALL1 | 0 , 0.635  ); ( 1 , 1.0 | WALL1 | 0 , 0.640  ); ( 1 , 1.0 | WALL1 | 0 , 0.645  ); ( 1 , 1.0 | WALL1 | 0 , 0.650  ); ( 1 , 1.0 | WALL1 | 0 , 0.655  ); ( 1 , 1.0 | WALL1 | 0 , 0.660  ); ( 1 , 1.0 | WALL1 | 0 , 0.665  ); ( 1 , 1.0 | WALL1 | 0 , 0.670  ); ( 1 , 1.0 | WALL1 | 0 , 0.675  ); ( 1 , 1.0 | WALL1 | 0 , 0.680  ); ( 1 , 1.0 | WALL1 | 0 , 0.685  ); ( 1 , 1.0 | WALL1 | 0 , 0.690  ); ( 1 , 1.0 | WALL1 | 0 , 0.695  ); ( 1 , 1.0 | WALL1 | 0 , 0.700  ); ( 1 , 1.0 | WALL1 | 0 , 0.705  ); ( 1 , 1.0 | WALL1 | 0 , 0.710  ); ( 1 , 1.0 | WALL1 | 0 , 0.715  ); ( 1 , 1.0 | WALL1 | 0 , 0.720  ); ( 1 , 1.0 | WALL1 | 0 , 0.725  ); ( 1 , 1.0 | WALL1 | 0 , 0.730  ); ( 1 , 1.0 | WALL1 | 0 , 0.735  ); ( 1 , 1.0 | WALL1 | 0 , 0.740  ); ( 1 , 1.0 | WALL1 | 0 , 0.745  ); ( 1 , 1.0 | WALL1 | 0 , 0.750  ); ( 1 , 1.0 | WALL1 | 0 , 0.755  ); ( 1 , 1.0 | WALL1 | 0 , 0.760  ); ( 1 , 1.0 | WALL1 | 0 , 0.765  ); ( 1 , 1.0 | WALL1 | 0 , 0.770  ); ( 1 , 1.0 | WALL1 | 0 , 0.775  ); ( 1 , 1.0 | WALL1 | 0 , 0.780  ); ( 1 , 1.0 | WALL1 | 0 , 0.785  ); ( 1 , 1.0 | WALL1 | 0 , 0.790  ); ( 1 , 1.0 | WALL1 | 0 , 0.795  ); ( 1 , 1.0 | WALL1 | 0 , 0.8  ); ( 1 , 1.0 | WALL1 | 0 , 0.85 ); ( 1 , 1.0 | WALL1 | 0 , 0.9  ); ( 1 , 1.0 | WALL1 | 0 , 0.95  )
%
% Use combined objective within gradient evaluation: may reduce cost to compute gradients when using the adjoint formulation.
OPT_COMBINE_OBJECTIVE = YES<|MERGE_RESOLUTION|>--- conflicted
+++ resolved
@@ -48,6 +48,9 @@
 %                                       Speed = ft/s, Equiv. Area = ft^2 )
 SYSTEM_MEASUREMENTS= SI
 
+SINGLEZONE_DRIVER = YES
+ITER = 21
+
 % -------------------- COMPRESSIBLE FREE-STREAM 
 %
 % Mach number (non-dimensional, based on the free-stream values)
@@ -114,10 +117,6 @@
 % Acentric factor (0.035 (air))
 ACENTRIC_FACTOR= 0.01142
 %
-<<<<<<< HEAD
-=======
-
->>>>>>> e2c1bb6f
 % ------------------------ SUPERSONIC SIMULATION ------------------------------%
 % Evaluate equivalent area on the Near-Field (NO, YES)
 EQUIV_AREA= NO
