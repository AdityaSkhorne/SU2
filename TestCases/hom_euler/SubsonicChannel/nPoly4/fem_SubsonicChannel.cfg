%%%%%%%%%%%%%%%%%%%%%%%%%%%%%%%%%%%%%%%%%%%%%%%%%%%%%%%%%%%%%%%%%%%%%%%%%%%%%%%%
%                                                                              %
% SU2 configuration file                                                       %
% Case description: Transonic inviscid flow around a NACA0012 airfoil          %
% Author: Thomas D. Economon                                                   %
% Institution: Stanford University                                             %
% Date: 2014.06.11                                                             %
<<<<<<< HEAD
% File version 7.1.1 "Blackbird"                                                %
=======
% File Version 7.1.1 "Blackbird"                                                %
>>>>>>> 14d77240
%                                                                              %
%%%%%%%%%%%%%%%%%%%%%%%%%%%%%%%%%%%%%%%%%%%%%%%%%%%%%%%%%%%%%%%%%%%%%%%%%%%%%%%%

% ------------- DIRECT, ADJOINT, AND LINEARIZED PROBLEM DEFINITION ------------%
%
% Physical governing equations (EULER, NAVIER_STOKES,
%                               FEM_EULER, FEM_NAVIER_STOKES,
%                               WAVE_EQUATION, HEAT_EQUATION, LINEAR_ELASTICITY,
%                               POISSON_EQUATION)
SOLVER= FEM_EULER
%
% Mathematical problem (DIRECT, CONTINUOUS_ADJOINT)
MATH_PROBLEM= DIRECT
%
% Restart solution (NO, YES)
RESTART_SOL= NO
%RESTART_SOL= YES

% ----------- COMPRESSIBLE AND INCOMPRESSIBLE FREE-STREAM DEFINITION ----------%
%
% Mach number (non-dimensional, based on the free-stream values)
MACH_NUMBER= 0.5
%
% Angle of attack (degrees)
AoA= 0.0
%
% Free-stream pressure (101325.0 N/m^2 by default, only Euler flows)  
FREESTREAM_PRESSURE= 101325.0
%
% Free-stream temperature (273.15 K by default)
FREESTREAM_TEMPERATURE= 273.15

% -------------- COMPRESSIBLE AND INCOMPRESSIBLE FLUID CONSTANTS --------------%
%
% Ratio of specific heats (1.4 (air), only for compressible flows)
GAMMA_VALUE= 1.4
%
% Specific gas constant (287.87 J/kg*K (air), only for compressible flows)
GAS_CONSTANT= 287.87

% ---------------------- REFERENCE VALUE DEFINITION ---------------------------%
%
% Reference origin for moment computation
REF_ORIGIN_MOMENT_X = 0.25
REF_ORIGIN_MOMENT_Y = 0.00
REF_ORIGIN_MOMENT_Z = 0.00
%
% Reference length for pitching, rolling, and yawing non-dimensional moment
REF_LENGTH_MOMENT= 1.0
%
% Reference area for force coefficients (0 implies automatic calculation)
REF_AREA= 1.0
%
% Flow non-dimensionalization (DIMENSIONAL, FREESTREAM_PRESS_EQ_ONE,
%                              FREESTREAM_VEL_EQ_MACH, FREESTREAM_VEL_EQ_ONE)
REF_DIMENSIONALIZATION= FREESTREAM_PRESS_EQ_ONE

% ----------------------- BOUNDARY CONDITION DEFINITION -----------------------%
%
% Marker of the Euler boundary (NONE = no marker)
MARKER_EULER= ( LowerWall, UpperWall )
%
% Inlet boundary marker(s) (NONE = no marker) 
% Format: ( inlet marker, total temperature, total pressure, flow_direction_x,
%           flow_direction_y, flow_direction_z, ... ) where flow_direction is
%           a unit vector.
MARKER_INLET= ( Inlet, 300.0, 120193.0, 1.0, 0.0, 0.0 )
%
% Outlet boundary marker(s) (NONE = no marker)
% Format: ( outlet marker, back pressure (static), ... )
MARKER_OUTLET= ( Outlet, 101325.0 )

% ------------------------ SURFACES IDENTIFICATION ----------------------------%
%
% Marker(s) of the surface in the surface flow solution file
MARKER_PLOTTING = ( LowerWall )
%
% Marker(s) of the surface where the non-dimensional coefficients are evaluated.
MARKER_MONITORING = ( LowerWall )
%
% Marker(s) of the surface where obj. func. (design problem) will be evaluated
MARKER_DESIGNING = ( LowerWall )

% ------------- COMMON PARAMETERS TO DEFINE THE NUMERICAL METHOD --------------%
%
% Courant-Friedrichs-Lewy condition of the finest grid
CFL_NUMBER= 1.5
%CFL_NUMBER= 0.2       % For AUSM
%
% Number of total iterations
EXT_ITER= 180000
%EXT_ITER= 1
%
% Runge-Kutta alpha coefficients
%RK_ALPHA_COEFF= ( 0.25, 0.166667, 0.375, 0.5, 1.0 )
RK_ALPHA_COEFF= ( 0.666667, 0.666667, 1.0 )

% ------------------ FEM FLOW NUMERICAL METHOD DEFINITION ----------------------%
%
% Convective numerical method (DG)
NUM_METHOD_FEM_FLOW= DG
%
% Riemann solver used for DG (ROE, LAX-FRIEDRICH, AUSM, AUSMPW+, HLLC, VAN_LEER)
RIEMANN_SOLVER_FEM= ROE
%RIEMANN_SOLVER_FEM= AUSM
%
% Constant factor applied for quadrature with straight elements (2.0 by default)
QUADRATURE_FACTOR_STRAIGHT_FEM = 2.0
%QUADRATURE_FACTOR_STRAIGHT_FEM = 3.0
%
% Constant factor applied for quadrature with curved elements (3.0 by default)
QUADRATURE_FACTOR_CURVED_FEM = 3.0
%QUADRATURE_FACTOR_CURVED_FEM = 2.0
%
% Time discretization (RUNGE-KUTTA_EXPLICIT)
TIME_DISCRE_FEM_FLOW= RUNGE-KUTTA_EXPLICIT
%

% --------------------------- CONVERGENCE PARAMETERS --------------------------%
%
% Min value of the residual (log10 of the residual)
CONV_RESIDUAL_MINVAL= -8
%
% Start Cauchy criteria at iteration number
CONV_STARTITER= 10
%
% Number of elements to apply the criteria
CONV_CAUCHY_ELEMS= 100
%
% Epsilon to control the series convergence
CONV_CAUCHY_EPS= 1E-6
%

% ------------------------- INPUT/OUTPUT INFORMATION --------------------------%
% Mesh input file
MESH_FILENAME= SubsonicChannel_nPoly4.su2
%
% Mesh input file format (SU2, CGNS, NETCDF_ASCII)
MESH_FORMAT= SU2
%
% Mesh output file
MESH_OUT_FILENAME= mesh_out.su2
%
% Restart flow input file
SOLUTION_FILENAME= solution_flow.dat
%
% Restart adjoint input file
SOLUTION_ADJ_FILENAME= solution_adj.dat
%
% Output tabular format (CSV, TECPLOT)
TABULAR_FORMAT= CSV
%
% Output file convergence history (w/o extension) 
CONV_FILENAME= history
%
% Output file restart flow
RESTART_FILENAME= restart_flow.dat
%
% Output file restart adjoint
RESTART_ADJ_FILENAME= restart_adj.dat
%
% Output file flow (w/o extension) variables
VOLUME_FILENAME= flow
%
% Output file adjoint (w/o extension) variables
VOLUME_ADJ_FILENAME= adjoint
%
% Output Objective function gradient (using continuous adjoint)
GRAD_OBJFUNC_FILENAME= of_grad.dat
%
% Output file surface flow coefficient (w/o extension)
SURFACE_FILENAME= surface_flow
%
% Output file surface adjoint coefficient (w/o extension)
SURFACE_ADJ_FILENAME= surface_adjoint
%
% Writing solution file frequency
OUTPUT_WRT_FREQ= 5000
%
SCREEN_WRT_FREQ_INNER= 100<|MERGE_RESOLUTION|>--- conflicted
+++ resolved
@@ -5,11 +5,7 @@
 % Author: Thomas D. Economon                                                   %
 % Institution: Stanford University                                             %
 % Date: 2014.06.11                                                             %
-<<<<<<< HEAD
-% File version 7.1.1 "Blackbird"                                                %
-=======
-% File Version 7.1.1 "Blackbird"                                                %
->>>>>>> 14d77240
+% File Version 7.1.1 "Blackbird"                                               %
 %                                                                              %
 %%%%%%%%%%%%%%%%%%%%%%%%%%%%%%%%%%%%%%%%%%%%%%%%%%%%%%%%%%%%%%%%%%%%%%%%%%%%%%%%
 
