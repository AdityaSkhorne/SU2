#!/usr/bin/env python

## \file serial_regression.py
#  \brief Python script for automated regression testing of SU2 examples
#  \author A. Aranake, A. Campos, T. Economon, T. Lukaczyk, S. Padron
#  \version 6.2.0 "Falcon"
#
# The current SU2 release has been coordinated by the
# SU2 International Developers Society <www.su2devsociety.org>
# with selected contributions from the open-source community.
#
# The main research teams contributing to the current release are:
#  - Prof. Juan J. Alonso's group at Stanford University.
#  - Prof. Piero Colonna's group at Delft University of Technology.
#  - Prof. Nicolas R. Gauger's group at Kaiserslautern University of Technology.
#  - Prof. Alberto Guardone's group at Polytechnic University of Milan.
#  - Prof. Rafael Palacios' group at Imperial College London.
#  - Prof. Vincent Terrapon's group at the University of Liege.
#  - Prof. Edwin van der Weide's group at the University of Twente.
#  - Lab. of New Concepts in Aeronautics at Tech. Institute of Aeronautics.
#
# Copyright 2012-2019, Francisco D. Palacios, Thomas D. Economon,
#                      Tim Albring, and the SU2 contributors.
#
# SU2 is free software; you can redistribute it and/or
# modify it under the terms of the GNU Lesser General Public
# License as published by the Free Software Foundation; either
# version 2.1 of the License, or (at your option) any later version.
#
# SU2 is distributed in the hope that it will be useful,
# but WITHOUT ANY WARRANTY; without even the implied warranty of
# MERCHANTABILITY or FITNESS FOR A PARTICULAR PURPOSE. See the GNU
# Lesser General Public License for more details.
#
# You should have received a copy of the GNU Lesser General Public
# License along with SU2. If not, see <http://www.gnu.org/licenses/>.

from __future__ import print_function, division, absolute_import
import sys
from TestCase import TestCase

def main():
    '''This program runs SU2 and ensures that the output matches specified values. 
       This will be used to do checks when code is pushed to github 
       to make sure nothing is broken. '''

    test_list = []
    
    #########################
    ## Compressible Euler ###
    #########################

    # Channel
    channel           = TestCase('channel')
    channel.cfg_dir   = "euler/channel"
    channel.cfg_file  = "inv_channel_RK.cfg"
    channel.test_iter = 10
    channel.test_vals = [-2.454049, 3.065639, -0.200679, 0.036298] #last 4 columns
    channel.su2_exec  = "SU2_CFD"
    channel.timeout   = 1600
    channel.new_output = True
    channel.tol       = 0.00001
    test_list.append(channel)

    # NACA0012 
    naca0012           = TestCase('naca0012')
    naca0012.cfg_dir   = "euler/naca0012"
    naca0012.cfg_file  = "inv_NACA0012_Roe.cfg"
    naca0012.test_iter = 20
    naca0012.test_vals = [-4.047448, -3.538057, 0.338691, 0.023131] #last 4 columns
    naca0012.su2_exec  = "SU2_CFD"
    naca0012.timeout   = 1600
    naca0012.new_output= True
    naca0012.tol       = 0.00001
    test_list.append(naca0012)

    # Supersonic wedge 
    wedge           = TestCase('wedge')
    wedge.cfg_dir   = "euler/wedge"
    wedge.cfg_file  = "inv_wedge_HLLC.cfg"
    wedge.test_iter = 20
    wedge.test_vals = [-0.804690, 4.936631, -0.251188, 0.044255] #last 4 columns
    wedge.su2_exec  = "SU2_CFD"
    wedge.timeout   = 1600
    wedge.new_output= True
    wedge.tol       = 0.00001
    test_list.append(wedge)

    # ONERA M6 Wing
    oneram6           = TestCase('oneram6')
    oneram6.cfg_dir   = "euler/oneram6"
    oneram6.cfg_file  = "inv_ONERAM6.cfg"
    oneram6.test_iter = 10
    oneram6.test_vals = [-10.384532, -9.835738, 0.282580, 0.012694] #last 4 columns
    oneram6.su2_exec  = "SU2_CFD"
    oneram6.timeout   = 9600
    oneram6.new_output = True
    oneram6.tol       = 0.00001
    test_list.append(oneram6)
    
    # Fixed CL NACA0012
    fixedCL_naca0012           = TestCase('fixedcl_naca0012')
    fixedCL_naca0012.cfg_dir   = "fixed_cl/naca0012"
    fixedCL_naca0012.cfg_file  = "inv_NACA0012.cfg"
    fixedCL_naca0012.test_iter = 100
    fixedCL_naca0012.test_vals = [-2.582897, 2.820443, 0.295158, 0.019324] #last 4 columns
    fixedCL_naca0012.su2_exec  = "SU2_CFD"
    fixedCL_naca0012.new_output = True
    fixedCL_naca0012.timeout   = 1600
    fixedCL_naca0012.tol       = 0.00001
    test_list.append(fixedCL_naca0012)
    
    # Polar sweep of the inviscid NACA0012
    polar_naca0012           = TestCase('polar_naca0012')
    polar_naca0012.cfg_dir   = "polar/naca0012"
    polar_naca0012.cfg_file  = "inv_NACA0012.cfg"
    polar_naca0012.polar     = True
    polar_naca0012.new_output= True
    polar_naca0012.test_iter = 10
    polar_naca0012.test_vals = [-1.319488, 4.112397, 0.011954, 0.009584] #last 4 columns
    polar_naca0012.su2_exec  = "compute_polar.py -n 1 -i 11"
    polar_naca0012.timeout   = 1600
    polar_naca0012.tol       = 0.00001
    test_list.append(polar_naca0012)

    # HYPERSONIC FLOW PAST BLUNT BODY
    bluntbody           = TestCase('bluntbody')
    bluntbody.cfg_dir   = "euler/bluntbody"
    bluntbody.cfg_file  = "blunt.cfg"
    bluntbody.new_output = True
    bluntbody.test_iter = 20
    bluntbody.test_vals = [0.626808, 7.014695, -0.000000, 1.648024] #last 4 columns
    bluntbody.su2_exec  = "SU2_CFD"
    bluntbody.timeout   = 1600
    bluntbody.tol       = 0.00001
    test_list.append(bluntbody)

    ##########################
    ###  Compressible N-S  ###
    ##########################

    # Laminar flat plate
    flatplate           = TestCase('flatplate')
    flatplate.cfg_dir   = "navierstokes/flatplate"
    flatplate.cfg_file  = "lam_flatplate.cfg"
    flatplate.test_iter = 20
    flatplate.test_vals = [-4.680777, 0.781234, -0.135957, 0.022977] #last 4 columns
    flatplate.su2_exec  = "SU2_CFD"
    flatplate.new_output = True
    flatplate.timeout   = 1600
    flatplate.tol       = 0.00001
    test_list.append(flatplate)

    # Laminar cylinder (steady)
    cylinder           = TestCase('cylinder')
    cylinder.cfg_dir   = "navierstokes/cylinder"
    cylinder.cfg_file  = "lam_cylinder.cfg"
    cylinder.test_iter = 25
    cylinder.test_vals = [-6.765432, -1.297428, 0.019508, 0.310040] #last 4 columns
    cylinder.su2_exec  = "SU2_CFD"
    cylinder.new_output = True
    cylinder.timeout   = 1600
    cylinder.tol       = 0.00001
    test_list.append(cylinder)

    # Laminar cylinder (low Mach correction)
    cylinder_lowmach           = TestCase('cylinder_lowmach')
    cylinder_lowmach.cfg_dir   = "navierstokes/cylinder"
    cylinder_lowmach.cfg_file  = "cylinder_lowmach.cfg"
    cylinder_lowmach.test_iter = 25
    cylinder_lowmach.test_vals = [-6.850123, -1.388088, -0.056090, 108.140177] #last 4 columns
    cylinder_lowmach.su2_exec  = "SU2_CFD"
    cylinder_lowmach.new_output = True
    cylinder_lowmach.timeout   = 1600
    cylinder_lowmach.tol       = 0.00001
    test_list.append(cylinder_lowmach)

    # 2D Poiseuille flow (body force driven with periodic inlet / outlet)
    poiseuille           = TestCase('poiseuille')
    poiseuille.cfg_dir   = "navierstokes/poiseuille"
    poiseuille.cfg_file  = "lam_poiseuille.cfg"
    poiseuille.test_iter = 10
    poiseuille.test_vals = [-5.050732, 0.648355, 0.012273, 13.643219] #last 4 columns
    poiseuille.su2_exec  = "SU2_CFD"
    poiseuille.new_output = True
    poiseuille.timeout   = 1600
    poiseuille.tol       = 0.00001
    test_list.append(poiseuille)
    
    # 2D Poiseuille flow (inlet profile file)
    poiseuille_profile           = TestCase('poiseuille_profile')
    poiseuille_profile.cfg_dir   = "navierstokes/poiseuille"
    poiseuille_profile.cfg_file  = "profile_poiseuille.cfg"
    poiseuille_profile.test_iter = 10
    poiseuille_profile.test_vals = [-12.494724, -7.712336, -0.000000, 2.085796] #last 4 columns
    poiseuille_profile.su2_exec  = "SU2_CFD"
    poiseuille_profile.new_output = True
    poiseuille_profile.timeout   = 1600
    poiseuille_profile.tol       = 0.00001
    test_list.append(poiseuille_profile)
    
    ##########################
    ### Compressible RANS  ###
    ##########################

    # RAE2822 SA
    rae2822_sa           = TestCase('rae2822_sa')
    rae2822_sa.cfg_dir   = "rans/rae2822"
    rae2822_sa.cfg_file  = "turb_SA_RAE2822.cfg"
    rae2822_sa.test_iter = 20
    rae2822_sa.test_vals = [-2.000469, -5.228296, 0.820188, 0.052004] #last 4 columns
    rae2822_sa.su2_exec  = "SU2_CFD"
    rae2822_sa.timeout   = 1600
    rae2822_sa.new_output = True
    rae2822_sa.tol       = 0.00001
    test_list.append(rae2822_sa)
    
    # RAE2822 SST
    rae2822_sst           = TestCase('rae2822_sst')
    rae2822_sst.cfg_dir   = "rans/rae2822"
    rae2822_sst.cfg_file  = "turb_SST_RAE2822.cfg"
    rae2822_sst.test_iter = 20
    rae2822_sst.test_vals = [-0.510826, 4.909241, 0.825023, 0.052675] #last 4 columns
    rae2822_sst.su2_exec  = "SU2_CFD"
    rae2822_sst.new_output = True
    rae2822_sst.timeout   = 1600
    rae2822_sst.tol       = 0.00001
    test_list.append(rae2822_sst)

    # RAE2822 SST_SUST
    rae2822_sst_sust           = TestCase('rae2822_sst_sust')
    rae2822_sst_sust.cfg_dir   = "rans/rae2822"
    rae2822_sst_sust.cfg_file  = "turb_SST_SUST_RAE2822.cfg"
    rae2822_sst_sust.test_iter = 20
    rae2822_sst_sust.test_vals = [-2.401009, 4.909241, 0.825023, 0.052675] #last 4 columns
    rae2822_sst_sust.su2_exec  = "SU2_CFD"
    rae2822_sst_sust.timeout   = 1600
    rae2822_sst_sust.tol       = 0.00001
    test_list.append(rae2822_sst_sust)

    # Flat plate
    turb_flatplate           = TestCase('turb_flatplate')
    turb_flatplate.cfg_dir   = "rans/flatplate"
    turb_flatplate.cfg_file  = "turb_SA_flatplate.cfg"
    turb_flatplate.test_iter = 20
    turb_flatplate.test_vals = [-4.157169, -6.737133, -0.176253, 0.057446] #last 4 columns
    turb_flatplate.su2_exec  = "SU2_CFD"
    turb_flatplate.new_output  = True
    turb_flatplate.timeout   = 1600
    turb_flatplate.tol       = 0.00001
    test_list.append(turb_flatplate)

    # ONERA M6 Wing
    turb_oneram6           = TestCase('turb_oneram6')
    turb_oneram6.cfg_dir   = "rans/oneram6"
    turb_oneram6.cfg_file  = "turb_ONERAM6.cfg"
    turb_oneram6.test_iter = 10
    turb_oneram6.test_vals = [-2.327431, -6.564331, 0.230257, 0.155839]#last 4 columns
    turb_oneram6.su2_exec  = "SU2_CFD"
    turb_oneram6.new_output = True
    turb_oneram6.timeout   = 3200
    turb_oneram6.tol       = 0.00001
    test_list.append(turb_oneram6)

    # NACA0012 (SA, FUN3D results for finest grid: CL=1.0983, CD=0.01242)
    turb_naca0012_sa           = TestCase('turb_naca0012_sa')
    turb_naca0012_sa.cfg_dir   = "rans/naca0012"
    turb_naca0012_sa.cfg_file  = "turb_NACA0012_sa.cfg"
    turb_naca0012_sa.test_iter = 10
    turb_naca0012_sa.test_vals = [-11.981166, -9.145363, 1.070528, 0.019417] #last 4 columns
    turb_naca0012_sa.su2_exec  = "SU2_CFD"
    turb_naca0012_sa.new_output = True
    turb_naca0012_sa.timeout   = 3200
    turb_naca0012_sa.tol       = 0.00001
    test_list.append(turb_naca0012_sa)
   
    # NACA0012 (SA, FUN3D results for finest grid: CL=1.0983, CD=0.01242) with binary restart
    turb_naca0012_sa_bin           = TestCase('turb_naca0012_sa_bin')
    turb_naca0012_sa_bin.cfg_dir   = "rans/naca0012"
    turb_naca0012_sa_bin.cfg_file  = "turb_NACA0012_sa_binary.cfg"
    turb_naca0012_sa_bin.test_iter = 10
    turb_naca0012_sa_bin.test_vals = [-11.981289, -9.145363, 1.070528, 0.019417] #last 4 columns
    turb_naca0012_sa_bin.su2_exec  = "SU2_CFD"
    turb_naca0012_sa_bin.new_output  = True
    turb_naca0012_sa_bin.timeout   = 3200
    turb_naca0012_sa_bin.tol       = 0.00001
    test_list.append(turb_naca0012_sa_bin)
 
    # NACA0012 (SST, FUN3D results for finest grid: CL=1.0840, CD=0.01253)
    turb_naca0012_sst           = TestCase('turb_naca0012_sst')
    turb_naca0012_sst.cfg_dir   = "rans/naca0012"
    turb_naca0012_sst.cfg_file  = "turb_NACA0012_sst.cfg"
    turb_naca0012_sst.test_iter = 10
    turb_naca0012_sst.test_vals = [-12.454420, -6.572026, 1.059622, 0.019138] #last 4 columns
    turb_naca0012_sst.su2_exec  = "SU2_CFD"
    turb_naca0012_sst.new_output  = True
    turb_naca0012_sst.timeout   = 3200
    turb_naca0012_sst.tol       = 0.00001
    test_list.append(turb_naca0012_sst)

    # NACA0012 (SST_SUST, FUN3D results for finest grid: CL=1.0840, CD=0.01253)
    turb_naca0012_sst_sust           = TestCase('turb_naca0012_sst_sust')
    turb_naca0012_sst_sust.cfg_dir   = "rans/naca0012"
    turb_naca0012_sst_sust.cfg_file  = "turb_NACA0012_sst_sust.cfg"
    turb_naca0012_sst_sust.test_iter = 10
    turb_naca0012_sst_sust.test_vals = [-13.280975, -5.646508, 1.022304, 0.019539] #last 4 columns
    turb_naca0012_sst_sust.su2_exec  = "SU2_CFD"
    turb_naca0012_sst_sust.timeout   = 3200
    turb_naca0012_sst_sust.tol       = 0.00001
    test_list.append(turb_naca0012_sst_sust)


    # PROPELLER 
    propeller           = TestCase('propeller')
    propeller.cfg_dir   = "rans/propeller"
    propeller.cfg_file  = "propeller.cfg"
    propeller.test_iter = 10
    propeller.test_vals = [-3.378876, -8.396837, 0.000047, 0.055591] #last 4 columns
    propeller.su2_exec  = "SU2_CFD"
    propeller.new_output = True
    propeller.timeout   = 3200
    propeller.tol       = 0.00001
    test_list.append(propeller)
    #################################
    ## Compressible RANS Restart  ###
    #################################

    # NACA0012 SST Multigrid restart
    turb_naca0012_sst_restart_mg           = TestCase('turb_naca0012_sst_restart_mg')
    turb_naca0012_sst_restart_mg.cfg_dir   = "rans/naca0012"
    turb_naca0012_sst_restart_mg.cfg_file  = "turb_NACA0012_sst_multigrid_restart.cfg"
    turb_naca0012_sst_restart_mg.test_iter = 50
    turb_naca0012_sst_restart_mg.ntest_vals = 5
    turb_naca0012_sst_restart_mg.test_vals = [-6.459444, -4.595710, 1.201844, -0.007146, 0.080517] #last 5 columns
    turb_naca0012_sst_restart_mg.su2_exec  = "SU2_CFD"
    turb_naca0012_sst_restart_mg.new_output  = True
    turb_naca0012_sst_restart_mg.timeout   = 3200
    turb_naca0012_sst_restart_mg.tol       = 0.000001
    test_list.append(turb_naca0012_sst_restart_mg)
    
    #############################
    ### Incompressible Euler  ###
    #############################

    # NACA0012 Hydrofoil
    inc_euler_naca0012           = TestCase('inc_euler_naca0012')
    inc_euler_naca0012.cfg_dir   = "incomp_euler/naca0012"
    inc_euler_naca0012.cfg_file  = "incomp_NACA0012.cfg"
    inc_euler_naca0012.test_iter = 20
    inc_euler_naca0012.test_vals = [-4.880274, -3.797906, 0.501143, 0.007051] #last 4 columns
    inc_euler_naca0012.su2_exec  = "SU2_CFD"
    inc_euler_naca0012.new_output = True
    inc_euler_naca0012.timeout   = 1600
    inc_euler_naca0012.tol       = 0.00001
    test_list.append(inc_euler_naca0012)

    # C-D nozzle with pressure inlet and mass flow outlet
    inc_nozzle           = TestCase('inc_nozzle')
    inc_nozzle.cfg_dir   = "incomp_euler/nozzle"
    inc_nozzle.cfg_file  = "inv_nozzle.cfg"
    inc_nozzle.test_iter = 20
    inc_nozzle.test_vals = [-5.799445, -4.785945, -0.000443, 0.124533] #last 4 columns
    inc_nozzle.su2_exec  = "SU2_CFD"
    inc_nozzle.new_output = True
    inc_nozzle.timeout   = 1600
    inc_nozzle.tol       = 0.00001
    test_list.append(inc_nozzle)

    #############################
    ### Incompressible N-S    ###
    #############################

    # Laminar cylinder
    inc_lam_cylinder          = TestCase('inc_lam_cylinder')
    inc_lam_cylinder.cfg_dir   = "incomp_navierstokes/cylinder"
    inc_lam_cylinder.cfg_file  = "incomp_cylinder.cfg"
    inc_lam_cylinder.test_iter = 10
    inc_lam_cylinder.test_vals = [-4.004277, -3.227956, 0.003852, 7.626578] #last 4 columns
    inc_lam_cylinder.new_output  = True
    inc_lam_cylinder.su2_exec  = "SU2_CFD"
    inc_lam_cylinder.timeout   = 1600
    inc_lam_cylinder.tol       = 0.00001
    test_list.append(inc_lam_cylinder)

    # Buoyancy-driven cavity
    inc_buoyancy          = TestCase('inc_buoyancy')
    inc_buoyancy.cfg_dir   = "incomp_navierstokes/buoyancy_cavity"
    inc_buoyancy.cfg_file  = "lam_buoyancy_cavity.cfg"
    inc_buoyancy.test_iter = 20
    inc_buoyancy.test_vals = [-4.436657, 0.507847, 0.000000, 0.000000] #last 4 columns
    inc_buoyancy.new_output  = True
    inc_buoyancy.su2_exec  = "SU2_CFD"
    inc_buoyancy.timeout   = 1600
    inc_buoyancy.tol       = 0.00001
    test_list.append(inc_buoyancy)

    # Laminar heated cylinder with polynomial fluid model
    inc_poly_cylinder          = TestCase('inc_poly_cylinder')
    inc_poly_cylinder.cfg_dir   = "incomp_navierstokes/cylinder"
    inc_poly_cylinder.cfg_file  = "poly_cylinder.cfg"
    inc_poly_cylinder.test_iter = 20
    inc_poly_cylinder.test_vals = [-8.108218, -2.158606, 0.019142, 1.902461] #last 4 columns
    inc_poly_cylinder.new_output  = True
    inc_poly_cylinder.su2_exec  = "SU2_CFD"
    inc_poly_cylinder.timeout   = 1600
    inc_poly_cylinder.tol       = 0.00001
    test_list.append(inc_poly_cylinder)
    
    # X-coarse laminar bend as a mixed element CGNS test
    inc_lam_bend          = TestCase('inc_lam_bend')
    inc_lam_bend.cfg_dir   = "incomp_navierstokes/bend"
    inc_lam_bend.cfg_file  = "lam_bend.cfg"
    inc_lam_bend.test_iter = 10
    inc_lam_bend.test_vals = [-3.450832, -3.083603, -0.020698, -0.168320] #last 4 columns
    inc_lam_bend.su2_exec  = "SU2_CFD"
    inc_lam_bend.timeout   = 1600
    inc_lam_bend.tol       = 0.00001
    test_list.append(inc_lam_bend)

    ############################
    ### Incompressible RANS  ###
    ############################

    # NACA0012, SA
    inc_turb_naca0012           = TestCase('inc_turb_naca0012')
    inc_turb_naca0012.cfg_dir   = "incomp_rans/naca0012"
    inc_turb_naca0012.cfg_file  = "naca0012.cfg"
    inc_turb_naca0012.test_iter = 20
    inc_turb_naca0012.test_vals = [-4.788495, -11.040511, 0.000023, 0.309503] #last 4 columns
    inc_turb_naca0012.new_output  = True
    inc_turb_naca0012.su2_exec  = "SU2_CFD"
    inc_turb_naca0012.timeout   = 1600
    inc_turb_naca0012.tol       = 0.00001
    test_list.append(inc_turb_naca0012)

    # NACA0012, SST_SUST
    inc_turb_naca0012_sst_sust           = TestCase('inc_turb_naca0012_sst_sust')
    inc_turb_naca0012_sst_sust.cfg_dir   = "incomp_rans/naca0012"
    inc_turb_naca0012_sst_sust.cfg_file  = "naca0012_SST_SUST.cfg"
    inc_turb_naca0012_sst_sust.test_iter = 20
    inc_turb_naca0012_sst_sust.test_vals = [-7.277591, 0.146922, 0.000021, 0.311963] #last 4 columns
    inc_turb_naca0012_sst_sust.su2_exec  = "SU2_CFD"
    inc_turb_naca0012_sst_sust.timeout   = 1600
    inc_turb_naca0012_sst_sust.tol       = 0.00001
    test_list.append(inc_turb_naca0012_sst_sust)

    ####################
    ### DG-FEM Euler ###
    ####################
    
    # NACA0012
    fem_euler_naca0012           = TestCase('fem_euler_naca0012')
    fem_euler_naca0012.cfg_dir   = "hom_euler/NACA0012_5thOrder"
    fem_euler_naca0012.cfg_file  = "fem_NACA0012_reg.cfg"
    fem_euler_naca0012.test_iter = 10
    fem_euler_naca0012.test_vals = [-6.519946,-5.976944,0.255551,0.000028] #last 4 columns
    fem_euler_naca0012.su2_exec  = "SU2_CFD"
    fem_euler_naca0012.new_output = True
    fem_euler_naca0012.timeout   = 1600
    fem_euler_naca0012.tol       = 0.00001
    test_list.append(fem_euler_naca0012)
    
    ############################
    ### DG-FEM Navier-Stokes ###
    ############################
    
    # Flat plate
    fem_ns_flatplate           = TestCase('fem_ns_flatplate')
    fem_ns_flatplate.cfg_dir   = "hom_navierstokes/FlatPlate/nPoly4"
    fem_ns_flatplate.cfg_file  = "lam_flatplate_reg.cfg"
    fem_ns_flatplate.test_iter = 25
    fem_ns_flatplate.test_vals = [1.383727,3.175247,0.058387,0.257951] #last 4 columns
    fem_ns_flatplate.su2_exec  = "SU2_CFD"
    fem_ns_flatplate.new_output = True
    fem_ns_flatplate.timeout   = 1600
    fem_ns_flatplate.tol       = 0.00001
    test_list.append(fem_ns_flatplate)
    
    # Steady cylinder
    fem_ns_cylinder           = TestCase('fem_ns_cylinder')
    fem_ns_cylinder.cfg_dir   = "hom_navierstokes/CylinderViscous/nPoly3"
    fem_ns_cylinder.cfg_file  = "fem_Cylinder_reg.cfg"
    fem_ns_cylinder.test_iter = 10
    fem_ns_cylinder.test_vals = [0.454960,0.979123,-0.000028,79.984799] #last 4 columns
    fem_ns_cylinder.su2_exec  = "SU2_CFD"
    fem_ns_cylinder.new_output  = True
    fem_ns_cylinder.timeout   = 1600
    fem_ns_cylinder.tol       = 0.00001
    test_list.append(fem_ns_cylinder)

    # Steady sphere
    fem_ns_sphere           = TestCase('fem_ns_sphere')
    fem_ns_sphere.cfg_dir   = "hom_navierstokes/SphereViscous/nPoly3_QuadDominant"
    fem_ns_sphere.cfg_file  = "fem_Sphere_reg.cfg"
    fem_ns_sphere.test_iter = 10
    fem_ns_sphere.test_vals = [-0.288121,0.240324,0.000258,21.797363] #last 4 columns
    fem_ns_sphere.su2_exec  = "SU2_CFD"
    fem_ns_sphere.new_output = True
    fem_ns_sphere.timeout   = 1600
    fem_ns_sphere.tol       = 0.00001
    test_list.append(fem_ns_sphere)

    # Unsteady sphere ADER
    fem_ns_sphere_ader           = TestCase('fem_ns_sphere_ader')
    fem_ns_sphere_ader.cfg_dir   = "hom_navierstokes/SphereViscous/nPoly3_QuadDominant"
    fem_ns_sphere_ader.cfg_file  = "fem_Sphere_reg_ADER.cfg"
    fem_ns_sphere_ader.test_iter = 10
    fem_ns_sphere_ader.test_vals = [-35.000000,-35.000000,0.000047,31.110911] #last 4 columns
    fem_ns_sphere_ader.su2_exec  = "SU2_CFD"
    fem_ns_sphere_ader.new_output = True
    fem_ns_sphere_ader.unsteady   = True
    fem_ns_sphere_ader.timeout   = 1600
    fem_ns_sphere_ader.tol       = 0.00001
    test_list.append(fem_ns_sphere_ader)

    # Unsteady cylinder
    fem_ns_unsteady_cylinder           = TestCase('fem_ns_unsteady_cylinder')
    fem_ns_unsteady_cylinder.cfg_dir   = "hom_navierstokes/UnsteadyCylinder/nPoly4"
    fem_ns_unsteady_cylinder.cfg_file  = "fem_unst_cylinder.cfg"
    fem_ns_unsteady_cylinder.test_iter = 11
    fem_ns_unsteady_cylinder.test_vals = [-3.558582,-3.014464,-0.038927,1.383983] #last 4 columns
    fem_ns_unsteady_cylinder.su2_exec  = "SU2_CFD"
    fem_ns_unsteady_cylinder.new_output = True
    fem_ns_unsteady_cylinder.unsteady   = True
    fem_ns_unsteady_cylinder.timeout   = 1600
    fem_ns_unsteady_cylinder.tol       = 0.00001
    test_list.append(fem_ns_unsteady_cylinder)

    # Unsteady cylinder ADER
    fem_ns_unsteady_cylinder_ader           = TestCase('fem_ns_unsteady_cylinder_ader')
    fem_ns_unsteady_cylinder_ader.cfg_dir   = "hom_navierstokes/UnsteadyCylinder/nPoly4"
    fem_ns_unsteady_cylinder_ader.cfg_file  = "fem_unst_cylinder_ADER.cfg"
    fem_ns_unsteady_cylinder_ader.test_iter = 11
    fem_ns_unsteady_cylinder_ader.test_vals = [-35.000000,-35.000000,-0.041003,1.391339] #last 4 columns
    fem_ns_unsteady_cylinder_ader.su2_exec  = "SU2_CFD"
    fem_ns_unsteady_cylinder_ader.new_output = True
    fem_ns_unsteady_cylinder_ader.unsteady   = True
    fem_ns_unsteady_cylinder_ader.timeout   = 1600
    fem_ns_unsteady_cylinder_ader.tol       = 0.00001
    test_list.append(fem_ns_unsteady_cylinder_ader)

    #########################
    ###    Transition     ###
    #########################

    # Schubauer-Klebanoff Natural Transition
    schubauer_klebanoff_transition              = TestCase('Schubauer_Klebanoff')
    schubauer_klebanoff_transition.cfg_dir      = "transition/Schubauer_Klebanoff"
    schubauer_klebanoff_transition.cfg_file     = "transitional_BC_model_ConfigFile.cfg"
    schubauer_klebanoff_transition.test_iter    = 10
    schubauer_klebanoff_transition.new_output   = True
    schubauer_klebanoff_transition.test_vals    = [-8.029756, -14.278066, 0.000053, 0.007986] #last 4 columns
    schubauer_klebanoff_transition.su2_exec     = "SU2_CFD"
    schubauer_klebanoff_transition.timeout      = 1600
    schubauer_klebanoff_transition.tol          = 0.00001
    test_list.append(schubauer_klebanoff_transition)

    #####################################
    ### Cont. adj. compressible Euler ###
    #####################################

    # Inviscid NACA0012
    contadj_naca0012           = TestCase('contadj_naca0012')
    contadj_naca0012.cfg_dir   = "cont_adj_euler/naca0012"
    contadj_naca0012.cfg_file  = "inv_NACA0012.cfg"
    contadj_naca0012.test_iter = 5
    contadj_naca0012.test_vals = [-9.787554, -15.192510, 0.300920, 0.019552] #last 4 columns
    contadj_naca0012.su2_exec  = "SU2_CFD"
    contadj_naca0012.new_output = True
    contadj_naca0012.timeout   = 1600
    contadj_naca0012.tol       = 0.001
    test_list.append(contadj_naca0012)

    # Inviscid ONERA M6
    contadj_oneram6           = TestCase('contadj_oneram6')
    contadj_oneram6.cfg_dir   = "cont_adj_euler/oneram6"
    contadj_oneram6.cfg_file  = "inv_ONERAM6.cfg"
    contadj_oneram6.test_iter = 10
    contadj_oneram6.test_vals = [-12.133160, -12.706697, 0.685900, 0.007594] #last 4 columns
    contadj_oneram6.su2_exec  = "SU2_CFD"
    contadj_oneram6.new_output = True
    contadj_oneram6.timeout   = 1600
    contadj_oneram6.tol       = 0.00001
    test_list.append(contadj_oneram6)

    # Inviscid WEDGE: tests averaged outflow total pressure adjoint
    contadj_wedge             = TestCase('contadj_wedge')
    contadj_wedge.cfg_dir   = "cont_adj_euler/wedge"
    contadj_wedge.cfg_file  = "inv_wedge_ROE.cfg"
    contadj_wedge.test_iter = 10
    contadj_wedge.test_vals = [2.856008, -2.767216, 1.0029e+06, 1.3024e-13] #last 4 columns
    contadj_wedge.su2_exec  = "SU2_CFD"
    contadj_wedge.new_output = True
    contadj_wedge.timeout   = 1600
    contadj_wedge.tol       = 0.00001
    test_list.append(contadj_wedge)
    
    # Inviscid fixed CL NACA0012
<<<<<<< HEAD
    contadj_fixedCL_naca0012           = TestCase('contadj_fixedcl_naca0012')
    contadj_fixedCL_naca0012.cfg_dir   = "fixed_cl/naca0012"
    contadj_fixedCL_naca0012.cfg_file  = "inv_NACA0012_ContAdj.cfg"
    contadj_fixedCL_naca0012.test_iter = 100
    contadj_fixedCL_naca0012.test_vals = [0.341038, -5.166613, 0.265510, -0.000322] #last 4 columns
    contadj_fixedCL_naca0012.su2_exec  = "SU2_CFD"
    contadj_fixedCL_naca0012.new_output= True
    contadj_fixedCL_naca0012.timeout   = 1600
    contadj_fixedCL_naca0012.tol       = 0.00001
    test_list.append(contadj_fixedCL_naca0012)
=======
#    contadj_fixedCL_naca0012           = TestCase('contadj_fixedcl_naca0012')
#    contadj_fixedCL_naca0012.cfg_dir   = "fixed_cl/naca0012"
#    contadj_fixedCL_naca0012.cfg_file  = "inv_NACA0012_ContAdj.cfg"
#    contadj_fixedCL_naca0012.test_iter = 100
#    contadj_fixedCL_naca0012.test_vals = [0.341038, -5.166613, 0.265510, -0.000322] #last 4 columns
#    contadj_fixedCL_naca0012.su2_exec  = "SU2_CFD"
#    contadj_fixedCL_naca0012.new_output= True
#    contadj_fixedCL_naca0012.timeout   = 1600
#    contadj_fixedCL_naca0012.tol       = 0.00001
#    test_list.append(contadj_fixedCL_naca0012)
>>>>>>> 9977c3e7

    ###################################
    ### Cont. adj. compressible N-S ###
    ###################################

    # Adjoint laminar cylinder
    contadj_ns_cylinder           = TestCase('contadj_ns_cylinder')
    contadj_ns_cylinder.cfg_dir   = "cont_adj_navierstokes/cylinder"
    contadj_ns_cylinder.cfg_file  = "lam_cylinder.cfg"
    contadj_ns_cylinder.test_iter = 20
    contadj_ns_cylinder.test_vals = [ -3.665848, -9.132055, 2.056700, -0.000000] #last 4 columns
    contadj_ns_cylinder.su2_exec  = "SU2_CFD"
    contadj_ns_cylinder.new_output = True
    contadj_ns_cylinder.timeout   = 1600
    contadj_ns_cylinder.tol       = 0.00001
    test_list.append(contadj_ns_cylinder)

    # Adjoint laminar naca0012 subsonic
    contadj_ns_naca0012_sub           = TestCase('contadj_ns_naca0012_sub')
    contadj_ns_naca0012_sub.cfg_dir   = "cont_adj_navierstokes/naca0012_sub"
    contadj_ns_naca0012_sub.cfg_file  = "lam_NACA0012.cfg"
    contadj_ns_naca0012_sub.test_iter = 20
    contadj_ns_naca0012_sub.test_vals = [-2.743268, -8.215193, 0.518810, 0.001210] #last 4 columns
    contadj_ns_naca0012_sub.su2_exec  = "SU2_CFD"
    contadj_ns_naca0012_sub.new_output =True
    contadj_ns_naca0012_sub.timeout   = 1600
    contadj_ns_naca0012_sub.tol       = 0.00001
    test_list.append(contadj_ns_naca0012_sub)
    
    # Adjoint laminar naca0012 transonic
    contadj_ns_naca0012_trans           = TestCase('contadj_ns_naca0012_trans')
    contadj_ns_naca0012_trans.cfg_dir   = "cont_adj_navierstokes/naca0012_trans"
    contadj_ns_naca0012_trans.cfg_file  = "lam_NACA0012.cfg"
    contadj_ns_naca0012_trans.test_iter = 20
    contadj_ns_naca0012_trans.test_vals = [-1.039664, -6.575019, 1.772300, 0.012495] #last 4 columns
    contadj_ns_naca0012_trans.su2_exec  = "SU2_CFD"
    contadj_ns_naca0012_trans.new_output = True
    contadj_ns_naca0012_trans.timeout   = 1600
    contadj_ns_naca0012_trans.tol       = 0.00001
    test_list.append(contadj_ns_naca0012_trans)

    #######################################################
    ### Cont. adj. compressible RANS (frozen viscosity) ###
    #######################################################

    # Adjoint turbulent NACA0012
    contadj_rans_naca0012           = TestCase('contadj_rans_naca0012')
    contadj_rans_naca0012.cfg_dir   = "cont_adj_rans/naca0012"
    contadj_rans_naca0012.cfg_file  = "turb_nasa.cfg"
    contadj_rans_naca0012.test_iter = 20
    contadj_rans_naca0012.test_vals = [ -0.794162, -5.761722, 19.214000, -0.000000] #last 4 columns
    contadj_rans_naca0012.su2_exec  = "SU2_CFD"
    contadj_rans_naca0012.new_output = True
    contadj_rans_naca0012.timeout   = 1600
    contadj_rans_naca0012.tol       = 0.00001
    test_list.append(contadj_rans_naca0012)
   
    # Adjoint turbulent NACA0012 with binary restarts
    contadj_rans_naca0012_bin           = TestCase('contadj_rans_naca0012_bin')
    contadj_rans_naca0012_bin.cfg_dir   = "cont_adj_rans/naca0012"
    contadj_rans_naca0012_bin.cfg_file  = "turb_nasa_binary.cfg"
    contadj_rans_naca0012_bin.test_iter = 18
    contadj_rans_naca0012_bin.test_vals = [-0.794169, -5.761671, 19.214000, -0.000000] #last 4 columns
    contadj_rans_naca0012_bin.su2_exec  = "SU2_CFD"
    contadj_rans_naca0012_bin.new_output = True
    contadj_rans_naca0012_bin.timeout   = 1600
    contadj_rans_naca0012_bin.tol       = 0.00001
    test_list.append(contadj_rans_naca0012_bin)
 
    # Adjoint turbulent RAE2822
    contadj_rans_rae2822           = TestCase('contadj_rans_rae2822')
    contadj_rans_rae2822.cfg_dir   = "cont_adj_rans/rae2822"
    contadj_rans_rae2822.cfg_file  = "turb_SA_RAE2822.cfg"
    contadj_rans_rae2822.test_iter = 20
    contadj_rans_rae2822.test_vals = [-5.369688, -10.872209, -0.212470, 0.005448] #last 4 columns
    contadj_rans_rae2822.su2_exec  = "SU2_CFD"
    contadj_rans_rae2822.new_output = True
    contadj_rans_rae2822.timeout   = 1600
    contadj_rans_rae2822.tol       = 0.00001
    test_list.append(contadj_rans_rae2822)

    #############################
    ### Compressibele RANS UQ ###
    #############################

    # NACA0012 1c
    turb_naca0012_1c           = TestCase('turb_naca0012_1c')
    turb_naca0012_1c.cfg_dir   = "rans_uq/naca0012"
    turb_naca0012_1c.cfg_file  = "turb_NACA0012_uq_1c.cfg"
    turb_naca0012_1c.test_iter = 10
    turb_naca0012_1c.test_vals = [-4.946093, 1.262346, 5.578729, 2.059523] #last 4 columns
    turb_naca0012_1c.su2_exec  = "SU2_CFD"
    turb_naca0012_1c.new_output = True
    turb_naca0012_1c.timeout   = 1600
    turb_naca0012_1c.tol       = 0.00001
    test_list.append(turb_naca0012_1c)

    # NACA0012 2c
    turb_naca0012_2c           = TestCase('turb_naca0012_2c')
    turb_naca0012_2c.cfg_dir   = "rans_uq/naca0012"
    turb_naca0012_2c.cfg_file  = "turb_NACA0012_uq_2c.cfg"
    turb_naca0012_2c.test_iter = 10
    turb_naca0012_2c.test_vals = [-5.343130, 1.137800, 5.337441, 1.919677] #last 4 columns
    turb_naca0012_2c.su2_exec  = "SU2_CFD"
    turb_naca0012_2c.new_output = True
    turb_naca0012_2c.timeout   = 1600
    turb_naca0012_2c.tol       = 0.00001
    test_list.append(turb_naca0012_2c)

    # NACA0012 3c
    turb_naca0012_3c           = TestCase('turb_naca0012_3c')
    turb_naca0012_3c.cfg_dir   = "rans_uq/naca0012"
    turb_naca0012_3c.cfg_file  = "turb_NACA0012_uq_3c.cfg"
    turb_naca0012_3c.test_iter = 10
    turb_naca0012_3c.test_vals = [-5.421229, 1.099570, 5.184366, 1.835606] #last 4 columns
    turb_naca0012_3c.su2_exec  = "SU2_CFD"
    turb_naca0012_3c.new_output = True
    turb_naca0012_3c.timeout   = 1600
    turb_naca0012_3c.tol       = 0.00001
    test_list.append(turb_naca0012_3c)

    # NACA0012 p1c1
    turb_naca0012_p1c1           = TestCase('turb_naca0012_p1c1')
    turb_naca0012_p1c1.cfg_dir   = "rans_uq/naca0012"
    turb_naca0012_p1c1.cfg_file  = "turb_NACA0012_uq_p1c1.cfg"
    turb_naca0012_p1c1.test_iter = 10
    turb_naca0012_p1c1.test_vals = [-5.021820, 1.281103, 5.960923, 2.302704] #last 4 columns
    turb_naca0012_p1c1.su2_exec  = "SU2_CFD"
    turb_naca0012_p1c1.new_output = True
    turb_naca0012_p1c1.timeout   = 1600
    turb_naca0012_p1c1.tol       = 0.00001
    test_list.append(turb_naca0012_p1c1)

    # NACA0012 p1c2
    turb_naca0012_p1c2           = TestCase('turb_naca0012_p1c2')
    turb_naca0012_p1c2.cfg_dir   = "rans_uq/naca0012"
    turb_naca0012_p1c2.cfg_file  = "turb_NACA0012_uq_p1c2.cfg"
    turb_naca0012_p1c2.test_iter = 10
    turb_naca0012_p1c2.test_vals = [-5.356937, 1.155037, 5.636379, 2.088827] #last 4 columns
    turb_naca0012_p1c2.su2_exec  = "SU2_CFD"
    turb_naca0012_p1c2.new_output = True
    turb_naca0012_p1c2.timeout   = 1600
    turb_naca0012_p1c2.tol       = 0.00001
    test_list.append(turb_naca0012_p1c2)

    ######################################
    ### Harmonic Balance               ###
    ######################################
    
    # Description of the regression test
    harmonic_balance           = TestCase('harmonic_balance')
    harmonic_balance.cfg_dir   = "harmonic_balance"
    harmonic_balance.cfg_file  = "HB.cfg"
    harmonic_balance.test_iter = 25
    harmonic_balance.test_vals = [-1.569573, 3.941896, 0.008780, 0.079775] #last 4 columns
    harmonic_balance.su2_exec  = "SU2_CFD"
    harmonic_balance.new_output = False
    harmonic_balance.timeout   = 1600
    harmonic_balance.tol       = 0.00001
    test_list.append(harmonic_balance)

    # Turbulent pitching NACA 64a010 airfoil
    hb_rans_preconditioning           = TestCase('hb_rans_preconditioning')
    hb_rans_preconditioning.cfg_dir   = "harmonic_balance/hb_rans_preconditioning"
    hb_rans_preconditioning.cfg_file  = "davis.cfg"
    hb_rans_preconditioning.test_iter = 25
    hb_rans_preconditioning.test_vals = [-1.900982, -5.880438, 0.007758, 0.125934] #last 4 columns
    hb_rans_preconditioning.su2_exec  = "SU2_CFD"
    hb_rans_preconditioning.new_output= False
    hb_rans_preconditioning.timeout   = 1600
    hb_rans_preconditioning.tol       = 0.00001
    test_list.append(hb_rans_preconditioning)

    ######################################
    ### Moving Wall                    ###
    ######################################
    
    # Lid-driven cavity
    cavity           = TestCase('cavity')
    cavity.cfg_dir   = "moving_wall/cavity"
    cavity.cfg_file  = "lam_cavity.cfg"
    cavity.test_iter = 25
    cavity.test_vals = [-5.627934, -0.164470, 0.051972, 2.547034] #last 4 columns
    cavity.su2_exec  = "SU2_CFD"
    cavity.new_output = True
    cavity.timeout   = 1600
    cavity.tol       = 0.00001
    test_list.append(cavity)

    # Spinning cylinder
    spinning_cylinder           = TestCase('spinning_cylinder')
    spinning_cylinder.cfg_dir   = "moving_wall/spinning_cylinder"
    spinning_cylinder.cfg_file  = "spinning_cylinder.cfg"
    spinning_cylinder.test_iter = 25
    spinning_cylinder.test_vals = [-7.719673, -2.279643, 1.721389, 1.710467] #last 4 columns
    spinning_cylinder.su2_exec  = "SU2_CFD"
    spinning_cylinder.new_output = True
    spinning_cylinder.timeout   = 1600
    spinning_cylinder.tol       = 0.00001
    test_list.append(spinning_cylinder)

    ######################################
    ### Unsteady                       ###
    ######################################

    # Square cylinder
    square_cylinder           = TestCase('square_cylinder')
    square_cylinder.cfg_dir   = "unsteady/square_cylinder"
    square_cylinder.cfg_file  = "turb_square.cfg"
    square_cylinder.test_iter = 3
    square_cylinder.test_vals = [-1.163944, 0.077283, 1.398548, 2.197047] #last 4 columns
    square_cylinder.su2_exec  = "SU2_CFD"
    square_cylinder.timeout   = 1600
    square_cylinder.tol       = 0.00001
    square_cylinder.unsteady  = True
    square_cylinder.new_output = True
    test_list.append(square_cylinder)

    # Gust
    sine_gust           = TestCase('sine_gust')
    sine_gust.cfg_dir   = "gust"
    sine_gust.cfg_file  = "inv_gust_NACA0012.cfg"
    sine_gust.test_iter = 5
    sine_gust.test_vals = [-1.977531, 3.481790, -0.006222, -0.001342] #last 4 columns
    sine_gust.su2_exec  = "SU2_CFD"
    sine_gust.timeout   = 1600
    sine_gust.tol       = 0.00001
    sine_gust.unsteady  = True
    sine_gust.new_output = True
    test_list.append(sine_gust)

    # Aeroelastic
    aeroelastic         = TestCase('aeroelastic')
    aeroelastic.cfg_dir   = "aeroelastic"
    aeroelastic.cfg_file  = "aeroelastic_NACA64A010.cfg"
    aeroelastic.test_iter = 2
    aeroelastic.test_vals = [0.077106, 0.036449, -1.684916e-03, -1.131735e-04] #last 4 columns
    aeroelastic.su2_exec  = "SU2_CFD"
    aeroelastic.timeout   = 1600
    aeroelastic.tol       = 0.00001
    aeroelastic.unsteady  = True
    aeroelastic.new_output = True
    test_list.append(aeroelastic) 

    # Delayed Detached Eddy Simulation
    ddes_flatplate        = TestCase('ddes_flatplate')
    ddes_flatplate.cfg_dir   = "ddes/flatplate"
    ddes_flatplate.cfg_file  = "ddes_flatplate.cfg"
    ddes_flatplate.test_iter = 10
    ddes_flatplate.test_vals = [-2.714758, -5.883004, -0.215005, 0.023783] #last 4 columns
    ddes_flatplate.su2_exec  = "SU2_CFD"
    ddes_flatplate.timeout   = 1600
    ddes_flatplate.tol       = 0.00001
    ddes_flatplate.unsteady  = True
    ddes_flatplate.new_output = True
    test_list.append(ddes_flatplate)    

    ######################################
    ### NICFD                          ###
    ######################################

    # ls89_sa
    ls89_sa           = TestCase('ls89_sa')
    ls89_sa.cfg_dir   = "nicf/LS89"
    ls89_sa.cfg_file  = "turb_SA_PR.cfg"
    ls89_sa.test_iter = 20
    ls89_sa.test_vals = [-5.046850, -13.386345, 0.174911, 0.430700] #last 4 columns
    ls89_sa.su2_exec  = "SU2_CFD"
    ls89_sa.new_output= True
    ls89_sa.timeout   = 1600
    ls89_sa.tol       = 0.00001
    test_list.append(ls89_sa)

    # Rarefaction shock wave edge_VW
    edge_VW           = TestCase('edge_VW')
    edge_VW.cfg_dir   = "nicf/edge"
    edge_VW.cfg_file  = "edge_VW.cfg"
    edge_VW.test_iter = 20
    edge_VW.test_vals = [-0.720910, 5.481122, -0.000853, 0.000000] #last 4 columns
    edge_VW.su2_exec  = "SU2_CFD"
    edge_VW.new_output = True
    edge_VW.timeout   = 1600
    edge_VW.tol       = 0.00001
    test_list.append(edge_VW)

    # Rarefaction shock wave edge_PPR               
    edge_PPR           = TestCase('edge_PPR')
    edge_PPR.cfg_dir   = "nicf/edge"
    edge_PPR.cfg_file  = "edge_PPR.cfg"
    edge_PPR.test_iter = 20
    edge_PPR.test_vals = [-1.688033, 4.505202, 0.000916, 0.000000] #last 4 columns
    edge_PPR.su2_exec  = "SU2_CFD"
    edge_PPR.new_output = True
    edge_PPR.timeout   = 1600
    edge_PPR.tol       = 0.00001
    test_list.append(edge_PPR)
    
    
    ######################################
    ### turbomachinery                 ###
    ######################################
    
    # Jones APU Turbocharger
    Jones_tc           = TestCase('jones_turbocharger')
    Jones_tc.cfg_dir   = "turbomachinery/APU_turbocharger"
    Jones_tc.cfg_file  = "Jones.cfg"
    Jones_tc.test_iter = 5
    Jones_tc.test_vals = [-5.301588, 0.418684, 78.467650, 0.990182] #last 4 columns
    Jones_tc.su2_exec  = "SU2_CFD"
    Jones_tc.new_output = False
    Jones_tc.timeout   = 1600
    Jones_tc.tol       = 0.00001
    test_list.append(Jones_tc)

    # Jones APU Turbocharger restart
    Jones_tc_rst           = TestCase('jones_turbocharger_restart')
    Jones_tc_rst.cfg_dir   = "turbomachinery/APU_turbocharger"
    Jones_tc_rst.cfg_file  = "Jones_rst.cfg"
    Jones_tc_rst.test_iter = 5
    Jones_tc_rst.test_vals = [-4.344742, -1.553279, 82.250600, 2.791916] #last 4 columns
    Jones_tc_rst.su2_exec  = "SU2_CFD"
    Jones_tc_rst.new_output = False
    Jones_tc_rst.timeout   = 1600
    Jones_tc_rst.tol       = 0.00001
    test_list.append(Jones_tc_rst)

    # 2D axial stage
    axial_stage2D           = TestCase('axial_stage2D')
    axial_stage2D.cfg_dir   = "turbomachinery/axial_stage_2D"
    axial_stage2D.cfg_file  = "Axial_stage2D.cfg"
    axial_stage2D.test_iter = 20
    axial_stage2D.test_vals = [-1.790262, 5.696645, 73.362820, 0.904310] #last 4 columns
    axial_stage2D.su2_exec  = "SU2_CFD"
    axial_stage2D.new_output  = False
    axial_stage2D.timeout   = 1600
    axial_stage2D.tol       = 0.00001
    test_list.append(axial_stage2D)
    
    # 2D transonic stator
    transonic_stator           = TestCase('transonic_stator')
    transonic_stator.cfg_dir   = "turbomachinery/transonic_stator_2D"
    transonic_stator.cfg_file  = "transonic_stator.cfg"
    transonic_stator.test_iter = 20
    transonic_stator.test_vals = [-1.201657, 6.150672, 96.239670, 0.062740] #last 4 columns
    transonic_stator.su2_exec  = "SU2_CFD"
    transonic_stator.new_output  = False
    transonic_stator.timeout   = 1600
    transonic_stator.tol       = 0.00001
    test_list.append(transonic_stator)
    
    # 2D transonic stator restart
    transonic_stator_rst           = TestCase('transonic_stator_restart')
    transonic_stator_rst.cfg_dir   = "turbomachinery/transonic_stator_2D"
    transonic_stator_rst.cfg_file  = "transonic_stator_rst.cfg"
    transonic_stator_rst.test_iter = 20
    transonic_stator_rst.test_vals = [-8.248816, -2.976167, 5.285722, 0.003100] #last 4 columns
    transonic_stator_rst.su2_exec  = "SU2_CFD"
    transonic_stator_rst.new_output  = False
    transonic_stator_rst.timeout   = 1600
    transonic_stator_rst.tol       = 0.00001
    test_list.append(transonic_stator_rst)


    ######################################
    ### Sliding Mesh                   ###
    ######################################

    # Uniform flow
    uniform_flow         = TestCase('uniform_flow')
    uniform_flow.cfg_dir   = "sliding_interface/uniform_flow"
    uniform_flow.cfg_file  = "uniform_NN.cfg"
    uniform_flow.test_iter = 2
    uniform_flow.test_vals = [2.000000, 0.000000, -0.205134, -13.253885] #last 4 columns
    uniform_flow.su2_exec  = "SU2_CFD"
    uniform_flow.timeout   = 1600
    uniform_flow.tol       = 0.000001
    uniform_flow.unsteady  = True
    uniform_flow.multizone = True
    test_list.append(uniform_flow) 

   # Channel_2D
    channel_2D           = TestCase('channel_2D')
    channel_2D.cfg_dir   = "sliding_interface/channel_2D"
    channel_2D.cfg_file  = "channel_2D_WA.cfg"
    channel_2D.test_iter = 2
    channel_2D.test_vals = [2.000000, 0.000000, 0.400117, 0.352029, 0.407521] #last 4 columns
    channel_2D.su2_exec  = "SU2_CFD"
    channel_2D.timeout   = 100
    channel_2D.tol       = 0.00001
    channel_2D.unsteady  = True
    channel_2D.multizone = True
    test_list.append(channel_2D)

    # Channel_3D
    channel_3D           = TestCase('channel_3D')
    channel_3D.cfg_dir   = "sliding_interface/channel_3D"
    channel_3D.cfg_file  = "channel_3D_WA.cfg"
    channel_3D.test_iter = 1
    channel_3D.test_vals = [1.000000, 0.000000, 0.649093, 0.797702, 0.718414] #last 5 columns
    channel_3D.su2_exec  = "SU2_CFD"
    channel_3D.timeout   = 1600
    channel_3D.tol       = 0.00001
    channel_3D.unsteady  = True
    channel_3D.multizone = True
    test_list.append(channel_3D)

    # Pipe
    pipe           = TestCase('pipe')
    pipe.cfg_dir   = "sliding_interface/pipe"
    pipe.cfg_file  = "pipe_NN.cfg"
    pipe.test_iter = 2
    pipe.test_vals = [0.486616, 0.617750, 0.950973, 1.018949] #last 4 columns
    pipe.su2_exec  = "SU2_CFD"
    pipe.timeout   = 1600
    pipe.tol       = 0.00001
    pipe.unsteady  = True
    pipe.multizone = True
    test_list.append(pipe)

    # Rotating cylinders
    rotating_cylinders           = TestCase('rotating_cylinders')
    rotating_cylinders.cfg_dir   = "sliding_interface/rotating_cylinders"
    rotating_cylinders.cfg_file  = "rot_cylinders_WA.cfg"
    rotating_cylinders.test_iter = 3
    rotating_cylinders.test_vals = [3.000000, 0.000000, 0.716122, 1.095620, 1.136611] #last 4 columns
    rotating_cylinders.su2_exec  = "SU2_CFD"
    rotating_cylinders.timeout   = 1600
    rotating_cylinders.tol       = 0.00001
    rotating_cylinders.unsteady  = True
    rotating_cylinders.multizone = True
    test_list.append(rotating_cylinders)

    # Supersonic vortex shedding
    supersonic_vortex_shedding           = TestCase('supersonic_vortex_shedding')
    supersonic_vortex_shedding.cfg_dir   = "sliding_interface/supersonic_vortex_shedding"
    supersonic_vortex_shedding.cfg_file  = "sup_vor_shed_WA.cfg"
    supersonic_vortex_shedding.test_iter = 5
    supersonic_vortex_shedding.test_vals = [5.000000, 0.000000, 1.208652, 1.128008] #last 4 columns
    supersonic_vortex_shedding.su2_exec  = "SU2_CFD"
    supersonic_vortex_shedding.timeout   = 1600
    supersonic_vortex_shedding.tol       = 0.00001
    supersonic_vortex_shedding.unsteady  = True
    supersonic_vortex_shedding.multizone = True
    test_list.append(supersonic_vortex_shedding)

    # Bars_SST_2D
    bars_SST_2D           = TestCase('bars_SST_2D')
    bars_SST_2D.cfg_dir   = "sliding_interface/bars_SST_2D"
    bars_SST_2D.cfg_file  = "bars.cfg"
    bars_SST_2D.test_iter = 13
    bars_SST_2D.test_vals = [13.000000, -0.719501, -1.608959] #last 3 columns
    bars_SST_2D.su2_exec  = "SU2_CFD"
    bars_SST_2D.timeout   = 1600
    bars_SST_2D.tol       = 0.00001
    bars_SST_2D.multizone = True
    test_list.append(bars_SST_2D)
    
    # Sliding mesh with incompressible flows (steady)
    slinc_steady           = TestCase('slinc_steady')
    slinc_steady.cfg_dir   = "sliding_interface/incompressible_steady"
    slinc_steady.cfg_file  = "config.cfg"
    slinc_steady.test_iter = 19
    slinc_steady.test_vals = [19.000000, -1.766116, -2.206522] #last 3 columns
    slinc_steady.su2_exec  = "SU2_CFD"
    slinc_steady.timeout   = 100
    slinc_steady.tol       = 0.00001
    slinc_steady.multizone = True
    test_list.append(slinc_steady)
    
    # Sliding mesh with incompressible flows (unsteady)
    # slinc_unsteady           = TestCase('slinc_unsteady')
    # slinc_unsteady.cfg_dir   = "sliding_interface/incompressible_unsteady"
    # slinc_unsteady.cfg_file  = "config.cfg"
    # slinc_unsteady.test_iter = 19
    # slinc_unsteady.test_vals = [-3.515218,1.930028,0.000000,0.000000] #last 4 columns
    # slinc_unsteady.su2_exec  = "SU2_CFD"
    # slinc_unsteady.timeout   = 100
    # slinc_unsteady.tol       = 0.00001
    # slinc_unsteady.unsteady  = True
    # test_list.append(slinc_unsteady)

    ##########################
    ### FEA - FSI          ###
    ##########################

    # Static beam, 3d
    statbeam3d           = TestCase('statbeam3d')
    statbeam3d.cfg_dir   = "fea_fsi/StatBeam_3d"
    statbeam3d.cfg_file  = "configBeam_3d.cfg"
    statbeam3d.new_output= True
    statbeam3d.test_iter = 0
    statbeam3d.test_vals = [-8.498245, -8.230816, -8.123810, 64095.0] #last 4 columns
    statbeam3d.su2_exec  = "SU2_CFD"
    statbeam3d.timeout   = 1600
    statbeam3d.tol       = 0.00001
    test_list.append(statbeam3d)

    # Mix elem, 3d beam, Knowles
    knowlesbeam           = TestCase('mixelemknowles')
    knowlesbeam.cfg_dir   = "fea_fsi/MixElemsKnowles"
    knowlesbeam.cfg_file  = "config.cfg"
    knowlesbeam.test_iter = 0
    knowlesbeam.test_vals = [-14.51360, -13.57735, -28.12642, 9.7306] #last 4 columns
    knowlesbeam.su2_exec  = "SU2_CFD"
    knowlesbeam.timeout   = 1600
    knowlesbeam.tol       = 0.0001
    test_list.append(knowlesbeam)

    # Dynamic beam, 2d
    dynbeam2d           = TestCase('dynbeam2d')
    dynbeam2d.cfg_dir   = "fea_fsi/DynBeam_2d"
    dynbeam2d.cfg_file  = "configBeam_2d.cfg"
    dynbeam2d.unsteady  = True
    dynbeam2d.new_output= True
    dynbeam2d.test_iter = 6
<<<<<<< HEAD
    dynbeam2d.test_vals = [0.000000, 0.000000, 0.000000, 66127.000000] #last 4 columns
=======
    dynbeam2d.test_vals = [-3.240015, 2.895057, -0.353146, 6.6127e+04] #last 4 columns
>>>>>>> 9977c3e7
    dynbeam2d.su2_exec  = "SU2_CFD"
    dynbeam2d.timeout   = 1600
    dynbeam2d.tol       = 0.00001
    test_list.append(dynbeam2d)

    # # FSI, 2d
    fsi2d           = TestCase('fsi2d')
    fsi2d.cfg_dir   = "fea_fsi/WallChannel_2d"
    fsi2d.cfg_file  = "configFSI.cfg"
    fsi2d.test_iter = 4
    fsi2d.test_vals = [4.000000, 0.000000, -3.822809, -4.641487] #last 4 columns
    fsi2d.su2_exec  = "SU2_CFD"
    fsi2d.timeout   = 1600
    fsi2d.multizone = True
    fsi2d.unsteady  = True
    fsi2d.tol       = 0.00001
    test_list.append(fsi2d)

    # FSI, Static, 2D, new mesh solver
    stat_fsi           = TestCase('stat_fsi')
    stat_fsi.cfg_dir   = "fea_fsi/stat_fsi"
    stat_fsi.cfg_file  = "config.cfg"
    stat_fsi.test_iter = 7
    stat_fsi.test_vals = [-6.762767, -6.439588, 4.1223e-08, 47.000000, 292.00000] #last 5 columns
    stat_fsi.su2_exec  = "SU2_CFD"
    stat_fsi.timeout   = 1600
    stat_fsi.multizone = True
    stat_fsi.tol       = 0.00001
    test_list.append(stat_fsi)

    # FSI, Static, 2D, new mesh solver, restart
    stat_fsi_restart           = TestCase('stat_fsi_restart')
    stat_fsi_restart.cfg_dir   = "fea_fsi/stat_fsi"
    stat_fsi_restart.cfg_file  = "config_restart.cfg"
    stat_fsi_restart.test_iter = 1
    stat_fsi_restart.test_vals = [-9.685290, -8.386780, 4.1223e-08, 47.00000, 290.0000] #last 5 columns
    stat_fsi_restart.multizone = True
    stat_fsi_restart.su2_exec  = "SU2_CFD"
    stat_fsi_restart.timeout   = 1600
    stat_fsi_restart.tol       = 0.00001
    test_list.append(stat_fsi_restart)

    # FSI, Dynamic, 2D, new mesh solver
    dyn_fsi           = TestCase('dyn_fsi')
    dyn_fsi.cfg_dir   = "fea_fsi/dyn_fsi"
    dyn_fsi.cfg_file  = "config.cfg"
    dyn_fsi.test_iter = 4
    dyn_fsi.test_vals = [-4.413915, -4.837080, 4.7367e-08, 59.000000, 33.000000] #last 5 columns
    dyn_fsi.multizone = True
    dyn_fsi.unsteady  = True
    dyn_fsi.su2_exec  = "SU2_CFD"
    dyn_fsi.timeout   = 1600
    dyn_fsi.tol       = 0.00001
    test_list.append(dyn_fsi)

    # FSI, 2D airfoil with RBF interpolation
    airfoilRBF           = TestCase('airfoil_fsi_rbf')
    airfoilRBF.cfg_dir   = "fea_fsi/Airfoil_RBF"
    airfoilRBF.cfg_file  = "config.cfg"
    airfoilRBF.test_iter = 0
    airfoilRBF.test_vals = [0.000000, 1.442130, -2.231734] #last 4 columns
    airfoilRBF.su2_exec  = "SU2_CFD"
    airfoilRBF.timeout   = 1600
    airfoilRBF.multizone = True
    airfoilRBF.tol       = 0.00001
    test_list.append(airfoilRBF)
   
    # ##########################
    # ### Zonal multiphysics ###
    # ##########################

    # CHT incompressible
    cht_incompressible           = TestCase('cht_incompressible')
    cht_incompressible.cfg_dir   = "coupled_cht/incompressible"
    cht_incompressible.cfg_file  = "config.cfg"
    cht_incompressible.test_iter = 10
    cht_incompressible.test_vals = [10.000000, -2.601006, -3.342894] #last 4 columns
    cht_incompressible.su2_exec  = "SU2_CFD"
    cht_incompressible.timeout   = 1600
    cht_incompressible.multizone = True
    cht_incompressible.tol       = 0.00001
    test_list.append(cht_incompressible)

    ##############################################
    ### Method of Manufactured Solutions (MMS) ###
    ##############################################

    # FVM, compressible, laminar N-S
    mms_fvm_ns           = TestCase('mms_fvm_ns')
    mms_fvm_ns.cfg_dir   = "mms/fvm_navierstokes"
    mms_fvm_ns.cfg_file  = "lam_mms_roe.cfg"
    mms_fvm_ns.test_iter = 20
    mms_fvm_ns.test_vals = [-2.851428, 2.192348, 0.000000, 0.000000] #last 4 columns
    mms_fvm_ns.su2_exec  = "SU2_CFD"
    mms_fvm_ns.timeout   = 1600
    mms_fvm_ns.tol       = 0.0001
    test_list.append(mms_fvm_ns)
    
    # FVM, incompressible, euler
    mms_fvm_inc_euler           = TestCase('mms_fvm_inc_euler')
    mms_fvm_inc_euler.cfg_dir   = "mms/fvm_incomp_euler"
    mms_fvm_inc_euler.cfg_file  = "inv_mms_jst.cfg"
    mms_fvm_inc_euler.test_iter = 20
    mms_fvm_inc_euler.test_vals = [-9.128345, -9.441741, 0.000000, 0.000000] #last 4 columns
    mms_fvm_inc_euler.su2_exec  = "SU2_CFD"
    mms_fvm_inc_euler.timeout   = 1600
    mms_fvm_inc_euler.tol       = 0.0001
    test_list.append(mms_fvm_inc_euler)
    
    # FVM, incompressible, laminar N-S
    mms_fvm_inc_ns           = TestCase('mms_fvm_inc_ns')
    mms_fvm_inc_ns.cfg_dir   = "mms/fvm_incomp_navierstokes"
    mms_fvm_inc_ns.cfg_file  = "lam_mms_fds.cfg"
    mms_fvm_inc_ns.test_iter = 20
    mms_fvm_inc_ns.test_vals = [-7.414944, -7.631546, 0.000000, 0.000000] #last 4 columns
    mms_fvm_inc_ns.su2_exec  = "SU2_CFD"
    mms_fvm_inc_ns.timeout   = 1600
    mms_fvm_inc_ns.tol       = 0.0001
    test_list.append(mms_fvm_inc_ns)

    # DG, compressible, euler
    ringleb_dg_euler           = TestCase('ringleb_dg_euler')
    ringleb_dg_euler.cfg_dir   = "mms/dg_ringleb"
    ringleb_dg_euler.cfg_file  = "ringleb_dg.cfg"
    ringleb_dg_euler.test_iter = 100
    ringleb_dg_euler.test_vals = [-5.136652, -4.724941, 0.000000, 0.000000] #last 4 columns
    ringleb_dg_euler.su2_exec  = "SU2_CFD"
    ringleb_dg_euler.timeout   = 1600
    ringleb_dg_euler.tol       = 0.0001
    test_list.append(ringleb_dg_euler)

    # DG, compressible, laminar N-S
    mms_dg_ns           = TestCase('mms_dg_ns')
    mms_dg_ns.cfg_dir   = "mms/dg_navierstokes"
    mms_dg_ns.cfg_file  = "lam_mms_dg.cfg"
    mms_dg_ns.test_iter = 100
    mms_dg_ns.test_vals = [-1.845393, 3.520699, 0.000000, 0.000000] #last 4 columns
    mms_dg_ns.su2_exec  = "SU2_CFD"
    mms_dg_ns.timeout   = 1600
    mms_dg_ns.tol       = 0.0001
    test_list.append(mms_dg_ns)

    # DG, compressible, laminar N-S 3D
    mms_dg_ns_3d           = TestCase('mms_dg_ns_3d')
    mms_dg_ns_3d.cfg_dir   = "mms/dg_navierstokes_3d"
    mms_dg_ns_3d.cfg_file  = "lam_mms_dg_3d.cfg"
    mms_dg_ns_3d.test_iter = 100
    mms_dg_ns_3d.test_vals = [-0.146826, 5.356413, 0.000000, 0.000000] #last 4 columns
    mms_dg_ns_3d.su2_exec  = "SU2_CFD"
    mms_dg_ns_3d.timeout   = 1600
    mms_dg_ns_3d.tol       = 0.0001
    test_list.append(mms_dg_ns_3d)
    
    ######################################
    ### RUN TESTS                      ###
    ######################################  

    pass_list = [ test.run_test() for test in test_list ]

    
    ######################################
    ### RUN SU2_GEO TESTS              ###
    ######################################
    
    # NACA0012
    naca0012_geo           = TestCase('naca0012_geo')
    naca0012_geo.cfg_dir   = "optimization_euler/steady_naca0012"
    naca0012_geo.cfg_file  = "inv_NACA0012_adv.cfg"
    naca0012_geo.test_vals = [0.99975, 62.0455, 0.120041, 0.00208202] #chord, LE radius, ToC, Alpha
    naca0012_geo.su2_exec  = "SU2_GEO"
    naca0012_geo.timeout   = 1600
    naca0012_geo.tol       = 0.00001
    pass_list.append(naca0012_geo.run_geo())
    test_list.append(naca0012_geo)

    ######################################
    ### RUN SU2_DEF TESTS              ###
    ######################################
    
    # Inviscid NACA0012 (triangles)
    naca0012_def            = TestCase('naca0012_def')
    naca0012_def.cfg_dir   = "deformation/naca0012"
    naca0012_def.cfg_file  = "def_NACA0012.cfg"
    naca0012_def.test_iter = 10
    naca0012_def.test_vals = [0.00344658] #residual
    naca0012_def.su2_exec  = "SU2_DEF"
    naca0012_def.timeout   = 1600
    naca0012_def.tol       = 1e-08
    
    pass_list.append(naca0012_def.run_def())
    test_list.append(naca0012_def)
    
    # Inviscid NACA0012 based on SURFACE_FILE input (surface_bump.dat)
    naca0012_def_file            = TestCase('naca0012_def_file')
    naca0012_def_file.cfg_dir   = "deformation/naca0012"
    naca0012_def_file.cfg_file  = "surface_file_NACA0012.cfg"
    naca0012_def_file.test_iter = 10
    naca0012_def_file.test_vals = [0.00344658] #residual
    naca0012_def_file.su2_exec  = "SU2_DEF"
    naca0012_def_file.timeout   = 1600
    naca0012_def_file.tol       = 1e-8
    
    pass_list.append(naca0012_def_file.run_def())
    test_list.append(naca0012_def_file)
    
    # RAE2822 (mixed tris + quads)
    rae2822_def            = TestCase('rae2822_def')
    rae2822_def.cfg_dir   = "deformation/rae2822"
    rae2822_def.cfg_file  = "def_RAE2822.cfg"
    rae2822_def.test_iter = 10
    rae2822_def.test_vals = [7.94218e-09] #residual
    rae2822_def.su2_exec  = "SU2_DEF"
    rae2822_def.timeout   = 1600
    rae2822_def.tol       = 1e-13
    
    pass_list.append(rae2822_def.run_def())
    test_list.append(rae2822_def)
    
    # Turb NACA4412 (quads, wall distance)
    naca4412_def            = TestCase('naca4412_def')
    naca4412_def.cfg_dir   = "deformation/naca4412"
    naca4412_def.cfg_file  = "def_NACA4412.cfg"
    naca4412_def.test_iter = 10
    naca4412_def.test_vals = [8.855370e-13] #residual
    naca4412_def.su2_exec  = "SU2_DEF"
    naca4412_def.timeout   = 1600
    naca4412_def.tol       = 1e-12
    
    pass_list.append(naca4412_def.run_def())
    test_list.append(naca4412_def)

    # Brick of tets (inverse volume)
    brick_tets_def            = TestCase('brick_tets_def')
    brick_tets_def.cfg_dir   = "deformation/brick_tets"
    brick_tets_def.cfg_file  = "def_brick_tets.cfg"
    brick_tets_def.test_iter = 10
    brick_tets_def.test_vals = [8.973010e-04] #residual
    brick_tets_def.su2_exec  = "SU2_DEF"
    brick_tets_def.timeout   = 1600
    brick_tets_def.tol       = 1e-09
    
    pass_list.append(brick_tets_def.run_def())
    test_list.append(brick_tets_def)

    # Brick of isotropic hexas (inverse volume)
    brick_hex_def           = TestCase('brick_hex_def')
    brick_hex_def.cfg_dir   = "deformation/brick_hex"
    brick_hex_def.cfg_file  = "def_brick_hex.cfg"
    brick_hex_def.test_iter = 10
    brick_hex_def.test_vals = [2.082100e-04] #residual
    brick_hex_def.su2_exec  = "SU2_DEF"
    brick_hex_def.timeout   = 1600
    brick_hex_def.tol       = 1e-09
    
    pass_list.append(brick_hex_def.run_def())
    test_list.append(brick_hex_def)

    # Brick with a pyramid layer (inverse volume)
    brick_pyra_def           = TestCase('brick_pyra_def')
    brick_pyra_def.cfg_dir   = "deformation/brick_pyra"
    brick_pyra_def.cfg_file  = "def_brick_pyra.cfg"
    brick_pyra_def.test_iter = 10
    brick_pyra_def.test_vals = [0.00150063] #residual
    brick_pyra_def.su2_exec  = "SU2_DEF"
    brick_pyra_def.timeout   = 1600
    brick_pyra_def.tol       = 1e-08
    
    pass_list.append(brick_pyra_def.run_def())
    test_list.append(brick_pyra_def)

    # Brick of isotropic prisms (inverse volume)
    brick_prism_def           = TestCase('brick_prism_def')
    brick_prism_def.cfg_dir   = "deformation/brick_prism"
    brick_prism_def.cfg_file  = "def_brick_prism.cfg"
    brick_prism_def.test_iter = 10
    brick_prism_def.test_vals = [0.00212069] #residual
    brick_prism_def.su2_exec  = "SU2_DEF"
    brick_prism_def.timeout   = 1600
    brick_prism_def.tol       = 1e-08
    
    pass_list.append(brick_prism_def.run_def())
    test_list.append(brick_prism_def)
    
    # Brick of prisms with high aspect ratio cells near the wall (wall distance)
    brick_prism_rans_def           = TestCase('brick_prism_rans_def')
    brick_prism_rans_def.cfg_dir   = "deformation/brick_prism_rans"
    brick_prism_rans_def.cfg_file  = "def_brick_prism_rans.cfg"
    brick_prism_rans_def.test_iter = 10
    brick_prism_rans_def.test_vals = [4.8066e-08] #residual
    brick_prism_rans_def.su2_exec  = "SU2_DEF"
    brick_prism_rans_def.timeout   = 1600
    brick_prism_rans_def.tol       = 1e-12
    
    pass_list.append(brick_prism_rans_def.run_def())
    test_list.append(brick_prism_rans_def)
    
    # Brick of hexas with high aspect ratio cells near the wall (inverse volume)
    brick_hex_rans_def           = TestCase('brick_hex_rans_def')
    brick_hex_rans_def.cfg_dir   = "deformation/brick_hex_rans"
    brick_hex_rans_def.cfg_file  = "def_brick_hex_rans.cfg"
    brick_hex_rans_def.test_iter = 10
    brick_hex_rans_def.test_vals = [2.260750e-07] #residual
    brick_hex_rans_def.su2_exec  = "SU2_DEF"
    brick_hex_rans_def.timeout   = 1600
    brick_hex_rans_def.tol       = 1e-12
    
    pass_list.append(brick_hex_rans_def.run_def())
    test_list.append(brick_hex_rans_def)

    # Cylindrical FFD test
    cylinder_ffd_def           = TestCase('cylinder_ffd_def')
    cylinder_ffd_def.cfg_dir   = "deformation/cylindrical_ffd"
    cylinder_ffd_def.cfg_file  = "def_cylindrical.cfg"
    cylinder_ffd_def.test_iter = 10
    cylinder_ffd_def.test_vals = [0.000470133] #residual
    cylinder_ffd_def.su2_exec  = "SU2_DEF"
    cylinder_ffd_def.timeout   = 1600
    cylinder_ffd_def.tol       = 1e-09

    pass_list.append(cylinder_ffd_def.run_def())
    test_list.append(cylinder_ffd_def)

    # Spherical FFD test
    sphere_ffd_def           = TestCase('sphere_ffd_def')
    sphere_ffd_def.cfg_dir   = "deformation/spherical_ffd"
    sphere_ffd_def.cfg_file  = "def_spherical.cfg"
    sphere_ffd_def.test_iter = 10
    sphere_ffd_def.test_vals = [0.00356699] #residual
    sphere_ffd_def.su2_exec  = "SU2_DEF"
    sphere_ffd_def.timeout   = 1600
    sphere_ffd_def.tol       = 1e-08

    pass_list.append(sphere_ffd_def.run_def())
    test_list.append(sphere_ffd_def)
    
    # Spherical FFD test using BSplines
    sphere_ffd_def_bspline           = TestCase('sphere_ffd_def_bspline')
    sphere_ffd_def_bspline.cfg_dir   = "deformation/spherical_ffd"
    sphere_ffd_def_bspline.cfg_file  = "def_spherical_bspline.cfg"
    sphere_ffd_def_bspline.test_iter = 10
    sphere_ffd_def_bspline.test_vals = [0.00206808] #residual
    sphere_ffd_def_bspline.su2_exec  = "SU2_DEF"
    sphere_ffd_def_bspline.timeout   = 1600
    sphere_ffd_def_bspline.tol       = 1e-08

    pass_list.append(sphere_ffd_def_bspline.run_def())
    test_list.append(sphere_ffd_def_bspline)
   
    ######################################
    ### RUN PYTHON TESTS               ###
    ###################################### 
    
    # test continuous_adjoint.py
    contadj_euler_py = TestCase('contadj_euler_py')
    contadj_euler_py.cfg_dir = "cont_adj_euler/naca0012"
    contadj_euler_py.cfg_file  = "inv_NACA0012.cfg"
    contadj_euler_py.test_iter = 10
    contadj_euler_py.su2_exec  = "continuous_adjoint.py"
    contadj_euler_py.timeout   = 1600
    contadj_euler_py.reference_file = "of_grad_cd.dat.ref"
    contadj_euler_py.test_file = "of_grad_cd.dat"
    contadj_euler_py.new_output = True
    pass_list.append(contadj_euler_py.run_filediff())
    test_list.append(contadj_euler_py)

    # test shape_optimization.py
    shape_opt_euler_py           = TestCase('shape_opt_euler_py')
    shape_opt_euler_py.cfg_dir   = "optimization_euler/steady_naca0012"
    shape_opt_euler_py.cfg_file  = "inv_NACA0012_adv.cfg"
    shape_opt_euler_py.test_iter = 1
    shape_opt_euler_py.test_vals = [1, 1, 2.134974E-05, 3.829535E-03] #last 4 columns
    shape_opt_euler_py.su2_exec  = "shape_optimization.py -g CONTINUOUS_ADJOINT -f"
    shape_opt_euler_py.timeout   = 1600
    shape_opt_euler_py.new_output = True
    shape_opt_euler_py.tol       = 0.00001
    pass_list.append(shape_opt_euler_py.run_opt())
    test_list.append(shape_opt_euler_py)

    # Multiple functionals with the continuous adjoint
    contadj_multi_py            = TestCase('contadj_multi_py')
    contadj_multi_py.cfg_dir    = "cont_adj_euler/wedge"
    contadj_multi_py.cfg_file   = "inv_wedge_ROE_multiobj.cfg"
    contadj_multi_py.test_iter  = 10
    contadj_multi_py.su2_exec   = "continuous_adjoint.py"
    contadj_multi_py.timeout    = 1600
    contadj_multi_py.new_output = True
    contadj_multi_py.reference_file = "of_grad_combo.dat.ref"
    contadj_multi_py.test_file  = "of_grad_combo.dat"
    pass_list.append(contadj_multi_py.run_filediff())
    test_list.append(contadj_multi_py)
    
    # Optimization with multiple objectives, with gradients evaluated individually
    # the difference in gradient value relative to combined case 
    # is due to lack of solution file for the adjoint and small number of iterations
#    opt_multiobj_py            = TestCase('opt_multiobj_py')
#    opt_multiobj_py.cfg_dir    = "optimization_euler/multiobjective_wedge"
#    opt_multiobj_py.cfg_file   = "inv_wedge_ROE_multiobj.cfg"
#    opt_multiobj_py.test_iter  = 1
#    opt_multiobj_py.test_vals = [1, 1, 1.084701E+02, 3.799222E+00] #last 4 columns
#    opt_multiobj_py.su2_exec   = "shape_optimization.py -g CONTINUOUS_ADJOINT -f"
#    opt_multiobj_py.timeout    = 1600
#    opt_multiobj_py.tol       = 0.00001
#    pass_list.append(opt_multiobj_py.run_opt())
#    test_list.append(opt_multiobj_py)
#
#    # test optimization, with multiple objectives and gradient evaluated as 'combo' 
#    opt_multiobjcombo_py            = TestCase('opt_multiobjcombo_py')
#    opt_multiobjcombo_py.cfg_dir    = "optimization_euler/multiobjective_wedge"
#    opt_multiobjcombo_py.cfg_file   = "inv_wedge_ROE_multiobj_combo.cfg"
#    opt_multiobjcombo_py.test_iter  = 1
#    opt_multiobjcombo_py.test_vals = [1, 1, 1.084701E+02, 3.789322E+00] #last 4 columns
#    opt_multiobjcombo_py.su2_exec   = "shape_optimization.py -g CONTINUOUS_ADJOINT -f"
#    opt_multiobjcombo_py.timeout    = 1600
#    opt_multiobjcombo_py.tol       = 0.00001
#    pass_list.append(opt_multiobjcombo_py.run_opt())
#    test_list.append(opt_multiobjcombo_py)

    # test optimization, with multiple objectives evaluated on a single surface
    opt_multiobj1surf_py            = TestCase('opt_multiobj1surf_py')
    opt_multiobj1surf_py.cfg_dir    = "optimization_euler/multiobjective_wedge"
    opt_multiobj1surf_py.cfg_file   = "inv_wedge_ROE_multiobj_1surf.cfg"
    opt_multiobj1surf_py.test_iter  = 1
    opt_multiobj1surf_py.test_vals = [1, 1, 3.083034E+01, 3.789380E+00] #last 4 columns
    opt_multiobj1surf_py.su2_exec   = "shape_optimization.py -g CONTINUOUS_ADJOINT  -f"
    opt_multiobj1surf_py.timeout    = 1600
    opt_multiobj1surf_py.tol       = 0.00001
    pass_list.append(opt_multiobj1surf_py.run_opt())
    test_list.append(opt_multiobj1surf_py)

    # test optimization, with a single objective evaluated on multiple surfaces
    opt_2surf1obj_py            = TestCase('opt_2surf1obj_py')
    opt_2surf1obj_py.cfg_dir    = "optimization_euler/multiobjective_wedge"
    opt_2surf1obj_py.cfg_file   = "inv_wedge_ROE_2surf_1obj.cfg"
    opt_2surf1obj_py.test_iter  = 1    
    opt_2surf1obj_py.test_vals = [1.000000, 1.000000, 2.005657, 0.000341] #last 4 columns
    opt_2surf1obj_py.su2_exec   = "shape_optimization.py -g CONTINUOUS_ADJOINT  -f"
    opt_2surf1obj_py.timeout    = 1600
    opt_2surf1obj_py.tol       = 0.00001
    pass_list.append(opt_2surf1obj_py.run_opt())
    test_list.append(opt_2surf1obj_py)

    ##########################
    ###   Python wrapper   ###
    ##########################
    
    # NACA0012 
    pywrapper_naca0012           = TestCase('pywrapper_naca0012')
    pywrapper_naca0012.cfg_dir   = "euler/naca0012"
    pywrapper_naca0012.cfg_file  = "inv_NACA0012_Roe.cfg"
    pywrapper_naca0012.test_iter = 20
    pywrapper_naca0012.test_vals = [-4.047448, -3.538057, 0.338691, 0.023131] #last 4 columns
    pywrapper_naca0012.su2_exec  = "SU2_CFD.py -f"
    pywrapper_naca0012.new_output  = True
    pywrapper_naca0012.timeout   = 1600
    pywrapper_naca0012.tol       = 0.00001
    test_list.append(pywrapper_naca0012)
    pass_list.append(pywrapper_naca0012.run_test())

    # NACA0012 (SST, FUN3D results for finest grid: CL=1.0840, CD=0.01253)
    pywrapper_turb_naca0012_sst           = TestCase('pywrapper_turb_naca0012_sst')
    pywrapper_turb_naca0012_sst.cfg_dir   = "rans/naca0012"
    pywrapper_turb_naca0012_sst.cfg_file  = "turb_NACA0012_sst.cfg"
    pywrapper_turb_naca0012_sst.test_iter = 10
    pywrapper_turb_naca0012_sst.test_vals = [-12.454420, -6.572026, 1.059622, 0.019138] #last 4 columns
    pywrapper_turb_naca0012_sst.su2_exec  = "SU2_CFD.py -f"
    pywrapper_turb_naca0012_sst.new_output = True
    pywrapper_turb_naca0012_sst.timeout   = 3200
    pywrapper_turb_naca0012_sst.tol       = 0.00001
    test_list.append(pywrapper_turb_naca0012_sst)
    pass_list.append(pywrapper_turb_naca0012_sst.run_test())

    # Square cylinder
    pywrapper_square_cylinder           = TestCase('pywrapper_square_cylinder')
    pywrapper_square_cylinder.cfg_dir   = "unsteady/square_cylinder"
    pywrapper_square_cylinder.cfg_file  = "turb_square.cfg"
    pywrapper_square_cylinder.test_iter = 3
    pywrapper_square_cylinder.test_vals = [-1.163944, 0.077283, 1.398548, 2.197047] #last 4 columns
    pywrapper_square_cylinder.su2_exec  = "SU2_CFD.py -f"
    pywrapper_square_cylinder.timeout   = 1600
    pywrapper_square_cylinder.tol       = 0.00001
    pywrapper_square_cylinder.unsteady  = True
    test_list.append(pywrapper_square_cylinder)
    pass_list.append(pywrapper_square_cylinder.run_test())

    # Aeroelastic
    pywrapper_aeroelastic         = TestCase('pywrapper_aeroelastic')
    pywrapper_aeroelastic.cfg_dir   = "aeroelastic"
    pywrapper_aeroelastic.cfg_file  = "aeroelastic_NACA64A010.cfg"
    pywrapper_aeroelastic.test_iter = 2
    pywrapper_aeroelastic.test_vals = [0.077106, 0.036449, -1.684916e-03, -1.131735e-04] #last 4 columns
    pywrapper_aeroelastic.su2_exec  = "SU2_CFD.py -f"
    pywrapper_aeroelastic.new_output  = True
    pywrapper_aeroelastic.timeout   = 1600
    pywrapper_aeroelastic.tol       = 0.00001
    pywrapper_aeroelastic.unsteady  = True
    test_list.append(pywrapper_aeroelastic)
    pass_list.append(pywrapper_aeroelastic.run_test())

    # FSI, 2d
    pywrapper_fsi2d           = TestCase('pywrapper_fsi2d')
    pywrapper_fsi2d.cfg_dir   = "fea_fsi/WallChannel_2d"
    pywrapper_fsi2d.cfg_file  = "configFSI.cfg"
    pywrapper_fsi2d.test_iter = 4
    pywrapper_fsi2d.test_vals = [4.000000, 0.000000, -3.822809, -4.641487] #last 4 columns
    pywrapper_fsi2d.su2_exec  = "SU2_CFD.py --nZone 2 --fsi True -f"
    pywrapper_fsi2d.new_output  = True
    pywrapper_fsi2d.unsteady  = True
    pywrapper_fsi2d.multizone   = True
    pywrapper_fsi2d.timeout   = 1600
    pywrapper_fsi2d.tol       = 0.00001
    test_list.append(pywrapper_fsi2d)
    pass_list.append(pywrapper_fsi2d.run_test())

    # Unsteady CHT
    pywrapper_unsteadyCHT               = TestCase('pywrapper_unsteadyCHT')
    pywrapper_unsteadyCHT.cfg_dir       = "py_wrapper/flatPlate_unsteady_CHT"
    pywrapper_unsteadyCHT.cfg_file      = "unsteady_CHT_FlatPlate_Conf.cfg"
    pywrapper_unsteadyCHT.test_iter     = 5
    pywrapper_unsteadyCHT.test_vals     = [-1.598116, 2.263309, 0.001077, 0.145818] #last 4 columns
    pywrapper_unsteadyCHT.su2_exec      = "python launch_unsteady_CHT_FlatPlate.py -f"
    pywrapper_unsteadyCHT.timeout       = 1600
    pywrapper_unsteadyCHT.new_output    = True
    pywrapper_unsteadyCHT.tol           = 0.00001
    pywrapper_unsteadyCHT.unsteady      = True
    test_list.append(pywrapper_unsteadyCHT)
    pass_list.append(pywrapper_unsteadyCHT.run_test())

    # Rigid motion
    pywrapper_rigidMotion               = TestCase('pywrapper_rigidMotion')
    pywrapper_rigidMotion.cfg_dir       = "py_wrapper/flatPlate_rigidMotion"
    pywrapper_rigidMotion.cfg_file      = "flatPlate_rigidMotion_Conf.cfg"
    pywrapper_rigidMotion.test_iter     = 5
    pywrapper_rigidMotion.test_vals     = [-1.598116, 2.259671, -0.040632, 0.144135] #last 4 columns
    pywrapper_rigidMotion.su2_exec      = "python launch_flatPlate_rigidMotion.py -f"
    pywrapper_rigidMotion.new_output      = True
    pywrapper_rigidMotion.timeout       = 1600
    pywrapper_rigidMotion.tol           = 0.00001
    pywrapper_rigidMotion.unsteady      = True
    test_list.append(pywrapper_rigidMotion)
    pass_list.append(pywrapper_rigidMotion.run_test())
    
    # Tests summary
    print('==================================================================')
    print('Summary of the serial tests')
    print('python version:', sys.version)
    for i, test in enumerate(test_list):
        if (pass_list[i]):
            print('  passed - %s'%test.tag)
        else:
            print('* FAILED - %s'%test.tag)
    
    if all(pass_list):
        sys.exit(0)
    else:
        sys.exit(1)
    # done

if __name__ == '__main__':
    main()<|MERGE_RESOLUTION|>--- conflicted
+++ resolved
@@ -596,18 +596,6 @@
     test_list.append(contadj_wedge)
     
     # Inviscid fixed CL NACA0012
-<<<<<<< HEAD
-    contadj_fixedCL_naca0012           = TestCase('contadj_fixedcl_naca0012')
-    contadj_fixedCL_naca0012.cfg_dir   = "fixed_cl/naca0012"
-    contadj_fixedCL_naca0012.cfg_file  = "inv_NACA0012_ContAdj.cfg"
-    contadj_fixedCL_naca0012.test_iter = 100
-    contadj_fixedCL_naca0012.test_vals = [0.341038, -5.166613, 0.265510, -0.000322] #last 4 columns
-    contadj_fixedCL_naca0012.su2_exec  = "SU2_CFD"
-    contadj_fixedCL_naca0012.new_output= True
-    contadj_fixedCL_naca0012.timeout   = 1600
-    contadj_fixedCL_naca0012.tol       = 0.00001
-    test_list.append(contadj_fixedCL_naca0012)
-=======
 #    contadj_fixedCL_naca0012           = TestCase('contadj_fixedcl_naca0012')
 #    contadj_fixedCL_naca0012.cfg_dir   = "fixed_cl/naca0012"
 #    contadj_fixedCL_naca0012.cfg_file  = "inv_NACA0012_ContAdj.cfg"
@@ -618,7 +606,6 @@
 #    contadj_fixedCL_naca0012.timeout   = 1600
 #    contadj_fixedCL_naca0012.tol       = 0.00001
 #    test_list.append(contadj_fixedCL_naca0012)
->>>>>>> 9977c3e7
 
     ###################################
     ### Cont. adj. compressible N-S ###
@@ -1134,11 +1121,7 @@
     dynbeam2d.unsteady  = True
     dynbeam2d.new_output= True
     dynbeam2d.test_iter = 6
-<<<<<<< HEAD
-    dynbeam2d.test_vals = [0.000000, 0.000000, 0.000000, 66127.000000] #last 4 columns
-=======
     dynbeam2d.test_vals = [-3.240015, 2.895057, -0.353146, 6.6127e+04] #last 4 columns
->>>>>>> 9977c3e7
     dynbeam2d.su2_exec  = "SU2_CFD"
     dynbeam2d.timeout   = 1600
     dynbeam2d.tol       = 0.00001
