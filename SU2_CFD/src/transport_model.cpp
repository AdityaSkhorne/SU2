--- conflicted
+++ resolved
@@ -1,13 +1,8 @@
 /*!
  * transport_model.cpp
  * \brief Source of the main transport properties subroutines of the SU2 solvers.
-<<<<<<< HEAD
  * \author S. Vitale, M. Pini, G. Gori, A. Guardone, P. Colonna, T. Economon
- * \version 6.0.1 "Falcon"
-=======
- * \author S. Vitale, M. Pini, G. Gori, A. Guardone, P. Colonna
  * \version 6.1.0 "Falcon"
->>>>>>> 5d5571f7
  *
  * The current SU2 release has been coordinated by the
  * SU2 International Developers Society <www.su2devsociety.org>
