/*!
 * \file CVariable.cpp
 * \brief Definition of the solution fields.
 * \author F. Palacios, T. Economon
 * \version 6.2.0 "Falcon"
 *
 * The current SU2 release has been coordinated by the
 * SU2 International Developers Society <www.su2devsociety.org>
 * with selected contributions from the open-source community.
 *
 * The main research teams contributing to the current release are:
 *  - Prof. Juan J. Alonso's group at Stanford University.
 *  - Prof. Piero Colonna's group at Delft University of Technology.
 *  - Prof. Nicolas R. Gauger's group at Kaiserslautern University of Technology.
 *  - Prof. Alberto Guardone's group at Polytechnic University of Milan.
 *  - Prof. Rafael Palacios' group at Imperial College London.
 *  - Prof. Vincent Terrapon's group at the University of Liege.
 *  - Prof. Edwin van der Weide's group at the University of Twente.
 *  - Lab. of New Concepts in Aeronautics at Tech. Institute of Aeronautics.
 *
 * Copyright 2012-2019, Francisco D. Palacios, Thomas D. Economon,
 *                      Tim Albring, and the SU2 contributors.
 *
 * SU2 is free software; you can redistribute it and/or
 * modify it under the terms of the GNU Lesser General Public
 * License as published by the Free Software Foundation; either
 * version 2.1 of the License, or (at your option) any later version.
 *
 * SU2 is distributed in the hope that it will be useful,
 * but WITHOUT ANY WARRANTY; without even the implied warranty of
 * MERCHANTABILITY or FITNESS FOR A PARTICULAR PURPOSE. See the GNU
 * Lesser General Public License for more details.
 *
 * You should have received a copy of the GNU Lesser General Public
 * License along with SU2. If not, see <http://www.gnu.org/licenses/>.
 */

#include "../../include/variables/CVariable.hpp"

unsigned short CVariable::nDim = 0;

CVariable::CVariable(void) {

  /*--- Array initialization ---*/
  Solution = NULL;
  Solution_Old = NULL;
  Solution_time_n = NULL;
  Solution_time_n1 = NULL;
  Gradient = NULL;
  Limiter = NULL;
  Solution_Max = NULL;
  Solution_Min = NULL;
  Grad_AuxVar = NULL;
  Undivided_Laplacian = NULL;
  Res_TruncError = NULL;
  Residual_Old = NULL;
  Residual_Sum = NULL;
  Solution_Adj_Old = NULL;
  Solution_BGS_k = NULL;

  /* Under-relaxation parameter. */
  UnderRelaxation = 1.0;
  
  /* Non-physical point (first-order) initialization. */
  Non_Physical         = false;
  Non_Physical_Counter = 0;
  
}

CVariable::CVariable(unsigned short val_nvar, CConfig *config) {

  /*--- Array initialization ---*/
  Solution = NULL;
  Solution_Old = NULL;
  Solution_time_n = NULL;
  Solution_time_n1 = NULL;
  Gradient = NULL;
  Rmatrix = NULL;
  Limiter = NULL;
  Solution_Max = NULL;
  Solution_Min = NULL;
  Grad_AuxVar = NULL;
  Undivided_Laplacian = NULL;
  Res_TruncError = NULL;
  Residual_Old = NULL;
  Residual_Sum = NULL;
  Solution_Adj_Old = NULL;
  Solution_BGS_k = NULL;

  /*--- Initialize the number of solution variables. This version
   of the constructor will be used primarily for converting the
   restart files into solution files (SU2_SOL). ---*/
  nVar = val_nvar;

  /*--- Allocate the solution array - here it is also possible
   to allocate some extra flow variables that do not participate
   in the simulation ---*/
  Solution = new su2double [nVar];
  for (unsigned short iVar = 0; iVar < nVar; iVar++)
    Solution[iVar] = 0.0;

<<<<<<< HEAD
  /* Under-relaxation parameter. */
  UnderRelaxation = 1.0;
  
  /* Non-physical point (first-order) initialization. */
  Non_Physical         = false;
  Non_Physical_Counter = 0;
  
=======
  if (config->GetMultizone_Problem()){
    Solution_BGS_k = new su2double[nVar]();
  }
>>>>>>> 8d2cc941
}

CVariable::CVariable(unsigned short val_nDim, unsigned short val_nvar, CConfig *config) {

  unsigned short iVar, iDim, jDim;

  /*--- Array initialization ---*/
  Solution = NULL;
  Solution_Old = NULL;
  Solution_time_n = NULL;
  Solution_time_n1 = NULL;
  Gradient = NULL;
  Rmatrix = NULL;
  Limiter = NULL;
  Solution_Max = NULL;
  Solution_Min = NULL;
  Grad_AuxVar = NULL;
  Undivided_Laplacian = NULL;
  Res_TruncError = NULL;
  Residual_Old = NULL;
  Residual_Sum = NULL;
  Solution_Adj_Old = NULL;
  Solution_BGS_k = NULL;

  /*--- Initializate the number of dimension and number of variables ---*/
  nDim = val_nDim;
  nVar = val_nvar;

  /*--- Allocate solution, solution old, residual and gradient
   which is common for all the problems, here it is also possible
   to allocate some extra flow variables that do not participate
   in the simulation ---*/
  Solution = new su2double [nVar];

  for (iVar = 0; iVar < nVar; iVar++)
    Solution[iVar] = 0.0;

  Solution_Old = new su2double [nVar];

  Gradient = new su2double* [nVar];
  for (iVar = 0; iVar < nVar; iVar++) {
    Gradient[iVar] = new su2double [nDim];
    for (iDim = 0; iDim < nDim; iDim ++)
      Gradient[iVar][iDim] = 0.0;
  }

  if (config->GetTime_Marching() != NO) {
    Solution_time_n = new su2double [nVar];
    Solution_time_n1 = new su2double [nVar];
  }
  else if (config->GetTime_Domain()) {
    Solution_time_n = new su2double [nVar];
    for (iVar = 0; iVar < nVar; iVar++) Solution_time_n[iVar] = 0.0;
  }

	if (config->GetFSI_Simulation() && config->GetDiscrete_Adjoint()){
	  Solution_Adj_Old = new su2double [nVar];
	}

  Rmatrix = new su2double*[nDim];
  for (iDim = 0; iDim < nDim; iDim++) {
    Rmatrix[iDim] = new su2double[nDim];
    for (jDim = 0; jDim < nDim; jDim++)
      Rmatrix[iDim][jDim] = 0.0;
  }
<<<<<<< HEAD

  /* Under-relaxation parameter. */
  UnderRelaxation = 1.0;
  
  /* Non-physical point (first-order) initialization. */
  Non_Physical         = false;
  Non_Physical_Counter = 0;
=======
  
  if (config->GetMultizone_Problem()){
    Solution_BGS_k = new su2double[nVar]();
  }
  
  Delta_Time = 0.0;
>>>>>>> 8d2cc941
  
}

CVariable::~CVariable(void) {
  unsigned short iVar, iDim;

  if (Solution            != NULL) delete [] Solution;
  if (Solution_Old        != NULL) delete [] Solution_Old;
  if (Solution_time_n     != NULL) delete [] Solution_time_n;
  if (Solution_time_n1    != NULL) delete [] Solution_time_n1;
  if (Limiter             != NULL) delete [] Limiter;
  if (Solution_Max        != NULL) delete [] Solution_Max;
  if (Solution_Min        != NULL) delete [] Solution_Min;
  if (Grad_AuxVar         != NULL) delete [] Grad_AuxVar;
  if (Undivided_Laplacian != NULL) delete [] Undivided_Laplacian;
  if (Res_TruncError      != NULL) delete [] Res_TruncError;
  if (Residual_Old        != NULL) delete [] Residual_Old;
  if (Residual_Sum        != NULL) delete [] Residual_Sum;
  if (Solution_Adj_Old    != NULL) delete [] Solution_Adj_Old;
  if (Solution_BGS_k      != NULL) delete [] Solution_BGS_k;

  if (Gradient != NULL) {
    for (iVar = 0; iVar < nVar; iVar++)
      delete [] Gradient[iVar];
    delete [] Gradient;
  }

  if (Rmatrix != NULL) {
    for (iDim = 0; iDim < nDim; iDim++)
      delete [] Rmatrix[iDim];
    delete [] Rmatrix;
  }

}<|MERGE_RESOLUTION|>--- conflicted
+++ resolved
@@ -99,7 +99,6 @@
   for (unsigned short iVar = 0; iVar < nVar; iVar++)
     Solution[iVar] = 0.0;
 
-<<<<<<< HEAD
   /* Under-relaxation parameter. */
   UnderRelaxation = 1.0;
   
@@ -107,11 +106,10 @@
   Non_Physical         = false;
   Non_Physical_Counter = 0;
   
-=======
   if (config->GetMultizone_Problem()){
     Solution_BGS_k = new su2double[nVar]();
   }
->>>>>>> 8d2cc941
+
 }
 
 CVariable::CVariable(unsigned short val_nDim, unsigned short val_nvar, CConfig *config) {
@@ -177,7 +175,6 @@
     for (jDim = 0; jDim < nDim; jDim++)
       Rmatrix[iDim][jDim] = 0.0;
   }
-<<<<<<< HEAD
 
   /* Under-relaxation parameter. */
   UnderRelaxation = 1.0;
@@ -185,14 +182,12 @@
   /* Non-physical point (first-order) initialization. */
   Non_Physical         = false;
   Non_Physical_Counter = 0;
-=======
   
   if (config->GetMultizone_Problem()){
     Solution_BGS_k = new su2double[nVar]();
   }
   
   Delta_Time = 0.0;
->>>>>>> 8d2cc941
   
 }
 
