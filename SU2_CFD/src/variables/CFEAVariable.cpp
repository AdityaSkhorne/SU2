--- conflicted
+++ resolved
@@ -86,13 +86,9 @@
 
   if (prestretch_fem) Prestretch.resize(nPoint,nVar);
 
-<<<<<<< HEAD
-  if (config->GetMultizone_Problem()) Set_BGSSolution_k();
+  if (multizone) Set_BGSSolution_k();
 
   if (config->GetTopology_Optimization()) AuxVar.resize(nPoint);
-=======
-  if (multizone) Set_BGSSolution_k();
->>>>>>> 3808ca5f
 }
 
 void CFEAVariable::SetSolution_Vel_time_n() { Solution_Vel_time_n = Solution_Vel; }
