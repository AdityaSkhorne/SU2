--- conflicted
+++ resolved
@@ -1006,19 +1006,6 @@
   su2double Velocity_FreeStreamND[3] = {0.0, 0.0, 0.0};
 
   /*--- Local variables ---*/
-<<<<<<< HEAD
-  su2double Alpha         = config->GetAoA()*PI_NUMBER/180.0;
-  su2double Beta          = config->GetAoS()*PI_NUMBER/180.0;
-  su2double Mach          = config->GetMach();
-  su2double Reynolds      = config->GetReynolds();
-
-  bool unsteady           = (config->GetTime_Marching() != TIME_MARCHING::STEADY);
-  bool viscous            = config->GetViscous();
-  bool gravity            = config->GetGravityForce();
-  bool turbulent          = (config->GetKind_Turb_Model() != TURB_MODEL::NONE);
-  bool tkeNeeded          = ((turbulent) && (config->GetKind_Turb_Model() == TURB_MODEL::SST));
-  bool reynolds_init      = (config->GetKind_InitOption() == REYNOLDS);
-=======
   const su2double Alpha= config->GetAoA()*PI_NUMBER/180.0;
   const su2double Beta = config->GetAoS()*PI_NUMBER/180.0;
   const su2double Mach = config->GetMach();
@@ -1026,10 +1013,9 @@
   const bool unsteady = (config->GetTime_Marching() != TIME_MARCHING::STEADY);
   const bool viscous  = config->GetViscous();
   const bool gravity  = config->GetGravityForce();
-  const bool turbulent = false;
+  const bool turbulent = (config->GetKind_Turb_Model() != TURB_MODEL::NONE);
   const bool tkeNeeded = ((turbulent) && (config->GetKind_Turb_Model() == TURB_MODEL::SST));
   const bool reynolds_init = (config->GetKind_InitOption() == REYNOLDS);
->>>>>>> 1fe59817
 
   /*--- The dimensional viscosity is needed to determine the free-stream conditions.
         To accomplish this, simply set the non-dimensional coefficients to the
