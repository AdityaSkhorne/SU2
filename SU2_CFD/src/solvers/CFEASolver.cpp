--- conflicted
+++ resolved
@@ -2846,18 +2846,11 @@
   atomicAdd(obj_fun_local, objective_function);
   atomicAdd(nSurf_local, nSurfPoints);
   }
-<<<<<<< HEAD
-  SU2_MPI::Allreduce(&objective_function, &Total_OFRefGeom, 1, MPI_DOUBLE, MPI_SUM, MPI_COMM_WORLD);
-=======
-
   SU2_MPI::Allreduce(&objective_function, &Total_OFRefGeom, 1, MPI_DOUBLE, MPI_SUM, SU2_MPI::GetComm());
-  Total_OFRefGeom *= config->GetRefGeom_Penalty() / geometry->GetGlobal_nPointDomain();
-  Total_OFRefGeom += PenaltyValue;
->>>>>>> ea77689d
 
   unsigned long nPointsOF = geometry->GetGlobal_nPointDomain();
   if (config->GetRefGeomSurf()) {
-    SU2_MPI::Allreduce(&nSurfPoints, &nPointsOF, 1, MPI_UNSIGNED_LONG, MPI_SUM, MPI_COMM_WORLD);
+    SU2_MPI::Allreduce(&nSurfPoints, &nPointsOF, 1, MPI_UNSIGNED_LONG, MPI_SUM, SU2_MPI::GetComm());
   }
   Total_OFRefGeom *= config->GetRefGeom_Penalty() / nPointsOF;
   Total_OFRefGeom += PenaltyValue;
