/*!
 * \file CSolverFactory.cpp
 * \brief Main subroutines for CSolverFactoryclass.
 * \author T. Albring
 * \version 7.1.0 "Blackbird"
 *
 * SU2 Project Website: https://su2code.github.io
 *
 * The SU2 Project is maintained by the SU2 Foundation
 * (http://su2foundation.org)
 *
 * Copyright 2012-2019, SU2 Contributors (cf. AUTHORS.md)
 *
 * SU2 is free software; you can redistribute it and/or
 * modify it under the terms of the GNU Lesser General Public
 * License as published by the Free Software Foundation; either
 * version 2.1 of the License, or (at your option) any later version.
 *
 * SU2 is distributed in the hope that it will be useful,
 * but WITHOUT ANY WARRANTY; without even the implied warranty of
 * MERCHANTABILITY or FITNESS FOR A PARTICULAR PURPOSE. See the GNU
 * Lesser General Public License for more details.
 *
 * You should have received a copy of the GNU Lesser General Public
 * License along with SU2. If not, see <http://www.gnu.org/licenses/>.
 */

#include "../../include/solvers/CSolver.hpp"
#include "../../include/solvers/CSolverFactory.hpp"
#include "../../include/solvers/CEulerSolver.hpp"
#include "../../include/solvers/CIncEulerSolver.hpp"
#include "../../include/solvers/CNSSolver.hpp"
#include "../../include/solvers/CIncNSSolver.hpp"
#include "../../include/solvers/CNEMOEulerSolver.hpp"
#include "../../include/solvers/CNEMONSSolver.hpp"
#include "../../include/solvers/CTurbSASolver.hpp"
#include "../../include/solvers/CTurbSSTSolver.hpp"
#include "../../include/solvers/CTransLMSolver.hpp"
#include "../../include/solvers/CAdjEulerSolver.hpp"
#include "../../include/solvers/CAdjNSSolver.hpp"
#include "../../include/solvers/CAdjTurbSolver.hpp"
#include "../../include/solvers/CHeatSolver.hpp"
#include "../../include/solvers/CFEASolver.hpp"
#include "../../include/solvers/CTemplateSolver.hpp"
#include "../../include/solvers/CDiscAdjSolver.hpp"
#include "../../include/solvers/CDiscAdjFEASolver.hpp"
#include "../../include/solvers/CFEM_DG_EulerSolver.hpp"
#include "../../include/solvers/CFEM_DG_NSSolver.hpp"
#include "../../include/solvers/CMeshSolver.hpp"
#include "../../include/solvers/CDiscAdjMeshSolver.hpp"
#include "../../include/solvers/CBaselineSolver.hpp"
#include "../../include/solvers/CBaselineSolver_FEM.hpp"
#include "../../include/solvers/CRadP1Solver.hpp"
#include "../../include/solvers/CFlameletSolver.hpp"
#include "../../include/solvers/CPassiveScalarSolver.hpp"

map<const CSolver*, SolverMetaData> CSolverFactory::allocatedSolvers;

CSolver** CSolverFactory::CreateSolverContainer(ENUM_MAIN_SOLVER kindMainSolver, CConfig *config, CGeometry *geometry, int iMGLevel){

  CSolver** solver;

  solver = new CSolver*[MAX_SOLS]();

  switch (kindMainSolver) {
    case TEMPLATE_SOLVER:
      solver[FLOW_SOL] = CreateSubSolver(SUB_SOLVER_TYPE::TEMPLATE, solver, geometry, config, iMGLevel);
      break;
    case INC_EULER:
      solver[FLOW_SOL] = CreateSubSolver(SUB_SOLVER_TYPE::INC_EULER, solver, geometry, config, iMGLevel);
      solver[RAD_SOL]  = CreateSubSolver(SUB_SOLVER_TYPE::RADIATION, solver, geometry, config, iMGLevel);
      break;
    case EULER:
      solver[FLOW_SOL] = CreateSubSolver(SUB_SOLVER_TYPE::EULER, solver, geometry, config, iMGLevel);
      break;
    case NEMO_EULER:
      solver[FLOW_SOL] = CreateSubSolver(SUB_SOLVER_TYPE::NEMO_EULER, solver, geometry, config, iMGLevel);
      break;
    case INC_NAVIER_STOKES:
<<<<<<< HEAD
      solver[FLOW_SOL]   = CreateSubSolver(SUB_SOLVER_TYPE::INC_NAVIER_STOKES, solver, geometry, config, iMGLevel);
      solver[HEAT_SOL]   = CreateSubSolver(SUB_SOLVER_TYPE::HEAT, solver, geometry, config, iMGLevel);
      solver[RAD_SOL]    = CreateSubSolver(SUB_SOLVER_TYPE::RADIATION, solver, geometry, config, iMGLevel);
=======
      solver[FLOW_SOL] = CreateSubSolver(SUB_SOLVER_TYPE::INC_NAVIER_STOKES, solver, geometry, config, iMGLevel);
      solver[HEAT_SOL] = CreateSubSolver(SUB_SOLVER_TYPE::HEAT, solver, geometry, config, iMGLevel);
      solver[RAD_SOL]  = CreateSubSolver(SUB_SOLVER_TYPE::RADIATION, solver, geometry, config, iMGLevel);
>>>>>>> cff5b319
      solver[SCALAR_SOL] = CreateSubSolver(SUB_SOLVER_TYPE::SCALAR, solver, geometry, config, iMGLevel);
      break;
    case NAVIER_STOKES:
      solver[FLOW_SOL] = CreateSubSolver(SUB_SOLVER_TYPE::NAVIER_STOKES, solver, geometry, config, iMGLevel);
      break;
    case NEMO_NAVIER_STOKES:
      solver[FLOW_SOL] = CreateSubSolver(SUB_SOLVER_TYPE::NEMO_NAVIER_STOKES, solver, geometry, config, iMGLevel);
      break;
    case RANS:
      solver[FLOW_SOL] = CreateSubSolver(SUB_SOLVER_TYPE::NAVIER_STOKES, solver, geometry, config, iMGLevel);
      solver[TURB_SOL] = CreateSubSolver(SUB_SOLVER_TYPE::TURB, solver, geometry, config, iMGLevel);
      break;
    case INC_RANS:
      solver[FLOW_SOL] = CreateSubSolver(SUB_SOLVER_TYPE::INC_NAVIER_STOKES, solver, geometry, config, iMGLevel);
      solver[HEAT_SOL] = CreateSubSolver(SUB_SOLVER_TYPE::HEAT, solver, geometry, config, iMGLevel);
      solver[SCALAR_SOL] = CreateSubSolver(SUB_SOLVER_TYPE::SCALAR, solver, geometry, config, iMGLevel);
      solver[TURB_SOL] = CreateSubSolver(SUB_SOLVER_TYPE::TURB, solver, geometry, config, iMGLevel);
      solver[RAD_SOL]  = CreateSubSolver(SUB_SOLVER_TYPE::RADIATION, solver, geometry, config, iMGLevel);
      break;
    case HEAT_EQUATION:
      solver[HEAT_SOL] = CreateSubSolver(SUB_SOLVER_TYPE::HEAT, solver, geometry, config, iMGLevel);
      break;
    case ADJ_EULER:
      solver[FLOW_SOL]    = CreateSubSolver(SUB_SOLVER_TYPE::EULER, solver, geometry, config, iMGLevel);
      solver[ADJFLOW_SOL] = CreateSubSolver(SUB_SOLVER_TYPE::CONT_ADJ_EULER, solver, geometry, config, iMGLevel);
      break;
    case ADJ_NAVIER_STOKES:
      solver[FLOW_SOL]    = CreateSubSolver(SUB_SOLVER_TYPE::NAVIER_STOKES, solver, geometry, config, iMGLevel);
      solver[ADJFLOW_SOL] = CreateSubSolver(SUB_SOLVER_TYPE::CONT_ADJ_NAVIER_STOKES, solver, geometry, config, iMGLevel);
      break;
    case ADJ_RANS:
      solver[FLOW_SOL]    = CreateSubSolver(SUB_SOLVER_TYPE::NAVIER_STOKES, solver, geometry, config, iMGLevel);
      solver[ADJFLOW_SOL] = CreateSubSolver(SUB_SOLVER_TYPE::CONT_ADJ_NAVIER_STOKES, solver, geometry, config, iMGLevel);
      solver[TURB_SOL]    = CreateSubSolver(SUB_SOLVER_TYPE::TURB, solver, geometry, config, iMGLevel);
      solver[ADJTURB_SOL] = CreateSubSolver(SUB_SOLVER_TYPE::CONT_ADJ_TURB, solver, geometry, config, iMGLevel);
      break;
    case DISC_ADJ_EULER:
      solver[FLOW_SOL]    = CreateSubSolver(SUB_SOLVER_TYPE::EULER, solver, geometry, config, iMGLevel);
      solver[ADJFLOW_SOL] = CreateSubSolver(SUB_SOLVER_TYPE::DISC_ADJ_FLOW, solver, geometry, config, iMGLevel);
      break;
    case DISC_ADJ_NAVIER_STOKES:
      solver[FLOW_SOL]    = CreateSubSolver(SUB_SOLVER_TYPE::NAVIER_STOKES, solver, geometry, config, iMGLevel);
      solver[ADJFLOW_SOL] = CreateSubSolver(SUB_SOLVER_TYPE::DISC_ADJ_FLOW, solver, geometry, config, iMGLevel);
      break;
    case DISC_ADJ_RANS:
      solver[FLOW_SOL]    = CreateSubSolver(SUB_SOLVER_TYPE::NAVIER_STOKES, solver, geometry, config, iMGLevel);
      solver[ADJFLOW_SOL] = CreateSubSolver(SUB_SOLVER_TYPE::DISC_ADJ_FLOW, solver, geometry, config, iMGLevel);
      solver[SCALAR_SOL] = CreateSubSolver(SUB_SOLVER_TYPE::SCALAR, solver, geometry, config, iMGLevel);
      solver[ADJSCALAR_SOL] = CreateSubSolver(SUB_SOLVER_TYPE::DISC_ADJ_SCALAR, solver, geometry, config, iMGLevel); 
      solver[TURB_SOL]    = CreateSubSolver(SUB_SOLVER_TYPE::TURB, solver, geometry, config, iMGLevel);
      solver[ADJTURB_SOL] = CreateSubSolver(SUB_SOLVER_TYPE::DISC_ADJ_TURB, solver, geometry, config, iMGLevel);
      break;
    case DISC_ADJ_INC_EULER:
      solver[FLOW_SOL]    = CreateSubSolver(SUB_SOLVER_TYPE::INC_EULER, solver, geometry, config, iMGLevel);
      solver[ADJFLOW_SOL] = CreateSubSolver(SUB_SOLVER_TYPE::DISC_ADJ_FLOW, solver, geometry, config, iMGLevel);
      solver[RAD_SOL]     = CreateSubSolver(SUB_SOLVER_TYPE::RADIATION, solver, geometry, config, iMGLevel);
      solver[ADJRAD_SOL]  = CreateSubSolver(SUB_SOLVER_TYPE::DISC_ADJ_RADIATION, solver, geometry, config, iMGLevel);
      break;
    case DISC_ADJ_INC_NAVIER_STOKES:
<<<<<<< HEAD
      solver[FLOW_SOL]      = CreateSubSolver(SUB_SOLVER_TYPE::INC_NAVIER_STOKES, solver, geometry, config, iMGLevel);
      solver[ADJFLOW_SOL]   = CreateSubSolver(SUB_SOLVER_TYPE::DISC_ADJ_FLOW, solver, geometry, config, iMGLevel);
      solver[HEAT_SOL]      = CreateSubSolver(SUB_SOLVER_TYPE::HEAT, solver, geometry, config, iMGLevel);
      solver[ADJHEAT_SOL]   = CreateSubSolver(SUB_SOLVER_TYPE::DISC_ADJ_HEAT, solver, geometry, config, iMGLevel);
      solver[RAD_SOL]       = CreateSubSolver(SUB_SOLVER_TYPE::RADIATION, solver, geometry, config, iMGLevel);
      solver[ADJRAD_SOL]    = CreateSubSolver(SUB_SOLVER_TYPE::DISC_ADJ_RADIATION, solver, geometry, config, iMGLevel);
=======
      solver[FLOW_SOL]    = CreateSubSolver(SUB_SOLVER_TYPE::INC_NAVIER_STOKES, solver, geometry, config, iMGLevel);
      solver[ADJFLOW_SOL] = CreateSubSolver(SUB_SOLVER_TYPE::DISC_ADJ_FLOW, solver, geometry, config, iMGLevel);
      solver[HEAT_SOL]    = CreateSubSolver(SUB_SOLVER_TYPE::HEAT, solver, geometry, config, iMGLevel);
      solver[ADJHEAT_SOL] = CreateSubSolver(SUB_SOLVER_TYPE::DISC_ADJ_HEAT, solver, geometry, config, iMGLevel);
      solver[RAD_SOL]     = CreateSubSolver(SUB_SOLVER_TYPE::RADIATION, solver, geometry, config, iMGLevel);
      solver[ADJRAD_SOL]  = CreateSubSolver(SUB_SOLVER_TYPE::DISC_ADJ_RADIATION, solver, geometry, config, iMGLevel);
>>>>>>> cff5b319
      solver[SCALAR_SOL]    = CreateSubSolver(SUB_SOLVER_TYPE::SCALAR, solver, geometry, config, iMGLevel);
      solver[ADJSCALAR_SOL] = CreateSubSolver(SUB_SOLVER_TYPE::DISC_ADJ_SCALAR, solver, geometry, config, iMGLevel);
      break;
    case DISC_ADJ_INC_RANS:
      solver[FLOW_SOL]    = CreateSubSolver(SUB_SOLVER_TYPE::INC_NAVIER_STOKES, solver, geometry, config, iMGLevel);
      solver[ADJFLOW_SOL] = CreateSubSolver(SUB_SOLVER_TYPE::DISC_ADJ_FLOW, solver, geometry, config, iMGLevel);
      solver[HEAT_SOL]    = CreateSubSolver(SUB_SOLVER_TYPE::HEAT, solver, geometry, config, iMGLevel);
      solver[ADJHEAT_SOL] = CreateSubSolver(SUB_SOLVER_TYPE::DISC_ADJ_HEAT, solver, geometry, config, iMGLevel);
      solver[SCALAR_SOL] = CreateSubSolver(SUB_SOLVER_TYPE::SCALAR, solver, geometry, config, iMGLevel);
      solver[ADJSCALAR_SOL] = CreateSubSolver(SUB_SOLVER_TYPE::DISC_ADJ_SCALAR, solver, geometry, config, iMGLevel); 
      solver[TURB_SOL]    = CreateSubSolver(SUB_SOLVER_TYPE::TURB, solver, geometry, config, iMGLevel);
      solver[ADJTURB_SOL] = CreateSubSolver(SUB_SOLVER_TYPE::DISC_ADJ_TURB, solver, geometry, config, iMGLevel);
      solver[RAD_SOL]     = CreateSubSolver(SUB_SOLVER_TYPE::RADIATION, solver, geometry, config, iMGLevel);
      solver[ADJRAD_SOL]  = CreateSubSolver(SUB_SOLVER_TYPE::DISC_ADJ_RADIATION, solver, geometry, config, iMGLevel);
      break;
    case DISC_ADJ_HEAT:
      solver[HEAT_SOL]    = CreateSubSolver(SUB_SOLVER_TYPE::HEAT, solver, geometry, config, iMGLevel);
      solver[ADJHEAT_SOL] = CreateSubSolver(SUB_SOLVER_TYPE::DISC_ADJ_HEAT, solver, geometry, config, iMGLevel);
      break;
    case FEM_ELASTICITY:
      solver[FEA_SOL] = CreateSubSolver(SUB_SOLVER_TYPE::FEA, solver, geometry, config, iMGLevel);
      break;
    case DISC_ADJ_FEM:
      solver[FEA_SOL]    = CreateSubSolver(SUB_SOLVER_TYPE::FEA, solver, geometry, config, iMGLevel);
      solver[ADJFEA_SOL] = CreateSubSolver(SUB_SOLVER_TYPE::DISC_ADJ_FEA, solver, geometry, config, iMGLevel);
      break;
    case FEM_EULER:
      solver[FLOW_SOL] = CreateSubSolver(SUB_SOLVER_TYPE::DG_EULER, solver, geometry, config, iMGLevel);
      break;
    case FEM_NAVIER_STOKES: case FEM_LES:
      solver[FLOW_SOL] = CreateSubSolver(SUB_SOLVER_TYPE::DG_NAVIER_STOKES, solver, geometry, config, iMGLevel);
      break;
    case FEM_RANS:
      SU2_MPI::Error("FEM RANS not available", CURRENT_FUNCTION);
      break;
    case DISC_ADJ_FEM_EULER:
      solver[FLOW_SOL]    = CreateSubSolver(SUB_SOLVER_TYPE::DG_EULER, solver, geometry, config, iMGLevel);
      solver[ADJFLOW_SOL] = CreateSubSolver(SUB_SOLVER_TYPE::DISC_ADJ_FLOW, solver, geometry, config, iMGLevel);
      break;
    case DISC_ADJ_FEM_NS:
      solver[FLOW_SOL]    = CreateSubSolver(SUB_SOLVER_TYPE::DG_NAVIER_STOKES, solver, geometry, config, iMGLevel);
      solver[ADJFLOW_SOL] = CreateSubSolver(SUB_SOLVER_TYPE::DISC_ADJ_FLOW, solver, geometry, config, iMGLevel);
      break;
    case DISC_ADJ_FEM_RANS:
      SU2_MPI::Error("Adjoint FEM RANS not available", CURRENT_FUNCTION);
      break;
     default:
      solver = nullptr;
  }

  solver[MESH_SOL]    = CreateSubSolver(SUB_SOLVER_TYPE::MESH, solver, geometry, config, iMGLevel);
  solver[ADJMESH_SOL] = CreateSubSolver(SUB_SOLVER_TYPE::DISC_ADJ_MESH, solver, geometry, config, iMGLevel);

  return solver;

}

CSolver* CSolverFactory::CreateSubSolver(SUB_SOLVER_TYPE kindSolver, CSolver **solver, CGeometry *geometry, CConfig *config, int iMGLevel){

  CSolver *genericSolver = nullptr;

  ENUM_TURB_MODEL kindTurbModel = static_cast<ENUM_TURB_MODEL>(config->GetKind_Turb_Model());

  SolverMetaData metaData;

  metaData.solverType = kindSolver;

  switch (kindSolver) {
    case SUB_SOLVER_TYPE::CONT_ADJ_EULER:
      genericSolver = new CAdjEulerSolver(geometry, config, iMGLevel);
      metaData.integrationType = INTEGRATION_TYPE::MULTIGRID;
      break;
    case SUB_SOLVER_TYPE::CONT_ADJ_NAVIER_STOKES:
      genericSolver = new CAdjNSSolver(geometry, config, iMGLevel);
      metaData.integrationType = INTEGRATION_TYPE::MULTIGRID;
      break;
    case SUB_SOLVER_TYPE::CONT_ADJ_TURB:
      genericSolver = CreateTurbSolver(kindTurbModel, solver, geometry, config, iMGLevel, true);
      metaData.integrationType = INTEGRATION_TYPE::SINGLEGRID;
      break;
    case SUB_SOLVER_TYPE::DISC_ADJ_TURB:
      genericSolver = CreateTurbSolver(kindTurbModel, solver, geometry, config, iMGLevel, true);
      metaData.integrationType = INTEGRATION_TYPE::DEFAULT;
      break;
    case SUB_SOLVER_TYPE::BASELINE:
      genericSolver = new CBaselineSolver(geometry, config);
      metaData.integrationType = INTEGRATION_TYPE::DEFAULT;
      break;
    case SUB_SOLVER_TYPE::BASELINE_FEM:
      genericSolver = new CBaselineSolver_FEM(geometry, config);
      metaData.integrationType = INTEGRATION_TYPE::DEFAULT;
      break;
    case SUB_SOLVER_TYPE::DISC_ADJ_FEA:
      genericSolver = new CDiscAdjFEASolver(geometry, config, solver[FEA_SOL], RUNTIME_FEA_SYS, iMGLevel);
      metaData.integrationType = INTEGRATION_TYPE::DEFAULT;
      break;
    case SUB_SOLVER_TYPE::DISC_ADJ_MESH:
      genericSolver = CreateMeshSolver(solver, geometry, config, iMGLevel, true);
      metaData.integrationType = INTEGRATION_TYPE::DEFAULT;
      break;
    case SUB_SOLVER_TYPE::DISC_ADJ_FLOW:
      genericSolver = new CDiscAdjSolver(geometry, config, solver[FLOW_SOL], RUNTIME_FLOW_SYS, iMGLevel);
      metaData.integrationType = INTEGRATION_TYPE::DEFAULT;
      break;
    case SUB_SOLVER_TYPE::EULER:
    case SUB_SOLVER_TYPE::INC_EULER:
    case SUB_SOLVER_TYPE::NEMO_EULER:
    case SUB_SOLVER_TYPE::NAVIER_STOKES:
    case SUB_SOLVER_TYPE::INC_NAVIER_STOKES:
    case SUB_SOLVER_TYPE::NEMO_NAVIER_STOKES:
      genericSolver = CreateFlowSolver(kindSolver, solver, geometry, config, iMGLevel);
      if (!config->GetNewtonKrylov() || config->GetDiscrete_Adjoint() || config->GetContinuous_Adjoint())
        metaData.integrationType = INTEGRATION_TYPE::MULTIGRID;
      else
        metaData.integrationType = INTEGRATION_TYPE::NEWTON;
      break;
    case SUB_SOLVER_TYPE::FEA:
      genericSolver = new CFEASolver(geometry, config);
      metaData.integrationType = INTEGRATION_TYPE::STRUCTURAL;
      break;
    case SUB_SOLVER_TYPE::MESH:
      genericSolver = CreateMeshSolver(solver, geometry, config, iMGLevel, false);
      metaData.integrationType = INTEGRATION_TYPE::NONE;
      break;
    case SUB_SOLVER_TYPE::DG_EULER:
    case SUB_SOLVER_TYPE::DG_NAVIER_STOKES:
      genericSolver = CreateDGSolver(kindSolver, geometry, config, iMGLevel);
      metaData.integrationType = INTEGRATION_TYPE::FEM_DG;
      break;
    case SUB_SOLVER_TYPE::HEAT:
      genericSolver = CreateHeatSolver(solver, geometry, config, iMGLevel, false);
      metaData.integrationType = INTEGRATION_TYPE::SINGLEGRID;
      break;
    case SUB_SOLVER_TYPE::DISC_ADJ_HEAT:
      genericSolver = CreateHeatSolver(solver, geometry, config, iMGLevel, true);
      metaData.integrationType = INTEGRATION_TYPE::DEFAULT;
      break;
    case SUB_SOLVER_TYPE::SCALAR:
      genericSolver = CreateScalarSolver(solver, geometry, config, iMGLevel, false);
      metaData.integrationType = INTEGRATION_TYPE::MULTIGRID;
      break;
    case SUB_SOLVER_TYPE::DISC_ADJ_SCALAR:
      genericSolver = CreateScalarSolver(solver, geometry, config, iMGLevel, true);
      metaData.integrationType = INTEGRATION_TYPE::DEFAULT;
      break;
    case SUB_SOLVER_TYPE::TRANSITION:
      genericSolver = new CTransLMSolver(geometry, config, iMGLevel);
      metaData.integrationType = INTEGRATION_TYPE::SINGLEGRID;
      break;
    case SUB_SOLVER_TYPE::TURB:
    case SUB_SOLVER_TYPE::TURB_SA:
    case SUB_SOLVER_TYPE::TURB_SST:
      genericSolver = CreateTurbSolver(kindTurbModel, solver, geometry, config, iMGLevel, false);
      metaData.integrationType = INTEGRATION_TYPE::SINGLEGRID;
      break;
    case SUB_SOLVER_TYPE::TEMPLATE:
      genericSolver = new CTemplateSolver(geometry, config);
      metaData.integrationType = INTEGRATION_TYPE::SINGLEGRID;
      break;
    case SUB_SOLVER_TYPE::RADIATION:
      if (config->AddRadiation()){
        genericSolver = new CRadP1Solver(geometry, config);
      }
      metaData.integrationType = INTEGRATION_TYPE::SINGLEGRID;
      break;
    case SUB_SOLVER_TYPE::DISC_ADJ_RADIATION:
      if (config->AddRadiation()){
        genericSolver = new CDiscAdjSolver(geometry, config, solver[RAD_SOL], RUNTIME_RADIATION_SYS, iMGLevel);
      }
      metaData.integrationType = INTEGRATION_TYPE::DEFAULT;
      break;
    default:
      SU2_MPI::Error("No proper allocation found for requested sub solver", CURRENT_FUNCTION);
      break;
  }

  if (genericSolver != nullptr)
    allocatedSolvers[genericSolver] = metaData;

  return genericSolver;

}

CSolver* CSolverFactory::CreateTurbSolver(ENUM_TURB_MODEL kindTurbModel, CSolver **solver, CGeometry *geometry, CConfig *config, int iMGLevel, int adjoint){

  CSolver *turbSolver = nullptr;

  if (!adjoint){
    switch (kindTurbModel) {
      case SA: case SA_NEG: case SA_E: case SA_COMP: case SA_E_COMP:
        turbSolver = new CTurbSASolver(geometry, config, iMGLevel, solver[FLOW_SOL]->GetFluidModel());
        solver[FLOW_SOL]->Preprocessing(geometry, solver, config, iMGLevel, NO_RK_ITER, RUNTIME_FLOW_SYS, false);
        turbSolver->Postprocessing(geometry, solver, config, iMGLevel);
        break;
      case SST: case SST_SUST:
        turbSolver = new CTurbSSTSolver(geometry, config, iMGLevel);
        solver[FLOW_SOL]->Preprocessing(geometry, solver, config, iMGLevel, NO_RK_ITER, RUNTIME_FLOW_SYS, false);
        turbSolver->Postprocessing(geometry, solver, config, iMGLevel);
        solver[FLOW_SOL]->Preprocessing(geometry, solver, config, iMGLevel, NO_RK_ITER, RUNTIME_FLOW_SYS, false);
        break;
      default:
        SU2_MPI::Error("Unknown turbulence model", CURRENT_FUNCTION);
        break;
    }
  } else {

    if (config->GetDiscrete_Adjoint()){
      if (!config->GetFrozen_Visc_Disc())
        turbSolver = new CDiscAdjSolver(geometry, config, solver[TURB_SOL], RUNTIME_TURB_SYS, iMGLevel);
    } else {
      if (!config->GetFrozen_Visc_Cont())
        turbSolver = new CAdjTurbSolver(geometry, config, iMGLevel);
    }
  }

  return turbSolver;
}

CSolver* CSolverFactory::CreateHeatSolver(CSolver **solver, CGeometry *geometry, CConfig *config, int iMGLevel, bool adjoint){

  CSolver *heatSolver = nullptr;

  bool standalone = (config->GetKind_Solver() == HEAT_EQUATION) ||
                    (config->GetKind_Solver() == DISC_ADJ_HEAT);

  /*--- Only allocate a heat solver if it should run standalone
   * or if the weakly coupled heat solver is enabled and no energy equation is included ---*/

  if ((config->GetWeakly_Coupled_Heat() && !config->GetEnergy_Equation()) || standalone){
    if (adjoint){
      if (config->GetDiscrete_Adjoint()){
        heatSolver = new CDiscAdjSolver(geometry, config, solver[HEAT_SOL], RUNTIME_HEAT_SYS, iMGLevel);
      } else {
        SU2_MPI::Error("No continuous adjoint heat solver available.", CURRENT_FUNCTION);
      }
    } else {
      heatSolver = new CHeatSolver(geometry, config, iMGLevel);
    }
  }
  return heatSolver;

}

CSolver* CSolverFactory::CreateScalarSolver(CSolver **solver, CGeometry *geometry, CConfig *config, int iMGLevel, bool adjoint){

  CSolver *scalarSolver = nullptr;

  switch (config->GetKind_Scalar_Model()){

    case PROGRESS_VARIABLE:
      if (adjoint){
        scalarSolver = new CDiscAdjSolver(geometry, config, solver[SCALAR_SOL], RUNTIME_SCALAR_SYS, iMGLevel);
      } else {
        scalarSolver = new CFlameletSolver(geometry, config, iMGLevel);
      }
      break;

    case PASSIVE_SCALAR:
      if (adjoint){
        scalarSolver = new CDiscAdjSolver(geometry, config, solver[SCALAR_SOL], RUNTIME_SCALAR_SYS, iMGLevel);
      } else {
        scalarSolver = new CPassiveScalarSolver(geometry, config, iMGLevel);
      }
      break;
  }
  return scalarSolver;
}

CSolver* CSolverFactory::CreateMeshSolver(CSolver **solver, CGeometry *geometry, CConfig *config, int iMGLevel, bool adjoint){

  CSolver *meshSolver = nullptr;

  if (config->GetDeform_Mesh() && iMGLevel == MESH_0){
    if (!adjoint){
      meshSolver = new CMeshSolver(geometry, config);
    }
    if (adjoint && config->GetDiscrete_Adjoint()){
      meshSolver = new CDiscAdjMeshSolver(geometry, config, solver[MESH_SOL]);
    }
  }
  return meshSolver;

}

CSolver* CSolverFactory::CreateDGSolver(SUB_SOLVER_TYPE kindDGSolver, CGeometry *geometry, CConfig *config, int iMGLevel){

  CSolver *DGSolver = nullptr;

  switch (kindDGSolver) {
    case SUB_SOLVER_TYPE::DG_EULER:
      if (config->GetKind_FEM_DG_Shock() == PERSSON){
        DGSolver = new CFEM_DG_NSSolver(geometry, config, iMGLevel);
      } else {
        DGSolver = new CFEM_DG_EulerSolver(geometry, config, iMGLevel);
      }
      break;
    case SUB_SOLVER_TYPE::DG_NAVIER_STOKES:
      DGSolver = new CFEM_DG_NSSolver(geometry, config, iMGLevel);
      break;
    default:
      SU2_MPI::Error("Requested DG solver not found", CURRENT_FUNCTION);
      break;
  }

  return DGSolver;
}

CSolver* CSolverFactory::CreateFlowSolver(SUB_SOLVER_TYPE kindFlowSolver, CSolver **solver,  CGeometry *geometry, CConfig *config, int iMGLevel){

  CSolver *flowSolver = nullptr;

  switch (kindFlowSolver) {
    case SUB_SOLVER_TYPE::EULER:
      flowSolver = new CEulerSolver(geometry, config, iMGLevel);
      flowSolver->Preprocessing(geometry, solver, config, iMGLevel, NO_RK_ITER, RUNTIME_FLOW_SYS, false);
      break;
    case SUB_SOLVER_TYPE::NAVIER_STOKES:
      flowSolver = new CNSSolver(geometry, config, iMGLevel);
      break;
    case SUB_SOLVER_TYPE::INC_EULER:
      flowSolver = new CIncEulerSolver(geometry, config, iMGLevel);
      flowSolver->Preprocessing(geometry, solver, config, iMGLevel, NO_RK_ITER, RUNTIME_FLOW_SYS, false);
      break;
    case SUB_SOLVER_TYPE::INC_NAVIER_STOKES:
      flowSolver = new CIncNSSolver(geometry, config, iMGLevel);
      break;
    case SUB_SOLVER_TYPE::NEMO_EULER:
      flowSolver = new CNEMOEulerSolver(geometry, config, iMGLevel);
      flowSolver->Preprocessing(geometry, solver, config, iMGLevel, NO_RK_ITER, RUNTIME_FLOW_SYS, false);
      break;
    case SUB_SOLVER_TYPE::NEMO_NAVIER_STOKES:
      flowSolver = new CNEMONSSolver(geometry, config, iMGLevel);
      break;
    default:
      SU2_MPI::Error("Flow solver not found", CURRENT_FUNCTION);
      break;
  }

  return flowSolver;
}<|MERGE_RESOLUTION|>--- conflicted
+++ resolved
@@ -77,15 +77,9 @@
       solver[FLOW_SOL] = CreateSubSolver(SUB_SOLVER_TYPE::NEMO_EULER, solver, geometry, config, iMGLevel);
       break;
     case INC_NAVIER_STOKES:
-<<<<<<< HEAD
-      solver[FLOW_SOL]   = CreateSubSolver(SUB_SOLVER_TYPE::INC_NAVIER_STOKES, solver, geometry, config, iMGLevel);
-      solver[HEAT_SOL]   = CreateSubSolver(SUB_SOLVER_TYPE::HEAT, solver, geometry, config, iMGLevel);
-      solver[RAD_SOL]    = CreateSubSolver(SUB_SOLVER_TYPE::RADIATION, solver, geometry, config, iMGLevel);
-=======
       solver[FLOW_SOL] = CreateSubSolver(SUB_SOLVER_TYPE::INC_NAVIER_STOKES, solver, geometry, config, iMGLevel);
       solver[HEAT_SOL] = CreateSubSolver(SUB_SOLVER_TYPE::HEAT, solver, geometry, config, iMGLevel);
       solver[RAD_SOL]  = CreateSubSolver(SUB_SOLVER_TYPE::RADIATION, solver, geometry, config, iMGLevel);
->>>>>>> cff5b319
       solver[SCALAR_SOL] = CreateSubSolver(SUB_SOLVER_TYPE::SCALAR, solver, geometry, config, iMGLevel);
       break;
     case NAVIER_STOKES:
@@ -145,21 +139,12 @@
       solver[ADJRAD_SOL]  = CreateSubSolver(SUB_SOLVER_TYPE::DISC_ADJ_RADIATION, solver, geometry, config, iMGLevel);
       break;
     case DISC_ADJ_INC_NAVIER_STOKES:
-<<<<<<< HEAD
-      solver[FLOW_SOL]      = CreateSubSolver(SUB_SOLVER_TYPE::INC_NAVIER_STOKES, solver, geometry, config, iMGLevel);
-      solver[ADJFLOW_SOL]   = CreateSubSolver(SUB_SOLVER_TYPE::DISC_ADJ_FLOW, solver, geometry, config, iMGLevel);
-      solver[HEAT_SOL]      = CreateSubSolver(SUB_SOLVER_TYPE::HEAT, solver, geometry, config, iMGLevel);
-      solver[ADJHEAT_SOL]   = CreateSubSolver(SUB_SOLVER_TYPE::DISC_ADJ_HEAT, solver, geometry, config, iMGLevel);
-      solver[RAD_SOL]       = CreateSubSolver(SUB_SOLVER_TYPE::RADIATION, solver, geometry, config, iMGLevel);
-      solver[ADJRAD_SOL]    = CreateSubSolver(SUB_SOLVER_TYPE::DISC_ADJ_RADIATION, solver, geometry, config, iMGLevel);
-=======
       solver[FLOW_SOL]    = CreateSubSolver(SUB_SOLVER_TYPE::INC_NAVIER_STOKES, solver, geometry, config, iMGLevel);
       solver[ADJFLOW_SOL] = CreateSubSolver(SUB_SOLVER_TYPE::DISC_ADJ_FLOW, solver, geometry, config, iMGLevel);
       solver[HEAT_SOL]    = CreateSubSolver(SUB_SOLVER_TYPE::HEAT, solver, geometry, config, iMGLevel);
       solver[ADJHEAT_SOL] = CreateSubSolver(SUB_SOLVER_TYPE::DISC_ADJ_HEAT, solver, geometry, config, iMGLevel);
       solver[RAD_SOL]     = CreateSubSolver(SUB_SOLVER_TYPE::RADIATION, solver, geometry, config, iMGLevel);
       solver[ADJRAD_SOL]  = CreateSubSolver(SUB_SOLVER_TYPE::DISC_ADJ_RADIATION, solver, geometry, config, iMGLevel);
->>>>>>> cff5b319
       solver[SCALAR_SOL]    = CreateSubSolver(SUB_SOLVER_TYPE::SCALAR, solver, geometry, config, iMGLevel);
       solver[ADJSCALAR_SOL] = CreateSubSolver(SUB_SOLVER_TYPE::DISC_ADJ_SCALAR, solver, geometry, config, iMGLevel);
       break;
