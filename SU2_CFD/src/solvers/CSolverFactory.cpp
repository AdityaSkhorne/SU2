--- conflicted
+++ resolved
@@ -383,11 +383,7 @@
         transSolver->Postprocessing(geometry, solver, config, iMGLevel);
         solver[FLOW_SOL]->Preprocessing(geometry, solver, config, iMGLevel, NO_RK_ITER, RUNTIME_FLOW_SYS, false);
         break;
-<<<<<<< HEAD
-      case TURB_TRANS_MODEL::NONE:        
-=======
       case TURB_TRANS_MODEL::NONE:
->>>>>>> 1e7e7a34
         break;
     }
   }
