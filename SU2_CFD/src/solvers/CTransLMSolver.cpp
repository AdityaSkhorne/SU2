--- conflicted
+++ resolved
@@ -216,9 +216,6 @@
     StrainMag = max(StrainMag, 1e-12); // safety against division by zero
     const su2double Intermittency = nodes->GetSolution(iPoint,0);
     const su2double Re_t = nodes->GetSolution(iPoint,1);
-<<<<<<< HEAD
-    const su2double Re_v = rho*dist*dist*StrainMag/mu;    
-=======
     const su2double Re_v = rho*dist*dist*StrainMag/mu;
     const su2double omega = solver_container[TURB_SOL]->GetNodes()->GetSolution(iPoint,1);
     const su2double k = solver_container[TURB_SOL]->GetNodes()->GetSolution(iPoint,0);
@@ -235,7 +232,6 @@
     const su2double f_reattach = exp(-pow(R_t/20,4));
     const su2double re_omega = rho*omega*dist*dist/mu;
     const su2double f_wake = exp(-pow(re_omega/(1.0e+05),2));
->>>>>>> 73538a1d
     const su2double vel_u = flowNodes->GetVelocity(iPoint, 0);
     const su2double vel_v = flowNodes->GetVelocity(iPoint, 1);
     const su2double vel_w = (nDim ==3) ? flowNodes->GetVelocity(iPoint, 2) : 0.0;
@@ -358,14 +354,11 @@
     /*--- Set coordinate (for debugging) ---*/
     numerics->SetCoord(geometry->nodes->GetCoord(iPoint), nullptr);
 
-<<<<<<< HEAD
-    if(options.LM2015){
+    if (options.LM2015) {
       /*--- Set local grid length (for LM2015)*/
       numerics->SetLocalGridLength(geometry->nodes->GetMaxLength(iPoint));
     }
-    
-=======
->>>>>>> 73538a1d
+
     /*--- Compute the source term ---*/
 
     auto residual = numerics->ComputeResidual(config);
