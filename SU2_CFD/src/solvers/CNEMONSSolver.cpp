/*!
 * \file CNEMONSSolver.cpp
 * \brief Headers of the CNEMONSSolver class
 * \author S. R. Copeland, F. Palacios, W. Maier.
 * \version 7.0.8 "Blackbird"
 *
 * SU2 Project Website: https://su2code.github.io
 *
 * The SU2 Project is maintained by the SU2 Foundation
 * (http://su2foundation.org)
 *
 * Copyright 2012-2020, SU2 Contributors (cf. AUTHORS.md)
 *
 * SU2 is free software; you can redistribute it and/or
 * modify it under the terms of the GNU Lesser General Public
 * License as published by the Free Software Foundation; either
 * version 2.1 of the License, or (at your option) any later version.
 *
 * SU2 is distributed in the hope that it will be useful,
 * but WITHOUT ANY WARRANTY; without even the implied warranty of
 * MERCHANTABILITY or FITNESS FOR A PARTICULAR PURPOSE. See the GNU
 * Lesser General Public License for more details.
 *
 * You should have received a copy of the GNU Lesser General Public
 * License along with SU2. If not, see <http://www.gnu.org/licenses/>.
 */

#include "../../include/solvers/CNEMONSSolver.hpp"
#include "../../include/variables/CNEMONSVariable.hpp"
#include "../../../Common/include/toolboxes/printing_toolbox.hpp"
#include "../../../Common/include/toolboxes/geometry_toolbox.hpp"
#include "../../include/solvers/CFVMFlowSolverBase.inl"

/*--- Explicit instantiation of the parent class of CNEMOEulerSolver,
 *    to spread the compilation over two cpp files. ---*/
template class CFVMFlowSolverBase<CNEMOEulerVariable, COMPRESSIBLE>;

CNEMONSSolver::CNEMONSSolver(CGeometry *geometry, CConfig *config, unsigned short iMesh) :
               CNEMOEulerSolver(geometry, config, iMesh, true) {

  Viscosity_Inf      = config->GetViscosity_FreeStreamND();
  Prandtl_Lam        = config->GetPrandtl_Lam();
  Prandtl_Turb       = config->GetPrandtl_Turb();

  /*--- Initialize the secondary values for direct derivative approxiations ---*/
  switch(config->GetDirectDiff()) {
    case D_VISCOSITY:
      SU2_TYPE::SetDerivative(Viscosity_Inf, 1.0);
      break;
    default:
      /*--- Already done upstream. ---*/
      break;
  }

  /* Auxiliary vector for storing primitives for gradient computation in viscous flow */
  /* V = [Y1, ... , Yn, T, Tve, ... ] */
  primitives_aux = new su2double[nPrimVar];

}

CNEMONSSolver::~CNEMONSSolver(void) {

  if (primitives_aux != nullptr) delete [] primitives_aux;

}

void CNEMONSSolver::Preprocessing(CGeometry *geometry, CSolver **solver_container, CConfig *config, unsigned short iMesh,
                              unsigned short iRKStep, unsigned short RunTime_EqSystem, bool Output) {

  unsigned long InnerIter = config->GetInnerIter();
  bool cont_adjoint       = config->GetContinuous_Adjoint();
  bool limiter_flow       = (config->GetKind_SlopeLimit_Flow() != NO_LIMITER) && (InnerIter <= config->GetLimiterIter());
  bool limiter_turb       = (config->GetKind_SlopeLimit_Turb() != NO_LIMITER) && (InnerIter <= config->GetLimiterIter());
  bool limiter_adjflow    = (cont_adjoint && (config->GetKind_SlopeLimit_AdjFlow() != NO_LIMITER) && (InnerIter <= config->GetLimiterIter()));
  bool van_albada         = config->GetKind_SlopeLimit_Flow() == VAN_ALBADA_EDGE;
  bool muscl              = config->GetMUSCL_Flow();
  bool center             = config->GetKind_ConvNumScheme_Flow() == SPACE_CENTERED;

  /*--- Common preprocessing steps (implemented by CNEMOEulerSolver) ---*/

  CommonPreprocessing(geometry, solver_container, config, iMesh, iRKStep, RunTime_EqSystem, Output);

  /*--- Compute gradient for MUSCL reconstruction. ---*/

  if ((muscl && !center) && (iMesh == MESH_0)) {
    switch (config->GetKind_Gradient_Method_Recon()) {
      case GREEN_GAUSS:
        SetPrimitive_Gradient_GG(geometry, config, true); break;
      case LEAST_SQUARES:
      case WEIGHTED_LEAST_SQUARES:
        SetPrimitive_Gradient_LS(geometry, config, true); break;
      default: break;
    }
  }

  /*--- Compute gradient of the primitive variables ---*/

  if (config->GetKind_Gradient_Method() == GREEN_GAUSS) {
    SetPrimitive_Gradient_GG(geometry, config);
  }
  else if (config->GetKind_Gradient_Method() == WEIGHTED_LEAST_SQUARES) {
    SetPrimitive_Gradient_LS(geometry, config);
  }

  /*--- Compute the limiter in case we need it in the turbulence model or to limit the
   *    viscous terms (check this logic with JST and 2nd order turbulence model) ---*/

  if ((iMesh == MESH_0) && (limiter_flow || limiter_turb || limiter_adjflow) && !Output && !van_albada) {
    SetPrimitive_Limiter(geometry, config);
  }

  /*--- Evaluate the vorticity and strain rate magnitude ---*/
  //TODO: THIS NEEDS TO BE UPDATED ASAP!
  StrainMag_Max = 0.0;
  Omega_Max = 0.0;
  //nodes->SetVorticity_StrainMag();

  //su2double strainMax = 0.0;
  su2double omegaMax = 0.0;

  for (unsigned long iPoint = 0; iPoint < nPoint; iPoint++) {

    //su2double StrainMag = nodes->GetStrainMag(iPoint);
    const su2double* Vorticity = nodes->GetVorticity(iPoint);
    su2double Omega = sqrt(Vorticity[0]*Vorticity[0]+ Vorticity[1]*Vorticity[1]+ Vorticity[2]*Vorticity[2]);

    //strainMax = max(strainMax, StrainMag);
    omegaMax = max(omegaMax, Omega);

  }

  //StrainMag_Max = max(StrainMag_Max, strainMax);
  Omega_Max = max(Omega_Max, omegaMax);

  if ((iMesh == MESH_0) && (config->GetComm_Level() == COMM_FULL)) {

    su2double MyOmega_Max = Omega_Max;
    //su2double MyStrainMag_Max = StrainMag_Max;
    //SU2_MPI::Allreduce(&MyStrainMag_Max, &StrainMag_Max, 1, MPI_DOUBLE, MPI_MAX, MPI_COMM_WORLD);
    SU2_MPI::Allreduce(&MyOmega_Max, &Omega_Max, 1, MPI_DOUBLE, MPI_MAX, MPI_COMM_WORLD);

  }
}

void CNEMONSSolver::SetPrimitive_Gradient_GG(CGeometry *geometry, const CConfig *config, bool reconstruction) {

  unsigned long iPoint, iVar;
  unsigned short iSpecies, RHO_INDEX, RHOS_INDEX;

  auto& gradient = reconstruction ? nodes->GetGradient_Reconstruction() : nodes->GetGradient_Primitive();

  /*--- Get indices of species & mixture density ---*/
  RHOS_INDEX = nodes->GetRhosIndex();
  RHO_INDEX  = nodes->GetRhoIndex();

  /*--- Modify species density to mass concentration ---*/
  for ( iPoint = 0; iPoint < nPoint; iPoint++){
    for( iVar = 0; iVar < nPrimVar; iVar++) {
      primitives_aux[iVar] = nodes->GetPrimitive(iPoint, iVar);
    }
    for (iSpecies = 0; iSpecies < nSpecies; iSpecies++)
      primitives_aux[RHOS_INDEX+iSpecies] = primitives_aux[RHOS_INDEX+iSpecies]/primitives_aux[RHO_INDEX];
    for( iVar = 0; iVar < nPrimVar; iVar++)
      nodes->SetPrimitive_Aux(iPoint, iVar, primitives_aux[iVar] );
  }

  const auto& primitives = nodes->GetPrimitive_Aux();

  computeGradientsGreenGauss(this, PRIMITIVE_GRADIENT, PERIODIC_PRIM_GG, *geometry,
                             *config, primitives, 0, nPrimVarGrad, gradient);
}

void CNEMONSSolver::SetPrimitive_Gradient_LS(CGeometry *geometry, const CConfig *config, bool reconstruction) {

  /*--- Set a flag for unweighted or weighted least-squares. ---*/
  bool weighted;

  if (reconstruction)
    weighted = (config->GetKind_Gradient_Method_Recon() == WEIGHTED_LEAST_SQUARES);
  else
    weighted = (config->GetKind_Gradient_Method() == WEIGHTED_LEAST_SQUARES);

  auto& rmatrix = nodes->GetRmatrix();
  auto& gradient = reconstruction? nodes->GetGradient_Reconstruction() : nodes->GetGradient_Primitive();

  PERIODIC_QUANTITIES kindPeriodicComm = weighted? PERIODIC_PRIM_LS : PERIODIC_PRIM_ULS;

  const auto& primitives = nodes->GetPrimitive();

  computeGradientsLeastSquares(this, PRIMITIVE_GRADIENT, kindPeriodicComm, *geometry, *config,
                               weighted, primitives, 0, nPrimVarGrad, gradient, rmatrix);
}

unsigned long CNEMONSSolver::SetPrimitive_Variables(CSolver **solver_container,CConfig *config, bool Output) {

  unsigned long iPoint, nonPhysicalPoints = 0;
  const unsigned short turb_model = config->GetKind_Turb_Model();
  //const bool tkeNeeded = (turb_model == SST) || (turb_model == SST_SUST);

  bool nonphysical = true;

  for (iPoint = 0; iPoint < nPoint; iPoint ++) {

    /*--- Retrieve the value of the kinetic energy (if needed). ---*/

    su2double eddy_visc = 0.0;
    //su2double turb_ke = 0.0;

    if (turb_model != NONE && solver_container[TURB_SOL] != nullptr) {
      eddy_visc = solver_container[TURB_SOL]->GetNodes()->GetmuT(iPoint);
      //if (tkeNeeded) turb_ke = solver_container[TURB_SOL]->GetNodes()->GetSolution(iPoint,0);

       nodes->SetEddyViscosity(iPoint, eddy_visc);
    }

    /*--- Incompressible flow, primitive variables ---*/

    nonphysical = nodes->SetPrimVar(iPoint,FluidModel);

    /* Check for non-realizable states for reporting. */

    if (nonphysical) nonPhysicalPoints++;

  }

  return nonPhysicalPoints;
}

void CNEMONSSolver::Viscous_Residual(CGeometry *geometry,
                                     CSolver **solution_container,
                                     CNumerics **numerics_container,
                                     CConfig *config, unsigned short iMesh,
                                     unsigned short iRKStep) {

  bool err;
  unsigned short iVar;
  unsigned long iPoint, jPoint, iEdge;

  CNumerics* numerics = numerics_container[VISC_TERM];

  for (iEdge = 0; iEdge < geometry->GetnEdge(); iEdge++) {

    /*--- Points, coordinates and normal vector in edge ---*/
    iPoint = geometry->edges->GetNode(iEdge, 0);
    jPoint = geometry->edges->GetNode(iEdge, 1);
    numerics->SetCoord(geometry->nodes->GetCoord(iPoint),
                       geometry->nodes->GetCoord(jPoint) );
    numerics->SetNormal(geometry->edges->GetNormal(iEdge));

    /*--- Primitive variables, and gradient ---*/
    numerics->SetConservative   (nodes->GetSolution(iPoint),
                                 nodes->GetSolution(jPoint) );
    numerics->SetConsVarGradient(nodes->GetGradient(iPoint),
                                 nodes->GetGradient(jPoint) );
    numerics->SetPrimitive      (nodes->GetPrimitive(iPoint),
                                 nodes->GetPrimitive(jPoint) );
    numerics->SetPrimVarGradient(nodes->GetGradient_Primitive(iPoint),
                                 nodes->GetGradient_Primitive(jPoint) );

    /*--- Pass supplementary information to CNumerics ---*/
    numerics->SetdPdU  (nodes->GetdPdU(iPoint),   nodes->GetdPdU(jPoint));
    numerics->SetdTdU  (nodes->GetdTdU(iPoint),   nodes->GetdTdU(jPoint));
    numerics->SetdTvedU(nodes->GetdTvedU(iPoint), nodes->GetdTvedU(jPoint));
    numerics->SetEve   (nodes->GetEve(iPoint),    nodes->GetEve(jPoint));
    numerics->SetCvve  (nodes->GetCvve(iPoint),   nodes->GetCvve(jPoint));

    /*--- Species diffusion coefficients ---*/
    numerics->SetDiffusionCoeff(nodes->GetDiffusionCoeff(iPoint),
                                nodes->GetDiffusionCoeff(jPoint) );

    /*--- Laminar viscosity ---*/
    numerics->SetLaminarViscosity(nodes->GetLaminarViscosity(iPoint),
                                  nodes->GetLaminarViscosity(jPoint) );

    /*--- Eddy viscosity ---*/
    numerics->SetEddyViscosity(nodes->GetEddyViscosity(iPoint),
                               nodes->GetEddyViscosity(jPoint) );

    /*--- Thermal conductivity ---*/
    numerics->SetThermalConductivity(nodes->GetThermalConductivity(iPoint),
                                     nodes->GetThermalConductivity(jPoint));

    /*--- Vib-el. thermal conductivity ---*/
    numerics->SetThermalConductivity_ve(nodes->GetThermalConductivity_ve(iPoint),
                                        nodes->GetThermalConductivity_ve(jPoint) );

    /*--- Compute and update residual ---*/
    auto residual = numerics->ComputeResidual(config);

    /*--- Check for NaNs before applying the residual to the linear system ---*/
    err = false;
    for (iVar = 0; iVar < nVar; iVar++)
      if (residual[iVar] != residual[iVar]) err = true;
    //if (implicit)
    //  for (iVar = 0; iVar < nVar; iVar++)
    //    for (jVar = 0; jVar < nVar; jVar++)
    //      if ((Jacobian_i[iVar][jVar] != Jacobian_i[iVar][jVar]) ||
    //          (Jacobian_j[iVar][jVar] != Jacobian_j[iVar][jVar])   )
    //        err = true;

    /*--- Update the residual and Jacobian ---*/
    if (!err) {
      LinSysRes.SubtractBlock(iPoint, residual);
      LinSysRes.AddBlock(jPoint, residual);
      //if (implicit) {
      //  Jacobian.SubtractBlock(iPoint, iPoint, Jacobian_i);
      //  Jacobian.SubtractBlock(iPoint, jPoint, Jacobian_j);
      //  Jacobian.AddBlock(jPoint, iPoint, Jacobian_i);
      //  Jacobian.AddBlock(jPoint, jPoint, Jacobian_j);
      //}
    }
  } //iEdge
}

void CNEMONSSolver::BC_HeatFluxNonCatalytic_Wall(CGeometry *geometry,
                                                 CSolver **solution_container,
                                                 CNumerics *conv_numerics,
                                                 CNumerics *sour_numerics,
                                                 CConfig *config,
                                                 unsigned short val_marker) {

  /*--- Local variables ---*/
  bool implicit;
  unsigned short iDim, iVar;
  unsigned short T_INDEX, TVE_INDEX, RHOCVTR_INDEX;
  unsigned long iVertex, iPoint, total_index;
  su2double dTdn, dTvedn, ktr, kve, pcontrol, Wall_HeatFlux;
  su2double *Normal, Area;
  su2double **GradV, *V;

  /*--- Assign booleans ---*/
  implicit = (config->GetKind_TimeIntScheme_Flow() == EULER_IMPLICIT);

  /*--- Set "Proportional control" coefficient ---*/
  pcontrol = 1.0;

  /*--- Identify the boundary by string name ---*/
  string Marker_Tag = config->GetMarker_All_TagBound(val_marker);

  /*--- Get the specified wall heat flux from config ---*/
  Wall_HeatFlux = config->GetWall_HeatFlux(Marker_Tag);

  /*--- Get the locations of the primitive variables ---*/
  T_INDEX       = nodes->GetTIndex();
  TVE_INDEX     = nodes->GetTveIndex();
  RHOCVTR_INDEX = nodes->GetRhoCvtrIndex();

  /*--- Loop over all of the vertices on this boundary marker ---*/
  for(iVertex = 0; iVertex < geometry->nVertex[val_marker]; iVertex++) {
    iPoint = geometry->vertex[val_marker][iVertex]->GetNode();

    /*--- Check if the node belongs to the domain (i.e, not a halo node) ---*/
    if (geometry->nodes->GetDomain(iPoint)) {

      /*--- Compute dual-grid area and boundary normal ---*/
      Normal = geometry->vertex[val_marker][iVertex]->GetNormal();
      Area = GeometryToolbox::Norm(nDim, Normal);

      /*--- Initialize the convective & viscous residuals to zero ---*/
      for (iVar = 0; iVar < nVar; iVar++) {
        Res_Visc[iVar] = 0.0;
      }

      /*--- Set the residual on the boundary with the specified heat flux ---*/
      // Note: Contributions from qtr and qve are used for proportional control
      //       to drive the solution toward the specified heatflux more quickly.
      V      = nodes->GetPrimitive(iPoint);
      GradV  = nodes->GetGradient_Primitive(iPoint);
      dTdn   = 0.0;
      dTvedn = 0.0;
      for (iDim = 0; iDim < nDim; iDim++) {
        dTdn   += GradV[T_INDEX][iDim]*Normal[iDim];
        dTvedn += GradV[TVE_INDEX][iDim]*Normal[iDim];
      }
      ktr = nodes->GetThermalConductivity(iPoint);
      kve = nodes->GetThermalConductivity_ve(iPoint);

      /*--- Scale thermal conductivity with turb ---*/
      // TODO: Need to determine proper way to incorporate eddy viscosity
      // This is only scaling Kve by same factor as ktr
      su2double Mass = 0.0;
      auto&     Ms   = FluidModel->GetSpeciesMolarMass();
      su2double tmp1, scl, Cptr;
      su2double Ru=1000.0*UNIVERSAL_GAS_CONSTANT;
      su2double eddy_viscosity = nodes->GetEddyViscosity(iPoint);
      for (unsigned short iSpecies=0; iSpecies<nSpecies; iSpecies++)
        Mass += V[iSpecies]*Ms[iSpecies];
      Cptr = V[RHOCVTR_INDEX]+Ru/Mass;
      tmp1 = Cptr*(eddy_viscosity/Prandtl_Turb);
      scl  = tmp1/ktr;
      ktr += Cptr*(eddy_viscosity/Prandtl_Turb);
      kve  = kve*(1.0+scl);
      //Cpve = V[RHOCVVE_INDEX]+Ru/Mass;
      //kve += Cpve*(val_eddy_viscosity/Prandtl_Turb);

      /*--- Compute residual ---*/
      Res_Visc[nSpecies+nDim]   += pcontrol*(ktr*dTdn+kve*dTvedn) +
                                      Wall_HeatFlux*Area;
      Res_Visc[nSpecies+nDim+1] += pcontrol*(kve*dTvedn) +
                                      Wall_HeatFlux*Area;
      /*--- Apply viscous residual to the linear system ---*/
      LinSysRes.SubtractBlock(iPoint, Res_Visc);

      /*--- Apply the no-slip condition in a strong way ---*/
      for (iDim = 0; iDim < nDim; iDim++) Vector[iDim] = 0.0;
      nodes->SetVelocity_Old(iPoint,Vector);
      for (iDim = 0; iDim < nDim; iDim++) {
        LinSysRes(iPoint, nSpecies+iDim) = 0.0;
        nodes->SetVal_ResTruncError_Zero(iPoint,nSpecies+iDim);
      }
      if (implicit) {
        /*--- Enforce the no-slip boundary condition in a strong way ---*/
        for (iVar = nSpecies; iVar < nSpecies+nDim; iVar++) {
          total_index = iPoint*nVar+iVar;
          Jacobian.DeleteValsRowi(total_index);
        }
      }
    }
  }
}

void CNEMONSSolver::BC_HeatFlux_Wall(CGeometry *geometry,
                                     CSolver **solution_container,
                                     CNumerics *conv_numerics,
                                     CNumerics *sour_numerics,
                                     CConfig *config,
                                     unsigned short val_marker) {

  string Marker_Tag, Catalytic_Tag;
  unsigned short iMarker_Catalytic;
  bool catalytic;

  catalytic = false;
  iMarker_Catalytic = 0;

  Marker_Tag = config->GetMarker_All_TagBound(val_marker);

  while( iMarker_Catalytic < config->GetnWall_Catalytic()){

    Catalytic_Tag = config->GetWall_Catalytic_TagBound(iMarker_Catalytic);

    if (Marker_Tag == Catalytic_Tag){

      catalytic = true;
      BC_HeatFluxCatalytic_Wall(geometry, solution_container, conv_numerics,
                                sour_numerics, config, val_marker);
      break;

    } else {

      iMarker_Catalytic++;

    }
  }

  if(!catalytic) BC_HeatFluxNonCatalytic_Wall(geometry, solution_container, conv_numerics,
                                              sour_numerics, config, val_marker);


}

void CNEMONSSolver::BC_HeatFluxCatalytic_Wall(CGeometry *geometry,
                                              CSolver **solution_container,
                                              CNumerics *conv_numerics,
                                              CNumerics *sour_numerics,
                                              CConfig *config,
                                              unsigned short val_marker) {

  SU2_MPI::Error("BC_HEATFLUX with catalytic wall: Not operational in NEMO.", CURRENT_FUNCTION);
  //TODO: SCALE WITH EDDY VISC
  /*--- Local variables ---*/
  bool implicit, catalytic;
  unsigned short iDim, iSpecies, iVar;
  unsigned short T_INDEX, TVE_INDEX, RHOS_INDEX, RHO_INDEX;
  unsigned long iVertex, iPoint, total_index;
  su2double Wall_HeatFlux, dTdn, dTvedn, ktr, kve, pcontrol;
  su2double rho, Ys;
  su2double *Normal, Area;
  su2double *Ds, *V, *dYdn, SdYdn;
  su2double **GradV, **GradY;

  /*--- Assign booleans ---*/
  implicit = (config->GetKind_TimeIntScheme_Flow() == EULER_IMPLICIT);
  catalytic = false;

  /*--- Set "Proportional control" coefficient ---*/
  pcontrol = 0.6;

  /*--- Identify the boundary by string name ---*/
  string Marker_Tag = config->GetMarker_All_TagBound(val_marker);

  /*--- Get the specified wall heat flux from config ---*/
  Wall_HeatFlux = config->GetWall_HeatFlux(Marker_Tag);

  /*--- Get the locations of the primitive variables ---*/
  T_INDEX    = nodes->GetTIndex();
  TVE_INDEX  = nodes->GetTveIndex();
  RHOS_INDEX = nodes->GetRhosIndex();
  RHO_INDEX  = nodes->GetRhoIndex();

  /*--- Allocate arrays ---*/
  dYdn = new su2double[nSpecies];
  GradY = new su2double*[nSpecies];
  for (iSpecies = 0; iSpecies < nSpecies; iSpecies++)
    GradY[iSpecies] = new su2double[nDim];

  /*--- Loop over all of the vertices on this boundary marker ---*/
  for(iVertex = 0; iVertex < geometry->nVertex[val_marker]; iVertex++) {
    iPoint = geometry->vertex[val_marker][iVertex]->GetNode();

    /*--- Check if the node belongs to the domain (i.e, not a halo node) ---*/
    if (geometry->nodes->GetDomain(iPoint)) {

      /*--- Compute dual-grid area and boundary normal ---*/
      Normal = geometry->vertex[val_marker][iVertex]->GetNormal();
      Area = GeometryToolbox::Norm(nDim, Normal);

      /*--- Initialize the convective & viscous residuals to zero ---*/
      for (iVar = 0; iVar < nVar; iVar++) {
        Res_Visc[iVar] = 0.0;
        Res_Sour[iVar] = 0.0;
      }

      /*--- Assign wall velocity to "Vector" array ---*/
      for (iDim = 0; iDim < nDim; iDim++) Vector[iDim] = 0.0;

      /*--- Set the residual, truncation error, and velocity value ---*/
      nodes->SetVelocity_Old(iPoint,Vector);
      for (iDim = 0; iDim < nDim; iDim++) {
        LinSysRes(iPoint, nSpecies+iDim) = 0.0;
        nodes->SetVal_ResTruncError_Zero(iPoint,nSpecies+iDim);
      }

      /*--- Get temperature gradient information ---*/
      V = nodes->GetPrimitive(iPoint);
      GradV  = nodes->GetGradient_Primitive(iPoint);
      dTdn   = 0.0;
      dTvedn = 0.0;
      for (iDim = 0; iDim < nDim; iDim++) {
        dTdn   += GradV[T_INDEX][iDim]*Normal[iDim];
        dTvedn += GradV[TVE_INDEX][iDim]*Normal[iDim];
      }

      if (catalytic) {
        cout << "NEED TO IMPLEMENT CATALYTIC BOUNDARIES IN HEATFLUX!!!" << endl;
        exit(1);
      }
      else {

        /*--- Rename for convenience ---*/
        rho = V[RHO_INDEX];
        Ds  = nodes->GetDiffusionCoeff(iPoint);

        /*--- Calculate normal derivative of mass fraction ---*/
        for (iSpecies = 0; iSpecies < nSpecies; iSpecies++) {
          Ys = V[RHOS_INDEX+iSpecies]/rho;
          dYdn[iSpecies] = 0.0;
          for (iDim = 0; iDim < nDim; iDim++)
            dYdn[iSpecies] += 1.0/rho * (GradV[RHOS_INDEX+iSpecies][iDim] -
                Ys*GradV[RHO_INDEX][iDim])*Normal[iDim];
        }

        /*--- Calculate supplementary quantities ---*/
        SdYdn = 0.0;
        for (iSpecies = 0; iSpecies < nSpecies; iSpecies++)
          SdYdn += rho*Ds[iSpecies]*dYdn[iSpecies];

        for (iSpecies = 0; iSpecies < nSpecies; iSpecies++) {
          Ys   = V[RHOS_INDEX+iSpecies]/rho;
          //eves = nodes->CalcEve(config, V[TVE_INDEX], iSpecies);
          //hs   = nodes->CalcHs(config, V[T_INDEX], eves, iSpecies);
          //          Res_Visc[iSpecies] = -rho*Ds[iSpecies]*dYdn[iSpecies] + Ys*SdYdn;
          //          Res_Visc[nSpecies+nDim]   += Res_Visc[iSpecies]*hs;
          //          Res_Visc[nSpecies+nDim+1] += Res_Visc[iSpecies]*eves;
        }
      }

      /*--- Get node thermal conductivity ---*/
      ktr = nodes->GetThermalConductivity(iPoint);
      kve = nodes->GetThermalConductivity_ve(iPoint);

      /*--- Set the residual on the boundary with the specified heat flux ---*/
      // Note: Contributions from qtr and qve are used for proportional control
      //       to drive the solution toward the specified heatflux more quickly.
      Res_Visc[nSpecies+nDim]   += pcontrol*(ktr*dTdn+kve*dTvedn) +
          Wall_HeatFlux*Area;
      Res_Visc[nSpecies+nDim+1] += pcontrol*(kve*dTvedn) +
          Wall_HeatFlux*Area;

      /*--- Viscous contribution to the residual at the wall ---*/
      LinSysRes.SubtractBlock(iPoint, Res_Visc);

      //      /*--- Apply the non-catalytic wall boundary ---*/
      //      // Note: We are re-calculating the chemistry residual and adding it to
      //      //       the linear system to eliminate the contribution from the solution
      //      //       (convention is to subtract sources)
      //      sour_numerics->SetConservative(nodes->GetSolution(),
      //                                     nodes->GetSolution() );
      //      sour_numerics->SetPrimitive   (nodes->GetPrimVar() ,
      //                                     nodes->GetPrimVar()  );
      //      sour_numerics->SetdPdU        (nodes->GetdPdU()    ,
      //                                     nodes->GetdPdU()     );
      //      sour_numerics->SetdTdU        (nodes->GetdTdU()    ,
      //                                     nodes->GetdTdU()     );
      //      sour_numerics->SetdTvedU      (nodes->GetdTvedU()  ,
      //                                     nodes->GetdTvedU()   );
      //      sour_numerics->SetVolume      (geometry->nodes->GetVolume());
      //      sour_numerics->ComputeChemistry(Res_Sour, Jacobian_i, config);
      //      LinSysRes.AddBlock(iPoint, Res_Sour);
      //      if (implicit)
      //        Jacobian.AddBlock(iPoint, iPoint, Jacobian_i);

      /*--- Only change velocity-rows of the Jacobian (includes 1 in the diagonal)/
       Note that we need to add a contribution for moving walls to the Jacobian. ---*/
      if (implicit) {
        /*--- Enforce the no-slip boundary condition in a strong way ---*/
        for (iVar = nSpecies; iVar < nSpecies+nDim; iVar++) {
          total_index = iPoint*nVar+iVar;
          Jacobian.DeleteValsRowi(total_index);
        }
      }

    }
  }

  for (iSpecies = 0; iSpecies < nSpecies; iSpecies++)
    delete [] GradY[iSpecies];
  delete [] GradY;
  delete [] dYdn;
}

void CNEMONSSolver::BC_Isothermal_Wall(CGeometry *geometry,
                                       CSolver **solution_container,
                                       CNumerics *conv_numerics,
                                       CNumerics *sour_numerics,
                                       CConfig *config,
                                       unsigned short val_marker) {

  string Marker_Tag, Catalytic_Tag;
  unsigned short iMarker_Catalytic;
  bool catalytic;

  catalytic = false;
  iMarker_Catalytic = 0;

  Marker_Tag = config->GetMarker_All_TagBound(val_marker);

  while( iMarker_Catalytic < config->GetnWall_Catalytic()){

    Catalytic_Tag = config->GetWall_Catalytic_TagBound(iMarker_Catalytic);

    if (Marker_Tag == Catalytic_Tag){

      catalytic = true;
      BC_IsothermalCatalytic_Wall(geometry, solution_container, conv_numerics,
                                  sour_numerics, config, val_marker);
      break;
    } else {
      iMarker_Catalytic++;
    }
  }

  if(!catalytic) BC_IsothermalNonCatalytic_Wall(geometry, solution_container, conv_numerics,
                                                sour_numerics, config, val_marker);
}

void CNEMONSSolver::BC_IsothermalNonCatalytic_Wall(CGeometry *geometry,
                                                   CSolver **solution_container,
                                                   CNumerics *conv_numerics,
                                                   CNumerics *sour_numerics,
                                                   CConfig *config,
                                                   unsigned short val_marker) {

  unsigned short iDim, iVar;
  unsigned long iVertex, iPoint, jPoint;
  su2double ktr, kve, Ti, Tvei, Tj, Tvej, Twall, dij, theta,
  Area, *Normal, UnitNormal[3], *Coord_i, *Coord_j, C;
  su2double *V;
  bool ionization = config->GetIonization();

  if (ionization) {
    cout << "BC_ISOTHERMAL: NEED TO TAKE A CLOSER LOOK AT THE JACOBIAN W/ IONIZATION" << endl;
    exit(1);
  }

  /*--- Extract required indices ---*/
  unsigned short RHOCVTR_INDEX = nodes->GetRhoCvtrIndex();

  /*--- Define 'proportional control' constant ---*/
  C = 5;

  /*--- Identify the boundary ---*/
  string Marker_Tag = config->GetMarker_All_TagBound(val_marker);

  /*--- Retrieve the specified wall temperature ---*/
  Twall = config->GetIsothermal_Temperature(Marker_Tag);

  /*--- Loop over boundary points to calculate energy flux ---*/
  for(iVertex = 0; iVertex < geometry->nVertex[val_marker]; iVertex++) {
    iPoint = geometry->vertex[val_marker][iVertex]->GetNode();

    if (geometry->nodes->GetDomain(iPoint)) {

      /*--- Compute dual-grid area and boundary normal ---*/
      Normal = geometry->vertex[val_marker][iVertex]->GetNormal();
      Area = GeometryToolbox::Norm(nDim, Normal);
      for (iDim = 0; iDim < nDim; iDim++)
        UnitNormal[iDim] = -Normal[iDim]/Area;

      /*--- Compute closest normal neighbor ---*/
      jPoint = geometry->vertex[val_marker][iVertex]->GetNormal_Neighbor();

      /*--- Compute distance between wall & normal neighbor ---*/
      Coord_i = geometry->nodes->GetCoord(iPoint);
      Coord_j = geometry->nodes->GetCoord(jPoint);

      dij = 0.0;
      for (iDim = 0; iDim < nDim; iDim++)
        dij += (Coord_j[iDim] - Coord_i[iDim])*(Coord_j[iDim] - Coord_i[iDim]);
      dij = sqrt(dij);

      /*--- Calculate geometrical parameters ---*/
      theta = 0.0;
      for (iDim = 0; iDim < nDim; iDim++) {
        theta += UnitNormal[iDim]*UnitNormal[iDim];
      }

      /*--- Initialize viscous residual to zero ---*/
      for (iVar = 0; iVar < nVar; iVar ++)
        Res_Visc[iVar] = 0.0;

      /*--- Store the corrected velocity at the wall which will
       be zero (v = 0), unless there is grid motion (v = u_wall)---*/
      for (iDim = 0; iDim < nDim; iDim++) Vector[iDim] = 0.0;
      nodes->SetVelocity_Old(iPoint,Vector);

      for (iDim = 0; iDim < nDim; iDim++) {
        LinSysRes(iPoint, nSpecies+iDim) = 0.0;
        nodes->SetVal_ResTruncError_Zero(iPoint,nSpecies+iDim);
      }

      /*--- Calculate the gradient of temperature ---*/
      Ti   = nodes->GetTemperature(iPoint);
      Tj   = nodes->GetTemperature(jPoint);
      Tvei = nodes->GetTemperature_ve(iPoint);
      Tvej = nodes->GetTemperature_ve(jPoint);

      /*--- Rename variables for convenience ---*/
      ktr     = nodes->GetThermalConductivity(iPoint);
      kve     = nodes->GetThermalConductivity_ve(iPoint);

      /*--- Scale thermal conductivity with turb ---*/
      // TODO: Need to determine proper way to incorporate eddy viscosity
      // This is only scaling Kve by same factor as ktr
      V = nodes->GetPrimitive(iPoint);
      su2double Mass = 0.0;
      auto&     Ms   = FluidModel->GetSpeciesMolarMass();
      su2double tmp1, scl, Cptr;
      su2double Ru=1000.0*UNIVERSAL_GAS_CONSTANT;
      su2double eddy_viscosity=nodes->GetEddyViscosity(iPoint);
      for (unsigned short iSpecies=0; iSpecies<nSpecies; iSpecies++)
        Mass += V[iSpecies]*Ms[iSpecies];
      Cptr = V[RHOCVTR_INDEX]+Ru/Mass;
      tmp1 = Cptr*(eddy_viscosity/Prandtl_Turb);
      scl  = tmp1/ktr;
      ktr += Cptr*(eddy_viscosity/Prandtl_Turb);
      kve  = kve*(1.0+scl);
      //Cpve = V[RHOCVVE_INDEX]+Ru/Mass;
      //kve += Cpve*(val_eddy_viscosity/Prandtl_Turb);

      /*--- Apply to the linear system ---*/
      Res_Visc[nSpecies+nDim]   = ((ktr*(Ti-Tj)    + kve*(Tvei-Tvej)) +
                                   (ktr*(Twall-Ti) + kve*(Twall-Tvei))*C)*Area/dij;
      Res_Visc[nSpecies+nDim+1] = (kve*(Tvei-Tvej) + kve*(Twall-Tvei) *C)*Area/dij;

      LinSysRes.SubtractBlock(iPoint, Res_Visc);

      //if (implicit) {
      //  for (iVar = 0; iVar < nVar; iVar++)
      //    for (jVar = 0; jVar < nVar; jVar++)
      //      Jacobian_i[iVar][jVar] = 0.0;
      //
      //  dTdU   = nodes->GetdTdU(iPoint);
      //  dTvedU = nodes->GetdTvedU(iPoint);
      //  for (iVar = 0; iVar < nVar; iVar++) {
      //    Jacobian_i[nSpecies+nDim][iVar]   = -(ktr*theta/dij*dTdU[iVar] +
      //                                          kve*theta/dij*dTvedU[iVar])*Area;
      //    Jacobian_i[nSpecies+nDim+1][iVar] = - kve*theta/dij*dTvedU[iVar]*Area;
      //  }
      //  Jacobian.SubtractBlock(iPoint, iPoint, Jacobian_i);
      //} // implicit
    }
  }
}

void CNEMONSSolver::BC_IsothermalCatalytic_Wall(CGeometry *geometry,
                                                CSolver **solution_container,
                                                CNumerics *conv_numerics,
                                                CNumerics *sour_numerics,
                                                CConfig *config,
                                                unsigned short val_marker) {

  SU2_MPI::Error("BC_ISOTHERMAL with catalytic wall: Not operational in NEMO.", CURRENT_FUNCTION);

  /*--- Call standard isothermal BC to apply no-slip and energy b.c.'s ---*/
  BC_IsothermalNonCatalytic_Wall(geometry, solution_container, conv_numerics,
                                 sour_numerics, config, val_marker);

  ///////////// FINITE DIFFERENCE METHOD ///////////////
  /*--- Local variables ---*/
  bool implicit;
  unsigned short iDim, iSpecies, jSpecies, iVar, jVar, kVar,
      RHOS_INDEX, RHO_INDEX, T_INDEX, TVE_INDEX;
  unsigned long iVertex, iPoint, jPoint;
  su2double rho, *eves, *dTdU, *dTvedU, *Cvve, *Normal, Area, Ru, RuSI,
  dij, *Di, *Vi, *Vj, *Yj, *dYdn, SdYdn, **GradY, **dVdU;
  const su2double *Yst;
  vector<su2double> hs, Cvtrs;

  /*--- Assign booleans ---*/
  implicit = (config->GetKind_TimeIntScheme_Flow() == EULER_IMPLICIT);

  /*--- Set "Proportional control" coefficient ---*/
  //su2double pcontrol = 0.6;

  /*--- Get species mass fractions at the wall ---*/
  Yst = config->GetWall_Catalycity();

  /*--- Get universal information ---*/
  RuSI     = UNIVERSAL_GAS_CONSTANT;
  Ru       = 1000.0*RuSI;
  auto& Ms = FluidModel->GetSpeciesMolarMass();

  /*--- Get the locations of the primitive variables ---*/
  RHOS_INDEX  = nodes->GetRhosIndex();
  RHO_INDEX   = nodes->GetRhoIndex();
  T_INDEX     = nodes->GetTIndex();
  TVE_INDEX   = nodes->GetTveIndex();

  /*--- Allocate arrays ---*/
  Yj    = new su2double[nSpecies];
  dYdn  = new su2double[nSpecies];
  GradY = new su2double*[nSpecies];
  for (iSpecies = 0; iSpecies < nSpecies; iSpecies++)
    GradY[iSpecies] = new su2double[nDim];
  dVdU = new su2double*[nVar];
  for (iVar = 0; iVar < nVar; iVar++)
    dVdU[iVar] = new su2double[nVar];

  /*--- Loop over all of the vertices on this boundary marker ---*/
  for(iVertex = 0; iVertex < geometry->nVertex[val_marker]; iVertex++) {
    iPoint = geometry->vertex[val_marker][iVertex]->GetNode();

    /*--- Check if the node belongs to the domain (i.e, not a halo node) ---*/
    if (geometry->nodes->GetDomain(iPoint)) {

      /*--- Compute closest normal neighbor ---*/
      jPoint = geometry->vertex[val_marker][iVertex]->GetNormal_Neighbor();

      /*--- Compute distance between wall & normal neighbor ---*/
      dij = 0.0;
      for (iDim = 0; iDim < nDim; iDim++) {
        dij += (geometry->nodes->GetCoord(jPoint, iDim) -
                geometry->nodes->GetCoord(iPoint, iDim))
            * (geometry->nodes->GetCoord(jPoint, iDim) -
               geometry->nodes->GetCoord(iPoint, iDim));
      }
      dij = sqrt(dij);


      /*--- Compute dual-grid area and boundary normal ---*/
      Normal = geometry->vertex[val_marker][iVertex]->GetNormal();
      Area = GeometryToolbox::Norm(nDim, Normal);

      /*--- Initialize the viscous residual to zero ---*/
      for (iVar = 0; iVar < nVar; iVar++)
        Res_Visc[iVar] = 0.0;

      /*--- Get primitive information ---*/
      Vi   = nodes->GetPrimitive(iPoint);
      Vj   = nodes->GetPrimitive(jPoint);
      Di   = nodes->GetDiffusionCoeff(iPoint);
      eves = nodes->GetEve(iPoint);
      hs   = FluidModel->ComputeSpeciesEnthalpy(Vi[T_INDEX], Vi[TVE_INDEX], eves);
      for (iSpecies = 0; iSpecies < nSpecies; iSpecies++)
        Yj[iSpecies] = Vj[RHOS_INDEX+iSpecies]/Vj[RHO_INDEX];
      rho    = Vi[RHO_INDEX];
      dTdU   = nodes->GetdTdU(iPoint);
      dTvedU = nodes->GetdTvedU(iPoint);

      /*--- Calculate normal derivative of mass fraction ---*/
      for (iSpecies = 0; iSpecies < nSpecies; iSpecies++)
        dYdn[iSpecies] = (Yst[iSpecies]-Yj[iSpecies])/dij;

      /*--- Calculate supplementary quantities ---*/
      SdYdn = 0.0;
      for (iSpecies = 0; iSpecies < nSpecies; iSpecies++)
        SdYdn += rho*Di[iSpecies]*dYdn[iSpecies];

      for (iSpecies = 0; iSpecies < nSpecies; iSpecies++) {
        Res_Visc[iSpecies]         = -(-rho*Di[iSpecies]*dYdn[iSpecies]
                                       +Yst[iSpecies]*SdYdn            )*Area;
        Res_Visc[nSpecies+nDim]   += (Res_Visc[iSpecies]*hs[iSpecies]  )*Area;
        Res_Visc[nSpecies+nDim+1] += (Res_Visc[iSpecies]*eves[iSpecies])*Area;
      }

      /*--- Viscous contribution to the residual at the wall ---*/
      LinSysRes.SubtractBlock(iPoint, Res_Visc);

      if (implicit) {

        /*--- Initialize the transformation matrix ---*/
        for (iVar = 0; iVar < nVar; iVar++)
          for (jVar = 0; jVar < nVar; jVar++) {
            dVdU[iVar][jVar] = 0.0;
            Jacobian_j[iVar][jVar] = 0.0;
            Jacobian_i[iVar][jVar] = 0.0;
          }

        /*--- Populate transformation matrix ---*/
        // dYsdrk
        for (iSpecies = 0; iSpecies < nSpecies; iSpecies++) {
          for (jSpecies = 0; jSpecies < nSpecies; jSpecies++)
            dVdU[iSpecies][jSpecies] += -1.0/rho*Yst[iSpecies];
          dVdU[iSpecies][iSpecies] += 1.0/rho;
        }
        for (iVar = 0; iVar < nVar; iVar++) {
          dVdU[nSpecies+nDim][iVar]   = dTdU[iVar];
          dVdU[nSpecies+nDim+1][iVar] = dTvedU[iVar];
        }

        /*--- Calculate supplementary quantities ---*/
        Cvtrs = FluidModel->GetSpeciesCvTraRot();
        Cvve = nodes->GetCvve(iPoint);

        /*--- Take the primitive var. Jacobian & store in Jac. jj ---*/
        // Species mass fraction
        for (iSpecies = 0; iSpecies < nSpecies; iSpecies++) {
          for (jSpecies = 0; jSpecies < nSpecies; jSpecies++)
            Jacobian_j[iSpecies][jSpecies] += -Yst[iSpecies]*rho*Di[jSpecies]/dij;
          Jacobian_j[iSpecies][iSpecies] += rho*Di[iSpecies]/dij - SdYdn;
        }

        // Temperature
        for (iSpecies = 0; iSpecies < nSpecies; iSpecies++) {
          for (jSpecies = 0; jSpecies < nSpecies; jSpecies++) {
            Jacobian_j[nSpecies+nDim][iSpecies] += Jacobian_j[jSpecies][iSpecies]*hs[iSpecies];
          }
          Jacobian_j[nSpecies+nDim][nSpecies+nDim] += Res_Visc[iSpecies]/Area*(Ru/Ms[iSpecies] +
                                                                               Cvtrs[iSpecies]  );
          Jacobian_j[nSpecies+nDim][nSpecies+nDim+1] += Res_Visc[iSpecies]/Area*Cvve[iSpecies];
        }

        // Vib.-El. Temperature
        for (iSpecies = 0; iSpecies < nSpecies; iSpecies++) {
          for (jSpecies = 0; jSpecies < nSpecies; jSpecies++)
            Jacobian_j[nSpecies+nDim+1][iSpecies] += Jacobian_j[jSpecies][iSpecies]*eves[iSpecies];
          Jacobian_j[nSpecies+nDim+1][nSpecies+nDim+1] += Res_Visc[iSpecies]/Area*Cvve[iSpecies];
        }

        /*--- Multiply by the transformation matrix and store in Jac. ii ---*/
        for (iVar = 0; iVar < nVar; iVar++)
          for (jVar = 0; jVar < nVar; jVar++)
            for (kVar = 0; kVar < nVar; kVar++)
              Jacobian_i[iVar][jVar] += Jacobian_j[iVar][kVar]*dVdU[kVar][jVar]*Area;

        /*--- Apply to the linear system ---*/
        Jacobian.SubtractBlock(iPoint, iPoint, Jacobian_i);
      }
    }
  }

  for (iSpecies = 0; iSpecies < nSpecies; iSpecies++)
    delete [] GradY[iSpecies];
  delete [] GradY;
  delete [] dYdn;
  delete [] Yj;
  for (iVar = 0; iVar < nVar; iVar++)
    delete [] dVdU[iVar];
  delete [] dVdU;
}

void CNEMONSSolver::BC_Smoluchowski_Maxwell(CGeometry *geometry,
                                            CSolver **solution_container,
                                            CNumerics *conv_numerics,
                                            CNumerics *visc_numerics,
                                            CConfig *config,
                                            unsigned short val_marker) {


  unsigned short iDim, jDim, iVar, iSpecies;
  unsigned short T_INDEX, TVE_INDEX, VEL_INDEX;
  unsigned long iVertex, iPoint, jPoint;
  su2double ktr, kve, Mass = 0.0;
  su2double Ti, Tvei, Tj, Tvej;
  su2double Twall, Tslip, Tslip_ve, dij;
  su2double Pi;
  su2double Area, *Normal, UnitNormal[3];
  su2double *Coord_i, *Coord_j;
  su2double C, alpha_V, alpha_T;

  su2double TMAC, TAC;
  su2double Viscosity, Eddy_Visc, Lambda;
  su2double Density, GasConstant;

  su2double **Grad_PrimVar;
  su2double Vector_Tangent_dT[3], Vector_Tangent_dTve[3], Vector_Tangent_HF[3];
  su2double dTn, dTven;
  su2double rhoCvtr, rhoCvve;

  su2double TauElem[3], TauTangent[3];
  su2double Tau[3][3];
  su2double TauNormal;

  bool ionization = config->GetIonization();

  if (ionization) {
    cout << "BC_SMOLUCHOWSKI_MAXWELL: NEED TO TAKE A CLOSER LOOK AT THE JACOBIAN W/ IONIZATION" << endl;
    exit(1);
  }

  /*--- Define 'proportional control' constant ---*/
  C = 1;

  /*---Define under-relaxation factors --- */
  alpha_V = 0.1;
  alpha_T = 1.0;

  /*--- Identify the boundary ---*/
  string Marker_Tag = config->GetMarker_All_TagBound(val_marker);

  /*--- Retrieve the specified wall temperature and accomodation coefficients---*/
  Twall = config->GetIsothermal_Temperature(Marker_Tag);
  TMAC  = 1.0;
  TAC   = 1.0;

  /*--- Extract necessary indices ---*/
  T_INDEX       = nodes->GetTIndex();
  VEL_INDEX     = nodes->GetVelIndex();
  TVE_INDEX     = nodes->GetTveIndex();

  /*--- Loop over boundary points to calculate energy flux ---*/
  for(iVertex = 0; iVertex < geometry->nVertex[val_marker]; iVertex++) {
    iPoint = geometry->vertex[val_marker][iVertex]->GetNode();

    if (geometry->nodes->GetDomain(iPoint)) {

      /*--- Compute dual-grid area and boundary normal ---*/
      Normal = geometry->vertex[val_marker][iVertex]->GetNormal();
      Area = GeometryToolbox::Norm(nDim, Normal);

      for (iDim = 0; iDim < nDim; iDim++)
        UnitNormal[iDim] = Normal[iDim]/Area;

      /*--- Compute closest normal neighbor ---*/
      jPoint = geometry->vertex[val_marker][iVertex]->GetNormal_Neighbor();

      /*--- Compute distance between wall & normal neighbor ---*/
      Coord_i = geometry->nodes->GetCoord(iPoint);
      Coord_j = geometry->nodes->GetCoord(jPoint);

      dij = 0.0;
      for (iDim = 0; iDim < nDim; iDim++)
        dij += (Coord_j[iDim] - Coord_i[iDim])*(Coord_j[iDim] - Coord_i[iDim]);
      dij = sqrt(dij);

      /*--- Calculate Pressure ---*/
      Pi   = nodes->GetPressure(iPoint);

      /*--- Calculate the gradient of temperature ---*/
      Ti   = nodes->GetTemperature(iPoint);
      Tj   = nodes->GetTemperature(jPoint);
      Tvei = nodes->GetTemperature_ve(iPoint);
      Tvej = nodes->GetTemperature_ve(jPoint);

      /*--- Rename variables for convenience ---*/
      ktr  = nodes->GetThermalConductivity(iPoint);
      kve  = nodes->GetThermalConductivity_ve(iPoint);

      /*--- Retrieve Cv*density ---*/
      rhoCvtr = nodes->GetRhoCv_tr(iPoint);
      rhoCvve = nodes->GetRhoCv_ve(iPoint);

      /*--- Retrieve Flow Data ---*/
      Viscosity = nodes->GetLaminarViscosity(iPoint);
      Eddy_Visc = nodes->GetEddyViscosity(iPoint);
      Density   = nodes->GetDensity(iPoint);
      Gamma     = nodes->GetGamma(iPoint);

      /*--- Incorporate turbulence effects ---*/
      auto&      Ms = FluidModel->GetSpeciesMolarMass();
      su2double  Ru = 1000.0*UNIVERSAL_GAS_CONSTANT;
      su2double  tmp1, scl, Cptr;
      su2double *Vi = nodes->GetPrimitive(iPoint);

<<<<<<< HEAD
      for (iSpecies = 0; iSpecies<nSpecies; iSpecies++)
=======
      for (iSpecies=0; iSpecies<nSpecies; iSpecies++)
>>>>>>> 03f82b34
        Mass += Vi[iSpecies]*Ms[iSpecies];
      Cptr = rhoCvtr + Ru/Mass;
      tmp1 = Cptr*(Eddy_Visc/Prandtl_Turb);
      scl  = tmp1/ktr;
      ktr += Cptr*(Eddy_Visc/Prandtl_Turb);
      kve  = kve*(1.0+scl);

      /*--- Retrieve Primitive Gradients ---*/
      Grad_PrimVar = nodes->GetGradient_Primitive(iPoint);

      /*--- Calculate specific gas constant --- */
      //TODO: Move to fluidmodel?
      GasConstant = 0.0;
      for(iSpecies = 0; iSpecies<nSpecies; iSpecies++)
        GasConstant+=UNIVERSAL_GAS_CONSTANT*1000.0/Ms[iSpecies]*nodes->GetMassFraction(iPoint,iSpecies);

      /*--- Calculate temperature gradients normal to surface---*/ //Doubt about minus sign
      dTn = 0.0; dTven = 0.0;
      for (iDim = 0; iDim < nDim; iDim++) {
        dTn   += Grad_PrimVar[T_INDEX][iDim]*UnitNormal[iDim];
        dTven += Grad_PrimVar[TVE_INDEX][iDim]*UnitNormal[iDim];
      }

      /*--- Calculate molecular mean free path ---*/
      Lambda = Viscosity/Density*sqrt(PI_NUMBER/(2.0*GasConstant*Ti));

      /*--- Calculate Temperature Slip ---*/
      Tslip    = ((2.0-TAC)/TAC)*2.0*Gamma/(Gamma+1.0)/Prandtl_Lam*Lambda*dTn+Twall;

      if (dTven==0) Tslip_ve = Twall;
      else Tslip_ve = (Tslip-Twall)*(kve*rhoCvtr/dTn)/(ktr*rhoCvve/dTven)+Twall;

      /*--- Calculate temperature gradients tangent to surface ---*/
      for (iDim = 0; iDim < nDim; iDim++) {
        Vector_Tangent_dT[iDim]   = Grad_PrimVar[T_INDEX][iDim] - dTn * UnitNormal[iDim];
        Vector_Tangent_dTve[iDim] = Grad_PrimVar[TVE_INDEX][iDim] - dTven * UnitNormal[iDim];
      }

      /*--- Calculate Heatflux tangent to surface ---*/
      for (iDim = 0; iDim < nDim; iDim++)
        Vector_Tangent_HF[iDim] = -ktr*Vector_Tangent_dT[iDim]-kve*Vector_Tangent_dTve[iDim];

      /*--- Initialize viscous residual to zero ---*/
      for (iVar = 0; iVar < nVar; iVar ++)
        Res_Visc[iVar] = 0.0;

      CNumerics::ComputeStressTensor(nDim, Tau, Grad_PrimVar+VEL_INDEX, Viscosity);
      for (iDim = 0; iDim < nDim; iDim++) {
        TauElem[iDim] = 0.0;
        for (jDim = 0; jDim < nDim; jDim++)
          TauElem[iDim] += Tau[iDim][jDim]*UnitNormal[jDim];
      }

      /*--- Compute wall shear stress (using the stress tensor) ---*/
      TauNormal = 0.0;
      for (iDim = 0; iDim < nDim; iDim++)
        TauNormal += TauElem[iDim] * UnitNormal[iDim];
      for (iDim = 0; iDim < nDim; iDim++) {
        TauTangent[iDim] = TauElem[iDim] - TauNormal * UnitNormal[iDim];
      }

      /*--- Store the Slip Velocity at the wall */
      for (iDim = 0; iDim < nDim; iDim++)
        Vector[iDim] = Lambda/Viscosity*(2.0-TMAC)/TMAC*(TauTangent[iDim])-3.0/4.0*(Gamma-1.0)/Gamma*Prandtl_Lam/Pi*Vector_Tangent_HF[iDim];

      /*--- Apply under-relaxation ---*/
      Tslip    = (1.0-alpha_T)*nodes->GetTemperature(iPoint)+(alpha_T)*Tslip;
      Tslip_ve = (1.0-alpha_T)*nodes->GetTemperature_ve(iPoint)+(alpha_T)*Tslip_ve;

      for (iDim = 0; iDim < nDim; iDim++){
        Vector[iDim] = (1.0-alpha_V)*nodes->GetVelocity(iPoint,iDim)+(alpha_V)*Vector[iDim];
      }

      nodes->SetVelocity_Old(iPoint,Vector);

      for (iDim = 0; iDim < nDim; iDim++) {
        LinSysRes(iPoint, nSpecies+iDim) = 0.0;
        nodes->SetVal_ResTruncError_Zero(iPoint,nSpecies+iDim);
      }

      /*--- Apply to the linear system ---*/
      Res_Visc[nSpecies+nDim]   = ((ktr*(Ti-Tj)    + kve*(Tvei-Tvej)) +
                                   (ktr*(Tslip-Ti) + kve*(Tslip_ve-Tvei))*C)*Area/dij;
      Res_Visc[nSpecies+nDim+1] = (kve*(Tvei-Tvej) + kve*(Tslip_ve-Tvei)*C)*Area/dij;

      LinSysRes.SubtractBlock(iPoint, Res_Visc);
    }
  }
}<|MERGE_RESOLUTION|>--- conflicted
+++ resolved
@@ -1093,11 +1093,7 @@
       su2double  tmp1, scl, Cptr;
       su2double *Vi = nodes->GetPrimitive(iPoint);
 
-<<<<<<< HEAD
-      for (iSpecies = 0; iSpecies<nSpecies; iSpecies++)
-=======
       for (iSpecies=0; iSpecies<nSpecies; iSpecies++)
->>>>>>> 03f82b34
         Mass += Vi[iSpecies]*Ms[iSpecies];
       Cptr = rhoCvtr + Ru/Mass;
       tmp1 = Cptr*(Eddy_Visc/Prandtl_Turb);
