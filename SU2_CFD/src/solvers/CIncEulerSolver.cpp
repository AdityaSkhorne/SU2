/*!
 * \file CIncEulerSolver.cpp
 * \brief Main subroutines for solving incompressible flow (Euler, Navier-Stokes, etc.).
 * \author F. Palacios, T. Economon
 * \version 7.0.8 "Blackbird"
 *
 * SU2 Project Website: https://su2code.github.io
 *
 * The SU2 Project is maintained by the SU2 Foundation
 * (http://su2foundation.org)
 *
 * Copyright 2012-2020, SU2 Contributors (cf. AUTHORS.md)
 *
 * SU2 is free software; you can redistribute it and/or
 * modify it under the terms of the GNU Lesser General Public
 * License as published by the Free Software Foundation; either
 * version 2.1 of the License, or (at your option) any later version.
 *
 * SU2 is distributed in the hope that it will be useful,
 * but WITHOUT ANY WARRANTY; without even the implied warranty of
 * MERCHANTABILITY or FITNESS FOR A PARTICULAR PURPOSE. See the GNU
 * Lesser General Public License for more details.
 *
 * You should have received a copy of the GNU Lesser General Public
 * License along with SU2. If not, see <http://www.gnu.org/licenses/>.
 */

#include "../../include/solvers/CIncEulerSolver.hpp"
#include "../../../Common/include/toolboxes/printing_toolbox.hpp"
#include "../include/fluid/CFluidFlamelet.hpp"
#include "../../include/variables/CNSVariable.hpp"
#include "../../include/variables/CIncNSVariable.hpp"
#include "../../include/variables/CIncEulerVariable.hpp"
#include "../../include/fluid/CConstantDensity.hpp"
#include "../../include/fluid/CIncIdealGas.hpp"
#include "../../include/fluid/CIncIdealGasPolynomial.hpp"


CIncEulerSolver::CIncEulerSolver(CGeometry *geometry, CConfig *config, unsigned short iMesh,
                                 const bool navier_stokes) :
  CFVMFlowSolverBase<CIncEulerVariable, INCOMPRESSIBLE>() {

  /*--- Based on the navier_stokes boolean, determine if this constructor is
   *    being called by itself, or by its derived class CIncNSSolver. ---*/
  const string description = navier_stokes? "Navier-Stokes" : "Euler";

  unsigned short iVar, iMarker, nLineLets;
  ifstream restart_file;
  unsigned short nZone = geometry->GetnZone();
  bool restart = (config->GetRestart() || config->GetRestart_Flow());
  int Unst_RestartIter;
  unsigned short iZone = config->GetiZone();
  bool dual_time = ((config->GetTime_Marching() == DT_STEPPING_1ST) ||
                    (config->GetTime_Marching() == DT_STEPPING_2ND));
  bool time_stepping = config->GetTime_Marching() == TIME_STEPPING;
  bool adjoint = (config->GetContinuous_Adjoint()) || (config->GetDiscrete_Adjoint());

  /* A grid is defined as dynamic if there's rigid grid movement or grid deformation AND the problem is time domain */
  dynamic_grid = config->GetDynamic_Grid();

  /*--- Store the multigrid level. ---*/
  MGLevel = iMesh;

  /*--- Check for a restart file to evaluate if there is a change in the angle of attack
   before computing all the non-dimesional quantities. ---*/

  if (!(!restart || (iMesh != MESH_0) || nZone > 1)) {

    /*--- Multizone problems require the number of the zone to be appended. ---*/

    auto filename_ = config->GetSolution_FileName();

    if (nZone > 1) filename_ = config->GetMultizone_FileName(filename_, iZone, ".dat");

    /*--- Modify file name for a dual-time unsteady restart ---*/

    if (dual_time) {
      if (adjoint) Unst_RestartIter = SU2_TYPE::Int(config->GetUnst_AdjointIter())-1;
      else if (config->GetTime_Marching() == DT_STEPPING_1ST)
        Unst_RestartIter = SU2_TYPE::Int(config->GetRestart_Iter())-1;
      else Unst_RestartIter = SU2_TYPE::Int(config->GetRestart_Iter())-2;
      filename_ = config->GetUnsteady_FileName(filename_, Unst_RestartIter, ".dat");
    }

    /*--- Modify file name for a time stepping unsteady restart ---*/

    if (time_stepping) {
      if (adjoint) Unst_RestartIter = SU2_TYPE::Int(config->GetUnst_AdjointIter())-1;
      else Unst_RestartIter = SU2_TYPE::Int(config->GetRestart_Iter())-1;
      filename_ = config->GetUnsteady_FileName(filename_, Unst_RestartIter, ".dat");
    }

    /*--- Read and store the restart metadata. ---*/

//    Read_SU2_Restart_Metadata(geometry, config, false, filename_);

  }

  /*--- Set the gamma value ---*/

  Gamma = config->GetGamma();
  Gamma_Minus_One = Gamma - 1.0;

  /*--- Define geometry constants in the solver structure.
   * Incompressible flow, primitive variables (P, vx, vy, vz, T, rho, beta, lamMu, EddyMu, Kt_eff, Cp, Cv) ---*/

  nDim = geometry->GetnDim();

  nVar = nDim+2; nPrimVar = nDim+9; nPrimVarGrad = nDim+4;

  /*--- Initialize nVarGrad for deallocation ---*/

  nVarGrad = nPrimVarGrad;

  nMarker      = config->GetnMarker_All();
  nPoint       = geometry->GetnPoint();
  nPointDomain = geometry->GetnPointDomain();

  /*--- Store the number of vertices on each marker for deallocation later ---*/

  nVertex = new unsigned long[nMarker];
  for (iMarker = 0; iMarker < nMarker; iMarker++)
    nVertex[iMarker] = geometry->nVertex[iMarker];

  /*--- Perform the non-dimensionalization for the flow equations using the
   specified reference values. ---*/

  SetNondimensionalization(config, iMesh);

  /*--- Check if we are executing a verification case. If so, the
   VerificationSolution object will be instantiated for a particular
   option from the available library of verification solutions. Note
   that this is done after SetNondim(), as problem-specific initial
   parameters are needed by the solution constructors. ---*/

  SetVerificationSolution(nDim, nVar, config);

  /// TODO: This type of variables will be replaced.

  AllocateTerribleLegacyTemporaryVariables();

  /*--- Define some auxiliary vectors related to the primitive solution ---*/

  Primitive   = new su2double[nPrimVar] ();
  Primitive_i = new su2double[nPrimVar] ();
  Primitive_j = new su2double[nPrimVar] ();

  /*--- Allocate preconditioning matrix. ---*/

  Preconditioner = new su2double* [nVar];
  for (iVar = 0; iVar < nVar; iVar ++)
    Preconditioner[iVar] = new su2double[nVar];

  /*--- Allocate base class members. ---*/

  Allocate(*config);

  /*--- Jacobians and vector structures for implicit computations ---*/

  if (config->GetKind_TimeIntScheme_Flow() == EULER_IMPLICIT) {

    if (rank == MASTER_NODE)
      cout << "Initialize Jacobian structure (" << description << "). MG level: " << iMesh <<"." << endl;

    Jacobian.Initialize(nPoint, nPointDomain, nVar, nVar, true, geometry, config);

    if (config->GetKind_Linear_Solver_Prec() == LINELET) {
      nLineLets = Jacobian.BuildLineletPreconditioner(geometry, config);
      if (rank == MASTER_NODE) cout << "Compute linelet structure. " << nLineLets << " elements in each line (average)." << endl;
    }
  }
  else {
    if (rank == MASTER_NODE)
      cout << "Explicit scheme. No Jacobian structure (" << description << "). MG level: " << iMesh <<"." << endl;
  }

  /*--- Read farfield conditions ---*/

  Density_Inf     = config->GetDensity_FreeStreamND();
  Pressure_Inf    = config->GetPressure_FreeStreamND();
  Velocity_Inf    = config->GetVelocity_FreeStreamND();
  Temperature_Inf = config->GetTemperature_FreeStreamND();

  /*--- Initialize the secondary values for direct derivative approxiations ---*/

  switch (config->GetDirectDiff()) {
    case NO_DERIVATIVE:
      /*--- Default ---*/
      break;
    case D_DENSITY:
      SU2_TYPE::SetDerivative(Density_Inf, 1.0);
      break;
    case D_PRESSURE:
      SU2_TYPE::SetDerivative(Pressure_Inf, 1.0);
      break;
    case D_TEMPERATURE:
      SU2_TYPE::SetDerivative(Temperature_Inf, 1.0);
      break;
    case D_MACH: case D_AOA:
    case D_SIDESLIP: case D_REYNOLDS:
    case D_TURB2LAM: case D_DESIGN:
      /*--- Already done in postprocessing of config ---*/
      break;
    default:
      break;
  }

  /*--- Initialize the solution to the far-field state everywhere. ---*/

  if (navier_stokes) {
    nodes = new CIncNSVariable(Pressure_Inf, Velocity_Inf, Temperature_Inf, nPoint, nDim, nVar, config);
  } else {
    nodes = new CIncEulerVariable(Pressure_Inf, Velocity_Inf, Temperature_Inf, nPoint, nDim, nVar, config);
  }
  SetBaseClassPointerToNodes();

  /*--- Initial comms. ---*/

  CommunicateInitialState(geometry, config);

  /*--- Add the solver name (max 8 characters) ---*/
  SolverName = "INC.FLOW";

  /*--- Finally, check that the static arrays will be large enough (keep this
   *    check at the bottom to make sure we consider the "final" values). ---*/
  if((nDim > MAXNDIM) || (nPrimVar > MAXNVAR))
    SU2_MPI::Error("Oops! The CIncEulerSolver static array sizes are not large enough.", CURRENT_FUNCTION);
}

CIncEulerSolver::~CIncEulerSolver(void) {

  unsigned short iVar;

  delete [] Primitive;
  delete [] Primitive_i;
  delete [] Primitive_j;

  if (Preconditioner != nullptr) {
    for (iVar = 0; iVar < nVar; iVar ++)
      delete [] Preconditioner[iVar];
    delete [] Preconditioner;
  }

  delete FluidModel;
}

void CIncEulerSolver::SetNondimensionalization(CConfig *config, unsigned short iMesh) {

  su2double Temperature_FreeStream = 0.0,  ModVel_FreeStream = 0.0,Energy_FreeStream = 0.0,
  ModVel_FreeStreamND = 0.0, Omega_FreeStream = 0.0, Omega_FreeStreamND = 0.0, Viscosity_FreeStream = 0.0,
  Density_FreeStream = 0.0, Pressure_FreeStream = 0.0, Pressure_Thermodynamic = 0.0, Tke_FreeStream = 0.0,
  Length_Ref = 0.0, Density_Ref = 0.0, Pressure_Ref = 0.0, Temperature_Ref = 0.0, Velocity_Ref = 0.0, Time_Ref = 0.0,
  Gas_Constant_Ref = 0.0, Omega_Ref = 0.0, Force_Ref = 0.0, Viscosity_Ref = 0.0, Conductivity_Ref = 0.0, Heat_Flux_Ref = 0.0, Energy_Ref= 0.0, Pressure_FreeStreamND = 0.0, Pressure_ThermodynamicND = 0.0, Density_FreeStreamND = 0.0,
  Temperature_FreeStreamND = 0.0, Gas_ConstantND = 0.0, Specific_Heat_CpND = 0.0, Specific_Heat_CvND = 0.0, Thermal_Expansion_CoeffND = 0.0,
  Velocity_FreeStreamND[3] = {0.0, 0.0, 0.0}, Viscosity_FreeStreamND = 0.0,
  Tke_FreeStreamND = 0.0, Energy_FreeStreamND = 0.0,
  Total_UnstTimeND = 0.0, Delta_UnstTimeND = 0.0;

  unsigned short iDim, iVar;

  /*--- Local variables ---*/

  su2double Mach     = config->GetMach();
  su2double Reynolds = config->GetReynolds();

  bool unsteady      = (config->GetTime_Marching() != NO);
  bool viscous       = config->GetViscous();
  bool turbulent     = ((config->GetKind_Solver() == INC_RANS) ||
                        (config->GetKind_Solver() == DISC_ADJ_INC_RANS));
  bool tkeNeeded     = ((turbulent) && ((config->GetKind_Turb_Model() == SST) || (config->GetKind_Turb_Model() == SST_SUST)));
  bool energy        = config->GetEnergy_Equation();
  bool boussinesq    = (config->GetKind_DensityModel() == BOUSSINESQ);

  /*--- Compute dimensional free-stream values. ---*/

  Density_FreeStream     = config->GetInc_Density_Init();     config->SetDensity_FreeStream(Density_FreeStream);
  Temperature_FreeStream = config->GetInc_Temperature_Init(); config->SetTemperature_FreeStream(Temperature_FreeStream);
  Pressure_FreeStream    = 0.0; config->SetPressure_FreeStream(Pressure_FreeStream);

  ModVel_FreeStream   = 0.0;
  for (iDim = 0; iDim < nDim; iDim++) {
    ModVel_FreeStream += config->GetInc_Velocity_Init()[iDim]*config->GetInc_Velocity_Init()[iDim];
    config->SetVelocity_FreeStream(config->GetInc_Velocity_Init()[iDim],iDim);
  }
  ModVel_FreeStream = sqrt(ModVel_FreeStream); config->SetModVel_FreeStream(ModVel_FreeStream);

  /*--- Depending on the density model chosen, select a fluid model. ---*/

  su2double *dummy_scalar;
  unsigned short n_scalars;

  switch (config->GetKind_FluidModel()) {

    case CONSTANT_DENSITY:

      FluidModel = new CConstantDensity(Density_FreeStream, config->GetSpecific_Heat_Cp());
      FluidModel->SetTDState_T(Temperature_FreeStream);
      break;

    case INC_IDEAL_GAS:

      config->SetGas_Constant(UNIVERSAL_GAS_CONSTANT/(config->GetMolecular_Weight()/1000.0));
      Pressure_Thermodynamic = Density_FreeStream*Temperature_FreeStream*config->GetGas_Constant();
      FluidModel = new CIncIdealGas(config->GetSpecific_Heat_Cp(), config->GetGas_Constant(), Pressure_Thermodynamic);
      FluidModel->SetTDState_T(Temperature_FreeStream);
      Pressure_Thermodynamic = FluidModel->GetPressure();
      config->SetPressure_Thermodynamic(Pressure_Thermodynamic);
      break;

    case INC_IDEAL_GAS_POLY:

      config->SetGas_Constant(UNIVERSAL_GAS_CONSTANT/(config->GetMolecular_Weight()/1000.0));
      Pressure_Thermodynamic = Density_FreeStream*Temperature_FreeStream*config->GetGas_Constant();
      FluidModel = new CIncIdealGasPolynomial<N_POLY_COEFFS>(config->GetGas_Constant(), Pressure_Thermodynamic);
      if (viscous) {
        /*--- Variable Cp model via polynomial. ---*/
        for (iVar = 0; iVar < config->GetnPolyCoeffs(); iVar++)
          config->SetCp_PolyCoeffND(config->GetCp_PolyCoeff(iVar), iVar);
        FluidModel->SetCpModel(config);
      }
      FluidModel->SetTDState_T(Temperature_FreeStream);
      Pressure_Thermodynamic = FluidModel->GetPressure();
      config->SetPressure_Thermodynamic(Pressure_Thermodynamic);
      break;

    case FLAMELET_FLUID_MODEL:

      config->SetGas_Constant(UNIVERSAL_GAS_CONSTANT/(config->GetMolecular_Weight()/1000.0));
      Pressure_Thermodynamic = Density_FreeStream*Temperature_FreeStream*config->GetGas_Constant();
      FluidModel = new CFluidFlamelet(config,Pressure_Thermodynamic);
      n_scalars = FluidModel->GetNScalars();
      dummy_scalar = new su2double[n_scalars]();
      FluidModel->SetTDState_T(Temperature_FreeStream, dummy_scalar);
      config->SetPressure_Thermodynamic(Pressure_Thermodynamic);
      break;

    default:

      SU2_MPI::Error("Fluid model not implemented for incompressible solver.", CURRENT_FUNCTION);
      break;
  }

  if (viscous) {

    /*--- The dimensional viscosity is needed to determine the free-stream conditions.
      To accomplish this, simply set the non-dimensional coefficients to the
      dimensional ones. This will be overruled later.---*/

    config->SetMu_RefND(config->GetMu_Ref());
    config->SetMu_Temperature_RefND(config->GetMu_Temperature_Ref());
    config->SetMu_SND(config->GetMu_S());
    config->SetMu_ConstantND(config->GetMu_Constant());

    for (iVar = 0; iVar < config->GetnPolyCoeffs(); iVar++)
      config->SetMu_PolyCoeffND(config->GetMu_PolyCoeff(iVar), iVar);

    /*--- Use the fluid model to compute the dimensional viscosity/conductivity. ---*/

    FluidModel->SetLaminarViscosityModel(config);
    Viscosity_FreeStream = FluidModel->GetLaminarViscosity();
    config->SetViscosity_FreeStream(Viscosity_FreeStream);

    Reynolds = Density_FreeStream*ModVel_FreeStream/Viscosity_FreeStream; config->SetReynolds(Reynolds);

    /*--- Turbulence kinetic energy ---*/

    Tke_FreeStream  = 3.0/2.0*(ModVel_FreeStream*ModVel_FreeStream*config->GetTurbulenceIntensity_FreeStream()*config->GetTurbulenceIntensity_FreeStream());

  }

  /*--- The non-dim. scheme for incompressible flows uses the following ref. values:
     Reference length      = 1 m (fixed by default, grid in meters)
     Reference density     = liquid density or freestream (input)
     Reference velocity    = liquid velocity or freestream (input)
     Reference temperature = liquid temperature or freestream (input)
     Reference pressure    = Reference density * Reference velocity * Reference velocity
     Reference viscosity   = Reference Density * Reference velocity * Reference length
     This is the same non-dim. scheme as in the compressible solver.
     Note that the Re and Re Length are not used as part of initialization. ---*/

  if (config->GetRef_Inc_NonDim() == DIMENSIONAL) {
    Density_Ref     = 1.0;
    Velocity_Ref    = 1.0;
    Temperature_Ref = 1.0;
    Pressure_Ref    = 1.0;
  }
  else if (config->GetRef_Inc_NonDim() == INITIAL_VALUES) {
    Density_Ref     = Density_FreeStream;
    Velocity_Ref    = ModVel_FreeStream;
    Temperature_Ref = Temperature_FreeStream;
    Pressure_Ref    = Density_Ref*Velocity_Ref*Velocity_Ref;
  }
  else if (config->GetRef_Inc_NonDim() == REFERENCE_VALUES) {
    Density_Ref     = config->GetInc_Density_Ref();
    Velocity_Ref    = config->GetInc_Velocity_Ref();
    Temperature_Ref = config->GetInc_Temperature_Ref();
    Pressure_Ref    = Density_Ref*Velocity_Ref*Velocity_Ref;
  }
  config->SetDensity_Ref(Density_Ref);
  config->SetVelocity_Ref(Velocity_Ref);
  config->SetTemperature_Ref(Temperature_Ref);
  config->SetPressure_Ref(Pressure_Ref);

  /*--- More derived reference values ---*/

  Length_Ref       = 1.0;                                                config->SetLength_Ref(Length_Ref);
  Time_Ref         = Length_Ref/Velocity_Ref;                            config->SetTime_Ref(Time_Ref);
  Omega_Ref        = Velocity_Ref/Length_Ref;                            config->SetOmega_Ref(Omega_Ref);
  Force_Ref        = Velocity_Ref*Velocity_Ref/Length_Ref;               config->SetForce_Ref(Force_Ref);
  Heat_Flux_Ref    = Density_Ref*Velocity_Ref*Velocity_Ref*Velocity_Ref; config->SetHeat_Flux_Ref(Heat_Flux_Ref);
  Gas_Constant_Ref = Velocity_Ref*Velocity_Ref/Temperature_Ref;          config->SetGas_Constant_Ref(Gas_Constant_Ref);
  Viscosity_Ref    = Density_Ref*Velocity_Ref*Length_Ref;                config->SetViscosity_Ref(Viscosity_Ref);
  Conductivity_Ref = Viscosity_Ref*Gas_Constant_Ref;                     config->SetConductivity_Ref(Conductivity_Ref);

  /*--- Get the freestream energy. Only useful if energy equation is active. ---*/

  Energy_FreeStream = FluidModel->GetStaticEnergy() + 0.5*ModVel_FreeStream*ModVel_FreeStream;
  config->SetEnergy_FreeStream(Energy_FreeStream);
  if (tkeNeeded) { Energy_FreeStream += Tke_FreeStream; }; config->SetEnergy_FreeStream(Energy_FreeStream);

  /*--- Compute Mach number ---*/

  if (config->GetKind_FluidModel() == CONSTANT_DENSITY) {
    Mach = ModVel_FreeStream / sqrt(config->GetBulk_Modulus()/Density_FreeStream);
  } else {
    Mach = 0.0;
  }
  config->SetMach(Mach);

  /*--- Divide by reference values, to compute the non-dimensional free-stream values ---*/

  Pressure_FreeStreamND = Pressure_FreeStream/config->GetPressure_Ref(); config->SetPressure_FreeStreamND(Pressure_FreeStreamND);
  Pressure_ThermodynamicND = Pressure_Thermodynamic/config->GetPressure_Ref(); config->SetPressure_ThermodynamicND(Pressure_ThermodynamicND);
  Density_FreeStreamND  = Density_FreeStream/config->GetDensity_Ref();   config->SetDensity_FreeStreamND(Density_FreeStreamND);

  for (iDim = 0; iDim < nDim; iDim++) {
    Velocity_FreeStreamND[iDim] = config->GetVelocity_FreeStream()[iDim]/Velocity_Ref; config->SetVelocity_FreeStreamND(Velocity_FreeStreamND[iDim], iDim);
  }

  Temperature_FreeStreamND = Temperature_FreeStream/config->GetTemperature_Ref(); config->SetTemperature_FreeStreamND(Temperature_FreeStreamND);
  Gas_ConstantND      = config->GetGas_Constant()/Gas_Constant_Ref;    config->SetGas_ConstantND(Gas_ConstantND);
  Specific_Heat_CpND  = config->GetSpecific_Heat_Cp()/Gas_Constant_Ref; config->SetSpecific_Heat_CpND(Specific_Heat_CpND);

  /*--- We assume that Cp = Cv for our incompressible fluids. ---*/
  Specific_Heat_CvND  = config->GetSpecific_Heat_Cp()/Gas_Constant_Ref; config->SetSpecific_Heat_CvND(Specific_Heat_CvND);

  Thermal_Expansion_CoeffND = config->GetThermal_Expansion_Coeff()*config->GetTemperature_Ref(); config->SetThermal_Expansion_CoeffND(Thermal_Expansion_CoeffND);

  ModVel_FreeStreamND = 0.0;
  for (iDim = 0; iDim < nDim; iDim++) ModVel_FreeStreamND += Velocity_FreeStreamND[iDim]*Velocity_FreeStreamND[iDim];
  ModVel_FreeStreamND    = sqrt(ModVel_FreeStreamND); config->SetModVel_FreeStreamND(ModVel_FreeStreamND);

  Viscosity_FreeStreamND = Viscosity_FreeStream / Viscosity_Ref;   config->SetViscosity_FreeStreamND(Viscosity_FreeStreamND);

  Tke_FreeStream  = 3.0/2.0*(ModVel_FreeStream*ModVel_FreeStream*config->GetTurbulenceIntensity_FreeStream()*config->GetTurbulenceIntensity_FreeStream());
  config->SetTke_FreeStream(Tke_FreeStream);

  Tke_FreeStreamND  = 3.0/2.0*(ModVel_FreeStreamND*ModVel_FreeStreamND*config->GetTurbulenceIntensity_FreeStream()*config->GetTurbulenceIntensity_FreeStream());
  config->SetTke_FreeStreamND(Tke_FreeStreamND);

  Omega_FreeStream = Density_FreeStream*Tke_FreeStream/(Viscosity_FreeStream*config->GetTurb2LamViscRatio_FreeStream());
  config->SetOmega_FreeStream(Omega_FreeStream);

  Omega_FreeStreamND = Density_FreeStreamND*Tke_FreeStreamND/(Viscosity_FreeStreamND*config->GetTurb2LamViscRatio_FreeStream());
  config->SetOmega_FreeStreamND(Omega_FreeStreamND);

  /*--- Delete the original (dimensional) FluidModel object. No fluid is used for inscompressible cases. ---*/

  delete FluidModel;

  switch (config->GetKind_FluidModel()) {

    case CONSTANT_DENSITY:
      FluidModel = new CConstantDensity(Density_FreeStreamND, Specific_Heat_CpND);
      break;

    case INC_IDEAL_GAS:
      FluidModel = new CIncIdealGas(Specific_Heat_CpND, Gas_ConstantND, Pressure_ThermodynamicND);
      break;

    case INC_IDEAL_GAS_POLY:
      FluidModel = new CIncIdealGasPolynomial<N_POLY_COEFFS>(Gas_ConstantND, Pressure_ThermodynamicND);
      if (viscous) {
        /*--- Variable Cp model via polynomial. ---*/
        config->SetCp_PolyCoeffND(config->GetCp_PolyCoeff(0)/Gas_Constant_Ref, 0);
        for (iVar = 1; iVar < config->GetnPolyCoeffs(); iVar++)
          config->SetCp_PolyCoeffND(config->GetCp_PolyCoeff(iVar)*pow(Temperature_Ref,iVar)/Gas_Constant_Ref, iVar);
        FluidModel->SetCpModel(config);
      }
      break;
      FluidModel->SetTDState_T(Temperature_FreeStreamND);
      
    case FLAMELET_FLUID_MODEL:
      FluidModel = new CFluidFlamelet(config,Pressure_Thermodynamic);
      FluidModel->SetTDState_T(Temperature_FreeStream,dummy_scalar);
      break;
  }

  delete[] dummy_scalar;

  Energy_FreeStreamND = FluidModel->GetStaticEnergy() + 0.5*ModVel_FreeStreamND*ModVel_FreeStreamND;

  if (viscous) {

    /*--- Constant viscosity model ---*/

    config->SetMu_ConstantND(config->GetMu_Constant()/Viscosity_Ref);

    /*--- Sutherland's model ---*/

    config->SetMu_RefND(config->GetMu_Ref()/Viscosity_Ref);
    config->SetMu_SND(config->GetMu_S()/config->GetTemperature_Ref());
    config->SetMu_Temperature_RefND(config->GetMu_Temperature_Ref()/config->GetTemperature_Ref());

    /*--- Viscosity model via polynomial. ---*/

    config->SetMu_PolyCoeffND(config->GetMu_PolyCoeff(0)/Viscosity_Ref, 0);
    for (iVar = 1; iVar < config->GetnPolyCoeffs(); iVar++)
      config->SetMu_PolyCoeffND(config->GetMu_PolyCoeff(iVar)*pow(Temperature_Ref,iVar)/Viscosity_Ref, iVar);

    /*--- Constant thermal conductivity model ---*/

    config->SetKt_ConstantND(config->GetKt_Constant()/Conductivity_Ref);

    /*--- Conductivity model via polynomial. ---*/

    config->SetKt_PolyCoeffND(config->GetKt_PolyCoeff(0)/Conductivity_Ref, 0);
    for (iVar = 1; iVar < config->GetnPolyCoeffs(); iVar++)
      config->SetKt_PolyCoeffND(config->GetKt_PolyCoeff(iVar)*pow(Temperature_Ref,iVar)/Conductivity_Ref, iVar);

    /*--- Set up the transport property models. ---*/

    FluidModel->SetLaminarViscosityModel(config);
    FluidModel->SetThermalConductivityModel(config);
    FluidModel->SetMassDiffusivityModel(config);

  }

  if (tkeNeeded) { Energy_FreeStreamND += Tke_FreeStreamND; };  config->SetEnergy_FreeStreamND(Energy_FreeStreamND);

  Energy_Ref = Energy_FreeStream/Energy_FreeStreamND; config->SetEnergy_Ref(Energy_Ref);

  Total_UnstTimeND = config->GetTotal_UnstTime() / Time_Ref;    config->SetTotal_UnstTimeND(Total_UnstTimeND);
  Delta_UnstTimeND = config->GetDelta_UnstTime() / Time_Ref;    config->SetDelta_UnstTimeND(Delta_UnstTimeND);

  /*--- Write output to the console if this is the master node and first domain ---*/

  if ((rank == MASTER_NODE) && (iMesh == MESH_0)) {

    cout.precision(6);

    if (config->GetRef_Inc_NonDim() == DIMENSIONAL) {
      cout << "Incompressible flow: rho_ref, vel_ref, temp_ref, p_ref" << endl;
      cout << "are set to 1.0 in order to perform a dimensional calculation." << endl;
      if (dynamic_grid) cout << "Force coefficients computed using MACH_MOTION." << endl;
      else cout << "Force coefficients computed using initial values." << endl;
    }
    else if (config->GetRef_Inc_NonDim() == INITIAL_VALUES) {
      cout << "Incompressible flow: rho_ref, vel_ref, and temp_ref" << endl;
      cout << "are based on the initial values, p_ref = rho_ref*vel_ref^2." << endl;
      if (dynamic_grid) cout << "Force coefficients computed using MACH_MOTION." << endl;
      else cout << "Force coefficients computed using initial values." << endl;
    }
    else if (config->GetRef_Inc_NonDim() == REFERENCE_VALUES) {
      cout << "Incompressible flow: rho_ref, vel_ref, and temp_ref" << endl;
      cout << "are user-provided reference values, p_ref = rho_ref*vel_ref^2." << endl;
      if (dynamic_grid) cout << "Force coefficients computed using MACH_MOTION." << endl;
      else cout << "Force coefficients computed using reference values." << endl;
    }
    cout << "The reference area for force coeffs. is " << config->GetRefArea() << " m^2." << endl;
    cout << "The reference length for force coeffs. is " << config->GetRefLength() << " m." << endl;

    cout << "The pressure is decomposed into thermodynamic and dynamic components." << endl;
    cout << "The initial value of the dynamic pressure is 0." << endl;

    cout << "Mach number: "<< config->GetMach();
    if (config->GetKind_FluidModel() == CONSTANT_DENSITY) {
      cout << ", computed using the Bulk modulus." << endl;
    } else {
      cout << ", computed using fluid speed of sound." << endl;
    }

    cout << "For external flows, the initial state is imposed at the far-field." << endl;
    cout << "Angle of attack (deg): "<< config->GetAoA() << ", computed using the initial velocity." << endl;
    cout << "Side slip angle (deg): "<< config->GetAoS() << ", computed using the initial velocity." << endl;

    if (viscous) {
      cout << "Reynolds number per meter: " << config->GetReynolds() << ", computed using initial values."<< endl;
      cout << "Reynolds number is a byproduct of inputs only (not used internally)." << endl;
    }
    cout << "SI units only. The grid should be dimensional (meters)." << endl;

    switch (config->GetKind_DensityModel()) {

      case CONSTANT:
        if (energy) cout << "Energy equation is active and decoupled." << endl;
        else cout << "No energy equation." << endl;
        break;

      case BOUSSINESQ:
        if (energy) cout << "Energy equation is active and coupled through Boussinesq approx." << endl;
        break;

      case VARIABLE:
        if (energy) cout << "Energy equation is active and coupled for variable density." << endl;
        break;

    }

    stringstream NonDimTableOut, ModelTableOut;
    stringstream Unit;

    cout << endl;
    PrintingToolbox::CTablePrinter ModelTable(&ModelTableOut);
    ModelTableOut <<"-- Models:"<< endl;

    ModelTable.AddColumn("Viscosity Model", 25);
    ModelTable.AddColumn("Conductivity Model", 26);
    ModelTable.AddColumn("Fluid Model", 25);
    ModelTable.SetAlign(PrintingToolbox::CTablePrinter::RIGHT);
    ModelTable.PrintHeader();

    PrintingToolbox::CTablePrinter NonDimTable(&NonDimTableOut);
    NonDimTable.AddColumn("Name", 22);
    NonDimTable.AddColumn("Dim. value", 14);
    NonDimTable.AddColumn("Ref. value", 14);
    NonDimTable.AddColumn("Unit", 10);
    NonDimTable.AddColumn("Non-dim. value", 14);
    NonDimTable.SetAlign(PrintingToolbox::CTablePrinter::RIGHT);

    NonDimTableOut <<"-- Fluid properties:"<< endl;

    NonDimTable.PrintHeader();

    if (viscous){

      switch(config->GetKind_ViscosityModel()){
      case CONSTANT_VISCOSITY:
        ModelTable << "CONSTANT_VISCOSITY";
        if      (config->GetSystemMeasurements() == SI) Unit << "N.s/m^2";
        else if (config->GetSystemMeasurements() == US) Unit << "lbf.s/ft^2";
        NonDimTable << "Viscosity" << config->GetMu_Constant() << config->GetMu_Constant()/config->GetMu_ConstantND() << Unit.str() << config->GetMu_ConstantND();
        Unit.str("");
        NonDimTable.PrintFooter();
        break;

      case SUTHERLAND:
        ModelTable << "SUTHERLAND";
        if      (config->GetSystemMeasurements() == SI) Unit << "N.s/m^2";
        else if (config->GetSystemMeasurements() == US) Unit << "lbf.s/ft^2";
        NonDimTable << "Ref. Viscosity" <<  config->GetMu_Ref() <<  config->GetViscosity_Ref() << Unit.str() << config->GetMu_RefND();
        Unit.str("");
        if      (config->GetSystemMeasurements() == SI) Unit << "K";
        else if (config->GetSystemMeasurements() == US) Unit << "R";
        NonDimTable << "Sutherland Temp." << config->GetMu_Temperature_Ref() <<  config->GetTemperature_Ref() << Unit.str() << config->GetMu_Temperature_RefND();
        Unit.str("");
        if      (config->GetSystemMeasurements() == SI) Unit << "K";
        else if (config->GetSystemMeasurements() == US) Unit << "R";
        NonDimTable << "Sutherland Const." << config->GetMu_S() << config->GetTemperature_Ref() << Unit.str() << config->GetMu_SND();
        Unit.str("");
        NonDimTable.PrintFooter();
        break;

      case POLYNOMIAL_VISCOSITY:
        ModelTable << "POLYNOMIAL_VISCOSITY";
        for (iVar = 0; iVar < config->GetnPolyCoeffs(); iVar++) {
          stringstream ss;
          ss << iVar;
          if (config->GetMu_PolyCoeff(iVar) != 0.0)
            NonDimTable << "Mu(T) Poly. Coeff. " + ss.str()  << config->GetMu_PolyCoeff(iVar) << config->GetMu_PolyCoeff(iVar)/config->GetMu_PolyCoeffND(iVar) << "-" << config->GetMu_PolyCoeffND(iVar);
        }
        Unit.str("");
        NonDimTable.PrintFooter();
        break;
      }

      switch(config->GetKind_ConductivityModel()){
      case CONSTANT_PRANDTL:
        ModelTable << "CONSTANT_PRANDTL";
        NonDimTable << "Prandtl (Lam.)"  << "-" << "-" << "-" << config->GetPrandtl_Lam();
        Unit.str("");
        NonDimTable << "Prandtl (Turb.)" << "-" << "-" << "-" << config->GetPrandtl_Turb();
        Unit.str("");
        NonDimTable.PrintFooter();
        break;

      case CONSTANT_CONDUCTIVITY:
        ModelTable << "CONSTANT_CONDUCTIVITY";
        Unit << "W/m^2.K";
        NonDimTable << "Molecular Cond." << config->GetKt_Constant() << config->GetKt_Constant()/config->GetKt_ConstantND() << Unit.str() << config->GetKt_ConstantND();
        Unit.str("");
        NonDimTable.PrintFooter();
        break;

      case POLYNOMIAL_CONDUCTIVITY:
        ModelTable << "POLYNOMIAL_CONDUCTIVITY";
        for (iVar = 0; iVar < config->GetnPolyCoeffs(); iVar++) {
          stringstream ss;
          ss << iVar;
          if (config->GetKt_PolyCoeff(iVar) != 0.0)
            NonDimTable << "Kt(T) Poly. Coeff. " + ss.str()  << config->GetKt_PolyCoeff(iVar) << config->GetKt_PolyCoeff(iVar)/config->GetKt_PolyCoeffND(iVar) << "-" << config->GetKt_PolyCoeffND(iVar);
        }
        Unit.str("");
        NonDimTable.PrintFooter();
        break;
      }
    } else {
      ModelTable << "-" << "-";
    }

    switch (config->GetKind_FluidModel()){
    case CONSTANT_DENSITY:
      ModelTable << "CONSTANT_DENSITY";
      if (energy){
        Unit << "N.m/kg.K";
        NonDimTable << "Spec. Heat (Cp)" << config->GetSpecific_Heat_Cp() << config->GetSpecific_Heat_Cp()/config->GetSpecific_Heat_CpND() << Unit.str() << config->GetSpecific_Heat_CpND();
        Unit.str("");
      }
      if (boussinesq){
        Unit << "K^-1";
        NonDimTable << "Thermal Exp." << config->GetThermal_Expansion_Coeff() << config->GetThermal_Expansion_Coeff()/config->GetThermal_Expansion_CoeffND() << Unit.str() <<  config->GetThermal_Expansion_CoeffND();
        Unit.str("");
      }
      Unit << "Pa";
      NonDimTable << "Bulk Modulus" << config->GetBulk_Modulus() << 1.0 << Unit.str() <<  config->GetBulk_Modulus();
      Unit.str("");
      NonDimTable.PrintFooter();
      break;

    case INC_IDEAL_GAS:
      ModelTable << "INC_IDEAL_GAS";
      Unit << "N.m/kg.K";
      NonDimTable << "Spec. Heat (Cp)" << config->GetSpecific_Heat_Cp() << config->GetSpecific_Heat_Cp()/config->GetSpecific_Heat_CpND() << Unit.str() << config->GetSpecific_Heat_CpND();
      Unit.str("");
      Unit << "g/mol";
      NonDimTable << "Molecular weight" << config->GetMolecular_Weight()<< 1.0 << Unit.str() << config->GetMolecular_Weight();
      Unit.str("");
      Unit << "N.m/kg.K";
      NonDimTable << "Gas Constant" << config->GetGas_Constant() << config->GetGas_Constant_Ref() << Unit.str() << config->GetGas_ConstantND();
      Unit.str("");
      Unit << "Pa";
      NonDimTable << "Therm. Pressure" << config->GetPressure_Thermodynamic() << config->GetPressure_Ref() << Unit.str() << config->GetPressure_ThermodynamicND();
      Unit.str("");
      NonDimTable.PrintFooter();
      break;

    case INC_IDEAL_GAS_POLY:
      ModelTable << "INC_IDEAL_GAS_POLY";
      Unit.str("");
      Unit << "g/mol";
      NonDimTable << "Molecular weight" << config->GetMolecular_Weight()<< 1.0 << Unit.str() << config->GetMolecular_Weight();
      Unit.str("");
      Unit << "N.m/kg.K";
      NonDimTable << "Gas Constant" << config->GetGas_Constant() << config->GetGas_Constant_Ref() << Unit.str() << config->GetGas_ConstantND();
      Unit.str("");
      Unit << "Pa";
      NonDimTable << "Therm. Pressure" << config->GetPressure_Thermodynamic() << config->GetPressure_Ref() << Unit.str() << config->GetPressure_ThermodynamicND();
      Unit.str("");
      for (iVar = 0; iVar < config->GetnPolyCoeffs(); iVar++) {
        stringstream ss;
        ss << iVar;
        if (config->GetCp_PolyCoeff(iVar) != 0.0)
          NonDimTable << "Cp(T) Poly. Coeff. " + ss.str()  << config->GetCp_PolyCoeff(iVar) << config->GetCp_PolyCoeff(iVar)/config->GetCp_PolyCoeffND(iVar) << "-" << config->GetCp_PolyCoeffND(iVar);
      }
      Unit.str("");
      NonDimTable.PrintFooter();
      break;

    }


    NonDimTableOut <<"-- Initial and free-stream conditions:"<< endl;
    NonDimTable.PrintHeader();

    if      (config->GetSystemMeasurements() == SI) Unit << "Pa";
    else if (config->GetSystemMeasurements() == US) Unit << "psf";
    NonDimTable << "Dynamic Pressure" << config->GetPressure_FreeStream() << config->GetPressure_Ref() << Unit.str() << config->GetPressure_FreeStreamND();
    Unit.str("");
    if      (config->GetSystemMeasurements() == SI) Unit << "Pa";
    else if (config->GetSystemMeasurements() == US) Unit << "psf";
    NonDimTable << "Total Pressure" << config->GetPressure_FreeStream() + 0.5*config->GetDensity_FreeStream()*config->GetModVel_FreeStream()*config->GetModVel_FreeStream()
                << config->GetPressure_Ref() << Unit.str() << config->GetPressure_FreeStreamND() + 0.5*config->GetDensity_FreeStreamND()*config->GetModVel_FreeStreamND()*config->GetModVel_FreeStreamND();
    Unit.str("");
    if      (config->GetSystemMeasurements() == SI) Unit << "kg/m^3";
    else if (config->GetSystemMeasurements() == US) Unit << "slug/ft^3";
    NonDimTable << "Density" << config->GetDensity_FreeStream() << config->GetDensity_Ref() << Unit.str() << config->GetDensity_FreeStreamND();
    Unit.str("");
    if (energy){
      if      (config->GetSystemMeasurements() == SI) Unit << "K";
      else if (config->GetSystemMeasurements() == US) Unit << "R";
      NonDimTable << "Temperature" << config->GetTemperature_FreeStream() << config->GetTemperature_Ref() << Unit.str() << config->GetTemperature_FreeStreamND();
      Unit.str("");
    }
    if      (config->GetSystemMeasurements() == SI) Unit << "m/s";
    else if (config->GetSystemMeasurements() == US) Unit << "ft/s";
    NonDimTable << "Velocity-X" << config->GetVelocity_FreeStream()[0] << config->GetVelocity_Ref() << Unit.str() << config->GetVelocity_FreeStreamND()[0];
    NonDimTable << "Velocity-Y" << config->GetVelocity_FreeStream()[1] << config->GetVelocity_Ref() << Unit.str() << config->GetVelocity_FreeStreamND()[1];
    if (nDim == 3){
      NonDimTable << "Velocity-Z" << config->GetVelocity_FreeStream()[2] << config->GetVelocity_Ref() << Unit.str() << config->GetVelocity_FreeStreamND()[2];
    }
    NonDimTable << "Velocity Magnitude" << config->GetModVel_FreeStream() << config->GetVelocity_Ref() << Unit.str() << config->GetModVel_FreeStreamND();
    Unit.str("");

    if (viscous){
      NonDimTable.PrintFooter();
      if      (config->GetSystemMeasurements() == SI) Unit << "N.s/m^2";
      else if (config->GetSystemMeasurements() == US) Unit << "lbf.s/ft^2";
      NonDimTable << "Viscosity" << config->GetViscosity_FreeStream() << config->GetViscosity_Ref() << Unit.str() << config->GetViscosity_FreeStreamND();
      Unit.str("");
      if      (config->GetSystemMeasurements() == SI) Unit << "W/m^2.K";
      else if (config->GetSystemMeasurements() == US) Unit << "lbf/ft.s.R";
      NonDimTable << "Conductivity" << "-" << config->GetConductivity_Ref() << Unit.str() << "-";
      Unit.str("");
      if (turbulent){
        if      (config->GetSystemMeasurements() == SI) Unit << "m^2/s^2";
        else if (config->GetSystemMeasurements() == US) Unit << "ft^2/s^2";
        NonDimTable << "Turb. Kin. Energy" << config->GetTke_FreeStream() << config->GetTke_FreeStream()/config->GetTke_FreeStreamND() << Unit.str() << config->GetTke_FreeStreamND();
        Unit.str("");
        if      (config->GetSystemMeasurements() == SI) Unit << "1/s";
        else if (config->GetSystemMeasurements() == US) Unit << "1/s";
        NonDimTable << "Spec. Dissipation" << config->GetOmega_FreeStream() << config->GetOmega_FreeStream()/config->GetOmega_FreeStreamND() << Unit.str() << config->GetOmega_FreeStreamND();
        Unit.str("");
      }
    }

    NonDimTable.PrintFooter();
    NonDimTable << "Mach Number" << "-" << "-" << "-" << config->GetMach();
    if (viscous){
      NonDimTable << "Reynolds Number" << "-" << "-" << "-" << config->GetReynolds();
    }

    NonDimTable.PrintFooter();
    ModelTable.PrintFooter();

    if (unsteady){
      NonDimTableOut << "-- Unsteady conditions" << endl;
      NonDimTable.PrintHeader();
      NonDimTable << "Total Time" << config->GetMax_Time() << config->GetTime_Ref() << "s" << config->GetMax_Time()/config->GetTime_Ref();
      Unit.str("");
      NonDimTable << "Time Step" << config->GetTime_Step() << config->GetTime_Ref() << "s" << config->GetDelta_UnstTimeND();
      Unit.str("");
      NonDimTable.PrintFooter();
    }


    cout << ModelTableOut.str();
    cout << NonDimTableOut.str();
  }

}

void CIncEulerSolver::SetInitialCondition(CGeometry **geometry, CSolver ***solver_container, CConfig *config, unsigned long TimeIter) {

  unsigned long iPoint, Point_Fine;
  unsigned short iMesh, iChildren, iVar;
  su2double Area_Children, Area_Parent, *Solution_Fine, *Solution;

  const bool restart   = (config->GetRestart() || config->GetRestart_Flow());
  const bool rans = (config->GetKind_Turb_Model() != NONE);
  const bool dual_time = ((config->GetTime_Marching() == DT_STEPPING_1ST) ||
                          (config->GetTime_Marching() == DT_STEPPING_2ND));

  /*--- Check if a verification solution is to be computed. ---*/
  if ((VerificationSolution) && (TimeIter == 0) && !restart) {

    /*--- Loop over the multigrid levels. ---*/
    for (iMesh = 0; iMesh <= config->GetnMGLevels(); iMesh++) {

      /*--- Loop over all grid points. ---*/
      for (iPoint = 0; iPoint < geometry[iMesh]->GetnPoint(); iPoint++) {

        /* Set the pointers to the coordinates and solution of this DOF. */
        const su2double *coor = geometry[iMesh]->nodes->GetCoord(iPoint);
        su2double *solDOF     = solver_container[iMesh][FLOW_SOL]->GetNodes()->GetSolution(iPoint);

        /* Set the solution in this DOF to the initial condition provided by
           the verification solution class. This can be the exact solution,
           but this is not necessary. */
        VerificationSolution->GetInitialCondition(coor, solDOF);        
      }
    }
  }

  /*--- If restart solution, then interpolate the flow solution to
   all the multigrid levels, this is important with the dual time strategy ---*/

  if (restart && (TimeIter == 0)) {

    Solution = new su2double[nVar];
    for (iMesh = 1; iMesh <= config->GetnMGLevels(); iMesh++) {
      for (iPoint = 0; iPoint < geometry[iMesh]->GetnPoint(); iPoint++) {
        Area_Parent = geometry[iMesh]->nodes->GetVolume(iPoint);
        for (iVar = 0; iVar < nVar; iVar++) Solution[iVar] = 0.0;
        for (iChildren = 0; iChildren < geometry[iMesh]->nodes->GetnChildren_CV(iPoint); iChildren++) {
          Point_Fine = geometry[iMesh]->nodes->GetChildren_CV(iPoint, iChildren);
          Area_Children = geometry[iMesh-1]->nodes->GetVolume(Point_Fine);
          Solution_Fine = solver_container[iMesh-1][FLOW_SOL]->GetNodes()->GetSolution(Point_Fine);
          for (iVar = 0; iVar < nVar; iVar++) {
            Solution[iVar] += Solution_Fine[iVar]*Area_Children/Area_Parent;
          }
        }
        solver_container[iMesh][FLOW_SOL]->GetNodes()->SetSolution(iPoint,Solution);
      }
      solver_container[iMesh][FLOW_SOL]->InitiateComms(geometry[iMesh], config, SOLUTION);
      solver_container[iMesh][FLOW_SOL]->CompleteComms(geometry[iMesh], config, SOLUTION);
    }
    delete [] Solution;

    /*--- Interpolate the turblence variable also, if needed ---*/

    if (rans) {

      unsigned short nVar_Turb = solver_container[MESH_0][TURB_SOL]->GetnVar();
      Solution = new su2double[nVar_Turb];
      for (iMesh = 1; iMesh <= config->GetnMGLevels(); iMesh++) {
        for (iPoint = 0; iPoint < geometry[iMesh]->GetnPoint(); iPoint++) {
          Area_Parent = geometry[iMesh]->nodes->GetVolume(iPoint);
          for (iVar = 0; iVar < nVar_Turb; iVar++) Solution[iVar] = 0.0;
          for (iChildren = 0; iChildren < geometry[iMesh]->nodes->GetnChildren_CV(iPoint); iChildren++) {
            Point_Fine = geometry[iMesh]->nodes->GetChildren_CV(iPoint, iChildren);
            Area_Children = geometry[iMesh-1]->nodes->GetVolume(Point_Fine);
            Solution_Fine = solver_container[iMesh-1][TURB_SOL]->GetNodes()->GetSolution(Point_Fine);
            for (iVar = 0; iVar < nVar_Turb; iVar++) {
              Solution[iVar] += Solution_Fine[iVar]*Area_Children/Area_Parent;
            }
          }
          solver_container[iMesh][TURB_SOL]->GetNodes()->SetSolution(iPoint,Solution);
        }
        solver_container[iMesh][TURB_SOL]->InitiateComms(geometry[iMesh], config, SOLUTION_EDDY);
        solver_container[iMesh][TURB_SOL]->CompleteComms(geometry[iMesh], config, SOLUTION_EDDY);
        solver_container[iMesh][TURB_SOL]->Postprocessing(geometry[iMesh], solver_container[iMesh], config, iMesh);
      }
      delete [] Solution;
    }

  }

  /*--- The value of the solution for the first iteration of the dual time ---*/

  if (dual_time && (TimeIter == 0 || (restart && TimeIter == config->GetRestart_Iter()))) {
    PushSolutionBackInTime(TimeIter, restart, rans, solver_container, geometry, config);
  }
}

void CIncEulerSolver::Preprocessing(CGeometry *geometry, CSolver **solver_container, CConfig *config, unsigned short iMesh, unsigned short iRKStep, unsigned short RunTime_EqSystem, bool Output) {

  unsigned long ErrorCounter = 0;

  unsigned long InnerIter = config->GetInnerIter();
  bool cont_adjoint     = config->GetContinuous_Adjoint();
  bool implicit         = (config->GetKind_TimeIntScheme() == EULER_IMPLICIT);
  bool muscl            = (config->GetMUSCL_Flow() || (cont_adjoint && config->GetKind_ConvNumScheme_AdjFlow() == ROE));
  bool limiter          = (config->GetKind_SlopeLimit_Flow() != NO_LIMITER) && (InnerIter <= config->GetLimiterIter());
  bool center           = ((config->GetKind_ConvNumScheme_Flow() == SPACE_CENTERED) || (cont_adjoint && config->GetKind_ConvNumScheme_AdjFlow() == SPACE_CENTERED));
  bool center_jst       = center && (config->GetKind_Centered_Flow() == JST);
  bool van_albada       = config->GetKind_SlopeLimit_Flow() == VAN_ALBADA_EDGE;
  bool outlet           = ((config->GetnMarker_Outlet() != 0));

  /*--- Set the primitive variables ---*/

  ErrorCounter = SetPrimitive_Variables(solver_container, config, Output);

  /*--- Upwind second order reconstruction ---*/

  if ((muscl && !center) && (iMesh == MESH_0) && !Output) {

    /*--- Gradient computation for MUSCL reconstruction. ---*/

    if (config->GetKind_Gradient_Method_Recon() == GREEN_GAUSS)
      SetPrimitive_Gradient_GG(geometry, config, true);
    if (config->GetKind_Gradient_Method_Recon() == LEAST_SQUARES)
      SetPrimitive_Gradient_LS(geometry, config, true);
    if (config->GetKind_Gradient_Method_Recon() == WEIGHTED_LEAST_SQUARES)
      SetPrimitive_Gradient_LS(geometry, config, true);

    /*--- Limiter computation ---*/

    if ((limiter) && (iMesh == MESH_0) && !Output && !van_albada) {
      SetPrimitive_Limiter(geometry, config);
    }

  }

  /*--- Artificial dissipation ---*/

  if (center && !Output) {
    SetMax_Eigenvalue(geometry, config);
    if ((center_jst) && (iMesh == MESH_0)) {
      SetCentered_Dissipation_Sensor(geometry, config);
      SetUndivided_Laplacian(geometry, config);
    }
  }

  /*--- Update the beta value based on the maximum velocity. ---*/

  SetBeta_Parameter(geometry, solver_container, config, iMesh);

  /*--- Compute properties needed for mass flow BCs. ---*/

  if (outlet) GetOutlet_Properties(geometry, config, iMesh, Output);

  /*--- Initialize the Jacobian matrices ---*/

  if (implicit && !Output) Jacobian.SetValZero();

  /*--- Error message ---*/

  if (config->GetComm_Level() == COMM_FULL) {
#ifdef HAVE_MPI
    unsigned long MyErrorCounter = ErrorCounter; ErrorCounter = 0;
    SU2_MPI::Allreduce(&MyErrorCounter, &ErrorCounter, 1, MPI_UNSIGNED_LONG, MPI_SUM, MPI_COMM_WORLD);
#endif
    if (iMesh == MESH_0) config->SetNonphysical_Points(ErrorCounter);
  }

}

void CIncEulerSolver::Postprocessing(CGeometry *geometry, CSolver **solver_container, CConfig *config,
                                  unsigned short iMesh) { }

unsigned long CIncEulerSolver::SetPrimitive_Variables(CSolver **solver_container, CConfig *config, bool Output) {

  unsigned long iPoint, nonPhysicalPoints = 0;
  bool physical = true;

  for (iPoint = 0; iPoint < nPoint; iPoint ++) {

    /*--- Incompressible flow, primitive variables ---*/

    physical = nodes->SetPrimVar(iPoint,FluidModel);

    /* Check for non-realizable states for reporting. */

    if (!physical) nonPhysicalPoints++;

    /*--- Initialize the convective, source and viscous residual vector ---*/

    if (!Output) LinSysRes.SetBlock_Zero(iPoint);

  }

  return nonPhysicalPoints;
}

void CIncEulerSolver::SetTime_Step(CGeometry *geometry, CSolver **solver_container, CConfig *config,
                                unsigned short iMesh, unsigned long Iteration) {

  su2double Area, Vol, Mean_SoundSpeed = 0.0, Mean_ProjVel = 0.0,
  Mean_BetaInc2, Lambda, Local_Delta_Time,
  Global_Delta_Time = 1E6, Global_Delta_UnstTimeND, ProjVel, ProjVel_i, ProjVel_j;
  const su2double* Normal;

  unsigned long iEdge, iVertex, iPoint, jPoint;
  unsigned short iDim, iMarker;

  bool implicit      = (config->GetKind_TimeIntScheme() == EULER_IMPLICIT);
  bool time_stepping = config->GetTime_Marching() == TIME_STEPPING;
  bool dual_time     = ((config->GetTime_Marching() == DT_STEPPING_1ST) ||
                    (config->GetTime_Marching() == DT_STEPPING_2ND));

  Min_Delta_Time = 1.E30; Max_Delta_Time = 0.0;

  /*--- Set maximum inviscid eigenvalue to zero, and compute sound speed ---*/

  for (iPoint = 0; iPoint < nPointDomain; iPoint++)
    nodes->SetMax_Lambda_Inv(iPoint,0.0);

  /*--- Loop interior edges ---*/

  for (iEdge = 0; iEdge < geometry->GetnEdge(); iEdge++) {

    /*--- Point identification, Normal vector and area ---*/

    iPoint = geometry->edges->GetNode(iEdge,0);
    jPoint = geometry->edges->GetNode(iEdge,1);

    Normal = geometry->edges->GetNormal(iEdge);

    Area = GeometryToolbox::Norm(nDim, Normal);

    /*--- Mean Values ---*/

    Mean_ProjVel    = 0.5 * (nodes->GetProjVel(iPoint,Normal) + nodes->GetProjVel(jPoint,Normal));
    Mean_BetaInc2   = 0.5 * (nodes->GetBetaInc2(iPoint)      + nodes->GetBetaInc2(jPoint));
    Mean_SoundSpeed = sqrt(Mean_BetaInc2*Area*Area);

    /*--- Adjustment for grid movement ---*/

    if (dynamic_grid) {
      su2double *GridVel_i = geometry->nodes->GetGridVel(iPoint);
      su2double *GridVel_j = geometry->nodes->GetGridVel(jPoint);
      ProjVel_i = 0.0; ProjVel_j = 0.0;
      for (iDim = 0; iDim < nDim; iDim++) {
        ProjVel_i += GridVel_i[iDim]*Normal[iDim];
        ProjVel_j += GridVel_j[iDim]*Normal[iDim];
      }
      Mean_ProjVel -= 0.5 * (ProjVel_i + ProjVel_j);
    }

    /*--- Inviscid contribution ---*/

    Lambda = fabs(Mean_ProjVel) + Mean_SoundSpeed;
    if (geometry->nodes->GetDomain(iPoint)) nodes->AddMax_Lambda_Inv(iPoint,Lambda);
    if (geometry->nodes->GetDomain(jPoint)) nodes->AddMax_Lambda_Inv(jPoint,Lambda);

  }

  /*--- Loop boundary edges ---*/

  for (iMarker = 0; iMarker < geometry->GetnMarker(); iMarker++) {
    if ((config->GetMarker_All_KindBC(iMarker) != INTERNAL_BOUNDARY) &&
        (config->GetMarker_All_KindBC(iMarker) != PERIODIC_BOUNDARY)) {
    for (iVertex = 0; iVertex < geometry->GetnVertex(iMarker); iVertex++) {

      /*--- Point identification, Normal vector and area ---*/

      iPoint = geometry->vertex[iMarker][iVertex]->GetNode();
      Normal = geometry->vertex[iMarker][iVertex]->GetNormal();

      Area = GeometryToolbox::Norm(nDim, Normal);

      /*--- Mean Values ---*/

      Mean_ProjVel    = nodes->GetProjVel(iPoint,Normal);
      Mean_BetaInc2   = nodes->GetBetaInc2(iPoint);
      Mean_SoundSpeed = sqrt(Mean_BetaInc2*Area*Area);

      /*--- Adjustment for grid movement ---*/

      if (dynamic_grid) {
        su2double *GridVel = geometry->nodes->GetGridVel(iPoint);
        ProjVel = 0.0;
        for (iDim = 0; iDim < nDim; iDim++)
          ProjVel += GridVel[iDim]*Normal[iDim];
        Mean_ProjVel -= ProjVel;
      }

      /*--- Inviscid contribution ---*/

      Lambda = fabs(Mean_ProjVel) + Mean_SoundSpeed;
      if (geometry->nodes->GetDomain(iPoint)) {
        nodes->AddMax_Lambda_Inv(iPoint,Lambda);
      }

    }
    }
  }

  /*--- Local time-stepping: each element uses their own speed for steady state
   simulations or for pseudo time steps in a dual time simulation. ---*/

  for (iPoint = 0; iPoint < nPointDomain; iPoint++) {

    Vol = geometry->nodes->GetVolume(iPoint);

    if (Vol != 0.0) {
      Local_Delta_Time  = nodes->GetLocalCFL(iPoint)*Vol / nodes->GetMax_Lambda_Inv(iPoint);
      Global_Delta_Time = min(Global_Delta_Time, Local_Delta_Time);
      Min_Delta_Time    = min(Min_Delta_Time, Local_Delta_Time);
      Max_Delta_Time    = max(Max_Delta_Time, Local_Delta_Time);
      if (Local_Delta_Time > config->GetMax_DeltaTime())
        Local_Delta_Time = config->GetMax_DeltaTime();
      nodes->SetDelta_Time(iPoint,Local_Delta_Time);
    }
    else {
      nodes->SetDelta_Time(iPoint,0.0);
    }

  }

  /*--- Compute the max and the min dt (in parallel) ---*/

  if (config->GetComm_Level() == COMM_FULL) {
#ifdef HAVE_MPI
    su2double rbuf_time, sbuf_time;
    sbuf_time = Min_Delta_Time;
    SU2_MPI::Reduce(&sbuf_time, &rbuf_time, 1, MPI_DOUBLE, MPI_MIN, MASTER_NODE, MPI_COMM_WORLD);
    SU2_MPI::Bcast(&rbuf_time, 1, MPI_DOUBLE, MASTER_NODE, MPI_COMM_WORLD);
    Min_Delta_Time = rbuf_time;

    sbuf_time = Max_Delta_Time;
    SU2_MPI::Reduce(&sbuf_time, &rbuf_time, 1, MPI_DOUBLE, MPI_MAX, MASTER_NODE, MPI_COMM_WORLD);
    SU2_MPI::Bcast(&rbuf_time, 1, MPI_DOUBLE, MASTER_NODE, MPI_COMM_WORLD);
    Max_Delta_Time = rbuf_time;
#endif
  }

  /*--- For time-accurate simulations use the minimum delta time of the whole mesh (global) ---*/

  if (time_stepping) {
#ifdef HAVE_MPI
    su2double rbuf_time, sbuf_time;
    sbuf_time = Global_Delta_Time;
    SU2_MPI::Reduce(&sbuf_time, &rbuf_time, 1, MPI_DOUBLE, MPI_MIN, MASTER_NODE, MPI_COMM_WORLD);
    SU2_MPI::Bcast(&rbuf_time, 1, MPI_DOUBLE, MASTER_NODE, MPI_COMM_WORLD);
    Global_Delta_Time = rbuf_time;
#endif
    /*--- If the unsteady CFL is set to zero, it uses the defined
     unsteady time step, otherwise it computes the time step based
     on the unsteady CFL ---*/

    if (config->GetUnst_CFL() == 0.0) {
      Global_Delta_Time = config->GetDelta_UnstTime();
    }
    config->SetDelta_UnstTimeND(Global_Delta_Time);
    for (iPoint = 0; iPoint < nPointDomain; iPoint++){

      /*--- Sets the regular CFL equal to the unsteady CFL ---*/

      nodes->SetLocalCFL(iPoint, config->GetUnst_CFL());
      nodes->SetDelta_Time(iPoint, Global_Delta_Time);
      Min_Delta_Time = Global_Delta_Time;
      Max_Delta_Time = Global_Delta_Time;

    }
  }

  /*--- Recompute the unsteady time step for the dual time strategy
   if the unsteady CFL is diferent from 0 ---*/

  if ((dual_time) && (Iteration == 0) && (config->GetUnst_CFL() != 0.0) && (iMesh == MESH_0)) {

    Global_Delta_UnstTimeND = 1e30;
    for (iPoint = 0; iPoint < nPointDomain; iPoint++){
      Global_Delta_UnstTimeND = min(Global_Delta_UnstTimeND,config->GetUnst_CFL()*Global_Delta_Time/nodes->GetLocalCFL(iPoint));
    }

#ifdef HAVE_MPI
    su2double rbuf_time, sbuf_time;
    sbuf_time = Global_Delta_UnstTimeND;
    SU2_MPI::Reduce(&sbuf_time, &rbuf_time, 1, MPI_DOUBLE, MPI_MIN, MASTER_NODE, MPI_COMM_WORLD);
    SU2_MPI::Bcast(&rbuf_time, 1, MPI_DOUBLE, MASTER_NODE, MPI_COMM_WORLD);
    Global_Delta_UnstTimeND = rbuf_time;
#endif
    config->SetDelta_UnstTimeND(Global_Delta_UnstTimeND);
  }

  /*--- The pseudo local time (explicit integration) cannot be greater than the physical time ---*/

  if (dual_time)
    for (iPoint = 0; iPoint < nPointDomain; iPoint++) {
      if (!implicit) {
        Local_Delta_Time = min((2.0/3.0)*config->GetDelta_UnstTimeND(), nodes->GetDelta_Time(iPoint));
        nodes->SetDelta_Time(iPoint,Local_Delta_Time);
      }
    }

}

void CIncEulerSolver::Centered_Residual(CGeometry *geometry, CSolver **solver_container, CNumerics **numerics_container,
                                     CConfig *config, unsigned short iMesh, unsigned short iRKStep) {

  CNumerics* numerics = numerics_container[CONV_TERM];

  unsigned long iEdge, iPoint, jPoint;

  bool implicit    = (config->GetKind_TimeIntScheme() == EULER_IMPLICIT);
  bool jst_scheme  = ((config->GetKind_Centered_Flow() == JST) && (iMesh == MESH_0));

  for (iEdge = 0; iEdge < geometry->GetnEdge(); iEdge++) {

    /*--- Points in edge, set normal vectors, and number of neighbors ---*/

    iPoint = geometry->edges->GetNode(iEdge,0); jPoint = geometry->edges->GetNode(iEdge,1);
    numerics->SetNormal(geometry->edges->GetNormal(iEdge));
    numerics->SetNeighbor(geometry->nodes->GetnNeighbor(iPoint), geometry->nodes->GetnNeighbor(jPoint));

    /*--- Set primitive variables w/o reconstruction ---*/

    numerics->SetPrimitive(nodes->GetPrimitive(iPoint), nodes->GetPrimitive(jPoint));

    /*--- Set the largest convective eigenvalue ---*/

    numerics->SetLambda(nodes->GetLambda(iPoint), nodes->GetLambda(jPoint));

    /*--- Set undivided laplacian and pressure-based sensor ---*/

    if (jst_scheme) {
      numerics->SetUndivided_Laplacian(nodes->GetUndivided_Laplacian(iPoint), nodes->GetUndivided_Laplacian(jPoint));
      numerics->SetSensor(nodes->GetSensor(iPoint), nodes->GetSensor(jPoint));
    }

    /*--- Grid movement ---*/

    if (dynamic_grid) {
      numerics->SetGridVel(geometry->nodes->GetGridVel(iPoint), geometry->nodes->GetGridVel(jPoint));
    }

    /*--- Compute residuals, and Jacobians ---*/

    auto residual = numerics->ComputeResidual(config);

    /*--- Update convective and artificial dissipation residuals ---*/

    LinSysRes.AddBlock(iPoint, residual);
    LinSysRes.SubtractBlock(jPoint, residual);

    /*--- Store implicit contributions from the residual calculation. ---*/

    if (implicit) {
      Jacobian.UpdateBlocks(iEdge, iPoint, jPoint, residual.jacobian_i, residual.jacobian_j);
    }
  }

}

void CIncEulerSolver::Upwind_Residual(CGeometry *geometry, CSolver **solver_container,
                                      CNumerics **numerics_container, CConfig *config, unsigned short iMesh) {

  CNumerics* numerics = numerics_container[CONV_TERM];

  su2double **Gradient_i, **Gradient_j, Project_Grad_i, Project_Grad_j,
  *V_i, *V_j, *S_i, *S_j, *Limiter_i = nullptr, *Limiter_j = nullptr;

  unsigned long iEdge, iPoint, jPoint, counter_local = 0, counter_global = 0;
  unsigned short iDim, iVar;

  unsigned long InnerIter = config->GetInnerIter();
  bool implicit         = (config->GetKind_TimeIntScheme() == EULER_IMPLICIT);
  bool muscl            = (config->GetMUSCL_Flow() && (iMesh == MESH_0));
  bool limiter          = (config->GetKind_SlopeLimit_Flow() != NO_LIMITER) && (InnerIter <= config->GetLimiterIter());
  bool van_albada       = config->GetKind_SlopeLimit_Flow() == VAN_ALBADA_EDGE;

  /*--- Loop over all the edges ---*/

  for (iEdge = 0; iEdge < geometry->GetnEdge(); iEdge++) {

    /*--- Points in edge and normal vectors ---*/

    iPoint = geometry->edges->GetNode(iEdge,0); jPoint = geometry->edges->GetNode(iEdge,1);
    numerics->SetNormal(geometry->edges->GetNormal(iEdge));

    /*--- Grid movement ---*/

    if (dynamic_grid)
      numerics->SetGridVel(geometry->nodes->GetGridVel(iPoint), geometry->nodes->GetGridVel(jPoint));

    /*--- Get primitive variables ---*/

    V_i = nodes->GetPrimitive(iPoint); V_j = nodes->GetPrimitive(jPoint);
    S_i = nodes->GetSecondary(iPoint); S_j = nodes->GetSecondary(jPoint);

    /*--- High order reconstruction using MUSCL strategy ---*/

    if (muscl) {

      for (iDim = 0; iDim < nDim; iDim++) {
        Vector_i[iDim] = 0.5*(geometry->nodes->GetCoord(jPoint, iDim) - geometry->nodes->GetCoord(iPoint, iDim));
        Vector_j[iDim] = 0.5*(geometry->nodes->GetCoord(iPoint, iDim) - geometry->nodes->GetCoord(jPoint, iDim));
      }

      Gradient_i = nodes->GetGradient_Reconstruction(iPoint);
      Gradient_j = nodes->GetGradient_Reconstruction(jPoint);

      if (limiter) {
        Limiter_i = nodes->GetLimiter_Primitive(iPoint);
        Limiter_j = nodes->GetLimiter_Primitive(jPoint);
      }

      for (iVar = 0; iVar < nPrimVarGrad; iVar++) {
        Project_Grad_i = 0.0; Project_Grad_j = 0.0;
        for (iDim = 0; iDim < nDim; iDim++) {
          Project_Grad_i += Vector_i[iDim]*Gradient_i[iVar][iDim];
          Project_Grad_j += Vector_j[iDim]*Gradient_j[iVar][iDim];
        }
        if (limiter) {
          if (van_albada){
            Limiter_i[iVar] = (V_j[iVar]-V_i[iVar])*(2.0*Project_Grad_i + V_j[iVar]-V_i[iVar])/(4*Project_Grad_i*Project_Grad_i+(V_j[iVar]-V_i[iVar])*(V_j[iVar]-V_i[iVar])+EPS);
            Limiter_j[iVar] = (V_j[iVar]-V_i[iVar])*(-2.0*Project_Grad_j + V_j[iVar]-V_i[iVar])/(4*Project_Grad_j*Project_Grad_j+(V_j[iVar]-V_i[iVar])*(V_j[iVar]-V_i[iVar])+EPS);
          }
          Primitive_i[iVar] = V_i[iVar] + Limiter_i[iVar]*Project_Grad_i;
          Primitive_j[iVar] = V_j[iVar] + Limiter_j[iVar]*Project_Grad_j;
        }
        else {
          Primitive_i[iVar] = V_i[iVar] + Project_Grad_i;
          Primitive_j[iVar] = V_j[iVar] + Project_Grad_j;
        }
      }

      for (iVar = nPrimVarGrad; iVar < nPrimVar; iVar++) {
        Primitive_i[iVar] = V_i[iVar];
        Primitive_j[iVar] = V_j[iVar];
      }

      /*--- Check for non-physical solutions after reconstruction. If found,
       use the cell-average value of the solution. This results in a locally
       first-order approximation, but this is typically only active
       during the start-up of a calculation or difficult transients. For
       incompressible flow, only the temperature and density need to be
       checked. Pressure is the dynamic pressure (can be negative). ---*/

      if (config->GetEnergy_Equation()) {
        bool neg_temperature_i = (Primitive_i[nDim+1] < 0.0);
        bool neg_temperature_j = (Primitive_j[nDim+1] < 0.0);

        bool neg_density_i  = (Primitive_i[nDim+2] < 0.0);
        bool neg_density_j  = (Primitive_j[nDim+2] < 0.0);

        if (neg_density_i || neg_temperature_i) {
          nodes->SetNon_Physical(iPoint, true);
        } else {
          nodes->SetNon_Physical(iPoint, false);
        }

        if (neg_density_j || neg_temperature_j) {
          nodes->SetNon_Physical(jPoint, true);
        } else {
          nodes->SetNon_Physical(jPoint, false);
        }

        /* Lastly, check for existing first-order points still active
         from previous iterations. */

        if (nodes->GetNon_Physical(iPoint)) {
          counter_local++;
          for (iVar = 0; iVar < nPrimVar; iVar++)
            Primitive_i[iVar] = V_i[iVar];
        }
        if (nodes->GetNon_Physical(jPoint)) {
          counter_local++;
          for (iVar = 0; iVar < nPrimVar; iVar++)
            Primitive_j[iVar] = V_j[iVar];
        }
      }

      numerics->SetPrimitive(Primitive_i, Primitive_j);

    } else {

      /*--- Set conservative variables without reconstruction ---*/

      numerics->SetPrimitive(V_i, V_j);
      numerics->SetSecondary(S_i, S_j);

    }

    /*--- Compute the residual ---*/

    auto residual = numerics->ComputeResidual(config);

    /*--- Update residual value ---*/

    LinSysRes.AddBlock(iPoint, residual);
    LinSysRes.SubtractBlock(jPoint, residual);

    /*--- Set implicit Jacobians ---*/

    if (implicit) {
      Jacobian.UpdateBlocks(iEdge, iPoint, jPoint, residual.jacobian_i, residual.jacobian_j);
    }
  }

  /*--- Warning message about non-physical reconstructions. ---*/

  if (config->GetComm_Level() == COMM_FULL) {
    if (iMesh == MESH_0) {
      SU2_MPI::Reduce(&counter_local, &counter_global, 1, MPI_UNSIGNED_LONG, MPI_SUM, MASTER_NODE, MPI_COMM_WORLD);
      config->SetNonphysical_Reconstr(counter_global);
    }
  }

}

void CIncEulerSolver::Source_Residual(CGeometry *geometry, CSolver **solver_container,
                                      CNumerics **numerics_container, CConfig *config, unsigned short iMesh) {

  CNumerics* numerics = numerics_container[SOURCE_FIRST_TERM];

  unsigned short iVar;
  unsigned long iPoint;

  const bool implicit                  = (config->GetKind_TimeIntScheme() == EULER_IMPLICIT);
  const bool rotating_frame            = config->GetRotating_Frame();
  const bool axisymmetric              = config->GetAxisymmetric();
  const bool body_force                = config->GetBody_Force();
  const bool boussinesq                = (config->GetKind_DensityModel() == BOUSSINESQ);
  const bool viscous                   = config->GetViscous();
  const bool radiation                 = config->AddRadiation();
  const bool vol_heat                  = config->GetHeatSource();
  unsigned short flamelet_thermo_system = config->GetKind_FlameletThermoSystem();
  bool flamelet_model = config->GetKind_Scalar_Model() == PROGRESS_VARIABLE;


  /*--- Initialize the source residual to zero ---*/

  for (iVar = 0; iVar < nVar; iVar++) 
    Residual[iVar] = 0.0;
/* nijso changed to active when adiabatic, so only for combustion. WHAT DOES THIS DO?*/
  if (flamelet_model && flamelet_thermo_system == ADIABATIC) {

      su2double source=73;
      su2double dummy_temperature=73;
      su2double scalars[2] = {73,37};
      CFluidModel *FluidModel_local;

      for (iPoint = 0; iPoint < nPointDomain; iPoint++) {

        /*--- Compute the production term. ---*/

        scalars[0]       = solver_container[SCALAR_SOL]->GetNodes()->GetSolution(iPoint, 0);
        scalars[1]       = solver_container[SCALAR_SOL]->GetNodes()->GetSolution(iPoint, 1);
        FluidModel_local = solver_container[FLOW_SOL]->GetFluidModel();

        FluidModel_local->SetTDState_T(dummy_temperature, scalars);

        source = FluidModel_local->GetSourceEnergy();

        /*---  set energy source for paraview viewing ---*/

        nodes->SetSourceEnergy(iPoint, source);
    }
  }



  if (body_force) {

    /*--- Loop over all points ---*/

    for (iPoint = 0; iPoint < nPointDomain; iPoint++) {

      /*--- Load the conservative variables ---*/

      numerics->SetConservative(nodes->GetSolution(iPoint),
                                nodes->GetSolution(iPoint));

      /*--- Set incompressible density  ---*/

      numerics->SetDensity(nodes->GetDensity(iPoint),
                           nodes->GetDensity(iPoint));

      /*--- Load the volume of the dual mesh cell ---*/

      numerics->SetVolume(geometry->nodes->GetVolume(iPoint));

      /*--- Compute the body force source residual ---*/

      auto residual = numerics->ComputeResidual(config);

      /*--- Add the source residual to the total ---*/

      LinSysRes.AddBlock(iPoint, residual);

    }
  }

  if (boussinesq) {

    /*--- Loop over all points ---*/

    for (iPoint = 0; iPoint < nPointDomain; iPoint++) {

      /*--- Load the conservative variables ---*/

      numerics->SetConservative(nodes->GetSolution(iPoint),
                                nodes->GetSolution(iPoint));

      /*--- Set incompressible density  ---*/

      numerics->SetDensity(nodes->GetDensity(iPoint),
                           nodes->GetDensity(iPoint));

      /*--- Load the volume of the dual mesh cell ---*/

      numerics->SetVolume(geometry->nodes->GetVolume(iPoint));

      /*--- Compute the boussinesq source residual ---*/

      auto residual = numerics->ComputeResidual(config);

      /*--- Add the source residual to the total ---*/

      LinSysRes.AddBlock(iPoint, residual);

    }
  }

  if (rotating_frame) {

    /*--- Loop over all points ---*/

    for (iPoint = 0; iPoint < nPointDomain; iPoint++) {

      /*--- Load the primitive variables ---*/

      numerics->SetPrimitive(nodes->GetPrimitive(iPoint), nullptr);

      /*--- Set incompressible density ---*/

      numerics->SetDensity(nodes->GetDensity(iPoint), 0.0);

      /*--- Load the volume of the dual mesh cell ---*/

      numerics->SetVolume(geometry->nodes->GetVolume(iPoint));

      /*--- Compute the rotating frame source residual ---*/

      auto residual = numerics->ComputeResidual(config);

      /*--- Add the source residual to the total ---*/

      LinSysRes.AddBlock(iPoint, residual);

      /*--- Add the implicit Jacobian contribution ---*/

      if (implicit) Jacobian.AddBlock2Diag(iPoint, residual.jacobian_i);

    }
  }

  if (axisymmetric) {

    /*--- For viscous problems, we need an additional gradient. ---*/

    if (viscous) {

      for (iPoint = 0; iPoint < nPoint; iPoint++) {

        su2double yCoord          = geometry->nodes->GetCoord(iPoint, 1);
        su2double yVelocity       = nodes->GetVelocity(iPoint,1);
        su2double Total_Viscosity = (nodes->GetLaminarViscosity(iPoint) +
                                     nodes->GetEddyViscosity(iPoint));
        su2double AuxVar = 0.0;
        if (yCoord > EPS)
          AuxVar = Total_Viscosity*yVelocity/yCoord;

        /*--- Set the auxilairy variable for this node. ---*/

        nodes->SetAuxVar(iPoint, 0, AuxVar);

      }

      /*--- Compute the auxiliary variable gradient with GG or WLS. ---*/

      if (config->GetKind_Gradient_Method() == GREEN_GAUSS) {
        SetAuxVar_Gradient_GG(geometry, config);
      }
      if (config->GetKind_Gradient_Method() == WEIGHTED_LEAST_SQUARES) {
        SetAuxVar_Gradient_LS(geometry, config);
      }

    }

    /*--- loop over points ---*/

    for (iPoint = 0; iPoint < nPointDomain; iPoint++) {

      /*--- Conservative variables w/o reconstruction ---*/

      numerics->SetPrimitive(nodes->GetPrimitive(iPoint), nullptr);

      /*--- Set incompressible density  ---*/

      numerics->SetDensity(nodes->GetDensity(iPoint),
                           nodes->GetDensity(iPoint));

      /*--- Set control volume ---*/

      numerics->SetVolume(geometry->nodes->GetVolume(iPoint));

      /*--- Set y coordinate ---*/

      numerics->SetCoord(geometry->nodes->GetCoord(iPoint),
                         geometry->nodes->GetCoord(iPoint));

      /*--- If viscous, we need gradients for extra terms. ---*/

      if (viscous) {

        /*--- Gradient of the primitive variables ---*/

        numerics->SetPrimVarGradient(nodes->GetGradient_Primitive(iPoint), nullptr);

        /*--- Load the aux variable gradient that we already computed. ---*/

        numerics->SetAuxVarGrad(nodes->GetAuxVarGradient(iPoint), nullptr);

      }

      /*--- Compute Source term Residual ---*/

      auto residual = numerics->ComputeResidual(config);

      /*--- Add Residual ---*/

      LinSysRes.AddBlock(iPoint, residual);

      /*--- Implicit part ---*/

      if (implicit)
        Jacobian.AddBlock2Diag(iPoint, residual.jacobian_i);

    }
  }

  if (radiation) {

    CNumerics* second_numerics = numerics_container[SOURCE_SECOND_TERM];

    for (iPoint = 0; iPoint < nPointDomain; iPoint++) {

      /*--- Store the radiation source term ---*/

      second_numerics->SetRadVarSource(solver_container[RAD_SOL]->GetNodes()->GetRadiative_SourceTerm(iPoint));

      /*--- Set control volume ---*/

      second_numerics->SetVolume(geometry->nodes->GetVolume(iPoint));

      /*--- Compute the residual ---*/

      auto residual = second_numerics->ComputeResidual(config);

      /*--- Add Residual ---*/

      LinSysRes.AddBlock(iPoint, residual);

      /*--- Implicit part ---*/

      if (implicit) Jacobian.AddBlock2Diag(iPoint, residual.jacobian_i);

      if (vol_heat) {

        if(solver_container[RAD_SOL]->GetNodes()->GetVol_HeatSource(iPoint)) {

          auto Volume = geometry->nodes->GetVolume(iPoint);

          /*--- Subtract integrated source from the residual. ---*/
          LinSysRes(iPoint, nDim+1) -= config->GetHeatSource_Val()*Volume;
        }

      }

    }

  }

  /*--- Check if a verification solution is to be computed. ---*/

  if (VerificationSolution) {
    if ( VerificationSolution->IsManufacturedSolution() ) {

      /*--- Get the physical time. ---*/
      su2double time = 0.0;
      if (config->GetTime_Marching()) time = config->GetPhysicalTime();

      /*--- Loop over points ---*/
      for (iPoint = 0; iPoint < nPointDomain; iPoint++) {

        /*--- Get control volume size. ---*/
        su2double Volume = geometry->nodes->GetVolume(iPoint);

        /*--- Get the current point coordinates. ---*/
        const su2double *coor = geometry->nodes->GetCoord(iPoint);

        /*--- Get the MMS source term. ---*/
        vector<su2double> sourceMan(nVar,0.0);
        VerificationSolution->GetMMSSourceTerm(coor, time, sourceMan.data());

        /*--- Compute the residual for this control volume and subtract. ---*/
        for (iVar = 0; iVar < nVar; iVar++) {
          LinSysRes[iPoint*nVar+iVar] -= sourceMan[iVar]*Volume;
        }

      }
    }
  }

}

void CIncEulerSolver::Source_Template(CGeometry *geometry, CSolver **solver_container, CNumerics *numerics,
                                   CConfig *config, unsigned short iMesh) {

  /* This method should be used to call any new source terms for a particular problem*/
  /* This method calls the new child class in CNumerics, where the new source term should be implemented.  */

  /* Next we describe how to get access to some important quanties for this method */
  /* Access to all points in the current geometric mesh by saying: nPointDomain */
  /* Get the vector of conservative variables at some point iPoint = nodes->GetSolution(iPoint) */
  /* Get the volume (or area in 2D) associated with iPoint = nodes->GetVolume(iPoint) */
  /* Get the vector of geometric coordinates of point iPoint = nodes->GetCoord(iPoint) */

}

void CIncEulerSolver::SetMax_Eigenvalue(CGeometry *geometry, CConfig *config) {

  su2double Area, Mean_SoundSpeed = 0.0, Mean_ProjVel = 0.0,
  Mean_BetaInc2, Lambda, ProjVel, ProjVel_i, ProjVel_j, *GridVel, *GridVel_i, *GridVel_j;
  const su2double* Normal;

  unsigned long iEdge, iVertex, iPoint, jPoint;
  unsigned short iDim, iMarker;

  /*--- Set maximum inviscid eigenvalue to zero, and compute sound speed ---*/

  for (iPoint = 0; iPoint < nPointDomain; iPoint++) {
    nodes->SetLambda(iPoint,0.0);
  }

  /*--- Loop interior edges ---*/

  for (iEdge = 0; iEdge < geometry->GetnEdge(); iEdge++) {

    /*--- Point identification, Normal vector and area ---*/

    iPoint = geometry->edges->GetNode(iEdge,0);
    jPoint = geometry->edges->GetNode(iEdge,1);

    Normal = geometry->edges->GetNormal(iEdge);
    Area = GeometryToolbox::Norm(nDim, Normal);

    /*--- Mean Values ---*/

    Mean_ProjVel    = 0.5 * (nodes->GetProjVel(iPoint,Normal) + nodes->GetProjVel(jPoint,Normal));
    Mean_BetaInc2   = 0.5 * (nodes->GetBetaInc2(iPoint)      + nodes->GetBetaInc2(jPoint));
    Mean_SoundSpeed = sqrt(Mean_BetaInc2*Area*Area);

    /*--- Adjustment for grid movement ---*/

    if (dynamic_grid) {
      GridVel_i = geometry->nodes->GetGridVel(iPoint);
      GridVel_j = geometry->nodes->GetGridVel(jPoint);
      ProjVel_i = 0.0; ProjVel_j =0.0;
      for (iDim = 0; iDim < nDim; iDim++) {
        ProjVel_i += GridVel_i[iDim]*Normal[iDim];
        ProjVel_j += GridVel_j[iDim]*Normal[iDim];
      }
      Mean_ProjVel -= 0.5 * (ProjVel_i + ProjVel_j);
    }

    /*--- Inviscid contribution ---*/

    Lambda = fabs(Mean_ProjVel) + Mean_SoundSpeed;
    if (geometry->nodes->GetDomain(iPoint)) nodes->AddLambda(iPoint,Lambda);
    if (geometry->nodes->GetDomain(jPoint)) nodes->AddLambda(jPoint,Lambda);

  }

  /*--- Loop boundary edges ---*/

  for (iMarker = 0; iMarker < geometry->GetnMarker(); iMarker++) {
    if ((config->GetMarker_All_KindBC(iMarker) != INTERNAL_BOUNDARY) &&
        (config->GetMarker_All_KindBC(iMarker) != PERIODIC_BOUNDARY)) {
    for (iVertex = 0; iVertex < geometry->GetnVertex(iMarker); iVertex++) {

      /*--- Point identification, Normal vector and area ---*/

      iPoint = geometry->vertex[iMarker][iVertex]->GetNode();
      Normal = geometry->vertex[iMarker][iVertex]->GetNormal();
      Area = GeometryToolbox::Norm(nDim, Normal);

      /*--- Mean Values ---*/

      Mean_ProjVel    = nodes->GetProjVel(iPoint,Normal);
      Mean_BetaInc2   = nodes->GetBetaInc2(iPoint);
      Mean_SoundSpeed = sqrt(Mean_BetaInc2*Area*Area);

      /*--- Adjustment for grid movement ---*/

      if (dynamic_grid) {
        GridVel = geometry->nodes->GetGridVel(iPoint);
        ProjVel = 0.0;
        for (iDim = 0; iDim < nDim; iDim++)
          ProjVel += GridVel[iDim]*Normal[iDim];
        Mean_ProjVel -= ProjVel;
      }

      /*--- Inviscid contribution ---*/

      Lambda = fabs(Mean_ProjVel) + Mean_SoundSpeed;
      if (geometry->nodes->GetDomain(iPoint)) {
        nodes->AddLambda(iPoint,Lambda);
      }

    }
    }
  }

  /*--- Correct the eigenvalue values across any periodic boundaries. ---*/

  for (unsigned short iPeriodic = 1; iPeriodic <= config->GetnMarker_Periodic()/2; iPeriodic++) {
    InitiatePeriodicComms(geometry, config, iPeriodic, PERIODIC_MAX_EIG);
    CompletePeriodicComms(geometry, config, iPeriodic, PERIODIC_MAX_EIG);
  }

  /*--- MPI parallelization ---*/

  InitiateComms(geometry, config, MAX_EIGENVALUE);
  CompleteComms(geometry, config, MAX_EIGENVALUE);

}

void CIncEulerSolver::SetUndivided_Laplacian(CGeometry *geometry, CConfig *config) {

  unsigned long iPoint, jPoint, iEdge;
  su2double *Diff;
  unsigned short iVar;
  bool boundary_i, boundary_j;

  Diff = new su2double[nVar];

  nodes->SetUnd_LaplZero();

  for (iEdge = 0; iEdge < geometry->GetnEdge(); iEdge++) {

    iPoint = geometry->edges->GetNode(iEdge,0);
    jPoint = geometry->edges->GetNode(iEdge,1);

    /*--- Solution differences ---*/

    for (iVar = 0; iVar < nVar; iVar++)
      Diff[iVar] = nodes->GetSolution(iPoint,iVar) - nodes->GetSolution(jPoint,iVar);

    boundary_i = geometry->nodes->GetPhysicalBoundary(iPoint);
    boundary_j = geometry->nodes->GetPhysicalBoundary(jPoint);

    /*--- Both points inside the domain, or both in the boundary ---*/

    if ((!boundary_i && !boundary_j) || (boundary_i && boundary_j)) {
      if (geometry->nodes->GetDomain(iPoint)) nodes->SubtractUnd_Lapl(iPoint,Diff);
      if (geometry->nodes->GetDomain(jPoint)) nodes->AddUnd_Lapl(jPoint,Diff);
    }

    /*--- iPoint inside the domain, jPoint on the boundary ---*/

    if (!boundary_i && boundary_j)
      if (geometry->nodes->GetDomain(iPoint)) nodes->SubtractUnd_Lapl(iPoint,Diff);

    /*--- jPoint inside the domain, iPoint on the boundary ---*/

    if (boundary_i && !boundary_j)
      if (geometry->nodes->GetDomain(jPoint)) nodes->AddUnd_Lapl(jPoint,Diff);

  }

  /*--- Correct the Laplacian values across any periodic boundaries. ---*/

  for (unsigned short iPeriodic = 1; iPeriodic <= config->GetnMarker_Periodic()/2; iPeriodic++) {
    InitiatePeriodicComms(geometry, config, iPeriodic, PERIODIC_LAPLACIAN);
    CompletePeriodicComms(geometry, config, iPeriodic, PERIODIC_LAPLACIAN);
  }

  /*--- MPI parallelization ---*/

  InitiateComms(geometry, config, UNDIVIDED_LAPLACIAN);
  CompleteComms(geometry, config, UNDIVIDED_LAPLACIAN);

  delete [] Diff;

}

void CIncEulerSolver::SetCentered_Dissipation_Sensor(CGeometry *geometry, CConfig *config) {

  unsigned long iEdge, iPoint, jPoint;
  su2double Pressure_i = 0.0, Pressure_j = 0.0;
  bool boundary_i, boundary_j;

  /*--- Reset variables to store the undivided pressure ---*/

  for (iPoint = 0; iPoint < nPointDomain; iPoint++) {
    iPoint_UndLapl[iPoint] = 0.0;
    jPoint_UndLapl[iPoint] = 0.0;
  }

  /*--- Evaluate the pressure sensor ---*/

  for (iEdge = 0; iEdge < geometry->GetnEdge(); iEdge++) {

    iPoint = geometry->edges->GetNode(iEdge,0);
    jPoint = geometry->edges->GetNode(iEdge,1);

    /*--- Get the pressure, or density for incompressible solvers ---*/

    Pressure_i = nodes->GetDensity(iPoint);
    Pressure_j = nodes->GetDensity(jPoint);

    boundary_i = geometry->nodes->GetPhysicalBoundary(iPoint);
    boundary_j = geometry->nodes->GetPhysicalBoundary(jPoint);

    /*--- Both points inside the domain, or both on the boundary ---*/

    if ((!boundary_i && !boundary_j) || (boundary_i && boundary_j)) {

      if (geometry->nodes->GetDomain(iPoint)) {
        iPoint_UndLapl[iPoint] += (Pressure_j - Pressure_i);
        jPoint_UndLapl[iPoint] += (Pressure_i + Pressure_j);
      }

      if (geometry->nodes->GetDomain(jPoint)) {
        iPoint_UndLapl[jPoint] += (Pressure_i - Pressure_j);
        jPoint_UndLapl[jPoint] += (Pressure_i + Pressure_j);
      }

    }

    /*--- iPoint inside the domain, jPoint on the boundary ---*/

    if (!boundary_i && boundary_j)
      if (geometry->nodes->GetDomain(iPoint)) {
        iPoint_UndLapl[iPoint] += (Pressure_j - Pressure_i);
        jPoint_UndLapl[iPoint] += (Pressure_i + Pressure_j);
      }

    /*--- jPoint inside the domain, iPoint on the boundary ---*/

    if (boundary_i && !boundary_j)
      if (geometry->nodes->GetDomain(jPoint)) {
        iPoint_UndLapl[jPoint] += (Pressure_i - Pressure_j);
        jPoint_UndLapl[jPoint] += (Pressure_i + Pressure_j);
      }

  }

  /*--- Correct the sensor values across any periodic boundaries. ---*/

  for (unsigned short iPeriodic = 1; iPeriodic <= config->GetnMarker_Periodic()/2; iPeriodic++) {
    InitiatePeriodicComms(geometry, config, iPeriodic, PERIODIC_SENSOR);
    CompletePeriodicComms(geometry, config, iPeriodic, PERIODIC_SENSOR);
  }

  /*--- Set pressure switch for each point ---*/

  for (iPoint = 0; iPoint < nPointDomain; iPoint++)
    nodes->SetSensor(iPoint,fabs(iPoint_UndLapl[iPoint]) / jPoint_UndLapl[iPoint]);

  /*--- MPI parallelization ---*/

  InitiateComms(geometry, config, SENSOR);
  CompleteComms(geometry, config, SENSOR);

}

void CIncEulerSolver::ExplicitRK_Iteration(CGeometry *geometry, CSolver **solver_container,
                                        CConfig *config, unsigned short iRKStep) {

  su2double *Residual, *Res_TruncError, Vol, Delta, Res;
  unsigned short iVar, jVar;
  unsigned long iPoint;

  su2double RK_AlphaCoeff = config->Get_Alpha_RKStep(iRKStep);
  bool adjoint = config->GetContinuous_Adjoint();

  for (iVar = 0; iVar < nVar; iVar++) {
    SetRes_RMS(iVar, 0.0);
    SetRes_Max(iVar, 0.0, 0);
  }

  /*--- Update the solution ---*/

  for (iPoint = 0; iPoint < nPointDomain; iPoint++) {
    Vol = (geometry->nodes->GetVolume(iPoint) +
           geometry->nodes->GetPeriodicVolume(iPoint));
    Delta = nodes->GetDelta_Time(iPoint) / Vol;

    Res_TruncError = nodes->GetResTruncError(iPoint);
    Residual = LinSysRes.GetBlock(iPoint);

    if (!adjoint) {
      SetPreconditioner(config, iPoint);
      for (iVar = 0; iVar < nVar; iVar ++ ) {
        Res = 0.0;
        for (jVar = 0; jVar < nVar; jVar ++ )
          Res += Preconditioner[iVar][jVar]*(Residual[jVar] + Res_TruncError[jVar]);
        nodes->AddSolution(iPoint,iVar, -Res*Delta*RK_AlphaCoeff);
        AddRes_RMS(iVar, Res*Res);
        AddRes_Max(iVar, fabs(Res), geometry->nodes->GetGlobalIndex(iPoint), geometry->nodes->GetCoord(iPoint));
      }
    }
  }

  /*--- MPI solution ---*/

  InitiateComms(geometry, config, SOLUTION);
  CompleteComms(geometry, config, SOLUTION);

  /*--- Compute the root mean square residual ---*/

  SetResidual_RMS(geometry, config);

  /*--- For verification cases, compute the global error metrics. ---*/

  ComputeVerificationError(geometry, config);

}

void CIncEulerSolver::ExplicitEuler_Iteration(CGeometry *geometry, CSolver **solver_container, CConfig *config) {

  su2double *local_Residual, *local_Res_TruncError, Vol, Delta, Res;
  unsigned short iVar, jVar;
  unsigned long iPoint;

  bool adjoint = config->GetContinuous_Adjoint();

  for (iVar = 0; iVar < nVar; iVar++) {
    SetRes_RMS(iVar, 0.0);
    SetRes_Max(iVar, 0.0, 0);
  }

  /*--- Update the solution ---*/

  for (iPoint = 0; iPoint < nPointDomain; iPoint++) {
    Vol = (geometry->nodes->GetVolume(iPoint) +
           geometry->nodes->GetPeriodicVolume(iPoint));
    Delta = nodes->GetDelta_Time(iPoint) / Vol;

    local_Res_TruncError = nodes->GetResTruncError(iPoint);
    local_Residual = LinSysRes.GetBlock(iPoint);


    if (!adjoint) {
      SetPreconditioner(config, iPoint);
      for (iVar = 0; iVar < nVar; iVar ++ ) {
        Res = 0.0;
        for (jVar = 0; jVar < nVar; jVar ++ )
          Res += Preconditioner[iVar][jVar]*(local_Residual[jVar] + local_Res_TruncError[jVar]);
        nodes->AddSolution(iPoint,iVar, -Res*Delta);
        AddRes_RMS(iVar, Res*Res);
        AddRes_Max(iVar, fabs(Res), geometry->nodes->GetGlobalIndex(iPoint), geometry->nodes->GetCoord(iPoint));
      }
    }
  }

  /*--- MPI solution ---*/

  InitiateComms(geometry, config, SOLUTION);
  CompleteComms(geometry, config, SOLUTION);

  /*--- Compute the root mean square residual ---*/

  SetResidual_RMS(geometry, config);

  /*--- For verification cases, compute the global error metrics. ---*/

  ComputeVerificationError(geometry, config);

}

void CIncEulerSolver::ImplicitEuler_Iteration(CGeometry *geometry, CSolver **solver_container, CConfig *config) {

  unsigned short iVar, jVar;
  unsigned long iPoint, total_index, IterLinSol = 0;
  su2double Delta, *local_Res_TruncError, Vol;

  bool adjoint = config->GetContinuous_Adjoint();

  /*--- Set maximum residual to zero ---*/

  for (iVar = 0; iVar < nVar; iVar++) {
    SetRes_RMS(iVar, 0.0);
    SetRes_Max(iVar, 0.0, 0);
  }

  /*--- Build implicit system ---*/

  for (iPoint = 0; iPoint < nPointDomain; iPoint++) {

    /*--- Read the residual ---*/

    local_Res_TruncError = nodes->GetResTruncError(iPoint);

    /*--- Read the volume ---*/

    Vol = (geometry->nodes->GetVolume(iPoint) +
           geometry->nodes->GetPeriodicVolume(iPoint));

    /*--- Apply the preconditioner and add to the diagonal. ---*/

    if (nodes->GetDelta_Time(iPoint) != 0.0) {
      Delta = Vol / nodes->GetDelta_Time(iPoint);
      SetPreconditioner(config, iPoint);
      for (iVar = 0; iVar < nVar; iVar ++ ) {
        for (jVar = 0; jVar < nVar; jVar ++ ) {
          Preconditioner[iVar][jVar] = Delta*Preconditioner[iVar][jVar];
        }
      }
      Jacobian.AddBlock2Diag(iPoint, Preconditioner);
    } else {
      Jacobian.SetVal2Diag(iPoint, 1.0);
      for (iVar = 0; iVar < nVar; iVar++) {
        total_index = iPoint*nVar + iVar;
        LinSysRes[total_index] = 0.0;
        local_Res_TruncError[iVar] = 0.0;
      }
    }

    /*--- Right hand side of the system (-Residual) and initial guess (x = 0) ---*/

    for (iVar = 0; iVar < nVar; iVar++) {
      total_index = iPoint*nVar + iVar;
      LinSysRes[total_index] = - (LinSysRes[total_index] + local_Res_TruncError[iVar]);
      LinSysSol[total_index] = 0.0;
      AddRes_RMS(iVar, LinSysRes[total_index]*LinSysRes[total_index]);
      AddRes_Max(iVar, fabs(LinSysRes[total_index]), geometry->nodes->GetGlobalIndex(iPoint), geometry->nodes->GetCoord(iPoint));
    }

  }

  /*--- Initialize residual and solution at the ghost points ---*/

  for (iPoint = nPointDomain; iPoint < nPoint; iPoint++) {
    for (iVar = 0; iVar < nVar; iVar++) {
      total_index = iPoint*nVar + iVar;
      LinSysRes[total_index] = 0.0;
      LinSysSol[total_index] = 0.0;
    }
  }

  /*--- Solve or smooth the linear system ---*/

  IterLinSol = System.Solve(Jacobian, LinSysRes, LinSysSol, geometry, config);

  /*--- Store the value of the residual. ---*/

  SetResLinSolver(System.GetResidual());

  /*--- The the number of iterations of the linear solver ---*/

  SetIterLinSolver(IterLinSol);

  /*--- Update solution (system written in terms of increments) ---*/

  if (!adjoint) {
    for (iPoint = 0; iPoint < nPointDomain; iPoint++) {
      for (iVar = 0; iVar < nVar; iVar++) {
        nodes->AddSolution(iPoint, iVar, nodes->GetUnderRelaxation(iPoint)*LinSysSol[iPoint*nVar+iVar]);
      }
    }
  }

  for (unsigned short iPeriodic = 1; iPeriodic <= config->GetnMarker_Periodic()/2; iPeriodic++) {
    InitiatePeriodicComms(geometry, config, iPeriodic, PERIODIC_IMPLICIT);
    CompletePeriodicComms(geometry, config, iPeriodic, PERIODIC_IMPLICIT);
  }

  /*--- MPI solution ---*/

  InitiateComms(geometry, config, SOLUTION);
  CompleteComms(geometry, config, SOLUTION);

  /*--- Compute the root mean square residual ---*/

  SetResidual_RMS(geometry, config);

  /*--- For verification cases, compute the global error metrics. ---*/

  ComputeVerificationError(geometry, config);

}

void CIncEulerSolver::Evaluate_ObjFunc(CConfig *config) {

  Total_ComboObj = EvaluateCommonObjFunc(*config);

  /*--- The following are not per-surface, and so to avoid that they are
   double-counted when multiple surfaces are specified, they have been
   placed outside of the loop above. In addition, multi-objective mode is
   also disabled for these objective functions (error thrown at start). ---*/

  const auto Weight_ObjFunc = config->GetWeight_ObjFunc(0);
  const auto Kind_ObjFunc = config->GetKind_ObjFunc(0);

  switch(Kind_ObjFunc) {
    case SURFACE_PRESSURE_DROP:
      Total_ComboObj+=Weight_ObjFunc*config->GetSurface_PressureDrop(0);
      break;
    case SURFACE_CO:
      Total_ComboObj+=Weight_ObjFunc*config->GetSurface_CO(0);
      break;
    case SURFACE_NOX:
      Total_ComboObj+=Weight_ObjFunc*config->GetSurface_NOx(0);
      break;
    case SURFACE_TEMP:
      Total_ComboObj+=Weight_ObjFunc*config->GetSurface_Temperature(0);
      break;
    case CUSTOM_OBJFUNC:
      Total_ComboObj+=Weight_ObjFunc*Total_Custom_ObjFunc;
      break;
    default:
      break;
  }
}

void CIncEulerSolver::SetBeta_Parameter(CGeometry *geometry, CSolver **solver_container,
                                   CConfig *config, unsigned short iMesh) {

  su2double epsilon2  = config->GetBeta_Factor();
  su2double epsilon2_default = 4.1;
  su2double maxVel2 = 0.0;
  su2double Beta = 1.0;

  unsigned long iPoint;

  /*--- For now, only the finest mesh level stores the Beta for all levels. ---*/

  if (iMesh == MESH_0) {

    for (iPoint = 0; iPoint < nPoint; iPoint++) {

      /*--- Store the local maximum of the squared velocity in the field. ---*/

      if (nodes->GetVelocity2(iPoint) > maxVel2)
        maxVel2 = nodes->GetVelocity2(iPoint);

    }

    /*--- Communicate the max globally to give a conservative estimate. ---*/

#ifdef HAVE_MPI
    su2double myMaxVel2 = maxVel2; maxVel2 = 0.0;
    SU2_MPI::Allreduce(&myMaxVel2, &maxVel2, 1, MPI_DOUBLE, MPI_MAX, MPI_COMM_WORLD);
#endif

    Beta = max(1e-10,maxVel2);
    config->SetMax_Vel2(Beta);

  }

  /*--- Allow an override if user supplies a large epsilon^2. ---*/

  epsilon2 = max(epsilon2_default,epsilon2);

  for (iPoint = 0; iPoint < nPoint; iPoint++)
    nodes->SetBetaInc2(iPoint,epsilon2*config->GetMax_Vel2());

}

void CIncEulerSolver::SetPreconditioner(CConfig *config, unsigned long iPoint) {

  unsigned short iDim, jDim;

  su2double  BetaInc2, Density, dRhodT, Temperature, oneOverCp, Cp;
  su2double  Velocity[3] = {0.0,0.0,0.0};

  bool variable_density = (config->GetKind_DensityModel() == VARIABLE);
  bool implicit         = (config->GetKind_TimeIntScheme() == EULER_IMPLICIT);
  bool energy           = config->GetEnergy_Equation();

  unsigned short flamelet_thermo_system = config->GetKind_FlameletThermoSystem();

  /*--- Access the primitive variables at this node. ---*/

  Density     = nodes->GetDensity(iPoint);
  BetaInc2    = nodes->GetBetaInc2(iPoint);
  Cp          = nodes->GetSpecificHeatCp(iPoint);
  oneOverCp   = 1.0/Cp;
  Temperature = nodes->GetTemperature(iPoint);

  for (iDim = 0; iDim < nDim; iDim++)
    Velocity[iDim] = nodes->GetVelocity(iPoint,iDim);

  /*--- We need the derivative of the equation of state to build the
   preconditioning matrix. For now, the only option is the ideal gas
   law, but in the future, dRhodT should be in the fluid model. ---*/

  if (variable_density) {
    dRhodT = -Density/Temperature;
  } else {
    dRhodT = 0.0;
  }

  /*--- Calculating the inverse of the preconditioning matrix
   that multiplies the time derivative during time integration. ---*/

  if (implicit) {

    /*--- For implicit calculations, we multiply the preconditioner
     by the cell volume over the time step and add to the Jac diagonal. ---*/

    Preconditioner[0][0] = 1.0/BetaInc2;
    for (iDim = 0; iDim < nDim; iDim++)
      Preconditioner[iDim+1][0] = Velocity[iDim]/BetaInc2;

    // FIXME daniel: Remove flamelet_thermosystem
    if (energy && flamelet_thermo_system != ADIABATIC) 
      Preconditioner[nDim+1][0] = Cp*Temperature/BetaInc2;
    else        
      Preconditioner[nDim+1][0] = 0.0;

    for (jDim = 0; jDim < nDim; jDim++) {
      Preconditioner[0][jDim+1] = 0.0;
      for (iDim = 0; iDim < nDim; iDim++) {
        if (iDim == jDim) 
          Preconditioner[iDim+1][jDim+1] = Density;
        else 
          Preconditioner[iDim+1][jDim+1] = 0.0;
      }
      Preconditioner[nDim+1][jDim+1] = 0.0;
    }

    Preconditioner[0][nDim+1] = dRhodT;
    for (iDim = 0; iDim < nDim; iDim++)
      Preconditioner[iDim+1][nDim+1] = Velocity[iDim]*dRhodT;

    if (energy && flamelet_thermo_system != ADIABATIC) 
      Preconditioner[nDim+1][nDim+1] = Cp*(dRhodT*Temperature + Density);
    else
      Preconditioner[nDim+1][nDim+1] = 1.0;

  } else {

    /*--- For explicit calculations, we move the residual to the
     right-hand side and pre-multiply by the preconditioner inverse.
     Therefore, we build inv(Precon) here and multiply by the residual
     later in the R-K and Euler Explicit time integration schemes. ---*/

    Preconditioner[0][0] = Temperature*BetaInc2*dRhodT/Density + BetaInc2;
    for (iDim = 0; iDim < nDim; iDim ++)
      Preconditioner[iDim+1][0] = -1.0*Velocity[iDim]/Density;

    if (energy && flamelet_thermo_system != ADIABATIC)
      Preconditioner[nDim+1][0] = -1.0*Temperature/Density;
    else
      Preconditioner[nDim+1][0] = 0.0;


    for (jDim = 0; jDim < nDim; jDim++) {
      Preconditioner[0][jDim+1] = 0.0;
      for (iDim = 0; iDim < nDim; iDim++) {
        if (iDim == jDim) Preconditioner[iDim+1][jDim+1] = 1.0/Density;
        else Preconditioner[iDim+1][jDim+1] = 0.0;
      }
      Preconditioner[nDim+1][jDim+1] = 0.0;
    }

    Preconditioner[0][nDim+1] = -1.0*BetaInc2*dRhodT*oneOverCp/Density;
    for (iDim = 0; iDim < nDim; iDim ++)
      Preconditioner[iDim+1][nDim+1] = 0.0;

    if (energy) Preconditioner[nDim+1][nDim+1] = oneOverCp/Density;
    else        Preconditioner[nDim+1][nDim+1] = 0.0;

  }

}

void CIncEulerSolver::BC_Far_Field(CGeometry *geometry, CSolver **solver_container, CNumerics *conv_numerics,
                                CNumerics *visc_numerics, CConfig *config, unsigned short val_marker) {

  unsigned short iDim;
  unsigned long iVertex, iPoint, Point_Normal;

  su2double *V_infty, *V_domain;

  bool implicit      = config->GetKind_TimeIntScheme() == EULER_IMPLICIT;
  bool viscous       = config->GetViscous();

  su2double *Normal = new su2double[nDim];

  /*--- Loop over all the vertices on this boundary marker ---*/

  for (iVertex = 0; iVertex < geometry->nVertex[val_marker]; iVertex++) {
    iPoint = geometry->vertex[val_marker][iVertex]->GetNode();

    /*--- Allocate the value at the infinity ---*/

    V_infty = GetCharacPrimVar(val_marker, iVertex);

    /*--- Check if the node belongs to the domain (i.e, not a halo node) ---*/

    if (geometry->nodes->GetDomain(iPoint)) {

      /*--- Index of the closest interior node ---*/

      Point_Normal = geometry->vertex[val_marker][iVertex]->GetNormal_Neighbor();

      /*--- Normal vector for this vertex (negate for outward convention) ---*/

      geometry->vertex[val_marker][iVertex]->GetNormal(Normal);
      for (iDim = 0; iDim < nDim; iDim++) Normal[iDim] = -Normal[iDim];
      conv_numerics->SetNormal(Normal);

      /*--- Retrieve solution at the farfield boundary node ---*/

      V_domain = nodes->GetPrimitive(iPoint);

      /*--- Recompute and store the velocity in the primitive variable vector. ---*/

      for (iDim = 0; iDim < nDim; iDim++)
        V_infty[iDim+1] = GetVelocity_Inf(iDim);

      /*--- Far-field pressure set to static pressure (0.0). ---*/

      V_infty[0] = GetPressure_Inf();

      /*--- Dirichlet condition for temperature at far-field (if energy is active). ---*/

      V_infty[nDim+1] = GetTemperature_Inf();

      /*--- Store the density.  ---*/

      V_infty[nDim+2] = GetDensity_Inf();

      /*--- Beta coefficient stored at the node ---*/

      V_infty[nDim+3] = nodes->GetBetaInc2(iPoint);

      /*--- Cp is needed for Temperature equation. ---*/

      V_infty[nDim+7] = nodes->GetSpecificHeatCp(iPoint);

      /*--- Set various quantities in the numerics class ---*/

      conv_numerics->SetPrimitive(V_domain, V_infty);

      if (dynamic_grid)
        conv_numerics->SetGridVel(geometry->nodes->GetGridVel(iPoint),
                                  geometry->nodes->GetGridVel(iPoint));

      /*--- Compute the convective residual using an upwind scheme ---*/

      auto residual = conv_numerics->ComputeResidual(config);

      /*--- Update residual value ---*/

      LinSysRes.AddBlock(iPoint, residual);

      /*--- Convective Jacobian contribution for implicit integration ---*/

      if (implicit)
        Jacobian.AddBlock2Diag(iPoint, residual.jacobian_i);

      /*--- Viscous residual contribution ---*/

      if (viscous) {

        /*--- Set transport properties at infinity. ---*/

        V_infty[nDim+4] = nodes->GetLaminarViscosity(iPoint);
        V_infty[nDim+5] = nodes->GetEddyViscosity(iPoint);
        V_infty[nDim+6] = nodes->GetThermalConductivity(iPoint);

        /*--- Set the normal vector and the coordinates ---*/

        visc_numerics->SetNormal(Normal);
        visc_numerics->SetCoord(geometry->nodes->GetCoord(iPoint),
                                geometry->nodes->GetCoord(Point_Normal));

        /*--- Primitive variables, and gradient ---*/

        visc_numerics->SetPrimitive(V_domain, V_infty);
        visc_numerics->SetPrimVarGradient(nodes->GetGradient_Primitive(iPoint),
                                          nodes->GetGradient_Primitive(iPoint));

        /*--- Turbulent kinetic energy ---*/

        if ((config->GetKind_Turb_Model() == SST) || (config->GetKind_Turb_Model() == SST_SUST))
          visc_numerics->SetTurbKineticEnergy(solver_container[TURB_SOL]->GetNodes()->GetSolution(iPoint,0),
                                              solver_container[TURB_SOL]->GetNodes()->GetSolution(iPoint,0));

        /*--- Compute and update viscous residual ---*/

        auto residual = visc_numerics->ComputeResidual(config);
        LinSysRes.SubtractBlock(iPoint, residual);

        /*--- Viscous Jacobian contribution for implicit integration ---*/

        if (implicit)
          Jacobian.SubtractBlock2Diag(iPoint, residual.jacobian_i);

      }

    }
  }

  /*--- Free locally allocated memory ---*/

  delete [] Normal;

}

void CIncEulerSolver::BC_Inlet(CGeometry *geometry, CSolver **solver_container,
                            CNumerics *conv_numerics, CNumerics *visc_numerics, CConfig *config, unsigned short val_marker) {
  unsigned short iDim;
  unsigned long iVertex, iPoint;
  unsigned long Point_Normal;
  su2double *Flow_Dir, Flow_Dir_Mag, Vel_Mag, Area, P_total, P_domain, Vn;
  su2double *V_inlet, *V_domain;
  su2double UnitFlowDir[3] = {0.0,0.0,0.0};
  su2double dV[3] = {0.0,0.0,0.0};
  su2double Damping = config->GetInc_Inlet_Damping();

  bool implicit      = (config->GetKind_TimeIntScheme() == EULER_IMPLICIT);
  bool viscous       = config->GetViscous();

  string Marker_Tag  = config->GetMarker_All_TagBound(val_marker);

  unsigned short Kind_Inlet = config->GetKind_Inc_Inlet(Marker_Tag);

  su2double *Normal = new su2double[nDim];

  /*--- Loop over all the vertices on this boundary marker ---*/

  for (iVertex = 0; iVertex < geometry->nVertex[val_marker]; iVertex++) {

    /*--- Allocate the value at the inlet ---*/

    V_inlet = GetCharacPrimVar(val_marker, iVertex);

    iPoint = geometry->vertex[val_marker][iVertex]->GetNode();

    /*--- Check if the node belongs to the domain (i.e., not a halo node) ---*/

    if (geometry->nodes->GetDomain(iPoint)) {

      /*--- Index of the closest interior node ---*/

      Point_Normal = geometry->vertex[val_marker][iVertex]->GetNormal_Neighbor();

      /*--- Normal vector for this vertex (negate for outward convention) ---*/

      geometry->vertex[val_marker][iVertex]->GetNormal(Normal);
      for (iDim = 0; iDim < nDim; iDim++) Normal[iDim] = -Normal[iDim];
      conv_numerics->SetNormal(Normal);

      Area = GeometryToolbox::Norm(nDim, Normal);

      /*--- Both types of inlets may use the prescribed flow direction.
       Ensure that the flow direction is a unit vector. ---*/

      Flow_Dir = Inlet_FlowDir[val_marker][iVertex];
      Flow_Dir_Mag = 0.0;
      for (iDim = 0; iDim < nDim; iDim++)
        Flow_Dir_Mag += Flow_Dir[iDim]*Flow_Dir[iDim];
      Flow_Dir_Mag = sqrt(Flow_Dir_Mag);

      /*--- Store the unit flow direction vector. ---*/

      for (iDim = 0; iDim < nDim; iDim++)
        UnitFlowDir[iDim] = Flow_Dir[iDim]/Flow_Dir_Mag;

      /*--- Retrieve solution at this boundary node. ---*/

      V_domain = nodes->GetPrimitive(iPoint);

      /*--- Neumann condition for dynamic pressure ---*/

      V_inlet[0] = nodes->GetPressure(iPoint);

      /*--- The velocity is either prescribed or computed from total pressure. ---*/

      switch (Kind_Inlet) {

          /*--- Velocity and temperature (if required) been specified at the inlet. ---*/

        case VELOCITY_INLET:

          /*--- Retrieve the specified velocity and temperature for the inlet. ---*/

          Vel_Mag  = Inlet_Ptotal[val_marker][iVertex]/config->GetVelocity_Ref();

          /*--- Store the velocity in the primitive variable vector. ---*/

          for (iDim = 0; iDim < nDim; iDim++)
            V_inlet[iDim+1] = Vel_Mag*UnitFlowDir[iDim];

          /*--- Dirichlet condition for temperature (if energy is active) ---*/

          V_inlet[nDim+1] = Inlet_Ttotal[val_marker][iVertex]/config->GetTemperature_Ref();

          break;

          /*--- Stagnation pressure has been specified at the inlet. ---*/

        case PRESSURE_INLET:

          /*--- Retrieve the specified total pressure for the inlet. ---*/

          P_total = Inlet_Ptotal[val_marker][iVertex]/config->GetPressure_Ref();

          /*--- Store the current static pressure for clarity. ---*/

          P_domain = nodes->GetPressure(iPoint);

          /*--- Check for back flow through the inlet. ---*/

          Vn = 0.0;
          for (iDim = 0; iDim < nDim; iDim++) {
            Vn += V_domain[iDim+1]*(-1.0*Normal[iDim]/Area);
          }

          /*--- If the local static pressure is larger than the specified
           total pressure or the velocity is directed upstream, we have a
           back flow situation. The specified total pressure should be used
           as a static pressure condition and the velocity from the domain
           is used for the BC. ---*/

          if ((P_domain > P_total) || (Vn < 0.0)) {

            /*--- Back flow: use the prescribed P_total as static pressure. ---*/

            V_inlet[0] = Inlet_Ptotal[val_marker][iVertex]/config->GetPressure_Ref();

            /*--- Neumann condition for velocity. ---*/

            for (iDim = 0; iDim < nDim; iDim++)
              V_inlet[iDim+1] = V_domain[iDim+1];

            /*--- Neumann condition for the temperature. ---*/

            V_inlet[nDim+1] = nodes->GetTemperature(iPoint);

          } else {

            /*--- Update the velocity magnitude using the total pressure. ---*/

            Vel_Mag = sqrt((P_total - P_domain)/(0.5*nodes->GetDensity(iPoint)));

            /*--- If requested, use the local boundary normal (negative),
             instead of the prescribed flow direction in the config. ---*/

            if (config->GetInc_Inlet_UseNormal()) {
              for (iDim = 0; iDim < nDim; iDim++)
                UnitFlowDir[iDim] = -Normal[iDim]/Area;
            }

            /*--- Compute the delta change in velocity in each direction. ---*/

            for (iDim = 0; iDim < nDim; iDim++)
              dV[iDim] = Vel_Mag*UnitFlowDir[iDim] - V_domain[iDim+1];

            /*--- Update the velocity in the primitive variable vector.
             Note we use damping here to improve stability/convergence. ---*/

            for (iDim = 0; iDim < nDim; iDim++)
              V_inlet[iDim+1] = V_domain[iDim+1] + Damping*dV[iDim];

            /*--- Dirichlet condition for temperature (if energy is active) ---*/

            V_inlet[nDim+1] = Inlet_Ttotal[val_marker][iVertex]/config->GetTemperature_Ref();

          }

          break;

      }

      /*--- Access density at the node. This is either constant by
        construction, or will be set fixed implicitly by the temperature
        and equation of state. ---*/

      V_inlet[nDim+2] = nodes->GetDensity(iPoint);

      /*--- Beta coefficient from the config file ---*/

      V_inlet[nDim+3] = nodes->GetBetaInc2(iPoint);

      /*--- Cp is needed for Temperature equation. ---*/

      V_inlet[nDim+7] = nodes->GetSpecificHeatCp(iPoint);

      /*--- Set various quantities in the solver class ---*/

      conv_numerics->SetPrimitive(V_domain, V_inlet);

      if (dynamic_grid)
        conv_numerics->SetGridVel(geometry->nodes->GetGridVel(iPoint),
                                  geometry->nodes->GetGridVel(iPoint));

      /*--- Compute the residual using an upwind scheme ---*/

      auto residual = conv_numerics->ComputeResidual(config);

      /*--- Update residual value ---*/

      LinSysRes.AddBlock(iPoint, residual);

      /*--- Jacobian contribution for implicit integration ---*/

      if (implicit)
        Jacobian.AddBlock2Diag(iPoint, residual.jacobian_i);

      /*--- Viscous contribution, commented out because serious convergence problems ---*/

      if (viscous) {

        /*--- Set transport properties at the inlet ---*/

        V_inlet[nDim+4] = nodes->GetLaminarViscosity(iPoint);
        V_inlet[nDim+5] = nodes->GetEddyViscosity(iPoint);
        V_inlet[nDim+6] = nodes->GetThermalConductivity(iPoint);

        /*--- Set the normal vector and the coordinates ---*/

        visc_numerics->SetNormal(Normal);
        visc_numerics->SetCoord(geometry->nodes->GetCoord(iPoint),
                                geometry->nodes->GetCoord(Point_Normal));

        /*--- Primitive variables, and gradient ---*/

        visc_numerics->SetPrimitive(V_domain, V_inlet);
        visc_numerics->SetPrimVarGradient(nodes->GetGradient_Primitive(iPoint),
                                          nodes->GetGradient_Primitive(iPoint));

        /*--- Turbulent kinetic energy ---*/

        if ((config->GetKind_Turb_Model() == SST) || (config->GetKind_Turb_Model() == SST_SUST))
          visc_numerics->SetTurbKineticEnergy(solver_container[TURB_SOL]->GetNodes()->GetSolution(iPoint,0),
                                              solver_container[TURB_SOL]->GetNodes()->GetSolution(iPoint,0));

        /*--- Compute and update residual ---*/

        auto residual = visc_numerics->ComputeResidual(config);

        LinSysRes.SubtractBlock(iPoint, residual);

        /*--- Jacobian contribution for implicit integration ---*/

        if (implicit)
          Jacobian.SubtractBlock2Diag(iPoint, residual.jacobian_i);

      }

    }
  }

  /*--- Free locally allocated memory ---*/

  delete [] Normal;

}

void CIncEulerSolver::BC_Outlet(CGeometry *geometry, CSolver **solver_container,
                             CNumerics *conv_numerics, CNumerics *visc_numerics, CConfig *config, unsigned short val_marker) {
  unsigned short iDim;
  unsigned long iVertex, iPoint, Point_Normal;
  su2double *V_outlet, *V_domain, P_Outlet = 0.0, P_domain;
  su2double mDot_Target, mDot_Old, dP, Density_Avg, Area_Outlet;
  su2double Damping = config->GetInc_Outlet_Damping();

  bool implicit      = (config->GetKind_TimeIntScheme() == EULER_IMPLICIT);
  bool viscous       = config->GetViscous();
  string Marker_Tag  = config->GetMarker_All_TagBound(val_marker);

  su2double *Normal = new su2double[nDim];

  unsigned short Kind_Outlet = config->GetKind_Inc_Outlet(Marker_Tag);

  /*--- Loop over all the vertices on this boundary marker ---*/

  for (iVertex = 0; iVertex < geometry->nVertex[val_marker]; iVertex++) {

    /*--- Allocate the value at the outlet ---*/

    V_outlet = GetCharacPrimVar(val_marker, iVertex);

    iPoint = geometry->vertex[val_marker][iVertex]->GetNode();

    /*--- Check if the node belongs to the domain (i.e., not a halo node) ---*/

    if (geometry->nodes->GetDomain(iPoint)) {

      /*--- Index of the closest interior node ---*/

      Point_Normal = geometry->vertex[val_marker][iVertex]->GetNormal_Neighbor();

      /*--- Normal vector for this vertex (negate for outward convention) ---*/

      geometry->vertex[val_marker][iVertex]->GetNormal(Normal);
      for (iDim = 0; iDim < nDim; iDim++) Normal[iDim] = -Normal[iDim];
      conv_numerics->SetNormal(Normal);

      /*--- Current solution at this boundary node ---*/

      V_domain = nodes->GetPrimitive(iPoint);

      /*--- Store the current static pressure for clarity. ---*/

      P_domain = nodes->GetPressure(iPoint);

      /*--- Compute a boundary value for the pressure depending on whether
       we are prescribing a back pressure or a mass flow target. ---*/

      switch (Kind_Outlet) {

          /*--- Velocity and temperature (if required) been specified at the inlet. ---*/

        case PRESSURE_OUTLET:

          /*--- Retrieve the specified back pressure for this outlet. ---*/

          P_Outlet = config->GetOutlet_Pressure(Marker_Tag)/config->GetPressure_Ref();

          /*--- The pressure is prescribed at the outlet. ---*/

          V_outlet[0] = P_Outlet;

          /*--- Neumann condition for the velocity. ---*/

          for (iDim = 0; iDim < nDim; iDim++) {
            V_outlet[iDim+1] = nodes->GetVelocity(iPoint,iDim);
          }

          break;

          /*--- A mass flow target has been specified for the outlet. ---*/

        case MASS_FLOW_OUTLET:

          /*--- Retrieve the specified target mass flow at the outlet. ---*/

          mDot_Target = config->GetOutlet_Pressure(Marker_Tag)/(config->GetDensity_Ref() * config->GetVelocity_Ref());

          /*--- Retrieve the old mass flow, density, and area of the outlet,
           which has been computed in a preprocessing step. These values
           were stored in non-dim. form in the config container. ---*/

          mDot_Old    = config->GetOutlet_MassFlow(Marker_Tag);
          Density_Avg = config->GetOutlet_Density(Marker_Tag);
          Area_Outlet = config->GetOutlet_Area(Marker_Tag);

          /*--- Compute the pressure increment based on the difference
           between the current and target mass flow. Note that increasing
           pressure decreases flow speed. ---*/

          dP = 0.5*Density_Avg*(mDot_Old*mDot_Old - mDot_Target*mDot_Target)/((Density_Avg*Area_Outlet)*(Density_Avg*Area_Outlet));

          /*--- Update the new outlet pressure. Note that we use damping
           here to improve stability/convergence. ---*/

          P_Outlet = P_domain + Damping*dP;

          /*--- The pressure is prescribed at the outlet. ---*/

          V_outlet[0] = P_Outlet;

          /*--- Neumann condition for the velocity ---*/

          for (iDim = 0; iDim < nDim; iDim++) {
            V_outlet[iDim+1] = nodes->GetVelocity(iPoint,iDim);
          }

          break;

      }

      /*--- Neumann condition for the temperature. ---*/

      V_outlet[nDim+1] = nodes->GetTemperature(iPoint);

      /*--- Access density at the interior node. This is either constant by
        construction, or will be set fixed implicitly by the temperature
        and equation of state. ---*/

      V_outlet[nDim+2] = nodes->GetDensity(iPoint);

      /*--- Beta coefficient from the config file ---*/

      V_outlet[nDim+3] = nodes->GetBetaInc2(iPoint);

      /*--- Cp is needed for Temperature equation. ---*/

      V_outlet[nDim+7] = nodes->GetSpecificHeatCp(iPoint);

      /*--- Set various quantities in the solver class ---*/

      conv_numerics->SetPrimitive(V_domain, V_outlet);

      if (dynamic_grid)
        conv_numerics->SetGridVel(geometry->nodes->GetGridVel(iPoint),
                                  geometry->nodes->GetGridVel(iPoint));

      /*--- Compute the residual using an upwind scheme ---*/

      auto residual = conv_numerics->ComputeResidual(config);

      /*--- Update residual value ---*/

      LinSysRes.AddBlock(iPoint, residual);

      /*--- Jacobian contribution for implicit integration ---*/

      if (implicit) {
        Jacobian.AddBlock2Diag(iPoint, residual.jacobian_i);
      }

      /*--- Viscous contribution, commented out because serious convergence problems ---*/

      if (viscous) {

        /*--- Set transport properties at the outlet. ---*/

        V_outlet[nDim+4] = nodes->GetLaminarViscosity(iPoint);
        V_outlet[nDim+5] = nodes->GetEddyViscosity(iPoint);
        V_outlet[nDim+6] = nodes->GetThermalConductivity(iPoint);

        /*--- Set the normal vector and the coordinates ---*/

        visc_numerics->SetNormal(Normal);
        visc_numerics->SetCoord(geometry->nodes->GetCoord(iPoint),
                                geometry->nodes->GetCoord(Point_Normal));

        /*--- Primitive variables, and gradient ---*/

        visc_numerics->SetPrimitive(V_domain, V_outlet);
        visc_numerics->SetPrimVarGradient(nodes->GetGradient_Primitive(iPoint),
                                          nodes->GetGradient_Primitive(iPoint));

        /*--- Turbulent kinetic energy ---*/

        if ((config->GetKind_Turb_Model() == SST) || (config->GetKind_Turb_Model() == SST_SUST))
          visc_numerics->SetTurbKineticEnergy(solver_container[TURB_SOL]->GetNodes()->GetSolution(iPoint,0),
                                              solver_container[TURB_SOL]->GetNodes()->GetSolution(iPoint,0));

        /*--- Compute and update residual ---*/

        auto residual = visc_numerics->ComputeResidual(config);

        LinSysRes.SubtractBlock(iPoint, residual);

        /*--- Jacobian contribution for implicit integration ---*/
        if (implicit)
          Jacobian.SubtractBlock2Diag(iPoint, residual.jacobian_i);

      }

    }
  }

  /*--- Free locally allocated memory ---*/
  delete [] Normal;

}

void CIncEulerSolver::SetResidual_DualTime(CGeometry *geometry, CSolver **solver_container, CConfig *config,
                                        unsigned short iRKStep, unsigned short iMesh, unsigned short RunTime_EqSystem) {

  /*--- Local variables ---*/

  unsigned short iVar, jVar, iMarker, iDim;
  unsigned long iPoint, jPoint, iEdge, iVertex;

  su2double Density, Cp;
  su2double *V_time_nM1, *V_time_n, *V_time_nP1;
  su2double U_time_nM1[5], U_time_n[5], U_time_nP1[5];
  su2double Volume_nM1, Volume_nP1, TimeStep;
  su2double *GridVel_i = nullptr, *GridVel_j = nullptr, Residual_GCL;
  const su2double* Normal;

  bool implicit = (config->GetKind_TimeIntScheme() == EULER_IMPLICIT);
  bool energy   = config->GetEnergy_Equation();
  unsigned short flamelet_thermo_system = config->GetKind_FlameletThermoSystem();

  /*--- Store the physical time step ---*/

  TimeStep = config->GetDelta_UnstTimeND();

  /*--- Compute the dual time-stepping source term for static meshes ---*/

  if (!dynamic_grid) {

    /*--- Loop over all nodes (excluding halos) ---*/

    for (iPoint = 0; iPoint < nPointDomain; iPoint++) {

      /*--- Initialize the Residual / Jacobian container to zero. ---*/

      for (iVar = 0; iVar < nVar; iVar++) {
        Residual[iVar] = 0.0;
        if (implicit) {
        for (jVar = 0; jVar < nVar; jVar++)
          Jacobian_i[iVar][jVar] = 0.0;
        }
      }

      /*--- Retrieve the solution at time levels n-1, n, and n+1. Note that
       we are currently iterating on U^n+1 and that U^n & U^n-1 are fixed,
       previous solutions that are stored in memory. These are actually
       the primitive values, but we will convert to conservatives. ---*/

      V_time_nM1 = nodes->GetSolution_time_n1(iPoint);
      V_time_n   = nodes->GetSolution_time_n(iPoint);
      V_time_nP1 = nodes->GetSolution(iPoint);

      /*--- Access the density and Cp at this node (constant for now). ---*/

      Density     = nodes->GetDensity(iPoint);
      Cp          = nodes->GetSpecificHeatCp(iPoint);

      /*--- Compute the conservative variable vector for all time levels. ---*/

      U_time_nM1[0] = Density;
      U_time_n[0]   = Density;
      U_time_nP1[0] = Density;

      for (iDim = 0; iDim < nDim; iDim++) {
        U_time_nM1[iDim+1] = Density*V_time_nM1[iDim+1];
        U_time_n[iDim+1]   = Density*V_time_n[iDim+1];
        U_time_nP1[iDim+1] = Density*V_time_nP1[iDim+1];
      }

      U_time_nM1[nDim+1] = Density*Cp*V_time_nM1[nDim+1];
      U_time_n[nDim+1]   = Density*Cp*V_time_n[nDim+1];
      U_time_nP1[nDim+1] = Density*Cp*V_time_nP1[nDim+1];

      /*--- CV volume at time n+1. As we are on a static mesh, the volume
       of the CV will remained fixed for all time steps. ---*/

      Volume_nP1 = geometry->nodes->GetVolume(iPoint);

      /*--- Compute the dual time-stepping source term based on the chosen
       time discretization scheme (1st- or 2nd-order). Note that for an
       incompressible problem, the pressure equation does not have a
       contribution, as the time derivative should always be zero. ---*/

      for (iVar = 0; iVar < nVar; iVar++) {
        if (config->GetTime_Marching() == DT_STEPPING_1ST)
          Residual[iVar] = (U_time_nP1[iVar] - U_time_n[iVar])*Volume_nP1 / TimeStep;
        if (config->GetTime_Marching() == DT_STEPPING_2ND)
          Residual[iVar] = ( 3.0*U_time_nP1[iVar] - 4.0*U_time_n[iVar]
                            +1.0*U_time_nM1[iVar])*Volume_nP1 / (2.0*TimeStep);
      }
      
      if (!energy || flamelet_thermo_system == ADIABATIC) Residual[nDim+1] = 0.0;
      
      /*--- Store the residual and compute the Jacobian contribution due
       to the dual time source term. ---*/

      LinSysRes.AddBlock(iPoint, Residual);

      if (implicit) {
<<<<<<< HEAD

        SetPreconditioner(config, iPoint);
        for (iVar = 0; iVar < nVar; iVar++) {
          for (jVar = 0; jVar < nVar; jVar++) {
            Jacobian_i[iVar][jVar] = Preconditioner[iVar][jVar];
          }
        }

        for (iVar = 0; iVar < nVar; iVar++) {
          for (jVar = 0; jVar < nVar; jVar++) {
            if (config->GetTime_Marching() == DT_STEPPING_1ST)
              Jacobian_i[iVar][jVar] *= Volume_nP1 / TimeStep;
            if (config->GetTime_Marching() == DT_STEPPING_2ND)
              Jacobian_i[iVar][jVar] *= (Volume_nP1*3.0)/(2.0*TimeStep);
          }
        }

        if (!energy || flamelet_thermo_system == ADIABATIC) {
            for (iVar = 0; iVar < nVar; iVar++) {
              Jacobian_i[iVar][nDim+1] = 0.0;
              Jacobian_i[nDim+1][iVar] = 0.0;
            }
=======
        for (iVar = 1; iVar < nVar; iVar++) {
          if (config->GetTime_Marching() == DT_STEPPING_1ST)
            Jacobian_i[iVar][iVar] = Volume_nP1 / TimeStep;
          if (config->GetTime_Marching() == DT_STEPPING_2ND)
            Jacobian_i[iVar][iVar] = (Volume_nP1*3.0)/(2.0*TimeStep);
>>>>>>> 03f82b34
        }
        for (iDim = 0; iDim < nDim; iDim++)
          Jacobian_i[iDim+1][iDim+1] = Density*Jacobian_i[iDim+1][iDim+1];
        if (energy) Jacobian_i[nDim+1][nDim+1] = Density*Cp*Jacobian_i[nDim+1][nDim+1];

        Jacobian.AddBlock2Diag(iPoint, Jacobian_i);
      }

    }

  }

  else {

    /*--- For unsteady flows on dynamic meshes (rigidly transforming or
     dynamically deforming), the Geometric Conservation Law (GCL) should be
     satisfied in conjunction with the ALE formulation of the governing
     equations. The GCL prevents accuracy issues caused by grid motion, i.e.
     a uniform free-stream should be preserved through a moving grid. First,
     we will loop over the edges and boundaries to compute the GCL component
     of the dual time source term that depends on grid velocities. ---*/

    for (iEdge = 0; iEdge < geometry->GetnEdge(); iEdge++) {

      /*--- Initialize the Residual / Jacobian container to zero. ---*/

      for (iVar = 0; iVar < nVar; iVar++) Residual[iVar] = 0.0;

      /*--- Get indices for nodes i & j plus the face normal ---*/

      iPoint = geometry->edges->GetNode(iEdge,0);
      jPoint = geometry->edges->GetNode(iEdge,1);
      Normal = geometry->edges->GetNormal(iEdge);

      /*--- Grid velocities stored at nodes i & j ---*/

      GridVel_i = geometry->nodes->GetGridVel(iPoint);
      GridVel_j = geometry->nodes->GetGridVel(jPoint);

      /*--- Compute the GCL term by averaging the grid velocities at the
       edge mid-point and dotting with the face normal. ---*/

      Residual_GCL = 0.0;
      for (iDim = 0; iDim < nDim; iDim++)
        Residual_GCL += 0.5*(GridVel_i[iDim]+GridVel_j[iDim])*Normal[iDim];

      /*--- Compute the GCL component of the source term for node i ---*/

      V_time_n = nodes->GetSolution_time_n(iPoint);

      /*--- Access the density and Cp at this node (constant for now). ---*/

      Density     = nodes->GetDensity(iPoint);
      Cp          = nodes->GetSpecificHeatCp(iPoint);

      /*--- Compute the conservative variable vector for all time levels. ---*/

      U_time_n[0] = Density;
      for (iDim = 0; iDim < nDim; iDim++) {
        U_time_n[iDim+1] = Density*V_time_n[iDim+1];
      }
      U_time_n[nDim+1] = Density*Cp*V_time_n[nDim+1];

      for (iVar = 0; iVar < nVar; iVar++)
        Residual[iVar] = U_time_n[iVar]*Residual_GCL;

      if (!energy) Residual[nDim+1] = 0.0;
      LinSysRes.AddBlock(iPoint, Residual);

      /*--- Compute the GCL component of the source term for node j ---*/

      V_time_n = nodes->GetSolution_time_n(jPoint);

      U_time_n[0] = Density;
      for (iDim = 0; iDim < nDim; iDim++) {
        U_time_n[iDim+1] = Density*V_time_n[iDim+1];
      }
      U_time_n[nDim+1] = Density*Cp*V_time_n[nDim+1];

      for (iVar = 0; iVar < nVar; iVar++)
        Residual[iVar] = U_time_n[iVar]*Residual_GCL;

      if (!energy) Residual[nDim+1] = 0.0;
      LinSysRes.SubtractBlock(jPoint, Residual);

    }

    /*---  Loop over the boundary edges ---*/

    for (iMarker = 0; iMarker < geometry->GetnMarker(); iMarker++) {
      if ((config->GetMarker_All_KindBC(iMarker) != INTERNAL_BOUNDARY) &&
          (config->GetMarker_All_KindBC(iMarker) != PERIODIC_BOUNDARY)) {
      for (iVertex = 0; iVertex < geometry->GetnVertex(iMarker); iVertex++) {

        /*--- Initialize the Residual / Jacobian container to zero. ---*/

        for (iVar = 0; iVar < nVar; iVar++) Residual[iVar] = 0.0;

        /*--- Get the index for node i plus the boundary face normal ---*/

        iPoint = geometry->vertex[iMarker][iVertex]->GetNode();
        Normal = geometry->vertex[iMarker][iVertex]->GetNormal();

        /*--- Grid velocities stored at boundary node i ---*/

        GridVel_i = geometry->nodes->GetGridVel(iPoint);

        /*--- Compute the GCL term by dotting the grid velocity with the face
         normal. The normal is negated to match the boundary convention. ---*/

        Residual_GCL = 0.0;
        for (iDim = 0; iDim < nDim; iDim++)
          Residual_GCL -= 0.5*(GridVel_i[iDim]+GridVel_i[iDim])*Normal[iDim];

        /*--- Compute the GCL component of the source term for node i ---*/

        V_time_n = nodes->GetSolution_time_n(iPoint);

        /*--- Access the density and Cp at this node (constant for now). ---*/

        Density     = nodes->GetDensity(iPoint);
        Cp          = nodes->GetSpecificHeatCp(iPoint);

        U_time_n[0] = Density;
        for (iDim = 0; iDim < nDim; iDim++) {
          U_time_n[iDim+1] = Density*V_time_n[iDim+1];
        }
        U_time_n[nDim+1] = Density*Cp*V_time_n[nDim+1];

        for (iVar = 0; iVar < nVar; iVar++)
          Residual[iVar] = U_time_n[iVar]*Residual_GCL;

        if (!energy) Residual[nDim+1] = 0.0;
        LinSysRes.AddBlock(iPoint, Residual);

      }
      }
    }

    /*--- Loop over all nodes (excluding halos) to compute the remainder
     of the dual time-stepping source term. ---*/

    for (iPoint = 0; iPoint < nPointDomain; iPoint++) {

      /*--- Initialize the Residual / Jacobian container to zero. ---*/

      for (iVar = 0; iVar < nVar; iVar++) {
        Residual[iVar] = 0.0;
        if (implicit) {
          for (jVar = 0; jVar < nVar; jVar++)
            Jacobian_i[iVar][jVar] = 0.0;
        }
      }

      /*--- Retrieve the solution at time levels n-1, n, and n+1. Note that
       we are currently iterating on U^n+1 and that U^n & U^n-1 are fixed,
       previous solutions that are stored in memory. ---*/

      V_time_nM1 = nodes->GetSolution_time_n1(iPoint);
      V_time_n   = nodes->GetSolution_time_n(iPoint);
      V_time_nP1 = nodes->GetSolution(iPoint);

      /*--- Access the density and Cp at this node (constant for now). ---*/

      Density     = nodes->GetDensity(iPoint);
      Cp          = nodes->GetSpecificHeatCp(iPoint);

      /*--- Compute the conservative variable vector for all time levels. ---*/

      U_time_nM1[0] = Density;
      U_time_n[0]   = Density;
      U_time_nP1[0] = Density;

      for (iDim = 0; iDim < nDim; iDim++) {
        U_time_nM1[iDim+1] = Density*V_time_nM1[iDim+1];
        U_time_n[iDim+1]   = Density*V_time_n[iDim+1];
        U_time_nP1[iDim+1] = Density*V_time_nP1[iDim+1];
      }

      U_time_nM1[nDim+1] = Density*Cp*V_time_nM1[nDim+1];
      U_time_n[nDim+1]   = Density*Cp*V_time_n[nDim+1];
      U_time_nP1[nDim+1] = Density*Cp*V_time_nP1[nDim+1];

      /*--- CV volume at time n-1 and n+1. In the case of dynamically deforming
       grids, the volumes will change. On rigidly transforming grids, the
       volumes will remain constant. ---*/

      Volume_nM1 = geometry->nodes->GetVolume_nM1(iPoint);
      Volume_nP1 = geometry->nodes->GetVolume(iPoint);

      /*--- Compute the dual time-stepping source residual. Due to the
       introduction of the GCL term above, the remainder of the source residual
       due to the time discretization has a new form.---*/

      for (iVar = 0; iVar < nVar; iVar++) {
        if (config->GetTime_Marching() == DT_STEPPING_1ST)
          Residual[iVar] = (U_time_nP1[iVar] - U_time_n[iVar])*(Volume_nP1/TimeStep);
        if (config->GetTime_Marching() == DT_STEPPING_2ND)
          Residual[iVar] = (U_time_nP1[iVar] - U_time_n[iVar])*(3.0*Volume_nP1/(2.0*TimeStep))
          + (U_time_nM1[iVar] - U_time_n[iVar])*(Volume_nM1/(2.0*TimeStep));
      }

      /*--- Store the residual and compute the Jacobian contribution due
       to the dual time source term. ---*/
      if (!energy) Residual[nDim+1] = 0.0;
      LinSysRes.AddBlock(iPoint, Residual);

      if (implicit) {
        for (iVar = 1; iVar < nVar; iVar++) {
          if (config->GetTime_Marching() == DT_STEPPING_1ST)
            Jacobian_i[iVar][iVar] = Volume_nP1 / TimeStep;
          if (config->GetTime_Marching() == DT_STEPPING_2ND)
            Jacobian_i[iVar][iVar] = (Volume_nP1*3.0)/(2.0*TimeStep);
        }
        for (iDim = 0; iDim < nDim; iDim++)
          Jacobian_i[iDim+1][iDim+1] = Density*Jacobian_i[iDim+1][iDim+1];
        if (energy) Jacobian_i[nDim+1][nDim+1] = Density*Cp*Jacobian_i[nDim+1][nDim+1];

        Jacobian.AddBlock2Diag(iPoint, Jacobian_i);
      }

    }
  }

}

void CIncEulerSolver::GetOutlet_Properties(CGeometry *geometry, CConfig *config, unsigned short iMesh, bool Output) {

  unsigned short iDim, iMarker;
  unsigned long iVertex, iPoint;
  su2double *V_outlet = nullptr, Velocity[3], MassFlow,
  Velocity2, Density, Area, AxiFactor;
  unsigned short iMarker_Outlet, nMarker_Outlet;
  string Inlet_TagBound, Outlet_TagBound;

  bool axisymmetric = config->GetAxisymmetric();

  bool write_heads = ((((config->GetInnerIter() % (config->GetScreen_Wrt_Freq(2)*40)) == 0)
                       && (config->GetInnerIter()!= 0))
                      || (config->GetInnerIter() == 1));

  /*--- Get the number of outlet markers and check for any mass flow BCs. ---*/

  nMarker_Outlet = config->GetnMarker_Outlet();
  bool Evaluate_BC = false;
  for (iMarker_Outlet = 0; iMarker_Outlet < nMarker_Outlet; iMarker_Outlet++) {
    Outlet_TagBound = config->GetMarker_Outlet_TagBound(iMarker_Outlet);
    if (config->GetKind_Inc_Outlet(Outlet_TagBound) == MASS_FLOW_OUTLET)
      Evaluate_BC = true;
  }

  /*--- If we have a massflow outlet BC, then we need to compute and
   communicate the total massflow, density, and area through each outlet
   boundary, so that it can be used in the iterative procedure to update
   the back pressure until we converge to the desired mass flow. This
   routine is called only once per iteration as a preprocessing and the
   values for all outlets are stored and retrieved later in the BC_Outlet
   routines. ---*/

  if (Evaluate_BC) {

    su2double *Outlet_MassFlow = new su2double[config->GetnMarker_All()];
    su2double *Outlet_Density  = new su2double[config->GetnMarker_All()];
    su2double *Outlet_Area     = new su2double[config->GetnMarker_All()];

    /*--- Comute MassFlow, average temp, press, etc. ---*/

    for (iMarker = 0; iMarker < config->GetnMarker_All(); iMarker++) {

      Outlet_MassFlow[iMarker] = 0.0;
      Outlet_Density[iMarker]  = 0.0;
      Outlet_Area[iMarker]     = 0.0;

      if ((config->GetMarker_All_KindBC(iMarker) == OUTLET_FLOW) ) {

        for (iVertex = 0; iVertex < geometry->nVertex[iMarker]; iVertex++) {

          iPoint = geometry->vertex[iMarker][iVertex]->GetNode();

          if (geometry->nodes->GetDomain(iPoint)) {

            V_outlet = nodes->GetPrimitive(iPoint);

            geometry->vertex[iMarker][iVertex]->GetNormal(Vector);

            if (axisymmetric) {
              if (geometry->nodes->GetCoord(iPoint, 1) != 0.0)
                AxiFactor = 2.0*PI_NUMBER*geometry->nodes->GetCoord(iPoint, 1);
              else
                AxiFactor = 1.0;
            } else {
              AxiFactor = 1.0;
            }

            Density      = V_outlet[nDim+2];

            Velocity2 = 0.0; Area = 0.0; MassFlow = 0.0;

            for (iDim = 0; iDim < nDim; iDim++) {
              Area += (Vector[iDim] * AxiFactor) * (Vector[iDim] * AxiFactor);
              Velocity[iDim] = V_outlet[iDim+1];
              Velocity2 += Velocity[iDim] * Velocity[iDim];
              MassFlow += Vector[iDim] * AxiFactor * Density * Velocity[iDim];
            }
            Area = sqrt (Area);

            Outlet_MassFlow[iMarker] += MassFlow;
            Outlet_Density[iMarker]  += Density*Area;
            Outlet_Area[iMarker]     += Area;

          }
        }
      }
    }

    /*--- Copy to the appropriate structure ---*/

    su2double *Outlet_MassFlow_Local = new su2double[nMarker_Outlet];
    su2double *Outlet_Density_Local  = new su2double[nMarker_Outlet];
    su2double *Outlet_Area_Local     = new su2double[nMarker_Outlet];

    su2double *Outlet_MassFlow_Total = new su2double[nMarker_Outlet];
    su2double *Outlet_Density_Total  = new su2double[nMarker_Outlet];
    su2double *Outlet_Area_Total     = new su2double[nMarker_Outlet];

    for (iMarker_Outlet = 0; iMarker_Outlet < nMarker_Outlet; iMarker_Outlet++) {
      Outlet_MassFlow_Local[iMarker_Outlet] = 0.0;
      Outlet_Density_Local[iMarker_Outlet]  = 0.0;
      Outlet_Area_Local[iMarker_Outlet]     = 0.0;

      Outlet_MassFlow_Total[iMarker_Outlet] = 0.0;
      Outlet_Density_Total[iMarker_Outlet]  = 0.0;
      Outlet_Area_Total[iMarker_Outlet]     = 0.0;
    }

    /*--- Copy the values to the local array for MPI ---*/

    for (iMarker = 0; iMarker < config->GetnMarker_All(); iMarker++) {
      if ((config->GetMarker_All_KindBC(iMarker) == OUTLET_FLOW)) {
        for (iMarker_Outlet = 0; iMarker_Outlet < nMarker_Outlet; iMarker_Outlet++) {
          Outlet_TagBound = config->GetMarker_Outlet_TagBound(iMarker_Outlet);
          if (config->GetMarker_All_TagBound(iMarker) == Outlet_TagBound) {
            Outlet_MassFlow_Local[iMarker_Outlet] += Outlet_MassFlow[iMarker];
            Outlet_Density_Local[iMarker_Outlet]  += Outlet_Density[iMarker];
            Outlet_Area_Local[iMarker_Outlet]     += Outlet_Area[iMarker];
          }
        }
      }
    }

    /*--- All the ranks to compute the total value ---*/

#ifdef HAVE_MPI

    SU2_MPI::Allreduce(Outlet_MassFlow_Local, Outlet_MassFlow_Total, nMarker_Outlet, MPI_DOUBLE, MPI_SUM, MPI_COMM_WORLD);
    SU2_MPI::Allreduce(Outlet_Density_Local, Outlet_Density_Total, nMarker_Outlet, MPI_DOUBLE, MPI_SUM, MPI_COMM_WORLD);
    SU2_MPI::Allreduce(Outlet_Area_Local, Outlet_Area_Total, nMarker_Outlet, MPI_DOUBLE, MPI_SUM, MPI_COMM_WORLD);

#else

    for (iMarker_Outlet = 0; iMarker_Outlet < nMarker_Outlet; iMarker_Outlet++) {
      Outlet_MassFlow_Total[iMarker_Outlet] = Outlet_MassFlow_Local[iMarker_Outlet];
      Outlet_Density_Total[iMarker_Outlet]  = Outlet_Density_Local[iMarker_Outlet];
      Outlet_Area_Total[iMarker_Outlet]     = Outlet_Area_Local[iMarker_Outlet];
    }

#endif

    for (iMarker_Outlet = 0; iMarker_Outlet < nMarker_Outlet; iMarker_Outlet++) {
      if (Outlet_Area_Total[iMarker_Outlet] != 0.0) {
        Outlet_Density_Total[iMarker_Outlet] /= Outlet_Area_Total[iMarker_Outlet];
      }
      else {
        Outlet_Density_Total[iMarker_Outlet] = 0.0;
      }

      if (iMesh == MESH_0) {
        config->SetOutlet_MassFlow(iMarker_Outlet, Outlet_MassFlow_Total[iMarker_Outlet]);
        config->SetOutlet_Density(iMarker_Outlet, Outlet_Density_Total[iMarker_Outlet]);
        config->SetOutlet_Area(iMarker_Outlet, Outlet_Area_Total[iMarker_Outlet]);
      }
    }

    /*--- Screen output using the values already stored in the config container ---*/

    if ((rank == MASTER_NODE) && (iMesh == MESH_0) ) {

      cout.precision(5);
      cout.setf(ios::fixed, ios::floatfield);

      if (write_heads && Output && !config->GetDiscrete_Adjoint()) {
        cout << endl   << "---------------------------- Outlet properties --------------------------" << endl;
      }

      for (iMarker_Outlet = 0; iMarker_Outlet < nMarker_Outlet; iMarker_Outlet++) {
        Outlet_TagBound = config->GetMarker_Outlet_TagBound(iMarker_Outlet);
        if (write_heads && Output && !config->GetDiscrete_Adjoint()) {

          /*--- Geometry defintion ---*/

          cout <<"Outlet surface: " << Outlet_TagBound << "." << endl;

          if ((nDim ==3) || axisymmetric) {
            cout <<"Area (m^2): " << config->GetOutlet_Area(Outlet_TagBound) << endl;
          }
          if (nDim == 2) {
            cout <<"Length (m): " << config->GetOutlet_Area(Outlet_TagBound) << "." << endl;
          }

          cout << setprecision(5) << "Outlet Avg. Density (kg/m^3): " << config->GetOutlet_Density(Outlet_TagBound) * config->GetDensity_Ref() << endl;
          su2double Outlet_mDot = fabs(config->GetOutlet_MassFlow(Outlet_TagBound)) * config->GetDensity_Ref() * config->GetVelocity_Ref();
           su2double Outlet_mDot_Target = fabs(config->GetOutlet_Pressure(Outlet_TagBound)) / (config->GetDensity_Ref() * config->GetVelocity_Ref());
           cout << "Outlet mass flow (kg/s): "; cout << setprecision(5) << Outlet_mDot << endl;
           cout << "target mass flow (kg/s): "; cout << setprecision(5) << Outlet_mDot_Target << endl;
           su2double goal = 100.0*Outlet_mDot/Outlet_mDot_Target;
           cout << "Target achieved:" << setprecision(5) << goal << " % "<< endl;
        }
      }

      if (write_heads && Output && !config->GetDiscrete_Adjoint()) {cout << endl;
        cout << "-------------------------------------------------------------------------" << endl << endl;
      }

      cout.unsetf(ios_base::floatfield);

    }

    delete [] Outlet_MassFlow_Local;
    delete [] Outlet_Density_Local;
    delete [] Outlet_Area_Local;

    delete [] Outlet_MassFlow_Total;
    delete [] Outlet_Density_Total;
    delete [] Outlet_Area_Total;

    delete [] Outlet_MassFlow;
    delete [] Outlet_Density;
    delete [] Outlet_Area;

  }

}

void CIncEulerSolver::PrintVerificationError(const CConfig *config) const {

  if ((rank != MASTER_NODE) || (MGLevel != MESH_0)) return;

  if (config && !config->GetDiscrete_Adjoint()) {

    cout.precision(6);
    cout.setf(ios::scientific, ios::floatfield);

    cout << endl   << "------------------------ Global Error Analysis --------------------------" << endl;

    cout << setw(20) << "RMS Error [P]: " << setw(12) << VerificationSolution->GetError_RMS(0) << "     | ";
    cout << setw(20) << "Max Error [P]: " << setw(12) << VerificationSolution->GetError_Max(0);
    cout << endl;

    cout << setw(20) << "RMS Error [U]: " << setw(12) << VerificationSolution->GetError_RMS(1) << "     | ";
    cout << setw(20) << "Max Error [U]: " << setw(12) << VerificationSolution->GetError_Max(1);
    cout << endl;

    cout << setw(20) << "RMS Error [V]: " << setw(12) << VerificationSolution->GetError_RMS(2) << "     | ";
    cout << setw(20) << "Max Error [V]: " << setw(12) << VerificationSolution->GetError_Max(2);
    cout << endl;

    if (nDim == 3) {
      cout << setw(20) << "RMS Error [W]: " << setw(12) << VerificationSolution->GetError_RMS(3) << "     | ";
      cout << setw(20) << "Max Error [W]: " << setw(12) << VerificationSolution->GetError_Max(3);
      cout << endl;
    }

    if (config->GetEnergy_Equation()) {
      cout << setw(20) << "RMS Error [T]: " << setw(12) << VerificationSolution->GetError_RMS(nDim+1) << "     | ";
      cout << setw(20) << "Max Error [T]: " << setw(12) << VerificationSolution->GetError_Max(nDim+1);
      cout << endl;
    }

    cout << "-------------------------------------------------------------------------" << endl << endl;
    cout.unsetf(ios_base::floatfield);
  }
}

void CIncEulerSolver::LoadRestart(CGeometry **geometry, CSolver ***solver, CConfig *config, int val_iter, bool val_update_geo) {

  /*--- Restart the solution from file information ---*/
  unsigned short iDim, iVar, iMesh, iMeshFine;
  unsigned long iPoint, index, iChildren, Point_Fine;
  unsigned short turb_model = config->GetKind_Turb_Model();
  su2double Area_Children, Area_Parent, Coord[3] = {0.0}, *Solution_Fine;
  bool static_fsi = ((config->GetTime_Marching() == STEADY) && config->GetFSI_Simulation());
  bool dual_time = ((config->GetTime_Marching() == DT_STEPPING_1ST) ||
                    (config->GetTime_Marching() == DT_STEPPING_2ND));
  bool steady_restart = config->GetSteadyRestart();
  bool turbulent = (config->GetKind_Solver() == INC_RANS) || (config->GetKind_Solver() == DISC_ADJ_INC_RANS);

  string restart_filename = config->GetFilename(config->GetSolution_FileName(), "", val_iter);

  int counter = 0;
  long iPoint_Local = 0; unsigned long iPoint_Global = 0;
  unsigned long iPoint_Global_Local = 0;

  /*--- Skip coordinates ---*/

  unsigned short skipVars = geometry[MESH_0]->GetnDim();

  /*--- Store the number of variables for the turbulence model
   (that could appear in the restart file before the grid velocities). ---*/
  unsigned short turbVars = 0;
  if (turbulent){
    if ((turb_model == SST) || (turb_model == SST_SUST)) turbVars = 2;
    else turbVars = 1;
  }

  /*--- Adjust the number of solution variables in the restart. We always
   carry a space in nVar for the energy equation in the solver, but we only
   write it to the restart if it is active. Therefore, we must reduce nVar
   here if energy is inactive so that the restart is read correctly. ---*/

  bool energy               = config->GetEnergy_Equation();
  bool weakly_coupled_heat  = config->GetWeakly_Coupled_Heat();

  unsigned short nVar_Restart = nVar;
  if ((!energy) && (!weakly_coupled_heat)) nVar_Restart--;
  Solution[nVar-1] = GetTemperature_Inf();

  /*--- Read the restart data from either an ASCII or binary SU2 file. ---*/

  if (config->GetRead_Binary_Restart()) {
    Read_SU2_Restart_Binary(geometry[MESH_0], config, restart_filename);
  } else {
    Read_SU2_Restart_ASCII(geometry[MESH_0], config, restart_filename);
  }

  /*--- Load data from the restart into correct containers. ---*/

  counter = 0;
  for (iPoint_Global = 0; iPoint_Global < geometry[MESH_0]->GetGlobal_nPointDomain(); iPoint_Global++ ) {

    /*--- Retrieve local index. If this node from the restart file lives
     on the current processor, we will load and instantiate the vars. ---*/

    iPoint_Local = geometry[MESH_0]->GetGlobal_to_Local_Point(iPoint_Global);

    if (iPoint_Local > -1) {

      /*--- We need to store this point's data, so jump to the correct
       offset in the buffer of data from the restart file and load it. ---*/

      index = counter*Restart_Vars[1] + skipVars;
      for (iVar = 0; iVar < nVar_Restart; iVar++) Solution[iVar] = Restart_Data[index+iVar];
      nodes->SetSolution(iPoint_Local,Solution);
      iPoint_Global_Local++;

      /*--- For dynamic meshes, read in and store the
       grid coordinates and grid velocities for each node. ---*/

      if (dynamic_grid && val_update_geo) {

        /*--- Read in the next 2 or 3 variables which are the grid velocities ---*/
        /*--- If we are restarting the solution from a previously computed static calculation (no grid movement) ---*/
        /*--- the grid velocities are set to 0. This is useful for FSI computations ---*/

        /*--- Rewind the index to retrieve the Coords. ---*/
        index = counter*Restart_Vars[1];
        for (iDim = 0; iDim < nDim; iDim++) { Coord[iDim] = Restart_Data[index+iDim]; }

        su2double GridVel[3] = {0.0,0.0,0.0};
        if (!steady_restart) {
          /*--- Move the index forward to get the grid velocities. ---*/
          index = counter*Restart_Vars[1] + skipVars + nVar_Restart + turbVars;
          for (iDim = 0; iDim < nDim; iDim++) { GridVel[iDim] = Restart_Data[index+iDim]; }
        }

        for (iDim = 0; iDim < nDim; iDim++) {
          geometry[MESH_0]->nodes->SetCoord(iPoint_Local, iDim, Coord[iDim]);
          geometry[MESH_0]->nodes->SetGridVel(iPoint_Local, iDim, GridVel[iDim]);
        }
      }

      /*--- For static FSI problems, grid_movement is 0 but we need to read in and store the
       grid coordinates for each node (but not the grid velocities, as there are none). ---*/

      if (static_fsi && val_update_geo) {
       /*--- Rewind the index to retrieve the Coords. ---*/
        index = counter*Restart_Vars[1];
        for (iDim = 0; iDim < nDim; iDim++) { Coord[iDim] = Restart_Data[index+iDim];}

        for (iDim = 0; iDim < nDim; iDim++) {
          geometry[MESH_0]->nodes->SetCoord(iPoint_Local, iDim, Coord[iDim]);
        }
      }

      /*--- Increment the overall counter for how many points have been loaded. ---*/
      counter++;

    }
  }

  /*--- Detect a wrong solution file ---*/

  if (iPoint_Global_Local < nPointDomain) {
    SU2_MPI::Error(string("The solution file ") + restart_filename + string(" doesn't match with the mesh file!\n") +
                   string("It could be empty lines at the end of the file."), CURRENT_FUNCTION);
  }

  /*--- Update the geometry for flows on deforming meshes ---*/

  if ((dynamic_grid || static_fsi) && val_update_geo) {

    /*--- Communicate the new coordinates and grid velocities at the halos ---*/

    geometry[MESH_0]->InitiateComms(geometry[MESH_0], config, COORDINATES);
    geometry[MESH_0]->CompleteComms(geometry[MESH_0], config, COORDINATES);

    if (dynamic_grid) {
      geometry[MESH_0]->InitiateComms(geometry[MESH_0], config, GRID_VELOCITY);
      geometry[MESH_0]->CompleteComms(geometry[MESH_0], config, GRID_VELOCITY);
    }

    /*--- Recompute the edges and  dual mesh control volumes in the
     domain and on the boundaries. ---*/

    geometry[MESH_0]->SetCoord_CG();
    geometry[MESH_0]->SetControlVolume(config, UPDATE);
    geometry[MESH_0]->SetBoundControlVolume(config, UPDATE);
    geometry[MESH_0]->SetMaxLength(config);

    /*--- Update the multigrid structure after setting up the finest grid,
     including computing the grid velocities on the coarser levels. ---*/

    for (iMesh = 1; iMesh <= config->GetnMGLevels(); iMesh++) {
      iMeshFine = iMesh-1;
      geometry[iMesh]->SetControlVolume(config, geometry[iMeshFine], UPDATE);
      geometry[iMesh]->SetBoundControlVolume(config, geometry[iMeshFine],UPDATE);
      geometry[iMesh]->SetCoord(geometry[iMeshFine]);
      if (dynamic_grid) {
        geometry[iMesh]->SetRestricted_GridVelocity(geometry[iMeshFine], config);
      }
      geometry[iMesh]->SetMaxLength(config);
    }
  }

  /*--- Communicate the loaded solution on the fine grid before we transfer
   it down to the coarse levels. We alo call the preprocessing routine
   on the fine level in order to have all necessary quantities updated,
   especially if this is a turbulent simulation (eddy viscosity). ---*/

  solver[MESH_0][FLOW_SOL]->InitiateComms(geometry[MESH_0], config, SOLUTION);
  solver[MESH_0][FLOW_SOL]->CompleteComms(geometry[MESH_0], config, SOLUTION);

  /*--- For turbulent simulations the flow preprocessing is done by the turbulence solver
   *    after it loads its variables (they are needed to compute flow primitives). ---*/
  if (!turbulent) {
    solver[MESH_0][FLOW_SOL]->Preprocessing(geometry[MESH_0], solver[MESH_0], config, MESH_0, NO_RK_ITER, RUNTIME_FLOW_SYS, false);
  }

  /*--- Interpolate the solution down to the coarse multigrid levels ---*/

  for (iMesh = 1; iMesh <= config->GetnMGLevels(); iMesh++) {
    for (iPoint = 0; iPoint < geometry[iMesh]->GetnPoint(); iPoint++) {
      Area_Parent = geometry[iMesh]->nodes->GetVolume(iPoint);
      for (iVar = 0; iVar < nVar; iVar++) Solution[iVar] = 0.0;
      for (iChildren = 0; iChildren < geometry[iMesh]->nodes->GetnChildren_CV(iPoint); iChildren++) {
        Point_Fine = geometry[iMesh]->nodes->GetChildren_CV(iPoint, iChildren);
        Area_Children = geometry[iMesh-1]->nodes->GetVolume(Point_Fine);
        Solution_Fine = solver[iMesh-1][FLOW_SOL]->GetNodes()->GetSolution(Point_Fine);
        for (iVar = 0; iVar < nVar; iVar++) {
          Solution[iVar] += Solution_Fine[iVar]*Area_Children/Area_Parent;
        }
      }
      solver[iMesh][FLOW_SOL]->GetNodes()->SetSolution(iPoint,Solution);
    }
    solver[iMesh][FLOW_SOL]->InitiateComms(geometry[iMesh], config, SOLUTION);
    solver[iMesh][FLOW_SOL]->CompleteComms(geometry[iMesh], config, SOLUTION);

    if (!turbulent) {
      solver[iMesh][FLOW_SOL]->Preprocessing(geometry[iMesh], solver[iMesh], config, iMesh, NO_RK_ITER, RUNTIME_FLOW_SYS, false);
    }
  }

  /*--- Update the old geometry (coordinates n and n-1) in dual time-stepping strategy ---*/
  if (dual_time && config->GetGrid_Movement() && !config->GetDeform_Mesh() &&
      (config->GetKind_GridMovement() != RIGID_MOTION)) {
    Restart_OldGeometry(geometry[MESH_0], config);
  }

  /*--- Delete the class memory that is used to load the restart. ---*/

  delete [] Restart_Vars; Restart_Vars = nullptr;
  delete [] Restart_Data; Restart_Data = nullptr;

}

void CIncEulerSolver::SetFreeStream_Solution(CConfig *config){

  unsigned long iPoint;
  unsigned short iDim;

  for (iPoint = 0; iPoint < nPoint; iPoint++){
    nodes->SetSolution(iPoint,0, Pressure_Inf);
    for (iDim = 0; iDim < nDim; iDim++){
      nodes->SetSolution(iPoint,iDim+1, Velocity_Inf[iDim]);
    }
    nodes->SetSolution(iPoint,nDim+1, Temperature_Inf);
  }
}<|MERGE_RESOLUTION|>--- conflicted
+++ resolved
@@ -3118,36 +3118,11 @@
       LinSysRes.AddBlock(iPoint, Residual);
 
       if (implicit) {
-<<<<<<< HEAD
-
-        SetPreconditioner(config, iPoint);
-        for (iVar = 0; iVar < nVar; iVar++) {
-          for (jVar = 0; jVar < nVar; jVar++) {
-            Jacobian_i[iVar][jVar] = Preconditioner[iVar][jVar];
-          }
-        }
-
-        for (iVar = 0; iVar < nVar; iVar++) {
-          for (jVar = 0; jVar < nVar; jVar++) {
-            if (config->GetTime_Marching() == DT_STEPPING_1ST)
-              Jacobian_i[iVar][jVar] *= Volume_nP1 / TimeStep;
-            if (config->GetTime_Marching() == DT_STEPPING_2ND)
-              Jacobian_i[iVar][jVar] *= (Volume_nP1*3.0)/(2.0*TimeStep);
-          }
-        }
-
-        if (!energy || flamelet_thermo_system == ADIABATIC) {
-            for (iVar = 0; iVar < nVar; iVar++) {
-              Jacobian_i[iVar][nDim+1] = 0.0;
-              Jacobian_i[nDim+1][iVar] = 0.0;
-            }
-=======
         for (iVar = 1; iVar < nVar; iVar++) {
           if (config->GetTime_Marching() == DT_STEPPING_1ST)
             Jacobian_i[iVar][iVar] = Volume_nP1 / TimeStep;
           if (config->GetTime_Marching() == DT_STEPPING_2ND)
             Jacobian_i[iVar][iVar] = (Volume_nP1*3.0)/(2.0*TimeStep);
->>>>>>> 03f82b34
         }
         for (iDim = 0; iDim < nDim; iDim++)
           Jacobian_i[iDim+1][iDim+1] = Density*Jacobian_i[iDim+1][iDim+1];
