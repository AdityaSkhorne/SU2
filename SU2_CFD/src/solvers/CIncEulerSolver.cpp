--- conflicted
+++ resolved
@@ -2245,8 +2245,7 @@
 
 }
 
-<<<<<<< HEAD
-void CIncEulerSolver::Evaluate_ObjFunc(CConfig *config) {
+void CIncEulerSolver::Evaluate_ObjFunc(const CConfig *config) {
 
   Total_ComboObj = EvaluateCommonObjFunc(*config);
 
@@ -2279,8 +2278,6 @@
   }
 }
 
-=======
->>>>>>> 3cb709cf
 void CIncEulerSolver::SetBeta_Parameter(CGeometry *geometry, CSolver **solver_container,
                                    CConfig *config, unsigned short iMesh) {
 
