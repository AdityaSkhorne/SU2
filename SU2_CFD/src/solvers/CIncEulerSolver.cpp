/*!
 * \file CIncEulerSolver.cpp
 * \brief Main subroutines for solving incompressible flow (Euler, Navier-Stokes, etc.).
 * \author F. Palacios, T. Economon
 * \version 8.1.0 "Harrier"
 *
 * SU2 Project Website: https://su2code.github.io
 *
 * The SU2 Project is maintained by the SU2 Foundation
 * (http://su2foundation.org)
 *
 * Copyright 2012-2024, SU2 Contributors (cf. AUTHORS.md)
 *
 * SU2 is free software; you can redistribute it and/or
 * modify it under the terms of the GNU Lesser General Public
 * License as published by the Free Software Foundation; either
 * version 2.1 of the License, or (at your option) any later version.
 *
 * SU2 is distributed in the hope that it will be useful,
 * but WITHOUT ANY WARRANTY; without even the implied warranty of
 * MERCHANTABILITY or FITNESS FOR A PARTICULAR PURPOSE. See the GNU
 * Lesser General Public License for more details.
 *
 * You should have received a copy of the GNU Lesser General Public
 * License along with SU2. If not, see <http://www.gnu.org/licenses/>.
 */

#include "../../include/solvers/CIncEulerSolver.hpp"
#include "../../../Common/include/toolboxes/printing_toolbox.hpp"
#include "../../include/fluid/CConstantDensity.hpp"
#include "../../include/fluid/CIncIdealGas.hpp"
#include "../../include/fluid/CIncIdealGasPolynomial.hpp"
#include "../../include/variables/CIncNSVariable.hpp"
#include "../../include/limiters/CLimiterDetails.hpp"
#include "../../../Common/include/toolboxes/geometry_toolbox.hpp"
#include "../../include/fluid/CFluidScalar.hpp"
#include "../../include/fluid/CFluidCantera.hpp"
#include "../../include/fluid/CFluidFlamelet.hpp"
#include "../../include/fluid/CFluidModel.hpp"


CIncEulerSolver::CIncEulerSolver(CGeometry *geometry, CConfig *config, unsigned short iMesh,
                                 const bool navier_stokes) :
  CFVMFlowSolverBase<CIncEulerVariable, ENUM_REGIME::INCOMPRESSIBLE>(*geometry, *config) {

  /*--- Based on the navier_stokes boolean, determine if this constructor is
   *    being called by itself, or by its derived class CIncNSSolver. ---*/
  const string description = navier_stokes? "Navier-Stokes" : "Euler";

  unsigned short iMarker;
  ifstream restart_file;
  unsigned short nZone = geometry->GetnZone();
  bool restart = (config->GetRestart() || config->GetRestart_Flow());
  int Unst_RestartIter = 0;
  unsigned short iZone = config->GetiZone();
  bool dual_time = ((config->GetTime_Marching() == TIME_MARCHING::DT_STEPPING_1ST) ||
                    (config->GetTime_Marching() == TIME_MARCHING::DT_STEPPING_2ND));
  bool time_stepping = config->GetTime_Marching() == TIME_MARCHING::TIME_STEPPING;
  bool adjoint = (config->GetContinuous_Adjoint()) || (config->GetDiscrete_Adjoint());
  const bool centered = config->GetKind_ConvNumScheme_Flow() == SPACE_CENTERED;
  bool Energy_Multicomponent = (config->GetKind_Species_Model()==SPECIES_MODEL::SPECIES_TRANSPORT) && config->GetEnergy_Equation();

  /* A grid is defined as dynamic if there's rigid grid movement or grid deformation AND the problem is time domain */
  dynamic_grid = config->GetDynamic_Grid();

  /*--- Store the multigrid level. ---*/
  MGLevel = iMesh;

  /*--- Check for a restart file to evaluate if there is a change in the angle of attack
   before computing all the non-dimesional quantities. ---*/

  if (restart && (iMesh == MESH_0) && nZone <= 1) {

    /*--- Multizone problems require the number of the zone to be appended. ---*/

    auto filename_ = config->GetSolution_FileName();

    if (nZone > 1) filename_ = config->GetMultizone_FileName(filename_, iZone, ".dat");

    /*--- Modify file name for a dual-time unsteady restart ---*/

    if (dual_time) {
      if (adjoint) Unst_RestartIter = SU2_TYPE::Int(config->GetUnst_AdjointIter())-1;
      else if (config->GetTime_Marching() == TIME_MARCHING::DT_STEPPING_1ST)
        Unst_RestartIter = SU2_TYPE::Int(config->GetRestart_Iter())-1;
      else Unst_RestartIter = SU2_TYPE::Int(config->GetRestart_Iter())-2;
      filename_ = config->GetUnsteady_FileName(filename_, Unst_RestartIter, ".dat");
    }

    /*--- Modify file name for a time stepping unsteady restart ---*/

    if (time_stepping) {
      if (adjoint) Unst_RestartIter = SU2_TYPE::Int(config->GetUnst_AdjointIter())-1;
      else Unst_RestartIter = SU2_TYPE::Int(config->GetRestart_Iter())-1;
      filename_ = config->GetUnsteady_FileName(filename_, Unst_RestartIter, ".dat");
    }

    /*--- Read and store the restart metadata. ---*/

    filename_ = "flow";
    filename_ = config->GetFilename(filename_, ".meta", Unst_RestartIter);
    Read_SU2_Restart_Metadata(geometry, config, adjoint, filename_);

  }
  if (restart && (config->GetKind_Streamwise_Periodic() == ENUM_STREAMWISE_PERIODIC::MASSFLOW)) {
    string filename_ = "flow";
    filename_ = config->GetFilename(filename_, ".meta", Unst_RestartIter);
    Read_SU2_Restart_Metadata(geometry, config, adjoint, filename_);
    if (rank==MASTER_NODE) cout << "Setting streamwise periodic pressure drop from restart metadata file." << endl;
  }

  /*--- Set the gamma value ---*/

  Gamma = config->GetGamma();
  Gamma_Minus_One = Gamma - 1.0;

  /*--- Define geometry constants in the solver structure.
   * Incompressible flow, primitive variables (P, vx, vy, vz, T, rho, beta, lamMu, EddyMu, Kt_eff, Cp, Cv) ---*/

  nDim = geometry->GetnDim();

  /*--- Make sure to align the sizes with the constructor of CIncEulerVariable. ---*/
  nVar = nDim + 2;
  nPrimVar = nDim + 10;
  /*--- Centered schemes only need gradients for viscous fluxes (T and v, but we need also to include P). ---*/
  nPrimVarGrad = nDim + (centered ? 2 : 4);

  /*--- Initialize nVarGrad for deallocation ---*/

  nVarGrad = nPrimVarGrad;

  nMarker      = config->GetnMarker_All();
  nPoint       = geometry->GetnPoint();
  nPointDomain = geometry->GetnPointDomain();

  /*--- Store the number of vertices on each marker for deallocation later ---*/

  nVertex.resize(nMarker);
  for (iMarker = 0; iMarker < nMarker; iMarker++)
    nVertex[iMarker] = geometry->nVertex[iMarker];

  /*--- Perform the non-dimensionalization for the flow equations using the
   specified reference values. ---*/

  SetNondimensionalization(config, iMesh);

  /*--- Check if we are executing a verification case. If so, the
   VerificationSolution object will be instantiated for a particular
   option from the available library of verification solutions. Note
   that this is done after SetNondim(), as problem-specific initial
   parameters are needed by the solution constructors. ---*/

  SetVerificationSolution(nDim, nVar, config);

  /*--- Allocate base class members. ---*/

  Allocate(*config);

  /*--- MPI + OpenMP initialization. ---*/

  HybridParallelInitialization(*config, *geometry);

  /*--- Jacobians and vector structures for implicit computations ---*/

  if (config->GetKind_TimeIntScheme_Flow() == EULER_IMPLICIT) {

    if (rank == MASTER_NODE)
      cout << "Initialize Jacobian structure (" << description << "). MG level: " << iMesh <<"." << endl;

    Jacobian.Initialize(nPoint, nPointDomain, nVar, nVar, true, geometry, config, ReducerStrategy);
  }
  else {
    if (rank == MASTER_NODE)
      cout << "Explicit scheme. No Jacobian structure (" << description << "). MG level: " << iMesh <<"." << endl;
  }

  /*--- Read farfield conditions ---*/

  Density_Inf     = config->GetDensity_FreeStreamND();
  Pressure_Inf    = config->GetPressure_FreeStreamND();
  Velocity_Inf    = config->GetVelocity_FreeStreamND();
  Temperature_Inf = config->GetTemperature_FreeStreamND();
<<<<<<< HEAD
  if (Energy_Multicomponent) {
    const su2double* scalar_init = config->GetSpecies_Init();
    CFluidModel* auxFluidModel = nullptr;

    switch (config->GetKind_FluidModel()) {
      case FLUID_MIXTURE:

        auxFluidModel = new CFluidScalar(config->GetPressure_Thermodynamic(), config);
        auxFluidModel->SetTDState_T(Temperature_Inf, scalar_init);  // compute total enthalpy from temperature
        Enthalpy_Inf = auxFluidModel->GetEnthalpy();
        break;

      case FLUID_CANTERA:

        auxFluidModel = new CFluidCantera(config->GetPressure_Thermodynamic(), config);
        auxFluidModel->SetTDState_T(Temperature_Inf, scalar_init);  // compute total enthalpy from temperature
        Enthalpy_Inf = auxFluidModel->GetEnthalpy();
        break;

      default:

        SU2_MPI::Error("Fluid model not compatible with multicomponent-reacting flows.", CURRENT_FUNCTION);
        break;
    }
=======
  if (Energy_Multicomponent){
    CFluidModel *auxFluidModel = new CFluidScalar(config->GetPressure_Thermodynamic(), config);
    const su2double *scalar_init = config->GetSpecies_Init();
    auxFluidModel->SetTDState_T(Temperature_Inf,scalar_init); // compute total enthalpy from temperature
    Enthalpy_Inf = auxFluidModel->GetEnthalpy();
>>>>>>> 7f927300
  }

  /*--- Initialize the secondary values for direct derivative approxiations ---*/

  switch (config->GetDirectDiff()) {
    case NO_DERIVATIVE:
      /*--- Default ---*/
      break;
    case D_DENSITY:
      SU2_TYPE::SetDerivative(Density_Inf, 1.0);
      break;
    case D_PRESSURE:
      SU2_TYPE::SetDerivative(Pressure_Inf, 1.0);
      break;
    case D_TEMPERATURE:
      SU2_TYPE::SetDerivative(Temperature_Inf, 1.0);
      break;
    case D_MACH: case D_AOA:
    case D_SIDESLIP: case D_REYNOLDS:
    case D_TURB2LAM: case D_DESIGN:
      /*--- Already done in postprocessing of config ---*/
      break;
    default:
      break;
  }

  SetReferenceValues(*config);

  /*--- Initialize the solution to the far-field state everywhere. ---*/

  if (navier_stokes) {
    if (Energy_Multicomponent){
      nodes = new CIncNSVariable(Pressure_Inf, Velocity_Inf, Enthalpy_Inf, nPoint, nDim, nVar, config);
    }else{
      nodes = new CIncNSVariable(Pressure_Inf, Velocity_Inf, Temperature_Inf, nPoint, nDim, nVar, config);
    }
  } else {
    nodes = new CIncEulerVariable(Pressure_Inf, Velocity_Inf, Temperature_Inf, nPoint, nDim, nVar, config);
  }
  SetBaseClassPointerToNodes();

  if (iMesh == MESH_0) {
    nodes->NonPhysicalEdgeCounter.resize(geometry->GetnEdge()) = 0;
  }

  /*--- Initial comms. ---*/

  CommunicateInitialState(geometry, config);

  /*--- Sizing edge mass flux array ---*/
  if (config->GetBounded_Scalar())
    EdgeMassFluxes.resize(geometry->GetnEdge()) = su2double(0.0);

  /*--- Add the solver name. ---*/
  SolverName = "INC.FLOW";

  /*--- Finally, check that the static arrays will be large enough (keep this
   *    check at the bottom to make sure we consider the "final" values). ---*/
  if((nDim > MAXNDIM) || (nPrimVar > MAXNVAR))
    SU2_MPI::Error("Oops! The CIncEulerSolver static array sizes are not large enough.", CURRENT_FUNCTION);
}

CIncEulerSolver::~CIncEulerSolver() {

  for(auto& model : FluidModel) delete model;
}

void CIncEulerSolver::SetNondimensionalization(CConfig *config, unsigned short iMesh) {

  su2double Temperature_FreeStream = 0.0,  ModVel_FreeStream = 0.0,Energy_FreeStream = 0.0,
  ModVel_FreeStreamND = 0.0, Omega_FreeStream = 0.0, Omega_FreeStreamND = 0.0, Viscosity_FreeStream = 0.0,
  Density_FreeStream = 0.0, Pressure_FreeStream = 0.0, Pressure_Thermodynamic = 0.0, Tke_FreeStream = 0.0,
  Length_Ref = 0.0, Density_Ref = 0.0, Pressure_Ref = 0.0, Temperature_Ref = 0.0, Velocity_Ref = 0.0, Time_Ref = 0.0,
  Gas_Constant_Ref = 0.0, Omega_Ref = 0.0, Force_Ref = 0.0, Viscosity_Ref = 0.0, Conductivity_Ref = 0.0, Heat_Flux_Ref = 0.0, Energy_Ref= 0.0, Pressure_FreeStreamND = 0.0, Pressure_ThermodynamicND = 0.0, Density_FreeStreamND = 0.0,
  Temperature_FreeStreamND = 0.0, Gas_ConstantND = 0.0, Specific_Heat_CpND = 0.0, Thermal_Expansion_CoeffND = 0.0,
  Velocity_FreeStreamND[3] = {0.0, 0.0, 0.0}, Viscosity_FreeStreamND = 0.0,
  Tke_FreeStreamND = 0.0, Energy_FreeStreamND = 0.0,
  Total_UnstTimeND = 0.0, Delta_UnstTimeND = 0.0;

  unsigned short iDim, iVar;

  /*--- Local variables ---*/

  su2double Mach     = config->GetMach();
  su2double Reynolds = config->GetReynolds();

  bool unsteady      = (config->GetTime_Marching() != TIME_MARCHING::STEADY);
  bool viscous       = config->GetViscous();
  bool turbulent     = ((config->GetKind_Solver() == MAIN_SOLVER::INC_RANS) ||
                        (config->GetKind_Solver() == MAIN_SOLVER::DISC_ADJ_INC_RANS));
  bool tkeNeeded     = ((turbulent) && ((config->GetKind_Turb_Model() == TURB_MODEL::SST)));
  bool energy        = config->GetEnergy_Equation();
  bool boussinesq    = (config->GetKind_DensityModel() == INC_DENSITYMODEL::BOUSSINESQ);

  /*--- Compute dimensional free-stream values. ---*/

  Density_FreeStream     = config->GetInc_Density_Init();     config->SetDensity_FreeStream(Density_FreeStream);
  Temperature_FreeStream = config->GetInc_Temperature_Init(); config->SetTemperature_FreeStream(Temperature_FreeStream);
  Pressure_FreeStream    = 0.0; config->SetPressure_FreeStream(Pressure_FreeStream);

  /*--- The dimensional viscosity is needed to determine the free-stream conditions.
    To accomplish this, simply set the non-dimensional coefficients to the
    dimensional ones. This will be overruled later.---*/

  config->SetTemperature_Ref(1.0);
  config->SetViscosity_Ref(1.0);
  config->SetConductivity_Ref(1.0);
  config->SetGas_Constant_Ref(1.0);

  ModVel_FreeStream   = 0.0;
  for (iDim = 0; iDim < nDim; iDim++) {
    ModVel_FreeStream += config->GetInc_Velocity_Init()[iDim]*config->GetInc_Velocity_Init()[iDim];
    config->SetVelocity_FreeStream(config->GetInc_Velocity_Init()[iDim],iDim);
  }
  ModVel_FreeStream = sqrt(ModVel_FreeStream); config->SetModVel_FreeStream(ModVel_FreeStream);

  CFluidModel* auxFluidModel = nullptr;

  switch (config->GetKind_FluidModel()) {

    case CONSTANT_DENSITY:

      auxFluidModel = new CConstantDensity(Density_FreeStream, config->GetSpecific_Heat_Cp());
      auxFluidModel->SetTDState_T(Temperature_FreeStream);
      break;

    case INC_IDEAL_GAS:

      config->SetGas_Constant(UNIVERSAL_GAS_CONSTANT/(config->GetMolecular_Weight()/1000.0));
      Pressure_Thermodynamic = Density_FreeStream*Temperature_FreeStream*config->GetGas_Constant();
      auxFluidModel = new CIncIdealGas(config->GetSpecific_Heat_Cp(), config->GetGas_Constant(), Pressure_Thermodynamic);
      auxFluidModel->SetTDState_T(Temperature_FreeStream);
      Pressure_Thermodynamic = auxFluidModel->GetPressure();
      config->SetPressure_Thermodynamic(Pressure_Thermodynamic);
      break;

    case INC_IDEAL_GAS_POLY:

      config->SetGas_Constant(UNIVERSAL_GAS_CONSTANT/(config->GetMolecular_Weight()/1000.0));
      Pressure_Thermodynamic = Density_FreeStream*Temperature_FreeStream*config->GetGas_Constant();
      auxFluidModel = new CIncIdealGasPolynomial<N_POLY_COEFFS>(config->GetGas_Constant(), Pressure_Thermodynamic);
      if (viscous) {
        /*--- Variable Cp model via polynomial. ---*/
        for (iVar = 0; iVar < config->GetnPolyCoeffs(); iVar++)
          config->SetCp_PolyCoeffND(config->GetCp_PolyCoeff(iVar), iVar);
        auxFluidModel->SetCpModel(config);
      }
      auxFluidModel->SetTDState_T(Temperature_FreeStream);
      Pressure_Thermodynamic = auxFluidModel->GetPressure();
      config->SetPressure_Thermodynamic(Pressure_Thermodynamic);
      break;

    case FLUID_MIXTURE:

      config->SetGas_Constant(UNIVERSAL_GAS_CONSTANT / (config->GetMolecular_Weight() / 1000.0));
      Pressure_Thermodynamic = config->GetPressure_Thermodynamic();
      auxFluidModel = new CFluidScalar(Pressure_Thermodynamic, config);
      auxFluidModel->SetTDState_T(Temperature_FreeStream, config->GetSpecies_Init());
      break;

    case FLUID_FLAMELET:

      config->SetGas_Constant(UNIVERSAL_GAS_CONSTANT / (config->GetMolecular_Weight() / 1000.0));
      Pressure_Thermodynamic = config->GetPressure_Thermodynamic();
      auxFluidModel = new CFluidFlamelet(config, Pressure_Thermodynamic);
      config->SetPressure_Thermodynamic(Pressure_Thermodynamic);
      auxFluidModel->SetTDState_T(Temperature_FreeStream, config->GetSpecies_Init());
      break;

    case FLUID_CANTERA:

      config->SetGas_Constant(UNIVERSAL_GAS_CONSTANT / (config->GetMolecular_Weight() / 1000.0));
      Pressure_Thermodynamic = config->GetPressure_Thermodynamic();
      auxFluidModel = new CFluidCantera(Pressure_Thermodynamic, config);
      auxFluidModel->SetTDState_T(Temperature_FreeStream, config->GetSpecies_Init());
      break;

    default:

      SU2_MPI::Error("Fluid model not implemented for incompressible solver.", CURRENT_FUNCTION);
      break;
  }

  if (viscous) {

    for (iVar = 0; iVar < config->GetnPolyCoeffs(); iVar++)
      config->SetMu_PolyCoeffND(config->GetMu_PolyCoeff(iVar), iVar);

    /*--- Use the fluid model to compute the dimensional viscosity/conductivity. ---*/

    auxFluidModel->SetLaminarViscosityModel(config);
    Viscosity_FreeStream = auxFluidModel->GetLaminarViscosity();
    config->SetViscosity_FreeStream(Viscosity_FreeStream);

    Reynolds = Density_FreeStream*ModVel_FreeStream/Viscosity_FreeStream; config->SetReynolds(Reynolds);

    /*--- Turbulence kinetic energy ---*/

    Tke_FreeStream  = 3.0/2.0*(ModVel_FreeStream*ModVel_FreeStream*config->GetTurbulenceIntensity_FreeStream()*config->GetTurbulenceIntensity_FreeStream());

  }

  /*--- The non-dim. scheme for incompressible flows uses the following ref. values:
     Reference length      = 1 m (fixed by default, grid in meters)
     Reference density     = liquid density or freestream (input)
     Reference velocity    = liquid velocity or freestream (input)
     Reference temperature = liquid temperature or freestream (input)
     Reference pressure    = Reference density * Reference velocity * Reference velocity
     Reference viscosity   = Reference Density * Reference velocity * Reference length
     This is the same non-dim. scheme as in the compressible solver.
     Note that the Re and Re Length are not used as part of initialization. ---*/

  if (config->GetRef_Inc_NonDim() == DIMENSIONAL) {
    Density_Ref     = 1.0;
    Velocity_Ref    = 1.0;
    Temperature_Ref = 1.0;
    Pressure_Ref    = 1.0;
  }
  else if (config->GetRef_Inc_NonDim() == INITIAL_VALUES) {
    Density_Ref     = Density_FreeStream;
    Velocity_Ref    = ModVel_FreeStream;
    Temperature_Ref = Temperature_FreeStream;
    Pressure_Ref    = Density_Ref*Velocity_Ref*Velocity_Ref;
  }
  else if (config->GetRef_Inc_NonDim() == REFERENCE_VALUES) {
    Density_Ref     = config->GetInc_Density_Ref();
    Velocity_Ref    = config->GetInc_Velocity_Ref();
    Temperature_Ref = config->GetInc_Temperature_Ref();
    Pressure_Ref    = Density_Ref*Velocity_Ref*Velocity_Ref;
  }
  config->SetDensity_Ref(Density_Ref);
  config->SetVelocity_Ref(Velocity_Ref);
  config->SetTemperature_Ref(Temperature_Ref);
  config->SetPressure_Ref(Pressure_Ref);

  /*--- More derived reference values ---*/

  Length_Ref       = 1.0;                                                config->SetLength_Ref(Length_Ref);
  Time_Ref         = Length_Ref/Velocity_Ref;                            config->SetTime_Ref(Time_Ref);
  Omega_Ref        = Velocity_Ref/Length_Ref;                            config->SetOmega_Ref(Omega_Ref);
  Force_Ref        = Velocity_Ref*Velocity_Ref/Length_Ref;               config->SetForce_Ref(Force_Ref);
  Heat_Flux_Ref    = Density_Ref*Velocity_Ref*Velocity_Ref*Velocity_Ref; config->SetHeat_Flux_Ref(Heat_Flux_Ref);
  Gas_Constant_Ref = Velocity_Ref*Velocity_Ref/Temperature_Ref;          config->SetGas_Constant_Ref(Gas_Constant_Ref);
  Viscosity_Ref    = Density_Ref*Velocity_Ref*Length_Ref;                config->SetViscosity_Ref(Viscosity_Ref);
  Conductivity_Ref = Viscosity_Ref*Gas_Constant_Ref;                     config->SetConductivity_Ref(Conductivity_Ref);

  /*--- Get the freestream energy. Only useful if energy equation is active. ---*/

  Energy_FreeStream = auxFluidModel->GetStaticEnergy() + 0.5*ModVel_FreeStream*ModVel_FreeStream;
  if (tkeNeeded) { Energy_FreeStream += Tke_FreeStream; };
  config->SetEnergy_FreeStream(Energy_FreeStream);

  /*--- Auxilary (dimensional) FluidModel no longer needed. ---*/
  delete auxFluidModel;

  /*--- Compute Mach number ---*/

  if (config->GetKind_FluidModel() == CONSTANT_DENSITY) {
    Mach = ModVel_FreeStream / sqrt(config->GetBulk_Modulus()/Density_FreeStream);
  } else {
    Mach = 0.0;
  }
  config->SetMach(Mach);

  /*--- Divide by reference values, to compute the non-dimensional free-stream values ---*/

  Pressure_FreeStreamND = Pressure_FreeStream/config->GetPressure_Ref();       config->SetPressure_FreeStreamND(Pressure_FreeStreamND);
  Pressure_ThermodynamicND = Pressure_Thermodynamic/config->GetPressure_Ref(); config->SetPressure_ThermodynamicND(Pressure_ThermodynamicND);
  Density_FreeStreamND  = Density_FreeStream/config->GetDensity_Ref();         config->SetDensity_FreeStreamND(Density_FreeStreamND);

  for (iDim = 0; iDim < nDim; iDim++) {
    Velocity_FreeStreamND[iDim] = config->GetVelocity_FreeStream()[iDim]/Velocity_Ref; config->SetVelocity_FreeStreamND(Velocity_FreeStreamND[iDim], iDim);
  }

  Temperature_FreeStreamND = Temperature_FreeStream/config->GetTemperature_Ref(); config->SetTemperature_FreeStreamND(Temperature_FreeStreamND);
  Gas_ConstantND      = config->GetGas_Constant()/Gas_Constant_Ref;               config->SetGas_ConstantND(Gas_ConstantND);
  Specific_Heat_CpND  = config->GetSpecific_Heat_CpND();

  Thermal_Expansion_CoeffND = config->GetThermal_Expansion_Coeff()*config->GetTemperature_Ref(); config->SetThermal_Expansion_CoeffND(Thermal_Expansion_CoeffND);

  ModVel_FreeStreamND = 0.0;
  for (iDim = 0; iDim < nDim; iDim++) ModVel_FreeStreamND += Velocity_FreeStreamND[iDim]*Velocity_FreeStreamND[iDim];
  ModVel_FreeStreamND    = sqrt(ModVel_FreeStreamND); config->SetModVel_FreeStreamND(ModVel_FreeStreamND);

  Viscosity_FreeStreamND = Viscosity_FreeStream / Viscosity_Ref;   config->SetViscosity_FreeStreamND(Viscosity_FreeStreamND);

  Tke_FreeStream  = 3.0/2.0*(ModVel_FreeStream*ModVel_FreeStream*config->GetTurbulenceIntensity_FreeStream()*config->GetTurbulenceIntensity_FreeStream());
  config->SetTke_FreeStream(Tke_FreeStream);

  Tke_FreeStreamND  = 3.0/2.0*(ModVel_FreeStreamND*ModVel_FreeStreamND*config->GetTurbulenceIntensity_FreeStream()*config->GetTurbulenceIntensity_FreeStream());
  config->SetTke_FreeStreamND(Tke_FreeStreamND);

  Omega_FreeStream = Density_FreeStream*Tke_FreeStream/(Viscosity_FreeStream*config->GetTurb2LamViscRatio_FreeStream());
  config->SetOmega_FreeStream(Omega_FreeStream);

  Omega_FreeStreamND = Density_FreeStreamND*Tke_FreeStreamND/(Viscosity_FreeStreamND*config->GetTurb2LamViscRatio_FreeStream());
  config->SetOmega_FreeStreamND(Omega_FreeStreamND);

  const su2double MassDiffusivityND = config->GetDiffusivity_Constant() / (Velocity_Ref * Length_Ref);
  config->SetDiffusivity_ConstantND(MassDiffusivityND);

  /*--- Create one final fluid model object per OpenMP thread to be able to use them in parallel.
   *    GetFluidModel() should be used to automatically access the "right" object of each thread. ---*/

  assert(FluidModel.empty() && "Potential memory leak!");
  FluidModel.resize(omp_get_max_threads());

  for (auto& fluidModel : FluidModel) {

    switch (config->GetKind_FluidModel()) {

      case CONSTANT_DENSITY:
        fluidModel = new CConstantDensity(Density_FreeStreamND, Specific_Heat_CpND);
        break;

      case INC_IDEAL_GAS:
        fluidModel = new CIncIdealGas(Specific_Heat_CpND, Gas_ConstantND, Pressure_ThermodynamicND);
        fluidModel->SetTDState_T(Temperature_FreeStreamND);
        break;

      case FLUID_MIXTURE:
        fluidModel = new CFluidScalar(Pressure_ThermodynamicND, config);
        fluidModel->SetTDState_T(Temperature_FreeStreamND, config->GetSpecies_Init());
        break;

      case FLUID_FLAMELET:
        fluidModel = new CFluidFlamelet(config, Pressure_Thermodynamic);
        fluidModel->SetTDState_T(Temperature_FreeStreamND, config->GetSpecies_Init());
        break;

      case FLUID_CANTERA:
        fluidModel = new CFluidCantera(Pressure_ThermodynamicND, config);
        fluidModel->SetTDState_T(Temperature_FreeStreamND, config->GetSpecies_Init());
        break;

      case INC_IDEAL_GAS_POLY:
        fluidModel = new CIncIdealGasPolynomial<N_POLY_COEFFS>(Gas_ConstantND, Pressure_ThermodynamicND);
        if (viscous) {
          /*--- Variable Cp model via polynomial. ---*/
          config->SetCp_PolyCoeffND(config->GetCp_PolyCoeff(0)/Gas_Constant_Ref, 0);
          for (iVar = 1; iVar < config->GetnPolyCoeffs(); iVar++)
            config->SetCp_PolyCoeffND(config->GetCp_PolyCoeff(iVar)*pow(Temperature_Ref,iVar)/Gas_Constant_Ref, iVar);
          fluidModel->SetCpModel(config);
        }
        fluidModel->SetTDState_T(Temperature_FreeStreamND);
        break;

    }

    if (viscous) {

      /*--- Viscosity model via polynomial. ---*/

      config->SetMu_PolyCoeffND(config->GetMu_PolyCoeff(0)/Viscosity_Ref, 0);
      for (iVar = 1; iVar < config->GetnPolyCoeffs(); iVar++)
        config->SetMu_PolyCoeffND(config->GetMu_PolyCoeff(iVar)*pow(Temperature_Ref,iVar)/Viscosity_Ref, iVar);

      /*--- Conductivity model via polynomial. ---*/

      config->SetKt_PolyCoeffND(config->GetKt_PolyCoeff(0)/Conductivity_Ref, 0);
      for (iVar = 1; iVar < config->GetnPolyCoeffs(); iVar++)
        config->SetKt_PolyCoeffND(config->GetKt_PolyCoeff(iVar)*pow(Temperature_Ref,iVar)/Conductivity_Ref, iVar);

      /*--- Set up the transport property models. ---*/

      fluidModel->SetLaminarViscosityModel(config);
      fluidModel->SetThermalConductivityModel(config);
      fluidModel->SetMassDiffusivityModel(config);
    }

  }

  Energy_FreeStreamND = GetFluidModel()->GetStaticEnergy() + 0.5*ModVel_FreeStreamND*ModVel_FreeStreamND;

  if (tkeNeeded) { Energy_FreeStreamND += Tke_FreeStreamND; };  config->SetEnergy_FreeStreamND(Energy_FreeStreamND);

  Energy_Ref = Energy_FreeStream/Energy_FreeStreamND; config->SetEnergy_Ref(Energy_Ref);

  Total_UnstTimeND = config->GetTotal_UnstTime() / Time_Ref;    config->SetTotal_UnstTimeND(Total_UnstTimeND);
  Delta_UnstTimeND = config->GetDelta_UnstTime() / Time_Ref;    config->SetDelta_UnstTimeND(Delta_UnstTimeND);

  /*--- Write output to the console if this is the master node and first domain ---*/

  if ((rank == MASTER_NODE) && (iMesh == MESH_0)) {

    cout.precision(6);

    if (config->GetRef_Inc_NonDim() == DIMENSIONAL) {
      cout << "Incompressible flow: rho_ref, vel_ref, temp_ref, p_ref" << endl;
      cout << "are set to 1.0 in order to perform a dimensional calculation." << endl;
      if (dynamic_grid) cout << "Force coefficients computed using MACH_MOTION." << endl;
      else cout << "Force coefficients computed using initial values." << endl;
    }
    else if (config->GetRef_Inc_NonDim() == INITIAL_VALUES) {
      cout << "Incompressible flow: rho_ref, vel_ref, and temp_ref" << endl;
      cout << "are based on the initial values, p_ref = rho_ref*vel_ref^2." << endl;
      if (dynamic_grid) cout << "Force coefficients computed using MACH_MOTION." << endl;
      else cout << "Force coefficients computed using initial values." << endl;
    }
    else if (config->GetRef_Inc_NonDim() == REFERENCE_VALUES) {
      cout << "Incompressible flow: rho_ref, vel_ref, and temp_ref" << endl;
      cout << "are user-provided reference values, p_ref = rho_ref*vel_ref^2." << endl;
      if (dynamic_grid) cout << "Force coefficients computed using MACH_MOTION." << endl;
      else cout << "Force coefficients computed using reference values." << endl;
    }
    cout << "The reference area for force coeffs. is " << config->GetRefArea() << " m^2." << endl;
    cout << "The reference length for force coeffs. is " << config->GetRefLength() << " m." << endl;

    cout << "The pressure is decomposed into thermodynamic and dynamic components." << endl;
    cout << "The initial value of the dynamic pressure is 0." << endl;

    cout << "Mach number: "<< config->GetMach();
    if (config->GetKind_FluidModel() == CONSTANT_DENSITY) {
      cout << ", computed using the Bulk modulus." << endl;
    } else {
      cout << ", computed using fluid speed of sound." << endl;
    }

    cout << "For external flows, the initial state is imposed at the far-field." << endl;
    cout << "Angle of attack (deg): "<< config->GetAoA() << ", computed using the initial velocity." << endl;
    cout << "Side slip angle (deg): "<< config->GetAoS() << ", computed using the initial velocity." << endl;

    if (viscous) {
      cout << "Reynolds number per meter: " << config->GetReynolds() << ", computed using initial values."<< endl;
      cout << "Reynolds number is a byproduct of inputs only (not used internally)." << endl;
    }
    cout << "SI units only. The grid should be dimensional (meters)." << endl;

    switch (config->GetKind_DensityModel()) {

      case INC_DENSITYMODEL::CONSTANT:
        if (energy) cout << "Energy equation is active and decoupled." << endl;
        else cout << "No energy equation." << endl;
        break;

      case INC_DENSITYMODEL::BOUSSINESQ:
        if (energy) cout << "Energy equation is active and coupled through Boussinesq approx." << endl;
        break;

      case INC_DENSITYMODEL::VARIABLE:
        if (energy) cout << "Energy equation is active and coupled for variable density." << endl;
        break;

      case INC_DENSITYMODEL::FLAMELET:
        cout << "Energy equation is disabled and density is obtained through flamelet manifold." << endl;
        break;
    }

    stringstream NonDimTableOut, ModelTableOut;
    stringstream Unit;

    cout << endl;
    PrintingToolbox::CTablePrinter ModelTable(&ModelTableOut);
    ModelTableOut <<"-- Models:"<< endl;

    ModelTable.AddColumn("Viscosity Model", 25);
    ModelTable.AddColumn("Conductivity Model", 26);
    ModelTable.AddColumn("Fluid Model", 25);
    ModelTable.SetAlign(PrintingToolbox::CTablePrinter::RIGHT);
    ModelTable.PrintHeader();

    PrintingToolbox::CTablePrinter NonDimTable(&NonDimTableOut);
    NonDimTable.AddColumn("Name", 22);
    NonDimTable.AddColumn("Dim. value", 14);
    NonDimTable.AddColumn("Ref. value", 14);
    NonDimTable.AddColumn("Unit", 10);
    NonDimTable.AddColumn("Non-dim. value", 14);
    NonDimTable.SetAlign(PrintingToolbox::CTablePrinter::RIGHT);

    NonDimTableOut <<"-- Fluid properties:"<< endl;

    NonDimTable.PrintHeader();

    if (viscous){

      switch(config->GetKind_ViscosityModel()){
      case VISCOSITYMODEL::CONSTANT:
        ModelTable << "CONSTANT_VISCOSITY";
        if      (config->GetSystemMeasurements() == SI) Unit << "N.s/m^2";
        else if (config->GetSystemMeasurements() == US) Unit << "lbf.s/ft^2";
        NonDimTable << "Viscosity" << config->GetMu_Constant() << config->GetMu_Constant()/config->GetMu_ConstantND() << Unit.str() << config->GetMu_ConstantND();
        Unit.str("");
        NonDimTable.PrintFooter();
        break;

      case VISCOSITYMODEL::FLAMELET:
        ModelTable << "FLAMELET";
        if      (config->GetSystemMeasurements() == SI) Unit << "N.s/m^2";
        else if (config->GetSystemMeasurements() == US) Unit << "lbf.s/ft^2";
        NonDimTable << "Viscosity" << "--" << "--" << Unit.str() << config->GetMu_ConstantND();
        Unit.str("");
        NonDimTable.PrintFooter();
        break;

      case VISCOSITYMODEL::COOLPROP:
        ModelTable << "COOLPROP_VISCOSITY";
        if      (config->GetSystemMeasurements() == SI) Unit << "N.s/m^2";
        else if (config->GetSystemMeasurements() == US) Unit << "lbf.s/ft^2";
        NonDimTable << "Viscosity" << "--" << "--" << Unit.str() << config->GetMu_ConstantND();
        Unit.str("");
        NonDimTable.PrintFooter();
        break;
      
      case VISCOSITYMODEL::CANTERA:
        ModelTable << "CANTERA";
        if      (config->GetSystemMeasurements() == SI) Unit << "N.s/m^2";
        else if (config->GetSystemMeasurements() == US) Unit << "lbf.s/ft^2";
        NonDimTable << "Viscosity" << "--" << "--" << Unit.str() << config->GetMu_ConstantND();
        Unit.str("");
        NonDimTable.PrintFooter();
        break;

      case VISCOSITYMODEL::SUTHERLAND:
        ModelTable << "SUTHERLAND";
        if      (config->GetSystemMeasurements() == SI) Unit << "N.s/m^2";
        else if (config->GetSystemMeasurements() == US) Unit << "lbf.s/ft^2";
        NonDimTable << "Ref. Viscosity" <<  config->GetMu_Ref() <<  config->GetViscosity_Ref() << Unit.str() << config->GetMu_RefND();
        Unit.str("");
        if      (config->GetSystemMeasurements() == SI) Unit << "K";
        else if (config->GetSystemMeasurements() == US) Unit << "R";
        NonDimTable << "Sutherland Temp." << config->GetMu_Temperature_Ref() <<  config->GetTemperature_Ref() << Unit.str() << config->GetMu_Temperature_RefND();
        Unit.str("");
        if      (config->GetSystemMeasurements() == SI) Unit << "K";
        else if (config->GetSystemMeasurements() == US) Unit << "R";
        NonDimTable << "Sutherland Const." << config->GetMu_S() << config->GetTemperature_Ref() << Unit.str() << config->GetMu_SND();
        Unit.str("");
        NonDimTable.PrintFooter();
        break;

      case VISCOSITYMODEL::POLYNOMIAL:
        ModelTable << "POLYNOMIAL_VISCOSITY";
        for (iVar = 0; iVar < config->GetnPolyCoeffs(); iVar++) {
          stringstream ss;
          ss << iVar;
          if (config->GetMu_PolyCoeff(iVar) != 0.0)
            NonDimTable << "Mu(T) Poly. Coeff. " + ss.str()  << config->GetMu_PolyCoeff(iVar) << config->GetMu_PolyCoeff(iVar)/config->GetMu_PolyCoeffND(iVar) << "-" << config->GetMu_PolyCoeffND(iVar);
        }
        Unit.str("");
        NonDimTable.PrintFooter();
        break;
      }

      switch(config->GetKind_ConductivityModel()){
      case CONDUCTIVITYMODEL::CONSTANT_PRANDTL:
        ModelTable << "CONSTANT_PRANDTL";
        NonDimTable << "Prandtl (Lam.)"  << "-" << "-" << "-" << config->GetPrandtl_Lam();
        Unit.str("");
        NonDimTable << "Prandtl (Turb.)" << "-" << "-" << "-" << config->GetPrandtl_Turb();
        Unit.str("");
        NonDimTable.PrintFooter();
        break;

      case CONDUCTIVITYMODEL::CONSTANT:
        ModelTable << "CONSTANT";
        Unit << "W/m^2.K";
        NonDimTable << "Molecular Cond." << config->GetThermal_Conductivity_Constant() << config->GetThermal_Conductivity_Constant()/config->GetThermal_Conductivity_ConstantND() << Unit.str() << config->GetThermal_Conductivity_ConstantND();
        Unit.str("");
        NonDimTable.PrintFooter();
        break;

      case CONDUCTIVITYMODEL::FLAMELET:
        ModelTable << "FLAMELET";
        Unit << "W/m^2.K";
        NonDimTable << "Molecular Cond." << "--" << "--" << Unit.str() << config->GetThermal_Conductivity_ConstantND();
        Unit.str("");
        break;

      case CONDUCTIVITYMODEL::COOLPROP:
        ModelTable << "COOLPROP";
        Unit << "W/m^2.K";
        NonDimTable << "Molecular Cond." << "--" << "--" << Unit.str() << config->GetThermal_Conductivity_ConstantND();
        Unit.str("");
        NonDimTable.PrintFooter();
        break;
      
      case CONDUCTIVITYMODEL::CANTERA:
        ModelTable << "CANTERA";
        Unit << "W/m^2.K";
        NonDimTable << "Molecular Cond." << "--" << "--" << Unit.str() << config->GetThermal_Conductivity_ConstantND();
        Unit.str("");
        break;

      case CONDUCTIVITYMODEL::POLYNOMIAL:
        ModelTable << "POLYNOMIAL";
        for (iVar = 0; iVar < config->GetnPolyCoeffs(); iVar++) {
          stringstream ss;
          ss << iVar;
          if (config->GetKt_PolyCoeff(iVar) != 0.0)
            NonDimTable << "Kt(T) Poly. Coeff. " + ss.str()  << config->GetKt_PolyCoeff(iVar) << config->GetKt_PolyCoeff(iVar)/config->GetKt_PolyCoeffND(iVar) << "-" << config->GetKt_PolyCoeffND(iVar);
        }
        Unit.str("");
        NonDimTable.PrintFooter();
        break;
      }
    } else {
      ModelTable << "-" << "-";
    }

    switch (config->GetKind_FluidModel()){
    case CONSTANT_DENSITY:
      ModelTable << "CONSTANT_DENSITY";
      if (energy){
        Unit << "N.m/kg.K";
        NonDimTable << "Spec. Heat (Cp)" << config->GetSpecific_Heat_Cp() << config->GetSpecific_Heat_Cp()/config->GetSpecific_Heat_CpND() << Unit.str() << config->GetSpecific_Heat_CpND();
        Unit.str("");
      }
      if (boussinesq){
        Unit << "K^-1";
        NonDimTable << "Thermal Exp." << config->GetThermal_Expansion_Coeff() << config->GetThermal_Expansion_Coeff()/config->GetThermal_Expansion_CoeffND() << Unit.str() <<  config->GetThermal_Expansion_CoeffND();
        Unit.str("");
      }
      Unit << "Pa";
      NonDimTable << "Bulk Modulus" << config->GetBulk_Modulus() << 1.0 << Unit.str() <<  config->GetBulk_Modulus();
      Unit.str("");
      NonDimTable.PrintFooter();
      break;

    case INC_IDEAL_GAS:
      ModelTable << "INC_IDEAL_GAS";
      Unit << "N.m/kg.K";
      NonDimTable << "Spec. Heat (Cp)" << config->GetSpecific_Heat_Cp() << config->GetSpecific_Heat_Cp()/config->GetSpecific_Heat_CpND() << Unit.str() << config->GetSpecific_Heat_CpND();
      Unit.str("");
      Unit << "g/mol";
      NonDimTable << "Molecular weight" << config->GetMolecular_Weight()<< 1.0 << Unit.str() << config->GetMolecular_Weight();
      Unit.str("");
      Unit << "N.m/kg.K";
      NonDimTable << "Gas Constant" << config->GetGas_Constant() << config->GetGas_Constant_Ref() << Unit.str() << config->GetGas_ConstantND();
      Unit.str("");
      Unit << "Pa";
      NonDimTable << "Therm. Pressure" << config->GetPressure_Thermodynamic() << config->GetPressure_Ref() << Unit.str() << config->GetPressure_ThermodynamicND();
      Unit.str("");
      NonDimTable.PrintFooter();
      break;

    case FLUID_MIXTURE:
      ModelTable << "FLUID_MIXTURE";
      Unit << "N.m/kg.K";
      NonDimTable << "Spec. Heat (Cp)" << config->GetSpecific_Heat_Cp() << config->GetSpecific_Heat_Cp() / config->GetSpecific_Heat_CpND() << Unit.str() << config->GetSpecific_Heat_CpND();
      Unit.str("");
      Unit << "g/mol";
      NonDimTable << "Molecular weight" << config->GetMolecular_Weight() << 1.0 << Unit.str() << config->GetMolecular_Weight();
      Unit.str("");
      Unit << "N.m/kg.K";
      NonDimTable << "Gas Constant" << config->GetGas_Constant() << config->GetGas_Constant_Ref() << Unit.str() << config->GetGas_ConstantND();
      Unit.str("");
      Unit << "Pa";
      NonDimTable << "Therm. Pressure" << config->GetPressure_Thermodynamic() << config->GetPressure_Ref() << Unit.str() << config->GetPressure_ThermodynamicND();
      Unit.str("");
      NonDimTable.PrintFooter();
      break;

    case FLUID_FLAMELET:
      ModelTable << "FLAMELET";
      Unit << "N.m/kg.K";
      NonDimTable << "Spec. Heat (Cp)" << "--" << "--" << Unit.str() << config->GetSpecific_Heat_CpND();
      Unit.str("");
      Unit << "g/mol";
      NonDimTable << "Molecular weight" << "--" << "--" << Unit.str() << config->GetMolecular_Weight();
      Unit.str("");
      Unit << "N.m/kg.K";
      NonDimTable << "Gas Constant" << "--" << config->GetGas_Constant_Ref() << Unit.str() << config->GetGas_ConstantND();
      Unit.str("");
      Unit << "Pa";
      NonDimTable << "Therm. Pressure" << config->GetPressure_Thermodynamic() << config->GetPressure_Ref() << Unit.str() << config->GetPressure_ThermodynamicND();
      Unit.str("");
      NonDimTable.PrintFooter();
      break;

    case FLUID_CANTERA:
      ModelTable << "CANTERA";
      Unit << "N.m/kg.K";
      NonDimTable << "Spec. Heat (Cp)" << config->GetSpecific_Heat_Cp() << config->GetSpecific_Heat_Cp() / config->GetSpecific_Heat_CpND() << Unit.str() << config->GetSpecific_Heat_CpND();
      Unit.str("");
      Unit << "g/mol";
      NonDimTable << "Molecular weight" << config->GetMolecular_Weight() << 1.0 << Unit.str() << config->GetMolecular_Weight();
      Unit.str("");
      Unit << "N.m/kg.K";
      NonDimTable << "Gas Constant" << config->GetGas_Constant() << config->GetGas_Constant_Ref() << Unit.str() << config->GetGas_ConstantND();
      Unit.str("");
      Unit << "Pa";
      NonDimTable << "Therm. Pressure" << config->GetPressure_Thermodynamic() << config->GetPressure_Ref() << Unit.str() << config->GetPressure_ThermodynamicND();
      Unit.str("");
      NonDimTable.PrintFooter();
      break;

    case INC_IDEAL_GAS_POLY:
      ModelTable << "INC_IDEAL_GAS_POLY";
      Unit.str("");
      Unit << "g/mol";
      NonDimTable << "Molecular weight" << config->GetMolecular_Weight()<< 1.0 << Unit.str() << config->GetMolecular_Weight();
      Unit.str("");
      Unit << "N.m/kg.K";
      NonDimTable << "Gas Constant" << config->GetGas_Constant() << config->GetGas_Constant_Ref() << Unit.str() << config->GetGas_ConstantND();
      Unit.str("");
      Unit << "Pa";
      NonDimTable << "Therm. Pressure" << config->GetPressure_Thermodynamic() << config->GetPressure_Ref() << Unit.str() << config->GetPressure_ThermodynamicND();
      Unit.str("");
      for (iVar = 0; iVar < config->GetnPolyCoeffs(); iVar++) {
        stringstream ss;
        ss << iVar;
        if (config->GetCp_PolyCoeff(iVar) != 0.0)
          NonDimTable << "Cp(T) Poly. Coeff. " + ss.str()  << config->GetCp_PolyCoeff(iVar) << config->GetCp_PolyCoeff(iVar)/config->GetCp_PolyCoeffND(iVar) << "-" << config->GetCp_PolyCoeffND(iVar);
      }
      Unit.str("");
      NonDimTable.PrintFooter();
      break;

    }


    NonDimTableOut <<"-- Initial and free-stream conditions:"<< endl;
    NonDimTable.PrintHeader();

    if      (config->GetSystemMeasurements() == SI) Unit << "Pa";
    else if (config->GetSystemMeasurements() == US) Unit << "psf";
    NonDimTable << "Dynamic Pressure" << config->GetPressure_FreeStream() << config->GetPressure_Ref() << Unit.str() << config->GetPressure_FreeStreamND();
    Unit.str("");
    if      (config->GetSystemMeasurements() == SI) Unit << "Pa";
    else if (config->GetSystemMeasurements() == US) Unit << "psf";
    NonDimTable << "Total Pressure" << config->GetPressure_FreeStream() + 0.5*config->GetDensity_FreeStream()*config->GetModVel_FreeStream()*config->GetModVel_FreeStream()
                << config->GetPressure_Ref() << Unit.str() << config->GetPressure_FreeStreamND() + 0.5*config->GetDensity_FreeStreamND()*config->GetModVel_FreeStreamND()*config->GetModVel_FreeStreamND();
    Unit.str("");
    if      (config->GetSystemMeasurements() == SI) Unit << "kg/m^3";
    else if (config->GetSystemMeasurements() == US) Unit << "slug/ft^3";
    NonDimTable << "Density" << config->GetDensity_FreeStream() << config->GetDensity_Ref() << Unit.str() << config->GetDensity_FreeStreamND();
    Unit.str("");
    if (energy){
      if      (config->GetSystemMeasurements() == SI) Unit << "K";
      else if (config->GetSystemMeasurements() == US) Unit << "R";
      NonDimTable << "Temperature" << config->GetTemperature_FreeStream() << config->GetTemperature_Ref() << Unit.str() << config->GetTemperature_FreeStreamND();
      Unit.str("");
    }
    if      (config->GetSystemMeasurements() == SI) Unit << "m/s";
    else if (config->GetSystemMeasurements() == US) Unit << "ft/s";
    NonDimTable << "Velocity-X" << config->GetVelocity_FreeStream()[0] << config->GetVelocity_Ref() << Unit.str() << config->GetVelocity_FreeStreamND()[0];
    NonDimTable << "Velocity-Y" << config->GetVelocity_FreeStream()[1] << config->GetVelocity_Ref() << Unit.str() << config->GetVelocity_FreeStreamND()[1];
    if (nDim == 3){
      NonDimTable << "Velocity-Z" << config->GetVelocity_FreeStream()[2] << config->GetVelocity_Ref() << Unit.str() << config->GetVelocity_FreeStreamND()[2];
    }
    NonDimTable << "Velocity Magnitude" << config->GetModVel_FreeStream() << config->GetVelocity_Ref() << Unit.str() << config->GetModVel_FreeStreamND();
    Unit.str("");

    if (viscous){
      NonDimTable.PrintFooter();
      if      (config->GetSystemMeasurements() == SI) Unit << "N.s/m^2";
      else if (config->GetSystemMeasurements() == US) Unit << "lbf.s/ft^2";
      NonDimTable << "Viscosity" << config->GetViscosity_FreeStream() << config->GetViscosity_Ref() << Unit.str() << config->GetViscosity_FreeStreamND();
      Unit.str("");
      if      (config->GetSystemMeasurements() == SI) Unit << "W/m^2.K";
      else if (config->GetSystemMeasurements() == US) Unit << "lbf/ft.s.R";
      NonDimTable << "Conductivity" << "-" << config->GetThermal_Conductivity_Ref() << Unit.str() << "-";
      Unit.str("");
      if (turbulent){
        if      (config->GetSystemMeasurements() == SI) Unit << "m^2/s^2";
        else if (config->GetSystemMeasurements() == US) Unit << "ft^2/s^2";
        NonDimTable << "Turb. Kin. Energy" << config->GetTke_FreeStream() << config->GetTke_FreeStream()/config->GetTke_FreeStreamND() << Unit.str() << config->GetTke_FreeStreamND();
        Unit.str("");
        if      (config->GetSystemMeasurements() == SI) Unit << "1/s";
        else if (config->GetSystemMeasurements() == US) Unit << "1/s";
        NonDimTable << "Spec. Dissipation" << config->GetOmega_FreeStream() << config->GetOmega_FreeStream()/config->GetOmega_FreeStreamND() << Unit.str() << config->GetOmega_FreeStreamND();
        Unit.str("");
      }
      if (config->GetKind_Species_Model() != SPECIES_MODEL::NONE) {
        if      (config->GetSystemMeasurements() == SI) Unit << "m^2/s";
        else if (config->GetSystemMeasurements() == US) Unit << "ft^2/s";
        NonDimTable << "Mass Diffusivity" << config->GetDiffusivity_Constant() << config->GetDiffusivity_Constant()/config->GetDiffusivity_ConstantND() << Unit.str() << config->GetDiffusivity_ConstantND();
        Unit.str("");
      }
    }

    NonDimTable.PrintFooter();
    NonDimTable << "Mach Number" << "-" << "-" << "-" << config->GetMach();
    if (viscous){
      NonDimTable << "Reynolds Number" << "-" << "-" << "-" << config->GetReynolds();
    }

    NonDimTable.PrintFooter();
    ModelTable.PrintFooter();

    if (unsteady){
      NonDimTableOut << "-- Unsteady conditions" << endl;
      NonDimTable.PrintHeader();
      NonDimTable << "Total Time" << config->GetMax_Time() << config->GetTime_Ref() << "s" << config->GetMax_Time()/config->GetTime_Ref();
      Unit.str("");
      NonDimTable << "Time Step" << config->GetTime_Step() << config->GetTime_Ref() << "s" << config->GetDelta_UnstTimeND();
      Unit.str("");
      NonDimTable.PrintFooter();
    }


    cout << ModelTableOut.str();
    cout << NonDimTableOut.str();
  }

}

void CIncEulerSolver::SetReferenceValues(const CConfig& config) {

  /*--- Evaluate reference values for non-dimensionalization. For dimensional or non-dim
   based on initial values, use the far-field state (inf). For a custom non-dim based
   on user-provided reference values, use the ref values to compute the forces. ---*/

  su2double RefDensity, RefVel2;

  if ((config.GetRef_Inc_NonDim() == DIMENSIONAL) ||
      (config.GetRef_Inc_NonDim() == INITIAL_VALUES)) {
    RefDensity = Density_Inf;
    RefVel2 = GeometryToolbox::SquaredNorm(nDim, Velocity_Inf);
  }
  else {
    RefDensity = config.GetInc_Density_Ref();
    RefVel2 = pow(config.GetInc_Velocity_Ref(), 2);
  }

  DynamicPressureRef = 0.5 * RefDensity * RefVel2;
  AeroCoeffForceRef =  DynamicPressureRef * config.GetRefArea();

}

void CIncEulerSolver::CommonPreprocessing(CGeometry *geometry, CSolver **solver_container, CConfig *config, unsigned short iMesh,
                                          unsigned short iRKStep, unsigned short RunTime_EqSystem, bool Output) {

  const bool implicit   = (config->GetKind_TimeIntScheme() == EULER_IMPLICIT);
  const bool center     = (config->GetKind_ConvNumScheme_Flow() == SPACE_CENTERED);
  const bool center_jst = (config->GetKind_Centered_Flow() == CENTERED::JST) && (iMesh == MESH_0);
  const bool outlet     = (config->GetnMarker_Outlet() != 0);

  /*--- Set the primitive variables ---*/

  ompMasterAssignBarrier(ErrorCounter, 0);

  SU2_OMP_ATOMIC
  ErrorCounter += SetPrimitive_Variables(solver_container, config);

  if ((iMesh == MESH_0) && (config->GetComm_Level() == COMM_FULL)) {
    BEGIN_SU2_OMP_SAFE_GLOBAL_ACCESS
    {
      unsigned long tmp = ErrorCounter;
      SU2_MPI::Allreduce(&tmp, &ErrorCounter, 1, MPI_UNSIGNED_LONG, MPI_SUM, SU2_MPI::GetComm());
      config->SetNonphysical_Points(ErrorCounter);
    }
    END_SU2_OMP_SAFE_GLOBAL_ACCESS
  }

  /*--- Artificial dissipation ---*/

  if (center && !Output) {
    SetMax_Eigenvalue(geometry, config);
    if (center_jst) {
      SetCentered_Dissipation_Sensor(geometry, config);
      SetUndivided_Laplacian(geometry, config);
    }
  }

  /*--- Update the beta value based on the maximum velocity. ---*/

  SetBeta_Parameter(geometry, solver_container, config, iMesh);

  /*--- Compute properties needed for mass flow BCs. ---*/

  if (outlet) {
    SU2_OMP_SAFE_GLOBAL_ACCESS(GetOutlet_Properties(geometry, config, iMesh, Output);)
  }

  /*--- Initialize the Jacobian matrix and residual, not needed for the reducer strategy
   *    as we set blocks (including diagonal ones) and completely overwrite. ---*/

  if(!ReducerStrategy && !Output) {
    LinSysRes.SetValZero();
    if (implicit) Jacobian.SetValZero();
    else {SU2_OMP_BARRIER} // because of "nowait" in LinSysRes
  }
}

void CIncEulerSolver::Preprocessing(CGeometry *geometry, CSolver **solver_container, CConfig *config, unsigned short iMesh,
                                    unsigned short iRKStep, unsigned short RunTime_EqSystem, bool Output) {
  const auto InnerIter = config->GetInnerIter();
  const bool muscl = config->GetMUSCL_Flow() && (iMesh == MESH_0);
  const bool center = (config->GetKind_ConvNumScheme_Flow() == SPACE_CENTERED);
  const bool limiter = (config->GetKind_SlopeLimit_Flow() != LIMITER::NONE) && (InnerIter <= config->GetLimiterIter());
  const bool van_albada = (config->GetKind_SlopeLimit_Flow() == LIMITER::VAN_ALBADA_EDGE);

  /*--- Common preprocessing steps. ---*/

  CommonPreprocessing(geometry, solver_container, config, iMesh, iRKStep, RunTime_EqSystem, Output);

  /*--- Upwind second order reconstruction ---*/

  if (!Output && muscl && !center) {

    /*--- Gradient computation for MUSCL reconstruction. ---*/

    switch (config->GetKind_Gradient_Method_Recon()) {
      case GREEN_GAUSS:
        SetPrimitive_Gradient_GG(geometry, config, true); break;
      case LEAST_SQUARES:
      case WEIGHTED_LEAST_SQUARES:
        SetPrimitive_Gradient_LS(geometry, config, true); break;
      default: break;
    }

    /*--- Limiter computation ---*/

    if (limiter && !van_albada) SetPrimitive_Limiter(geometry, config);
  }
}

unsigned long CIncEulerSolver::SetPrimitive_Variables(CSolver **solver_container, const CConfig *config) {

  unsigned long iPoint, nonPhysicalPoints = 0;

  AD::StartNoSharedReading();

  SU2_OMP_FOR_STAT(omp_chunk_size)
  for (iPoint = 0; iPoint < nPoint; iPoint ++) {

    /*--- Incompressible flow, primitive variables ---*/

    auto physical = nodes->SetPrimVar(iPoint,GetFluidModel());

    /* Check for non-realizable states for reporting. */

    if (!physical) nonPhysicalPoints++;
  }
  END_SU2_OMP_FOR

  AD::EndNoSharedReading();

  return nonPhysicalPoints;
}

void CIncEulerSolver::SetTime_Step(CGeometry *geometry, CSolver **solver_container, CConfig *config,
                                   unsigned short iMesh, unsigned long Iteration) {

  /*--- Define an object to compute the speed of sound. ---*/
  struct SoundSpeed {
    FORCEINLINE su2double operator() (const CIncEulerVariable& nodes, unsigned long iPoint, unsigned long jPoint) const {
      return sqrt(0.5 * (nodes.GetBetaInc2(iPoint) + nodes.GetBetaInc2(jPoint)));
    }

    FORCEINLINE su2double operator() (const CIncEulerVariable& nodes, unsigned long iPoint) const {
      return sqrt(nodes.GetBetaInc2(iPoint));
    }

  } soundSpeed;

  /*--- Define an object to compute the viscous eigenvalue. ---*/
  struct LambdaVisc {
    const bool energy;

    LambdaVisc(bool e) : energy(e) {}

    FORCEINLINE su2double lambda(su2double lamVisc, su2double eddyVisc, su2double rho, su2double k, su2double cv) const {
      su2double Lambda_1 = (4.0/3.0)*(lamVisc + eddyVisc);
      su2double Lambda_2 = 0.0;
      if (energy) Lambda_2 = k / cv;
      return (Lambda_1 + Lambda_2) / rho;
    }

    FORCEINLINE su2double operator() (const CIncEulerVariable& nodes, unsigned long iPoint, unsigned long jPoint) const {
      su2double thermalCond = 0.5*(nodes.GetThermalConductivity(iPoint) + nodes.GetThermalConductivity(jPoint));
      su2double laminarVisc = 0.5*(nodes.GetLaminarViscosity(iPoint) + nodes.GetLaminarViscosity(jPoint));
      su2double eddyVisc = 0.5*(nodes.GetEddyViscosity(iPoint) + nodes.GetEddyViscosity(jPoint));
      su2double density = 0.5*(nodes.GetDensity(iPoint) + nodes.GetDensity(jPoint));
      su2double cv = 0.5*(nodes.GetSpecificHeatCv(iPoint) + nodes.GetSpecificHeatCv(jPoint));
      return lambda(laminarVisc, eddyVisc, density, thermalCond, cv);
    }

    FORCEINLINE su2double operator() (const CIncEulerVariable& nodes, unsigned long iPoint) const {
      su2double thermalCond = nodes.GetThermalConductivity(iPoint);
      su2double laminarVisc = nodes.GetLaminarViscosity(iPoint);
      su2double eddyVisc = nodes.GetEddyViscosity(iPoint);
      su2double density = nodes.GetDensity(iPoint);
      su2double cv = nodes.GetSpecificHeatCv(iPoint);
      return lambda(laminarVisc, eddyVisc, density, thermalCond, cv);
    }

  } lambdaVisc(config->GetEnergy_Equation());

  /*--- Now instantiate the generic implementation with the two functors above. ---*/

  SetTime_Step_impl(soundSpeed, lambdaVisc, geometry, solver_container, config, iMesh, Iteration);

}

void CIncEulerSolver::Centered_Residual(CGeometry *geometry, CSolver **solver_container, CNumerics **numerics_container,
                                     CConfig *config, unsigned short iMesh, unsigned short iRKStep) {

  CNumerics* numerics = numerics_container[CONV_TERM + omp_get_thread_num()*MAX_TERMS];

  unsigned long iPoint, jPoint;

  const bool implicit    = (config->GetKind_TimeIntScheme() == EULER_IMPLICIT);
  const bool jst_scheme  = ((config->GetKind_Centered_Flow() == CENTERED::JST) && (iMesh == MESH_0));
  const bool bounded_scalar = config->GetBounded_Scalar();

  /*--- For hybrid parallel AD, pause preaccumulation if there is shared reading of
  * variables, otherwise switch to the faster adjoint evaluation mode. ---*/
  bool pausePreacc = false;
  if (ReducerStrategy) pausePreacc = AD::PausePreaccumulation();
  else AD::StartNoSharedReading();

  /*--- Loop over edge colors. ---*/
  for (auto color : EdgeColoring)
  {
  /*--- Chunk size is at least OMP_MIN_SIZE and a multiple of the color group size. ---*/
  SU2_OMP_FOR_DYN(nextMultiple(OMP_MIN_SIZE, color.groupSize))
  for(auto k = 0ul; k < color.size; ++k) {

    auto iEdge = color.indices[k];

    /*--- Points in edge, set normal vectors, and number of neighbors ---*/

    iPoint = geometry->edges->GetNode(iEdge,0); jPoint = geometry->edges->GetNode(iEdge,1);
    numerics->SetNormal(geometry->edges->GetNormal(iEdge));
    numerics->SetNeighbor(geometry->nodes->GetnNeighbor(iPoint), geometry->nodes->GetnNeighbor(jPoint));

    /*--- Set primitive variables w/o reconstruction ---*/

    numerics->SetPrimitive(nodes->GetPrimitive(iPoint), nodes->GetPrimitive(jPoint));

    /*--- Set the largest convective eigenvalue ---*/

    numerics->SetLambda(nodes->GetLambda(iPoint), nodes->GetLambda(jPoint));

    /*--- Set undivided laplacian and pressure-based sensor ---*/

    if (jst_scheme) {
      numerics->SetUndivided_Laplacian(nodes->GetUndivided_Laplacian(iPoint), nodes->GetUndivided_Laplacian(jPoint));
      numerics->SetSensor(nodes->GetSensor(iPoint), nodes->GetSensor(jPoint));
    }

    /*--- Grid movement ---*/

    if (dynamic_grid) {
      numerics->SetGridVel(geometry->nodes->GetGridVel(iPoint), geometry->nodes->GetGridVel(jPoint));
    }

    /*--- Compute residuals, and Jacobians ---*/

    auto residual = numerics->ComputeResidual(config);

    if (bounded_scalar) EdgeMassFluxes[iEdge] = residual[0];

    /*--- Update residual value ---*/

    if (ReducerStrategy) {
      EdgeFluxes.SetBlock(iEdge, residual);
      if (implicit)
        Jacobian.SetBlocks(iEdge, residual.jacobian_i, residual.jacobian_j);
    }
    else {
      LinSysRes.AddBlock(iPoint, residual);
      LinSysRes.SubtractBlock(jPoint, residual);

      /*--- Set implicit computation ---*/
      if (implicit)
        Jacobian.UpdateBlocks(iEdge, iPoint, jPoint, residual.jacobian_i, residual.jacobian_j);
    }

    /*--- Viscous contribution. ---*/

    Viscous_Residual(iEdge, geometry, solver_container,
                     numerics_container[VISC_TERM + omp_get_thread_num()*MAX_TERMS], config);
  }
  END_SU2_OMP_FOR
  } // end color loop

  /*--- Restore preaccumulation and adjoint evaluation state. ---*/
  AD::ResumePreaccumulation(pausePreacc);
  if (!ReducerStrategy) AD::EndNoSharedReading();

  if (ReducerStrategy) {
    SumEdgeFluxes(geometry);
    if (implicit)
      Jacobian.SetDiagonalAsColumnSum();
  }

}

void CIncEulerSolver::Upwind_Residual(CGeometry *geometry, CSolver **solver_container,
                                      CNumerics **numerics_container, CConfig *config, unsigned short iMesh) {

  CNumerics* numerics = numerics_container[CONV_TERM + omp_get_thread_num()*MAX_TERMS];

  /*--- Static arrays of MUSCL-reconstructed primitives and secondaries (thread safety). ---*/
  su2double Primitive_i[MAXNVAR] = {0.0}, Primitive_j[MAXNVAR] = {0.0};

  unsigned long iPoint, jPoint, counter_local = 0;
  unsigned short iDim, iVar;

  SU2_OMP_MASTER
  ErrorCounter = 0;
  END_SU2_OMP_MASTER

  const bool implicit   = (config->GetKind_TimeIntScheme() == EULER_IMPLICIT);
  const bool muscl      = (config->GetMUSCL_Flow() && (iMesh == MESH_0));
  const bool limiter    = (config->GetKind_SlopeLimit_Flow() != LIMITER::NONE);
  const bool van_albada = (config->GetKind_SlopeLimit_Flow() == LIMITER::VAN_ALBADA_EDGE);
  const bool bounded_scalar = config->GetBounded_Scalar();

  /*--- For hybrid parallel AD, pause preaccumulation if there is shared reading of
  * variables, otherwise switch to the faster adjoint evaluation mode. ---*/
  bool pausePreacc = false;
  if (ReducerStrategy) pausePreacc = AD::PausePreaccumulation();
  else AD::StartNoSharedReading();

  /*--- Loop over edge colors. ---*/
  for (auto color : EdgeColoring)
  {
  /*--- Chunk size is at least OMP_MIN_SIZE and a multiple of the color group size. ---*/
  SU2_OMP_FOR_DYN(nextMultiple(OMP_MIN_SIZE, color.groupSize))
  for(auto k = 0ul; k < color.size; ++k) {

    auto iEdge = color.indices[k];

    /*--- Points in edge and normal vectors ---*/

    iPoint = geometry->edges->GetNode(iEdge,0); jPoint = geometry->edges->GetNode(iEdge,1);
    numerics->SetNormal(geometry->edges->GetNormal(iEdge));

    /*--- Grid movement ---*/

    if (dynamic_grid)
      numerics->SetGridVel(geometry->nodes->GetGridVel(iPoint), geometry->nodes->GetGridVel(jPoint));

    /*--- Get primitive variables ---*/

    auto V_i = nodes->GetPrimitive(iPoint);
    auto V_j = nodes->GetPrimitive(jPoint);

    /*--- High order reconstruction using MUSCL strategy ---*/

    if (muscl) {

      auto Coord_i = geometry->nodes->GetCoord(iPoint);
      auto Coord_j = geometry->nodes->GetCoord(jPoint);

      su2double Vector_ij[MAXNDIM] = {0.0};
      for (iDim = 0; iDim < nDim; iDim++) {
        Vector_ij[iDim] = 0.5*(Coord_j[iDim] - Coord_i[iDim]);
      }

      auto Gradient_i = nodes->GetGradient_Reconstruction(iPoint);
      auto Gradient_j = nodes->GetGradient_Reconstruction(jPoint);

      for (iVar = 0; iVar < nPrimVarGrad; iVar++) {

        su2double Project_Grad_i = 0.0;
        su2double Project_Grad_j = 0.0;

        for (iDim = 0; iDim < nDim; iDim++) {
          Project_Grad_i += Vector_ij[iDim]*Gradient_i[iVar][iDim];
          Project_Grad_j -= Vector_ij[iDim]*Gradient_j[iVar][iDim];
        }

        su2double lim_i = 1.0;
        su2double lim_j = 1.0;

        if (van_albada) {
          su2double V_ij = V_j[iVar] - V_i[iVar];
          lim_i = LimiterHelpers<>::vanAlbadaFunction(Project_Grad_i, V_ij, EPS);
          lim_j = LimiterHelpers<>::vanAlbadaFunction(-Project_Grad_j, V_ij, EPS);
        }
        else if (limiter) {
          lim_i = nodes->GetLimiter_Primitive(iPoint, iVar);
          lim_j = nodes->GetLimiter_Primitive(jPoint, iVar);
        }

        Primitive_i[iVar] = V_i[iVar] + lim_i * Project_Grad_i;
        Primitive_j[iVar] = V_j[iVar] + lim_j * Project_Grad_j;
      }

      for (iVar = nPrimVarGrad; iVar < nPrimVar; iVar++) {
        Primitive_i[iVar] = V_i[iVar];
        Primitive_j[iVar] = V_j[iVar];
      }

      /*--- Check for non-physical solutions after reconstruction. If found,
       use the cell-average value of the solution. This results in a locally
       first-order approximation, but this is typically only active
       during the start-up of a calculation or difficult transients. For
       incompressible flow, only the temperature and density need to be
       checked. Pressure is the dynamic pressure (can be negative). ---*/

      if (config->GetEnergy_Equation()) {
        const bool neg_temperature_i = (Primitive_i[prim_idx.Temperature()] < 0.0);
        const bool neg_temperature_j = (Primitive_j[prim_idx.Temperature()] < 0.0);

        const bool neg_density_i  = (Primitive_i[prim_idx.Density()] < 0.0);
        const bool neg_density_j  = (Primitive_j[prim_idx.Density()] < 0.0);

        bool bad_recon = neg_temperature_i || neg_temperature_j || neg_density_i || neg_density_j;
        bad_recon = nodes->UpdateNonPhysicalEdgeCounter(iEdge, bad_recon);
        counter_local += bad_recon;

        if (bad_recon) {
          for (iVar = 0; iVar < nPrimVar; iVar++) {
            Primitive_i[iVar] = V_i[iVar];
            Primitive_j[iVar] = V_j[iVar];
          }
        }
      }

      numerics->SetPrimitive(Primitive_i, Primitive_j);

    } else {

      /*--- Set primitive variables without reconstruction ---*/

      numerics->SetPrimitive(V_i, V_j);

    }

    /*--- Compute the residual ---*/

    auto residual = numerics->ComputeResidual(config);

    if (bounded_scalar) EdgeMassFluxes[iEdge] = residual[0];

    /*--- Update residual value ---*/

    if (ReducerStrategy) {
      EdgeFluxes.SetBlock(iEdge, residual);
      if (implicit)
        Jacobian.SetBlocks(iEdge, residual.jacobian_i, residual.jacobian_j);
    }
    else {
      LinSysRes.AddBlock(iPoint, residual);
      LinSysRes.SubtractBlock(jPoint, residual);

      /*--- Set implicit computation ---*/
      if (implicit)
        Jacobian.UpdateBlocks(iEdge, iPoint, jPoint, residual.jacobian_i, residual.jacobian_j);
    }

    /*--- Viscous contribution. ---*/

    Viscous_Residual(iEdge, geometry, solver_container,
                     numerics_container[VISC_TERM + omp_get_thread_num()*MAX_TERMS], config);

  }
  END_SU2_OMP_FOR
  } // end color loop

  FinalizeResidualComputation(geometry, pausePreacc, counter_local, config);
}

void CIncEulerSolver::Source_Residual(CGeometry *geometry, CSolver **solver_container,
                                      CNumerics **numerics_container, CConfig *config, unsigned short iMesh) {

  /*--- Pick one numerics object per thread. ---*/
  CNumerics* numerics = numerics_container[SOURCE_FIRST_TERM + omp_get_thread_num()*MAX_TERMS];

  unsigned short iVar;
  unsigned long iPoint;

  const bool implicit       = (config->GetKind_TimeIntScheme() == EULER_IMPLICIT);
  const bool rotating_frame = config->GetRotating_Frame();
  const bool axisymmetric   = config->GetAxisymmetric();
  const bool body_force     = config->GetBody_Force();
  const bool boussinesq     = (config->GetKind_DensityModel() == INC_DENSITYMODEL::BOUSSINESQ);
  const bool viscous        = config->GetViscous();
  const bool radiation      = config->AddRadiation();
  const bool vol_heat       = config->GetHeatSource();
  const bool turbulent      = (config->GetKind_Turb_Model() != TURB_MODEL::NONE);
  const bool energy         = config->GetEnergy_Equation();
  const bool streamwise_periodic             = (config->GetKind_Streamwise_Periodic() != ENUM_STREAMWISE_PERIODIC::NONE);
  const bool streamwise_periodic_temperature = config->GetStreamwise_Periodic_Temperature();
  const bool multicomponent = (config->GetKind_FluidModel()==FLUID_MIXTURE);

  AD::StartNoSharedReading();

  if (body_force) {

    /*--- Loop over all points ---*/

    SU2_OMP_FOR_STAT(omp_chunk_size)
    for (iPoint = 0; iPoint < nPointDomain; iPoint++) {

      /*--- Load the conservative variables ---*/

      numerics->SetConservative(nodes->GetSolution(iPoint),
                                nodes->GetSolution(iPoint));

      /*--- Set incompressible density  ---*/

      numerics->SetDensity(nodes->GetDensity(iPoint),
                           nodes->GetDensity(iPoint));

      /*--- Load the volume of the dual mesh cell ---*/

      numerics->SetVolume(geometry->nodes->GetVolume(iPoint));

      /*--- Compute the body force source residual ---*/

      auto residual = numerics->ComputeResidual(config);

      /*--- Add the source residual to the total ---*/

      LinSysRes.AddBlock(iPoint, residual);

    }
    END_SU2_OMP_FOR
  }

  if (boussinesq) {

    /*--- Loop over all points ---*/

    SU2_OMP_FOR_STAT(omp_chunk_size)
    for (iPoint = 0; iPoint < nPointDomain; iPoint++) {

      /*--- Load the conservative variables ---*/

      numerics->SetConservative(nodes->GetSolution(iPoint),
                                nodes->GetSolution(iPoint));

      /*--- Set incompressible density  ---*/

      numerics->SetDensity(nodes->GetDensity(iPoint),
                           nodes->GetDensity(iPoint));

      /*--- Load the volume of the dual mesh cell ---*/

      numerics->SetVolume(geometry->nodes->GetVolume(iPoint));

      /*--- Compute the boussinesq source residual ---*/

      auto residual = numerics->ComputeResidual(config);

      /*--- Add the source residual to the total ---*/

      LinSysRes.AddBlock(iPoint, residual);

    }
    END_SU2_OMP_FOR
  }

  if (rotating_frame) {

    /*--- Loop over all points ---*/

    SU2_OMP_FOR_STAT(omp_chunk_size)
    for (iPoint = 0; iPoint < nPointDomain; iPoint++) {

      /*--- Load the primitive variables ---*/

      numerics->SetPrimitive(nodes->GetPrimitive(iPoint), nullptr);

      /*--- Set incompressible density ---*/

      numerics->SetDensity(nodes->GetDensity(iPoint), 0.0);

      /*--- Load the volume of the dual mesh cell ---*/

      numerics->SetVolume(geometry->nodes->GetVolume(iPoint));

      /*--- Compute the rotating frame source residual ---*/

      auto residual = numerics->ComputeResidual(config);

      /*--- Add the source residual to the total ---*/

      LinSysRes.AddBlock(iPoint, residual);

      /*--- Add the implicit Jacobian contribution ---*/

      if (implicit) Jacobian.AddBlock2Diag(iPoint, residual.jacobian_i);

    }
    END_SU2_OMP_FOR
  }

  AD::EndNoSharedReading();

  if (axisymmetric) {

    /*--- For viscous problems, we need an additional gradient. ---*/

    if (viscous) {

      AD::StartNoSharedReading();

      SU2_OMP_FOR_STAT(omp_chunk_size)
      for (iPoint = 0; iPoint < nPoint; iPoint++) {

        su2double yCoord          = geometry->nodes->GetCoord(iPoint, 1);
        su2double yVelocity       = nodes->GetVelocity(iPoint,1);
        su2double Total_Viscosity = (nodes->GetLaminarViscosity(iPoint) +
                                     nodes->GetEddyViscosity(iPoint));
        su2double AuxVar = 0.0;
        if (yCoord > EPS)
          AuxVar = Total_Viscosity*yVelocity/yCoord;

        /*--- Set the auxiliary variable for this node. ---*/

        nodes->SetAuxVar(iPoint, 0, AuxVar);

      }
      END_SU2_OMP_FOR

      AD::EndNoSharedReading();

      /*--- Compute the auxiliary variable gradient with GG or WLS. ---*/

      if (config->GetKind_Gradient_Method() == GREEN_GAUSS) {
        SetAuxVar_Gradient_GG(geometry, config);
      }
      if (config->GetKind_Gradient_Method() == WEIGHTED_LEAST_SQUARES) {
        SetAuxVar_Gradient_LS(geometry, config);
      }

    }

    /*--- loop over points ---*/

    AD::StartNoSharedReading();

    SU2_OMP_FOR_STAT(omp_chunk_size)
    for (iPoint = 0; iPoint < nPointDomain; iPoint++) {

      /*--- Conservative variables w/o reconstruction ---*/

      numerics->SetPrimitive(nodes->GetPrimitive(iPoint), nullptr);

      /*--- Set incompressible density  ---*/

      numerics->SetDensity(nodes->GetDensity(iPoint),
                           nodes->GetDensity(iPoint));

      /*--- Set control volume ---*/

      numerics->SetVolume(geometry->nodes->GetVolume(iPoint));

      /*--- Set y coordinate ---*/

      numerics->SetCoord(geometry->nodes->GetCoord(iPoint),
                         geometry->nodes->GetCoord(iPoint));

      /*--- If viscous, we need gradients for extra terms. ---*/

      if (viscous) {

        /*--- Gradient of the primitive variables ---*/

        numerics->SetPrimVarGradient(nodes->GetGradient_Primitive(iPoint), nullptr);

        /*--- Load the aux variable gradient that we already computed. ---*/

        numerics->SetAuxVarGrad(nodes->GetAuxVarGradient(iPoint), nullptr);

        if(multicomponent && energy){
          /*--- retrieve number of species that are solved and set maximum static array ---*/
          int n_species = config->GetnSpecies();
          static constexpr size_t MAXNVAR_SPECIES = 20UL;
          /*--- Obtain fluid model for computing the enthalpy diffusion terms. ---*/
          CFluidModel* FluidModel = solver_container[FLOW_SOL]->GetFluidModel();
          /*--- retrieve species gradient needed for multicomponent. ---*/
          CMatrixView<const su2double> Species_Grad_i = solver_container[SPECIES_SOL]->GetNodes()->GetGradient(iPoint);
          /*--- Set thermodynamic state. ---*/
          FluidModel->SetTDState_T(nodes->GetTemperature(iPoint),solver_container[SPECIES_SOL]->GetNodes()->GetSolution(iPoint));
          /*--- Get enthalpy diffusion terms and its gradients(for implicit). ---*/
          su2double EnthalpyDiffusion_i[MAXNVAR_SPECIES]{0.0};
          su2double GradEnthalpyDiffusion_i[MAXNVAR_SPECIES]{0.0};
          FluidModel->GetEnthalpyDiffusivity(EnthalpyDiffusion_i);
          if (implicit) FluidModel->GetGradEnthalpyDiffusivity(GradEnthalpyDiffusion_i);
          /*--- Compute Enthalpy diffusion flux and its jacobian (for implicit iterations) ---*/
          su2double flux_enthalpy_diffusion = 0.0;
          su2double jac_flux_enthalpy_diffusion = 0.0;
          for (int i_species = 0; i_species < n_species; i_species++) {
            flux_enthalpy_diffusion += EnthalpyDiffusion_i[i_species]* Species_Grad_i[i_species][1];
            if (implicit)
              jac_flux_enthalpy_diffusion += GradEnthalpyDiffusion_i[i_species] * Species_Grad_i[i_species][1];
          }

          /*--- Set heat flux and jacobian (for implicit) due to enthalpy diffusion ---*/

          numerics->SetHeatFluxDiffusion(flux_enthalpy_diffusion);
          if (implicit) numerics->SetJacHeatFluxDiffusion(jac_flux_enthalpy_diffusion);
        }
      }

      /*--- Compute Source term Residual ---*/

      auto residual = numerics->ComputeResidual(config);

      /*--- Add Residual ---*/

      LinSysRes.AddBlock(iPoint, residual);

      /*--- Implicit part ---*/

      if (implicit)
        Jacobian.AddBlock2Diag(iPoint, residual.jacobian_i);

    }
    END_SU2_OMP_FOR

    AD::EndNoSharedReading();
  }

  if (radiation) {

    AD::StartNoSharedReading();

    CNumerics* second_numerics = numerics_container[SOURCE_SECOND_TERM + omp_get_thread_num()*MAX_TERMS];

    SU2_OMP_FOR_STAT(omp_chunk_size)
    for (iPoint = 0; iPoint < nPointDomain; iPoint++) {

      /*--- Store the radiation source term ---*/

      second_numerics->SetRadVarSource(solver_container[RAD_SOL]->GetNodes()->GetRadiative_SourceTerm(iPoint));

      /*--- Set control volume ---*/

      second_numerics->SetVolume(geometry->nodes->GetVolume(iPoint));

      /*--- Compute the residual ---*/

      auto residual = second_numerics->ComputeResidual(config);

      /*--- Add Residual ---*/

      LinSysRes.AddBlock(iPoint, residual);

      /*--- Implicit part ---*/

      if (implicit) Jacobian.AddBlock2Diag(iPoint, residual.jacobian_i);

      if (vol_heat) {

        if(solver_container[RAD_SOL]->GetNodes()->GetVol_HeatSource(iPoint)) {

          auto Volume = geometry->nodes->GetVolume(iPoint);

          /*--- Subtract integrated source from the residual. ---*/
          LinSysRes(iPoint, nDim+1) -= config->GetHeatSource_Val()*Volume;
        }

      }

    }
    END_SU2_OMP_FOR

    AD::EndNoSharedReading();
  }

  if (streamwise_periodic) {

    /*--- For turbulent streamwise periodic problems w/ energy eq, we need an additional gradient of Eddy viscosity. ---*/
    if (streamwise_periodic_temperature && turbulent) {

      AD::StartNoSharedReading();

      SU2_OMP_FOR_STAT(omp_chunk_size)
      for (iPoint = 0; iPoint < nPoint; iPoint++) {
        /*--- Set the auxiliary variable, Eddy viscosity mu_t, for this node. ---*/
        nodes->SetAuxVar(iPoint, 0, nodes->GetEddyViscosity(iPoint));
      }
      END_SU2_OMP_FOR

      AD::EndNoSharedReading();

      /*--- Compute the auxiliary variable gradient with GG or WLS. ---*/
      if (config->GetKind_Gradient_Method() == GREEN_GAUSS) {
        SetAuxVar_Gradient_GG(geometry, config);
      }
      if (config->GetKind_Gradient_Method() == WEIGHTED_LEAST_SQUARES) {
        SetAuxVar_Gradient_LS(geometry, config);
      }

    } // if turbulent

    if (config->GetKind_Streamwise_Periodic() == ENUM_STREAMWISE_PERIODIC::MASSFLOW) {
      /*---------------------------------------------------------------------------------------------*/
      /*--- Update the Pressure Drop [Pa] for the Momentum source term if Massflow is prescribed. ---*/
      /*--- The Pressure drop is iteratively adapted to result in the prescribed Target-Massflow. ---*/
      /*---------------------------------------------------------------------------------------------*/

      /*--- Compute update to Delta p based on massflow-difference ---*/
      const su2double Average_Density_Global = SPvals.Streamwise_Periodic_AvgDensity;
      const su2double Area_Global = SPvals.Streamwise_Periodic_BoundaryArea;
      const su2double TargetMassFlow = config->GetStreamwise_Periodic_TargetMassFlow() / (config->GetDensity_Ref() * config->GetVelocity_Ref());
      const su2double MassFlow_Global = SPvals.Streamwise_Periodic_MassFlow;
      const su2double ddP = 0.5 / ( Average_Density_Global * pow(Area_Global, 2)) * (pow(TargetMassFlow, 2) - pow(MassFlow_Global, 2));

      /*--- Store updated pressure difference ---*/
      const su2double damping_factor = config->GetInc_Outlet_Damping();
      SPvalsUpdated = SPvals;
      SPvalsUpdated.Streamwise_Periodic_PressureDrop += damping_factor*ddP;
      if (!config->GetDiscrete_Adjoint())
        SPvals = SPvalsUpdated;

      /*--- Set delta_p, m_dot, inlet_T, integrated_heat ---*/
      numerics->SetStreamwisePeriodicValues(SPvalsUpdated);
    }
    else {
      numerics->SetStreamwisePeriodicValues(SPvals);
    }

    AD::StartNoSharedReading();

    /*--- Loop over all points ---*/
    SU2_OMP_FOR_STAT(omp_chunk_size)
    for (iPoint = 0; iPoint < nPointDomain; iPoint++) {

      /*--- Load the primitive variables ---*/
      numerics->SetPrimitive(nodes->GetPrimitive(iPoint), nullptr);

      /*--- Set incompressible density ---*/
      numerics->SetDensity(nodes->GetDensity(iPoint), 0.0);

      /*--- Load the volume of the dual mesh cell ---*/
      numerics->SetVolume(geometry->nodes->GetVolume(iPoint));

      /*--- Load the aux variable gradient that we already computed. ---*/
      if(streamwise_periodic_temperature && turbulent)
        numerics->SetAuxVarGrad(nodes->GetAuxVarGradient(iPoint), nullptr);

      /*--- Compute the streamwise periodic source residual and add to the total ---*/
      auto residual = numerics->ComputeResidual(config);
      LinSysRes.AddBlock(iPoint, residual);

      /*--- Add the implicit Jacobian contribution ---*/
      if (implicit) Jacobian.AddBlock2Diag(iPoint, residual.jacobian_i);

    } // for iPoint
    END_SU2_OMP_FOR

    AD::EndNoSharedReading();

    if(!streamwise_periodic_temperature && energy) {

      CNumerics* second_numerics = numerics_container[SOURCE_SECOND_TERM + omp_get_thread_num()*MAX_TERMS];

      /*--- Set delta_p, m_dot, inlet_T, integrated_heat ---*/
      second_numerics->SetStreamwisePeriodicValues(SPvals);

      /*--- This bit acts as a boundary condition rather than a source term. But logically it fits better here. ---*/
      for (auto iMarker = 0ul; iMarker < config->GetnMarker_All(); iMarker++) {

        /*--- Only "inlet"/donor periodic marker ---*/
        if (config->GetMarker_All_KindBC(iMarker) == PERIODIC_BOUNDARY &&
            config->GetMarker_All_PerBound(iMarker) == 1) {

          SU2_OMP_FOR_STAT(OMP_MIN_SIZE)
          for (auto iVertex = 0ul; iVertex < nVertex[iMarker]; iVertex++) {

            iPoint = geometry->vertex[iMarker][iVertex]->GetNode();

            if (!geometry->nodes->GetDomain(iPoint)) continue;

            /*--- Load the primitive variables ---*/
            second_numerics->SetPrimitive(nodes->GetPrimitive(iPoint), nullptr);

            /*--- Set incompressible density ---*/
            second_numerics->SetDensity(nodes->GetDensity(iPoint), 0.0);

            /*--- Set the specific heat ---*/
            second_numerics->SetSpecificHeat(nodes->GetSpecificHeatCp(iPoint), 0.0);

            /*--- Set the area normal ---*/
            second_numerics->SetNormal(geometry->vertex[iMarker][iVertex]->GetNormal());

            /*--- Compute the streamwise periodic source residual and add to the total ---*/
            auto residual = second_numerics->ComputeResidual(config);
            LinSysRes.AddBlock(iPoint, residual);

          }// for iVertex
          END_SU2_OMP_FOR
        }// if periodic inlet boundary
      }// for iMarker
    }// if !streamwise_periodic_temperature
  }// if streamwise_periodic

  /*--- Check if a verification solution is to be computed. ---*/

  if (VerificationSolution) {
    if ( VerificationSolution->IsManufacturedSolution() ) {

      /*--- Get the physical time. ---*/
      su2double time = 0.0;
      if (config->GetTime_Marching() != TIME_MARCHING::STEADY) time = config->GetPhysicalTime();

      AD::StartNoSharedReading();

      /*--- Loop over points ---*/
      SU2_OMP_FOR_STAT(omp_chunk_size)
      for (iPoint = 0; iPoint < nPointDomain; iPoint++) {

        /*--- Get control volume size. ---*/
        su2double Volume = geometry->nodes->GetVolume(iPoint);

        /*--- Get the current point coordinates. ---*/
        const su2double *coor = geometry->nodes->GetCoord(iPoint);

        /*--- Get the MMS source term. ---*/
        vector<su2double> sourceMan(nVar,0.0);
        VerificationSolution->GetMMSSourceTerm(coor, time, sourceMan.data());

        /*--- Compute the residual for this control volume and subtract. ---*/
        for (iVar = 0; iVar < nVar; iVar++) {
          LinSysRes[iPoint*nVar+iVar] -= sourceMan[iVar]*Volume;
        }

      }
      END_SU2_OMP_FOR

      AD::EndNoSharedReading();
    }
  }

}

void CIncEulerSolver::Source_Template(CGeometry *geometry, CSolver **solver_container, CNumerics *numerics,
                                   CConfig *config, unsigned short iMesh) {

  /* This method should be used to call any new source terms for a particular problem*/
  /* This method calls the new child class in CNumerics, where the new source term should be implemented.  */

  /* Next we describe how to get access to some important quanties for this method */
  /* Access to all points in the current geometric mesh by saying: nPointDomain */
  /* Get the vector of conservative variables at some point iPoint = nodes->GetSolution(iPoint) */
  /* Get the volume (or area in 2D) associated with iPoint = nodes->GetVolume(iPoint) */
  /* Get the vector of geometric coordinates of point iPoint = nodes->GetCoord(iPoint) */

}

void CIncEulerSolver::SetMax_Eigenvalue(CGeometry *geometry, const CConfig *config) {

  /*--- Define an object to compute the speed of sound. ---*/
  struct SoundSpeed {
    FORCEINLINE su2double operator() (const CIncEulerVariable& nodes, unsigned long iPoint, unsigned long jPoint) const {
      return sqrt(0.5 * (nodes.GetBetaInc2(iPoint) + nodes.GetBetaInc2(jPoint)));
    }

    FORCEINLINE su2double operator() (const CIncEulerVariable& nodes, unsigned long iPoint) const {
      return sqrt(nodes.GetBetaInc2(iPoint));
    }

  } soundSpeed;

  /*--- Instantiate generic implementation. ---*/

  SetMax_Eigenvalue_impl(soundSpeed, geometry, config);

}

void CIncEulerSolver::SetCentered_Dissipation_Sensor(CGeometry *geometry, const CConfig *config) {

  /*--- Define an object for the sensor variable, density. ---*/
  struct SensVar {
    FORCEINLINE su2double operator() (const CIncEulerVariable& nodes, unsigned long iPoint) const {
      return nodes.GetDensity(iPoint);
    }
  } sensVar;

  /*--- Instantiate generic implementation. ---*/
  SetCentered_Dissipation_Sensor_impl(sensVar, geometry, config);

}

template<ENUM_TIME_INT IntegrationType>
FORCEINLINE void CIncEulerSolver::Explicit_Iteration(CGeometry *geometry, CSolver **solver_container,
                                                     CConfig *config, unsigned short iRKStep) {
  struct Precond {
    const CIncEulerSolver* solver;
    su2activematrix matrix;
    unsigned short nVar;

    Precond(const CIncEulerSolver* s, unsigned short n) : solver(s), nVar(n) {
      matrix.resize(nVar,nVar);
    }

    FORCEINLINE void compute(const CConfig* config, unsigned long iPoint) {
      solver->SetPreconditioner(config, iPoint, 1.0, matrix);
    }

    FORCEINLINE su2double apply(unsigned short iVar, const su2double* res, const su2double* resTrunc) const {
      su2double resPrec = 0.0;
      for (unsigned short jVar = 0; jVar < nVar; ++jVar)
        resPrec += matrix(iVar,jVar) * (res[jVar] + resTrunc[jVar]);
      return resPrec;
    }
  } precond(this, nVar);

  Explicit_Iteration_impl<IntegrationType>(precond, geometry, solver_container, config, iRKStep);
}

void CIncEulerSolver::ExplicitRK_Iteration(CGeometry *geometry, CSolver **solver_container,
                                           CConfig *config, unsigned short iRKStep) {

  Explicit_Iteration<RUNGE_KUTTA_EXPLICIT>(geometry, solver_container, config, iRKStep);
}

void CIncEulerSolver::ClassicalRK4_Iteration(CGeometry *geometry, CSolver **solver_container,
                                             CConfig *config, unsigned short iRKStep) {

  Explicit_Iteration<CLASSICAL_RK4_EXPLICIT>(geometry, solver_container, config, iRKStep);
}

void CIncEulerSolver::ExplicitEuler_Iteration(CGeometry *geometry, CSolver **solver_container, CConfig *config) {

  Explicit_Iteration<EULER_EXPLICIT>(geometry, solver_container, config, 0);
}

void CIncEulerSolver::PrepareImplicitIteration(CGeometry *geometry, CSolver**, CConfig *config) {

  struct IncPrec {
    const CIncEulerSolver* solver;
    const bool active = true;
    su2activematrix matrix;

    IncPrec(const CIncEulerSolver* s, unsigned short nVar) : solver(s) { matrix.resize(nVar,nVar); }

    FORCEINLINE const su2activematrix& operator() (const CConfig* config, unsigned long iPoint, su2double delta) {
      solver->SetPreconditioner(config, iPoint, delta, matrix);
      return matrix;
    }

  } precond(this, nVar);

  PrepareImplicitIteration_impl(precond, geometry, config);
}

void CIncEulerSolver::CompleteImplicitIteration(CGeometry *geometry, CSolver**, CConfig *config) {

  CompleteImplicitIteration_impl<false>(geometry, config);
}

void CIncEulerSolver::SetBeta_Parameter(CGeometry *geometry, CSolver **solver_container,
                                        CConfig *config, unsigned short iMesh) {
  static su2double MaxVel2;
  const su2double epsilon2_default = 4.1;

  /*--- For now, only the finest mesh level stores the Beta for all levels. ---*/

  if (iMesh == MESH_0) {
    SU2_OMP_MASTER
    MaxVel2 = 0.0;
    END_SU2_OMP_MASTER
    su2double maxVel2 = 0.0;

    SU2_OMP_FOR_STAT(omp_chunk_size)
    for (auto iPoint = 0ul; iPoint < nPoint; iPoint++)
      maxVel2 = max(maxVel2, nodes->GetVelocity2(iPoint));
    END_SU2_OMP_FOR

    SU2_OMP_CRITICAL
    MaxVel2 = max(MaxVel2, maxVel2);
    END_SU2_OMP_CRITICAL

    BEGIN_SU2_OMP_SAFE_GLOBAL_ACCESS
    {
      maxVel2 = MaxVel2;
      SU2_MPI::Allreduce(&maxVel2, &MaxVel2, 1, MPI_DOUBLE, MPI_MAX, SU2_MPI::GetComm());

      config->SetMax_Vel2(max(1e-10, MaxVel2));
    }
    END_SU2_OMP_SAFE_GLOBAL_ACCESS
  }

  /*--- Allow an override if user supplies a large epsilon^2. ---*/

  su2double BetaInc2 = max(epsilon2_default, config->GetBeta_Factor()) * config->GetMax_Vel2();

  SU2_OMP_FOR_STAT(omp_chunk_size)
  for (auto iPoint = 0ul; iPoint < nPoint; iPoint++)
    nodes->SetBetaInc2(iPoint, BetaInc2);
  END_SU2_OMP_FOR

}

void CIncEulerSolver::SetPreconditioner(const CConfig *config, unsigned long iPoint,
                                        su2double delta, su2activematrix& Preconditioner) const {

  unsigned short iDim, jDim, iVar, jVar;

  su2double  BetaInc2, Density, dRhodT, Temperature, oneOverCp, Cp, Enthalpy;
  su2double  Velocity[MAXNDIM] = {0.0};

  bool variable_density = (config->GetVariable_Density_Model());
  bool implicit         = (config->GetKind_TimeIntScheme() == EULER_IMPLICIT);
  bool energy           = config->GetEnergy_Equation();
  bool multicomponent   = config->GetKind_Species_Model()==SPECIES_MODEL::SPECIES_TRANSPORT;

  /*--- Access the primitive variables at this node. ---*/

  Density     = nodes->GetDensity(iPoint);
  BetaInc2    = nodes->GetBetaInc2(iPoint);
  Cp          = nodes->GetSpecificHeatCp(iPoint);
  oneOverCp   = 1.0/Cp;
  Temperature = nodes->GetTemperature(iPoint);
  if (energy && multicomponent) Enthalpy = nodes->GetEnthalpy(iPoint);

  for (iDim = 0; iDim < nDim; iDim++)
    Velocity[iDim] = nodes->GetVelocity(iPoint,iDim);

  /*--- We need the derivative of the equation of state to build the
   preconditioning matrix. For now, the only option is the ideal gas
   law, but in the future, dRhodT should be in the fluid model. ---*/

  if (variable_density) {
    if (multicomponent && energy){
      dRhodT = -Density / (Cp * Temperature);
    } else {
      dRhodT = -Density/Temperature;
    }
  } else {
    dRhodT = 0.0;
  }

  /*--- Calculating the inverse of the preconditioning matrix
   that multiplies the time derivative during time integration. ---*/

  if (implicit) {

    /*--- For implicit calculations, we multiply the preconditioner
     by the cell volume over the time step and add to the Jac diagonal. ---*/

    Preconditioner[0][0] = 1.0/BetaInc2;
    for (iDim = 0; iDim < nDim; iDim++)
      Preconditioner[iDim+1][0] = Velocity[iDim]/BetaInc2;

    if (energy) {
      if (multicomponent) {
        Preconditioner[nDim + 1][0] = Enthalpy / BetaInc2;
      } else {
        Preconditioner[nDim + 1][0] = Cp * Temperature / BetaInc2;
      }
    } else {
      Preconditioner[nDim + 1][0] = 0.0;
    }

    for (jDim = 0; jDim < nDim; jDim++) {
      Preconditioner[0][jDim+1] = 0.0;
      for (iDim = 0; iDim < nDim; iDim++) {
        if (iDim == jDim) Preconditioner[iDim+1][jDim+1] = Density;
        else Preconditioner[iDim+1][jDim+1] = 0.0;
      }
      Preconditioner[nDim+1][jDim+1] = 0.0;
    }

    Preconditioner[0][nDim+1] = dRhodT;
    for (iDim = 0; iDim < nDim; iDim++)
      Preconditioner[iDim+1][nDim+1] = Velocity[iDim]*dRhodT;

    if (energy) {
      if (multicomponent) {
        Preconditioner[nDim + 1][nDim + 1] = dRhodT * Enthalpy + Density;
      } else {
        Preconditioner[nDim + 1][nDim + 1] = Cp * (dRhodT * Temperature + Density);
      }
    } else {
      Preconditioner[nDim + 1][nDim + 1] = 1.0;
    }

    for (iVar = 0; iVar < nVar; iVar ++ )
      for (jVar = 0; jVar < nVar; jVar ++ )
        Preconditioner[iVar][jVar] = delta*Preconditioner[iVar][jVar];

  } else {
    /*--- For explicit calculations, we move the residual to the
     right-hand side and pre-multiply by the preconditioner inverse.
     Therefore, we build inv(Precon) here and multiply by the residual
     later in the R-K and Euler Explicit time integration schemes. ---*/

    if (multicomponent && energy) {
      Preconditioner[0][0] = Enthalpy * BetaInc2 * dRhodT / Density + BetaInc2;
    } else {
      Preconditioner[0][0] = Temperature * BetaInc2 * dRhodT / Density + BetaInc2;
    }
    for (iDim = 0; iDim < nDim; iDim++) Preconditioner[iDim + 1][0] = -1.0 * Velocity[iDim] / Density;

    if (energy) {
      if (multicomponent) {
        Preconditioner[nDim + 1][0] = -1.0 * Enthalpy / Density;
      } else {
        Preconditioner[nDim + 1][0] = -1.0 * Temperature / Density;
      }
    } else {
      Preconditioner[nDim + 1][0] = 0.0;
    }

    for (jDim = 0; jDim < nDim; jDim++) {
      Preconditioner[0][jDim + 1] = 0.0;
      for (iDim = 0; iDim < nDim; iDim++) {
        if (iDim == jDim)
          Preconditioner[iDim + 1][jDim + 1] = 1.0 / Density;
        else
          Preconditioner[iDim + 1][jDim + 1] = 0.0;
      }
      Preconditioner[nDim + 1][jDim + 1] = 0.0;
    }

    if (multicomponent && energy) {
      Preconditioner[0][nDim + 1] = -1.0 * BetaInc2 * dRhodT / Density;
    } else {
      Preconditioner[0][nDim + 1] = -1.0 * BetaInc2 * dRhodT * oneOverCp / Density;
    }
    for (iDim = 0; iDim < nDim; iDim++) Preconditioner[iDim + 1][nDim + 1] = 0.0;

    if (energy) {
      if (multicomponent) {
        Preconditioner[nDim + 1][nDim + 1] = 1.0 / Density;
      } else {
        Preconditioner[nDim + 1][nDim + 1] = oneOverCp / Density;
      }

    } else {
      Preconditioner[nDim + 1][nDim + 1] = 0.0;
    }
  }
}

void CIncEulerSolver::BC_Far_Field(CGeometry *geometry, CSolver **solver_container, CNumerics *conv_numerics,
                                CNumerics *visc_numerics, CConfig *config, unsigned short val_marker) {

  unsigned short iDim;
  unsigned long iVertex, iPoint, Point_Normal;

  const bool implicit = config->GetKind_TimeIntScheme() == EULER_IMPLICIT;
  const bool viscous = config->GetViscous();

  su2double Normal[MAXNDIM] = {0.0};

  /*--- Loop over all the vertices on this boundary marker ---*/

  SU2_OMP_FOR_DYN(OMP_MIN_SIZE)
  for (iVertex = 0; iVertex < geometry->nVertex[val_marker]; iVertex++) {
    iPoint = geometry->vertex[val_marker][iVertex]->GetNode();

    /*--- Check if the node belongs to the domain (i.e, not a halo node) ---*/

    if (!geometry->nodes->GetDomain(iPoint)) continue;

    /*--- Allocate the value at the infinity ---*/

    auto V_infty = GetCharacPrimVar(val_marker, iVertex);

    /*--- Index of the closest interior node ---*/

    Point_Normal = geometry->vertex[val_marker][iVertex]->GetNormal_Neighbor();

    /*--- Normal vector for this vertex (negate for outward convention) ---*/

    geometry->vertex[val_marker][iVertex]->GetNormal(Normal);
    for (iDim = 0; iDim < nDim; iDim++) Normal[iDim] = -Normal[iDim];
    conv_numerics->SetNormal(Normal);

    /*--- Retrieve solution at the farfield boundary node ---*/

    auto V_domain = nodes->GetPrimitive(iPoint);

    /*--- Recompute and store the velocity in the primitive variable vector. ---*/

    for (iDim = 0; iDim < nDim; iDim++)
      V_infty[iDim+prim_idx.Velocity()] = GetVelocity_Inf(iDim);

    /*--- Far-field pressure set to static pressure (0.0). ---*/

    V_infty[prim_idx.Pressure()] = GetPressure_Inf();

    /*--- Dirichlet condition for temperature at far-field (if energy is active). ---*/

    V_infty[prim_idx.Temperature()] = GetTemperature_Inf();

    /*--- Store the density.  ---*/

    V_infty[prim_idx.Density()] = GetDensity_Inf();

    /*--- Beta coefficient stored at the node ---*/

    V_infty[prim_idx.Beta()] = nodes->GetBetaInc2(iPoint);

    /*--- Cp is needed for Temperature equation. ---*/

    V_infty[prim_idx.CpTotal()] = nodes->GetSpecificHeatCp(iPoint);

    /*--- Set various quantities in the numerics class ---*/

    conv_numerics->SetPrimitive(V_domain, V_infty);

    if (dynamic_grid)
      conv_numerics->SetGridVel(geometry->nodes->GetGridVel(iPoint),
                                geometry->nodes->GetGridVel(iPoint));

    /*--- Compute the convective residual using an upwind scheme ---*/

    auto residual = conv_numerics->ComputeResidual(config);

    /*--- Update residual value ---*/

    LinSysRes.AddBlock(iPoint, residual);

    /*--- Convective Jacobian contribution for implicit integration ---*/

    if (implicit)
      Jacobian.AddBlock2Diag(iPoint, residual.jacobian_i);

    /*--- Viscous residual contribution ---*/

    if (!viscous) continue;

    /*--- Set transport properties at infinity. ---*/

    V_infty[prim_idx.LaminarViscosity()] = nodes->GetLaminarViscosity(iPoint);
    V_infty[prim_idx.EddyViscosity()] = nodes->GetEddyViscosity(iPoint);
    V_infty[prim_idx.ThermalConductivity()] = nodes->GetThermalConductivity(iPoint);

    /*--- Set the normal vector and the coordinates ---*/

    visc_numerics->SetNormal(Normal);
    su2double Coord_Reflected[MAXNDIM];
    GeometryToolbox::PointPointReflect(nDim, geometry->nodes->GetCoord(Point_Normal),
                                             geometry->nodes->GetCoord(iPoint), Coord_Reflected);
    visc_numerics->SetCoord(geometry->nodes->GetCoord(iPoint), Coord_Reflected);

    /*--- Primitive variables, and gradient ---*/

    visc_numerics->SetPrimitive(V_domain, V_infty);
    visc_numerics->SetPrimVarGradient(nodes->GetGradient_Primitive(iPoint),
                                      nodes->GetGradient_Primitive(iPoint));

    /*--- Turbulent kinetic energy ---*/

    if (config->GetKind_Turb_Model() == TURB_MODEL::SST)
      visc_numerics->SetTurbKineticEnergy(solver_container[TURB_SOL]->GetNodes()->GetSolution(iPoint,0),
                                          solver_container[TURB_SOL]->GetNodes()->GetSolution(iPoint,0));

    /*--- Compute and update viscous residual ---*/

    auto residual_v = visc_numerics->ComputeResidual(config);
    LinSysRes.SubtractBlock(iPoint, residual_v);

    /*--- Viscous Jacobian contribution for implicit integration ---*/

    if (implicit)
      Jacobian.SubtractBlock2Diag(iPoint, residual_v.jacobian_i);

  }
  END_SU2_OMP_FOR

}

void CIncEulerSolver::BC_Inlet(CGeometry *geometry, CSolver **solver_container,
                            CNumerics *conv_numerics, CNumerics *visc_numerics, CConfig *config, unsigned short val_marker) {
  unsigned short iDim;
  unsigned long iVertex, iPoint;
  unsigned long Point_Normal;
  su2double *Flow_Dir, Flow_Dir_Mag, Vel_Mag, Area, P_total, P_domain, Vn;
  su2double *V_inlet, *V_domain;
  su2double UnitFlowDir[MAXNDIM] = {0.0}, dV[MAXNDIM] = {0.0};
  su2double Damping = config->GetInc_Inlet_Damping();

  const bool implicit = (config->GetKind_TimeIntScheme() == EULER_IMPLICIT);
  const bool viscous = config->GetViscous();
  bool Energy_Multicomponent = (config->GetKind_Species_Model()==SPECIES_MODEL::SPECIES_TRANSPORT) && config->GetEnergy_Equation();

  string Marker_Tag = config->GetMarker_All_TagBound(val_marker);

  INLET_TYPE Kind_Inlet = config->GetKind_Inc_Inlet(Marker_Tag);

  su2double Normal[MAXNDIM] = {0.0};

  /*--- Loop over all the vertices on this boundary marker ---*/

  SU2_OMP_FOR_DYN(OMP_MIN_SIZE)
  for (iVertex = 0; iVertex < geometry->nVertex[val_marker]; iVertex++) {
    iPoint = geometry->vertex[val_marker][iVertex]->GetNode();

    /*--- Check if the node belongs to the domain (i.e., not a halo node) ---*/

    if (!geometry->nodes->GetDomain(iPoint)) continue;

    /*--- Allocate the value at the inlet ---*/

    V_inlet = GetCharacPrimVar(val_marker, iVertex);

    /*--- Index of the closest interior node ---*/

    Point_Normal = geometry->vertex[val_marker][iVertex]->GetNormal_Neighbor();

    /*--- Normal vector for this vertex (negate for outward convention) ---*/

    geometry->vertex[val_marker][iVertex]->GetNormal(Normal);
    for (iDim = 0; iDim < nDim; iDim++) Normal[iDim] = -Normal[iDim];
    conv_numerics->SetNormal(Normal);

    Area = GeometryToolbox::Norm(nDim, Normal);

    /*--- Both types of inlets may use the prescribed flow direction.
     Ensure that the flow direction is a unit vector. ---*/

    Flow_Dir = Inlet_FlowDir[val_marker][iVertex];
    Flow_Dir_Mag = GeometryToolbox::Norm(nDim, Flow_Dir);

    /*--- Store the unit flow direction vector.
     If requested, use the local boundary normal (negative),
     instead of the prescribed flow direction in the config. ---*/

    if (config->GetInc_Inlet_UseNormal()) {
      for (iDim = 0; iDim < nDim; iDim++)
        UnitFlowDir[iDim] = -Normal[iDim]/Area;
    } else {
      for (iDim = 0; iDim < nDim; iDim++)
        UnitFlowDir[iDim] = Flow_Dir[iDim]/Flow_Dir_Mag;
    }

    /*--- Retrieve solution at this boundary node. ---*/

    V_domain = nodes->GetPrimitive(iPoint);

    /*--- Neumann condition for dynamic pressure ---*/

    V_inlet[prim_idx.Pressure()] = nodes->GetPressure(iPoint);

    /*--- The velocity is either prescribed or computed from total pressure. ---*/

    switch (Kind_Inlet) {

        /*--- Velocity and temperature (if required) been specified at the inlet. ---*/

      case INLET_TYPE::VELOCITY_INLET:

        /*--- Retrieve the specified velocity and temperature for the inlet. ---*/

        Vel_Mag  = Inlet_Ptotal[val_marker][iVertex]/config->GetVelocity_Ref();

        /*--- Store the velocity in the primitive variable vector. ---*/

        for (iDim = 0; iDim < nDim; iDim++)
          V_inlet[iDim+prim_idx.Velocity()] = Vel_Mag*UnitFlowDir[iDim];

        /*--- Dirichlet condition for temperature (if energy is active) ---*/

        V_inlet[prim_idx.Temperature()] = Inlet_Ttotal[val_marker][iVertex]/config->GetTemperature_Ref();

        break;

        /*--- Stagnation pressure has been specified at the inlet. ---*/

      case INLET_TYPE::PRESSURE_INLET:

        /*--- Retrieve the specified total pressure for the inlet. ---*/

        P_total = Inlet_Ptotal[val_marker][iVertex]/config->GetPressure_Ref();

        /*--- Store the current static pressure for clarity. ---*/

        P_domain = nodes->GetPressure(iPoint);

        /*--- Check for back flow through the inlet. ---*/

        Vn = -GeometryToolbox::DotProduct(nDim, &V_domain[prim_idx.Velocity()], Normal) / Area;

        /*--- If the local static pressure is larger than the specified
         total pressure or the velocity is directed upstream, we have a
         back flow situation. The specified total pressure should be used
         as a static pressure condition and the velocity from the domain
         is used for the BC. ---*/

        if ((P_domain > P_total) || (Vn < 0.0)) {

          /*--- Back flow: use the prescribed P_total as static pressure. ---*/

          V_inlet[prim_idx.Pressure()] = Inlet_Ptotal[val_marker][iVertex]/config->GetPressure_Ref();

          /*--- Neumann condition for velocity. ---*/

          for (iDim = 0; iDim < nDim; iDim++)
            V_inlet[iDim+prim_idx.Velocity()] = V_domain[iDim+prim_idx.Velocity()];

          /*--- Neumann condition for the temperature. ---*/

          V_inlet[prim_idx.Temperature()] = nodes->GetTemperature(iPoint);

        } else {

          /*--- Update the velocity magnitude using the total pressure. ---*/

          Vel_Mag = sqrt((P_total - P_domain)/(0.5*nodes->GetDensity(iPoint)));

          /*--- Compute the delta change in velocity in each direction. ---*/

          for (iDim = 0; iDim < nDim; iDim++)
            dV[iDim] = Vel_Mag*UnitFlowDir[iDim] - V_domain[iDim+prim_idx.Velocity()];

          /*--- Update the velocity in the primitive variable vector.
           Note we use damping here to improve stability/convergence. ---*/

          for (iDim = 0; iDim < nDim; iDim++)
            V_inlet[iDim+prim_idx.Velocity()] = V_domain[iDim+prim_idx.Velocity()] + Damping*dV[iDim];

          /*--- Dirichlet condition for temperature (if energy is active) ---*/

          V_inlet[prim_idx.Temperature()] = Inlet_Ttotal[val_marker][iVertex]/config->GetTemperature_Ref();

        }

        break;

      default:
        SU2_MPI::Error("Unsupported INC_INLET_TYPE.", CURRENT_FUNCTION);
        break;
    }

    /*--- check if the inlet node is shared with a viscous wall ---*/

    if (geometry->nodes->GetViscousBoundary(iPoint)) {

      /*--- match the velocity and pressure for the viscous wall---*/

      for (iDim = 0; iDim < nDim; iDim++)
        V_inlet[iDim+prim_idx.Velocity()] = nodes->GetVelocity(iPoint,iDim);

      /*--- pressure obtained from interior ---*/

      V_inlet[prim_idx.Pressure()] = nodes->GetPressure(iPoint);
    }

    /*-- Enthalpy is needed for energy equation in multicomponent and reacting flows. ---*/
    if (Energy_Multicomponent) {
      CFluidModel* auxFluidModel = solver_container[FLOW_SOL]->GetFluidModel();
      const su2double* scalar_inlet = config->GetInlet_SpeciesVal(config->GetMarker_All_TagBound(val_marker));
      auxFluidModel->SetTDState_T(V_inlet[prim_idx.Temperature()],
                                  scalar_inlet);  // compute total enthalpy from temperature
      V_inlet[prim_idx.Enthalpy()] = auxFluidModel->GetEnthalpy();
    }

    /*--- Access density at the node. This is either constant by
      construction, or will be set fixed implicitly by the temperature
      and equation of state. ---*/

    V_inlet[prim_idx.Density()] = nodes->GetDensity(iPoint);

    /*--- Beta coefficient from the config file ---*/

    V_inlet[prim_idx.Beta()] = nodes->GetBetaInc2(iPoint);

    /*--- Cp is needed for Temperature equation. ---*/

    V_inlet[prim_idx.CpTotal()] = nodes->GetSpecificHeatCp(iPoint);

    /*--- Set various quantities in the solver class ---*/

    conv_numerics->SetPrimitive(V_domain, V_inlet);

    if (dynamic_grid)
      conv_numerics->SetGridVel(geometry->nodes->GetGridVel(iPoint),
                                geometry->nodes->GetGridVel(iPoint));

    /*--- Compute the residual using an upwind scheme ---*/

    auto residual = conv_numerics->ComputeResidual(config);

    /*--- Update residual value ---*/

    LinSysRes.AddBlock(iPoint, residual);

    /*--- Jacobian contribution for implicit integration ---*/

    if (implicit)
      Jacobian.AddBlock2Diag(iPoint, residual.jacobian_i);

    /*--- Viscous contribution, commented out because serious convergence problems ---*/

    if (!viscous || Energy_Multicomponent) continue;

    /*--- Set transport properties at the inlet ---*/

    V_inlet[prim_idx.LaminarViscosity()] = nodes->GetLaminarViscosity(iPoint);
    V_inlet[prim_idx.EddyViscosity()] = nodes->GetEddyViscosity(iPoint);
    V_inlet[prim_idx.ThermalConductivity()] = nodes->GetThermalConductivity(iPoint);

    /*--- Set the normal vector and the coordinates ---*/

    visc_numerics->SetNormal(Normal);
    su2double Coord_Reflected[MAXNDIM];
    GeometryToolbox::PointPointReflect(nDim, geometry->nodes->GetCoord(Point_Normal),
                                             geometry->nodes->GetCoord(iPoint), Coord_Reflected);
    visc_numerics->SetCoord(geometry->nodes->GetCoord(iPoint), Coord_Reflected);

    /*--- Primitive variables, and gradient ---*/

    visc_numerics->SetPrimitive(V_domain, V_inlet);
    visc_numerics->SetPrimVarGradient(nodes->GetGradient_Primitive(iPoint),
                                      nodes->GetGradient_Primitive(iPoint));

    /*--- Turbulent kinetic energy ---*/

    if (config->GetKind_Turb_Model() == TURB_MODEL::SST)
      visc_numerics->SetTurbKineticEnergy(solver_container[TURB_SOL]->GetNodes()->GetSolution(iPoint,0),
                                          solver_container[TURB_SOL]->GetNodes()->GetSolution(iPoint,0));

    /*--- Compute and update residual ---*/

    auto residual_v = visc_numerics->ComputeResidual(config);

    LinSysRes.SubtractBlock(iPoint, residual_v);

    /*--- Jacobian contribution for implicit integration ---*/

    if (implicit)
      Jacobian.SubtractBlock2Diag(iPoint, residual_v.jacobian_i);
  }
  END_SU2_OMP_FOR
}

void CIncEulerSolver::BC_Outlet(CGeometry *geometry, CSolver **solver_container,
                             CNumerics *conv_numerics, CNumerics *visc_numerics, CConfig *config, unsigned short val_marker) {
  unsigned short iDim;
  unsigned long iVertex, iPoint, Point_Normal;
  su2double *V_outlet, *V_domain, P_Outlet = 0.0, P_domain;
  su2double mDot_Target, mDot_Old, dP, Density_Avg, Area_Outlet;
  su2double Damping = config->GetInc_Outlet_Damping();

  const bool implicit = (config->GetKind_TimeIntScheme() == EULER_IMPLICIT);
  const bool viscous = config->GetViscous();
  bool Energy_Multicomponent = (config->GetKind_Species_Model()==SPECIES_MODEL::SPECIES_TRANSPORT) && config->GetEnergy_Equation();
  string Marker_Tag  = config->GetMarker_All_TagBound(val_marker);

  su2double Normal[MAXNDIM] = {0.0};

  INC_OUTLET_TYPE Kind_Outlet = config->GetKind_Inc_Outlet(Marker_Tag);

  /*--- Loop over all the vertices on this boundary marker ---*/

  SU2_OMP_FOR_DYN(OMP_MIN_SIZE)
  for (iVertex = 0; iVertex < geometry->nVertex[val_marker]; iVertex++) {
    iPoint = geometry->vertex[val_marker][iVertex]->GetNode();

    /*--- Check if the node belongs to the domain (i.e., not a halo node) ---*/

    if (!geometry->nodes->GetDomain(iPoint)) continue;

    /*--- Allocate the value at the outlet ---*/

    V_outlet = GetCharacPrimVar(val_marker, iVertex);

    /*--- Index of the closest interior node ---*/

    Point_Normal = geometry->vertex[val_marker][iVertex]->GetNormal_Neighbor();

    /*--- Normal vector for this vertex (negate for outward convention) ---*/

    geometry->vertex[val_marker][iVertex]->GetNormal(Normal);
    for (iDim = 0; iDim < nDim; iDim++) Normal[iDim] = -Normal[iDim];
    conv_numerics->SetNormal(Normal);

    /*--- Current solution at this boundary node ---*/

    V_domain = nodes->GetPrimitive(iPoint);

    /*--- Store the current static pressure for clarity. ---*/

    P_domain = nodes->GetPressure(iPoint);

    /*--- Compute a boundary value for the pressure depending on whether
     we are prescribing a back pressure or a mass flow target. ---*/

    switch (Kind_Outlet) {

        /*--- Velocity and temperature (if required) been specified at the inlet. ---*/

      case INC_OUTLET_TYPE::PRESSURE_OUTLET:

        /*--- Retrieve the specified back pressure for this outlet. ---*/

        P_Outlet = config->GetOutlet_Pressure(Marker_Tag)/config->GetPressure_Ref();

        /*--- The pressure is prescribed at the outlet. ---*/

        V_outlet[prim_idx.Pressure()] = P_Outlet;

        /*--- Neumann condition for the velocity. ---*/

        for (iDim = 0; iDim < nDim; iDim++) {
          V_outlet[iDim+prim_idx.Velocity()] = nodes->GetVelocity(iPoint,iDim);
        }

        break;

        /*--- A mass flow target has been specified for the outlet. ---*/

      case INC_OUTLET_TYPE::MASS_FLOW_OUTLET:

        /*--- Retrieve the specified target mass flow at the outlet. ---*/

        mDot_Target = config->GetOutlet_Pressure(Marker_Tag)/(config->GetDensity_Ref() * config->GetVelocity_Ref());

        /*--- Retrieve the old mass flow, density, and area of the outlet,
         which has been computed in a preprocessing step. These values
         were stored in non-dim. form in the config container. ---*/

        mDot_Old    = config->GetOutlet_MassFlow(Marker_Tag);
        Density_Avg = config->GetOutlet_Density(Marker_Tag);
        Area_Outlet = config->GetOutlet_Area(Marker_Tag);

        /*--- Compute the pressure increment based on the difference
         between the current and target mass flow. Note that increasing
         pressure decreases flow speed. ---*/

        dP = 0.5*Density_Avg*(mDot_Old*mDot_Old - mDot_Target*mDot_Target)/((Density_Avg*Area_Outlet)*(Density_Avg*Area_Outlet));

        /*--- Update the new outlet pressure. Note that we use damping
         here to improve stability/convergence. ---*/

        P_Outlet = P_domain + Damping*dP;

        /*--- The pressure is prescribed at the outlet. ---*/

        V_outlet[prim_idx.Pressure()] = P_Outlet;

        /*--- Neumann condition for the velocity ---*/

        for (iDim = 0; iDim < nDim; iDim++) {
          V_outlet[iDim+prim_idx.Velocity()] = nodes->GetVelocity(iPoint,iDim);
        }

        break;

    }

    /*--- Neumann condition for the temperature. ---*/

    V_outlet[prim_idx.Temperature()] = nodes->GetTemperature(iPoint);

    /*--- Access density at the interior node. This is either constant by
      construction, or will be set fixed implicitly by the temperature
      and equation of state. ---*/

    V_outlet[prim_idx.Density()] = nodes->GetDensity(iPoint);

    /*--- Beta coefficient from the config file ---*/

    V_outlet[prim_idx.Beta()] = nodes->GetBetaInc2(iPoint);

    /*--- Cp is needed for Temperature equation. ---*/

    V_outlet[prim_idx.CpTotal()] = nodes->GetSpecificHeatCp(iPoint);

    /*-- Enthalpy is needed for energy equation in multicomponent and reacting flows. ---*/
    if (Energy_Multicomponent) {
      CFluidModel* auxFluidModel = solver_container[FLOW_SOL]->GetFluidModel();;
      const su2double* scalar_outlet = solver_container[SPECIES_SOL]->GetNodes()->GetSolution(iPoint);
      auxFluidModel->SetTDState_T(nodes->GetTemperature(iPoint),
                                  scalar_outlet);  // compute total enthalpy from temperature
      V_outlet[prim_idx.Enthalpy()] = auxFluidModel->GetEnthalpy();
    }

    /*--- Set various quantities in the solver class ---*/

    conv_numerics->SetPrimitive(V_domain, V_outlet);

    if (dynamic_grid)
      conv_numerics->SetGridVel(geometry->nodes->GetGridVel(iPoint),
                                geometry->nodes->GetGridVel(iPoint));

    /*--- Compute the residual using an upwind scheme ---*/

    auto residual = conv_numerics->ComputeResidual(config);

    /*--- Update residual value ---*/

    LinSysRes.AddBlock(iPoint, residual);

    /*--- Jacobian contribution for implicit integration ---*/

    if (implicit) {
      Jacobian.AddBlock2Diag(iPoint, residual.jacobian_i);
    }

    /*--- Viscous contribution, commented out because serious convergence problems ---*/

    if (!viscous || Energy_Multicomponent) continue;

    /*--- Set transport properties at the outlet. ---*/

    V_outlet[prim_idx.LaminarViscosity()] = nodes->GetLaminarViscosity(iPoint);
    V_outlet[prim_idx.EddyViscosity()] = nodes->GetEddyViscosity(iPoint);
    V_outlet[prim_idx.ThermalConductivity()] = nodes->GetThermalConductivity(iPoint);

    /*--- Set the normal vector and the coordinates ---*/

    visc_numerics->SetNormal(Normal);
    su2double Coord_Reflected[MAXNDIM];
    GeometryToolbox::PointPointReflect(nDim, geometry->nodes->GetCoord(Point_Normal),
                                             geometry->nodes->GetCoord(iPoint), Coord_Reflected);
    visc_numerics->SetCoord(geometry->nodes->GetCoord(iPoint), Coord_Reflected);

    /*--- Primitive variables, and gradient ---*/

    visc_numerics->SetPrimitive(V_domain, V_outlet);
    visc_numerics->SetPrimVarGradient(nodes->GetGradient_Primitive(iPoint),
                                      nodes->GetGradient_Primitive(iPoint));

    /*--- Turbulent kinetic energy ---*/

    if (config->GetKind_Turb_Model() == TURB_MODEL::SST)
      visc_numerics->SetTurbKineticEnergy(solver_container[TURB_SOL]->GetNodes()->GetSolution(iPoint,0),
                                          solver_container[TURB_SOL]->GetNodes()->GetSolution(iPoint,0));

    /*--- Compute and update residual ---*/

    auto residual_v = visc_numerics->ComputeResidual(config);

    LinSysRes.SubtractBlock(iPoint, residual_v);

    /*--- Jacobian contribution for implicit integration ---*/
    if (implicit)
      Jacobian.SubtractBlock2Diag(iPoint, residual_v.jacobian_i);

  }
  END_SU2_OMP_FOR

}

void CIncEulerSolver::SetResidual_DualTime(CGeometry *geometry, CSolver **solver_container, CConfig *config,
                                        unsigned short iRKStep, unsigned short iMesh, unsigned short RunTime_EqSystem) {

  /*--- Local variables ---*/

  unsigned short iVar, iMarker, iDim, iNeigh;
  unsigned long iPoint, jPoint, iEdge, iVertex;

  const su2double *V_time_nM1 = nullptr, *V_time_n = nullptr, *V_time_nP1 = nullptr;
  su2double U_time_nM1[MAXNVAR], U_time_n[MAXNVAR], U_time_nP1[MAXNVAR];
  su2double Volume_nM1, Volume_nP1, TimeStep;
  const su2double *Normal = nullptr, *GridVel_i = nullptr, *GridVel_j = nullptr;
  su2double Density, Cp;

  const bool implicit = (config->GetKind_TimeIntScheme() == EULER_IMPLICIT);
  const bool first_order = (config->GetTime_Marching() == TIME_MARCHING::DT_STEPPING_1ST);
  const bool second_order = (config->GetTime_Marching() == TIME_MARCHING::DT_STEPPING_2ND);
  const bool energy = config->GetEnergy_Equation();

  const int ndim = nDim;
  auto V2U = [ndim](su2double Density, su2double Cp, const su2double* V, su2double* U) {
    U[0] = Density;
    for (int iDim = 0; iDim < ndim; iDim++) U[iDim+1] = Density*V[iDim+1];
    U[ndim+1] = Density*Cp*V[ndim+1];
  };

  /*--- Store the physical time step ---*/

  TimeStep = config->GetDelta_UnstTimeND();

  /*--- Compute the dual time-stepping source term for static meshes ---*/

  if (!dynamic_grid) {

    /*--- Loop over all nodes (excluding halos) ---*/

    AD::StartNoSharedReading();

    SU2_OMP_FOR_STAT(omp_chunk_size)
    for (iPoint = 0; iPoint < nPointDomain; iPoint++) {

      /*--- Retrieve the solution at time levels n-1, n, and n+1. Note that
       we are currently iterating on U^n+1 and that U^n & U^n-1 are fixed,
       previous solutions that are stored in memory. These are actually
       the primitive values, but we will convert to conservatives. ---*/

      V_time_nM1 = nodes->GetSolution_time_n1(iPoint);
      V_time_n   = nodes->GetSolution_time_n(iPoint);
      V_time_nP1 = nodes->GetSolution(iPoint);

      /*--- Access the density and Cp at this node (constant for now). ---*/

      Density = nodes->GetDensity(iPoint);
      Cp = nodes->GetSpecificHeatCp(iPoint);

      /*--- Compute the conservative variable vector for all time levels. ---*/

      V2U(Density, Cp, V_time_nM1, U_time_nM1);
      V2U(Density, Cp, V_time_n, U_time_n);
      V2U(Density, Cp, V_time_nP1, U_time_nP1);

      /*--- CV volume at time n+1. As we are on a static mesh, the volume
       of the CV will remained fixed for all time steps. ---*/

      Volume_nP1 = geometry->nodes->GetVolume(iPoint);

      /*--- Compute the dual time-stepping source term based on the chosen
       time discretization scheme (1st- or 2nd-order).---*/

      for (iVar = 0; iVar < nVar-!energy; iVar++) {
        if (first_order)
          LinSysRes(iPoint,iVar) += (U_time_nP1[iVar] - U_time_n[iVar])*Volume_nP1 / TimeStep;
        if (second_order)
          LinSysRes(iPoint,iVar) += ( 3.0*U_time_nP1[iVar] - 4.0*U_time_n[iVar]
                                     +1.0*U_time_nM1[iVar])*Volume_nP1 / (2.0*TimeStep);
      }

      /*--- Compute the Jacobian contribution due to the dual time source term. ---*/

      if (implicit) {
        su2double delta = (second_order? 1.5 : 1.0) * Volume_nP1 * Density / TimeStep;

        for (iDim = 0; iDim < nDim; iDim++)
          Jacobian.AddVal2Diag(iPoint, iDim+1, delta);

        if (energy) delta *= Cp;
        Jacobian.AddVal2Diag(iPoint, nDim+1, delta);
      }
    }
    END_SU2_OMP_FOR

    AD::EndNoSharedReading();
  }

  else {

    /*--- For unsteady flows on dynamic meshes (rigidly transforming or
     dynamically deforming), the Geometric Conservation Law (GCL) should be
     satisfied in conjunction with the ALE formulation of the governing
     equations. The GCL prevents accuracy issues caused by grid motion, i.e.
     a uniform free-stream should be preserved through a moving grid. First,
     we will loop over the edges and boundaries to compute the GCL component
     of the dual time source term that depends on grid velocities. ---*/

    SU2_OMP_FOR_STAT(omp_chunk_size)
    for (iPoint = 0; iPoint < nPointDomain; ++iPoint) {

      /*--- Compute the conservative variables. ---*/

      V_time_n = nodes->GetSolution_time_n(iPoint);
      Density = nodes->GetDensity(iPoint);
      Cp = nodes->GetSpecificHeatCp(iPoint);
      V2U(Density, Cp, V_time_n, U_time_n);

      GridVel_i = geometry->nodes->GetGridVel(iPoint);

      for (iNeigh = 0; iNeigh < geometry->nodes->GetnPoint(iPoint); iNeigh++) {

        iEdge = geometry->nodes->GetEdge(iPoint, iNeigh);
        Normal = geometry->edges->GetNormal(iEdge);

        jPoint = geometry->nodes->GetPoint(iPoint, iNeigh);
        GridVel_j = geometry->nodes->GetGridVel(jPoint);

        /*--- Determine whether to consider the normal outward or inward. ---*/
        su2double dir = (iPoint < jPoint)? 0.5 : -0.5;

        su2double Residual_GCL = 0.0;
        for (iDim = 0; iDim < nDim; iDim++)
          Residual_GCL += dir*(GridVel_i[iDim]+GridVel_j[iDim])*Normal[iDim];

        for (iVar = 0; iVar < nVar-!energy; iVar++)
          LinSysRes(iPoint,iVar) += U_time_n[iVar]*Residual_GCL;
      }
    }
    END_SU2_OMP_FOR

    /*--- Loop over the boundary edges ---*/

    for (iMarker = 0; iMarker < geometry->GetnMarker(); iMarker++) {
      if ((config->GetMarker_All_KindBC(iMarker) != INTERNAL_BOUNDARY) &&
          (config->GetMarker_All_KindBC(iMarker) != NEARFIELD_BOUNDARY) &&
          (config->GetMarker_All_KindBC(iMarker) != PERIODIC_BOUNDARY)) {

        SU2_OMP_FOR_STAT(OMP_MIN_SIZE)
        for (iVertex = 0; iVertex < geometry->GetnVertex(iMarker); iVertex++) {

          /*--- Get the index for node i plus the boundary face normal ---*/

          iPoint = geometry->vertex[iMarker][iVertex]->GetNode();
          Normal = geometry->vertex[iMarker][iVertex]->GetNormal();

          /*--- Grid velocities stored at boundary node i ---*/

          GridVel_i = geometry->nodes->GetGridVel(iPoint);

          /*--- Compute the GCL term by dotting the grid velocity with the face
           normal. The normal is negated to match the boundary convention. ---*/

          su2double Residual_GCL = 0.0;
          for (iDim = 0; iDim < nDim; iDim++)
            Residual_GCL -= 0.5*(GridVel_i[iDim]+GridVel_i[iDim])*Normal[iDim];

          /*--- Compute the GCL component of the source term for node i ---*/

          V_time_n = nodes->GetSolution_time_n(iPoint);
          Density = nodes->GetDensity(iPoint);
          Cp = nodes->GetSpecificHeatCp(iPoint);
          V2U(Density, Cp, V_time_n, U_time_n);

          for (iVar = 0; iVar < nVar-!energy; iVar++)
            LinSysRes(iPoint,iVar) += U_time_n[iVar]*Residual_GCL;
        }
        END_SU2_OMP_FOR
      }
    }

    /*--- Loop over all nodes (excluding halos) to compute the remainder
     of the dual time-stepping source term. ---*/

    AD::StartNoSharedReading();

    SU2_OMP_FOR_STAT(omp_chunk_size)
    for (iPoint = 0; iPoint < nPointDomain; iPoint++) {

      /*--- Retrieve the solution at time levels n-1, n, and n+1. Note that
       we are currently iterating on U^n+1 and that U^n & U^n-1 are fixed,
       previous solutions that are stored in memory. These are actually
       the primitive values, but we will convert to conservatives. ---*/

      V_time_nM1 = nodes->GetSolution_time_n1(iPoint);
      V_time_n   = nodes->GetSolution_time_n(iPoint);
      V_time_nP1 = nodes->GetSolution(iPoint);

      /*--- Access the density and Cp at this node (constant for now). ---*/

      Density = nodes->GetDensity(iPoint);
      Cp = nodes->GetSpecificHeatCp(iPoint);

      /*--- Compute the conservative variable vector for all time levels. ---*/

      V2U(Density, Cp, V_time_nM1, U_time_nM1);
      V2U(Density, Cp, V_time_n, U_time_n);
      V2U(Density, Cp, V_time_nP1, U_time_nP1);

      /*--- CV volume at time n-1 and n+1. In the case of dynamically deforming
       grids, the volumes will change. On rigidly transforming grids, the
       volumes will remain constant. ---*/

      Volume_nM1 = geometry->nodes->GetVolume_nM1(iPoint);
      Volume_nP1 = geometry->nodes->GetVolume(iPoint);

      /*--- Compute the dual time-stepping source residual. Due to the
       introduction of the GCL term above, the remainder of the source residual
       due to the time discretization has a new form.---*/

      for (iVar = 0; iVar < nVar-!energy; iVar++) {
        if (first_order)
          LinSysRes(iPoint,iVar) += (U_time_nP1[iVar] - U_time_n[iVar])*(Volume_nP1/TimeStep);
        if (second_order)
          LinSysRes(iPoint,iVar) += (U_time_nP1[iVar] - U_time_n[iVar])*(3.0*Volume_nP1/(2.0*TimeStep))
                                     + (U_time_nM1[iVar] - U_time_n[iVar])*(Volume_nM1/(2.0*TimeStep));
      }

      /*--- Compute the Jacobian contribution due to the dual time source term. ---*/

      if (implicit) {
        su2double delta = (second_order? 1.5 : 1.0) * Volume_nP1 * Density / TimeStep;

        for (iDim = 0; iDim < nDim; iDim++)
          Jacobian.AddVal2Diag(iPoint, iDim+1, delta);

        if (energy) delta *= Cp;
        Jacobian.AddVal2Diag(iPoint, nDim+1, delta);
      }
    }
    END_SU2_OMP_FOR

    AD::EndNoSharedReading();
  }

}

void CIncEulerSolver::GetOutlet_Properties(CGeometry *geometry, CConfig *config, unsigned short iMesh, bool Output) {

  unsigned short iDim, iMarker;
  unsigned long iVertex, iPoint;
  su2double *V_outlet = nullptr, Velocity[3], MassFlow,
  Velocity2, Density, Area;
  unsigned short iMarker_Outlet, nMarker_Outlet;
  string Inlet_TagBound, Outlet_TagBound;
  su2double Vector[MAXNDIM] = {0.0};

  bool axisymmetric = config->GetAxisymmetric();

  bool write_heads = ((((config->GetInnerIter() % (config->GetScreen_Wrt_Freq(2)*40)) == 0)
                       && (config->GetInnerIter()!= 0))
                      || (config->GetInnerIter() == 1));

  /*--- Get the number of outlet markers and check for any mass flow BCs. ---*/

  nMarker_Outlet = config->GetnMarker_Outlet();
  bool Evaluate_BC = false;
  for (iMarker_Outlet = 0; iMarker_Outlet < nMarker_Outlet; iMarker_Outlet++) {
    Outlet_TagBound = config->GetMarker_Outlet_TagBound(iMarker_Outlet);
    if (config->GetKind_Inc_Outlet(Outlet_TagBound) == INC_OUTLET_TYPE::MASS_FLOW_OUTLET)
      Evaluate_BC = true;
  }

  /*--- If we have a massflow outlet BC, then we need to compute and
   communicate the total massflow, density, and area through each outlet
   boundary, so that it can be used in the iterative procedure to update
   the back pressure until we converge to the desired mass flow. This
   routine is called only once per iteration as a preprocessing and the
   values for all outlets are stored and retrieved later in the BC_Outlet
   routines. ---*/

  if (Evaluate_BC) {

    auto *Outlet_MassFlow = new su2double[config->GetnMarker_All()];
    auto *Outlet_Density  = new su2double[config->GetnMarker_All()];
    auto *Outlet_Area     = new su2double[config->GetnMarker_All()];

    /*--- Comute MassFlow, average temp, press, etc. ---*/

    for (iMarker = 0; iMarker < config->GetnMarker_All(); iMarker++) {

      Outlet_MassFlow[iMarker] = 0.0;
      Outlet_Density[iMarker]  = 0.0;
      Outlet_Area[iMarker]     = 0.0;

      if ((config->GetMarker_All_KindBC(iMarker) == OUTLET_FLOW) ) {

        for (iVertex = 0; iVertex < geometry->nVertex[iMarker]; iVertex++) {

          iPoint = geometry->vertex[iMarker][iVertex]->GetNode();

          if (geometry->nodes->GetDomain(iPoint)) {

            geometry->vertex[iMarker][iVertex]->GetNormal(Vector);

            su2double AxiFactor = 1.0;
            if (axisymmetric) {
              if (geometry->nodes->GetCoord(iPoint, 1) > EPS)
                AxiFactor = 2.0*PI_NUMBER*geometry->nodes->GetCoord(iPoint, 1);
              else {
                for (const auto jPoint : geometry->nodes->GetPoints(iPoint)) {
                  if (geometry->nodes->GetVertex(jPoint,iMarker) >= 0) {
                    AxiFactor = PI_NUMBER * geometry->nodes->GetCoord(jPoint, 1);
                  }
                }
              }
            }

            V_outlet = nodes->GetPrimitive(iPoint);

            Density = V_outlet[prim_idx.Density()];

            Velocity2 = 0.0; Area = 0.0; MassFlow = 0.0;

            for (iDim = 0; iDim < nDim; iDim++) {
              Area += (Vector[iDim] * AxiFactor) * (Vector[iDim] * AxiFactor);
              Velocity[iDim] = V_outlet[iDim+1];
              Velocity2 += Velocity[iDim] * Velocity[iDim];
              MassFlow += Vector[iDim] * AxiFactor * Density * Velocity[iDim];
            }

            Area = sqrt (Area);

            Outlet_MassFlow[iMarker] += MassFlow;
            Outlet_Density[iMarker]  += Density*Area;
            Outlet_Area[iMarker]     += Area;

          }
        }
      }
    }

    /*--- Copy to the appropriate structure ---*/

    auto *Outlet_MassFlow_Local = new su2double[nMarker_Outlet];
    auto *Outlet_Density_Local  = new su2double[nMarker_Outlet];
    auto *Outlet_Area_Local     = new su2double[nMarker_Outlet];

    auto *Outlet_MassFlow_Total = new su2double[nMarker_Outlet];
    auto *Outlet_Density_Total  = new su2double[nMarker_Outlet];
    auto *Outlet_Area_Total     = new su2double[nMarker_Outlet];

    for (iMarker_Outlet = 0; iMarker_Outlet < nMarker_Outlet; iMarker_Outlet++) {
      Outlet_MassFlow_Local[iMarker_Outlet] = 0.0;
      Outlet_Density_Local[iMarker_Outlet]  = 0.0;
      Outlet_Area_Local[iMarker_Outlet]     = 0.0;

      Outlet_MassFlow_Total[iMarker_Outlet] = 0.0;
      Outlet_Density_Total[iMarker_Outlet]  = 0.0;
      Outlet_Area_Total[iMarker_Outlet]     = 0.0;
    }

    /*--- Copy the values to the local array for MPI ---*/

    for (iMarker = 0; iMarker < config->GetnMarker_All(); iMarker++) {
      if ((config->GetMarker_All_KindBC(iMarker) == OUTLET_FLOW)) {
        for (iMarker_Outlet = 0; iMarker_Outlet < nMarker_Outlet; iMarker_Outlet++) {
          Outlet_TagBound = config->GetMarker_Outlet_TagBound(iMarker_Outlet);
          if (config->GetMarker_All_TagBound(iMarker) == Outlet_TagBound) {
            Outlet_MassFlow_Local[iMarker_Outlet] += Outlet_MassFlow[iMarker];
            Outlet_Density_Local[iMarker_Outlet]  += Outlet_Density[iMarker];
            Outlet_Area_Local[iMarker_Outlet]     += Outlet_Area[iMarker];
          }
        }
      }
    }

    /*--- All the ranks to compute the total value ---*/

    SU2_MPI::Allreduce(Outlet_MassFlow_Local, Outlet_MassFlow_Total, nMarker_Outlet, MPI_DOUBLE, MPI_SUM, SU2_MPI::GetComm());
    SU2_MPI::Allreduce(Outlet_Density_Local, Outlet_Density_Total, nMarker_Outlet, MPI_DOUBLE, MPI_SUM, SU2_MPI::GetComm());
    SU2_MPI::Allreduce(Outlet_Area_Local, Outlet_Area_Total, nMarker_Outlet, MPI_DOUBLE, MPI_SUM, SU2_MPI::GetComm());

    for (iMarker_Outlet = 0; iMarker_Outlet < nMarker_Outlet; iMarker_Outlet++) {
      if (Outlet_Area_Total[iMarker_Outlet] != 0.0) {
        Outlet_Density_Total[iMarker_Outlet] /= Outlet_Area_Total[iMarker_Outlet];
      }
      else {
        Outlet_Density_Total[iMarker_Outlet] = 0.0;
      }

      if (iMesh == MESH_0) {
        config->SetOutlet_MassFlow(iMarker_Outlet, Outlet_MassFlow_Total[iMarker_Outlet]);
        config->SetOutlet_Density(iMarker_Outlet, Outlet_Density_Total[iMarker_Outlet]);
        config->SetOutlet_Area(iMarker_Outlet, Outlet_Area_Total[iMarker_Outlet]);
      }
    }

    /*--- Screen output using the values already stored in the config container ---*/

    if ((rank == MASTER_NODE) && (iMesh == MESH_0) ) {

      cout.precision(5);
      cout.setf(ios::fixed, ios::floatfield);

      if (write_heads && Output && !config->GetDiscrete_Adjoint()) {
        cout << endl   << "---------------------------- Outlet properties --------------------------" << endl;
      }

      for (iMarker_Outlet = 0; iMarker_Outlet < nMarker_Outlet; iMarker_Outlet++) {
        Outlet_TagBound = config->GetMarker_Outlet_TagBound(iMarker_Outlet);
        if (write_heads && Output && !config->GetDiscrete_Adjoint()) {

          /*--- Geometry defintion ---*/

          cout <<"Outlet surface: " << Outlet_TagBound << "." << endl;

          if ((nDim ==3) || axisymmetric) {
            cout <<"Area (m^2): " << config->GetOutlet_Area(Outlet_TagBound) << endl;
          }
          if (nDim == 2) {
            cout <<"Length (m): " << config->GetOutlet_Area(Outlet_TagBound) << "." << endl;
          }

          cout << setprecision(5) << "Outlet Avg. Density (kg/m^3): " << config->GetOutlet_Density(Outlet_TagBound) * config->GetDensity_Ref() << endl;
          su2double Outlet_mDot = fabs(config->GetOutlet_MassFlow(Outlet_TagBound)) * config->GetDensity_Ref() * config->GetVelocity_Ref();
          su2double Outlet_mDot_Target = fabs(config->GetOutlet_Pressure(Outlet_TagBound)) / (config->GetDensity_Ref() * config->GetVelocity_Ref());
          cout << "Outlet mass flow (kg/s): " << setprecision(5) << Outlet_mDot << endl;
          cout << "target mass flow (kg/s): " << setprecision(5) << Outlet_mDot_Target << endl;
          su2double goal = 100.0*Outlet_mDot/Outlet_mDot_Target;
          cout << "Target achieved:" << setprecision(5) << goal << " % "<< endl;
        }
      }

      if (write_heads && Output && !config->GetDiscrete_Adjoint()) {cout << endl;
        cout << "-------------------------------------------------------------------------" << endl << endl;
      }

      cout.unsetf(ios_base::floatfield);

    }

    delete [] Outlet_MassFlow_Local;
    delete [] Outlet_Density_Local;
    delete [] Outlet_Area_Local;

    delete [] Outlet_MassFlow_Total;
    delete [] Outlet_Density_Total;
    delete [] Outlet_Area_Total;

    delete [] Outlet_MassFlow;
    delete [] Outlet_Density;
    delete [] Outlet_Area;

  }

}

void CIncEulerSolver::PrintVerificationError(const CConfig *config) const {

  if ((rank != MASTER_NODE) || (MGLevel != MESH_0)) return;

  if (config && !config->GetDiscrete_Adjoint()) {

    cout.precision(6);
    cout.setf(ios::scientific, ios::floatfield);

    cout << endl   << "------------------------ Global Error Analysis --------------------------" << endl;

    cout << setw(20) << "RMS Error [P]: " << setw(12) << VerificationSolution->GetError_RMS(0) << "     | ";
    cout << setw(20) << "Max Error [P]: " << setw(12) << VerificationSolution->GetError_Max(0);
    cout << endl;

    cout << setw(20) << "RMS Error [U]: " << setw(12) << VerificationSolution->GetError_RMS(1) << "     | ";
    cout << setw(20) << "Max Error [U]: " << setw(12) << VerificationSolution->GetError_Max(1);
    cout << endl;

    cout << setw(20) << "RMS Error [V]: " << setw(12) << VerificationSolution->GetError_RMS(2) << "     | ";
    cout << setw(20) << "Max Error [V]: " << setw(12) << VerificationSolution->GetError_Max(2);
    cout << endl;

    if (nDim == 3) {
      cout << setw(20) << "RMS Error [W]: " << setw(12) << VerificationSolution->GetError_RMS(3) << "     | ";
      cout << setw(20) << "Max Error [W]: " << setw(12) << VerificationSolution->GetError_Max(3);
      cout << endl;
    }

    if (config->GetEnergy_Equation()) {
      cout << setw(20) << "RMS Error [T]: " << setw(12) << VerificationSolution->GetError_RMS(nDim+1) << "     | ";
      cout << setw(20) << "Max Error [T]: " << setw(12) << VerificationSolution->GetError_Max(nDim+1);
      cout << endl;
    }

    cout << "-------------------------------------------------------------------------" << endl << endl;
    cout.unsetf(ios_base::floatfield);
  }
}

void CIncEulerSolver::LoadRestart(CGeometry **geometry, CSolver ***solver, CConfig *config, int val_iter, bool val_update_geo) {

  /*--- Adjust the number of solution variables in the restart. We always
   carry a space in nVar for the energy equation in the solver, but we only
   write it to the restart if it is active. Therefore, we must reduce nVar
   here if energy is inactive so that the restart is read correctly. ---*/

  su2double Solution[MAXNVAR] = {0.0};

  auto nVar_Restart = nVar;
  if (!(config->GetEnergy_Equation() || config->GetWeakly_Coupled_Heat())) {
    nVar_Restart--;
    Solution[nVar-1] = GetTemperature_Inf();
  }

  LoadRestart_impl(geometry, solver, config, val_iter, val_update_geo, Solution, nVar_Restart);

}

void CIncEulerSolver::SetFreeStream_Solution(const CConfig *config){
  SU2_OMP_FOR_STAT(omp_chunk_size)
  for (unsigned long iPoint = 0; iPoint < nPoint; iPoint++){
    nodes->SetSolution(iPoint,0, Pressure_Inf);
    for (unsigned short iDim = 0; iDim < nDim; iDim++){
      nodes->SetSolution(iPoint,iDim+1, Velocity_Inf[iDim]);
    }
    nodes->SetSolution(iPoint,nDim+1, Temperature_Inf);
  }
  END_SU2_OMP_FOR

}

unsigned long CIncEulerSolver::RegisterSolutionExtra(bool input, const CConfig* config) {
  if (config->GetKind_Streamwise_Periodic() == ENUM_STREAMWISE_PERIODIC::MASSFLOW) {
    if (input) AD::RegisterInput(SPvals.Streamwise_Periodic_PressureDrop);
    else AD::RegisterOutput(SPvalsUpdated.Streamwise_Periodic_PressureDrop);
    return 1;
  }
  return 0;
}

void CIncEulerSolver::SetAdjoint_SolutionExtra(const su2activevector& adj_sol, const CConfig* config) {
  if (config->GetKind_Streamwise_Periodic() == ENUM_STREAMWISE_PERIODIC::MASSFLOW) {
    SU2_TYPE::SetDerivative(SPvalsUpdated.Streamwise_Periodic_PressureDrop, SU2_TYPE::GetValue(adj_sol[0]));
  }
}

void CIncEulerSolver::ExtractAdjoint_SolutionExtra(su2activevector& adj_sol, const CConfig* config) {
  if (config->GetKind_Streamwise_Periodic() == ENUM_STREAMWISE_PERIODIC::MASSFLOW) {
    adj_sol[0] = SU2_TYPE::GetDerivative(SPvals.Streamwise_Periodic_PressureDrop);
  }
}<|MERGE_RESOLUTION|>--- conflicted
+++ resolved
@@ -180,7 +180,6 @@
   Pressure_Inf    = config->GetPressure_FreeStreamND();
   Velocity_Inf    = config->GetVelocity_FreeStreamND();
   Temperature_Inf = config->GetTemperature_FreeStreamND();
-<<<<<<< HEAD
   if (Energy_Multicomponent) {
     const su2double* scalar_init = config->GetSpecies_Init();
     CFluidModel* auxFluidModel = nullptr;
@@ -205,13 +204,6 @@
         SU2_MPI::Error("Fluid model not compatible with multicomponent-reacting flows.", CURRENT_FUNCTION);
         break;
     }
-=======
-  if (Energy_Multicomponent){
-    CFluidModel *auxFluidModel = new CFluidScalar(config->GetPressure_Thermodynamic(), config);
-    const su2double *scalar_init = config->GetSpecies_Init();
-    auxFluidModel->SetTDState_T(Temperature_Inf,scalar_init); // compute total enthalpy from temperature
-    Enthalpy_Inf = auxFluidModel->GetEnthalpy();
->>>>>>> 7f927300
   }
 
   /*--- Initialize the secondary values for direct derivative approxiations ---*/
