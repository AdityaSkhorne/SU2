/*!
 * \file CEulerSolver.cpp
 * \brief Main subrotuines for solving Finite-Volume Euler flow problems.
 * \author F. Palacios, T. Economon
 * \version 7.3.1 "Blackbird"
 *
 * SU2 Project Website: https://su2code.github.io
 *
 * The SU2 Project is maintained by the SU2 Foundation
 * (http://su2foundation.org)
 *
 * Copyright 2012-2022, SU2 Contributors (cf. AUTHORS.md)
 *
 * SU2 is free software; you can redistribute it and/or
 * modify it under the terms of the GNU Lesser General Public
 * License as published by the Free Software Foundation; either
 * version 2.1 of the License, or (at your option) any later version.
 *
 * SU2 is distributed in the hope that it will be useful,
 * but WITHOUT ANY WARRANTY; without even the implied warranty of
 * MERCHANTABILITY or FITNESS FOR A PARTICULAR PURPOSE. See the GNU
 * Lesser General Public License for more details.
 *
 * You should have received a copy of the GNU Lesser General Public
 * License along with SU2. If not, see <http://www.gnu.org/licenses/>.
 */

#include "../../include/solvers/CEulerSolver.hpp"
#include "../../include/variables/CNSVariable.hpp"
#include "../../../Common/include/toolboxes/geometry_toolbox.hpp"
#include "../../../Common/include/toolboxes/printing_toolbox.hpp"
#include "../../include/fluid/CIdealGas.hpp"
#include "../../include/fluid/CVanDerWaalsGas.hpp"
#include "../../include/fluid/CPengRobinson.hpp"
#include "../../include/numerics_simd/CNumericsSIMD.hpp"
#include "../../include/limiters/CLimiterDetails.hpp"


CEulerSolver::CEulerSolver(CGeometry *geometry, CConfig *config,
                           unsigned short iMesh, const bool navier_stokes) :
  CFVMFlowSolverBase<CEulerVariable, ENUM_REGIME::COMPRESSIBLE>(*geometry, *config) {

  /*--- Based on the navier_stokes boolean, determine if this constructor is
   *    being called by itself, or by its derived class CNSSolver. ---*/
  string description;
  unsigned short nSecVar;
  if (navier_stokes) {
    description = "Navier-Stokes";
    nSecVar = 8;
  }
  else {
    description = "Euler";
    nSecVar = 2;
  }

  const auto nZone = geometry->GetnZone();
  const bool restart = (config->GetRestart() || config->GetRestart_Flow());
  const bool rans = (config->GetKind_Turb_Model() != TURB_MODEL::NONE);
  const auto direct_diff = config->GetDirectDiff();
  const bool dual_time = (config->GetTime_Marching() == TIME_MARCHING::DT_STEPPING_1ST) ||
                         (config->GetTime_Marching() == TIME_MARCHING::DT_STEPPING_2ND);
  const bool time_stepping = (config->GetTime_Marching() == TIME_MARCHING::TIME_STEPPING);
  const bool adjoint = config->GetContinuous_Adjoint() || config->GetDiscrete_Adjoint();

  int Unst_RestartIter = 0;
  unsigned long iPoint, iMarker, counter_local = 0, counter_global = 0;
  unsigned short iDim, nLineLets;
  su2double StaticEnergy, Density, Velocity2, Pressure, Temperature;

  /*--- A grid is defined as dynamic if there's rigid grid movement or grid deformation AND the problem is time domain ---*/
  dynamic_grid = config->GetDynamic_Grid();

  /*--- Store the multigrid level. ---*/
  MGLevel = iMesh;

  /*--- Check for a restart file to evaluate if there is a change in the angle of attack
   before computing all the non-dimesional quantities. ---*/

  if (!(!restart || (iMesh != MESH_0) || nZone > 1) && config->GetFixed_CL_Mode()) {

    /*--- Modify file name for a dual-time unsteady restart ---*/

    if (dual_time) {
      if (adjoint) Unst_RestartIter = SU2_TYPE::Int(config->GetUnst_AdjointIter())-1;
      else if (config->GetTime_Marching() == TIME_MARCHING::DT_STEPPING_1ST)
        Unst_RestartIter = SU2_TYPE::Int(config->GetRestart_Iter())-1;
      else Unst_RestartIter = SU2_TYPE::Int(config->GetRestart_Iter())-2;
    }

    /*--- Modify file name for a time stepping unsteady restart ---*/

    if (time_stepping) {
      if (adjoint) Unst_RestartIter = SU2_TYPE::Int(config->GetUnst_AdjointIter())-1;
      else Unst_RestartIter = SU2_TYPE::Int(config->GetRestart_Iter())-1;
    }

    /*--- Read and store the restart metadata. ---*/

    string filename_ = "flow";
    filename_ = config->GetFilename(filename_, ".meta", Unst_RestartIter);
    Read_SU2_Restart_Metadata(geometry, config, adjoint, filename_);

  }

  /*--- Set the gamma value ---*/

  Gamma = config->GetGamma();
  Gamma_Minus_One = Gamma - 1.0;

  /*--- Define geometry constants in the solver structure
   Compressible flow, primitive variables (T, vx, vy, vz, P, rho, h, c, lamMu, EddyMu, ThCond, Cp).
   ---*/

  nDim = geometry->GetnDim();

  nVar = nDim+2;
  nPrimVar = nDim+9; nPrimVarGrad = nDim+4; nAuxGradAdap = nDim+3;
  nSecondaryVar = nSecVar; nSecondaryVarGrad = 2;

  /*--- Initialize nVarGrad for deallocation ---*/

  nVarGrad = nPrimVarGrad;

  nMarker      = config->GetnMarker_All();
  nPoint       = geometry->GetnPoint();
  nPointDomain = geometry->GetnPointDomain();

  /*--- Store the number of vertices on each marker for deallocation later ---*/

  nVertex.resize(nMarker);
  for (iMarker = 0; iMarker < nMarker; iMarker++)
    nVertex[iMarker] = geometry->nVertex[iMarker];

  /*--- Perform the non-dimensionalization for the flow equations using the
   specified reference values. ---*/

  SetNondimensionalization(config, iMesh);

  /*--- Check if we are executing a verification case. If so, the
   VerificationSolution object will be instantiated for a particular
   option from the available library of verification solutions. Note
   that this is done after SetNondim(), as problem-specific initial
   parameters are needed by the solution constructors. ---*/

  SetVerificationSolution(nDim, nVar, config);

  /*--- Allocate base class members. ---*/

  Allocate(*config);

  /*--- MPI + OpenMP initialization. ---*/

  HybridParallelInitialization(*config, *geometry);

  /*--- Jacobians and vector structures for implicit computations ---*/

  if (config->GetKind_TimeIntScheme_Flow() == EULER_IMPLICIT) {

    if (rank == MASTER_NODE)
      cout << "Initialize Jacobian structure (" << description << "). MG level: " << iMesh <<"." << endl;

    Jacobian.Initialize(nPoint, nPointDomain, nVar, nVar, true, geometry, config, ReducerStrategy);

    if (config->GetKind_Linear_Solver_Prec() == LINELET) {
      nLineLets = Jacobian.BuildLineletPreconditioner(geometry, config);
      if (rank == MASTER_NODE)
        cout << "Compute linelet structure. " << nLineLets << " elements in each line (average)." << endl;
    }
  }
  else {
    if (rank == MASTER_NODE)
      cout << "Explicit scheme. No Jacobian structure (" << description << "). MG level: " << iMesh <<"." << endl;
  }

  /*--- Store the value of the primitive variables + 2 turb variables at the boundaries,
   used for IO with a donor cell ---*/

  AllocVectorOfMatrices(nVertex, (rans? nPrimVar+2 : nPrimVar), DonorPrimVar);

  /*--- Store the value of the characteristic primitive variables index at the boundaries ---*/

  DonorGlobalIndex.resize(nMarker);
  for (iMarker = 0; iMarker < nMarker; iMarker++)
    DonorGlobalIndex[iMarker].resize(nVertex[iMarker],0);

  /*--- Actuator Disk Radius allocation ---*/
  ActDisk_R.resize(nMarker);

  /*--- Actuator Disk Center allocation ---*/
  ActDisk_C.resize(nMarker, MAXNDIM);

  /*--- Actuator Disk Axis allocation ---*/
  ActDisk_Axis.resize(nMarker, MAXNDIM);

  /*--- Actuator Disk Fa, Fx, Fy and Fz allocations ---*/
  AllocVectorOfVectors(nVertex, ActDisk_Fa);
  AllocVectorOfVectors(nVertex, ActDisk_Fx);
  AllocVectorOfVectors(nVertex, ActDisk_Fy);
  AllocVectorOfVectors(nVertex, ActDisk_Fz);

  /*--- Store the value of the Delta P at the Actuator Disk ---*/

  AllocVectorOfVectors(nVertex, ActDisk_DeltaP);

  /*--- Store the value of the Delta T at the Actuator Disk ---*/

  AllocVectorOfVectors(nVertex, ActDisk_DeltaT);

  /*--- Supersonic coefficients ---*/

  CEquivArea_Inv.resize(nMarker);

  /*--- Engine simulation ---*/

  Inflow_MassFlow.resize(nMarker);
  Inflow_Pressure.resize(nMarker);
  Inflow_Mach.resize(nMarker);
  Inflow_Area.resize(nMarker);

  Exhaust_Temperature.resize(nMarker);
  Exhaust_MassFlow.resize(nMarker);
  Exhaust_Pressure.resize(nMarker);
  Exhaust_Area.resize(nMarker);

  /*--- Read farfield conditions from config ---*/

  Temperature_Inf = config->GetTemperature_FreeStreamND();
  Velocity_Inf = config->GetVelocity_FreeStreamND();
  Pressure_Inf = config->GetPressure_FreeStreamND();
  Density_Inf = config->GetDensity_FreeStreamND();
  Energy_Inf = config->GetEnergy_FreeStreamND();
  Mach_Inf = config->GetMach();

  /*--- Initialize the secondary values for direct derivative approxiations ---*/

  switch(direct_diff) {
    case NO_DERIVATIVE:
      /*--- Default ---*/
      break;
    case D_DENSITY:
      SU2_TYPE::SetDerivative(Density_Inf, 1.0);
      break;
    case D_PRESSURE:
      SU2_TYPE::SetDerivative(Pressure_Inf, 1.0);
      break;
    case D_TEMPERATURE:
      SU2_TYPE::SetDerivative(Temperature_Inf, 1.0);
      break;
    case D_MACH: case D_AOA:
    case D_SIDESLIP: case D_REYNOLDS:
    case D_TURB2LAM: case D_DESIGN:
      /*--- Already done in postprocessing of config ---*/
      break;
    default:
      break;
  }

  SetReferenceValues(*config);

  /*--- Initialize fan face pressure, fan face mach number, and mass flow rate ---*/

  for (iMarker = 0; iMarker < nMarker; iMarker++) {
    Inflow_MassFlow[iMarker]     = 0.0;
    Inflow_Mach[iMarker]         = Mach_Inf;
    Inflow_Pressure[iMarker]     = Pressure_Inf;
    Inflow_Area[iMarker]         = 0.0;

    Exhaust_MassFlow[iMarker]    = 0.0;
    Exhaust_Temperature[iMarker] = Temperature_Inf;
    Exhaust_Pressure[iMarker]    = Pressure_Inf;
    Exhaust_Area[iMarker]        = 0.0;
  }

  /*--- Initialize the solution to the far-field state everywhere. ---*/

  if (navier_stokes) {
    nodes = new CNSVariable(Density_Inf, Velocity_Inf, Energy_Inf, nPoint, nDim, nVar, config);
  } else {
    nodes = new CEulerVariable(Density_Inf, Velocity_Inf, Energy_Inf, nPoint, nDim, nVar, config);
  }
  SetBaseClassPointerToNodes();

  /*--- Check that the initial solution is physical, report any non-physical nodes ---*/

  counter_local = 0;

  for (iPoint = 0; iPoint < nPoint; iPoint++) {

    Density = nodes->GetDensity(iPoint);

    Velocity2 = 0.0;
    for (iDim = 0; iDim < nDim; iDim++)
      Velocity2 += pow(nodes->GetSolution(iPoint,iDim+1)/Density,2);

    StaticEnergy= nodes->GetEnergy(iPoint) - 0.5*Velocity2;

    GetFluidModel()->SetTDState_rhoe(Density, StaticEnergy);
    Pressure= GetFluidModel()->GetPressure();
    Temperature= GetFluidModel()->GetTemperature();

    /*--- Use the values at the infinity ---*/

    su2double Solution[MAXNVAR] = {0.0};
    if ((Pressure < 0.0) || (Density < 0.0) || (Temperature < 0.0)) {
      Solution[0] = Density_Inf;
      for (iDim = 0; iDim < nDim; iDim++)
        Solution[iDim+1] = Velocity_Inf[iDim]*Density_Inf;
      Solution[nDim+1] = Energy_Inf*Density_Inf;
      nodes->SetSolution(iPoint,Solution);
      nodes->SetSolution_Old(iPoint,Solution);
      counter_local++;
    }

  }

  /*--- Warning message about non-physical points ---*/

  if (config->GetComm_Level() == COMM_FULL) {

    SU2_MPI::Reduce(&counter_local, &counter_global, 1, MPI_UNSIGNED_LONG, MPI_SUM, MASTER_NODE, SU2_MPI::GetComm());

    if ((rank == MASTER_NODE) && (counter_global != 0))
      cout << "Warning. The original solution contains " << counter_global << " points that are not physical." << endl;
  }

  /*--- Initial comms. ---*/

  CommunicateInitialState(geometry, config);

  /*--- Add the solver name (max 8 characters). ---*/
  SolverName = "C.FLOW";

  /*--- Finally, check that the static arrays will be large enough (keep this
   *    check at the bottom to make sure we consider the "final" values). ---*/
  if((nDim > MAXNDIM) || (nPrimVar > MAXNVAR) || (nSecondaryVar > MAXNVAR))
    SU2_MPI::Error("Oops! The CEulerSolver static array sizes are not large enough.",CURRENT_FUNCTION);
}

CEulerSolver::~CEulerSolver(void) {

  for(auto& model : FluidModel) delete model;
}

void CEulerSolver::InstantiateEdgeNumerics(const CSolver* const* solver_container, const CConfig* config) {

  SU2_OMP_BARRIER
  SU2_OMP_MASTER {

  if (config->Low_Mach_Correction())
    SU2_MPI::Error("Low-Mach correction is not supported with vectorization.", CURRENT_FUNCTION);

  if (solver_container[TURB_SOL])
    edgeNumerics = CNumericsSIMD::CreateNumerics(*config, nDim, MGLevel, solver_container[TURB_SOL]->GetNodes());
  else
    edgeNumerics = CNumericsSIMD::CreateNumerics(*config, nDim, MGLevel);

  if (!edgeNumerics)
    SU2_MPI::Error("The numerical scheme + gas model in use do not "
                   "support vectorization.", CURRENT_FUNCTION);

  }
  END_SU2_OMP_MASTER
  SU2_OMP_BARRIER
}

void CEulerSolver::InitTurboContainers(CGeometry *geometry, CConfig *config){

  /*--- Initialize quantities for the average process for internal flow ---*/

  const auto nSpanWiseSections = config->GetnSpanWiseSections();

  AverageVelocity.resize(nMarker);
  AverageTurboVelocity.resize(nMarker);
  OldAverageTurboVelocity.resize(nMarker);
  ExtAverageTurboVelocity.resize(nMarker);
  AverageFlux.resize(nMarker);
  SpanTotalFlux.resize(nMarker);
  AveragePressure.resize(nMarker,nSpanWiseSections+1) = su2double(0.0);
  OldAveragePressure = AveragePressure;
  RadialEquilibriumPressure = AveragePressure;
  ExtAveragePressure = AveragePressure;
  AverageDensity = AveragePressure;
  OldAverageDensity = AveragePressure;
  ExtAverageDensity = AveragePressure;
  AverageNu = AveragePressure;
  AverageKine = AveragePressure;
  AverageOmega = AveragePressure;
  ExtAverageNu = AveragePressure;
  ExtAverageKine = AveragePressure;
  ExtAverageOmega = AveragePressure;

  for (unsigned long iMarker = 0; iMarker < nMarker; iMarker++) {
    AverageVelocity[iMarker].resize(nSpanWiseSections+1,nDim) = su2double(0.0);
    AverageTurboVelocity[iMarker].resize(nSpanWiseSections+1,nDim) = su2double(0.0);
    OldAverageTurboVelocity[iMarker].resize(nSpanWiseSections+1,nDim) = su2double(0.0);
    ExtAverageTurboVelocity[iMarker].resize(nSpanWiseSections+1,nDim) = su2double(0.0);
    AverageFlux[iMarker].resize(nSpanWiseSections+1,nVar) = su2double(0.0);
    SpanTotalFlux[iMarker].resize(nSpanWiseSections+1,nVar) = su2double(0.0);
  }

  /*--- Initialize primitive quantities for turboperformace ---*/

  const auto nMarkerTurboPerf = config->GetnMarker_TurboPerformance();
  const auto nSpanMax = config->GetnSpanMaxAllZones();

  DensityIn.resize(nMarkerTurboPerf,nSpanMax+1) = su2double(0.0);
  PressureIn = DensityIn;
  TurboVelocityIn.resize(nMarkerTurboPerf);
  DensityOut = DensityIn;
  PressureOut = DensityIn;
  TurboVelocityOut.resize(nMarkerTurboPerf);
  KineIn = DensityIn;
  OmegaIn = DensityIn;
  NuIn = DensityIn;
  KineOut = DensityIn;
  OmegaOut = DensityIn;
  NuOut = DensityIn;

  for (unsigned long iMarker = 0; iMarker < nMarkerTurboPerf; iMarker++) {
    TurboVelocityIn[iMarker].resize(nSpanMax+1,nDim) = su2double(0.0);
    TurboVelocityOut[iMarker].resize(nSpanMax+1,nDim) = su2double(0.0);
  }

  /*--- Initialize quantities for NR BC ---*/

  if(config->GetBoolGiles()){

    CkInflow.resize(nMarker);
    CkOutflow1.resize(nMarker);
    CkOutflow2.resize(nMarker);

    for (unsigned long iMarker = 0; iMarker < nMarker; iMarker++) {
      CkInflow[iMarker].resize(nSpanWiseSections,2*geometry->GetnFreqSpanMax(INFLOW)+1) = complex<su2double>(0.0,0.0);
      CkOutflow1[iMarker].resize(nSpanWiseSections,2*geometry->GetnFreqSpanMax(OUTFLOW)+1) = complex<su2double>(0.0,0.0);
      CkOutflow2[iMarker] = CkOutflow1[iMarker];
    }
  }
}

void CEulerSolver::Set_MPI_ActDisk(CSolver **solver_container, CGeometry *geometry, CConfig *config) {

  unsigned long iter,  iPoint, iVertex, jVertex, iPointTotal,
  Buffer_Send_nPointTotal = 0;
  long iGlobalIndex, iGlobal;
  unsigned short iVar, iMarker, jMarker;
  long nDomain = 0, iDomain, jDomain;
  //bool ActDisk_Perimeter;
  bool rans = (config->GetKind_Turb_Model() != TURB_MODEL::NONE) && (solver_container[TURB_SOL] != nullptr);

  unsigned short nPrimVar_ = nPrimVar;
  if (rans) nPrimVar_ += 2; // Add two extra variables for the turbulence.

  /*--- MPI status and request arrays for non-blocking communications ---*/

  SU2_MPI::Status status;
  SU2_MPI::Request req;

  /*--- Define buffer vector interior domain ---*/

  su2double *Buffer_Send_PrimVar = nullptr;
  long      *Buffer_Send_Data    = nullptr;

  unsigned long *nPointTotal_s = new unsigned long[size];
  unsigned long *nPointTotal_r = new unsigned long[size];
  su2double *iPrimVar = new su2double [nPrimVar_];

  unsigned long Buffer_Size_PrimVar = 0;
  unsigned long Buffer_Size_Data    = 0;

  unsigned long PointTotal_Counter = 0;

  /*--- Allocate the memory that we only need if we have MPI support ---*/

  su2double *Buffer_Receive_PrimVar = nullptr;
  long      *Buffer_Receive_Data    = nullptr;

  /*--- Basic dimensionalization ---*/

  nDomain = size;

  /*--- This loop gets the array sizes of points for each
   rank to send to each other rank. ---*/

  for (iDomain = 0; iDomain < nDomain; iDomain++) {

    /*--- Loop over the markers to perform the dimensionalizaton
     of the domain variables ---*/

    Buffer_Send_nPointTotal = 0;

    /*--- Loop over all of the markers and count the number of each
     type of point and element that needs to be sent. ---*/

    for (iMarker = 0; iMarker < config->GetnMarker_All(); iMarker++) {
      if ((config->GetMarker_All_KindBC(iMarker) == ACTDISK_INLET) ||
          (config->GetMarker_All_KindBC(iMarker) == ACTDISK_OUTLET)) {
        for (iVertex = 0; iVertex < geometry->nVertex[iMarker]; iVertex++) {
          //ActDisk_Perimeter = geometry->vertex[iMarker][iVertex]->GetActDisk_Perimeter();
          iPoint = geometry->vertex[iMarker][iVertex]->GetNode();
          jDomain = geometry->vertex[iMarker][iVertex]->GetDonorProcessor();
//          if ((iDomain == jDomain) && (geometry->nodes->GetDomain(iPoint)) && (!ActDisk_Perimeter)) {
          if ((iDomain == jDomain) && (geometry->nodes->GetDomain(iPoint))) {
            Buffer_Send_nPointTotal++;
          }
        }
      }
    }

    /*--- Store the counts on a partition by partition basis. ---*/

    nPointTotal_s[iDomain] = Buffer_Send_nPointTotal;

    /*--- Total counts for allocating send buffers below ---*/

    Buffer_Size_PrimVar += nPointTotal_s[iDomain]*(nPrimVar_);
    Buffer_Size_Data += nPointTotal_s[iDomain]*(3);

  }

  /*--- Allocate the buffer vectors in the appropiate domain (master, iDomain) ---*/

  Buffer_Send_PrimVar = new su2double[Buffer_Size_PrimVar];
  Buffer_Send_Data    = new long[Buffer_Size_Data];

  /*--- Now that we know the sizes of the point, we can
   allocate and send the information in large chunks to all processors. ---*/

  for (iDomain = 0; iDomain < nDomain; iDomain++) {

    /*--- A rank does not communicate with itself through MPI ---*/

    if (rank != iDomain) {

      /*--- Communicate the counts to iDomain with non-blocking sends ---*/

      SU2_MPI::Isend(&nPointTotal_s[iDomain], 1, MPI_UNSIGNED_LONG, iDomain, iDomain, SU2_MPI::GetComm(), &req);
      SU2_MPI::Request_free(&req);

    } else {

      /*--- If iDomain = rank, we simply copy values into place in memory ---*/

      nPointTotal_r[iDomain] = nPointTotal_s[iDomain];

    }

    /*--- Receive the counts. All processors are sending their counters to
     iDomain up above, so only iDomain needs to perform the recv here from
     all other ranks. ---*/

    if (rank == iDomain) {

      for (jDomain = 0; jDomain < size; jDomain++) {

        /*--- A rank does not communicate with itself through MPI ---*/

        if (rank != jDomain) {

          /*--- Recv the data by probing for the current sender, jDomain,
           first and then receiving the values from it. ---*/

          SU2_MPI::Recv(&nPointTotal_r[jDomain], 1, MPI_UNSIGNED_LONG, jDomain, rank, SU2_MPI::GetComm(), &status);

        }
      }

    }
  }

  /*--- Wait for the non-blocking sends to complete. ---*/

  SU2_MPI::Barrier(SU2_MPI::GetComm());

  /*--- Initialize the counters for the larger send buffers (by domain) ---*/

  PointTotal_Counter  = 0;

  for (iDomain = 0; iDomain < nDomain; iDomain++) {

    /*--- Set the value of the interior geometry. Initialize counters. ---*/

    iPointTotal = 0;

    /*--- Load up the actual values into the buffers for sending. ---*/

    for (iMarker = 0; iMarker < config->GetnMarker_All(); iMarker++) {

      if ((config->GetMarker_All_KindBC(iMarker) == ACTDISK_INLET) ||
          (config->GetMarker_All_KindBC(iMarker) == ACTDISK_OUTLET)) {
        for (iVertex = 0; iVertex < geometry->nVertex[iMarker]; iVertex++) {
          iPoint = geometry->vertex[iMarker][iVertex]->GetNode();

          jDomain = geometry->vertex[iMarker][iVertex]->GetDonorProcessor();
          //ActDisk_Perimeter = geometry->vertex[iMarker][iVertex]->GetActDisk_Perimeter();

//          if ((iDomain == jDomain) && (geometry->nodes->GetDomain(iPoint)) && (!ActDisk_Perimeter)) {
          if ((iDomain == jDomain) && (geometry->nodes->GetDomain(iPoint))) {

            for (iVar = 0; iVar < nPrimVar; iVar++) {
              Buffer_Send_PrimVar[(nPrimVar_)*(PointTotal_Counter+iPointTotal)+iVar] = nodes->GetPrimitive(iPoint,iVar);
            }
            if (rans) {
              Buffer_Send_PrimVar[(nPrimVar_)*(PointTotal_Counter+iPointTotal)+nPrimVar] = solver_container[TURB_SOL]->GetNodes()->GetSolution(iPoint,0);
              Buffer_Send_PrimVar[(nPrimVar_)*(PointTotal_Counter+iPointTotal)+(nPrimVar+1)] = 0.0;
            }

            iGlobalIndex = geometry->nodes->GetGlobalIndex(iPoint);
            jVertex = geometry->vertex[iMarker][iVertex]->GetDonorVertex();
            jMarker = geometry->vertex[iMarker][iVertex]->GetDonorMarker();

            Buffer_Send_Data[(3)*(PointTotal_Counter+iPointTotal)+(0)]  = iGlobalIndex;
            Buffer_Send_Data[(3)*(PointTotal_Counter+iPointTotal)+(1)] = jVertex;
            Buffer_Send_Data[(3)*(PointTotal_Counter+iPointTotal)+(2)]  = jMarker;

            iPointTotal++;

          }

        }

      }

    }

    /*--- Send the buffers with the geometrical information ---*/

    if (iDomain != rank) {

      /*--- Communicate the coordinates, global index, colors, and element
       date to iDomain with non-blocking sends. ---*/

      SU2_MPI::Isend(&Buffer_Send_PrimVar[PointTotal_Counter*(nPrimVar_)],
                     nPointTotal_s[iDomain]*(nPrimVar_), MPI_DOUBLE, iDomain,
                     iDomain,  SU2_MPI::GetComm(), &req);
      SU2_MPI::Request_free(&req);

      SU2_MPI::Isend(&Buffer_Send_Data[PointTotal_Counter*(3)],
                     nPointTotal_s[iDomain]*(3), MPI_LONG, iDomain,
                     iDomain+nDomain,  SU2_MPI::GetComm(), &req);
      SU2_MPI::Request_free(&req);
    }

    else {

      /*--- Allocate local memory for the local recv of the elements ---*/

      Buffer_Receive_PrimVar            = new su2double[nPointTotal_s[iDomain]*(nPrimVar_)];
      Buffer_Receive_Data               = new long[nPointTotal_s[iDomain]*(3)];

      for (iter = 0; iter < nPointTotal_s[iDomain]*(nPrimVar_); iter++)
        Buffer_Receive_PrimVar[iter] = Buffer_Send_PrimVar[PointTotal_Counter*(nPrimVar_)+iter];

      for (iter = 0; iter < nPointTotal_s[iDomain]*(3); iter++)
        Buffer_Receive_Data[iter] = Buffer_Send_Data[PointTotal_Counter*(3)+iter];


      /*--- Recv the point data from ourselves (same procedure as above) ---*/

      for (iPoint = 0; iPoint < nPointTotal_r[iDomain]; iPoint++) {

        for (iVar = 0; iVar < nPrimVar_; iVar++)
          iPrimVar[iVar] = Buffer_Receive_PrimVar[iPoint*(nPrimVar_)+iVar];

        iGlobal       =  Buffer_Receive_Data[iPoint*(3)+(0)];
        iVertex      =  Buffer_Receive_Data[iPoint*(3)+(1)];
        iMarker      = Buffer_Receive_Data[iPoint*(3)+(2)];

        for (iVar = 0; iVar < nPrimVar_; iVar++)
          DonorPrimVar[iMarker][iVertex][iVar] = iPrimVar[iVar];

        SetDonorGlobalIndex(iMarker, iVertex, iGlobal);

      }

      /*--- Delete memory for recv the point stuff ---*/

      delete [] Buffer_Receive_PrimVar;
      delete [] Buffer_Receive_Data;

    }

    /*--- Increment the counters for the send buffers (iDomain loop) ---*/

    PointTotal_Counter += iPointTotal;

  }

  /*--- Wait for the non-blocking sends to complete. ---*/

  SU2_MPI::Barrier(SU2_MPI::GetComm());

  /*--- The next section begins the recv of all data for the interior
   points/elements in the mesh. First, create the domain structures for
   the points on this rank. First, we recv all of the point data ---*/

  for (iDomain = 0; iDomain < size; iDomain++) {

    if (rank != iDomain) {

#ifdef HAVE_MPI

      /*--- Allocate the receive buffer vector. Send the colors so that we
       know whether what we recv is an owned or halo node. ---*/

      Buffer_Receive_PrimVar            = new su2double [nPointTotal_r[iDomain]*(nPrimVar_)];
      Buffer_Receive_Data               = new long [nPointTotal_r[iDomain]*(3)];

      /*--- Receive the buffers with the coords, global index, and colors ---*/

      SU2_MPI::Recv(Buffer_Receive_PrimVar, nPointTotal_r[iDomain]*(nPrimVar_) , MPI_DOUBLE,
                    iDomain, rank, SU2_MPI::GetComm(), &status);

      SU2_MPI::Recv(Buffer_Receive_Data, nPointTotal_r[iDomain]*(3) , MPI_LONG,
                    iDomain, rank+nDomain, SU2_MPI::GetComm(), &status);

      /*--- Loop over all of the points that we have recv'd and store the
       coords, global index vertex and markers ---*/

      for (iPoint = 0; iPoint < nPointTotal_r[iDomain]; iPoint++) {

        iGlobal      = Buffer_Receive_Data[iPoint*(3)+(0)];
        iVertex      = Buffer_Receive_Data[iPoint*(3)+(1)];
        iMarker      = Buffer_Receive_Data[iPoint*(3)+(2)];

        for (iVar = 0; iVar < nPrimVar_; iVar++)
          iPrimVar[iVar] = Buffer_Receive_PrimVar[iPoint*(nPrimVar_)+iVar];

        for (iVar = 0; iVar < nPrimVar_; iVar++) {
          DonorPrimVar[iMarker][iVertex][iVar] = iPrimVar[iVar];
        }

        SetDonorGlobalIndex(iMarker, iVertex, iGlobal);

      }

      /*--- Delete memory for recv the point stuff ---*/

      delete [] Buffer_Receive_PrimVar;
      delete [] Buffer_Receive_Data;

#endif

    }

  }

  /*--- Wait for the non-blocking sends to complete. ---*/

  SU2_MPI::Barrier(SU2_MPI::GetComm());

  /*--- Free all of the memory used for communicating points and elements ---*/

  delete[] Buffer_Send_PrimVar;
  delete[] Buffer_Send_Data;

  /*--- Release all of the temporary memory ---*/

  delete [] nPointTotal_s;
  delete [] nPointTotal_r;
  delete [] iPrimVar;

}

void CEulerSolver::SetNondimensionalization(CConfig *config, unsigned short iMesh) {

  su2double Temperature_FreeStream = 0.0, Mach2Vel_FreeStream = 0.0, ModVel_FreeStream = 0.0,
  Energy_FreeStream = 0.0, ModVel_FreeStreamND = 0.0, Velocity_Reynolds = 0.0,
  Omega_FreeStream = 0.0, Omega_FreeStreamND = 0.0, Viscosity_FreeStream = 0.0,
  Density_FreeStream = 0.0, Pressure_FreeStream = 0.0, Tke_FreeStream = 0.0,
  Length_Ref = 0.0, Density_Ref = 0.0, Pressure_Ref = 0.0, Velocity_Ref = 0.0,
  Temperature_Ref = 0.0, Time_Ref = 0.0, Omega_Ref = 0.0, Force_Ref = 0.0,
  Gas_Constant_Ref = 0.0, Viscosity_Ref = 0.0, Conductivity_Ref = 0.0, Energy_Ref= 0.0,
  Froude = 0.0, Pressure_FreeStreamND = 0.0, Density_FreeStreamND = 0.0,
  Temperature_FreeStreamND = 0.0, Gas_ConstantND = 0.0,
  Velocity_FreeStreamND[3] = {0.0, 0.0, 0.0}, Viscosity_FreeStreamND = 0.0,
  Tke_FreeStreamND = 0.0, Energy_FreeStreamND = 0.0,
  Total_UnstTimeND = 0.0, Delta_UnstTimeND = 0.0, TgammaR = 0.0, Heat_Flux_Ref = 0.0;

  unsigned short iDim;

  /*--- Local variables ---*/

  su2double Alpha         = config->GetAoA()*PI_NUMBER/180.0;
  su2double Beta          = config->GetAoS()*PI_NUMBER/180.0;
  su2double Mach          = config->GetMach();
  su2double Reynolds      = config->GetReynolds();
  bool unsteady           = (config->GetTime_Marching() != TIME_MARCHING::STEADY);
  bool viscous            = config->GetViscous();
  bool gravity            = config->GetGravityForce();
  bool turbulent          = (config->GetKind_Turb_Model() != TURB_MODEL::NONE);
  bool tkeNeeded          = (turbulent && (config->GetKind_Turb_Model() == TURB_MODEL::SST || config->GetKind_Turb_Model() == TURB_MODEL::SST_SUST));
  bool free_stream_temp   = (config->GetKind_FreeStreamOption() == FREESTREAM_OPTION::TEMPERATURE_FS);
  bool reynolds_init      = (config->GetKind_InitOption() == REYNOLDS);
  bool aeroelastic        = config->GetAeroelastic_Simulation();

  /*--- Set temperature via the flutter speed index ---*/
  if (aeroelastic) {
    su2double vf             = config->GetAeroelastic_Flutter_Speed_Index();
    su2double w_alpha        = config->GetAeroelastic_Frequency_Pitch();
    su2double b              = config->GetLength_Reynolds()/2.0; // airfoil semichord, Reynolds length is by defaul 1.0
    su2double mu             = config->GetAeroelastic_Airfoil_Mass_Ratio();
    // The temperature times gamma times the gas constant. Depending on the FluidModel temp is calculated below.
    TgammaR = ((vf*vf)*(b*b)*(w_alpha*w_alpha)*mu) / (Mach*Mach);
  }

  /*--- Compressible non dimensionalization ---*/

  /*--- Compute the Free Stream velocity, using the Mach number ---*/

  Pressure_FreeStream = config->GetPressure_FreeStream();
  Density_FreeStream  = config->GetDensity_FreeStream();
  Temperature_FreeStream = config->GetTemperature_FreeStream();

  CFluidModel* auxFluidModel = nullptr;

  switch (config->GetKind_FluidModel()) {

    case STANDARD_AIR:

      switch (config->GetSystemMeasurements()) {
        case SI: config->SetGas_Constant(287.058); break;
        case US: config->SetGas_Constant(1716.49); break;
      }

      auxFluidModel = new CIdealGas(1.4, config->GetGas_Constant());

      if (free_stream_temp && aeroelastic) {
        Temperature_FreeStream = TgammaR / (config->GetGas_Constant()*1.4);
        config->SetTemperature_FreeStream(Temperature_FreeStream);
      }
      break;

    case IDEAL_GAS:

      auxFluidModel = new CIdealGas(Gamma, config->GetGas_Constant());
      break;

    case VW_GAS:

      auxFluidModel = new CVanDerWaalsGas(Gamma, config->GetGas_Constant(),
                 config->GetPressure_Critical(), config->GetTemperature_Critical());
      break;

    case PR_GAS:

      auxFluidModel = new CPengRobinson(Gamma, config->GetGas_Constant(), config->GetPressure_Critical(),
                                        config->GetTemperature_Critical(), config->GetAcentric_Factor());
      break;

    default:
      SU2_MPI::Error("Unknown fluid model.", CURRENT_FUNCTION);
      break;
  }

  if (free_stream_temp) {
    auxFluidModel->SetTDState_PT(Pressure_FreeStream, Temperature_FreeStream);
    Density_FreeStream = auxFluidModel->GetDensity();
    config->SetDensity_FreeStream(Density_FreeStream);
  }
  else {
    auxFluidModel->SetTDState_Prho(Pressure_FreeStream, Density_FreeStream );
    Temperature_FreeStream = auxFluidModel->GetTemperature();
    config->SetTemperature_FreeStream(Temperature_FreeStream);
  }

  Mach2Vel_FreeStream = auxFluidModel->GetSoundSpeed();

  /*--- Compute the Free Stream velocity, using the Mach number ---*/

  if (nDim == 2) {
    config->GetVelocity_FreeStream()[0] = cos(Alpha)*Mach*Mach2Vel_FreeStream;
    config->GetVelocity_FreeStream()[1] = sin(Alpha)*Mach*Mach2Vel_FreeStream;
  }
  if (nDim == 3) {
    config->GetVelocity_FreeStream()[0] = cos(Alpha)*cos(Beta)*Mach*Mach2Vel_FreeStream;
    config->GetVelocity_FreeStream()[1] = sin(Beta)*Mach*Mach2Vel_FreeStream;
    config->GetVelocity_FreeStream()[2] = sin(Alpha)*cos(Beta)*Mach*Mach2Vel_FreeStream;
  }

  /*--- Compute the modulus of the free stream velocity ---*/

  ModVel_FreeStream = 0.0;
  for (iDim = 0; iDim < nDim; iDim++)
    ModVel_FreeStream += config->GetVelocity_FreeStream()[iDim]*config->GetVelocity_FreeStream()[iDim];
  ModVel_FreeStream = sqrt(ModVel_FreeStream); config->SetModVel_FreeStream(ModVel_FreeStream);

  /*--- Viscous initialization ---*/

  if (viscous) {

    /*--- The dimensional viscosity is needed to determine the free-stream conditions.
          To accomplish this, simply set the non-dimensional coefficients to the
          dimensional ones. This will be overruled later.---*/
    config->SetMu_RefND(config->GetMu_Ref());
    config->SetMu_Temperature_RefND(config->GetMu_Temperature_Ref());
    config->SetMu_SND(config->GetMu_S());

    config->SetMu_ConstantND(config->GetMu_Constant());

    /*--- Check if there is mesh motion. If yes, use the Mach
       number relative to the body to initialize the flow. ---*/

    if (dynamic_grid) Velocity_Reynolds = config->GetMach_Motion()*Mach2Vel_FreeStream;
    else Velocity_Reynolds = ModVel_FreeStream;

    /*--- Reynolds based initialization ---*/

    if (reynolds_init) {

      /*--- For viscous flows, pressure will be computed from a density
            that is found from the Reynolds number. The viscosity is computed
            from the dimensional version of Sutherland's law or the constant
            viscosity, depending on the input option.---*/

      auxFluidModel->SetLaminarViscosityModel(config);

      Viscosity_FreeStream = auxFluidModel->GetLaminarViscosity();
      config->SetViscosity_FreeStream(Viscosity_FreeStream);

      Density_FreeStream = Reynolds*Viscosity_FreeStream/(Velocity_Reynolds*config->GetLength_Reynolds());
      config->SetDensity_FreeStream(Density_FreeStream);
      auxFluidModel->SetTDState_rhoT(Density_FreeStream, Temperature_FreeStream);
      Pressure_FreeStream = auxFluidModel->GetPressure();
      config->SetPressure_FreeStream(Pressure_FreeStream);
      Energy_FreeStream = auxFluidModel->GetStaticEnergy() + 0.5*ModVel_FreeStream*ModVel_FreeStream;

    }

    /*--- Thermodynamics quantities based initialization ---*/

    else {

      auxFluidModel->SetLaminarViscosityModel(config);
      Viscosity_FreeStream = auxFluidModel->GetLaminarViscosity();
      config->SetViscosity_FreeStream(Viscosity_FreeStream);
      Energy_FreeStream = auxFluidModel->GetStaticEnergy() + 0.5*ModVel_FreeStream*ModVel_FreeStream;

      /*--- Compute Reynolds number ---*/
      Reynolds = (Density_FreeStream*Velocity_Reynolds*config->GetLength_Reynolds())/Viscosity_FreeStream;
      config->SetReynolds(Reynolds);
    }

    /*--- Turbulence kinetic energy ---*/

    Tke_FreeStream  = 3.0/2.0*(ModVel_FreeStream*ModVel_FreeStream*config->GetTurbulenceIntensity_FreeStream()*config->GetTurbulenceIntensity_FreeStream());

  }
  else {

    /*--- For inviscid flow, energy is calculated from the specified
       FreeStream quantities using the proper gas law. ---*/

    Energy_FreeStream = auxFluidModel->GetStaticEnergy() + 0.5*ModVel_FreeStream*ModVel_FreeStream;

  }

  /*-- Compute the freestream energy. ---*/

  if (tkeNeeded) { Energy_FreeStream += Tke_FreeStream; }; config->SetEnergy_FreeStream(Energy_FreeStream);

  /*--- Compute non dimensional quantities. By definition,
     Lref is one because we have converted the grid to meters. ---*/

  if (config->GetRef_NonDim() == DIMENSIONAL) {
    Pressure_Ref      = 1.0;
    Density_Ref       = 1.0;
    Temperature_Ref   = 1.0;
  }
  else if (config->GetRef_NonDim() == FREESTREAM_PRESS_EQ_ONE) {
    Pressure_Ref      = Pressure_FreeStream;     // Pressure_FreeStream = 1.0
    Density_Ref       = Density_FreeStream;      // Density_FreeStream = 1.0
    Temperature_Ref   = Temperature_FreeStream;  // Temperature_FreeStream = 1.0
  }
  else if (config->GetRef_NonDim() == FREESTREAM_VEL_EQ_MACH) {
    Pressure_Ref      = Gamma*Pressure_FreeStream; // Pressure_FreeStream = 1.0/Gamma
    Density_Ref       = Density_FreeStream;        // Density_FreeStream = 1.0
    Temperature_Ref   = Temperature_FreeStream;    // Temp_FreeStream = 1.0
  }
  else if (config->GetRef_NonDim() == FREESTREAM_VEL_EQ_ONE) {
    Pressure_Ref      = Mach*Mach*Gamma*Pressure_FreeStream; // Pressure_FreeStream = 1.0/(Gamma*(M_inf)^2)
    Density_Ref       = Density_FreeStream;        // Density_FreeStream = 1.0
    Temperature_Ref   = Temperature_FreeStream;    // Temp_FreeStream = 1.0
  }
  config->SetPressure_Ref(Pressure_Ref);
  config->SetDensity_Ref(Density_Ref);
  config->SetTemperature_Ref(Temperature_Ref);

  Length_Ref        = 1.0;                                                         config->SetLength_Ref(Length_Ref);
  Velocity_Ref      = sqrt(config->GetPressure_Ref()/config->GetDensity_Ref());    config->SetVelocity_Ref(Velocity_Ref);
  Time_Ref          = Length_Ref/Velocity_Ref;                                     config->SetTime_Ref(Time_Ref);
  Omega_Ref         = Velocity_Ref/Length_Ref;                                     config->SetOmega_Ref(Omega_Ref);
  Force_Ref         = config->GetDensity_Ref()*Velocity_Ref*Velocity_Ref*Length_Ref*Length_Ref; config->SetForce_Ref(Force_Ref);
  Heat_Flux_Ref     = Density_Ref*Velocity_Ref*Velocity_Ref*Velocity_Ref;           config->SetHeat_Flux_Ref(Heat_Flux_Ref);
  Gas_Constant_Ref  = Velocity_Ref*Velocity_Ref/config->GetTemperature_Ref();      config->SetGas_Constant_Ref(Gas_Constant_Ref);
  Viscosity_Ref     = config->GetDensity_Ref()*Velocity_Ref*Length_Ref;            config->SetViscosity_Ref(Viscosity_Ref);
  Conductivity_Ref  = Viscosity_Ref*Gas_Constant_Ref;                              config->SetConductivity_Ref(Conductivity_Ref);
  Froude            = ModVel_FreeStream/sqrt(STANDARD_GRAVITY*Length_Ref);         config->SetFroude(Froude);

  /*--- Divide by reference values, to compute the non-dimensional free-stream values ---*/

  Pressure_FreeStreamND = Pressure_FreeStream/config->GetPressure_Ref();  config->SetPressure_FreeStreamND(Pressure_FreeStreamND);
  Density_FreeStreamND  = Density_FreeStream/config->GetDensity_Ref();    config->SetDensity_FreeStreamND(Density_FreeStreamND);

  for (iDim = 0; iDim < nDim; iDim++) {
    Velocity_FreeStreamND[iDim] = config->GetVelocity_FreeStream()[iDim]/Velocity_Ref; config->SetVelocity_FreeStreamND(Velocity_FreeStreamND[iDim], iDim);
  }

  Temperature_FreeStreamND = Temperature_FreeStream/config->GetTemperature_Ref(); config->SetTemperature_FreeStreamND(Temperature_FreeStreamND);

  Gas_ConstantND = config->GetGas_Constant()/Gas_Constant_Ref;    config->SetGas_ConstantND(Gas_ConstantND);


  ModVel_FreeStreamND = 0.0;
  for (iDim = 0; iDim < nDim; iDim++) ModVel_FreeStreamND += Velocity_FreeStreamND[iDim]*Velocity_FreeStreamND[iDim];
  ModVel_FreeStreamND    = sqrt(ModVel_FreeStreamND); config->SetModVel_FreeStreamND(ModVel_FreeStreamND);

  Viscosity_FreeStreamND = Viscosity_FreeStream / Viscosity_Ref;   config->SetViscosity_FreeStreamND(Viscosity_FreeStreamND);

  Tke_FreeStream  = 3.0/2.0*(ModVel_FreeStream*ModVel_FreeStream*config->GetTurbulenceIntensity_FreeStream()*config->GetTurbulenceIntensity_FreeStream());
  config->SetTke_FreeStream(Tke_FreeStream);

  Tke_FreeStreamND  = 3.0/2.0*(ModVel_FreeStreamND*ModVel_FreeStreamND*config->GetTurbulenceIntensity_FreeStream()*config->GetTurbulenceIntensity_FreeStream());
  config->SetTke_FreeStreamND(Tke_FreeStreamND);

  Omega_FreeStream = Density_FreeStream*Tke_FreeStream/(Viscosity_FreeStream*config->GetTurb2LamViscRatio_FreeStream());
  config->SetOmega_FreeStream(Omega_FreeStream);

  Omega_FreeStreamND = Density_FreeStreamND*Tke_FreeStreamND/(Viscosity_FreeStreamND*config->GetTurb2LamViscRatio_FreeStream());
  config->SetOmega_FreeStreamND(Omega_FreeStreamND);

  const su2double MassDiffusivityND = config->GetDiffusivity_Constant() / (Velocity_Ref * Length_Ref);
  config->SetDiffusivity_ConstantND(MassDiffusivityND);

  /*--- Initialize the dimensionless Fluid Model that will be used to solve the dimensionless problem ---*/

  /*--- Auxilary (dimensional) FluidModel no longer needed. ---*/
  delete auxFluidModel;

  /*--- Set viscosity ND constants before defining the visc. model of the fluid models. ---*/

  if (viscous) {
    /*--- Constant viscosity model. ---*/
    config->SetMu_ConstantND(config->GetMu_Constant()/Viscosity_Ref);

    /*--- Sutherland's model. ---*/
    config->SetMu_RefND(config->GetMu_Ref()/Viscosity_Ref);
    config->SetMu_SND(config->GetMu_S()/config->GetTemperature_Ref());
    config->SetMu_Temperature_RefND(config->GetMu_Temperature_Ref()/config->GetTemperature_Ref());

    /*--- Constant thermal conductivity model. ---*/
    config->SetThermal_Conductivity_ConstantND(config->GetThermal_Conductivity_Constant()/Conductivity_Ref);
  }

  /*--- Create one final fluid model object per OpenMP thread to be able to use them in parallel.
   *    GetFluidModel() should be used to automatically access the "right" object of each thread. ---*/

  assert(FluidModel.empty() && "Potential memory leak!");
  FluidModel.resize(omp_get_max_threads());

  SU2_OMP_PARALLEL
  {
    const int thread = omp_get_thread_num();

    switch (config->GetKind_FluidModel()) {

      case STANDARD_AIR:
        FluidModel[thread] = new CIdealGas(1.4, Gas_ConstantND);
        break;

      case IDEAL_GAS:
        FluidModel[thread] = new CIdealGas(Gamma, Gas_ConstantND);
        break;

      case VW_GAS:
        FluidModel[thread] = new CVanDerWaalsGas(Gamma, Gas_ConstantND,
                                                 config->GetPressure_Critical() / config->GetPressure_Ref(),
                                                 config->GetTemperature_Critical() / config->GetTemperature_Ref());
        break;

      case PR_GAS:
        FluidModel[thread] = new CPengRobinson(Gamma, Gas_ConstantND,
                                               config->GetPressure_Critical() / config->GetPressure_Ref(),
                                               config->GetTemperature_Critical() / config->GetTemperature_Ref(),
                                               config->GetAcentric_Factor());
        break;
    }

    GetFluidModel()->SetEnergy_Prho(Pressure_FreeStreamND, Density_FreeStreamND);
    if (viscous) {
      GetFluidModel()->SetLaminarViscosityModel(config);
      GetFluidModel()->SetThermalConductivityModel(config);
    }

  }
  END_SU2_OMP_PARALLEL

  Energy_FreeStreamND = GetFluidModel()->GetStaticEnergy() + 0.5*ModVel_FreeStreamND*ModVel_FreeStreamND;

  if (tkeNeeded) Energy_FreeStreamND += Tke_FreeStreamND;

  config->SetEnergy_FreeStreamND(Energy_FreeStreamND);

  Energy_Ref = Energy_FreeStream/Energy_FreeStreamND; config->SetEnergy_Ref(Energy_Ref);

  Total_UnstTimeND = config->GetTotal_UnstTime() / Time_Ref;    config->SetTotal_UnstTimeND(Total_UnstTimeND);
  Delta_UnstTimeND = config->GetDelta_UnstTime() / Time_Ref;    config->SetDelta_UnstTimeND(Delta_UnstTimeND);

  /*--- Write output to the console if this is the master node and first domain ---*/

  if ((rank == MASTER_NODE) && (MGLevel == MESH_0)) {

    cout.precision(6);

    if (viscous) {
      cout << "Viscous flow: Computing pressure using the ideal gas law" << endl;
      cout << "based on the free-stream temperature and a density computed" << endl;
      cout << "from the Reynolds number." << endl;
    } else {
      cout << "Inviscid flow: Computing density based on free-stream" << endl;
      cout << "temperature and pressure using the ideal gas law." << endl;
    }

    if (dynamic_grid) cout << "Force coefficients computed using MACH_MOTION." << endl;
    else cout << "Force coefficients computed using free-stream values." << endl;

    stringstream NonDimTableOut, ModelTableOut;
    stringstream Unit;

    cout << endl;
    PrintingToolbox::CTablePrinter ModelTable(&ModelTableOut);
    ModelTableOut <<"-- Models:"<< endl;

    ModelTable.AddColumn("Viscosity Model", 25);
    ModelTable.AddColumn("Conductivity Model", 26);
    ModelTable.AddColumn("Fluid Model", 25);
    ModelTable.SetAlign(PrintingToolbox::CTablePrinter::RIGHT);
    ModelTable.PrintHeader();

    PrintingToolbox::CTablePrinter NonDimTable(&NonDimTableOut);
    NonDimTable.AddColumn("Name", 22);
    NonDimTable.AddColumn("Dim. value", 14);
    NonDimTable.AddColumn("Ref. value", 14);
    NonDimTable.AddColumn("Unit", 10);
    NonDimTable.AddColumn("Non-dim. value", 14);
    NonDimTable.SetAlign(PrintingToolbox::CTablePrinter::RIGHT);

    NonDimTableOut <<"-- Fluid properties:"<< endl;

    NonDimTable.PrintHeader();

    if (viscous) {

      switch(config->GetKind_ViscosityModel()){
      case VISCOSITYMODEL::CONSTANT:
        ModelTable << "CONSTANT_VISCOSITY";
        if      (config->GetSystemMeasurements() == SI) Unit << "N.s/m^2";
        else if (config->GetSystemMeasurements() == US) Unit << "lbf.s/ft^2";
        NonDimTable << "Viscosity" << config->GetMu_Constant() << config->GetMu_Constant()/config->GetMu_ConstantND() << Unit.str() << config->GetMu_ConstantND();
        Unit.str("");
        NonDimTable.PrintFooter();
        break;

      case VISCOSITYMODEL::SUTHERLAND:
        ModelTable << "SUTHERLAND";
        if      (config->GetSystemMeasurements() == SI) Unit << "N.s/m^2";
        else if (config->GetSystemMeasurements() == US) Unit << "lbf.s/ft^2";
        NonDimTable << "Ref. Viscosity" <<  config->GetMu_Ref() <<  config->GetViscosity_Ref() << Unit.str() << config->GetMu_RefND();
        Unit.str("");
        if      (config->GetSystemMeasurements() == SI) Unit << "K";
        else if (config->GetSystemMeasurements() == US) Unit << "R";
        NonDimTable << "Sutherland Temp." << config->GetMu_Temperature_Ref() <<  config->GetTemperature_Ref() << Unit.str() << config->GetMu_Temperature_RefND();
        Unit.str("");
        if      (config->GetSystemMeasurements() == SI) Unit << "K";
        else if (config->GetSystemMeasurements() == US) Unit << "R";
        NonDimTable << "Sutherland Const." << config->GetMu_S() << config->GetTemperature_Ref() << Unit.str() << config->GetMu_SND();
        Unit.str("");
        NonDimTable.PrintFooter();
        break;

      default:
        break;

      }
      switch(config->GetKind_ConductivityModel()){
      case CONDUCTIVITYMODEL::CONSTANT_PRANDTL:
        ModelTable << "CONSTANT_PRANDTL";
        NonDimTable << "Prandtl (Lam.)"  << "-" << "-" << "-" << config->GetPrandtl_Lam();
        Unit.str("");
        NonDimTable << "Prandtl (Turb.)" << "-" << "-" << "-" << config->GetPrandtl_Turb();
        Unit.str("");
        NonDimTable.PrintFooter();
        break;

      case CONDUCTIVITYMODEL::CONSTANT:
        ModelTable << "CONSTANT";
        Unit << "W/m^2.K";
        NonDimTable << "Molecular Cond." << config->GetThermal_Conductivity_Constant() << config->GetThermal_Conductivity_Constant()/config->GetThermal_Conductivity_ConstantND() << Unit.str() << config->GetThermal_Conductivity_ConstantND();
        Unit.str("");
        NonDimTable.PrintFooter();
        break;

      default:
        break;

      }
    } else {
      ModelTable << "-" << "-";
    }

    if      (config->GetSystemMeasurements() == SI) Unit << "N.m/kg.K";
    else if (config->GetSystemMeasurements() == US) Unit << "lbf.ft/slug.R";
    NonDimTable << "Gas Constant" << config->GetGas_Constant() << config->GetGas_Constant_Ref() << Unit.str() << config->GetGas_ConstantND();
    Unit.str("");
    if      (config->GetSystemMeasurements() == SI) Unit << "N.m/kg.K";
    else if (config->GetSystemMeasurements() == US) Unit << "lbf.ft/slug.R";
    NonDimTable << "Spec. Heat Ratio" << "-" << "-" << "-" << Gamma;
    Unit.str("");

    switch(config->GetKind_FluidModel()){
    case STANDARD_AIR:
      ModelTable << "STANDARD_AIR";
      break;
    case IDEAL_GAS:
      ModelTable << "IDEAL_GAS";
      break;
    case VW_GAS:
      ModelTable << "VW_GAS";
      break;
    case PR_GAS:
      ModelTable << "PR_GAS";
      break;
    }

    if (config->GetKind_FluidModel() == VW_GAS || config->GetKind_FluidModel() == PR_GAS){
        NonDimTable << "Critical Pressure" << config->GetPressure_Critical() << config->GetPressure_Ref() << Unit.str() << config->GetPressure_Critical() /config->GetPressure_Ref();
        Unit.str("");
        Unit << "K";
        NonDimTable << "Critical Temperature" << config->GetTemperature_Critical() << config->GetTemperature_Ref() << Unit.str() << config->GetTemperature_Critical() /config->GetTemperature_Ref();
        Unit.str("");
    }
    NonDimTable.PrintFooter();

    NonDimTableOut <<"-- Initial and free-stream conditions:"<< endl;

    NonDimTable.PrintHeader();

    if      (config->GetSystemMeasurements() == SI) Unit << "Pa";
    else if (config->GetSystemMeasurements() == US) Unit << "psf";
    NonDimTable << "Static Pressure" << config->GetPressure_FreeStream() << config->GetPressure_Ref() << Unit.str() << config->GetPressure_FreeStreamND();
    Unit.str("");
    if      (config->GetSystemMeasurements() == SI) Unit << "kg/m^3";
    else if (config->GetSystemMeasurements() == US) Unit << "slug/ft^3";
    NonDimTable << "Density" << config->GetDensity_FreeStream() << config->GetDensity_Ref() << Unit.str() << config->GetDensity_FreeStreamND();
    Unit.str("");
    if      (config->GetSystemMeasurements() == SI) Unit << "K";
    else if (config->GetSystemMeasurements() == US) Unit << "R";
    NonDimTable << "Temperature" << config->GetTemperature_FreeStream() << config->GetTemperature_Ref() << Unit.str() << config->GetTemperature_FreeStreamND();
    Unit.str("");
    if      (config->GetSystemMeasurements() == SI) Unit << "m^2/s^2";
    else if (config->GetSystemMeasurements() == US) Unit << "ft^2/s^2";
    NonDimTable << "Total Energy" << config->GetEnergy_FreeStream() << config->GetEnergy_Ref() << Unit.str() << config->GetEnergy_FreeStreamND();
    Unit.str("");
    if      (config->GetSystemMeasurements() == SI) Unit << "m/s";
    else if (config->GetSystemMeasurements() == US) Unit << "ft/s";
    NonDimTable << "Velocity-X" << config->GetVelocity_FreeStream()[0] << config->GetVelocity_Ref() << Unit.str() << config->GetVelocity_FreeStreamND()[0];
    NonDimTable << "Velocity-Y" << config->GetVelocity_FreeStream()[1] << config->GetVelocity_Ref() << Unit.str() << config->GetVelocity_FreeStreamND()[1];
    if (nDim == 3){
      NonDimTable << "Velocity-Z" << config->GetVelocity_FreeStream()[2] << config->GetVelocity_Ref() << Unit.str() << config->GetVelocity_FreeStreamND()[2];
    }
    NonDimTable << "Velocity Magnitude" << config->GetModVel_FreeStream() << config->GetVelocity_Ref() << Unit.str() << config->GetModVel_FreeStreamND();
    Unit.str("");

    if (viscous){
      NonDimTable.PrintFooter();
      if      (config->GetSystemMeasurements() == SI) Unit << "N.s/m^2";
      else if (config->GetSystemMeasurements() == US) Unit << "lbf.s/ft^2";
      NonDimTable << "Viscosity" << config->GetViscosity_FreeStream() << config->GetViscosity_Ref() << Unit.str() << config->GetViscosity_FreeStreamND();
      Unit.str("");
      if      (config->GetSystemMeasurements() == SI) Unit << "W/m^2.K";
      else if (config->GetSystemMeasurements() == US) Unit << "lbf/ft.s.R";
      NonDimTable << "Conductivity" << "-" << config->GetThermal_Conductivity_Ref() << Unit.str() << "-";
      Unit.str("");
      if (turbulent){
        if      (config->GetSystemMeasurements() == SI) Unit << "m^2/s^2";
        else if (config->GetSystemMeasurements() == US) Unit << "ft^2/s^2";
        NonDimTable << "Turb. Kin. Energy" << config->GetTke_FreeStream() << config->GetTke_FreeStream()/config->GetTke_FreeStreamND() << Unit.str() << config->GetTke_FreeStreamND();
        Unit.str("");
        if      (config->GetSystemMeasurements() == SI) Unit << "1/s";
        else if (config->GetSystemMeasurements() == US) Unit << "1/s";
        NonDimTable << "Spec. Dissipation" << config->GetOmega_FreeStream() << config->GetOmega_FreeStream()/config->GetOmega_FreeStreamND() << Unit.str() << config->GetOmega_FreeStreamND();
        Unit.str("");
      }
      if (config->GetKind_Species_Model() != SPECIES_MODEL::NONE) {
        if      (config->GetSystemMeasurements() == SI) Unit << "m^2/s";
        else if (config->GetSystemMeasurements() == US) Unit << "ft^2/s";
        NonDimTable << "Mass Diffusivity" << config->GetDiffusivity_Constant() << config->GetDiffusivity_Constant()/config->GetDiffusivity_ConstantND() << Unit.str() << config->GetDiffusivity_ConstantND();
        Unit.str("");
      }
    }

    NonDimTable.PrintFooter();
    NonDimTable << "Mach Number" << "-" << "-" << "-" << config->GetMach();
    if (viscous){
      NonDimTable << "Reynolds Number" << "-" << "-" << "-" << config->GetReynolds();
    }
    if (gravity) {
      NonDimTable << "Froude Number" << "-" << "-" << "-" << Froude;
      NonDimTable << "Wave Length"   << "-" << "-" << "-" << 2.0*PI_NUMBER*Froude*Froude;
    }
    NonDimTable.PrintFooter();
    ModelTable.PrintFooter();

    if (unsteady){
      NonDimTableOut << "-- Unsteady conditions" << endl;
      NonDimTable.PrintHeader();
      NonDimTable << "Total Time" << config->GetMax_Time() << config->GetTime_Ref() << "s" << config->GetMax_Time()/config->GetTime_Ref();
      Unit.str("");
      NonDimTable << "Time Step" << config->GetTime_Step() << config->GetTime_Ref() << "s" << config->GetDelta_UnstTimeND();
      Unit.str("");
      NonDimTable.PrintFooter();
    }

    cout << ModelTableOut.str();
    cout << NonDimTableOut.str();

  }

}

void CEulerSolver::SetReferenceValues(const CConfig& config) {

  /*--- Evaluate reference values for non-dimensionalization. For dynamic meshes,
   use the motion Mach number as a reference value for computing the force coefficients.
   Otherwise, use the freestream values, which is the standard convention. ---*/

  su2double RefVel2;

  if (dynamic_grid && !config.GetFSI_Simulation()) {
    su2double Gas_Constant = config.GetGas_ConstantND();
    su2double Mach2Vel = sqrt(Gamma * Gas_Constant * Temperature_Inf);
    su2double Mach_Motion = config.GetMach_Motion();
    RefVel2 = pow(Mach_Motion * Mach2Vel, 2);
  }
  else {
    RefVel2 = GeometryToolbox::SquaredNorm(nDim, Velocity_Inf);
  }

  DynamicPressureRef = 0.5 * Density_Inf * RefVel2;
  AeroCoeffForceRef =  DynamicPressureRef * config.GetRefArea();

}

void CEulerSolver::SetInitialCondition(CGeometry **geometry, CSolver ***solver_container, CConfig *config, unsigned long TimeIter) {

  const bool restart = (config->GetRestart() || config->GetRestart_Flow());
  const bool SubsonicEngine = config->GetSubsonicEngine();

  /*--- Use default implementation, then add solver-specifics. ---*/

  BaseClass::SetInitialCondition(geometry, solver_container, config, TimeIter);

  /*--- Set subsonic initial condition for engine intakes at iteration 0 ---*/

  if (!SubsonicEngine || (TimeIter != 0) || restart) return;

  /*--- Start OpenMP parallel region. ---*/

  SU2_OMP_PARALLEL {

    unsigned long iPoint;
    unsigned short iMesh, iDim;
    su2double X0[MAXNDIM] = {0.0}, X1[MAXNDIM] = {0.0}, X2[MAXNDIM] = {0.0},
    X1_X0[MAXNDIM] = {0.0}, X2_X0[MAXNDIM] = {0.0}, X2_X1[MAXNDIM] = {0.0},
    CP[MAXNDIM] = {0.0}, Distance, DotCheck, Radius;

    su2double Velocity_Cyl[MAXNDIM] = {0.0}, Velocity_CylND[MAXNDIM] = {0.0}, Viscosity_Cyl,
    Density_Cyl, Density_CylND, Pressure_CylND, ModVel_Cyl, ModVel_CylND, Energy_CylND,
    T_ref = 0.0, S = 0.0, Mu_ref = 0.0;
    const su2double *Coord, *SubsonicEngine_Cyl, *SubsonicEngine_Values;

    SubsonicEngine_Values = config->GetSubsonicEngine_Values();
    su2double Mach_Cyl        = SubsonicEngine_Values[0];
    su2double Alpha_Cyl       = SubsonicEngine_Values[1];
    su2double Beta_Cyl        = SubsonicEngine_Values[2];
    su2double Pressure_Cyl    = SubsonicEngine_Values[3];
    su2double Temperature_Cyl = SubsonicEngine_Values[4];

    su2double Alpha = Alpha_Cyl*PI_NUMBER/180.0;
    su2double Beta  = Beta_Cyl*PI_NUMBER/180.0;

    su2double Gamma_Minus_One = Gamma - 1.0;
    su2double Gas_Constant = config->GetGas_Constant();

    su2double Mach2Vel_Cyl = sqrt(Gamma*Gas_Constant*Temperature_Cyl);

    for (iMesh = 0; iMesh <= config->GetnMGLevels(); iMesh++) {

      auto FlowNodes = solver_container[iMesh][FLOW_SOL]->GetNodes();

      SU2_OMP_FOR_STAT(omp_chunk_size)
      for (iPoint = 0; iPoint < geometry[iMesh]->GetnPoint(); iPoint++) {

        Velocity_Cyl[0] = cos(Alpha)*cos(Beta)*Mach_Cyl*Mach2Vel_Cyl;
        Velocity_Cyl[1] = sin(Beta)*Mach_Cyl*Mach2Vel_Cyl;
        Velocity_Cyl[2] = sin(Alpha)*cos(Beta)*Mach_Cyl*Mach2Vel_Cyl;

        ModVel_Cyl = GeometryToolbox::Norm(nDim, Velocity_Cyl);

        if (config->GetViscous()) {
          if (config->GetSystemMeasurements() == SI) { T_ref = 273.15; S = 110.4; Mu_ref = 1.716E-5; }
          if (config->GetSystemMeasurements() == US) {
            T_ref = (273.15 - 273.15) * 1.8 + 491.67;
            S = (110.4 - 273.15) * 1.8 + 491.67;
            Mu_ref = 1.716E-5/47.88025898;
          }
          Viscosity_Cyl = Mu_ref*(pow(Temperature_Cyl/T_ref, 1.5) * (T_ref+S)/(Temperature_Cyl+S));
          Density_Cyl   = config->GetReynolds()*Viscosity_Cyl/(ModVel_Cyl*config->GetLength_Reynolds());
          Pressure_Cyl  = Density_Cyl*Gas_Constant*Temperature_Cyl;
        }
        else {
          Density_Cyl = Pressure_Cyl/(Gas_Constant*Temperature_Cyl);
        }

        Density_CylND  = Density_Cyl/config->GetDensity_Ref();
        Pressure_CylND = Pressure_Cyl/config->GetPressure_Ref();

        for (iDim = 0; iDim < nDim; iDim++) {
          Velocity_CylND[iDim] = Velocity_Cyl[iDim]/config->GetVelocity_Ref();
        }

        ModVel_CylND = GeometryToolbox::Norm(nDim, Velocity_CylND);

        Energy_CylND = Pressure_CylND/(Density_CylND*Gamma_Minus_One)+0.5*ModVel_CylND*ModVel_CylND;

        Coord = geometry[iMesh]->nodes->GetCoord(iPoint);

        SubsonicEngine_Cyl = config->GetSubsonicEngine_Cyl();

        X0[0] = Coord[0];               X0[1] = Coord[1];               if (nDim==3) X0[2] = Coord[2];
        X1[0] = SubsonicEngine_Cyl[0];  X1[1] = SubsonicEngine_Cyl[1];  X1[2] = SubsonicEngine_Cyl[2];
        X2[0] = SubsonicEngine_Cyl[3];  X2[1] = SubsonicEngine_Cyl[4];  X2[2] = SubsonicEngine_Cyl[5];
        Radius = SubsonicEngine_Cyl[6];

        GeometryToolbox::Distance(3, X1, X2, X2_X1);
        GeometryToolbox::Distance(3, X0, X1, X1_X0);
        GeometryToolbox::Distance(3, X0, X2, X2_X0);

        GeometryToolbox::CrossProduct(X2_X1, X1_X0, CP);

        Distance = sqrt(GeometryToolbox::SquaredNorm(3,CP) / GeometryToolbox::SquaredNorm(3,X2_X1));

        DotCheck = -GeometryToolbox::DotProduct(3, X1_X0, X2_X1);
        if (DotCheck < 0.0) Distance = GeometryToolbox::Norm(3, X1_X0);

        DotCheck = GeometryToolbox::DotProduct(3, X2_X0, X2_X1);
        if (DotCheck < 0.0) Distance = GeometryToolbox::Norm(3, X2_X0);

        if (Distance < Radius) {
          FlowNodes->SetSolution(iPoint, 0, Density_CylND);
          for (iDim = 0; iDim < nDim; iDim++)
            FlowNodes->SetSolution(iPoint, iDim+1, Density_CylND*Velocity_CylND[iDim]);
          FlowNodes->SetSolution(iPoint, nVar-1, Density_CylND*Energy_CylND);
        }

      }
      END_SU2_OMP_FOR

      FlowNodes->Set_OldSolution();

    }

  }
  END_SU2_OMP_PARALLEL

}

void CEulerSolver::CommonPreprocessing(CGeometry *geometry, CSolver **solver_container, CConfig *config, unsigned short iMesh,
                                       unsigned short iRKStep, unsigned short RunTime_EqSystem, bool Output) {

  bool cont_adjoint     = config->GetContinuous_Adjoint();
  bool disc_adjoint     = config->GetDiscrete_Adjoint();
  bool implicit         = (config->GetKind_TimeIntScheme() == EULER_IMPLICIT);
  bool center           = (config->GetKind_ConvNumScheme_Flow() == SPACE_CENTERED);
  bool center_jst       = (config->GetKind_Centered_Flow() == JST) && (iMesh == MESH_0);
  bool center_jst_ke    = (config->GetKind_Centered_Flow() == JST_KE) && (iMesh == MESH_0);
  bool center_jst_mat   = (config->GetKind_Centered_Flow() == JST_MAT) && (iMesh == MESH_0);
  bool engine           = ((config->GetnMarker_EngineInflow() != 0) || (config->GetnMarker_EngineExhaust() != 0));
  bool actuator_disk    = ((config->GetnMarker_ActDiskInlet() != 0) || (config->GetnMarker_ActDiskOutlet() != 0));
  bool fixed_cl         = config->GetFixed_CL_Mode();
  unsigned short kind_row_dissipation = config->GetKind_RoeLowDiss();
  bool roe_low_dissipation  = (kind_row_dissipation != NO_ROELOWDISS) &&
                              (config->GetKind_Upwind_Flow() == ROE ||
                               config->GetKind_Upwind_Flow() == SLAU ||
                               config->GetKind_Upwind_Flow() == SLAU2);

  /*--- Set the primitive variables ---*/

  ompMasterAssignBarrier(ErrorCounter, 0);

  SU2_OMP_ATOMIC
  ErrorCounter += SetPrimitive_Variables(solver_container, config);
  SU2_OMP_BARRIER

  SU2_OMP_MASTER { /*--- Ops that are not OpenMP parallel go in this block. ---*/

    if ((iMesh == MESH_0) && (config->GetComm_Level() == COMM_FULL)) {
      unsigned long tmp = ErrorCounter;
      SU2_MPI::Allreduce(&tmp, &ErrorCounter, 1, MPI_UNSIGNED_LONG, MPI_SUM, SU2_MPI::GetComm());
      config->SetNonphysical_Points(ErrorCounter);
    }

    /*--- Update the angle of attack at the far-field for fixed CL calculations (only direct problem). ---*/

    if (fixed_cl && !disc_adjoint && !cont_adjoint) {
      SetFarfield_AoA(geometry, solver_container, config, iMesh, Output);
    }

    /*--- Compute the engine properties ---*/

    if (engine) GetPower_Properties(geometry, config, iMesh, Output);

    /*--- Compute the actuator disk properties and distortion levels ---*/

    if (actuator_disk) {
      Set_MPI_ActDisk(solver_container, geometry, config);
      GetPower_Properties(geometry, config, iMesh, Output);
      SetActDisk_BCThrust(geometry, solver_container, config, iMesh, Output);
    }

  }
  END_SU2_OMP_MASTER
  SU2_OMP_BARRIER

  /*--- Artificial dissipation ---*/

  if (center && !Output) {
    if (!center_jst_mat) SetMax_Eigenvalue(geometry, config);
    if (center_jst || center_jst_ke || center_jst_mat) {
      SetCentered_Dissipation_Sensor(geometry, config);
      if (!center_jst_ke) SetUndivided_Laplacian(geometry, config);
    }
  }

  /*--- Roe Low Dissipation Sensor ---*/

  if (roe_low_dissipation) {
    SetRoe_Dissipation(geometry, config);
    if (kind_row_dissipation == FD_DUCROS || kind_row_dissipation == NTS_DUCROS){
      SetUpwind_Ducros_Sensor(geometry, config);
    }
  }

  /*--- Initialize the Jacobian matrix and residual, not needed for the reducer strategy
   *    as we set blocks (including diagonal ones) and completely overwrite. ---*/

  if(!ReducerStrategy && !Output) {
    LinSysRes.SetValZero();
    if (implicit) Jacobian.SetValZero();
    else {SU2_OMP_BARRIER} // because of "nowait" in LinSysRes
  }

}

void CEulerSolver::Preprocessing(CGeometry *geometry, CSolver **solver_container, CConfig *config, unsigned short iMesh,
                                 unsigned short iRKStep, unsigned short RunTime_EqSystem, bool Output) {
  const auto InnerIter = config->GetInnerIter();
  const bool muscl = config->GetMUSCL_Flow() && (iMesh == MESH_0);
  const bool center = (config->GetKind_ConvNumScheme_Flow() == SPACE_CENTERED);
  const bool limiter = (config->GetKind_SlopeLimit_Flow() != LIMITER::NONE) && (InnerIter <= config->GetLimiterIter());
  const bool van_albada = (config->GetKind_SlopeLimit_Flow() == LIMITER::VAN_ALBADA_EDGE);

  /*--- Common preprocessing steps. ---*/

  CommonPreprocessing(geometry, solver_container, config, iMesh, iRKStep, RunTime_EqSystem, Output);

  /*--- Upwind second order reconstruction ---*/

  if (!Output && muscl && !center) {

    /*--- Gradient computation for MUSCL reconstruction. ---*/

    switch (config->GetKind_Gradient_Method_Recon()) {
      case GREEN_GAUSS:
        SetPrimitive_Gradient_GG(geometry, config, true); break;
      case LEAST_SQUARES:
      case WEIGHTED_LEAST_SQUARES:
        SetPrimitive_Gradient_LS(geometry, config, true); break;
      default: break;
    }

    /*--- Limiter computation ---*/

    if (limiter && !van_albada) SetPrimitive_Limiter(geometry, config);
  }
}

unsigned long CEulerSolver::SetPrimitive_Variables(CSolver **solver_container, const CConfig *config) {

  /*--- Number of non-physical points, local to the thread, needs
   *    further reduction if function is called in parallel ---*/
  unsigned long nonPhysicalPoints = 0;

  AD::StartNoSharedReading();

  SU2_OMP_FOR_STAT(omp_chunk_size)
  for (unsigned long iPoint = 0; iPoint < nPoint; iPoint ++) {

    /*--- Compressible flow, primitive variables nDim+9, (T, vx, vy, vz, P, rho, h, c, lamMu, eddyMu, ThCond, Cp) ---*/

    bool physical = nodes->SetPrimVar(iPoint, GetFluidModel());
    nodes->SetSecondaryVar(iPoint, GetFluidModel());

    /* Check for non-realizable states for reporting. */

    if (!physical) nonPhysicalPoints++;
  }
  END_SU2_OMP_FOR

  AD::EndNoSharedReading();

  return nonPhysicalPoints;
}

void CEulerSolver::SetTime_Step(CGeometry *geometry, CSolver **solver_container, CConfig *config,
                                unsigned short iMesh, unsigned long Iteration) {

  /*--- Define an object to compute the speed of sound. ---*/
  struct SoundSpeed {
    FORCEINLINE su2double operator() (const CEulerVariable& nodes, unsigned long iPoint, unsigned long jPoint) const {
      return 0.5 * (nodes.GetSoundSpeed(iPoint) + nodes.GetSoundSpeed(jPoint));
    }

    FORCEINLINE su2double operator() (const CEulerVariable& nodes, unsigned long iPoint) const {
      return nodes.GetSoundSpeed(iPoint);
    }

  } soundSpeed;

  /*--- Define an object to compute the viscous eigenvalue. ---*/
  struct LambdaVisc {
    const su2double gamma, prandtlLam, prandtlTurb;

    LambdaVisc(su2double g, su2double pl, su2double pt) : gamma(g), prandtlLam(pl), prandtlTurb(pt) {}

    FORCEINLINE su2double lambda(su2double laminarVisc, su2double eddyVisc, su2double density) const {
      su2double Lambda_1 = (4.0/3.0)*(laminarVisc + eddyVisc);
      /// TODO: (REAL_GAS) removing gamma as it cannot work with FLUIDPROP
      su2double Lambda_2 = (1.0 + (prandtlLam/prandtlTurb)*(eddyVisc/laminarVisc))*(gamma*laminarVisc/prandtlLam);
      return (Lambda_1 + Lambda_2) / density;
    }

    FORCEINLINE su2double operator() (const CEulerVariable& nodes, unsigned long iPoint, unsigned long jPoint) const {
      su2double laminarVisc = 0.5*(nodes.GetLaminarViscosity(iPoint) + nodes.GetLaminarViscosity(jPoint));
      su2double eddyVisc = 0.5*(nodes.GetEddyViscosity(iPoint) + nodes.GetEddyViscosity(jPoint));
      su2double density = 0.5*(nodes.GetDensity(iPoint) + nodes.GetDensity(jPoint));
      return lambda(laminarVisc, eddyVisc, density);
    }

    FORCEINLINE su2double operator() (const CEulerVariable& nodes, unsigned long iPoint) const {
      su2double laminarVisc = nodes.GetLaminarViscosity(iPoint);
      su2double eddyVisc = nodes.GetEddyViscosity(iPoint);
      su2double density = nodes.GetDensity(iPoint);
      return lambda(laminarVisc, eddyVisc, density);
    }

  } lambdaVisc(Gamma, Prandtl_Lam, Prandtl_Turb);

  /*--- Now instantiate the generic implementation with the two functors above. ---*/

  SetTime_Step_impl(soundSpeed, lambdaVisc, geometry, solver_container, config, iMesh, Iteration);

}

void CEulerSolver::Centered_Residual(CGeometry *geometry, CSolver **solver_container, CNumerics **numerics_container,
                                     CConfig *config, unsigned short iMesh, unsigned short iRKStep) {

  EdgeFluxResidual(geometry, solver_container, config);
}

void CEulerSolver::Upwind_Residual(CGeometry *geometry, CSolver **solver_container,
                                   CNumerics **numerics_container, CConfig *config, unsigned short iMesh) {

  if (config->GetUseVectorization()) {
    EdgeFluxResidual(geometry, solver_container, config);
    return;
  }

  const bool implicit         = (config->GetKind_TimeIntScheme() == EULER_IMPLICIT);
  const bool ideal_gas        = (config->GetKind_FluidModel() == STANDARD_AIR) ||
                                (config->GetKind_FluidModel() == IDEAL_GAS);

  const bool roe_turkel       = (config->GetKind_Upwind_Flow() == TURKEL);
  const bool low_mach_corr    = config->Low_Mach_Correction();
  const auto kind_dissipation = config->GetKind_RoeLowDiss();

  const bool muscl            = (config->GetMUSCL_Flow() && (iMesh == MESH_0));
  const bool limiter          = (config->GetKind_SlopeLimit_Flow() != LIMITER::NONE);
  const bool van_albada       = (config->GetKind_SlopeLimit_Flow() == LIMITER::VAN_ALBADA_EDGE);

  const auto kappa      = config->GetMUSCL_Kappa_Flow();
  const auto kappa_turb = config->GetMUSCL_Kappa_Turb();

  const bool tkeNeeded    = config->GetBool_Turb_Model_SST();
  const bool musclTurb    = config->GetMUSCL_Turb() && muscl;
  const auto nTurbVarGrad = tkeNeeded? 1 : 0;

  CVariable* turbNodes = nullptr;
  if (tkeNeeded) turbNodes = solver_container[TURB_SOL]->GetNodes();

  /*--- Non-physical counter. ---*/
  unsigned long counter_local = 0;
  SU2_OMP_MASTER
  ErrorCounter = 0;
  END_SU2_OMP_MASTER

  /*--- Pick one numerics object per thread. ---*/
  CNumerics* numerics = numerics_container[CONV_TERM + omp_get_thread_num()*MAX_TERMS];

  /*--- Static arrays of MUSCL-reconstructed primitives and secondaries (thread safety). ---*/
  su2double Primitive_i[MAXNVAR] = {0.0}, Primitive_j[MAXNVAR] = {0.0};
  su2double Secondary_i[MAXNVAR] = {0.0}, Secondary_j[MAXNVAR] = {0.0};
  // su2double Turbulent_i[MAXNTUR] = {0.0}, Turbulent_j[MAXNTUR] = {0.0};

  su2double Turbulent_i = 0.0, Turbulent_j = 0.0;
  su2double T_i = 0.0, T_j = 0.0;

  /*--- For hybrid parallel AD, pause preaccumulation if there is shared reading of
  * variables, otherwise switch to the faster adjoint evaluation mode. ---*/
  bool pausePreacc = false;
  if (ReducerStrategy) pausePreacc = AD::PausePreaccumulation();
  else AD::StartNoSharedReading();

  /*--- Loop over edge colors. ---*/
  for (auto color : EdgeColoring)
  {
  /*--- Chunk size is at least OMP_MIN_SIZE and a multiple of the color group size. ---*/
  SU2_OMP_FOR_DYN(nextMultiple(OMP_MIN_SIZE, color.groupSize))
  for(auto k = 0ul; k < color.size; ++k) {

    auto iEdge = color.indices[k];

    /*--- Points in edge and normal vectors ---*/

    auto iPoint = geometry->edges->GetNode(iEdge,0);
    auto jPoint = geometry->edges->GetNode(iEdge,1);

    numerics->SetNormal(geometry->edges->GetNormal(iEdge));

    auto Coord_i = geometry->nodes->GetCoord(iPoint);
    auto Coord_j = geometry->nodes->GetCoord(jPoint);

    /*--- Roe Turkel preconditioning ---*/

    if (roe_turkel) {
      numerics->SetVelocity2_Inf(GeometryToolbox::SquaredNorm(nDim, config->GetVelocity_FreeStream()));
    }

    /*--- Grid movement ---*/

    if (dynamic_grid) {
      numerics->SetGridVel(geometry->nodes->GetGridVel(iPoint),
                           geometry->nodes->GetGridVel(jPoint));
    }

    /*--- Get primitive and secondary variables ---*/

    auto V_i = nodes->GetPrimitive(iPoint); auto V_j = nodes->GetPrimitive(jPoint);
    auto S_i = nodes->GetSecondary(iPoint); auto S_j = nodes->GetSecondary(jPoint);
    if (tkeNeeded) {
      T_i = turbNodes->GetPrimitive(iPoint,0); T_j = turbNodes->GetPrimitive(jPoint,0);
    }

    /*--- Set them with or without high order reconstruction using MUSCL strategy. ---*/

    if (!muscl) {

      numerics->SetPrimitive(V_i, V_j);
      numerics->SetSecondary(S_i, S_j);
      numerics->SetTurbKineticEnergy(T_i, T_j);

    }
    else {
      /*--- Reconstruction ---*/

      su2double Vector_ij[MAXNDIM] = {0.0};
      GeometryToolbox::Distance(nDim,Coord_j,Coord_i,Vector_ij);

      auto Gradient_i = nodes->GetGradient_Reconstruction(iPoint);
      auto Gradient_j = nodes->GetGradient_Reconstruction(jPoint);

      bool bad_i = false;
      bool bad_j = false;

      for (auto iVar = 0; iVar < nPrimVarGrad; iVar++) {

        const su2double Delta =  0.5*(V_j[iVar] - V_i[iVar]);

        const su2double Project_Grad_i = GeometryToolbox::DotProduct(nDim,Gradient_i[iVar],Vector_ij) - Delta;
        const su2double Project_Grad_j = GeometryToolbox::DotProduct(nDim,Gradient_j[iVar],Vector_ij) - Delta;

        su2double lim_i = 1.0;
        su2double lim_j = 1.0;

        if (van_albada) {
          su2double V_ij = V_j[iVar] - V_i[iVar];
          lim_i = LimiterHelpers<>::vanAlbadaFunction(Project_Grad_i, V_ij, EPS);
          lim_j = LimiterHelpers<>::vanAlbadaFunction(-Project_Grad_j, V_ij, EPS);
        }
        else if (limiter) {
          lim_i = nodes->GetLimiter_Primitive(iPoint, iVar);
          lim_j = nodes->GetLimiter_Primitive(jPoint, iVar);
        }

        Primitive_i[iVar] = V_i[iVar] + lim_i * 0.5*((1.0-kappa)*Project_Grad_i + (1.0+kappa)*Delta);
        Primitive_j[iVar] = V_j[iVar] - lim_j * 0.5*((1.0-kappa)*Project_Grad_j + (1.0+kappa)*Delta);

        bad_i = bad_i || (Project_Grad_i*Delta>0);
        bad_j = bad_j || (Project_Grad_j*Delta>0);
      }

      if (tkeNeeded && musclTurb) {
        auto GradTurb_i = turbNodes->GetGradient_Reconstruction(iPoint);
        auto GradTurb_j = turbNodes->GetGradient_Reconstruction(jPoint);

        const su2double Delta =  0.5*(T_j - T_i);

        const su2double Project_Grad_i = GeometryToolbox::DotProduct(nDim,GradTurb_i[0],Vector_ij) - Delta;
        const su2double Project_Grad_j = GeometryToolbox::DotProduct(nDim,GradTurb_j[0],Vector_ij) - Delta;

        su2double lim_i = 1.0;
        su2double lim_j = 1.0;

        if (van_albada) {
          su2double T_ij = T_j - T_i;
          lim_i = LimiterHelpers<>::vanAlbadaFunction(Project_Grad_i, T_ij, EPS);
          lim_j = LimiterHelpers<>::vanAlbadaFunction(-Project_Grad_j, T_ij, EPS);
        }
        else if (limiter) {
          lim_i = turbNodes->GetLimiter_Primitive(iPoint, 0);
          lim_j = turbNodes->GetLimiter_Primitive(jPoint, 0);
        }

        Turbulent_i = T_i + lim_i * 0.5*((1.0-kappa_turb)*Project_Grad_i + (1.0+kappa_turb)*Delta);
        Turbulent_j = T_j - lim_j * 0.5*((1.0-kappa_turb)*Project_Grad_j + (1.0+kappa_turb)*Delta);

        bad_i = bad_i || (Project_Grad_i*Delta>0);
        bad_j = bad_j || (Project_Grad_j*Delta>0);
      }
      else {
        Turbulent_i = T_i; Turbulent_j = T_j;
      }

      /*--- Recompute the reconstructed quantities in a thermodynamically consistent way. ---*/

      if (!ideal_gas || low_mach_corr) {
        ComputeConsistentExtrapolation(GetFluidModel(), nDim, Primitive_i, Secondary_i);
        ComputeConsistentExtrapolation(GetFluidModel(), nDim, Primitive_j, Secondary_j);
      }

      /*--- Low-Mach number correction. ---*/

      if (low_mach_corr) {
        LowMachPrimitiveCorrection(GetFluidModel(), nDim, Primitive_i, Primitive_j);
      }

      /*--- Check for non-physical solutions after reconstruction. If found, use the
       cell-average value of the solution. This is a locally 1st order approximation,
       which is typically only active during the start-up of a calculation. ---*/

      bool neg_pres_or_rho_i = (Primitive_i[prim_idx.Pressure()] < 0.0) || (Primitive_i[prim_idx.Density()] < 0.0);
      bool neg_pres_or_rho_j = (Primitive_j[prim_idx.Pressure()] < 0.0) || (Primitive_j[prim_idx.Density()] < 0.0);

<<<<<<< HEAD
      const su2double Gamma_Minus_One = Gamma - 1.0;
      const su2double R = sqrt(fabs(Primitive_j[nDim+2]/Primitive_i[nDim+2]));

      const su2double Pressure_i = Primitive_i[nDim+1];
      const su2double Pressure_j = Primitive_j[nDim+1];
      const su2double Density_i  = Primitive_i[nDim+2];
      const su2double Density_j  = Primitive_j[nDim+2];
      const su2double Energy_i = Pressure_i/(Gamma_Minus_One*Density_i)+Turbulent_i+0.5*GeometryToolbox::SquaredNorm(nDim,Primitive_i+1);
      const su2double Energy_j = Pressure_j/(Gamma_Minus_One*Density_j)+Turbulent_j+0.5*GeometryToolbox::SquaredNorm(nDim,Primitive_j+1);

      const su2double Enthalpy_i = Energy_i + Pressure_i/Density_i;
      const su2double Enthalpy_j = Energy_j + Pressure_j/Density_j;

      su2double sq_vel = 0.0;
      for (auto iDim = 0; iDim < nDim; iDim++) {
        su2double RoeVelocity = (R*Primitive_j[iDim+1]+Primitive_i[iDim+1])/(R+1);
        sq_vel += pow(RoeVelocity, 2);
      }
      su2double RoeEnthalpy = (R*Enthalpy_j+Enthalpy_i)/(R+1);
      su2double RoeTke = (R*Turbulent_j+Turbulent_i)/(R+1);

      // su2double R = sqrt(fabs(Primitive_j[nDim+2]/Primitive_i[nDim+2]));
      // su2double sq_vel = 0.0;
      // for (iDim = 0; iDim < nDim; iDim++) {
      //   su2double RoeVelocity = (R * Primitive_j[iDim+1] +
      //                            Primitive_i[iDim+1]) / (R+1);
      //   sq_vel += pow(RoeVelocity, 2);
      // }
      // su2double RoeEnthalpy = (R * Primitive_j[nDim+3] + Primitive_i[nDim+3]) / (R+1);
      // su2double RoeTke = (R*Turbulent_j+Turbulent_i)/(R+1);

      bool neg_sound_speed = (Gamma_Minus_One*(RoeEnthalpy-0.5*sq_vel-RoeTke) < 0.0);

      bad_i = neg_sound_speed || neg_pres_or_rho_i;
      bad_j = neg_sound_speed || neg_pres_or_rho_j;
      if (tkeNeeded) {
        bad_i = bad_i || (Turbulent_i < 0.0);
        bad_j = bad_j || (Turbulent_j < 0.0);
      }
      // bool bad_i = false;
      // bool bad_j = false;
=======
      su2double R = sqrt(fabs(Primitive_j[prim_idx.Density()]/Primitive_i[prim_idx.Density()]));
      su2double sq_vel = 0.0;
      for (iDim = 0; iDim < nDim; iDim++) {
        su2double RoeVelocity = (R * Primitive_j[iDim + prim_idx.Velocity()] +
                                 Primitive_i[iDim + prim_idx.Velocity()]) / (R+1);
        sq_vel += pow(RoeVelocity, 2);
      }
      su2double RoeEnthalpy = (R * Primitive_j[prim_idx.Enthalpy()] + Primitive_i[prim_idx.Enthalpy()]) / (R+1);

      bool neg_sound_speed = ((Gamma-1)*(RoeEnthalpy-0.5*sq_vel) < 0.0);

      bool bad_i = neg_sound_speed || neg_pres_or_rho_i;
      bool bad_j = neg_sound_speed || neg_pres_or_rho_j;
>>>>>>> 6acc62f5

      nodes->SetNon_Physical(iPoint, bad_i);
      nodes->SetNon_Physical(jPoint, bad_j);

      /*--- Get updated state, in case the point recovered after the set. ---*/
      // bad_i = nodes->GetNon_Physical(iPoint);
      // bad_j = nodes->GetNon_Physical(jPoint);

      // if (tkeNeeded) {
      //   bad_i = bad_i || turbNodes->GetNon_Physical(iPoint);
      //   bad_j = bad_j || turbNodes->GetNon_Physical(jPoint);
      // }

      counter_local += bad_i+bad_j;

      numerics->SetPrimitive(bad_i? V_i : Primitive_i,  bad_j? V_j : Primitive_j);
      numerics->SetSecondary(bad_i? S_i : Secondary_i,  bad_j? S_j : Secondary_j);
      numerics->SetTurbKineticEnergy(bad_i? T_i : Turbulent_i,  bad_j? T_j : Turbulent_j);

    }

    /*--- Roe Low Dissipation Scheme ---*/

    if (kind_dissipation != NO_ROELOWDISS) {

      numerics->SetDissipation(nodes->GetRoe_Dissipation(iPoint),
                               nodes->GetRoe_Dissipation(jPoint));

      if (kind_dissipation == FD_DUCROS || kind_dissipation == NTS_DUCROS){
        numerics->SetSensor(nodes->GetSensor(iPoint),
                            nodes->GetSensor(jPoint));
      }
      if (kind_dissipation == NTS || kind_dissipation == NTS_DUCROS){
        numerics->SetCoord(Coord_i, Coord_j);
      }
    }

    /*--- Compute the residual ---*/

    auto residual = numerics->ComputeResidual(config);

    /*--- Set the final value of the Roe dissipation coefficient ---*/

    if ((kind_dissipation != NO_ROELOWDISS) && (MGLevel != MESH_0)) {
      nodes->SetRoe_Dissipation(iPoint,numerics->GetDissipation());
      nodes->SetRoe_Dissipation(jPoint,numerics->GetDissipation());
    }

    /*--- Update residual value ---*/

    if (ReducerStrategy) {
      EdgeFluxes.SetBlock(iEdge, residual);
      if (implicit)
        Jacobian.SetBlocks(iEdge, residual.jacobian_i, residual.jacobian_j);
    }
    else {
      LinSysRes.AddBlock(iPoint, residual);
      LinSysRes.SubtractBlock(jPoint, residual);

      /*--- Set implicit computation ---*/
      if (implicit)
        Jacobian.UpdateBlocks(iEdge, iPoint, jPoint, residual.jacobian_i, residual.jacobian_j);
    }

    /*--- Viscous contribution. ---*/

    Viscous_Residual(iEdge, geometry, solver_container,
                     numerics_container[VISC_TERM + omp_get_thread_num()*MAX_TERMS], config);
  }
  END_SU2_OMP_FOR
  } // end color loop

  /*--- Restore preaccumulation and adjoint evaluation state. ---*/
  AD::ResumePreaccumulation(pausePreacc);
  if (!ReducerStrategy) AD::EndNoSharedReading();

  if (ReducerStrategy) {
    SumEdgeFluxes(geometry);
    if (implicit)
      Jacobian.SetDiagonalAsColumnSum();
  }

  /*--- Warning message about non-physical reconstructions. ---*/

  if ((iMesh == MESH_0) && (config->GetComm_Level() == COMM_FULL)) {
    /*--- Add counter results for all threads. ---*/
    SU2_OMP_ATOMIC
    ErrorCounter += counter_local;
    SU2_OMP_BARRIER

    /*--- Add counter results for all ranks. ---*/
    SU2_OMP_MASTER {
      counter_local = ErrorCounter;
      SU2_MPI::Reduce(&counter_local, &ErrorCounter, 1, MPI_UNSIGNED_LONG, MPI_SUM, MASTER_NODE, SU2_MPI::GetComm());
      config->SetNonphysical_Reconstr(ErrorCounter);
    }
    END_SU2_OMP_MASTER
    SU2_OMP_BARRIER
  }

}

void CEulerSolver::ComputeConsistentExtrapolation(CFluidModel *fluidModel, unsigned short nDim,
                                                  su2double *primitive, su2double *secondary) {
  const CEulerVariable::CIndices<unsigned short> prim_idx(nDim, 0);
  const su2double density = primitive[prim_idx.Density()];
  const su2double pressure = primitive[prim_idx.Pressure()];
  const su2double velocity2 = GeometryToolbox::SquaredNorm(nDim, &primitive[prim_idx.Velocity()]);

  fluidModel->SetTDState_Prho(pressure, density);

  primitive[prim_idx.Temperature()] = fluidModel->GetTemperature();
  primitive[prim_idx.Enthalpy()] = fluidModel->GetStaticEnergy() + pressure / density + 0.5*velocity2;
  primitive[prim_idx.SoundSpeed()] = fluidModel->GetSoundSpeed();
  secondary[0] = fluidModel->GetdPdrho_e();
  secondary[1] = fluidModel->GetdPde_rho();

}

void CEulerSolver::LowMachPrimitiveCorrection(CFluidModel *fluidModel, unsigned short nDim,
                                              su2double *primitive_i, su2double *primitive_j) {
  unsigned short iDim;

  su2double velocity2_i = 0.0;
  su2double velocity2_j = 0.0;

  for (iDim = 0; iDim < nDim; iDim++) {
    velocity2_i += pow(primitive_i[iDim+1], 2);
    velocity2_j += pow(primitive_j[iDim+1], 2);
  }
  su2double mach_i = sqrt(velocity2_i)/primitive_i[nDim+4];
  su2double mach_j = sqrt(velocity2_j)/primitive_j[nDim+4];

  su2double z = min(max(mach_i,mach_j),1.0);
  velocity2_i = 0.0;
  velocity2_j = 0.0;
  for (iDim = 0; iDim < nDim; iDim++) {
    su2double vel_i_corr = ( primitive_i[iDim+1] + primitive_j[iDim+1] )/2.0
                     + z * ( primitive_i[iDim+1] - primitive_j[iDim+1] )/2.0;
    su2double vel_j_corr = ( primitive_i[iDim+1] + primitive_j[iDim+1] )/2.0
                     + z * ( primitive_j[iDim+1] - primitive_i[iDim+1] )/2.0;

    velocity2_i += pow(vel_i_corr, 2);
    velocity2_j += pow(vel_j_corr, 2);

    primitive_i[iDim+1] = vel_i_corr;
    primitive_j[iDim+1] = vel_j_corr;
  }

  fluidModel->SetEnergy_Prho(primitive_i[nDim+1], primitive_i[nDim+2]);
  primitive_i[nDim+3]= fluidModel->GetStaticEnergy() + primitive_i[nDim+1]/primitive_i[nDim+2] + 0.5*velocity2_i;

  fluidModel->SetEnergy_Prho(primitive_j[nDim+1], primitive_j[nDim+2]);
  primitive_j[nDim+3]= fluidModel->GetStaticEnergy() + primitive_j[nDim+1]/primitive_j[nDim+2] + 0.5*velocity2_j;

}

void CEulerSolver::Source_Residual(CGeometry *geometry, CSolver **solver_container,
                                   CNumerics **numerics_container, CConfig *config, unsigned short iMesh) {

  const bool implicit         = config->GetKind_TimeIntScheme() == EULER_IMPLICIT;
  const bool viscous          = config->GetViscous();
  const bool rotating_frame   = config->GetRotating_Frame();
  const bool axisymmetric     = config->GetAxisymmetric();
  const bool gravity          = (config->GetGravityForce() == YES);
  const bool harmonic_balance = (config->GetTime_Marching() == TIME_MARCHING::HARMONIC_BALANCE);
  const bool windgust         = config->GetWind_Gust();
  const bool body_force       = config->GetBody_Force();
  const bool ideal_gas        = (config->GetKind_FluidModel() == STANDARD_AIR) ||
                                (config->GetKind_FluidModel() == IDEAL_GAS);
  const bool rans             = (config->GetKind_Turb_Model() != TURB_MODEL::NONE);

  /*--- Pick one numerics object per thread. ---*/
  CNumerics* numerics = numerics_container[SOURCE_FIRST_TERM + omp_get_thread_num()*MAX_TERMS];

  unsigned short iVar;
  unsigned long iPoint;

  if (body_force) {

    /*--- Loop over all points ---*/
    AD::StartNoSharedReading();
    SU2_OMP_FOR_STAT(omp_chunk_size)
    for (iPoint = 0; iPoint < nPointDomain; iPoint++) {

      /*--- Load the conservative variables ---*/
      numerics->SetConservative(nodes->GetSolution(iPoint),
                                nodes->GetSolution(iPoint));

      /*--- Load the volume of the dual mesh cell ---*/
      numerics->SetVolume(geometry->nodes->GetVolume(iPoint));

      /*--- Compute the rotating frame source residual ---*/
      auto residual = numerics->ComputeResidual(config);

      /*--- Add the source residual to the total ---*/
      LinSysRes.AddBlock(iPoint, residual);

    }
    END_SU2_OMP_FOR
    AD::EndNoSharedReading();
  }

  if (rotating_frame) {

    /*--- Include the residual contribution from GCL due to the static
     mesh movement that is set for rotating frame. ---*/

    SetRotatingFrame_GCL(geometry, config);

    /*--- Loop over all points ---*/
    AD::StartNoSharedReading();
    SU2_OMP_FOR_DYN(omp_chunk_size)
    for (iPoint = 0; iPoint < nPointDomain; iPoint++) {

      /*--- Load the conservative variables ---*/
      numerics->SetConservative(nodes->GetSolution(iPoint),
                                nodes->GetSolution(iPoint));

      /*--- Load the volume of the dual mesh cell ---*/
      numerics->SetVolume(geometry->nodes->GetVolume(iPoint));

      /*--- Compute the rotating frame source residual ---*/
      auto residual = numerics->ComputeResidual(config);

      /*--- Add the source residual to the total ---*/
      LinSysRes.AddBlock(iPoint, residual);

      /*--- Add the implicit Jacobian contribution ---*/
      if (implicit) Jacobian.AddBlock2Diag(iPoint, residual.jacobian_i);

    }
    END_SU2_OMP_FOR
    AD::EndNoSharedReading();
  }

  if (axisymmetric) {

    /*--- For viscous problems, we need an additional gradient. ---*/
    if (viscous) {
      ComputeAxisymmetricAuxGradients(geometry, config);
    }

    /*--- loop over points ---*/
    AD::StartNoSharedReading();
    SU2_OMP_FOR_DYN(omp_chunk_size)
    for (iPoint = 0; iPoint < nPointDomain; iPoint++) {

      /*--- Set solution  ---*/
      numerics->SetConservative(nodes->GetSolution(iPoint), nodes->GetSolution(iPoint));

      /*--- Set control volume ---*/
      numerics->SetVolume(geometry->nodes->GetVolume(iPoint));

      /*--- Set y coordinate ---*/
      numerics->SetCoord(geometry->nodes->GetCoord(iPoint), geometry->nodes->GetCoord(iPoint));

      /*--- Set primitive variables for viscous terms and/or generalised source ---*/
      if (!ideal_gas || viscous) numerics->SetPrimitive(nodes->GetPrimitive(iPoint), nodes->GetPrimitive(iPoint));

      /*--- Set secondary variables for generalised source ---*/
      if (!ideal_gas) numerics->SetSecondary(nodes->GetSecondary(iPoint), nodes->GetSecondary(iPoint));

      if (viscous) {

        /*--- Set gradient of primitive variables ---*/
        numerics->SetPrimVarGradient(nodes->GetGradient_Primitive(iPoint), nodes->GetGradient_Primitive(iPoint));

        /*--- Set gradient of auxillary variables ---*/
        numerics->SetAuxVarGrad(nodes->GetAuxVarGradient(iPoint), nullptr);

        /*--- Set turbulence kinetic energy ---*/
        if (rans){
          CVariable* turbNodes = solver_container[TURB_SOL]->GetNodes();
          numerics->SetTurbKineticEnergy(turbNodes->GetSolution(iPoint,0), turbNodes->GetSolution(iPoint,0));
        }
      }

      /*--- Compute Source term Residual ---*/
      auto residual = numerics->ComputeResidual(config);

      /*--- Add Residual ---*/
      LinSysRes.AddBlock(iPoint, residual);

      /*--- Implicit part ---*/
      if (implicit)
        Jacobian.AddBlock2Diag(iPoint, residual.jacobian_i);
    }
    END_SU2_OMP_FOR

    AD::EndNoSharedReading();
  }

  AD::StartNoSharedReading();

  if (gravity) {

    /*--- loop over points ---*/
    SU2_OMP_FOR_DYN(omp_chunk_size)
    for (iPoint = 0; iPoint < nPointDomain; iPoint++) {

      /*--- Set solution  ---*/
      numerics->SetConservative(nodes->GetSolution(iPoint), nodes->GetSolution(iPoint));

      /*--- Set control volume ---*/
      numerics->SetVolume(geometry->nodes->GetVolume(iPoint));

      /*--- Compute Source term Residual ---*/
      auto residual = numerics->ComputeResidual(config);

      /*--- Add Residual ---*/
      LinSysRes.AddBlock(iPoint, residual);

    }
    END_SU2_OMP_FOR

  }

  if (harmonic_balance) {

    /*--- loop over points ---*/
    SU2_OMP_FOR_STAT(omp_chunk_size)
    for (iPoint = 0; iPoint < nPointDomain; iPoint++) {

      /*--- Get control volume ---*/
      su2double Volume = geometry->nodes->GetVolume(iPoint);

      /*--- Get stored time spectral source term and add to residual ---*/
      for (iVar = 0; iVar < nVar; iVar++) {
        LinSysRes(iPoint,iVar) += Volume * nodes->GetHarmonicBalance_Source(iPoint,iVar);
      }
    }
    END_SU2_OMP_FOR
  }

  if (windgust) {

    /*--- Loop over all points ---*/
    SU2_OMP_FOR_DYN(omp_chunk_size)
    for (iPoint = 0; iPoint < nPointDomain; iPoint++) {

      /*--- Load the wind gust ---*/
      numerics->SetWindGust(nodes->GetWindGust(iPoint), nodes->GetWindGust(iPoint));

      /*--- Load the wind gust derivatives ---*/
      numerics->SetWindGustDer(nodes->GetWindGustDer(iPoint), nodes->GetWindGustDer(iPoint));

      /*--- Load the primitive variables ---*/
      numerics->SetPrimitive(nodes->GetPrimitive(iPoint), nodes->GetPrimitive(iPoint));

      /*--- Load the volume of the dual mesh cell ---*/
      numerics->SetVolume(geometry->nodes->GetVolume(iPoint));

      /*--- Compute the rotating frame source residual ---*/
      auto residual = numerics->ComputeResidual(config);

      /*--- Add the source residual to the total ---*/
      LinSysRes.AddBlock(iPoint, residual);

      /*--- Add the implicit Jacobian contribution ---*/
      if (implicit) Jacobian.AddBlock2Diag(iPoint, residual.jacobian_i);

    }
    END_SU2_OMP_FOR
  }

  /*--- Check if a verification solution is to be computed. ---*/

  if ( VerificationSolution ) {
    if ( VerificationSolution->IsManufacturedSolution() ) {

      /*--- Get the physical time. ---*/
      su2double time = 0.0;
      if (config->GetTime_Marching() != TIME_MARCHING::STEADY) time = config->GetPhysicalTime();

      /*--- Loop over points ---*/
      SU2_OMP_FOR_DYN(omp_chunk_size)
      for (iPoint = 0; iPoint < nPointDomain; iPoint++) {

        /*--- Get control volume size. ---*/
        su2double Volume = geometry->nodes->GetVolume(iPoint);

        /*--- Get the current point coordinates. ---*/
        const su2double *coor = geometry->nodes->GetCoord(iPoint);

        /*--- Get the MMS source term. ---*/
        vector<su2double> sourceMan(nVar,0.0);
        VerificationSolution->GetMMSSourceTerm(coor, time, sourceMan.data());

        /*--- Compute the residual for this control volume and subtract. ---*/
        for (iVar = 0; iVar < nVar; iVar++) {
          LinSysRes(iPoint,iVar) -= sourceMan[iVar]*Volume;
        }
      }
      END_SU2_OMP_FOR
    }
  }

  AD::EndNoSharedReading();
}

void CEulerSolver::Source_Template(CGeometry *geometry, CSolver **solver_container, CNumerics *numerics,
                                   CConfig *config, unsigned short iMesh) {

  /* This method should be used to call any new source terms for a particular problem*/
  /* This method calls the new child class in CNumerics, where the new source term should be implemented.  */

  /* Next we describe how to get access to some important quanties for this method */
  /* Access to all points in the current geometric mesh by saying: nPointDomain */
  /* Get the vector of conservative variables at some point iPoint = nodes->GetSolution(iPoint) */
  /* Get the volume (or area in 2D) associated with iPoint = nodes->GetVolume(iPoint) */
  /* Get the vector of geometric coordinates of point iPoint = nodes->GetCoord(iPoint) */

}

void CEulerSolver::SetMax_Eigenvalue(CGeometry *geometry, const CConfig *config) {

  /*--- Define an object to compute the speed of sound. ---*/
  struct SoundSpeed {
    FORCEINLINE su2double operator() (const CEulerVariable& nodes, unsigned long iPoint, unsigned long jPoint) const {
      return 0.5 * (nodes.GetSoundSpeed(iPoint) + nodes.GetSoundSpeed(jPoint));
    }

    FORCEINLINE su2double operator() (const CEulerVariable& nodes, unsigned long iPoint) const {
      return nodes.GetSoundSpeed(iPoint);
    }

  } soundSpeed;

  /*--- Instantiate generic implementation. ---*/

  SetMax_Eigenvalue_impl(soundSpeed, geometry, config);

}

void CEulerSolver::SetUndivided_Laplacian(CGeometry *geometry, const CConfig *config) {

  /*--- Loop domain points. ---*/

  SU2_OMP_FOR_DYN(omp_chunk_size)
  for (unsigned long iPoint = 0; iPoint < nPointDomain; ++iPoint) {

    const bool boundary_i = geometry->nodes->GetPhysicalBoundary(iPoint);
    const su2double Pressure_i = nodes->GetPressure(iPoint);

    /*--- Initialize. ---*/
    for (unsigned short iVar = 0; iVar < nVar; iVar++)
      nodes->SetUnd_Lapl(iPoint, iVar, 0.0);

    /*--- Loop over the neighbors of point i. ---*/
    for (auto jPoint : geometry->nodes->GetPoints(iPoint)) {

      bool boundary_j = geometry->nodes->GetPhysicalBoundary(jPoint);

      /*--- If iPoint is boundary it only takes contributions from other boundary points. ---*/
      if (boundary_i && !boundary_j) continue;

      /*--- Add solution differences, with correction for compressible flows which use the enthalpy. ---*/

      for (unsigned short iVar = 0; iVar < nVar; iVar++)
        nodes->AddUnd_Lapl(iPoint, iVar, nodes->GetSolution(jPoint,iVar)-nodes->GetSolution(iPoint,iVar));

      su2double Pressure_j = nodes->GetPressure(jPoint);
      nodes->AddUnd_Lapl(iPoint, nVar-1, Pressure_j-Pressure_i);
    }
  }
  END_SU2_OMP_FOR

  /*--- Correct the Laplacian across any periodic boundaries. ---*/

  for (unsigned short iPeriodic = 1; iPeriodic <= config->GetnMarker_Periodic()/2; iPeriodic++) {
    InitiatePeriodicComms(geometry, config, iPeriodic, PERIODIC_LAPLACIAN);
    CompletePeriodicComms(geometry, config, iPeriodic, PERIODIC_LAPLACIAN);
  }

  /*--- MPI parallelization ---*/

  InitiateComms(geometry, config, UNDIVIDED_LAPLACIAN);
  CompleteComms(geometry, config, UNDIVIDED_LAPLACIAN);

}

void CEulerSolver::SetCentered_Dissipation_Sensor(CGeometry *geometry, const CConfig *config) {

  /*--- Define an object for the sensor variable, pressure. ---*/
  struct SensVar {
    FORCEINLINE su2double operator() (const CEulerVariable& nodes, unsigned long iPoint) const {
      return nodes.GetPressure(iPoint);
    }
  } sensVar;

  /*--- Instantiate generic implementation. ---*/
  SetCentered_Dissipation_Sensor_impl(sensVar, geometry, config);
}

void CEulerSolver::SetUpwind_Ducros_Sensor(CGeometry *geometry, CConfig *config){

  SU2_OMP_FOR_STAT(omp_chunk_size)
  for (unsigned long iPoint = 0; iPoint < geometry->GetnPoint(); iPoint++) {

    /*---- Ducros sensor for iPoint and its neighbor points to avoid lower dissipation near shocks. ---*/

    su2double Ducros_i = 0.0;
    const auto nNeigh = geometry->nodes->GetnPoint(iPoint);

    for (unsigned short iNeigh = 0; iNeigh <= nNeigh; iNeigh++) {

      auto jPoint = iPoint; // when iNeigh == nNeigh
      if (iNeigh < nNeigh) jPoint = geometry->nodes->GetPoint(iPoint, iNeigh);

      /*---- Dilatation for jPoint ---*/

      su2double uixi=0.0;
      for(unsigned short iDim = 0; iDim < nDim; iDim++){
        uixi += nodes->GetGradient_Primitive(jPoint,iDim+1, iDim);
      }

      /*--- Compute norm of vorticity ---*/

      const su2double* Vorticity = nodes->GetVorticity(jPoint);
      su2double Omega = 0.0;
      for (unsigned short iDim = 0; iDim < nDim; iDim++) {
        Omega += pow(Vorticity[iDim], 2);
      }
      Omega = sqrt(Omega);

      su2double Ducros_j = 0.0;

      if (config->GetKind_RoeLowDiss() == FD_DUCROS) {
        Ducros_j = -uixi / (fabs(uixi) + Omega + 1e-20);
      }
      else if (config->GetKind_RoeLowDiss() == NTS_DUCROS) {
        Ducros_j = pow(uixi,2.0) /(pow(uixi,2.0)+ pow(Omega,2.0) + 1e-20);
      }
      Ducros_i = max(Ducros_i, Ducros_j);
    }

    nodes->SetSensor(iPoint, Ducros_i);
  }
  END_SU2_OMP_FOR

  InitiateComms(geometry, config, SENSOR);
  CompleteComms(geometry, config, SENSOR);

}

void CEulerSolver::ExplicitRK_Iteration(CGeometry *geometry, CSolver **solver_container,
                                        CConfig *config, unsigned short iRKStep) {

  Explicit_Iteration<RUNGE_KUTTA_EXPLICIT>(geometry, solver_container, config, iRKStep);
}

void CEulerSolver::ClassicalRK4_Iteration(CGeometry *geometry, CSolver **solver_container,
                                        CConfig *config, unsigned short iRKStep) {

  Explicit_Iteration<CLASSICAL_RK4_EXPLICIT>(geometry, solver_container, config, iRKStep);
}

void CEulerSolver::ExplicitEuler_Iteration(CGeometry *geometry, CSolver **solver_container, CConfig *config) {

  Explicit_Iteration<EULER_EXPLICIT>(geometry, solver_container, config, 0);
}

void CEulerSolver::PrepareImplicitIteration(CGeometry *geometry, CSolver**, CConfig *config) {

  struct LowMachPrec {
    const CEulerSolver* solver;
    const bool active;
    su2activematrix matrix;

    LowMachPrec(const CEulerSolver* s, bool a, unsigned short nVar) : solver(s), active(a) {
      if (active) matrix.resize(nVar,nVar);
    }

    FORCEINLINE const su2activematrix& operator() (const CConfig* config, unsigned long iPoint, su2double delta) {
      solver->SetPreconditioner(config, iPoint, delta, matrix);
      return matrix;
    }

  } precond(this, config->Low_Mach_Preconditioning() || (config->GetKind_Upwind_Flow() == TURKEL), nVar);

  PrepareImplicitIteration_impl(precond, geometry, config);
}

void CEulerSolver::CompleteImplicitIteration(CGeometry *geometry, CSolver**, CConfig *config) {

  CompleteImplicitIteration_impl<true>(geometry, config);
}

void CEulerSolver::SetPreconditioner(const CConfig *config, unsigned long iPoint,
                                     su2double delta, su2activematrix& preconditioner) const {

  unsigned short iDim, jDim, iVar, jVar;
  su2double local_Mach, rho, enthalpy, soundspeed, sq_vel;
  su2double *U_i = nullptr;
  su2double Beta_max = config->GetmaxTurkelBeta();
  su2double Mach_infty2, Mach_lim2, aux, parameter;

  /*--- Variables to calculate the preconditioner parameter Beta ---*/
  local_Mach = sqrt(nodes->GetVelocity2(iPoint))/nodes->GetSoundSpeed(iPoint);

  /*--- Weiss and Smith Preconditioning---*/
  Mach_infty2 = pow(config->GetMach(),2.0);
  Mach_lim2 = pow(0.00001,2.0);
  aux = max(pow(local_Mach,2.0),Mach_lim2);
  parameter = min(1.0, max(aux,Beta_max*Mach_infty2));

  U_i = nodes->GetSolution(iPoint);

  rho = U_i[0];
  enthalpy = nodes->GetEnthalpy(iPoint);
  soundspeed = nodes->GetSoundSpeed(iPoint);
  sq_vel = nodes->GetVelocity2(iPoint);

  /*---Calculating the inverse of the preconditioning matrix that multiplies the time derivative  */
  preconditioner[0][0] = 0.5*sq_vel;
  preconditioner[0][nVar-1] = 1.0;
  for (iDim = 0; iDim < nDim; iDim ++)
    preconditioner[0][1+iDim] = -1.0*U_i[iDim+1]/rho;

  for (iDim = 0; iDim < nDim; iDim ++) {
    preconditioner[iDim+1][0] = 0.5*sq_vel*U_i[iDim+1]/rho;
    preconditioner[iDim+1][nVar-1] = U_i[iDim+1]/rho;
    for (jDim = 0; jDim < nDim; jDim ++) {
      preconditioner[iDim+1][1+jDim] = -1.0*U_i[jDim+1]/rho*U_i[iDim+1]/rho;
    }
  }

  preconditioner[nVar-1][0] = 0.5*sq_vel*enthalpy;
  preconditioner[nVar-1][nVar-1] = enthalpy;
  for (iDim = 0; iDim < nDim; iDim ++)
    preconditioner[nVar-1][1+iDim] = -1.0*U_i[iDim+1]/rho*enthalpy;


  for (iVar = 0; iVar < nVar; iVar ++ ) {
    for (jVar = 0; jVar < nVar; jVar ++ ) {
      preconditioner[iVar][jVar] = (parameter - 1.0) * ((Gamma-1.0)/(soundspeed*soundspeed))*preconditioner[iVar][jVar];
      if (iVar == jVar)
        preconditioner[iVar][iVar] += 1.0;

      preconditioner[iVar][jVar] *= delta;
    }
  }

}

void CEulerSolver::GetPower_Properties(CGeometry *geometry, CConfig *config, unsigned short iMesh, bool Output) {

  unsigned short iDim, iMarker, jMarker;
  unsigned long iVertex, iPoint;
  su2double  *V_inlet = nullptr, *V_outlet = nullptr, Pressure, Temperature, Velocity[3], Vn,
  Velocity2, Density, Area, SoundSpeed, TotalPressure, Vel_Infty2, RamDrag,
  TotalTemperature, VelocityJet,
  Vel_Infty, MaxPressure, MinPressure, MFR, InfVel2;
  unsigned short iMarker_Inlet, iMarker_Outlet, nMarker_Inlet, nMarker_Outlet;
  string Inlet_TagBound, Outlet_TagBound;
  su2double DeltaPress = 0.0, DeltaTemp = 0.0, TotalPressRatio = 0.0, TotalTempRatio = 0.0, StaticPressRatio = 0.0, StaticTempRatio = 0.0,
  NetThrust = 0.0, GrossThrust = 0.0, Power = 0.0, MassFlow = 0.0, Mach = 0.0, Force = 0.0;
  bool ReverseFlow, Engine = false, Pair = true;
  su2double Vector[MAXNDIM] = {0.0};

  su2double Gas_Constant = config->GetGas_ConstantND();
  su2double Cp = Gas_Constant*Gamma / (Gamma-1.0);
  su2double Alpha = config->GetAoA()*PI_NUMBER/180.0;
  su2double Beta = config->GetAoS()*PI_NUMBER/180.0;
  bool write_heads = ((((config->GetInnerIter() % (config->GetScreen_Wrt_Freq(2)*40)) == 0) && (config->GetInnerIter()!= 0)) || (config->GetInnerIter() == 1));
  bool Evaluate_BC = ((((config->GetInnerIter() % (config->GetScreen_Wrt_Freq(2)*40)) == 0)) || (config->GetInnerIter() == 1) || (config->GetDiscrete_Adjoint()));

  if ((config->GetnMarker_EngineInflow() != 0) || (config->GetnMarker_EngineExhaust() != 0)) Engine = true;
  if ((config->GetnMarker_ActDiskInlet() != 0) || (config->GetnMarker_ActDiskOutlet() != 0)) Engine = false;
  if ((config->GetnMarker_EngineInflow()) != (config->GetnMarker_EngineExhaust())) Pair = false;

  if (Engine) { nMarker_Inlet  = config->GetnMarker_EngineInflow(); nMarker_Outlet = config->GetnMarker_EngineExhaust(); }
  else  { nMarker_Inlet = config->GetnMarker_ActDiskInlet(); nMarker_Outlet  = config->GetnMarker_ActDiskOutlet(); }

  /*--- Evaluate the MPI for the actuator disk IO ---*/

  if (Evaluate_BC) {

    su2double *Inlet_MassFlow         = new su2double [config->GetnMarker_All()]();
    su2double *Inlet_ReverseMassFlow  = new su2double [config->GetnMarker_All()]();
    su2double *Inlet_Pressure         = new su2double [config->GetnMarker_All()]();
    su2double *Inlet_Mach             = new su2double [config->GetnMarker_All()]();
    su2double *Inlet_MaxPressure      = new su2double [config->GetnMarker_All()]();
    su2double *Inlet_MinPressure      = new su2double [config->GetnMarker_All()]();
    su2double *Inlet_TotalPressure    = new su2double [config->GetnMarker_All()]();
    su2double *Inlet_Temperature      = new su2double [config->GetnMarker_All()]();
    su2double *Inlet_TotalTemperature = new su2double [config->GetnMarker_All()]();
    su2double *Inlet_Area             = new su2double [config->GetnMarker_All()]();
    su2double *Inlet_RamDrag          = new su2double [config->GetnMarker_All()]();
    su2double *Inlet_Force            = new su2double [config->GetnMarker_All()]();
    su2double *Inlet_Power            = new su2double [config->GetnMarker_All()]();
    su2double *Inlet_XCG              = new su2double [config->GetnMarker_All()]();
    su2double *Inlet_YCG              = new su2double [config->GetnMarker_All()]();
    su2double *Inlet_ZCG              = new su2double [config->GetnMarker_All()]();

    su2double *Outlet_MassFlow         = new su2double [config->GetnMarker_All()]();
    su2double *Outlet_Pressure         = new su2double [config->GetnMarker_All()]();
    su2double *Outlet_TotalPressure    = new su2double [config->GetnMarker_All()]();
    su2double *Outlet_Temperature      = new su2double [config->GetnMarker_All()]();
    su2double *Outlet_TotalTemperature = new su2double [config->GetnMarker_All()]();
    su2double *Outlet_Area             = new su2double [config->GetnMarker_All()]();
    su2double *Outlet_GrossThrust      = new su2double [config->GetnMarker_All()]();
    su2double *Outlet_Force            = new su2double [config->GetnMarker_All()]();
    su2double *Outlet_Power            = new su2double [config->GetnMarker_All()]();

    /*--- Comute MassFlow, average temp, press, etc. ---*/

    for (iMarker = 0; iMarker < config->GetnMarker_All(); iMarker++) {

      MinPressure = +1E10; MaxPressure = -1E10;

      if ((config->GetMarker_All_KindBC(iMarker) == ACTDISK_INLET) ||
          (config->GetMarker_All_KindBC(iMarker) == ENGINE_INFLOW)) {

        for (iVertex = 0; iVertex < geometry->nVertex[iMarker]; iVertex++) {

          iPoint = geometry->vertex[iMarker][iVertex]->GetNode();

          if (geometry->nodes->GetDomain(iPoint)) {

            V_inlet = nodes->GetPrimitive(iPoint);

            geometry->vertex[iMarker][iVertex]->GetNormal(Vector);

            Temperature = V_inlet[0];
            Pressure = V_inlet[nDim+1];

            Density = V_inlet[nDim+2];
            SoundSpeed = sqrt(Gamma*Pressure/Density);

            Velocity2 = 0.0; MassFlow = 0.0; Vel_Infty2 =0.0;
            for (iDim = 0; iDim < nDim; iDim++) {
              Velocity[iDim] = V_inlet[iDim+1];
              Velocity2 += Velocity[iDim]*Velocity[iDim];
              Vel_Infty2 += GetVelocity_Inf(iDim)*GetVelocity_Inf(iDim);
              MassFlow -= Vector[iDim]*Velocity[iDim]*Density;
            }

            Area = GeometryToolbox::Norm(nDim, Vector);
            Vn = 0.0; ReverseFlow = false;
            for (iDim = 0; iDim < nDim; iDim++) {  Vn -= Velocity[iDim]*Vector[iDim]/Area; }
            if (Vn < 0.0) { ReverseFlow = true; }

            Vel_Infty = sqrt (Vel_Infty2);
            Mach = sqrt(Velocity2)/SoundSpeed;
            TotalPressure = Pressure * pow( 1.0 + Mach * Mach * 0.5 * (Gamma - 1.0), Gamma    / (Gamma - 1.0));
            TotalTemperature = Temperature * (1.0 + Mach * Mach * 0.5 * (Gamma - 1.0));
            MinPressure = min(MinPressure, TotalPressure);
            MaxPressure = max(MaxPressure, TotalPressure);

            RamDrag = MassFlow * Vel_Infty;

            Inlet_MassFlow[iMarker]         += MassFlow;
            Inlet_Pressure[iMarker]         += Pressure*MassFlow;
            Inlet_Mach[iMarker]             += Mach*MassFlow;
            Inlet_MinPressure[iMarker]       = min (MinPressure, Inlet_MinPressure[iMarker]);
            Inlet_MaxPressure[iMarker]       = max(MaxPressure, Inlet_MaxPressure[iMarker]);
            Inlet_TotalPressure[iMarker]    += TotalPressure*MassFlow;
            Inlet_Temperature[iMarker]      += Temperature*MassFlow;
            Inlet_TotalTemperature[iMarker] += TotalTemperature*MassFlow;
            Inlet_Area[iMarker]             += Area;
            Inlet_RamDrag[iMarker]          += RamDrag;
            Inlet_Power[iMarker] += MassFlow*Cp*TotalTemperature;
            if (ReverseFlow) Inlet_ReverseMassFlow[iMarker]  += MassFlow;

            su2double Inlet_ForceX = -(Pressure - Pressure_Inf)*Vector[0] + MassFlow*Velocity[0];
            su2double Inlet_ForceY = -(Pressure - Pressure_Inf)*Vector[1] + MassFlow*Velocity[1];
            su2double Inlet_ForceZ = 0.0;
            if (nDim == 3) Inlet_ForceZ = -(Pressure - Pressure_Inf)*Vector[2] + MassFlow*Velocity[2];
            Inlet_Force[iMarker] +=  Inlet_ForceX*cos(Alpha)*cos(Beta) + Inlet_ForceY*sin(Beta) +Inlet_ForceZ*sin(Alpha)*cos(Beta);

            Inlet_XCG[iMarker] += geometry->nodes->GetCoord(iPoint, 0)*Area;
            Inlet_YCG[iMarker] += geometry->nodes->GetCoord(iPoint, 1)*Area;
            if (nDim == 3) Inlet_ZCG[iMarker] += geometry->nodes->GetCoord(iPoint, 2)*Area;

          }
        }

      }

      if ((config->GetMarker_All_KindBC(iMarker) == ACTDISK_OUTLET) ||
          (config->GetMarker_All_KindBC(iMarker) == ENGINE_EXHAUST)) {

        for (iVertex = 0; iVertex < geometry->nVertex[iMarker]; iVertex++) {

          iPoint = geometry->vertex[iMarker][iVertex]->GetNode();

          if (geometry->nodes->GetDomain(iPoint)) {

            V_outlet = nodes->GetPrimitive(iPoint);

            geometry->vertex[iMarker][iVertex]->GetNormal(Vector);

            Temperature = V_outlet[0];
            Pressure = V_outlet[nDim+1];

            Density = V_outlet[nDim+2];
            SoundSpeed  = sqrt(Gamma*Pressure/Density);

            Velocity2 = 0.0; MassFlow = 0.0; Vel_Infty2 = 0.0;
            for (iDim = 0; iDim < nDim; iDim++) {
              Velocity[iDim] = V_outlet[iDim+1];
              Velocity2 += Velocity[iDim]*Velocity[iDim];
              Vel_Infty2 += GetVelocity_Inf(iDim)*GetVelocity_Inf(iDim);
              MassFlow += Vector[iDim]*Velocity[iDim]*Density;
            }

            Vel_Infty = sqrt (Vel_Infty2);
            Area = GeometryToolbox::Norm(nDim, Vector);
            Mach = sqrt(Velocity2)/SoundSpeed;
            TotalPressure = Pressure * pow( 1.0 + Mach * Mach * 0.5 * (Gamma - 1.0), Gamma / (Gamma - 1.0));
            TotalTemperature = Temperature * (1.0 + Mach * Mach * 0.5 * (Gamma - 1.0));
            VelocityJet = sqrt(Velocity2) ;

            GrossThrust = MassFlow * VelocityJet;

            Outlet_MassFlow[iMarker] += MassFlow;
            Outlet_Pressure[iMarker] += Pressure*MassFlow;
            Outlet_TotalPressure[iMarker] += TotalPressure*MassFlow;
            Outlet_Temperature[iMarker] += Temperature*MassFlow;
            Outlet_TotalTemperature[iMarker] += TotalTemperature*MassFlow;
            Outlet_Area[iMarker] += Area;
            Outlet_GrossThrust[iMarker] += GrossThrust;
            Outlet_Power[iMarker] += MassFlow*Cp*TotalTemperature;

            su2double Outlet_ForceX = -(Pressure - Pressure_Inf)*Vector[0] -MassFlow*Velocity[0];
            su2double Outlet_ForceY = -(Pressure - Pressure_Inf)*Vector[1] -MassFlow*Velocity[1];
            su2double Outlet_ForceZ = 0.0;
            if (nDim == 3) Outlet_ForceZ = -(Pressure - Pressure_Inf)*Vector[2] -MassFlow*Velocity[2];

            if (nDim == 2) Outlet_Force[iMarker] +=  Outlet_ForceX*cos(Alpha) + Outlet_ForceY*sin(Alpha);
            if (nDim == 3) Outlet_Force[iMarker] +=  Outlet_ForceX*cos(Alpha)*cos(Beta) + Outlet_ForceY*sin(Beta) + Outlet_ForceZ*sin(Alpha)*cos(Beta);

          }
        }

      }

    }

    /*--- Copy to the appropriate structure ---*/

    su2double *Inlet_MassFlow_Local             = new su2double [nMarker_Inlet]();
    su2double *Inlet_ReverseMassFlow_Local      = new su2double [nMarker_Inlet]();
    su2double *Inlet_Temperature_Local          = new su2double [nMarker_Inlet]();
    su2double *Inlet_TotalTemperature_Local     = new su2double [nMarker_Inlet]();
    su2double *Inlet_Pressure_Local             = new su2double [nMarker_Inlet]();
    su2double *Inlet_Mach_Local                 = new su2double [nMarker_Inlet]();
    su2double *Inlet_MinPressure_Local          = new su2double [nMarker_Inlet]();
    su2double *Inlet_MaxPressure_Local          = new su2double [nMarker_Inlet]();
    su2double *Inlet_Power_Local                = new su2double [nMarker_Inlet]();
    su2double *Inlet_TotalPressure_Local        = new su2double [nMarker_Inlet]();
    su2double *Inlet_RamDrag_Local              = new su2double [nMarker_Inlet]();
    su2double *Inlet_Force_Local                = new su2double [nMarker_Inlet]();
    su2double *Inlet_Area_Local                 = new su2double [nMarker_Inlet]();
    su2double *Inlet_XCG_Local                  = new su2double [nMarker_Inlet]();
    su2double *Inlet_YCG_Local                  = new su2double [nMarker_Inlet]();
    su2double *Inlet_ZCG_Local                  = new su2double [nMarker_Inlet]();

    su2double *Inlet_MassFlow_Total             = new su2double [nMarker_Inlet]();
    su2double *Inlet_ReverseMassFlow_Total      = new su2double [nMarker_Inlet]();
    su2double *Inlet_Pressure_Total             = new su2double [nMarker_Inlet]();
    su2double *Inlet_Mach_Total                 = new su2double [nMarker_Inlet]();
    su2double *Inlet_MinPressure_Total          = new su2double [nMarker_Inlet]();
    su2double *Inlet_MaxPressure_Total          = new su2double [nMarker_Inlet]();
    su2double *Inlet_Power_Total                = new su2double [nMarker_Inlet]();
    su2double *Inlet_TotalPressure_Total        = new su2double [nMarker_Inlet]();
    su2double *Inlet_Temperature_Total          = new su2double [nMarker_Inlet]();
    su2double *Inlet_TotalTemperature_Total     = new su2double [nMarker_Inlet]();
    su2double *Inlet_RamDrag_Total              = new su2double [nMarker_Inlet]();
    su2double *Inlet_Force_Total                = new su2double [nMarker_Inlet]();
    su2double *Inlet_Area_Total                 = new su2double [nMarker_Inlet]();
    su2double *Inlet_XCG_Total                  = new su2double [nMarker_Inlet]();
    su2double *Inlet_YCG_Total                  = new su2double [nMarker_Inlet]();
    su2double *Inlet_ZCG_Total                  = new su2double [nMarker_Inlet]();

    su2double *Outlet_MassFlow_Local            = new su2double [nMarker_Outlet]();
    su2double *Outlet_Pressure_Local            = new su2double [nMarker_Outlet]();
    su2double *Outlet_TotalPressure_Local       = new su2double [nMarker_Outlet]();
    su2double *Outlet_Temperature_Local         = new su2double [nMarker_Outlet]();
    su2double *Outlet_TotalTemperature_Local    = new su2double [nMarker_Outlet]();
    su2double *Outlet_GrossThrust_Local         = new su2double [nMarker_Outlet]();
    su2double *Outlet_Force_Local               = new su2double [nMarker_Outlet]();
    su2double *Outlet_Power_Local               = new su2double [nMarker_Outlet]();
    su2double *Outlet_Area_Local                = new su2double [nMarker_Outlet]();

    su2double *Outlet_MassFlow_Total            = new su2double [nMarker_Outlet]();
    su2double *Outlet_Pressure_Total            = new su2double [nMarker_Outlet]();
    su2double *Outlet_TotalPressure_Total       = new su2double [nMarker_Outlet]();
    su2double *Outlet_Temperature_Total         = new su2double [nMarker_Outlet]();
    su2double *Outlet_TotalTemperature_Total    = new su2double [nMarker_Outlet]();
    su2double *Outlet_GrossThrust_Total         = new su2double [nMarker_Outlet]();
    su2double *Outlet_Force_Total               = new su2double [nMarker_Outlet]();
    su2double *Outlet_Power_Total               = new su2double [nMarker_Outlet]();
    su2double *Outlet_Area_Total                = new su2double [nMarker_Outlet]();

    /*--- Copy the values to the local array for MPI ---*/

    for (iMarker = 0; iMarker < config->GetnMarker_All(); iMarker++) {

      if ((config->GetMarker_All_KindBC(iMarker) == ACTDISK_INLET) ||  (config->GetMarker_All_KindBC(iMarker) == ENGINE_INFLOW)) {
        for (iMarker_Inlet = 0; iMarker_Inlet < nMarker_Inlet; iMarker_Inlet++) {

          if (config->GetMarker_All_KindBC(iMarker) == ACTDISK_INLET) Inlet_TagBound = config->GetMarker_ActDiskInlet_TagBound(iMarker_Inlet);
          if (config->GetMarker_All_KindBC(iMarker) == ENGINE_INFLOW) Inlet_TagBound = config->GetMarker_EngineInflow_TagBound(iMarker_Inlet);

          if (config->GetMarker_All_TagBound(iMarker) == Inlet_TagBound) {
            Inlet_MassFlow_Local[iMarker_Inlet]             += Inlet_MassFlow[iMarker];
            Inlet_ReverseMassFlow_Local[iMarker_Inlet]      += Inlet_ReverseMassFlow[iMarker];
            Inlet_Pressure_Local[iMarker_Inlet]             += Inlet_Pressure[iMarker];
            Inlet_Mach_Local[iMarker_Inlet]                 += Inlet_Mach[iMarker];
            Inlet_MinPressure_Local[iMarker_Inlet]          += Inlet_MinPressure[iMarker];
            Inlet_MaxPressure_Local[iMarker_Inlet]          += Inlet_MaxPressure[iMarker];
            Inlet_TotalPressure_Local[iMarker_Inlet]        += Inlet_TotalPressure[iMarker];
            Inlet_Temperature_Local[iMarker_Inlet]          += Inlet_Temperature[iMarker];
            Inlet_TotalTemperature_Local[iMarker_Inlet]     += Inlet_TotalTemperature[iMarker];
            Inlet_RamDrag_Local[iMarker_Inlet]              += Inlet_RamDrag[iMarker];
            Inlet_Force_Local[iMarker_Inlet]                += Inlet_Force[iMarker];
            Inlet_Power_Local[iMarker_Inlet]                += Inlet_Power[iMarker];
            Inlet_Area_Local[iMarker_Inlet]                 += Inlet_Area[iMarker];
            Inlet_XCG_Local[iMarker_Inlet]                  += Inlet_XCG[iMarker];
            Inlet_YCG_Local[iMarker_Inlet]                  += Inlet_YCG[iMarker];
            if (nDim == 3) Inlet_ZCG_Local[iMarker_Inlet]   += Inlet_ZCG[iMarker];
          }

        }
      }

      if ((config->GetMarker_All_KindBC(iMarker) == ACTDISK_OUTLET) || (config->GetMarker_All_KindBC(iMarker) == ENGINE_EXHAUST)) {
        for (iMarker_Outlet= 0; iMarker_Outlet < nMarker_Outlet; iMarker_Outlet++) {

          if (config->GetMarker_All_KindBC(iMarker) == ACTDISK_OUTLET) Outlet_TagBound = config->GetMarker_ActDiskOutlet_TagBound(iMarker_Outlet);
          if (config->GetMarker_All_KindBC(iMarker) == ENGINE_EXHAUST) Outlet_TagBound = config->GetMarker_EngineExhaust_TagBound(iMarker_Outlet);

          if (config->GetMarker_All_TagBound(iMarker) == Outlet_TagBound) {
            Outlet_MassFlow_Local[iMarker_Outlet]               += Outlet_MassFlow[iMarker];
            Outlet_Pressure_Local[iMarker_Outlet]               += Outlet_Pressure[iMarker];
            Outlet_TotalPressure_Local[iMarker_Outlet]          += Outlet_TotalPressure[iMarker];
            Outlet_Temperature_Local[iMarker_Outlet]            += Outlet_Temperature[iMarker];
            Outlet_TotalTemperature_Local[iMarker_Outlet]       += Outlet_TotalTemperature[iMarker];
            Outlet_GrossThrust_Local[iMarker_Outlet]            += Outlet_GrossThrust[iMarker];
            Outlet_Force_Local[iMarker_Outlet]                  += Outlet_Force[iMarker];
            Outlet_Power_Local[iMarker_Outlet]                  += Outlet_Power[iMarker];
            Outlet_Area_Local[iMarker_Outlet]                   += Outlet_Area[iMarker];
          }

        }
      }

    }

    /*--- Correct the min max values for the MPI ---*/

    bool ActDisk  = false;
    for (iMarker = 0; iMarker < config->GetnMarker_All(); iMarker++) {
      if ((config->GetMarker_All_KindBC(iMarker) == ACTDISK_INLET) ||
          (config->GetMarker_All_KindBC(iMarker) == ENGINE_INFLOW)) { ActDisk  = true; break; }
    }

    if (!ActDisk) {
      for (iMarker_Inlet = 0; iMarker_Inlet < nMarker_Inlet; iMarker_Inlet++) {
        Inlet_MinPressure_Local[iMarker_Inlet]      =  1E10;
        Inlet_MaxPressure_Local[iMarker_Inlet]      = -1E10;
      }
    }

    /*--- All the ranks to compute the total value ---*/

    SU2_MPI::Allreduce(Inlet_MassFlow_Local, Inlet_MassFlow_Total, nMarker_Inlet, MPI_DOUBLE, MPI_SUM, SU2_MPI::GetComm());
    SU2_MPI::Allreduce(Inlet_ReverseMassFlow_Local, Inlet_ReverseMassFlow_Total, nMarker_Inlet, MPI_DOUBLE, MPI_SUM, SU2_MPI::GetComm());
    SU2_MPI::Allreduce(Inlet_Pressure_Local, Inlet_Pressure_Total, nMarker_Inlet, MPI_DOUBLE, MPI_SUM, SU2_MPI::GetComm());
    SU2_MPI::Allreduce(Inlet_Mach_Local, Inlet_Mach_Total, nMarker_Inlet, MPI_DOUBLE, MPI_SUM, SU2_MPI::GetComm());
    SU2_MPI::Allreduce(Inlet_MinPressure_Local, Inlet_MinPressure_Total, nMarker_Inlet, MPI_DOUBLE, MPI_MIN, SU2_MPI::GetComm());
    SU2_MPI::Allreduce(Inlet_MaxPressure_Local, Inlet_MaxPressure_Total, nMarker_Inlet, MPI_DOUBLE, MPI_MAX, SU2_MPI::GetComm());
    SU2_MPI::Allreduce(Inlet_TotalPressure_Local, Inlet_TotalPressure_Total, nMarker_Inlet, MPI_DOUBLE, MPI_SUM, SU2_MPI::GetComm());
    SU2_MPI::Allreduce(Inlet_Temperature_Local, Inlet_Temperature_Total, nMarker_Inlet, MPI_DOUBLE, MPI_SUM, SU2_MPI::GetComm());
    SU2_MPI::Allreduce(Inlet_TotalTemperature_Local, Inlet_TotalTemperature_Total, nMarker_Inlet, MPI_DOUBLE, MPI_SUM, SU2_MPI::GetComm());
    SU2_MPI::Allreduce(Inlet_RamDrag_Local, Inlet_RamDrag_Total, nMarker_Inlet, MPI_DOUBLE, MPI_SUM, SU2_MPI::GetComm());
    SU2_MPI::Allreduce(Inlet_Force_Local, Inlet_Force_Total, nMarker_Inlet, MPI_DOUBLE, MPI_SUM, SU2_MPI::GetComm());
    SU2_MPI::Allreduce(Inlet_Power_Local, Inlet_Power_Total, nMarker_Inlet, MPI_DOUBLE, MPI_SUM, SU2_MPI::GetComm());
    SU2_MPI::Allreduce(Inlet_Area_Local, Inlet_Area_Total, nMarker_Inlet, MPI_DOUBLE, MPI_SUM, SU2_MPI::GetComm());
    SU2_MPI::Allreduce(Inlet_XCG_Local, Inlet_XCG_Total, nMarker_Inlet, MPI_DOUBLE, MPI_SUM, SU2_MPI::GetComm());
    SU2_MPI::Allreduce(Inlet_YCG_Local, Inlet_YCG_Total, nMarker_Inlet, MPI_DOUBLE, MPI_SUM, SU2_MPI::GetComm());
    if (nDim == 3) SU2_MPI::Allreduce(Inlet_ZCG_Local, Inlet_ZCG_Total, nMarker_Inlet, MPI_DOUBLE, MPI_SUM, SU2_MPI::GetComm());

    SU2_MPI::Allreduce(Outlet_MassFlow_Local, Outlet_MassFlow_Total, nMarker_Outlet, MPI_DOUBLE, MPI_SUM, SU2_MPI::GetComm());
    SU2_MPI::Allreduce(Outlet_Pressure_Local, Outlet_Pressure_Total, nMarker_Outlet, MPI_DOUBLE, MPI_SUM, SU2_MPI::GetComm());
    SU2_MPI::Allreduce(Outlet_TotalPressure_Local, Outlet_TotalPressure_Total, nMarker_Outlet, MPI_DOUBLE, MPI_SUM, SU2_MPI::GetComm());
    SU2_MPI::Allreduce(Outlet_Temperature_Local, Outlet_Temperature_Total, nMarker_Outlet, MPI_DOUBLE, MPI_SUM, SU2_MPI::GetComm());
    SU2_MPI::Allreduce(Outlet_TotalTemperature_Local, Outlet_TotalTemperature_Total, nMarker_Outlet, MPI_DOUBLE, MPI_SUM, SU2_MPI::GetComm());
    SU2_MPI::Allreduce(Outlet_GrossThrust_Local, Outlet_GrossThrust_Total, nMarker_Outlet, MPI_DOUBLE, MPI_SUM, SU2_MPI::GetComm());
    SU2_MPI::Allreduce(Outlet_Force_Local, Outlet_Force_Total, nMarker_Outlet, MPI_DOUBLE, MPI_SUM, SU2_MPI::GetComm());
    SU2_MPI::Allreduce(Outlet_Power_Local, Outlet_Power_Total, nMarker_Outlet, MPI_DOUBLE, MPI_SUM, SU2_MPI::GetComm());
    SU2_MPI::Allreduce(Outlet_Area_Local, Outlet_Area_Total, nMarker_Outlet, MPI_DOUBLE, MPI_SUM, SU2_MPI::GetComm());

    /*--- Compute the value of the average surface temperature and pressure and
     set the value in the config structure for future use ---*/

    for (iMarker_Inlet = 0; iMarker_Inlet < nMarker_Inlet; iMarker_Inlet++) {
      if (Inlet_Area_Total[iMarker_Inlet] != 0.0) {
        Inlet_Pressure_Total[iMarker_Inlet] /= Inlet_MassFlow_Total[iMarker_Inlet];
        Inlet_Mach_Total[iMarker_Inlet] /= Inlet_MassFlow_Total[iMarker_Inlet];
        Inlet_TotalPressure_Total[iMarker_Inlet] /= Inlet_MassFlow_Total[iMarker_Inlet];
        Inlet_Temperature_Total[iMarker_Inlet] /= Inlet_MassFlow_Total[iMarker_Inlet];
        Inlet_TotalTemperature_Total[iMarker_Inlet] /= Inlet_MassFlow_Total[iMarker_Inlet];
        Inlet_XCG_Total[iMarker_Inlet] /= Inlet_Area_Total[iMarker_Inlet];
        Inlet_YCG_Total[iMarker_Inlet] /= Inlet_Area_Total[iMarker_Inlet];
        if (nDim == 3) Inlet_ZCG_Total[iMarker_Inlet] /= Inlet_Area_Total[iMarker_Inlet];
      }
      else {
        Inlet_Pressure_Total[iMarker_Inlet] = 0.0;
        Inlet_Mach_Total[iMarker_Inlet] = 0.0;
        Inlet_TotalPressure_Total[iMarker_Inlet] = 0.0;
        Inlet_Temperature_Total[iMarker_Inlet] = 0.0;
        Inlet_TotalTemperature_Total[iMarker_Inlet] = 0.0;
        Inlet_XCG_Total[iMarker_Inlet] = 0.0;
        Inlet_YCG_Total[iMarker_Inlet] = 0.0;
        if (nDim == 3) Inlet_ZCG_Total[iMarker_Inlet] = 0.0;
      }

      if (iMesh == MESH_0) {

        if (Engine) {
          config->SetInflow_MassFlow(iMarker_Inlet, Inlet_MassFlow_Total[iMarker_Inlet]);
          config->SetInflow_ReverseMassFlow(iMarker_Inlet, Inlet_ReverseMassFlow_Total[iMarker_Inlet]);
          config->SetInflow_Pressure(iMarker_Inlet, Inlet_Pressure_Total[iMarker_Inlet]);
          config->SetInflow_TotalPressure(iMarker_Inlet, Inlet_TotalPressure_Total[iMarker_Inlet]);
          config->SetInflow_Temperature(iMarker_Inlet, Inlet_Temperature_Total[iMarker_Inlet]);
          config->SetInflow_TotalTemperature(iMarker_Inlet, Inlet_TotalTemperature_Total[iMarker_Inlet]);
          config->SetInflow_RamDrag(iMarker_Inlet, Inlet_RamDrag_Total[iMarker_Inlet]);
          config->SetInflow_Force(iMarker_Inlet, Inlet_Force_Total[iMarker_Inlet]);
          config->SetInflow_Power(iMarker_Inlet, Inlet_Power_Total[iMarker_Inlet]);
        }
        else {
          config->SetActDiskInlet_MassFlow(iMarker_Inlet, Inlet_MassFlow_Total[iMarker_Inlet]);
          config->SetActDiskInlet_ReverseMassFlow(iMarker_Inlet, Inlet_ReverseMassFlow_Total[iMarker_Inlet]);
          config->SetActDiskInlet_Pressure(iMarker_Inlet, Inlet_Pressure_Total[iMarker_Inlet]);
          config->SetActDiskInlet_TotalPressure(iMarker_Inlet, Inlet_TotalPressure_Total[iMarker_Inlet]);
          config->SetActDiskInlet_Temperature(iMarker_Inlet, Inlet_Temperature_Total[iMarker_Inlet]);
          config->SetActDiskInlet_TotalTemperature(iMarker_Inlet, Inlet_TotalTemperature_Total[iMarker_Inlet]);
          config->SetActDiskInlet_RamDrag(iMarker_Inlet, Inlet_RamDrag_Total[iMarker_Inlet]);
          config->SetActDiskInlet_Force(iMarker_Inlet, Inlet_Force_Total[iMarker_Inlet]);
          config->SetActDiskInlet_Power(iMarker_Inlet, Inlet_Power_Total[iMarker_Inlet]);
        }

      }

    }

    for (iMarker_Outlet = 0; iMarker_Outlet < nMarker_Outlet; iMarker_Outlet++) {
      if (Outlet_Area_Total[iMarker_Outlet] != 0.0) {
        Outlet_Pressure_Total[iMarker_Outlet] /= Outlet_MassFlow_Total[iMarker_Outlet];
        Outlet_TotalPressure_Total[iMarker_Outlet] /= Outlet_MassFlow_Total[iMarker_Outlet];
        Outlet_Temperature_Total[iMarker_Outlet] /= Outlet_MassFlow_Total[iMarker_Outlet];
        Outlet_TotalTemperature_Total[iMarker_Outlet] /= Outlet_MassFlow_Total[iMarker_Outlet];
      }
      else {
        Outlet_Pressure_Total[iMarker_Outlet] = 0.0;
        Outlet_TotalPressure_Total[iMarker_Outlet] = 0.0;
        Outlet_Temperature_Total[iMarker_Outlet] = 0.0;
        Outlet_TotalTemperature_Total[iMarker_Outlet] = 0.0;
      }

      if (iMesh == MESH_0) {

        if (Engine) {
          config->SetExhaust_MassFlow(iMarker_Outlet, Outlet_MassFlow_Total[iMarker_Outlet]);
          config->SetExhaust_Pressure(iMarker_Outlet, Outlet_Pressure_Total[iMarker_Outlet]);
          config->SetExhaust_TotalPressure(iMarker_Outlet, Outlet_TotalPressure_Total[iMarker_Outlet]);
          config->SetExhaust_Temperature(iMarker_Outlet, Outlet_Temperature_Total[iMarker_Outlet]);
          config->SetExhaust_TotalTemperature(iMarker_Outlet, Outlet_TotalTemperature_Total[iMarker_Outlet]);
          config->SetExhaust_GrossThrust(iMarker_Outlet, Outlet_GrossThrust_Total[iMarker_Outlet]);
          config->SetExhaust_Force(iMarker_Outlet, Outlet_Force_Total[iMarker_Outlet]);
          config->SetExhaust_Power(iMarker_Outlet, Outlet_Power_Total[iMarker_Outlet]);
        }
        else {
          config->SetActDiskOutlet_MassFlow(iMarker_Outlet, Outlet_MassFlow_Total[iMarker_Outlet]);
          config->SetActDiskOutlet_Pressure(iMarker_Outlet, Outlet_Pressure_Total[iMarker_Outlet]);
          config->SetActDiskOutlet_TotalPressure(iMarker_Outlet, Outlet_TotalPressure_Total[iMarker_Outlet]);
          config->SetActDiskOutlet_Temperature(iMarker_Outlet, Outlet_Temperature_Total[iMarker_Outlet]);
          config->SetActDiskOutlet_TotalTemperature(iMarker_Outlet, Outlet_TotalTemperature_Total[iMarker_Outlet]);
          config->SetActDiskOutlet_GrossThrust(iMarker_Outlet, Outlet_GrossThrust_Total[iMarker_Outlet]);
          config->SetActDiskOutlet_Force(iMarker_Outlet, Outlet_Force_Total[iMarker_Outlet]);
          config->SetActDiskOutlet_Power(iMarker_Outlet, Outlet_Power_Total[iMarker_Outlet]);
        }

      }

    }


    if (Pair) {

      /*--- Store delta pressure, temperature, thrust, and area ---*/

      for (iMarker_Inlet = 0; iMarker_Inlet < nMarker_Inlet; iMarker_Inlet++) {

        if (Engine) {
          Inlet_TagBound = config->GetMarker_EngineInflow_TagBound(iMarker_Inlet);
          jMarker = config->GetMarker_CfgFile_EngineExhaust(Inlet_TagBound);
          Outlet_TagBound = config->GetMarker_CfgFile_TagBound(jMarker);
        }
        else {
          Inlet_TagBound = config->GetMarker_ActDiskInlet_TagBound(iMarker_Inlet);
          jMarker = config->GetMarker_CfgFile_ActDiskOutlet(Inlet_TagBound);
          Outlet_TagBound = config->GetMarker_CfgFile_TagBound(jMarker);
        }


        su2double DeltaPress = 0.0, DeltaTemp = 0.0, NetThrust = 0.0, GrossThrust = 0.0, TotalPressRatio = 0.0, TotalTempRatio = 0.0, StaticPressRatio = 0.0, StaticTempRatio = 0.0;

        if (Engine) {
          DeltaPress   = config->GetExhaust_Pressure(Outlet_TagBound) - config->GetInflow_Pressure(Inlet_TagBound);
          DeltaTemp         = config->GetExhaust_Temperature(Outlet_TagBound) - config->GetInflow_Temperature(Inlet_TagBound);
          NetThrust    = config->GetExhaust_GrossThrust(Outlet_TagBound) - config->GetInflow_RamDrag(Inlet_TagBound);
          GrossThrust   = config->GetExhaust_GrossThrust(Outlet_TagBound);
          TotalPressRatio   = config->GetExhaust_TotalPressure(Outlet_TagBound)/config->GetInflow_TotalPressure(Inlet_TagBound);
          TotalTempRatio    = config->GetExhaust_TotalTemperature(Outlet_TagBound)/config->GetInflow_TotalTemperature(Inlet_TagBound);
          StaticPressRatio   = config->GetExhaust_Pressure(Outlet_TagBound)/config->GetInflow_Pressure(Inlet_TagBound);
          StaticTempRatio    = config->GetExhaust_Temperature(Outlet_TagBound)/config->GetInflow_Temperature(Inlet_TagBound);
          Force = config->GetInflow_Force(Inlet_TagBound) + config->GetExhaust_Force(Outlet_TagBound);
          Power = config->GetExhaust_Power(Outlet_TagBound) - config->GetInflow_Power(Inlet_TagBound);
        }
        else {
          DeltaPress   = config->GetActDiskOutlet_Pressure(Outlet_TagBound) - config->GetActDiskInlet_Pressure(Inlet_TagBound);
          DeltaTemp         = config->GetActDiskOutlet_Temperature(Outlet_TagBound) - config->GetActDiskInlet_Temperature(Inlet_TagBound);
          NetThrust    = config->GetActDiskOutlet_GrossThrust(Outlet_TagBound) - config->GetActDiskInlet_RamDrag(Inlet_TagBound);
          GrossThrust   = config->GetActDiskOutlet_GrossThrust(Outlet_TagBound);
          TotalPressRatio   = config->GetActDiskOutlet_TotalPressure(Outlet_TagBound)/config->GetActDiskInlet_TotalPressure(Inlet_TagBound);
          TotalTempRatio    = config->GetActDiskOutlet_TotalTemperature(Outlet_TagBound)/config->GetActDiskInlet_TotalTemperature(Inlet_TagBound);
          StaticPressRatio   = config->GetActDiskOutlet_Pressure(Outlet_TagBound)/config->GetActDiskInlet_Pressure(Inlet_TagBound);
          StaticTempRatio    = config->GetActDiskOutlet_Temperature(Outlet_TagBound)/config->GetActDiskInlet_Temperature(Inlet_TagBound);
          Force = config->GetActDiskInlet_Force(Inlet_TagBound) + config->GetActDiskOutlet_Force(Outlet_TagBound);
          Power =  config->GetActDiskOutlet_Power(Outlet_TagBound) - config->GetActDiskInlet_Power(Inlet_TagBound);
          MassFlow =  config->GetActDiskInlet_MassFlow(Inlet_TagBound);
        }

        Mach        = Inlet_Mach_Total[iMarker_Inlet];
        Area              = Inlet_Area_Total[iMarker_Inlet];

        if (Engine) {
          config->SetEngine_Mach(iMarker_Inlet, Mach);
          config->SetEngine_Force(iMarker_Inlet, Force);
          config->SetEngine_Power(iMarker_Inlet, Power);
          config->SetEngine_NetThrust(iMarker_Inlet, NetThrust);
          config->SetEngine_GrossThrust(iMarker_Inlet, GrossThrust);
          config->SetEngine_Area(iMarker_Inlet, Area);
        }
        else {
          config->SetActDisk_DeltaPress(iMarker_Inlet, DeltaPress);
          config->SetActDisk_DeltaTemp(iMarker_Inlet, DeltaTemp);
          config->SetActDisk_Mach(iMarker_Inlet, Mach);
          config->SetActDisk_Force(iMarker_Inlet, Force);
          config->SetActDisk_Power(iMarker_Inlet, Power);
          config->SetActDisk_MassFlow(iMarker_Inlet, MassFlow);
          config->SetActDisk_TotalPressRatio(iMarker_Inlet, TotalPressRatio);
          config->SetActDisk_TotalTempRatio(iMarker_Inlet, TotalTempRatio);
          config->SetActDisk_StaticPressRatio(iMarker_Inlet, StaticPressRatio);
          config->SetActDisk_StaticTempRatio(iMarker_Inlet, StaticTempRatio);
          config->SetActDisk_NetThrust(iMarker_Inlet, NetThrust);
          config->SetActDisk_GrossThrust(iMarker_Inlet, GrossThrust);
          config->SetActDisk_Area(iMarker_Inlet, Area);
        }

      }

      /*--- Screen output using the values already stored in the config container ---*/

      if ((rank == MASTER_NODE) && (iMesh == MESH_0) ) {

        cout.precision(5);
        cout.setf(ios::fixed, ios::floatfield);

        if (write_heads && Output && !config->GetDiscrete_Adjoint()) {
          if (Engine) cout << endl   << "---------------------------- Engine properties --------------------------" << endl;
          else cout << endl   << "------------------------ Actuator Disk properties -----------------------" << endl;
        }

        for (iMarker_Inlet = 0; iMarker_Inlet < nMarker_Inlet; iMarker_Inlet++) {

          if (Engine) {
            Inlet_TagBound = config->GetMarker_EngineInflow_TagBound(iMarker_Inlet);
            jMarker = config->GetMarker_CfgFile_EngineExhaust(Inlet_TagBound);
            Outlet_TagBound = config->GetMarker_CfgFile_TagBound(jMarker);
          }
          else {
            Inlet_TagBound = config->GetMarker_ActDiskInlet_TagBound(iMarker_Inlet);
            jMarker = config->GetMarker_CfgFile_ActDiskOutlet(Inlet_TagBound);
            Outlet_TagBound = config->GetMarker_CfgFile_TagBound(jMarker);
          }


          if (Engine) {
            NetThrust             =  config->GetEngine_NetThrust(iMarker_Inlet);
            GrossThrust   = config->GetEngine_GrossThrust(iMarker_Inlet);
            Power               = config->GetEngine_Power(iMarker_Inlet);
            Mach                  = config->GetEngine_Mach(iMarker_Inlet);
            Force               = config->GetEngine_Force(iMarker_Inlet);
          }
          else {
            DeltaPress      = config->GetActDisk_DeltaPress(iMarker_Inlet);
            DeltaTemp         = config->GetActDisk_DeltaTemp(iMarker_Inlet);
            TotalPressRatio       = config->GetActDisk_TotalPressRatio(iMarker_Inlet);
            TotalTempRatio        = config->GetActDisk_TotalTempRatio(iMarker_Inlet);
            StaticPressRatio      = config->GetActDisk_StaticPressRatio(iMarker_Inlet);
            StaticTempRatio           = config->GetActDisk_StaticTempRatio(iMarker_Inlet);
            NetThrust             =  config->GetActDisk_NetThrust(iMarker_Inlet);
            GrossThrust   = config->GetActDisk_GrossThrust(iMarker_Inlet);
            Power               = config->GetActDisk_Power(iMarker_Inlet);
            Mach                  = config->GetActDisk_Mach(iMarker_Inlet);
            Force               = config->GetActDisk_Force(iMarker_Inlet);
          }

          su2double Mach_Inf                  = config->GetMach();
          su2double Pressure_Inf  = config->GetPressure_FreeStreamND();

          su2double TotalPressure_Inf  = Pressure_Inf * pow( 1.0 + Mach_Inf * Mach_Inf * 0.5 * (Gamma - 1.0), Gamma     / (Gamma - 1.0));

          su2double MinPressure = Inlet_MinPressure_Total[iMarker_Inlet]/TotalPressure_Inf;
          su2double MaxPressure = Inlet_MaxPressure_Total[iMarker_Inlet]/TotalPressure_Inf;
          su2double AvePressure = Inlet_TotalPressure_Total[iMarker_Inlet]/TotalPressure_Inf;

          su2double RefDensity  = Density_Inf;
          su2double RefArea     = config->GetRefArea();
          su2double RefVel2 = 0.0;  for (iDim = 0; iDim < nDim; iDim++) RefVel2  += Velocity_Inf[iDim]*Velocity_Inf[iDim];

          su2double Factor = (0.5*RefDensity*RefArea*RefVel2);
          su2double Ref = config->GetDensity_Ref() * config->GetVelocity_Ref() * config->GetVelocity_Ref() * 1.0 * 1.0;
          su2double DmT = GetTotal_CD() * Factor;

//          su2double ModDmT = 0.0;
//          if (nDim == 2) ModDmT = sqrt(GetTotal_CFx()*GetTotal_CFx() +
//                                       GetTotal_CFy()*GetTotal_CFy());
//
//          if (nDim == 3) ModDmT = sqrt(GetTotal_CFx()*GetTotal_CFx() +
//                                       GetTotal_CFy()*GetTotal_CFy() +
//                                       GetTotal_CFz()*GetTotal_CFz());
//
//          DmTVector[0] = GetTotal_CFx()/ModDmT;
//          DmTVector[1] = GetTotal_CFy()/ModDmT;
//          if (nDim == 3)  DmTVector[2] = GetTotal_CFz()/ModDmT;

          /*--- Set the aero drag ---*/

          su2double Aero_Drag = DmT - Force;
          su2double Aero_CD = Aero_Drag / Factor;

          SetTotal_AeroCD(Aero_CD);

          /*--- Set the solid surface drag ---*/

          su2double Solid_Drag = DmT - Force;
          su2double Solid_CD = Solid_Drag / Factor;

          SetTotal_SolidCD(Solid_CD);

          /*--- Set the net thrust value---*/

          su2double CT = NetThrust / Factor;

          SetTotal_NetThrust(CT);

          /*--- Set the total power ---*/

          su2double PowerHP = Power * Ref *  config->GetVelocity_Ref() / 550.0;

          SetTotal_Power(PowerHP);

          /*--- Set the total ReverseFlow ---*/

          su2double ReverseFlow;
          if (Engine) ReverseFlow = fabs(config->GetInflow_ReverseMassFlow(iMarker_Inlet)  / config->GetInflow_MassFlow(Inlet_TagBound));
          else ReverseFlow = fabs(config->GetActDisk_ReverseMassFlow(iMarker_Inlet)  / config->GetActDiskInlet_MassFlow(Inlet_TagBound));

          SetTotal_ReverseFlow(ReverseFlow);

          /*--- Set the total mass flow ratio ---*/

          InfVel2 = 0.0;  for (iDim = 0; iDim < nDim; iDim++) InfVel2  += Velocity_Inf[iDim]*Velocity_Inf[iDim];
          if (Engine) MFR =fabs(config->GetInflow_MassFlow(Inlet_TagBound)) / (Density_Inf * sqrt(InfVel2) * config->GetHighlite_Area());
          else MFR = fabs(config->GetActDiskInlet_MassFlow(Inlet_TagBound)) / (Density_Inf * sqrt(InfVel2) * config->GetHighlite_Area());
          SetTotal_MFR(MFR);

          /*--- Evaluate shaft power and adiabatic efficiency (average) ---*/

          su2double Pstatic1, P1, P2, T1, T2;
          if (Engine) {
            Pstatic1 = config->GetInflow_Pressure(Inlet_TagBound);
            P1 = config->GetInflow_TotalPressure(Inlet_TagBound);
            P2 = config->GetExhaust_TotalPressure(Outlet_TagBound);
            T1 = config->GetInflow_TotalTemperature(Inlet_TagBound);
            T2 = config->GetExhaust_TotalTemperature(Outlet_TagBound);
          }
          else {
            Pstatic1 = config->GetActDiskInlet_Pressure(Inlet_TagBound);
            P1 = config->GetActDiskInlet_TotalPressure(Inlet_TagBound);
            P2 = config->GetActDiskOutlet_TotalPressure(Outlet_TagBound);
            T1 = config->GetActDiskInlet_TotalTemperature(Inlet_TagBound);
            T2 = config->GetActDiskOutlet_TotalTemperature(Outlet_TagBound);
          }

          /*-- Set the propulsive efficiency ---*/

          su2double mu_prop = fabs(DmT)*sqrt(RefVel2)/Power;
          SetTotal_Prop_Eff(mu_prop);

          /*-- Set the bypass propulsive efficiency ---*/

          su2double mu_bypass_prop = NetThrust*sqrt(RefVel2)/Power;
          SetTotal_ByPassProp_Eff(mu_bypass_prop);

          /*-- Set the fan adiabatic efficiency ---*/

          su2double mu_isentropic = 0.0;
          if ((P2/P1) > 0.0) mu_isentropic =    (T1/(T2-T1))*(pow((P2/P1),(Gamma-1.0)/Gamma)-1.0);
          SetTotal_Adiab_Eff(mu_isentropic);

          /*-- Set the polytropic efficiency ---*/

          su2double poly_coeff = 1.0/(1.0-log(T2/T1)/log(P2/P1));
          su2double mu_polytropic = ((Gamma-1.0)/Gamma)/((poly_coeff-1.0)/poly_coeff);
          SetTotal_Poly_Eff(mu_polytropic);

          if (write_heads && Output && !config->GetDiscrete_Adjoint()) {

            if (iMarker_Inlet > 0) cout << endl;

            /*--- Geometry defintion ---*/

            if (Engine) cout <<"Engine surfaces: " << Inlet_TagBound << ", " << Outlet_TagBound << "." << endl;
            else cout <<"Actuator disk surfaces: " << Inlet_TagBound << ", " << Outlet_TagBound << "." << endl;

            if (nDim == 2) {
              if (config->GetSystemMeasurements() == SI)
                cout <<"CG (m): (" << Inlet_XCG_Total[iMarker_Inlet] <<", " << Inlet_YCG_Total[iMarker_Inlet] << "). Length (m): " << Inlet_Area_Total[iMarker_Inlet] << "." << endl;
              else if (config->GetSystemMeasurements() == US)
                cout <<"CG (in): (" << Inlet_XCG_Total[iMarker_Inlet]*12.0 <<", " << Inlet_YCG_Total[iMarker_Inlet]*12.0 << "). Length (in): " << Inlet_Area_Total[iMarker_Inlet]*12.0 << "." << endl;
              cout << endl;
            }

            if (nDim ==3) {
              if (config->GetSystemMeasurements() == SI)
                cout <<"CG (m): (" << Inlet_XCG_Total[iMarker_Inlet] <<", " << Inlet_YCG_Total[iMarker_Inlet] <<", " << Inlet_ZCG_Total[iMarker_Inlet] << "). Area (m^2): " << Inlet_Area_Total[iMarker_Inlet] << ". Radius (m): " << sqrt(Inlet_Area_Total[iMarker_Inlet]/PI_NUMBER) << "." << endl;
              else if (config->GetSystemMeasurements() == US)
                cout <<"CG (in): (" << Inlet_XCG_Total[iMarker_Inlet]*12.0 <<", " << Inlet_YCG_Total[iMarker_Inlet]*12.0 <<", " << Inlet_ZCG_Total[iMarker_Inlet]*12.0 << "). Area (in^2): " << Inlet_Area_Total[iMarker_Inlet]*12.0*12.0 << "." << endl;
              cout << endl;
            }


            /*--- Flow field descritption  ---*/

            if (config->GetSystemMeasurements() == SI) {
              cout << setprecision(2) << "Inlet Ave. P (Pa): " << Pstatic1*config->GetPressure_Ref() << setprecision(3) <<  ". Inlet Ave. Mach: " << Mach << "." << endl;
              cout << setprecision(2) << "Outlet Ave. PT (Pa): " << P2*config->GetPressure_Ref() << ". Outlet Ave. TT (K): " << T2*config->GetTemperature_Ref() << "." << endl;
            }
            else if (config->GetSystemMeasurements() == US) {
              cout << setprecision(2) << "Inlet Ave. P (psf): " << Pstatic1*config->GetPressure_Ref() << setprecision(3) <<  ". Inlet Ave. Mach: " << Mach << "." << endl;
              cout << setprecision(2) << "Outlet Ave. PT (psf): " << P2*config->GetPressure_Ref() << ". Outlet Ave. TT (R): " << T2*config->GetTemperature_Ref() << "." << endl;
            }

            cout << "Inlet min. PT/PTinf: " << MinPressure << ". Inlet max. PT/PTinf: " << MaxPressure << ". Inlet Ave. PT/PTinf: " << AvePressure << endl;

            su2double InfVel2, Inlet_MassFlow, Outlet_MassFlow;

            if (Engine) Inlet_MassFlow = fabs(config->GetInflow_MassFlow(Inlet_TagBound)) * config->GetDensity_Ref() * config->GetVelocity_Ref();
            else Inlet_MassFlow = fabs(config->GetActDiskInlet_MassFlow(Inlet_TagBound)) * config->GetDensity_Ref() * config->GetVelocity_Ref();

            if (config->GetSystemMeasurements() == SI) { cout << "Inlet mass flow (kg/s): "; cout << setprecision(2) << Inlet_MassFlow; }
            else if (config->GetSystemMeasurements() == US) { cout << "Inlet mass flow (lbs/s): "; cout << setprecision(2) << Inlet_MassFlow * 32.174; }

            if (Engine) Outlet_MassFlow = fabs(config->GetExhaust_MassFlow(Outlet_TagBound)) * config->GetDensity_Ref() * config->GetVelocity_Ref();
            else Outlet_MassFlow = fabs(config->GetActDiskOutlet_MassFlow(Outlet_TagBound)) * config->GetDensity_Ref() * config->GetVelocity_Ref();

            //          if (config->GetSystemMeasurements() == SI) { cout << ". Outlet mass flow (kg/s): "; cout << setprecision(2) << Outlet_MassFlow; }
            //          else if (config->GetSystemMeasurements() == US) { cout << ". Outlet mass flow (lbs/s): "; cout << setprecision(2) << Outlet_MassFlow * 32.174; }

            if (Inlet_MassFlow > Outlet_MassFlow) cout << ". I/O diff.: " << setprecision(2) << 100.0*fabs(1.0-(Outlet_MassFlow/Inlet_MassFlow)) << "%";
            else cout << ". I/O diff.: " << setprecision(2) << -100.0*fabs(1.0-(Inlet_MassFlow/Outlet_MassFlow)) << "%";

            InfVel2 = 0.0;  for (iDim = 0; iDim < nDim; iDim++) InfVel2  += Velocity_Inf[iDim]*Velocity_Inf[iDim];
            cout << setprecision(2) << ". MFR: " << MFR << "." << endl;

            if (!Engine) {

              cout << setprecision(3) << "PT in/out ratio: " << TotalPressRatio << ". TT in/out ratio: " << TotalTempRatio  <<  "." << endl;

              if (config->GetActDisk_Jump() == VARIABLES_JUMP) {
                if (config->GetSystemMeasurements() == SI) cout << setprecision(3) << "P in/out jump (Pa): ";
                else if (config->GetSystemMeasurements() == US) cout << setprecision(3) << "P in/out jump (psf): ";
                cout << setprecision(3) << DeltaPress * config->GetPressure_Ref();
                if (config->GetSystemMeasurements() == SI) cout << setprecision(3) << ". T in/out jump (K): ";
                else if (config->GetSystemMeasurements() == US) cout << setprecision(3) << ". T in/out jump (R): ";
                cout << setprecision(3) << DeltaTemp * config->GetTemperature_Ref() <<"."<< endl;
              }
              else  if (config->GetActDisk_Jump() == RATIO) {
                cout << setprecision(3) << "P in/out ratio: ";
                cout << setprecision(3) << StaticPressRatio;
                cout  << setprecision(3) <<". T in/out ratio: ";
                cout << setprecision(3) << StaticTempRatio <<"."<< endl;
              }
            }

            cout << setprecision(1) << "\nProp. eff. (D-T.V/Shaft P): " << 100*mu_prop << "%. By-pass prop. eff. (NetT.V/Shaft P): " << 100*mu_bypass_prop <<   "%." << endl;
            cout << setprecision(1) << "Fan adiabatic eff.: " << 100*mu_isentropic  << "%. Fan poly. eff.: " << 100*mu_polytropic << "%. Poly coeff. (n): " << setprecision(4) << poly_coeff << "." << endl;

            cout << endl;


            /*--- Forces descritption  ---*/

            if (config->GetSystemMeasurements() == SI) cout << setprecision(1) << "Ram Drag (N): ";
            else if (config->GetSystemMeasurements() == US) cout << setprecision(1) << "Ram Drag (lbf): ";
            cout << (GrossThrust-NetThrust) * Ref;

            if (config->GetSystemMeasurements() == SI) cout << setprecision(1) << ". Gross Thrust (N): ";
            else if (config->GetSystemMeasurements() == US) cout << setprecision(1) << ". Gross Thrust (lbf): ";
            cout << -GrossThrust * Ref  << "." << endl;

            if (config->GetSystemMeasurements() == SI) cout << setprecision(1) << "Open surfaces Thurst (N): ";
            else if (config->GetSystemMeasurements() == US) cout  << setprecision(1) << "Open surfaces Thrust (lbf): ";
            cout<< setprecision(1) << Force * Ref << ". Open surfaces CT: " << setprecision(5) << -Force / Factor << "." << endl;

            if (config->GetSystemMeasurements() == SI) cout << "Solid surfaces Drag (N): ";
            else if (config->GetSystemMeasurements() == US) cout << "Solid surfaces Drag (lbf): ";
            cout << setprecision(1) << Solid_Drag * Ref << ". Solid surfaces CD: " << setprecision(5) << Solid_CD << "." << endl;

            if (config->GetSystemMeasurements() == SI) cout << setprecision(1) <<"Net Thrust (N): ";
            else if (config->GetSystemMeasurements() == US) cout << setprecision(1) << "Net Thrust (lbf): ";
            cout << setprecision(5) << -NetThrust * Ref  << ". Net CT: " << CT;

            if (config->GetSystemMeasurements() == SI) {
              cout << ". Power (W): ";
              cout << setprecision(1) << Power * Ref *  config->GetVelocity_Ref()  << "." << endl;
            }
            else if (config->GetSystemMeasurements() == US) {
              cout << ". Power (HP): ";
              cout << setprecision(1) << Power * Ref *  config->GetVelocity_Ref() / 550.0 << "." << endl;
            }

          }

        }

        if (write_heads && Output && !config->GetDiscrete_Adjoint()) cout << "-------------------------------------------------------------------------" << endl << endl;

      }

    }

    delete [] Outlet_MassFlow_Local;
    delete [] Outlet_Temperature_Local;
    delete [] Outlet_TotalTemperature_Local;
    delete [] Outlet_Pressure_Local;
    delete [] Outlet_TotalPressure_Local;
    delete [] Outlet_Area_Local;
    delete [] Outlet_GrossThrust_Local;
    delete [] Outlet_Force_Local;
    delete [] Outlet_Power_Local;

    delete [] Outlet_MassFlow_Total;
    delete [] Outlet_Temperature_Total;
    delete [] Outlet_TotalTemperature_Total;
    delete [] Outlet_Pressure_Total;
    delete [] Outlet_TotalPressure_Total;
    delete [] Outlet_Area_Total;
    delete [] Outlet_GrossThrust_Total;
    delete [] Outlet_Force_Total;
    delete [] Outlet_Power_Total;

    delete [] Inlet_MassFlow_Local;
    delete [] Inlet_ReverseMassFlow_Local;
    delete [] Inlet_Temperature_Local;
    delete [] Inlet_TotalTemperature_Local;
    delete [] Inlet_Pressure_Local;
    delete [] Inlet_Mach_Local;
    delete [] Inlet_MinPressure_Local;
    delete [] Inlet_MaxPressure_Local;
    delete [] Inlet_TotalPressure_Local;
    delete [] Inlet_Area_Local;
    delete [] Inlet_RamDrag_Local;
    delete [] Inlet_Force_Local;
    delete [] Inlet_Power_Local;
    delete [] Inlet_XCG_Local;
    delete [] Inlet_YCG_Local;
    delete [] Inlet_ZCG_Local;

    delete [] Inlet_MassFlow_Total;
    delete [] Inlet_ReverseMassFlow_Total;
    delete [] Inlet_Temperature_Total;
    delete [] Inlet_TotalTemperature_Total;
    delete [] Inlet_Pressure_Total;
    delete [] Inlet_Mach_Total;
    delete [] Inlet_MinPressure_Total;
    delete [] Inlet_MaxPressure_Total;
    delete [] Inlet_TotalPressure_Total;
    delete [] Inlet_Area_Total;
    delete [] Inlet_RamDrag_Total;
    delete [] Inlet_Force_Total;
    delete [] Inlet_Power_Total;
    delete [] Inlet_XCG_Total;
    delete [] Inlet_YCG_Total;
    delete [] Inlet_ZCG_Total;

    delete [] Inlet_MassFlow;
    delete [] Inlet_Mach;
    delete [] Inlet_MinPressure;
    delete [] Inlet_MaxPressure;
    delete [] Inlet_ReverseMassFlow;
    delete [] Inlet_Pressure;
    delete [] Inlet_TotalPressure;
    delete [] Inlet_Temperature;
    delete [] Inlet_TotalTemperature;
    delete [] Inlet_Area;
    delete [] Inlet_RamDrag;
    delete [] Inlet_Force;
    delete [] Inlet_Power;
    delete [] Inlet_XCG;
    delete [] Inlet_YCG;
    delete [] Inlet_ZCG;

    delete [] Outlet_MassFlow;
    delete [] Outlet_Pressure;
    delete [] Outlet_TotalPressure;
    delete [] Outlet_Temperature;
    delete [] Outlet_TotalTemperature;
    delete [] Outlet_Area;
    delete [] Outlet_GrossThrust;
    delete [] Outlet_Force;
    delete [] Outlet_Power;

  }

}

void CEulerSolver::SetActDisk_BCThrust(CGeometry *geometry, CSolver **solver_container,
                                       CConfig *config, unsigned short iMesh, bool Output) {

  su2double Massflow = 0.0 , Target_Massflow = 0.0, DragMinusThrust = 0.0 ,
  Target_DragMinusThrust = 0.0, Target_NetThrust = 0.0, BCThrust = 0.0, BCThrust_inc = 0.0;
  unsigned short iDim, iMarker;
  unsigned long iVertex, iPoint;
  su2double  *V_inlet = nullptr, Pressure,
  Density, T0_Ti, ATerm, BTerm, LHS, RHS, RHS_PDelta, RHS_MDelta, F, DF_DLa, CTerm_, DTerm_,
  ETerm, La, La_old, TotalArea, To_Ti, DeltaT, Po_Pi, DeltaP, Area, Velocity_Normal,
  SoundSpeed2, Force_Normal,
  RefDensity, RefArea, RefVel2, Factor, Ref;
  unsigned short iter;
  string Marker_Tag;
  su2double Target_Force, Force, Target_Power, Power, NetThrust, BCThrust_old, Initial_BCThrust;
  bool ActDisk_Info;
  su2double MyBCThrust, BCThrust_Init;
  su2double Vector[MAXNDIM] = {0.0};

  su2double dNetThrust_dBCThrust        = config->GetdNetThrust_dBCThrust();
  unsigned short Kind_ActDisk           = config->GetKind_ActDisk();
  bool ratio                            = (config->GetActDisk_Jump() == RATIO);
  unsigned long Update_BCThrust         = config->GetUpdate_BCThrust();
  unsigned long Iter_Fixed_NetThrust    = config->GetIter_Fixed_NetThrust();
  unsigned long InnerIter                 = config->GetInnerIter();
  bool Update_BCThrust_Bool             = false;
  bool restart                          = (config->GetRestart() || config->GetRestart_Flow());
  su2double Fan_Poly_Eff                = config->GetFan_Poly_Eff();
  su2double PolyCoeff                   = 1.0/(1.0-((Gamma-1.0)/Gamma)/Fan_Poly_Eff);

  RefDensity   = Density_Inf;
  RefArea = config->GetRefArea();
  RefVel2 = 0.0;  for (iDim = 0; iDim < nDim; iDim++) RefVel2  += Velocity_Inf[iDim]*Velocity_Inf[iDim];

  Factor = (0.5*RefDensity*RefArea*RefVel2);
  Ref = config->GetDensity_Ref() * config->GetVelocity_Ref() * config->GetVelocity_Ref() * 1.0 * 1.0;

  /*--- Variable load distribution is in input file. ---*/
  if (Kind_ActDisk == VARIABLE_LOAD) {
    if(InnerIter == 0) {
      ReadActDisk_InputFile(geometry, solver_container, config, iMesh, Output);
    }
  }
  /*--- Delta P and delta T are inputs ---*/

  else if (Kind_ActDisk == VARIABLES_JUMP) {

    for (iMarker = 0; iMarker < config->GetnMarker_All(); iMarker++) {

      if ((config->GetMarker_All_KindBC(iMarker) == ACTDISK_INLET) ||
          (config->GetMarker_All_KindBC(iMarker) == ACTDISK_OUTLET)) {

        Marker_Tag = config->GetMarker_All_TagBound(iMarker);

        if (ratio) {
          if (config->GetMach()  < 0.5) {
            DeltaP       = config->GetActDisk_PressJump(Marker_Tag, 0);
            DeltaT       = config->GetActDisk_TempJump(Marker_Tag, 0);
          }
          else {
            DeltaP       = config->GetActDisk_PressJump(Marker_Tag, 1);
            DeltaT       = config->GetActDisk_TempJump(Marker_Tag, 1);
          }
        }
        else {
          if (config->GetMach()  < 0.5) {
            DeltaP       = max(0.0, config->GetActDisk_PressJump(Marker_Tag, 0) / config->GetPressure_Ref());
            DeltaT       = max(0.0, config->GetActDisk_TempJump(Marker_Tag, 0) / config->GetTemperature_Ref());
          }
          else {
            DeltaP       = max(0.0, config->GetActDisk_PressJump(Marker_Tag, 1) / config->GetPressure_Ref());
            DeltaT       = max(0.0, config->GetActDisk_TempJump(Marker_Tag, 1) / config->GetTemperature_Ref());
          }
        }

        /*--- Set the Delta P, Delta T values at each discrete point (uniform distribution)  ---*/

        for (iVertex = 0; iVertex < geometry->nVertex[iMarker]; iVertex++) {
          iPoint = geometry->vertex[iMarker][iVertex]->GetNode();
          ActDisk_DeltaP[iMarker][iVertex] = DeltaP;
          ActDisk_DeltaT[iMarker][iVertex] = DeltaT;
        }
      }
    }
  }

  /*--- Iteration using BCThrust ---*/

  else {

    if (InnerIter == 0) BCThrust_Counter = 0;

    /*--- Only the fine mesh level should check the convergence criteria ---*/

    if ((iMesh == MESH_0) && Output) {

      /*--- Initialize the update flag to false ---*/

      Update_BCThrust_Bool = false;

      /*--- Reevaluate BCThrust at a fix number of iterations ---*/

      if ((InnerIter % Iter_Fixed_NetThrust == 0) && (InnerIter != 0)) {
        BCThrust_Counter++;
        if ((BCThrust_Counter != 0) &&
            (BCThrust_Counter != 1) &&
            (BCThrust_Counter != Update_BCThrust) &&
            (BCThrust_Counter != Update_BCThrust + 2) &&
            (BCThrust_Counter != Update_BCThrust + 4) ) Update_BCThrust_Bool = true;
        else Update_BCThrust_Bool = false;
      }

      /*--- Store the update boolean for use on other mesh levels in the MG ---*/

      config->SetUpdate_BCThrust_Bool(Update_BCThrust_Bool);

    }

    else {
      Update_BCThrust_Bool = config->GetUpdate_BCThrust_Bool();
    }


    /*--- If it is the first iteration, set the BCThrust to a meaning full target value,
     * this can be done at an initialization level, for the time being it is OK here ---*/

    if (InnerIter == 0) {
      for (iMarker = 0; iMarker < config->GetnMarker_All(); iMarker++) {
        if ((config->GetMarker_All_KindBC(iMarker) == ACTDISK_INLET) ||
            (config->GetMarker_All_KindBC(iMarker) == ACTDISK_OUTLET)) {
          Marker_Tag = config->GetMarker_All_TagBound(iMarker);

          if (Kind_ActDisk == NET_THRUST) {
            if (restart)
              Initial_BCThrust = config->GetInitial_BCThrust() / Ref;
            else {
              if (config->GetMach() < 0.5) Initial_BCThrust = fabs( config->GetActDisk_PressJump(Marker_Tag, 0) / Ref);
              else Initial_BCThrust = fabs( config->GetActDisk_PressJump(Marker_Tag, 1) / Ref);
            }
            config->SetActDisk_BCThrust(Marker_Tag, Initial_BCThrust);
            config->SetActDisk_BCThrust_Old(Marker_Tag, Initial_BCThrust);
          }

          if (Kind_ActDisk == BC_THRUST) {
            if (restart)
              Initial_BCThrust = config->GetInitial_BCThrust() / Ref;
            else {
              if (config->GetMach() < 0.5) Initial_BCThrust = fabs( config->GetActDisk_PressJump(Marker_Tag, 0) / Ref);
              else Initial_BCThrust = fabs( config->GetActDisk_PressJump(Marker_Tag, 1) / Ref);
            }
            config->SetActDisk_BCThrust(Marker_Tag, Initial_BCThrust);
            config->SetActDisk_BCThrust_Old(Marker_Tag, Initial_BCThrust);
          }

          if (Kind_ActDisk == POWER) {
            Initial_BCThrust = config->GetInitial_BCThrust() / Ref;
            config->SetActDisk_BCThrust(Marker_Tag, Initial_BCThrust);
            config->SetActDisk_BCThrust_Old(Marker_Tag, Initial_BCThrust);
          }

          if (Kind_ActDisk == DRAG_MINUS_THRUST) {
            Initial_BCThrust = config->GetInitial_BCThrust() / Ref;
            config->SetActDisk_BCThrust(Marker_Tag, Initial_BCThrust);
            config->SetActDisk_BCThrust_Old(Marker_Tag, Initial_BCThrust);
          }

          if (Kind_ActDisk == MASSFLOW) {
            Initial_BCThrust = config->GetInitial_BCThrust() / Ref;
            config->SetActDisk_BCThrust(Marker_Tag, Initial_BCThrust);
            config->SetActDisk_BCThrust_Old(Marker_Tag, Initial_BCThrust);
          }

        }
      }
    }

    /*--- Typical iteration to set the value of BC Thrust at each actuator disk ---*/

    if (Update_BCThrust_Bool && Output) {

      for (iMarker = 0; iMarker < config->GetnMarker_All(); iMarker++) {

        if ((config->GetMarker_All_KindBC(iMarker) == ACTDISK_INLET) ||
            (config->GetMarker_All_KindBC(iMarker) == ACTDISK_OUTLET)) {

          Marker_Tag = config->GetMarker_All_TagBound(iMarker);

          if (Kind_ActDisk == NET_THRUST) {

            if (config->GetMach() < 0.5) Target_NetThrust = fabs( config->GetActDisk_PressJump(Marker_Tag, 0) / Ref);
            else Target_NetThrust = fabs( config->GetActDisk_PressJump(Marker_Tag, 1) / Ref);
            NetThrust    = config->GetActDisk_NetThrust(Marker_Tag);
            BCThrust_old = config->GetActDisk_BCThrust_Old(Marker_Tag);
            BCThrust_inc = (1.0/dNetThrust_dBCThrust)*(Target_NetThrust - NetThrust);

            if (iMesh == MESH_0) BCThrust = max(0.0,(BCThrust_old + BCThrust_inc));
            else BCThrust = config->GetActDisk_BCThrust(Marker_Tag);

            if (iMesh == MESH_0) {
              config->SetActDisk_BCThrust(Marker_Tag, BCThrust);
              BCThrust_Init = BCThrust*Ref;
              config->SetInitial_BCThrust(BCThrust_Init);
            }

          }

          if (Kind_ActDisk == BC_THRUST) {

            if (config->GetMach() < 0.5) Target_Force =  fabs( config->GetActDisk_PressJump(Marker_Tag, 0) / Ref);
            else Target_Force =  fabs( config->GetActDisk_PressJump(Marker_Tag, 1) / Ref);
            Force        = -config->GetActDisk_Force(Marker_Tag);
            BCThrust_old = config->GetActDisk_BCThrust_Old(Marker_Tag);
            BCThrust_inc = (1.0/dNetThrust_dBCThrust)*(Target_Force - Force);

            if (iMesh == MESH_0) BCThrust = max(0.0,(BCThrust_old + BCThrust_inc));
            else BCThrust = config->GetActDisk_BCThrust(Marker_Tag);

            if (iMesh == MESH_0) {
              config->SetActDisk_BCThrust(Marker_Tag, BCThrust);
              BCThrust_Init = BCThrust*Ref;
              config->SetInitial_BCThrust(BCThrust_Init);
            }

          }

          if (Kind_ActDisk == POWER) {

            if (config->GetMach() < 0.5) Target_Power =  fabs( config->GetActDisk_PressJump(Marker_Tag, 0) / (Ref * config->GetVelocity_Ref() /  550.0));
            else Target_Power =  fabs( config->GetActDisk_PressJump(Marker_Tag, 1) / (Ref * config->GetVelocity_Ref() /  550.0));
            Power        = config->GetActDisk_Power(Marker_Tag);
            BCThrust_old = config->GetActDisk_BCThrust_Old(Marker_Tag);
            BCThrust_inc = (1.0/dNetThrust_dBCThrust)*(Target_Power - Power);

            if (iMesh == MESH_0) BCThrust = max(0.0,(BCThrust_old + BCThrust_inc));
            else BCThrust = config->GetActDisk_BCThrust(Marker_Tag);

            if (iMesh == MESH_0) {
              config->SetActDisk_BCThrust(Marker_Tag, BCThrust);
              BCThrust_Init = BCThrust*Ref;
              config->SetInitial_BCThrust(BCThrust_Init);
            }

          }

          if (Kind_ActDisk == DRAG_MINUS_THRUST) {

            if (config->GetMach() < 0.5) Target_DragMinusThrust  =  -fabs(config->GetActDisk_PressJump(Marker_Tag, 0)) * Factor;
            else Target_DragMinusThrust  =  -fabs(config->GetActDisk_PressJump(Marker_Tag, 1)) * Factor;
            DragMinusThrust = GetTotal_CD() * Factor;
            BCThrust_old    = config->GetActDisk_BCThrust_Old(Marker_Tag);
            BCThrust_inc    = -(1.0/dNetThrust_dBCThrust)*(Target_DragMinusThrust - DragMinusThrust);

            if (iMesh == MESH_0) BCThrust = max(0.0,(BCThrust_old + BCThrust_inc));
            else BCThrust = config->GetActDisk_BCThrust(Marker_Tag);

            if (iMesh == MESH_0) {
              config->SetActDisk_BCThrust(Marker_Tag, BCThrust);
              BCThrust_Init = BCThrust*Ref;
              config->SetInitial_BCThrust(BCThrust_Init);
            }

          }

          if (Kind_ActDisk == MASSFLOW) {

            if (config->GetMach() < 0.5) {
              Target_Massflow  =  fabs(config->GetActDisk_PressJump(Marker_Tag, 0) / (config->GetDensity_Ref() * config->GetVelocity_Ref()));
              if (config->GetSystemMeasurements() == US) Target_Massflow /= 32.174;
            }
            else {
              Target_Massflow  =  fabs(config->GetActDisk_PressJump(Marker_Tag, 1) / (config->GetDensity_Ref() * config->GetVelocity_Ref()));
              if (config->GetSystemMeasurements() == US) Target_Massflow /= 32.174;
            }

            Massflow = config->GetActDisk_MassFlow(Marker_Tag);
            BCThrust_old    = config->GetActDisk_BCThrust_Old(Marker_Tag);
            BCThrust_inc    = (1.0/dNetThrust_dBCThrust)*(Target_Massflow - Massflow);
            if (iMesh == MESH_0) BCThrust = max(0.0,(BCThrust_old + BCThrust_inc));
            else BCThrust = config->GetActDisk_BCThrust(Marker_Tag);
            if (iMesh == MESH_0) {
              config->SetActDisk_BCThrust(Marker_Tag, BCThrust);
              BCThrust_Init = BCThrust*Ref;
              config->SetInitial_BCThrust(BCThrust_Init);
            }

          }

        }

      }

      /*--- After a complete update of BC_Thrust
       update the value of BC Thrust (old) for future iterations ---*/

      for (iMarker = 0; iMarker < config->GetnMarker_All(); iMarker++) {
        if ((config->GetMarker_All_KindBC(iMarker) == ACTDISK_INLET) ||
            (config->GetMarker_All_KindBC(iMarker) == ACTDISK_OUTLET)) {
          Marker_Tag = config->GetMarker_All_TagBound(iMarker);
          if ((Kind_ActDisk == NET_THRUST) || (Kind_ActDisk == BC_THRUST) ||
              (Kind_ActDisk == POWER) || (Kind_ActDisk == DRAG_MINUS_THRUST) ||
              (Kind_ActDisk == MASSFLOW)) {
            BCThrust = config->GetActDisk_BCThrust(Marker_Tag);
            config->SetActDisk_BCThrust_Old(Marker_Tag, BCThrust);
          }
        }
      }
    }

    /*--- Evaluate the pressure jump at each node using the total thrust ---*/

    if ((Update_BCThrust_Bool && Output) || (InnerIter == 0)) {

      for (iMarker = 0; iMarker < config->GetnMarker_All(); iMarker++) {

        if ((config->GetMarker_All_KindBC(iMarker) == ACTDISK_INLET) ||
            (config->GetMarker_All_KindBC(iMarker) == ACTDISK_OUTLET)) {

          Marker_Tag = config->GetMarker_All_TagBound(iMarker);
          RefDensity  = Density_Inf;
          RefArea = config->GetRefArea();
          RefVel2 = 0.0; for (iDim = 0; iDim < nDim; iDim++) RefVel2  += Velocity_Inf[iDim]*Velocity_Inf[iDim];

          Factor = (0.5*RefDensity*RefArea*RefVel2);
          Ref = config->GetDensity_Ref() * config->GetVelocity_Ref() * config->GetVelocity_Ref() * 1.0 * 1.0;
          BCThrust = config->GetActDisk_BCThrust(Marker_Tag);

          for (iVertex = 0; iVertex < geometry->nVertex[iMarker]; iVertex++) {

            iPoint = geometry->vertex[iMarker][iVertex]->GetNode();

            if (geometry->nodes->GetDomain(iPoint)) {

              geometry->vertex[iMarker][iVertex]->GetNormal(Vector);

              if (config->GetMarker_All_KindBC(iMarker) == ACTDISK_INLET) {
                for (iDim = 0; iDim < nDim; iDim++) { Vector[iDim] = -Vector[iDim]; }
              }

              Area = GeometryToolbox::Norm(nDim, Vector);

              /*--- Use the inlet state to compute the Pressure and Temperature jumps ---*/

              if (config->GetMarker_All_KindBC(iMarker) == ACTDISK_INLET)
                V_inlet = nodes->GetPrimitive(iPoint);
              if (config->GetMarker_All_KindBC(iMarker) == ACTDISK_OUTLET)
                V_inlet = DonorPrimVar[iMarker][iVertex];

              Density       = V_inlet[nDim+2];
              Pressure      = V_inlet[nDim+1];
              SoundSpeed2   = Pressure*Gamma/Density;
              TotalArea     = config->GetActDisk_Area(Marker_Tag);
              Force_Normal  = Area*(BCThrust/TotalArea);


              Velocity_Normal = 0.0;
              for (iDim = 0; iDim < nDim; iDim++) {
                Velocity_Normal += V_inlet[iDim+1]*Vector[iDim]/Area;
              }


              if (Velocity_Normal > EPS) {

                /*--- Ratio of the total temperature to the temperature at the inflow ---*/

                T0_Ti = 1.0 + ((Gamma-1.0)/SoundSpeed2)*(0.5*Velocity_Normal*Velocity_Normal + Force_Normal/(Density*Area));


                ATerm = 2.0*T0_Ti/(Gamma+1.0);
                BTerm = 0.5*(Gamma+1.0)/(Gamma-1.0);
                LHS = fabs(Velocity_Normal)/(sqrt(SoundSpeed2)*pow(ATerm,BTerm));

                CTerm_ = (PolyCoeff-1.0)/(PolyCoeff+1.0);
                DTerm_ = 1.0/(PolyCoeff-1.0);

                La = EPS; La_old = EPS;

                for (iter = 0; iter < 100; iter++) {

                  ETerm = ((1.0-CTerm_*La*La)/(1.0-CTerm_+EPS));

                  RHS = La*pow(ETerm, DTerm_);

                  ETerm = ((1.0-CTerm_*(La+1E-6)*(La+1E-6))/(1.0-CTerm_+EPS));
                  RHS_PDelta = (La+1E-6)*pow(ETerm, DTerm_);

                  ETerm = ((1.0-CTerm_*(La-1E-6)*(La-1E-6))/(1.0-CTerm_+EPS));
                  RHS_MDelta = (La-1E-6)*pow(ETerm, DTerm_);

                  /*--- Objective function and finitte differences derivative ---*/

                  F = RHS - LHS;
                  DF_DLa = (RHS_PDelta - RHS_MDelta)/2E-6;

                  /*--- Newton's step ---*/

                  La_old = La;
                  La = La_old - 0.75*(F/DF_DLa);

                  if (fabs(F) < 1E-10) break;

                }

                if (iter == 99) cout << "The laval number evaluation is not converging." << endl;

                /*--- Laval is bounded ---*/

                La = min(La, sqrt(6.0));  La = max(La, 0.0);

                To_Ti = max(1.0, T0_Ti*(1.0-CTerm_*La*La));
                ActDisk_DeltaT[iMarker][iVertex] = To_Ti;

                Po_Pi = max(1.0, pow(To_Ti, PolyCoeff*DTerm_));
                ActDisk_DeltaP[iMarker][iVertex] = Po_Pi;

              }
              else {
                ActDisk_DeltaT[iMarker][iVertex] = 1.0;
                ActDisk_DeltaP[iMarker][iVertex] = 1.0;
              }
            }
          }
        }
      }
    }
  }

  /*--- Broadcast some information to the master node ---*/

  ActDisk_Info = false;
  for (iMarker = 0; iMarker < config->GetnMarker_All(); iMarker++) {
    if ((config->GetMarker_All_KindBC(iMarker) == ACTDISK_INLET) ||
        (config->GetMarker_All_KindBC(iMarker) == ACTDISK_OUTLET)) {
      ActDisk_Info = true;
    }
  }
  if (!ActDisk_Info) config->SetInitial_BCThrust(0.0);

  MyBCThrust = config->GetInitial_BCThrust();
  SU2_MPI::Allreduce(&MyBCThrust, &BCThrust, 1, MPI_DOUBLE, MPI_MAX, SU2_MPI::GetComm());
  config->SetInitial_BCThrust(BCThrust);

}

void CEulerSolver::ReadActDisk_InputFile(CGeometry *geometry, CSolver **solver_container,
                                       CConfig *config, unsigned short iMesh, bool Output) {
  /*--- Input file provides force coefficients distributions along disk radius. Initialization
        necessary only at initial iteration. ---*/

  unsigned short iDim, iMarker;
  unsigned long iVertex, iPoint;
  string Marker_Tag;
  int iRow, nRow, iEl;
  std::vector<su2double> rad_v, dCt_v, dCp_v, dCr_v;
  su2double r_ = 0.0, r[MAXNDIM] = {0.0},
  AD_Center[MAXNDIM] = {0.0}, AD_Axis[MAXNDIM] = {0.0}, AD_Radius = 0.0, AD_J = 0.0;
  std::vector<su2double> Fa, Ft, Fr;
  su2double Fx = 0.0, Fy = 0.0, Fz = 0.0,
  Fx_inf = 0.0, Fy_inf = 0.0, Fz_inf = 0.0, Fx_sup = 0.0, Fy_sup = 0.0, Fz_sup = 0.0, h = 0.0;
  const su2double *P = nullptr;

  su2double Dens_FreeStream = config->GetDensity_FreeStream();
  const su2double *Vel_FreeStream = config->GetVelocity_FreeStream();

  /*--- Get the file name that contains the propeller data. ---*/
  string ActDisk_filename = config->GetActDisk_FileName();
  /*--- Loop over the markers. ---*/
  for (iMarker = 0; iMarker < config->GetnMarker_All(); iMarker++) {
    if ((config->GetMarker_All_KindBC(iMarker) == ACTDISK_INLET) ||
        (config->GetMarker_All_KindBC(iMarker) == ACTDISK_OUTLET)) {

      /*--- Get the marker tag of the current BC marker. ---*/
      Marker_Tag = config->GetMarker_All_TagBound(iMarker);
      ifstream ActDisk_file;
      /*--- Open the file that contains the propeller data. ---*/
      ActDisk_file.open(ActDisk_filename.data(), ios::in);

      /*--- Error message if the propeller data input file fails to open. ---*/
      if (ActDisk_file.fail()) SU2_MPI::Error("Unable to open Actuator Disk Input File", CURRENT_FUNCTION);

      string text_line, text_line_appo, name[2];
      string::size_type position;

      while (getline (ActDisk_file, text_line)) {
        /*--- Check if there is the "MARKER_ACTDISK=" string in the current line. If not keep on reading. ---*/
        position = text_line.find ("MARKER_ACTDISK=");
        if(position == string::npos){continue;}
        text_line.erase (0,15);
        /*--- Read the names of the two faces of the actuator disk and assign them to the name[] array. ---*/
        istringstream NameID(text_line);
        for (int i = 0; i < 2; i++){
          NameID >> name[i];
        }

        /*--- Check if the propeller data correspond to the actual BC marker. ---*/
        if (Marker_Tag == name[0] || Marker_Tag == name[1]){
          /*--- Read and assign the coordinates of the actuator disk center. ---*/
          getline (ActDisk_file, text_line_appo);
          text_line_appo.erase (0,7);
          istringstream C_value(text_line_appo);
          for (iDim = 0; iDim < nDim; iDim++){
            C_value >> AD_Center[iDim];
          }

          /*--- Read and assign the components of the actuator disk axis versor pointing backward. ---*/
          getline (ActDisk_file, text_line_appo);
          text_line_appo.erase (0,5);
          istringstream axis_value(text_line_appo);
          for (iDim = 0; iDim < nDim; iDim++){
            axis_value >> AD_Axis[iDim];
          }

          /*--- Read and assign the value of the actuator disk radius. ---*/
          getline (ActDisk_file, text_line_appo);
          text_line_appo.erase (0,7);
          istringstream R_value(text_line_appo);
          R_value >> AD_Radius;

          /*--- Read and assign the value of the actuator disk advance ratio. ---*/
          getline (ActDisk_file, text_line_appo);
          text_line_appo.erase (0,10);
          istringstream J_value(text_line_appo);
          J_value >> AD_J;

          /*--- Read and assign the number of radial stations contained in the propeller data file. ---*/
          getline (ActDisk_file, text_line_appo);
          text_line_appo.erase (0,5);
          istringstream row_value(text_line_appo);
          row_value >> nRow;

          /*--- Assign the vectors dimension. ---*/
          rad_v.resize(nRow);
          dCt_v.resize(nRow);
          dCp_v.resize(nRow);
          dCr_v.resize(nRow);

          Fa.resize(nRow);
          Ft.resize(nRow);
          Fr.resize(nRow);

          /*--- Read and assign the values of the non-dimensional radius, thrust coefficient, power coefficient
                and radial force coefficient. ---*/
          getline (ActDisk_file, text_line_appo);
          for (iRow = 0; iRow < nRow; iRow++){
            getline (ActDisk_file, text_line_appo);
            istringstream row_val_value(text_line_appo);
            row_val_value >> rad_v[iRow] >> dCt_v[iRow] >> dCp_v[iRow] >> dCr_v[iRow];
          }

          /*--- Set the actuator disk radius value, center coordiantes values and axis coordinates values. ---*/
          ActDisk_R(iMarker) = AD_Radius;
          for (iDim = 0; iDim < nDim; iDim++){
            ActDisk_C(iMarker, iDim) = AD_Center[iDim];
            ActDisk_Axis(iMarker, iDim) = AD_Axis[iDim];
          }

          /*--- If the first radial station corresponds to the actuator disk center, the radial and tangential forces
                per unit area (Fr and Ft) are equal to zero, while the axial force per unit area (Fa) is computed using
                a linear interpolation in order to avoid a mathematical singularity at actuator disk center. ---*/
          if (rad_v[0] == 0.0){
            Fa[0] = (((2*Dens_FreeStream*pow(Vel_FreeStream[0],2))/
                    (pow(AD_J,2)*PI_NUMBER))*((dCt_v[1] - dCt_v[0])/rad_v[1])) / config->GetPressure_Ref();
            Ft[0] = 0.0;
            Fr[0] = 0.0;
          }
          else {
            Fa[0] = (dCt_v[0]*(2*Dens_FreeStream*pow(Vel_FreeStream[0],2))/
                    (pow(AD_J,2)*PI_NUMBER*rad_v[0])) / config->GetPressure_Ref();
            Ft[0] = (dCp_v[0]*(2*Dens_FreeStream*pow(Vel_FreeStream[0],2))/
                    ((AD_J*PI_NUMBER*rad_v[0])*(AD_J*PI_NUMBER*rad_v[0]))) / config->GetPressure_Ref();
            Fr[0] = (dCr_v[0]*(2*Dens_FreeStream*pow(Vel_FreeStream[0],2))/
                    (pow(AD_J,2)*PI_NUMBER*rad_v[0])) / config->GetPressure_Ref();
          }

          /*--- Loop over the radial stations. Computation of Fa (axial force per unit area), Ft (tangential force per unit area)
                and Fr (radial force per unit area).
                These equations are not valid if the freestream velocity is equal to zero (hovering condition not enabled yet). ---*/
          for (iEl = 1; iEl < nRow; iEl++){
            Fa[iEl] = (dCt_v[iEl]*(2*Dens_FreeStream*pow(Vel_FreeStream[0],2))/
                      (pow(AD_J,2)*PI_NUMBER*rad_v[iEl])) / config->GetPressure_Ref();
            Ft[iEl] = (dCp_v[iEl]*(2*Dens_FreeStream*pow(Vel_FreeStream[0],2))/
                      ((AD_J*PI_NUMBER*rad_v[iEl])*(AD_J*PI_NUMBER*rad_v[iEl]))) / config->GetPressure_Ref();
            Fr[iEl] = (dCr_v[iEl]*(2*Dens_FreeStream*pow(Vel_FreeStream[0],2))/
                      (pow(AD_J,2)*PI_NUMBER*rad_v[iEl])) / config->GetPressure_Ref();
          }

          /*--- Loop over the marker nodes. ---*/
          for (iVertex = 0; iVertex < geometry->nVertex[iMarker]; iVertex++) {
            /*--- Get the coordinates of the current node. ---*/
            iPoint = geometry->vertex[iMarker][iVertex]->GetNode();
            P = geometry->nodes->GetCoord(iPoint);

            /*--- Computation of the radius coordinates for the current node. ---*/
            GeometryToolbox::Distance(nDim, P, AD_Center, r);

            /*--- Computation of the non-dimensional radius for the current node. ---*/
            r_ = GeometryToolbox::Norm(nDim, r) / AD_Radius;

            /*--- Loop over the actuator disk radial stations. ---*/
            for (iEl = 0; iEl < nRow; iEl++){
              /*--- Check if the current node is located between rad_v[iEl] and rad_v[iEl-1]. ---*/
              if (r_ <= rad_v[iEl]){
                /*--- h is the dinstance of the current node from the previous radial element (iEl-1)
                      divided by the length of the radial element in which the node is contained. ---*/
                h = (r_-rad_v[iEl-1])/(rad_v[iEl]-rad_v[iEl-1]);
                /*--- Fx, Fy and Fz are the x, y and z components of the tangential and radial forces
                      per unit area resultant. ---*/
                if(r_ == 0.0){
                  Fx = 0.0;
                  Fy = 0.0;
                  Fz = 0.0;
                }
                /*--- _inf is the value of the previous radial element. _sup is the value of the
                      following radial element. ---*/
                else{
                  Fx_inf = (Ft[iEl-1]+Fr[iEl-1])*(r[0]/(r_*AD_Radius));
                  Fy_inf = (Ft[iEl-1]+Fr[iEl-1])*(r[2]/(r_*AD_Radius));
                  Fz_inf = -(Ft[iEl-1]+Fr[iEl-1])*(r[1]/(r_*AD_Radius));
                  Fx_sup = (Ft[iEl]+Fr[iEl])*(r[0]/(r_*AD_Radius));
                  Fy_sup = (Ft[iEl]+Fr[iEl])*(r[2]/(r_*AD_Radius));
                  Fz_sup = -(Ft[iEl]+Fr[iEl])*(r[1]/(r_*AD_Radius));

                  /*--- Fx, Fy and Fz at the current node are evaluated using a linear interpolation between
                        the end vaues of the radial element in which the current node is contained. ---*/
                  Fx = Fx_inf + (Fx_sup - Fx_inf)*h;
                  Fy = Fy_inf + (Fy_sup - Fy_inf)*h;
                  Fz = Fz_inf + (Fz_sup - Fz_inf)*h;
                }
                /*--- Set the values of Fa, Fx, Fy and Fz. Fa is evaluated using a linear interpolation. ---*/
                ActDisk_Fa[iMarker][iVertex] = Fa[iEl-1] + (Fa[iEl]-Fa[iEl-1])*h;
                ActDisk_Fx[iMarker][iVertex] = Fx;
                ActDisk_Fy[iMarker][iVertex] = Fy;
                ActDisk_Fz[iMarker][iVertex] = Fz;

                break;
              }
            }
          }
        }
      }
    }
  }
}

void CEulerSolver::SetFarfield_AoA(CGeometry *geometry, CSolver **solver_container,
                                   CConfig *config, unsigned short iMesh, bool Output) {

  const auto InnerIter = config->GetInnerIter();
  const su2double AoS = config->GetAoS()*PI_NUMBER/180.0;

  /* --- Initialize values at first iteration --- */

  if (InnerIter == 0) {
    Total_CD_Prev = 0.0;
    Total_CL_Prev = 0.0;
    Total_CMx_Prev = 0.0;
    Total_CMy_Prev = 0.0;
    Total_CMz_Prev = 0.0;
    AoA_Prev = config->GetAoA();
    dCL_dAlpha = config->GetdCL_dAlpha();
    AoA_inc = 0.0;
  }

  /*--- Retrieve the AoA (degrees) ---*/

  su2double AoA = config->GetAoA();

  /* --- Set new AoA if needed --- */

  if (fabs(AoA_inc) > 0.0 && Output) {

    /* --- Update *_Prev values with current coefficients --- */

    SetCoefficient_Gradients(config);

    Total_CD_Prev = TotalCoeff.CD;
    Total_CL_Prev = TotalCoeff.CL;
    Total_CMx_Prev = TotalCoeff.CMx;
    Total_CMy_Prev = TotalCoeff.CMy;
    Total_CMz_Prev = TotalCoeff.CMz;
    AoA_Prev = AoA;

    /*--- Compute a new value for AoA on the fine mesh only (degrees)---*/

    if (iMesh == MESH_0) {
      AoA = AoA + AoA_inc;
      config->SetAoA(AoA);
    }

    AoA *= PI_NUMBER/180.0;

    /*--- Update the freestream velocity vector at the farfield
     * Compute the new freestream velocity with the updated AoA,
     * "Velocity_Inf" is shared with config. ---*/

    const su2double Vel_Infty_Mag = GeometryToolbox::Norm(nDim, Velocity_Inf);

    if (nDim == 2) {
      Velocity_Inf[0] = cos(AoA)*Vel_Infty_Mag;
      Velocity_Inf[1] = sin(AoA)*Vel_Infty_Mag;
    }
    else {
      Velocity_Inf[0] = cos(AoA)*cos(AoS)*Vel_Infty_Mag;
      Velocity_Inf[1] = sin(AoS)*Vel_Infty_Mag;
      Velocity_Inf[2] = sin(AoA)*cos(AoS)*Vel_Infty_Mag;
    }
  }
}

bool CEulerSolver::FixedCL_Convergence(CConfig* config, bool convergence) {
  const su2double Target_CL = config->GetTarget_CL();
  const auto curr_iter = config->GetInnerIter();
  const auto Iter_dCL_dAlpha = config->GetIter_dCL_dAlpha();
  bool fixed_cl_conv = false;
  AoA_inc = 0.0;

  /*--- if in Fixed CL mode, before finite differencing --- */

  if (!Start_AoA_FD){
    if (convergence){

      /* --- C_L and solution are converged, start finite differencing --- */

      if (fabs(TotalCoeff.CL-Target_CL) < (config->GetCauchy_Eps()/2)) {

        /* --- If no finite differencing required --- */

        if (Iter_dCL_dAlpha == 0){
          fixed_cl_conv = true;
          return fixed_cl_conv;
        }

        /* --- Else, set up finite differencing routine ---*/

        Iter_Update_AoA = curr_iter;
        Start_AoA_FD = true;
        fixed_cl_conv = false;
        AoA_inc = 0.001;
      }

      /* --- C_L is not converged to target value and some iterations
          have passed since last update, so update AoA --- */

      else if ((curr_iter - Iter_Update_AoA) > config->GetStartConv_Iter()){
        Iter_Update_AoA = curr_iter;
        fixed_cl_conv = false;
        if (fabs(TotalCoeff.CL-Target_CL) > (config->GetCauchy_Eps()/2)) {
          AoA_inc = (1.0/dCL_dAlpha)*(Target_CL - TotalCoeff.CL);
        }
      }
    }

    /* --- If the iteration limit between AoA updates is met, so update AoA --- */

    else if ((curr_iter - Iter_Update_AoA) == config->GetUpdate_AoA_Iter_Limit()) {
      Iter_Update_AoA = curr_iter;
      fixed_cl_conv = false;
      if (fabs(TotalCoeff.CL-Target_CL) > (config->GetCauchy_Eps()/2)) {
        AoA_inc = (1.0/dCL_dAlpha)*(Target_CL - TotalCoeff.CL);
      }
    }

    /* --- If the total iteration limit is reached, start finite differencing --- */

    if (curr_iter == config->GetnInner_Iter() - Iter_dCL_dAlpha){
      if (Iter_dCL_dAlpha == 0){
        End_AoA_FD = true;
      }
      Iter_Update_AoA = curr_iter;
      Start_AoA_FD = true;
      fixed_cl_conv = false;
      AoA_inc = 0.001;
    }
  }

  /* --- If Finite Difference Mode has ended, end simulation --- */

  if (End_AoA_FD){
    //fixed_cl_conv = true;
    return true;
  }

  /* --- If starting Finite Difference Mode --- */

  if (Start_AoA_FD){

    /* --- Disable history writing --- */

    config->SetHistory_Wrt_Freq(2, 0);

    /* --- End Finite Difference Mode if iteration limit is reached, so simualtion is converged --- */

    End_AoA_FD = ((curr_iter - Iter_Update_AoA - 2) == Iter_dCL_dAlpha ||
      curr_iter == config->GetnInner_Iter()- 2 );

    if (convergence && (curr_iter - Iter_Update_AoA) > config->GetStartConv_Iter())
      End_AoA_FD = true;

    /* --- If Finite Difference mode is ending, reset AoA and calculate Coefficient Gradients --- */

    if (End_AoA_FD){
      SetCoefficient_Gradients(config);
      config->SetAoA(AoA_Prev);
    }
  }

  return fixed_cl_conv;

}

void CEulerSolver::SetCoefficient_Gradients(CConfig *config) const{

  const su2double AoA = config->GetAoA();

  if (AoA == AoA_Prev) return;

  /*--- Calculate gradients of coefficients w.r.t. CL ---*/

  const su2double dCL = TotalCoeff.CL - Total_CL_Prev;
  const su2double dCL_dAlpha_ = dCL / (AoA - AoA_Prev);
  const su2double dCD_dCL_ = (TotalCoeff.CD-Total_CD_Prev) / dCL;
  const su2double dCMx_dCL_ = (TotalCoeff.CMx-Total_CMx_Prev) / dCL;
  const su2double dCMy_dCL_ = (TotalCoeff.CMy-Total_CMy_Prev) / dCL;
  const su2double dCMz_dCL_ = (TotalCoeff.CMz-Total_CMz_Prev) / dCL;

  /*--- Set the value of the  dOF/dCL in the config file ---*/

  config->SetdCD_dCL(dCD_dCL_);
  config->SetdCMx_dCL(dCMx_dCL_);
  config->SetdCMy_dCL(dCMy_dCL_);
  config->SetdCMz_dCL(dCMz_dCL_);
  config->SetdCL_dAlpha(dCL_dAlpha_);
}

void CEulerSolver::UpdateCustomBoundaryConditions(CGeometry **geometry_container, CConfig *config){

  unsigned short nMGlevel;
  unsigned long iMarker;

  // TODO: Update the fluid boundary conditions for MG
  nMGlevel = config->GetnMGLevels();
  if (nMGlevel > 1) {
    for (iMarker=0; iMarker < nMarker; iMarker++) {
      bool isCustomizable = config->GetMarker_All_PyCustom(iMarker);
      bool isInlet = (config->GetMarker_All_KindBC(iMarker) == INLET_FLOW);
      if (isCustomizable && isInlet)
        SU2_MPI::Error("Custom inlet BCs are not currently compatible with multigrid.", CURRENT_FUNCTION);
    }
  }
}

void CEulerSolver::Evaluate_ObjFunc(const CConfig *config, CSolver**) {

  unsigned short iMarker_Monitoring, Kind_ObjFunc;
  su2double Weight_ObjFunc;

  Total_ComboObj = EvaluateCommonObjFunc(*config);

  /*--- Loop over all monitored markers, add to the 'combo' objective ---*/

  if (config->GetFixed_CL_Mode()) {
    for (iMarker_Monitoring = 0; iMarker_Monitoring < config->GetnMarker_Monitoring(); iMarker_Monitoring++) {

      Weight_ObjFunc = config->GetWeight_ObjFunc(iMarker_Monitoring);
      Kind_ObjFunc = config->GetKind_ObjFunc(iMarker_Monitoring);

      switch(Kind_ObjFunc) {
        case DRAG_COEFFICIENT:
          Total_ComboObj -= Weight_ObjFunc*config->GetdCD_dCL()*(SurfaceCoeff.CL[iMarker_Monitoring]);
          break;
        case MOMENT_X_COEFFICIENT:
          Total_ComboObj -= Weight_ObjFunc*config->GetdCMx_dCL()*(SurfaceCoeff.CL[iMarker_Monitoring]);
          break;
        case MOMENT_Y_COEFFICIENT:
          Total_ComboObj -= Weight_ObjFunc*config->GetdCMy_dCL()*(SurfaceCoeff.CL[iMarker_Monitoring]);
          break;
        case MOMENT_Z_COEFFICIENT:
          Total_ComboObj -= Weight_ObjFunc*config->GetdCMz_dCL()*(SurfaceCoeff.CL[iMarker_Monitoring]);
          break;
        default:
          break;
      }
    }
  }

  /*--- The following are not per-surface, and so to avoid that they are
   double-counted when multiple surfaces are specified, they have been
   placed outside of the loop above. In addition, multi-objective mode is
   also disabled for these objective functions (error thrown at start). ---*/

  Weight_ObjFunc = config->GetWeight_ObjFunc(0);
  Kind_ObjFunc   = config->GetKind_ObjFunc(0);

  switch(Kind_ObjFunc) {
    case NEARFIELD_PRESSURE:
      Total_ComboObj+=Weight_ObjFunc*Total_CNearFieldOF;
      break;
    case SURFACE_MACH:
      Total_ComboObj+=Weight_ObjFunc*config->GetSurface_Mach(0);
      break;
    default:
      break;
  }
}

void CEulerSolver::BC_Far_Field(CGeometry *geometry, CSolver **solver_container, CNumerics *conv_numerics,
                                CNumerics *visc_numerics, CConfig *config, unsigned short val_marker) {

  unsigned short iDim;
  unsigned long iVertex, iPoint, Point_Normal;

  su2double *GridVel;
  su2double Area, UnitNormal[MAXNDIM] = {0.0};
  su2double Density, Pressure, Energy,  Velocity[MAXNDIM] = {0.0};
  su2double Density_Bound, Pressure_Bound, Vel_Bound[MAXNDIM] = {0.0};
  su2double Density_Infty, Pressure_Infty, Vel_Infty[MAXNDIM] = {0.0};
  su2double SoundSpeed, Entropy, Velocity2, Vn;
  su2double SoundSpeed_Bound, Entropy_Bound, Vel2_Bound, Vn_Bound;
  su2double SoundSpeed_Infty, Entropy_Infty, Vel2_Infty, Vn_Infty, Qn_Infty;
  su2double RiemannPlus, RiemannMinus;
  su2double *V_infty, *V_domain;

  su2double Gas_Constant     = config->GetGas_ConstantND();

  bool implicit       = config->GetKind_TimeIntScheme() == EULER_IMPLICIT;
  bool viscous        = config->GetViscous();
  bool tkeNeeded = config->GetBool_Turb_Model_SST();

  su2double *Normal = new su2double[nDim];

  /*--- Loop over all the vertices on this boundary marker ---*/

  SU2_OMP_FOR_DYN(OMP_MIN_SIZE)
  for (iVertex = 0; iVertex < geometry->nVertex[val_marker]; iVertex++) {
    iPoint = geometry->vertex[val_marker][iVertex]->GetNode();

    /*--- Allocate the value at the infinity ---*/
    V_infty = GetCharacPrimVar(val_marker, iVertex);

    /*--- Check if the node belongs to the domain (i.e, not a halo node) ---*/

    if (geometry->nodes->GetDomain(iPoint)) {

      /*--- Index of the closest interior node ---*/

      Point_Normal = geometry->vertex[val_marker][iVertex]->GetNormal_Neighbor();

      /*--- Normal vector for this vertex (negate for outward convention) ---*/

      geometry->vertex[val_marker][iVertex]->GetNormal(Normal);
      for (iDim = 0; iDim < nDim; iDim++) Normal[iDim] = -Normal[iDim];
      conv_numerics->SetNormal(Normal);

      /*--- Retrieve solution at the farfield boundary node ---*/
      V_domain = nodes->GetPrimitive(iPoint);

      /*--- Construct solution state at infinity for compressible flow by
         using Riemann invariants, and then impose a weak boundary condition
         by computing the flux using this new state for U. See CFD texts by
         Hirsch or Blazek for more detail. Adapted from an original
         implementation in the Stanford University multi-block (SUmb) solver
         in the routine bcFarfield.f90 written by Edwin van der Weide,
         last modified 06-12-2005. First, compute the unit normal at the
         boundary nodes. ---*/

      Area = GeometryToolbox::Norm(nDim, Normal);
      for (iDim = 0; iDim < nDim; iDim++)
        UnitNormal[iDim] = Normal[iDim]/Area;

      /*--- Store primitive variables (density, velocities, velocity squared,
         energy, pressure, and sound speed) at the boundary node, and set some
         other quantities for clarity. Project the current flow velocity vector
         at this boundary node into the local normal direction, i.e. compute
         v_bound.n.  ---*/

      Density_Bound = V_domain[nDim+2];
      Vel2_Bound = 0.0; Vn_Bound = 0.0;
      for (iDim = 0; iDim < nDim; iDim++) {
        Vel_Bound[iDim] = V_domain[iDim+1];
        Vel2_Bound     += Vel_Bound[iDim]*Vel_Bound[iDim];
        Vn_Bound       += Vel_Bound[iDim]*UnitNormal[iDim];
      }
      Pressure_Bound   = nodes->GetPressure(iPoint);
      SoundSpeed_Bound = sqrt(Gamma*Pressure_Bound/Density_Bound);
      Entropy_Bound    = pow(Density_Bound, Gamma)/Pressure_Bound;

      /*--- Store the primitive variable state for the freestream. Project
         the freestream velocity vector into the local normal direction,
         i.e. compute v_infty.n. ---*/

      Density_Infty = GetDensity_Inf();
      Vel2_Infty = 0.0; Vn_Infty = 0.0;
      for (iDim = 0; iDim < nDim; iDim++) {
        Vel_Infty[iDim] = GetVelocity_Inf(iDim);
        Vel2_Infty     += Vel_Infty[iDim]*Vel_Infty[iDim];
        Vn_Infty       += Vel_Infty[iDim]*UnitNormal[iDim];
      }
      Pressure_Infty   = GetPressure_Inf();
      SoundSpeed_Infty = sqrt(Gamma*Pressure_Infty/Density_Infty);
      Entropy_Infty    = pow(Density_Infty, Gamma)/Pressure_Infty;

      /*--- Adjust the normal freestream velocity for grid movement ---*/

      Qn_Infty = Vn_Infty;
      if (dynamic_grid) {
        GridVel = geometry->nodes->GetGridVel(iPoint);
        for (iDim = 0; iDim < nDim; iDim++)
          Qn_Infty -= GridVel[iDim]*UnitNormal[iDim];
      }

      /*--- Compute acoustic Riemann invariants: R = u.n +/- 2c/(gamma-1).
         These correspond with the eigenvalues (u+c) and (u-c), respectively,
         which represent the acoustic waves. Positive characteristics are
         incoming, and a physical boundary condition is imposed (freestream
         state). This occurs when either (u.n+c) > 0 or (u.n-c) > 0. Negative
         characteristics are leaving the domain, and numerical boundary
         conditions are required by extrapolating from the interior state
         using the Riemann invariants. This occurs when (u.n+c) < 0 or
         (u.n-c) < 0. Note that grid movement is taken into account when
         checking the sign of the eigenvalue. ---*/

      /*--- Check whether (u.n+c) is greater or less than zero ---*/

      if (Qn_Infty > -SoundSpeed_Infty) {
        /*--- Subsonic inflow or outflow ---*/
        RiemannPlus = Vn_Bound + 2.0*SoundSpeed_Bound/Gamma_Minus_One;
      } else {
        /*--- Supersonic inflow ---*/
        RiemannPlus = Vn_Infty + 2.0*SoundSpeed_Infty/Gamma_Minus_One;
      }

      /*--- Check whether (u.n-c) is greater or less than zero ---*/

      if (Qn_Infty > SoundSpeed_Infty) {
        /*--- Supersonic outflow ---*/
        RiemannMinus = Vn_Bound - 2.0*SoundSpeed_Bound/Gamma_Minus_One;
      } else {
        /*--- Subsonic outflow ---*/
        RiemannMinus = Vn_Infty - 2.0*SoundSpeed_Infty/Gamma_Minus_One;
      }

      /*--- Compute a new value for the local normal velocity and speed of
         sound from the Riemann invariants. ---*/

      Vn = 0.5 * (RiemannPlus + RiemannMinus);
      SoundSpeed = 0.25 * (RiemannPlus - RiemannMinus)*Gamma_Minus_One;

      /*--- Construct the primitive variable state at the boundary for
         computing the flux for the weak boundary condition. The values
         that we choose to construct the solution (boundary or freestream)
         depend on whether we are at an inflow or outflow. At an outflow, we
         choose boundary information (at most one characteristic is incoming),
         while at an inflow, we choose infinity values (at most one
         characteristic is outgoing). ---*/

      if (Qn_Infty > 0.0)   {
        /*--- Outflow conditions ---*/
        for (iDim = 0; iDim < nDim; iDim++)
          Velocity[iDim] = Vel_Bound[iDim] + (Vn-Vn_Bound)*UnitNormal[iDim];
        Entropy = Entropy_Bound;
      } else  {
        /*--- Inflow conditions ---*/
        for (iDim = 0; iDim < nDim; iDim++)
          Velocity[iDim] = Vel_Infty[iDim] + (Vn-Vn_Infty)*UnitNormal[iDim];
        Entropy = Entropy_Infty;
      }

      /*--- Recompute the primitive variables. ---*/

      Density = pow(Entropy*SoundSpeed*SoundSpeed/Gamma,1.0/Gamma_Minus_One);
      Velocity2 = 0.0;
      for (iDim = 0; iDim < nDim; iDim++) {
        Velocity2 += Velocity[iDim]*Velocity[iDim];
      }
      Pressure = Density*SoundSpeed*SoundSpeed/Gamma;
      Energy   = Pressure/(Gamma_Minus_One*Density) + 0.5*Velocity2;
      if (tkeNeeded) Energy += GetTke_Inf();

      /*--- Store new primitive state for computing the flux. ---*/

      V_infty[0] = Pressure/(Gas_Constant*Density);
      for (iDim = 0; iDim < nDim; iDim++)
        V_infty[iDim+1] = Velocity[iDim];
      V_infty[nDim+1] = Pressure;
      V_infty[nDim+2] = Density;
      V_infty[nDim+3] = Energy + Pressure/Density;



      /*--- Set various quantities in the numerics class ---*/

      conv_numerics->SetPrimitive(V_domain, V_infty);

      if (dynamic_grid) {
        conv_numerics->SetGridVel(geometry->nodes->GetGridVel(iPoint),
                                  geometry->nodes->GetGridVel(iPoint));
      }

      /*--- Compute the convective residual using an upwind scheme ---*/

      auto residual = conv_numerics->ComputeResidual(config);

      /*--- Update residual value ---*/

      LinSysRes.AddBlock(iPoint, residual);

      /*--- Convective Jacobian contribution for implicit integration ---*/

      if (implicit)
        Jacobian.AddBlock2Diag(iPoint, residual.jacobian_i);

      /*--- Viscous residual contribution ---*/

      if (viscous) {

        /*--- Set laminar and eddy viscosity at the infinity ---*/

        V_infty[nDim+5] = nodes->GetLaminarViscosity(iPoint);
        V_infty[nDim+6] = nodes->GetEddyViscosity(iPoint);

        /*--- Set the normal vector and the coordinates ---*/

        visc_numerics->SetNormal(Normal);
        su2double Coord_Reflected[MAXNDIM];
        GeometryToolbox::PointPointReflect(nDim, geometry->nodes->GetCoord(Point_Normal),
                                                 geometry->nodes->GetCoord(iPoint), Coord_Reflected);
        visc_numerics->SetCoord(geometry->nodes->GetCoord(iPoint), Coord_Reflected);

        /*--- Primitive variables, and gradient ---*/

        visc_numerics->SetPrimitive(V_domain, V_infty);
        visc_numerics->SetPrimVarGradient(nodes->GetGradient_Primitive(iPoint),
                                          nodes->GetGradient_Primitive(iPoint));

        /*--- Turbulent kinetic energy ---*/

        if (config->GetBool_Turb_Model_SST())
          visc_numerics->SetTurbKineticEnergy(solver_container[TURB_SOL]->GetNodes()->GetPrimitive(iPoint,0),
                                              solver_container[TURB_SOL]->GetNodes()->GetPrimitive(iPoint,0));

        /*--- Compute and update viscous residual ---*/

        auto residual = visc_numerics->ComputeResidual(config);
        LinSysRes.SubtractBlock(iPoint, residual);

        /*--- Viscous Jacobian contribution for implicit integration ---*/

        if (implicit)
          Jacobian.SubtractBlock2Diag(iPoint, residual.jacobian_i);

      }

    }
  }
  END_SU2_OMP_FOR

  /*--- Free locally allocated memory ---*/
  delete [] Normal;

}

void CEulerSolver::BC_Riemann(CGeometry *geometry, CSolver **solver_container,
                              CNumerics *conv_numerics, CNumerics *visc_numerics,
                              CConfig *config, unsigned short val_marker) {

  unsigned short iDim, iVar, jVar, kVar;
  unsigned long iVertex, iPoint, Point_Normal;
  const su2double *Flow_Dir, *Mach;
  su2double P_Total, T_Total, P_static, T_static, Rho_static, Area, UnitNormal[MAXNDIM];
  su2double *Velocity_b, Velocity2_b, Enthalpy_b, Energy_b, StaticEnergy_b, Density_b, Kappa_b, Chi_b, Pressure_b, Temperature_b;
  su2double *Velocity_e, Velocity2_e, VelMag_e, Enthalpy_e, Entropy_e, Energy_e = 0.0, StaticEnthalpy_e, StaticEnergy_e, Density_e = 0.0, Pressure_e;
  su2double *Velocity_i, Velocity2_i, Enthalpy_i, Energy_i, StaticEnergy_i, Density_i, Kappa_i, Chi_i, Pressure_i, SoundSpeed_i;
  su2double ProjVelocity_i;
  su2double **P_Tensor, **invP_Tensor, *Lambda_i, **Jacobian_b, **Jacobian_i, **DubDu, *dw, *u_e, *u_i, *u_b;
  su2double *gridVel, *Residual;
  su2double *V_boundary, *V_domain, *S_boundary, *S_domain;

  bool implicit             = (config->GetKind_TimeIntScheme() == EULER_IMPLICIT);
  string Marker_Tag         = config->GetMarker_All_TagBound(val_marker);
  bool viscous              = config->GetViscous();
  bool gravity = (config->GetGravityForce());
  bool tkeNeeded = (config->GetBool_Turb_Model_SST());

  su2double *Normal, *FlowDirMix, TangVelocity, NormalVelocity;
  Normal = new su2double[nDim];

  Velocity_i = new su2double[nDim];
  Velocity_b = new su2double[nDim];
  Velocity_e = new su2double[nDim];
  FlowDirMix = new su2double[nDim];
  Lambda_i = new su2double[nVar];
  u_i = new su2double[nVar];
  u_e = new su2double[nVar];
  u_b = new su2double[nVar];
  dw = new su2double[nVar];

  Residual = new su2double[nVar];

  S_boundary = new su2double[8];

  P_Tensor = new su2double*[nVar];
  invP_Tensor = new su2double*[nVar];
  Jacobian_i = new su2double*[nVar];
  for (iVar = 0; iVar < nVar; iVar++)
  {
    P_Tensor[iVar] = new su2double[nVar];
    invP_Tensor[iVar] = new su2double[nVar];
    Jacobian_i[iVar] = new su2double[nVar];
  }

  /*--- Loop over all the vertices on this boundary marker ---*/

  SU2_OMP_FOR_DYN(OMP_MIN_SIZE)
  for (iVertex = 0; iVertex < geometry->nVertex[val_marker]; iVertex++) {

    V_boundary= GetCharacPrimVar(val_marker, iVertex);

    iPoint = geometry->vertex[val_marker][iVertex]->GetNode();

    /*--- Check if the node belongs to the domain (i.e., not a halo node) ---*/
    if (geometry->nodes->GetDomain(iPoint)) {

      /*--- Index of the closest interior node ---*/
      Point_Normal = geometry->vertex[val_marker][iVertex]->GetNormal_Neighbor();

      /*--- Normal vector for this vertex (negate for outward convention) ---*/
      geometry->vertex[val_marker][iVertex]->GetNormal(Normal);
      for (iDim = 0; iDim < nDim; iDim++) Normal[iDim] = -Normal[iDim];
      conv_numerics->SetNormal(Normal);

      Area = GeometryToolbox::Norm(nDim, Normal);

      for (iDim = 0; iDim < nDim; iDim++)
        UnitNormal[iDim] = Normal[iDim]/Area;

      /*--- Retrieve solution at this boundary node ---*/
      V_domain = nodes->GetPrimitive(iPoint);

      /*--- Compute the internal state u_i ---*/
      Velocity2_i = 0;
      for (iDim=0; iDim < nDim; iDim++)
      {
        Velocity_i[iDim] = nodes->GetVelocity(iPoint,iDim);
        Velocity2_i += Velocity_i[iDim]*Velocity_i[iDim];
      }


      Density_i = nodes->GetDensity(iPoint);

      Energy_i = nodes->GetEnergy(iPoint);
      StaticEnergy_i = Energy_i - 0.5*Velocity2_i;

      GetFluidModel()->SetTDState_rhoe(Density_i, StaticEnergy_i);

      Pressure_i = GetFluidModel()->GetPressure();
      Enthalpy_i = Energy_i + Pressure_i/Density_i;

      SoundSpeed_i = GetFluidModel()->GetSoundSpeed();

      Kappa_i = GetFluidModel()->GetdPde_rho() / Density_i;
      Chi_i = GetFluidModel()->GetdPdrho_e() - Kappa_i * StaticEnergy_i;

      ProjVelocity_i = 0.0;
      for (iDim = 0; iDim < nDim; iDim++)
        ProjVelocity_i += Velocity_i[iDim]*UnitNormal[iDim];

      /*--- Build the external state u_e from boundary data and internal node ---*/

      switch(config->GetKind_Data_Riemann(Marker_Tag))
      {
      case TOTAL_CONDITIONS_PT:

        /*--- Retrieve the specified total conditions for this boundary. ---*/
        if (gravity) P_Total = config->GetRiemann_Var1(Marker_Tag) - geometry->nodes->GetCoord(iPoint, nDim-1)*STANDARD_GRAVITY;/// check in which case is true (only freesurface?)
        else P_Total  = config->GetRiemann_Var1(Marker_Tag);
        T_Total  = config->GetRiemann_Var2(Marker_Tag);
        Flow_Dir = config->GetRiemann_FlowDir(Marker_Tag);

        /*--- Non-dim. the inputs if necessary. ---*/
        P_Total /= config->GetPressure_Ref();
        T_Total /= config->GetTemperature_Ref();

        /* --- Computes the total state --- */
        GetFluidModel()->SetTDState_PT(P_Total, T_Total);
        Enthalpy_e = GetFluidModel()->GetStaticEnergy()+ GetFluidModel()->GetPressure()/GetFluidModel()->GetDensity();
        Entropy_e = GetFluidModel()->GetEntropy();

        /* --- Compute the boundary state u_e --- */
        Velocity2_e = Velocity2_i;
        if (nDim == 2){
          NormalVelocity= -sqrt(Velocity2_e)*Flow_Dir[0];
          TangVelocity= -sqrt(Velocity2_e)*Flow_Dir[1];
          Velocity_e[0]= UnitNormal[0]*NormalVelocity - UnitNormal[1]*TangVelocity;
          Velocity_e[1]= UnitNormal[1]*NormalVelocity + UnitNormal[0]*TangVelocity;
        }else{
          for (iDim = 0; iDim < nDim; iDim++)
            Velocity_e[iDim] = sqrt(Velocity2_e)*Flow_Dir[iDim];
        }
        StaticEnthalpy_e = Enthalpy_e - 0.5 * Velocity2_e;
        GetFluidModel()->SetTDState_hs(StaticEnthalpy_e, Entropy_e);
        Density_e = GetFluidModel()->GetDensity();
        StaticEnergy_e = GetFluidModel()->GetStaticEnergy();
        Energy_e = StaticEnergy_e + 0.5 * Velocity2_e;
        if (tkeNeeded) Energy_e += GetTke_Inf();
        break;

      case STATIC_SUPERSONIC_INFLOW_PT:

        /*--- Retrieve the specified total conditions for this boundary. ---*/
        if (gravity) P_static = config->GetRiemann_Var1(Marker_Tag) - geometry->nodes->GetCoord(iPoint, nDim-1)*STANDARD_GRAVITY;/// check in which case is true (only freesurface?)
        else P_static  = config->GetRiemann_Var1(Marker_Tag);
        T_static  = config->GetRiemann_Var2(Marker_Tag);
        Mach = config->GetRiemann_FlowDir(Marker_Tag);

        /*--- Non-dim. the inputs if necessary. ---*/
        P_static /= config->GetPressure_Ref();
        T_static /= config->GetTemperature_Ref();

        /* --- Computes the total state --- */
        GetFluidModel()->SetTDState_PT(P_static, T_static);

        /* --- Compute the boundary state u_e --- */
        Velocity2_e = 0.0;
        for (iDim = 0; iDim < nDim; iDim++) {
          Velocity_e[iDim] = Mach[iDim]*GetFluidModel()->GetSoundSpeed();
          Velocity2_e += Velocity_e[iDim]*Velocity_e[iDim];
        }
        Density_e = GetFluidModel()->GetDensity();
        StaticEnergy_e = GetFluidModel()->GetStaticEnergy();
        Energy_e = StaticEnergy_e + 0.5 * Velocity2_e;
        if (tkeNeeded) Energy_e += GetTke_Inf();
        break;

      case STATIC_SUPERSONIC_INFLOW_PD:

        /*--- Retrieve the specified total conditions for this boundary. ---*/

        if (gravity) P_static = config->GetRiemann_Var1(Marker_Tag) - geometry->nodes->GetCoord(iPoint, nDim-1)*STANDARD_GRAVITY;/// check in which case is true (only freesurface?)
        else P_static  = config->GetRiemann_Var1(Marker_Tag);
        Rho_static  = config->GetRiemann_Var2(Marker_Tag);
        Mach = config->GetRiemann_FlowDir(Marker_Tag);

        /*--- Non-dim. the inputs if necessary. ---*/
        P_static /= config->GetPressure_Ref();
        Rho_static /= config->GetDensity_Ref();

        /* --- Computes the total state --- */
        GetFluidModel()->SetTDState_Prho(P_static, Rho_static);

        /* --- Compute the boundary state u_e --- */
        Velocity2_e = 0.0;
        for (iDim = 0; iDim < nDim; iDim++) {
          Velocity_e[iDim] = Mach[iDim]*GetFluidModel()->GetSoundSpeed();
          Velocity2_e += Velocity_e[iDim]*Velocity_e[iDim];
        }
        Density_e = GetFluidModel()->GetDensity();
        StaticEnergy_e = GetFluidModel()->GetStaticEnergy();
        Energy_e = StaticEnergy_e + 0.5 * Velocity2_e;
        if (tkeNeeded) Energy_e += GetTke_Inf();
        break;

      case DENSITY_VELOCITY:

        /*--- Retrieve the specified density and velocity magnitude ---*/
        Density_e  = config->GetRiemann_Var1(Marker_Tag);
        VelMag_e   = config->GetRiemann_Var2(Marker_Tag);
        Flow_Dir = config->GetRiemann_FlowDir(Marker_Tag);

        /*--- Non-dim. the inputs if necessary. ---*/
        Density_e /= config->GetDensity_Ref();
        VelMag_e /= config->GetVelocity_Ref();

        for (iDim = 0; iDim < nDim; iDim++)
          Velocity_e[iDim] = VelMag_e*Flow_Dir[iDim];
        Energy_e = Energy_i;
        break;

      case STATIC_PRESSURE:

        /*--- Retrieve the static pressure for this boundary. ---*/
        Pressure_e = config->GetRiemann_Var1(Marker_Tag);
        Pressure_e /= config->GetPressure_Ref();
        Density_e = Density_i;

        /* --- Compute the boundary state u_e --- */
        GetFluidModel()->SetTDState_Prho(Pressure_e, Density_e);
        Velocity2_e = 0.0;
        for (iDim = 0; iDim < nDim; iDim++) {
          Velocity_e[iDim] = Velocity_i[iDim];
          Velocity2_e += Velocity_e[iDim]*Velocity_e[iDim];
        }
        Energy_e = GetFluidModel()->GetStaticEnergy() + 0.5*Velocity2_e;
        break;

      default:
        SU2_MPI::Error("Invalid Riemann input!", CURRENT_FUNCTION);
        break;
      }

      /*--- Compute P (matrix of right eigenvectors) ---*/
      conv_numerics->GetPMatrix(&Density_i, Velocity_i, &SoundSpeed_i, &Enthalpy_i, &Chi_i, &Kappa_i, UnitNormal, P_Tensor);

      /*--- Compute inverse P (matrix of left eigenvectors)---*/
      conv_numerics->GetPMatrix_inv(invP_Tensor, &Density_i, Velocity_i, &SoundSpeed_i, &Chi_i, &Kappa_i, UnitNormal);

      /*--- eigenvalues contribution due to grid motion ---*/
      if (dynamic_grid) {
        gridVel = geometry->nodes->GetGridVel(iPoint);

        su2double ProjGridVel = 0.0;
        for (iDim = 0; iDim < nDim; iDim++)
          ProjGridVel   += gridVel[iDim]*UnitNormal[iDim];
        ProjVelocity_i -= ProjGridVel;
      }

      /*--- Flow eigenvalues ---*/
      for (iDim = 0; iDim < nDim; iDim++)
        Lambda_i[iDim] = ProjVelocity_i;
      Lambda_i[nVar-2] = ProjVelocity_i + SoundSpeed_i;
      Lambda_i[nVar-1] = ProjVelocity_i - SoundSpeed_i;

      /*--- Compute the boundary state u_e ---*/
      u_e[0] = Density_e;
      for (iDim = 0; iDim < nDim; iDim++)
        u_e[iDim+1] = Velocity_e[iDim]*Density_e;
      u_e[nVar-1] = Energy_e*Density_e;

      /*--- Compute the boundary state u_i ---*/
      u_i[0] = Density_i;
      for (iDim = 0; iDim < nDim; iDim++)
        u_i[iDim+1] = Velocity_i[iDim]*Density_i;
      u_i[nVar-1] = Energy_i*Density_i;

      /*--- Compute the characteristic jumps ---*/
      for (iVar = 0; iVar < nVar; iVar++)
      {
        dw[iVar] = 0;
        for (jVar = 0; jVar < nVar; jVar++)
          dw[iVar] += invP_Tensor[iVar][jVar] * (u_e[jVar] - u_i[jVar]);

      }

      /*--- Compute the boundary state u_b using characteristics ---*/
      for (iVar = 0; iVar < nVar; iVar++)
      {
        u_b[iVar] = u_i[iVar];

        for (jVar = 0; jVar < nVar; jVar++)
        {
          if (Lambda_i[jVar] < 0)
          {
            u_b[iVar] += P_Tensor[iVar][jVar]*dw[jVar];

          }
        }
      }


      /*--- Compute the thermodynamic state in u_b ---*/
      Density_b = u_b[0];
      Velocity2_b = 0;
      for (iDim = 0; iDim < nDim; iDim++)
      {
        Velocity_b[iDim] = u_b[iDim+1]/Density_b;
        Velocity2_b += Velocity_b[iDim]*Velocity_b[iDim];
      }
      Energy_b = u_b[nVar-1]/Density_b;
      StaticEnergy_b = Energy_b - 0.5*Velocity2_b;
      GetFluidModel()->SetTDState_rhoe(Density_b, StaticEnergy_b);
      Pressure_b = GetFluidModel()->GetPressure();
      Temperature_b = GetFluidModel()->GetTemperature();
      Enthalpy_b = Energy_b + Pressure_b/Density_b;
      Kappa_b = GetFluidModel()->GetdPde_rho() / Density_b;
      Chi_b = GetFluidModel()->GetdPdrho_e() - Kappa_b * StaticEnergy_b;

      /*--- Compute the residuals ---*/
      conv_numerics->GetInviscidProjFlux(&Density_b, Velocity_b, &Pressure_b, &Enthalpy_b, Normal, Residual);

      /*--- Residual contribution due to grid motion ---*/
      if (dynamic_grid) {
        gridVel = geometry->nodes->GetGridVel(iPoint);
        su2double projVelocity = 0.0;

        for (iDim = 0; iDim < nDim; iDim++)
          projVelocity +=  gridVel[iDim]*Normal[iDim];
        for (iVar = 0; iVar < nVar; iVar++)
          Residual[iVar] -= projVelocity *(u_b[iVar]);
      }

      if (implicit) {

        Jacobian_b = new su2double*[nVar];
        DubDu = new su2double*[nVar];
        for (iVar = 0; iVar < nVar; iVar++)
        {
          Jacobian_b[iVar] = new su2double[nVar];
          DubDu[iVar] = new su2double[nVar];
        }

        /*--- Initialize DubDu to unit matrix---*/

        for (iVar = 0; iVar < nVar; iVar++)
        {
          for (jVar = 0; jVar < nVar; jVar++)
            DubDu[iVar][jVar]= 0;

          DubDu[iVar][iVar]= 1;
        }

        /*--- Compute DubDu -= RNL---*/
        for (iVar=0; iVar<nVar; iVar++)
        {
          for (jVar=0; jVar<nVar; jVar++)
          {
            for (kVar=0; kVar<nVar; kVar++)
            {
              if (Lambda_i[kVar]<0)
                DubDu[iVar][jVar] -= P_Tensor[iVar][kVar] * invP_Tensor[kVar][jVar];
            }
          }
        }

        /*--- Compute flux Jacobian in state b ---*/
        conv_numerics->GetInviscidProjJac(Velocity_b, &Enthalpy_b, &Chi_b, &Kappa_b, Normal, 1.0, Jacobian_b);

        /*--- Jacobian contribution due to grid motion ---*/
        if (dynamic_grid)
        {
          gridVel = geometry->nodes->GetGridVel(iPoint);
          su2double projVelocity = 0.0;
          for (iDim = 0; iDim < nDim; iDim++)
            projVelocity +=  gridVel[iDim]*Normal[iDim];
          for (iVar = 0; iVar < nVar; iVar++) {
            Jacobian_b[iVar][iVar] -= projVelocity;
          }

        }

        /*--- initiate Jacobian_i to zero matrix ---*/
        for (iVar=0; iVar<nVar; iVar++)
          for (jVar=0; jVar<nVar; jVar++)
            Jacobian_i[iVar][jVar] = 0.0;

        /*--- Compute numerical flux Jacobian at node i ---*/
        for (iVar=0; iVar<nVar; iVar++) {
          for (jVar=0; jVar<nVar; jVar++) {
            for (kVar=0; kVar<nVar; kVar++) {
              Jacobian_i[iVar][jVar] += Jacobian_b[iVar][kVar] * DubDu[kVar][jVar];
            }
          }
        }

        for (iVar = 0; iVar < nVar; iVar++) {
          delete [] Jacobian_b[iVar];
          delete [] DubDu[iVar];
        }
        delete [] Jacobian_b;
        delete [] DubDu;
      }

      /*--- Update residual value ---*/
      LinSysRes.AddBlock(iPoint, Residual);

      /*--- Jacobian contribution for implicit integration ---*/
      if (implicit)
        Jacobian.AddBlock2Diag(iPoint, Jacobian_i);

      /*--- Viscous contribution ---*/

      if (viscous) {

        /*--- Primitive variables, using the derived quantities ---*/

        V_boundary[0] = Temperature_b;
        for (iDim = 0; iDim < nDim; iDim++)
          V_boundary[iDim+1] = Velocity_b[iDim];
        V_boundary[nDim+1] = Pressure_b;
        V_boundary[nDim+2] = Density_b;
        V_boundary[nDim+3] = Enthalpy_b;

        /*--- Set laminar and eddy viscosity at the infinity ---*/

        V_boundary[nDim+5] = GetFluidModel()->GetLaminarViscosity();
        V_boundary[nDim+6] = nodes->GetEddyViscosity(iPoint);
        V_boundary[nDim+7] = GetFluidModel()->GetThermalConductivity();
        V_boundary[nDim+8] = GetFluidModel()->GetCp();

        /*--- Set the normal vector and the coordinates ---*/

        visc_numerics->SetNormal(Normal);
        su2double Coord_Reflected[MAXNDIM];
        GeometryToolbox::PointPointReflect(nDim, geometry->nodes->GetCoord(Point_Normal),
                                                 geometry->nodes->GetCoord(iPoint), Coord_Reflected);
        visc_numerics->SetCoord(geometry->nodes->GetCoord(iPoint), Coord_Reflected);

        /*--- Primitive variables, and gradient ---*/

        visc_numerics->SetPrimitive(V_domain, V_boundary);
        visc_numerics->SetPrimVarGradient(nodes->GetGradient_Primitive(iPoint), nodes->GetGradient_Primitive(iPoint));

        /*--- Secondary variables ---*/

        S_domain = nodes->GetSecondary(iPoint);

        /*--- Compute secondary thermodynamic properties (partial derivatives...) ---*/

        S_boundary[0]= GetFluidModel()->GetdPdrho_e();
        S_boundary[1]= GetFluidModel()->GetdPde_rho();

        S_boundary[2]= GetFluidModel()->GetdTdrho_e();
        S_boundary[3]= GetFluidModel()->GetdTde_rho();

        /*--- Compute secondary thermo-physical properties (partial derivatives...) ---*/

        S_boundary[4]= GetFluidModel()->Getdmudrho_T();
        S_boundary[5]= GetFluidModel()->GetdmudT_rho();

        S_boundary[6]= GetFluidModel()->Getdktdrho_T();
        S_boundary[7]= GetFluidModel()->GetdktdT_rho();

        visc_numerics->SetSecondary(S_domain, S_boundary);

        /*--- Turbulent kinetic energy ---*/

        if (config->GetBool_Turb_Model_SST())
          visc_numerics->SetTurbKineticEnergy(solver_container[TURB_SOL]->GetNodes()->GetSolution(iPoint,0),
                                              solver_container[TURB_SOL]->GetNodes()->GetSolution(iPoint,0));

        /*--- Compute and update residual ---*/

        auto residual = visc_numerics->ComputeResidual(config);
        LinSysRes.SubtractBlock(iPoint, residual);

        /*--- Jacobian contribution for implicit integration ---*/

        if (implicit)
          Jacobian.SubtractBlock2Diag(iPoint, residual.jacobian_i);

      }

    }
  }
  END_SU2_OMP_FOR

  /*--- Free locally allocated memory ---*/
  delete [] Normal;
  delete [] Velocity_e;
  delete [] Velocity_b;
  delete [] Velocity_i;
  delete [] FlowDirMix;

  delete [] S_boundary;
  delete [] Lambda_i;
  delete [] u_i;
  delete [] u_e;
  delete [] u_b;
  delete [] dw;

  delete [] Residual;

  for (iVar = 0; iVar < nVar; iVar++)
  {
    delete [] P_Tensor[iVar];
    delete [] invP_Tensor[iVar];
    delete [] Jacobian_i[iVar];
  }
  delete [] P_Tensor;
  delete [] invP_Tensor;
  delete [] Jacobian_i;

}


void CEulerSolver::BC_TurboRiemann(CGeometry *geometry, CSolver **solver_container,
                                   CNumerics *conv_numerics, CNumerics *visc_numerics,
                                   CConfig *config, unsigned short val_marker) {

  unsigned short iDim, iVar, jVar, kVar, iSpan;
  unsigned long iPoint, Point_Normal, oldVertex, iVertex;
  const su2double *Flow_Dir;
  su2double P_Total, T_Total;
  su2double *Velocity_b, Velocity2_b, Enthalpy_b, Energy_b, StaticEnergy_b, Density_b, Kappa_b, Chi_b, Pressure_b, Temperature_b;
  su2double *Velocity_e, Velocity2_e, Enthalpy_e, Entropy_e, Energy_e = 0.0, StaticEnthalpy_e, StaticEnergy_e, Density_e = 0.0, Pressure_e;
  su2double *Velocity_i, Velocity2_i, Enthalpy_i, Energy_i, StaticEnergy_i, Density_i, Kappa_i, Chi_i, Pressure_i, SoundSpeed_i;
  su2double ProjVelocity_i;
  su2double **P_Tensor, **invP_Tensor, *Lambda_i, **Jacobian_b, **Jacobian_i, **DubDu, *dw, *u_e, *u_i, *u_b;
  su2double *gridVel, *Residual;
  su2double *V_boundary, *V_domain, *S_boundary, *S_domain;
  su2double AverageEnthalpy, AverageEntropy;
  unsigned short  iZone  = config->GetiZone();
  bool implicit = (config->GetKind_TimeIntScheme() == EULER_IMPLICIT);
  string Marker_Tag = config->GetMarker_All_TagBound(val_marker);
  unsigned short nSpanWiseSections = geometry->GetnSpanWiseSections(config->GetMarker_All_TurbomachineryFlag(val_marker));
  bool viscous = config->GetViscous();
  bool gravity = (config->GetGravityForce());
  bool tkeNeeded = (config->GetBool_Turb_Model_SST());

  su2double *Normal, *turboNormal, *UnitNormal, *FlowDirMix, FlowDirMixMag, *turboVelocity;
  Normal = new su2double[nDim];
  turboNormal = new su2double[nDim];
  UnitNormal = new su2double[nDim];

  Velocity_i = new su2double[nDim];
  Velocity_b = new su2double[nDim];
  Velocity_e = new su2double[nDim];
  turboVelocity = new su2double[nDim];
  FlowDirMix = new su2double[nDim];
  Lambda_i = new su2double[nVar];
  u_i = new su2double[nVar];
  u_e = new su2double[nVar];
  u_b = new su2double[nVar];
  dw = new su2double[nVar];

  Residual = new su2double[nVar];

  S_boundary = new su2double[8];

  P_Tensor = new su2double*[nVar];
  invP_Tensor = new su2double*[nVar];
  Jacobian_i = new su2double*[nVar];
  for (iVar = 0; iVar < nVar; iVar++)
  {
    P_Tensor[iVar] = new su2double[nVar];
    invP_Tensor[iVar] = new su2double[nVar];
    Jacobian_i[iVar] = new su2double[nVar];
  }

  /*--- Loop over all the vertices on this boundary marker ---*/
  for (iSpan= 0; iSpan < nSpanWiseSections; iSpan++){

    SU2_OMP_FOR_DYN(OMP_MIN_SIZE)
    for (iVertex = 0; iVertex < geometry->GetnVertexSpan(val_marker,iSpan); iVertex++) {

      /*--- using the other vertex information for retrieving some information ---*/
      oldVertex = geometry->turbovertex[val_marker][iSpan][iVertex]->GetOldVertex();
      V_boundary= GetCharacPrimVar(val_marker, oldVertex);

      /*--- Index of the closest interior node ---*/
      Point_Normal = geometry->vertex[val_marker][oldVertex]->GetNormal_Neighbor();

      /*--- Normal vector for this vertex (negate for outward convention),
       *    this normal is scaled with the area of the face of the element  ---*/
      geometry->vertex[val_marker][oldVertex]->GetNormal(Normal);
      for (iDim = 0; iDim < nDim; iDim++) Normal[iDim] = -Normal[iDim];
      conv_numerics->SetNormal(Normal);

      /*--- find the node related to the vertex ---*/
      iPoint = geometry->turbovertex[val_marker][iSpan][iVertex]->GetNode();
      if (geometry->nodes->GetDomain(iPoint)){

        /*--- Normalize Normal vector for this vertex (already for outward convention) ---*/
        geometry->turbovertex[val_marker][iSpan][iVertex]->GetNormal(UnitNormal);
        geometry->turbovertex[val_marker][iSpan][iVertex]->GetTurboNormal(turboNormal);

        /*--- Retrieve solution at this boundary node ---*/
        V_domain = nodes->GetPrimitive(iPoint);

        /* --- Compute the internal state u_i --- */
        Velocity2_i = 0;
        for (iDim=0; iDim < nDim; iDim++)
        {
          Velocity_i[iDim] = nodes->GetVelocity(iPoint,iDim);
          Velocity2_i += Velocity_i[iDim]*Velocity_i[iDim];
        }

        Density_i = nodes->GetDensity(iPoint);

        Energy_i = nodes->GetEnergy(iPoint);
        StaticEnergy_i = Energy_i - 0.5*Velocity2_i;

        GetFluidModel()->SetTDState_rhoe(Density_i, StaticEnergy_i);

        Pressure_i = GetFluidModel()->GetPressure();
        Enthalpy_i = Energy_i + Pressure_i/Density_i;

        SoundSpeed_i = GetFluidModel()->GetSoundSpeed();

        Kappa_i = GetFluidModel()->GetdPde_rho() / Density_i;
        Chi_i = GetFluidModel()->GetdPdrho_e() - Kappa_i * StaticEnergy_i;

        ProjVelocity_i = 0.0;
        for (iDim = 0; iDim < nDim; iDim++)
          ProjVelocity_i += Velocity_i[iDim]*UnitNormal[iDim];

        /*--- Build the external state u_e from boundary data and internal node ---*/

        switch(config->GetKind_Data_Riemann(Marker_Tag))
        {
          //TODO(turbo), generilize for 3D case
          //TODO(turbo), generilize for Inlet and Outlet in for backflow treatment
          //TODO(turbo), implement not uniform inlet and radial equilibrium for the outlet
          case TOTAL_CONDITIONS_PT:

            /*--- Retrieve the specified total conditions for this boundary. ---*/
            if (gravity) P_Total = config->GetRiemann_Var1(Marker_Tag) - geometry->nodes->GetCoord(iPoint, nDim-1)*STANDARD_GRAVITY;/// check in which case is true (only freesurface?)
            else P_Total  = config->GetRiemann_Var1(Marker_Tag);
            T_Total  = config->GetRiemann_Var2(Marker_Tag);
            Flow_Dir = config->GetRiemann_FlowDir(Marker_Tag);

            /*--- Non-dim. the inputs if necessary. ---*/
            P_Total /= config->GetPressure_Ref();
            T_Total /= config->GetTemperature_Ref();

            /* --- Computes the total state --- */
            GetFluidModel()->SetTDState_PT(P_Total, T_Total);
            Enthalpy_e = GetFluidModel()->GetStaticEnergy()+ GetFluidModel()->GetPressure()/GetFluidModel()->GetDensity();
            Entropy_e = GetFluidModel()->GetEntropy();

            /* --- Compute the boundary state u_e --- */
            Velocity2_e = Velocity2_i;
            for (iDim = 0; iDim < nDim; iDim++)
              turboVelocity[iDim] = sqrt(Velocity2_e)*Flow_Dir[iDim];
            ComputeBackVelocity(turboVelocity,turboNormal, Velocity_e, config->GetMarker_All_TurbomachineryFlag(val_marker),config->GetKind_TurboMachinery(iZone));
            StaticEnthalpy_e = Enthalpy_e - 0.5 * Velocity2_e;
            GetFluidModel()->SetTDState_hs(StaticEnthalpy_e, Entropy_e);
            Density_e = GetFluidModel()->GetDensity();
            StaticEnergy_e = GetFluidModel()->GetStaticEnergy();
            Energy_e = StaticEnergy_e + 0.5 * Velocity2_e;
            if (tkeNeeded) Energy_e += GetTke_Inf();
            break;

          case MIXING_IN:

            /* --- compute total averaged quantities ---*/
            GetFluidModel()->SetTDState_Prho(ExtAveragePressure[val_marker][iSpan], ExtAverageDensity[val_marker][iSpan]);
            AverageEnthalpy = GetFluidModel()->GetStaticEnergy() + ExtAveragePressure[val_marker][iSpan]/ExtAverageDensity[val_marker][iSpan];
            AverageEntropy  = GetFluidModel()->GetEntropy();

            FlowDirMixMag = 0;
            for (iDim = 0; iDim < nDim; iDim++)
              FlowDirMixMag += ExtAverageTurboVelocity[val_marker][iSpan][iDim]*ExtAverageTurboVelocity[val_marker][iSpan][iDim];
            for (iDim = 0; iDim < nDim; iDim++){
              FlowDirMix[iDim] = ExtAverageTurboVelocity[val_marker][iSpan][iDim]/sqrt(FlowDirMixMag);
            }


            /* --- Computes the total state --- */
            Enthalpy_e = AverageEnthalpy;
            Entropy_e = AverageEntropy;

            /* --- Compute the boundary state u_e --- */
            Velocity2_e = Velocity2_i;
            for (iDim = 0; iDim < nDim; iDim++){
              turboVelocity[iDim] = sqrt(Velocity2_e)*FlowDirMix[iDim];

            }
            ComputeBackVelocity(turboVelocity,turboNormal, Velocity_e, config->GetMarker_All_TurbomachineryFlag(val_marker),config->GetKind_TurboMachinery(iZone));

            StaticEnthalpy_e = Enthalpy_e - 0.5 * Velocity2_e;
            GetFluidModel()->SetTDState_hs(StaticEnthalpy_e, Entropy_e);
            Density_e = GetFluidModel()->GetDensity();
            StaticEnergy_e = GetFluidModel()->GetStaticEnergy();
            Energy_e = StaticEnergy_e + 0.5 * Velocity2_e;
            // if (tkeNeeded) Energy_e += GetTke_Inf();
            break;


          case MIXING_OUT:

            /*--- Retrieve the static pressure for this boundary. ---*/
            Pressure_e = ExtAveragePressure[val_marker][iSpan];
            Density_e = Density_i;

            /* --- Compute the boundary state u_e --- */
            GetFluidModel()->SetTDState_Prho(Pressure_e, Density_e);
            Velocity2_e = 0.0;
            for (iDim = 0; iDim < nDim; iDim++) {
              Velocity_e[iDim] = Velocity_i[iDim];
              Velocity2_e += Velocity_e[iDim]*Velocity_e[iDim];
            }
            Energy_e = GetFluidModel()->GetStaticEnergy() + 0.5*Velocity2_e;
            break;

          case STATIC_PRESSURE:

            /*--- Retrieve the static pressure for this boundary. ---*/
            Pressure_e = config->GetRiemann_Var1(Marker_Tag);
            Pressure_e /= config->GetPressure_Ref();
            Density_e = Density_i;

            /* --- Compute the boundary state u_e --- */
            GetFluidModel()->SetTDState_Prho(Pressure_e, Density_e);
            Velocity2_e = 0.0;
            for (iDim = 0; iDim < nDim; iDim++) {
              Velocity_e[iDim] = Velocity_i[iDim];
              Velocity2_e += Velocity_e[iDim]*Velocity_e[iDim];
            }
            Energy_e = GetFluidModel()->GetStaticEnergy() + 0.5*Velocity2_e;
            break;


          case RADIAL_EQUILIBRIUM:

            /*--- Retrieve the static pressure for this boundary. ---*/
            Pressure_e = RadialEquilibriumPressure[val_marker][iSpan];
            Density_e = Density_i;

            /* --- Compute the boundary state u_e --- */
            GetFluidModel()->SetTDState_Prho(Pressure_e, Density_e);
            Velocity2_e = 0.0;
            for (iDim = 0; iDim < nDim; iDim++) {
              Velocity_e[iDim] = Velocity_i[iDim];
              Velocity2_e += Velocity_e[iDim]*Velocity_e[iDim];
            }
            Energy_e = GetFluidModel()->GetStaticEnergy() + 0.5*Velocity2_e;
            break;

          default:
            SU2_MPI::Error("Invalid Riemann input!", CURRENT_FUNCTION);
            break;
        }

        /*--- Compute P (matrix of right eigenvectors) ---*/
        conv_numerics->GetPMatrix(&Density_i, Velocity_i, &SoundSpeed_i, &Enthalpy_i, &Chi_i, &Kappa_i, UnitNormal, P_Tensor);

        /*--- Compute inverse P (matrix of left eigenvectors)---*/
        conv_numerics->GetPMatrix_inv(invP_Tensor, &Density_i, Velocity_i, &SoundSpeed_i, &Chi_i, &Kappa_i, UnitNormal);

        /*--- eigenvalues contribution due to grid motion ---*/
        if (dynamic_grid){
          gridVel = geometry->nodes->GetGridVel(iPoint);

          su2double ProjGridVel = 0.0;
          for (iDim = 0; iDim < nDim; iDim++)
            ProjGridVel   += gridVel[iDim]*UnitNormal[iDim];
          ProjVelocity_i -= ProjGridVel;
        }

        /*--- Flow eigenvalues ---*/
        for (iDim = 0; iDim < nDim; iDim++)
          Lambda_i[iDim] = ProjVelocity_i;
        Lambda_i[nVar-2] = ProjVelocity_i + SoundSpeed_i;
        Lambda_i[nVar-1] = ProjVelocity_i - SoundSpeed_i;

        /* --- Compute the boundary state u_e --- */
        u_e[0] = Density_e;
        for (iDim = 0; iDim < nDim; iDim++)
          u_e[iDim+1] = Velocity_e[iDim]*Density_e;
        u_e[nVar-1] = Energy_e*Density_e;

        /* --- Compute the boundary state u_i --- */
        u_i[0] = Density_i;
        for (iDim = 0; iDim < nDim; iDim++)
          u_i[iDim+1] = Velocity_i[iDim]*Density_i;
        u_i[nVar-1] = Energy_i*Density_i;

        /*--- Compute the characteristic jumps ---*/
        for (iVar = 0; iVar < nVar; iVar++)
        {
          dw[iVar] = 0;
          for (jVar = 0; jVar < nVar; jVar++)
            dw[iVar] += invP_Tensor[iVar][jVar] * (u_e[jVar] - u_i[jVar]);

        }

        /*--- Compute the boundary state u_b using characteristics ---*/
        for (iVar = 0; iVar < nVar; iVar++)
        {
          u_b[iVar] = u_i[iVar];

          for (jVar = 0; jVar < nVar; jVar++)
          {
            if (Lambda_i[jVar] < 0)
            {
              u_b[iVar] += P_Tensor[iVar][jVar]*dw[jVar];

            }
          }
        }


        /*--- Compute the thermodynamic state in u_b ---*/
        Density_b = u_b[0];
        Velocity2_b = 0;
        for (iDim = 0; iDim < nDim; iDim++)
        {
          Velocity_b[iDim] = u_b[iDim+1]/Density_b;
          Velocity2_b += Velocity_b[iDim]*Velocity_b[iDim];
        }
        Energy_b = u_b[nVar-1]/Density_b;
        StaticEnergy_b = Energy_b - 0.5*Velocity2_b;
        GetFluidModel()->SetTDState_rhoe(Density_b, StaticEnergy_b);
        Pressure_b = GetFluidModel()->GetPressure();
        Temperature_b = GetFluidModel()->GetTemperature();
        Enthalpy_b = Energy_b + Pressure_b/Density_b;
        Kappa_b = GetFluidModel()->GetdPde_rho() / Density_b;
        Chi_b = GetFluidModel()->GetdPdrho_e() - Kappa_b * StaticEnergy_b;

        /*--- Compute the residuals ---*/
        conv_numerics->GetInviscidProjFlux(&Density_b, Velocity_b, &Pressure_b, &Enthalpy_b, Normal, Residual);

        /*--- Residual contribution due to grid motion ---*/
        if (dynamic_grid) {
          gridVel = geometry->nodes->GetGridVel(iPoint);
          su2double projVelocity = 0.0;

          for (iDim = 0; iDim < nDim; iDim++)
            projVelocity +=  gridVel[iDim]*Normal[iDim];
          for (iVar = 0; iVar < nVar; iVar++)
            Residual[iVar] -= projVelocity *(u_b[iVar]);
        }

        if (implicit) {

          Jacobian_b = new su2double*[nVar];
          DubDu = new su2double*[nVar];
          for (iVar = 0; iVar < nVar; iVar++)
          {
            Jacobian_b[iVar] = new su2double[nVar];
            DubDu[iVar] = new su2double[nVar];
          }

          /*--- Initialize DubDu to unit matrix---*/

          for (iVar = 0; iVar < nVar; iVar++)
          {
            for (jVar = 0; jVar < nVar; jVar++)
              DubDu[iVar][jVar]= 0;

            DubDu[iVar][iVar]= 1;
          }

          /*--- Compute DubDu -= RNL---*/
          for (iVar=0; iVar<nVar; iVar++)
          {
            for (jVar=0; jVar<nVar; jVar++)
            {
              for (kVar=0; kVar<nVar; kVar++)
              {
                if (Lambda_i[kVar]<0)
                  DubDu[iVar][jVar] -= P_Tensor[iVar][kVar] * invP_Tensor[kVar][jVar];
              }
            }
          }

          /*--- Compute flux Jacobian in state b ---*/
          conv_numerics->GetInviscidProjJac(Velocity_b, &Enthalpy_b, &Chi_b, &Kappa_b, Normal, 1.0, Jacobian_b);

          /*--- Jacobian contribution due to grid motion ---*/
          if (dynamic_grid)
          {
            gridVel = geometry->nodes->GetGridVel(iPoint);
            su2double projVelocity = 0.0;
            for (iDim = 0; iDim < nDim; iDim++)
              projVelocity +=  gridVel[iDim]*Normal[iDim];
            for (iVar = 0; iVar < nVar; iVar++){
              Residual[iVar] -= projVelocity *(u_b[iVar]);
              Jacobian_b[iVar][iVar] -= projVelocity;
            }

          }

          /*--- initiate Jacobian_i to zero matrix ---*/
          for (iVar=0; iVar<nVar; iVar++)
            for (jVar=0; jVar<nVar; jVar++)
              Jacobian_i[iVar][jVar] = 0.0;

          /*--- Compute numerical flux Jacobian at node i ---*/
          for (iVar=0; iVar<nVar; iVar++) {
            for (jVar=0; jVar<nVar; jVar++) {
              for (kVar=0; kVar<nVar; kVar++) {
                Jacobian_i[iVar][jVar] += Jacobian_b[iVar][kVar] * DubDu[kVar][jVar];
              }
            }
          }

          for (iVar = 0; iVar < nVar; iVar++) {
            delete [] Jacobian_b[iVar];
            delete [] DubDu[iVar];
          }
          delete [] Jacobian_b;
          delete [] DubDu;
        }

        /*--- Update residual value ---*/
        LinSysRes.AddBlock(iPoint, Residual);

        /*--- Jacobian contribution for implicit integration ---*/
        if (implicit)
          Jacobian.AddBlock2Diag(iPoint, Jacobian_i);

        /*--- Viscous contribution ---*/

        if (viscous) {

          /*--- Primitive variables, using the derived quantities ---*/

          V_boundary[0] = Temperature_b;
          for (iDim = 0; iDim < nDim; iDim++)
            V_boundary[iDim+1] = Velocity_b[iDim];
          V_boundary[nDim+1] = Pressure_b;
          V_boundary[nDim+2] = Density_b;
          V_boundary[nDim+3] = Enthalpy_b;

          /*--- Set laminar and eddy viscosity at the infinity ---*/

          V_boundary[nDim+5] = GetFluidModel()->GetLaminarViscosity();
          V_boundary[nDim+6] = nodes->GetEddyViscosity(iPoint);
          V_boundary[nDim+7] = GetFluidModel()->GetThermalConductivity();
          V_boundary[nDim+8] = GetFluidModel()->GetCp();

          /*--- Set the normal vector and the coordinates ---*/

          visc_numerics->SetNormal(Normal);
          su2double Coord_Reflected[MAXNDIM];
          GeometryToolbox::PointPointReflect(nDim, geometry->nodes->GetCoord(Point_Normal),
                                                   geometry->nodes->GetCoord(iPoint), Coord_Reflected);
          visc_numerics->SetCoord(geometry->nodes->GetCoord(iPoint), Coord_Reflected);

          /*--- Primitive variables, and gradient ---*/

          visc_numerics->SetPrimitive(V_domain, V_boundary);
          visc_numerics->SetPrimVarGradient(nodes->GetGradient_Primitive(iPoint), nodes->GetGradient_Primitive(iPoint));

          /*--- Secondary variables ---*/

          S_domain = nodes->GetSecondary(iPoint);

          /*--- Compute secondary thermodynamic properties (partial derivatives...) ---*/

          S_boundary[0]= GetFluidModel()->GetdPdrho_e();
          S_boundary[1]= GetFluidModel()->GetdPde_rho();

          S_boundary[2]= GetFluidModel()->GetdTdrho_e();
          S_boundary[3]= GetFluidModel()->GetdTde_rho();

          /*--- Compute secondary thermo-physical properties (partial derivatives...) ---*/

          S_boundary[4]= GetFluidModel()->Getdmudrho_T();
          S_boundary[5]= GetFluidModel()->GetdmudT_rho();

          S_boundary[6]= GetFluidModel()->Getdktdrho_T();
          S_boundary[7]= GetFluidModel()->GetdktdT_rho();

          visc_numerics->SetSecondary(S_domain, S_boundary);

          /*--- Turbulent kinetic energy ---*/

          if (config->GetBool_Turb_Model_SST())
            visc_numerics->SetTurbKineticEnergy(solver_container[TURB_SOL]->GetNodes()->GetSolution(iPoint,0),
                                                solver_container[TURB_SOL]->GetNodes()->GetSolution(iPoint,0));

          /*--- Compute and update residual ---*/

          auto residual = visc_numerics->ComputeResidual(config);
          LinSysRes.SubtractBlock(iPoint, residual);

          /*--- Jacobian contribution for implicit integration ---*/

          if (implicit)
            Jacobian.SubtractBlock2Diag(iPoint, residual.jacobian_i);

        }
      }
    }
    END_SU2_OMP_FOR
  }

  /*--- Free locally allocated memory ---*/
  delete [] Normal;
  delete [] UnitNormal;
  delete [] turboNormal;
  delete [] turboVelocity;
  delete [] Velocity_e;
  delete [] Velocity_b;
  delete [] Velocity_i;
  delete [] FlowDirMix;

  delete [] S_boundary;
  delete [] Lambda_i;
  delete [] u_i;
  delete [] u_e;
  delete [] u_b;
  delete [] dw;

  delete [] Residual;

  for (iVar = 0; iVar < nVar; iVar++)
  {
    delete [] P_Tensor[iVar];
    delete [] invP_Tensor[iVar];
    delete [] Jacobian_i[iVar];
  }
  delete [] P_Tensor;
  delete [] invP_Tensor;
  delete [] Jacobian_i;

}

void CEulerSolver::PreprocessBC_Giles(CGeometry *geometry, CConfig *config, CNumerics *conv_numerics, unsigned short marker_flag) {
  /* Implementation of Fuorier Transformations for non-regfelcting BC will come soon */
  su2double cj_inf,cj_out1, cj_out2, Density_i, Pressure_i, *turboNormal, *turboVelocity, *Velocity_i, AverageSoundSpeed;
  su2double *deltaprim, *cj, TwoPiThetaFreq_Pitch, pitch, theta, deltaTheta;
  unsigned short iMarker, iSpan, iMarkerTP, iDim;
  unsigned long  iPoint, kend_max, k, iVertex;
  long freq;
  unsigned short  iZone     = config->GetiZone();
  unsigned short nSpanWiseSections = geometry->GetnSpanWiseSections(marker_flag);
  turboNormal   = new su2double[nDim];
  turboVelocity = new su2double[nDim];
  Velocity_i    = new su2double[nDim];
  deltaprim     = new su2double[nVar];
  cj            = new su2double[nVar];
  complex<su2double> I, cktemp_inf,cktemp_out1, cktemp_out2, expArg;
  I = complex<su2double>(0.0,1.0);

#ifdef HAVE_MPI
  su2double MyIm_inf, MyRe_inf, Im_inf, Re_inf, MyIm_out1, MyRe_out1, Im_out1, Re_out1, MyIm_out2, MyRe_out2, Im_out2, Re_out2;
#endif

  kend_max = geometry->GetnFreqSpanMax(marker_flag);
  for (iSpan= 0; iSpan < nSpanWiseSections ; iSpan++){
    for(k=0; k < 2*kend_max+1; k++){
      freq = k - kend_max;
      cktemp_inf = complex<su2double>(0.0,0.0);
      cktemp_out1 = complex<su2double>(0.0,0.0);
      cktemp_out2 = complex<su2double>(0.0,0.0);
      for (iMarker = 0; iMarker < config->GetnMarker_All(); iMarker++){
        for (iMarkerTP=1; iMarkerTP < config->GetnMarker_Turbomachinery()+1; iMarkerTP++){
          if (config->GetMarker_All_Turbomachinery(iMarker) == iMarkerTP){
            if (config->GetMarker_All_TurbomachineryFlag(iMarker) == marker_flag){
              for (iVertex = 0; iVertex < geometry->GetnVertexSpan(iMarker,iSpan); iVertex++) {

                /*--- find the node related to the vertex ---*/
                iPoint = geometry->turbovertex[iMarker][iSpan][iVertex]->GetNode();

                geometry->turbovertex[iMarker][iSpan][iVertex]->GetTurboNormal(turboNormal);
                /*--- Compute the internal state _i ---*/

                Pressure_i = nodes->GetPressure(iPoint);
                Density_i = nodes->GetDensity(iPoint);
                for (iDim = 0; iDim < nDim; iDim++)
                {
                  Velocity_i[iDim] = nodes->GetVelocity(iPoint,iDim);
                }
                ComputeTurboVelocity(Velocity_i, turboNormal, turboVelocity, marker_flag, config->GetKind_TurboMachinery(iZone));

                if(nDim ==2){
                  deltaprim[0] = Density_i - AverageDensity[iMarker][iSpan];
                  deltaprim[1] = turboVelocity[0] - AverageTurboVelocity[iMarker][iSpan][0];
                  deltaprim[2] = turboVelocity[1] - AverageTurboVelocity[iMarker][iSpan][1];
                  deltaprim[3] = Pressure_i - AveragePressure[iMarker][iSpan];
                }
                else{
                  //Here 3d
                  deltaprim[0] = Density_i - AverageDensity[iMarker][iSpan];
                  deltaprim[1] = turboVelocity[0] - AverageTurboVelocity[iMarker][iSpan][0];
                  deltaprim[2] = turboVelocity[1] - AverageTurboVelocity[iMarker][iSpan][1];
                  deltaprim[3] = turboVelocity[2] - AverageTurboVelocity[iMarker][iSpan][2]; //New char
                  deltaprim[4] = Pressure_i - AveragePressure[iMarker][iSpan];
                }

                GetFluidModel()->SetTDState_Prho(AveragePressure[iMarker][iSpan], AverageDensity[iMarker][iSpan]);
                AverageSoundSpeed = GetFluidModel()->GetSoundSpeed();
                conv_numerics->GetCharJump(AverageSoundSpeed, AverageDensity[iMarker][iSpan], deltaprim, cj);

                /*-----this is only valid 2D ----*/
                if(nDim ==2){
                  cj_out1 = cj[1];
                  cj_out2 = cj[2];
                  cj_inf  = cj[3];
                }
                else{
                  //Here 3D
                  cj_out1 = cj[1];
                  cj_out2 = cj[3];
                  cj_inf  = cj[4];
                }
                pitch      = geometry->GetMaxAngularCoord(iMarker, iSpan) - geometry->GetMinAngularCoord(iMarker,iSpan);
                theta      = geometry->turbovertex[iMarker][iSpan][iVertex]->GetRelAngularCoord();
                deltaTheta = geometry->turbovertex[iMarker][iSpan][iVertex]->GetDeltaAngularCoord();
                TwoPiThetaFreq_Pitch = 2*PI_NUMBER*freq*theta/pitch;

                expArg = complex<su2double>(cos(TwoPiThetaFreq_Pitch)) - I*complex<su2double>(sin(TwoPiThetaFreq_Pitch));
                if (freq != 0){
                  cktemp_out1 +=  cj_out1*expArg*deltaTheta/pitch;
                  cktemp_out2 +=  cj_out2*expArg*deltaTheta/pitch;
                  cktemp_inf  +=  cj_inf*expArg*deltaTheta/pitch;
                }
                else{
                  cktemp_inf += complex<su2double>(0.0,0.0);
                  cktemp_out1 += complex<su2double>(0.0,0.0);
                  cktemp_out2 += complex<su2double>(0.0,0.0);
                }
              }

            }
          }
        }
      }

#ifdef HAVE_MPI
      MyRe_inf = cktemp_inf.real(); Re_inf = 0.0;
      MyIm_inf = cktemp_inf.imag(); Im_inf = 0.0;
      cktemp_inf = complex<su2double>(0.0,0.0);

      MyRe_out1 = cktemp_out1.real(); Re_out1 = 0.0;
      MyIm_out1 = cktemp_out1.imag(); Im_out1 = 0.0;
      cktemp_out1 = complex<su2double>(0.0,0.0);

      MyRe_out2 = cktemp_out2.real(); Re_out2 = 0.0;
      MyIm_out2 = cktemp_out2.imag(); Im_out2 = 0.0;
      cktemp_out2 = complex<su2double>(0.0,0.0);


      SU2_MPI::Allreduce(&MyRe_inf, &Re_inf, 1, MPI_DOUBLE, MPI_SUM, SU2_MPI::GetComm());
      SU2_MPI::Allreduce(&MyIm_inf, &Im_inf, 1, MPI_DOUBLE, MPI_SUM, SU2_MPI::GetComm());
      SU2_MPI::Allreduce(&MyRe_out1, &Re_out1, 1, MPI_DOUBLE, MPI_SUM, SU2_MPI::GetComm());
      SU2_MPI::Allreduce(&MyIm_out1, &Im_out1, 1, MPI_DOUBLE, MPI_SUM, SU2_MPI::GetComm());
      SU2_MPI::Allreduce(&MyRe_out2, &Re_out2, 1, MPI_DOUBLE, MPI_SUM, SU2_MPI::GetComm());
      SU2_MPI::Allreduce(&MyIm_out2, &Im_out2, 1, MPI_DOUBLE, MPI_SUM, SU2_MPI::GetComm());

      cktemp_inf = complex<su2double>(Re_inf,Im_inf);
      cktemp_out1 = complex<su2double>(Re_out1,Im_out1);
      cktemp_out2 = complex<su2double>(Re_out2,Im_out2);

#endif

      for (iMarker = 0; iMarker < config->GetnMarker_All(); iMarker++){
        for (iMarkerTP=1; iMarkerTP < config->GetnMarker_Turbomachinery()+1; iMarkerTP++){
          if (config->GetMarker_All_Turbomachinery(iMarker) == iMarkerTP){
            if (config->GetMarker_All_TurbomachineryFlag(iMarker) == marker_flag){
              /*-----this is only valid 2D ----*/
              if (marker_flag == INFLOW){
                CkInflow[iMarker][iSpan][k]= cktemp_inf;
              }else{
                CkOutflow1[iMarker][iSpan][k]=cktemp_out1;
                CkOutflow2[iMarker][iSpan][k]=cktemp_out2;
              }
            }
          }
        }
      }
    }
  }

  delete [] turboVelocity;
  delete [] turboNormal;
  delete [] Velocity_i;
  delete [] deltaprim;
  delete [] cj;

}

void CEulerSolver::BC_Giles(CGeometry *geometry, CSolver **solver_container, CNumerics *conv_numerics,
                            CNumerics *visc_numerics, CConfig *config, unsigned short val_marker) {

  unsigned short iDim, iVar, jVar, iSpan;
  unsigned long  iPoint, Point_Normal, oldVertex, k, kend, kend_max, iVertex;
  su2double  *UnitNormal, *turboVelocity, *turboNormal;

  su2double *Velocity_b, Velocity2_b, Enthalpy_b, Energy_b, Density_b, Pressure_b, Temperature_b;
  su2double *Velocity_i, Velocity2_i, Energy_i, StaticEnergy_i, Density_i, Pressure_i;
  su2double Pressure_e;
  su2double *V_boundary, *V_domain, *S_boundary, *S_domain;
  unsigned short  iZone     = config->GetiZone();
  bool implicit             = (config->GetKind_TimeIntScheme() == EULER_IMPLICIT);
  string Marker_Tag         = config->GetMarker_All_TagBound(val_marker);
  bool viscous              = config->GetViscous();
  unsigned short nSpanWiseSections = geometry->GetnSpanWiseSections(config->GetMarker_All_TurbomachineryFlag(val_marker));
  su2double relfacAvgCfg       = config->GetGiles_RelaxFactorAverage(Marker_Tag);
  su2double relfacFouCfg       = config->GetGiles_RelaxFactorFourier(Marker_Tag);
  su2double *Normal;
  su2double TwoPiThetaFreq_Pitch, pitch,theta;
  const su2double *SpanWiseValues = nullptr, *FlowDir;
  su2double spanPercent, extrarelfacAvg = 0.0, deltaSpan = 0.0, relfacAvg, relfacFou, coeffrelfacAvg = 0.0;
  unsigned short Turbo_Flag;

  Normal                = new su2double[nDim];
  turboNormal           = new su2double[nDim];
  UnitNormal            = new su2double[nDim];
  turboVelocity         = new su2double[nDim];
  Velocity_i            = new su2double[nDim];
  Velocity_b            = new su2double[nDim];


  su2double AverageSoundSpeed, *AverageTurboMach, AverageEntropy, AverageEnthalpy;
  AverageTurboMach = new su2double[nDim];
  S_boundary       = new su2double[8];

  su2double  AvgMach , *cj, GilesBeta, *delta_c, **R_Matrix, *deltaprim, **R_c_inv,**R_c, alphaIn_BC, gammaIn_BC = 0,
      P_Total, T_Total, Enthalpy_BC, Entropy_BC, *R, *c_avg,*dcjs, Beta_inf2, c2js_Re, c3js_Re, cOutjs_Re, avgVel2 =0.0;

  long freq;

  delta_c       = new su2double[nVar];
  deltaprim     = new su2double[nVar];
  cj            = new su2double[nVar];
  R_Matrix      = new su2double*[nVar];
  R_c           = new su2double*[nVar-1];
  R_c_inv       = new su2double*[nVar-1];
  R             = new su2double[nVar-1];
  c_avg         = new su2double[nVar];
  dcjs          = new su2double[nVar];

  for (iVar = 0; iVar < nVar; iVar++)
  {
    R_Matrix[iVar] = new su2double[nVar];
    c_avg[iVar]    =  0.0;
    dcjs[iVar]     =  0.0;
  }
  for (iVar = 0; iVar < nVar-1; iVar++)
  {
    R_c[iVar] = new su2double[nVar-1];
    R_c_inv[iVar] = new su2double[nVar-1];
  }


  complex<su2double> I, c2ks, c2js, c3ks, c3js, cOutks, cOutjs, Beta_inf;
  I = complex<su2double>(0.0,1.0);

  /*--- Compute coeff for under relaxation of Avg and Fourier Coefficient for hub and shroud---*/
  if (nDim == 3){
    extrarelfacAvg  = config->GetExtraRelFacGiles(0);
    spanPercent     = config->GetExtraRelFacGiles(1);
    Turbo_Flag      = config->GetMarker_All_TurbomachineryFlag(val_marker);
    SpanWiseValues  = geometry->GetSpanWiseValue(Turbo_Flag);
    deltaSpan       = SpanWiseValues[nSpanWiseSections-1]*spanPercent;
    coeffrelfacAvg  = (relfacAvgCfg - extrarelfacAvg)/deltaSpan;
  }

  for (iSpan= 0; iSpan < nSpanWiseSections ; iSpan++){
    /*--- Compute under relaxation for the Hub and Shroud Avg and Fourier Coefficient---*/
    if(nDim == 3){
      if(SpanWiseValues[iSpan] <= SpanWiseValues[0] + deltaSpan){
        relfacAvg = extrarelfacAvg + coeffrelfacAvg*(SpanWiseValues[iSpan] - SpanWiseValues[0]);
        relfacFou = 0.0;
      }
      else if(SpanWiseValues[iSpan] >= SpanWiseValues[nSpanWiseSections -1] - deltaSpan){
        relfacAvg = extrarelfacAvg - coeffrelfacAvg*(SpanWiseValues[iSpan] - SpanWiseValues[nSpanWiseSections -1]);
        relfacFou = 0.0;
      }
      else{
        relfacAvg = relfacAvgCfg;
        relfacFou = relfacFouCfg;
      }
    }
    else{
      {
        relfacAvg = relfacAvgCfg;
        relfacFou = relfacFouCfg;
      }
    }

    GetFluidModel()->SetTDState_Prho(AveragePressure[val_marker][iSpan], AverageDensity[val_marker][iSpan]);
    AverageSoundSpeed = GetFluidModel()->GetSoundSpeed();
    AverageTurboMach[0] = AverageTurboVelocity[val_marker][iSpan][0]/AverageSoundSpeed;
    AverageTurboMach[1] = AverageTurboVelocity[val_marker][iSpan][1]/AverageSoundSpeed;

    if(dynamic_grid){
      AverageTurboMach[1] -= geometry->GetAverageTangGridVel(val_marker,iSpan)/AverageSoundSpeed;
    }

    AvgMach = AverageTurboMach[0]*AverageTurboMach[0] + AverageTurboMach[1]*AverageTurboMach[1];

    kend     = geometry->GetnFreqSpan(val_marker, iSpan);
    kend_max = geometry->GetnFreqSpanMax(config->GetMarker_All_TurbomachineryFlag(val_marker));
    conv_numerics->GetRMatrix(AverageSoundSpeed, AverageDensity[val_marker][iSpan], R_Matrix);

    switch(config->GetKind_Data_Giles(Marker_Tag)){

    case TOTAL_CONDITIONS_PT:

      /*--- Retrieve the specified total conditions for this inlet. ---*/
      P_Total  = config->GetGiles_Var1(Marker_Tag);
      T_Total  = config->GetGiles_Var2(Marker_Tag);
      FlowDir = config->GetGiles_FlowDir(Marker_Tag);
      alphaIn_BC = atan(FlowDir[1]/FlowDir[0]);

      gammaIn_BC = 0;
      if (nDim == 3){
        gammaIn_BC = FlowDir[2]; //atan(FlowDir[2]/FlowDir[0]);
      }

      /*--- Non-dim. the inputs---*/
      P_Total /= config->GetPressure_Ref();
      T_Total /= config->GetTemperature_Ref();

      /* --- Computes the total state --- */
      GetFluidModel()->SetTDState_PT(P_Total, T_Total);
      Enthalpy_BC = GetFluidModel()->GetStaticEnergy()+ GetFluidModel()->GetPressure()/GetFluidModel()->GetDensity();
      Entropy_BC = GetFluidModel()->GetEntropy();


      /* --- Computes the inverse matrix R_c --- */
      conv_numerics->ComputeResJacobianGiles(GetFluidModel(), AveragePressure[val_marker][iSpan], AverageDensity[val_marker][iSpan],
                                             AverageTurboVelocity[val_marker][iSpan], alphaIn_BC, gammaIn_BC, R_c, R_c_inv);

      GetFluidModel()->SetTDState_Prho(AveragePressure[val_marker][iSpan], AverageDensity[val_marker][iSpan]);
      AverageEnthalpy = GetFluidModel()->GetStaticEnergy() + AveragePressure[val_marker][iSpan]/AverageDensity[val_marker][iSpan];
      AverageEntropy  = GetFluidModel()->GetEntropy();

      avgVel2 = 0.0;
      for (iDim = 0; iDim < nDim; iDim++) avgVel2 += AverageVelocity[val_marker][iSpan][iDim]*AverageVelocity[val_marker][iSpan][iDim];
      if (nDim == 2){
        R[0] = -(AverageEntropy - Entropy_BC);
        R[1] = -(AverageTurboVelocity[val_marker][iSpan][1] - tan(alphaIn_BC)*AverageTurboVelocity[val_marker][iSpan][0]);
        R[2] = -(AverageEnthalpy + 0.5*avgVel2 - Enthalpy_BC);
      }

      else{
        R[0] = -(AverageEntropy - Entropy_BC);
        R[1] = -(AverageTurboVelocity[val_marker][iSpan][1] - tan(alphaIn_BC)*AverageTurboVelocity[val_marker][iSpan][0]);
        R[2] = -(AverageTurboVelocity[val_marker][iSpan][2] - tan(gammaIn_BC)*AverageTurboVelocity[val_marker][iSpan][0]);
        R[3] = -(AverageEnthalpy + 0.5*avgVel2 - Enthalpy_BC);

      }
      /* --- Compute the avg component  c_avg = R_c^-1 * R --- */
      for (iVar = 0; iVar < nVar-1; iVar++){
        c_avg[iVar] = 0.0;
        for (jVar = 0; jVar < nVar-1; jVar++){
          c_avg[iVar] += R_c_inv[iVar][jVar]*R[jVar];
        }
      }
      break;

    case TOTAL_CONDITIONS_PT_1D:

      /*--- Retrieve the specified total conditions for this inlet. ---*/
      P_Total  = config->GetGiles_Var1(Marker_Tag);
      T_Total  = config->GetGiles_Var2(Marker_Tag);
      FlowDir = config->GetGiles_FlowDir(Marker_Tag);
      alphaIn_BC = atan(FlowDir[1]/FlowDir[0]);

      gammaIn_BC = 0;
      if (nDim == 3){
        // Review definition of angle
        gammaIn_BC = FlowDir[2]; //atan(FlowDir[2]/FlowDir[0]);
      }

      /*--- Non-dim. the inputs---*/
      P_Total /= config->GetPressure_Ref();
      T_Total /= config->GetTemperature_Ref();

      /* --- Computes the total state --- */
      GetFluidModel()->SetTDState_PT(P_Total, T_Total);
      Enthalpy_BC = GetFluidModel()->GetStaticEnergy()+ GetFluidModel()->GetPressure()/GetFluidModel()->GetDensity();
      Entropy_BC = GetFluidModel()->GetEntropy();


      /* --- Computes the inverse matrix R_c --- */
      conv_numerics->ComputeResJacobianGiles(GetFluidModel(), AveragePressure[val_marker][iSpan], AverageDensity[val_marker][iSpan],
                                             AverageTurboVelocity[val_marker][iSpan], alphaIn_BC, gammaIn_BC, R_c, R_c_inv);

      GetFluidModel()->SetTDState_Prho(AveragePressure[val_marker][nSpanWiseSections], AverageDensity[val_marker][nSpanWiseSections]);
      AverageEnthalpy = GetFluidModel()->GetStaticEnergy() + AveragePressure[val_marker][nSpanWiseSections]/AverageDensity[val_marker][nSpanWiseSections];
      AverageEntropy  = GetFluidModel()->GetEntropy();


      avgVel2 = 0.0;
      for (iDim = 0; iDim < nDim; iDim++) avgVel2 += AverageVelocity[val_marker][iSpan][iDim]*AverageVelocity[val_marker][iSpan][iDim];
      if (nDim == 2){
        R[0] = -(AverageEntropy - Entropy_BC);
        R[1] = -(AverageTurboVelocity[val_marker][nSpanWiseSections][1] - tan(alphaIn_BC)*AverageTurboVelocity[val_marker][nSpanWiseSections][0]);
        R[2] = -(AverageEnthalpy + 0.5*avgVel2 - Enthalpy_BC);
      }

      else{
        R[0] = -(AverageEntropy - Entropy_BC);
        R[1] = -(AverageTurboVelocity[val_marker][nSpanWiseSections][1] - tan(alphaIn_BC)*AverageTurboVelocity[val_marker][nSpanWiseSections][0]);
        R[2] = -(AverageTurboVelocity[val_marker][nSpanWiseSections][2] - tan(gammaIn_BC)*AverageTurboVelocity[val_marker][nSpanWiseSections][0]);
        R[3] = -(AverageEnthalpy + 0.5*avgVel2 - Enthalpy_BC);

      }
      /* --- Compute the avg component  c_avg = R_c^-1 * R --- */
      for (iVar = 0; iVar < nVar-1; iVar++){
        c_avg[iVar] = 0.0;
        for (jVar = 0; jVar < nVar-1; jVar++){
          c_avg[iVar] += R_c_inv[iVar][jVar]*R[jVar];
        }
      }
      break;

    case MIXING_IN: case MIXING_OUT:

      /* --- Compute average jump of primitive at the mixing-plane interface--- */
      deltaprim[0] = ExtAverageDensity[val_marker][iSpan] - AverageDensity[val_marker][iSpan];
      deltaprim[1] = ExtAverageTurboVelocity[val_marker][iSpan][0] - AverageTurboVelocity[val_marker][iSpan][0];
      deltaprim[2] = ExtAverageTurboVelocity[val_marker][iSpan][1] - AverageTurboVelocity[val_marker][iSpan][1];
      if (nDim == 2){
        deltaprim[3] = ExtAveragePressure[val_marker][iSpan] - AveragePressure[val_marker][iSpan];
      }
      else
      {
        deltaprim[3] = ExtAverageTurboVelocity[val_marker][iSpan][2] - AverageTurboVelocity[val_marker][iSpan][2];
        deltaprim[4] = ExtAveragePressure[val_marker][iSpan] - AveragePressure[val_marker][iSpan];
      }


      /* --- Compute average jump of charachteristic variable at the mixing-plane interface--- */
      GetFluidModel()->SetTDState_Prho(AveragePressure[val_marker][iSpan], AverageDensity[val_marker][iSpan]);
      AverageSoundSpeed = GetFluidModel()->GetSoundSpeed();
      conv_numerics->GetCharJump(AverageSoundSpeed, AverageDensity[val_marker][iSpan], deltaprim, c_avg);
      break;

    case MIXING_IN_1D: case MIXING_OUT_1D:

      /* --- Compute average jump of primitive at the mixing-plane interface--- */
      deltaprim[0] = ExtAverageDensity[val_marker][nSpanWiseSections] - AverageDensity[val_marker][nSpanWiseSections];
      deltaprim[1] = ExtAverageTurboVelocity[val_marker][nSpanWiseSections][0] - AverageTurboVelocity[val_marker][nSpanWiseSections][0];
      deltaprim[2] = ExtAverageTurboVelocity[val_marker][nSpanWiseSections][1] - AverageTurboVelocity[val_marker][nSpanWiseSections][1];
      if (nDim == 2){
        deltaprim[3] = ExtAveragePressure[val_marker][nSpanWiseSections] - AveragePressure[val_marker][nSpanWiseSections];
      }
      else
      {
        deltaprim[3] = ExtAverageTurboVelocity[val_marker][nSpanWiseSections][2] - AverageTurboVelocity[val_marker][nSpanWiseSections][2];
        deltaprim[4] = ExtAveragePressure[val_marker][nSpanWiseSections] - AveragePressure[val_marker][nSpanWiseSections];
      }

      /* --- Compute average jump of charachteristic variable at the mixing-plane interface--- */
      GetFluidModel()->SetTDState_Prho(AveragePressure[val_marker][nSpanWiseSections], AverageDensity[val_marker][nSpanWiseSections]);
      AverageSoundSpeed = GetFluidModel()->GetSoundSpeed();
      conv_numerics->GetCharJump(AverageSoundSpeed, AverageDensity[val_marker][nSpanWiseSections], deltaprim, c_avg);
      break;


    case STATIC_PRESSURE:
      Pressure_e = config->GetGiles_Var1(Marker_Tag);
      Pressure_e /= config->GetPressure_Ref();

      /* --- Compute avg characteristic jump  --- */
      if (nDim == 2){
        c_avg[3] = -2.0*(AveragePressure[val_marker][iSpan]-Pressure_e);
      }
      else
      {
        c_avg[4] = -2.0*(AveragePressure[val_marker][iSpan]-Pressure_e);
      }
      break;

    case STATIC_PRESSURE_1D:
      Pressure_e = config->GetGiles_Var1(Marker_Tag);
      Pressure_e /= config->GetPressure_Ref();

      /* --- Compute avg characteristic jump  --- */
      if (nDim == 2){
        c_avg[3] = -2.0*(AveragePressure[val_marker][nSpanWiseSections]-Pressure_e);
      }
      else
      {
        c_avg[4] = -2.0*(AveragePressure[val_marker][nSpanWiseSections]-Pressure_e);
      }
      break;

    case RADIAL_EQUILIBRIUM:
      Pressure_e = RadialEquilibriumPressure[val_marker][iSpan];

      /* --- Compute avg characteristic jump  --- */
      c_avg[4] = -2.0*(AveragePressure[val_marker][iSpan]-Pressure_e);

      break;

    }

    /*--- Loop over all the vertices on this boundary marker ---*/

    SU2_OMP_FOR_DYN(OMP_MIN_SIZE)
    for (iVertex = 0; iVertex < geometry->GetnVertexSpan(val_marker,iSpan); iVertex++) {

      /*--- using the other vertex information for retrieving some information ---*/
      oldVertex = geometry->turbovertex[val_marker][iSpan][iVertex]->GetOldVertex();
      V_boundary= GetCharacPrimVar(val_marker, oldVertex);

      /*--- Index of the closest interior node ---*/
      Point_Normal = geometry->vertex[val_marker][oldVertex]->GetNormal_Neighbor();

      /*--- Normal vector for this vertex (negate for outward convention),
       *    this normal is scaled with the area of the face of the element  ---*/
      geometry->vertex[val_marker][oldVertex]->GetNormal(Normal);
      for (iDim = 0; iDim < nDim; iDim++) Normal[iDim] = -Normal[iDim];
      conv_numerics->SetNormal(Normal);

      /*--- find the node related to the vertex ---*/
      iPoint = geometry->turbovertex[val_marker][iSpan][iVertex]->GetNode();

      /*--- Normalize Normal vector for this vertex (already for outward convention) ---*/
      geometry->turbovertex[val_marker][iSpan][iVertex]->GetNormal(UnitNormal);
      geometry->turbovertex[val_marker][iSpan][iVertex]->GetTurboNormal(turboNormal);

      /*--- Retrieve solution at this boundary node ---*/
      V_domain = nodes->GetPrimitive(iPoint);

      /*--- Retrieve domain Secondary variables ---*/
      S_domain = nodes->GetSecondary(iPoint);


      /*--- Compute the internal state u_i ---*/
      Velocity2_i = 0;
      for (iDim = 0; iDim < nDim; iDim++)
      {
        Velocity_i[iDim] = nodes->GetVelocity(iPoint,iDim);
        Velocity2_i += Velocity_i[iDim]*Velocity_i[iDim];
      }


      Density_i = nodes->GetDensity(iPoint);

      Energy_i = nodes->GetEnergy(iPoint);
      StaticEnergy_i = Energy_i - 0.5*Velocity2_i;

      GetFluidModel()->SetTDState_rhoe(Density_i, StaticEnergy_i);

      Pressure_i = GetFluidModel()->GetPressure();

      ComputeTurboVelocity(Velocity_i, turboNormal, turboVelocity, config->GetMarker_All_TurbomachineryFlag(val_marker),config->GetKind_TurboMachinery(iZone));
      if (nDim == 2){
        deltaprim[0] = Density_i - AverageDensity[val_marker][iSpan];
        deltaprim[1] = turboVelocity[0] - AverageTurboVelocity[val_marker][iSpan][0];
        deltaprim[2] = turboVelocity[1] - AverageTurboVelocity[val_marker][iSpan][1];
        deltaprim[3] = Pressure_i - AveragePressure[val_marker][iSpan];
      }
      else{
        deltaprim[0] = Density_i - AverageDensity[val_marker][iSpan];
        deltaprim[1] = turboVelocity[0] - AverageTurboVelocity[val_marker][iSpan][0];
        deltaprim[2] = turboVelocity[1] - AverageTurboVelocity[val_marker][iSpan][1];
        deltaprim[3] = turboVelocity[2] - AverageTurboVelocity[val_marker][iSpan][2];
        deltaprim[4] = Pressure_i - AveragePressure[val_marker][iSpan];
      }

      GetFluidModel()->SetTDState_Prho(AveragePressure[val_marker][iSpan], AverageDensity[val_marker][iSpan]);
      AverageSoundSpeed = GetFluidModel()->GetSoundSpeed();
      conv_numerics->GetCharJump(AverageSoundSpeed, AverageDensity[val_marker][iSpan], deltaprim, cj);


      pitch      = geometry->GetMaxAngularCoord(val_marker, iSpan) - geometry->GetMinAngularCoord(val_marker,iSpan);
      theta      = geometry->turbovertex[val_marker][iSpan][iVertex]->GetRelAngularCoord();

      switch(config->GetKind_Data_Giles(Marker_Tag))
      {

      //Done, generilize for 3D case
      //TODO(turbo), generilize for Inlet and Outlet in for backflow treatment

      case TOTAL_CONDITIONS_PT: case MIXING_IN:case TOTAL_CONDITIONS_PT_1D: case MIXING_IN_1D:
        if(config->GetSpatialFourier()){
          if (AvgMach <= 1.0){
            Beta_inf= I*complex<su2double>(sqrt(1.0 - AvgMach));
            c2js = complex<su2double>(0.0,0.0);
            c3js = complex<su2double>(0.0,0.0);
            for(k=0; k < 2*kend_max+1; k++){
              freq = k - kend_max;
              if(freq >= (long)(-kend) && freq <= (long)(kend) && AverageTurboMach[0] > config->GetAverageMachLimit()){
                TwoPiThetaFreq_Pitch = 2*PI_NUMBER*freq*theta/pitch;

                c2ks = -CkInflow[val_marker][iSpan][k]*complex<su2double>(Beta_inf + AverageTurboMach[1])/complex<su2double>( 1.0 + AverageTurboMach[0]);
                c3ks =  CkInflow[val_marker][iSpan][k]*complex<su2double>(Beta_inf + AverageTurboMach[1])/complex<su2double>( 1.0 + AverageTurboMach[0]);
                c3ks *= complex<su2double>(Beta_inf + AverageTurboMach[1])/complex<su2double>( 1.0 + AverageTurboMach[0]);
                c2js += c2ks*(complex<su2double>(cos(TwoPiThetaFreq_Pitch))+I*complex<su2double>(sin(TwoPiThetaFreq_Pitch)));
                c3js += c3ks*(complex<su2double>(cos(TwoPiThetaFreq_Pitch))+I*complex<su2double>(sin(TwoPiThetaFreq_Pitch)));
              }
              else{
                c2js += complex<su2double>(0.0,0.0);
                c3js += complex<su2double>(0.0,0.0);
              }
            }
            c2js_Re = c2js.real();
            c3js_Re = c3js.real();

            if (nDim == 2){
              dcjs[0] = 0.0     - cj[0];
              dcjs[1] = c2js_Re - cj[1];
              dcjs[2] = c3js_Re - cj[2];
            }else{
              dcjs[0] = 0.0     - cj[0];
              dcjs[1] = c2js_Re - cj[1];
              dcjs[2] = 0.0     - cj[2];
              dcjs[3] = c3js_Re - cj[3];
            }

          }else{
            if (AverageTurboVelocity[val_marker][iSpan][1] >= 0.0){
              Beta_inf2= -sqrt(AvgMach - 1.0);
            }else{
              Beta_inf2= sqrt(AvgMach-1.0);
            }
            if (nDim == 2){
              c2js_Re = -cj[3]*(Beta_inf2 + AverageTurboMach[1])/( 1.0 + AverageTurboMach[0]);
              c3js_Re = cj[3]*(Beta_inf2 + AverageTurboMach[1])/( 1.0 + AverageTurboMach[0]);
              c3js_Re *= (Beta_inf2 + AverageTurboMach[1])/( 1.0 + AverageTurboMach[0]);
            }else{
              c2js_Re = -cj[4]*(Beta_inf2 + AverageTurboMach[1])/( 1.0 + AverageTurboMach[0]);
              c3js_Re = cj[4]*(Beta_inf2 + AverageTurboMach[1])/( 1.0 + AverageTurboMach[0]);
              c3js_Re *= (Beta_inf2 + AverageTurboMach[1])/( 1.0 + AverageTurboMach[0]);
            }


            if (nDim == 2){
              dcjs[0] = 0.0     - cj[0];
              dcjs[1] = c2js_Re - cj[1];
              dcjs[2] = c3js_Re - cj[2];
            }else{
              dcjs[0] = 0.0     - cj[0];
              dcjs[1] = c2js_Re - cj[1];
              dcjs[2] = 0.0     - cj[2];
              dcjs[3] = c3js_Re - cj[3];
            }
          }
        }
        else{
          if (nDim == 2){
            dcjs[0] = 0.0;
            dcjs[1] = 0.0;
            dcjs[2] = 0.0;
          }else{
            dcjs[0] = 0.0;
            dcjs[1] = 0.0;
            dcjs[2] = 0.0;
            dcjs[3] = 0.0;
          }
        }
        /* --- Impose Inlet BC Reflecting--- */
        delta_c[0] = relfacAvg*c_avg[0] + relfacFou*dcjs[0];
        delta_c[1] = relfacAvg*c_avg[1] + relfacFou*dcjs[1];
        delta_c[2] = relfacAvg*c_avg[2] + relfacFou*dcjs[2];
        if (nDim == 2){
          delta_c[3] = cj[3];
        }else{
          delta_c[3] = relfacAvg*c_avg[3] + relfacFou*dcjs[3];
          delta_c[4] = cj[4];
        }
        break;


      case STATIC_PRESSURE:case STATIC_PRESSURE_1D:case MIXING_OUT:case RADIAL_EQUILIBRIUM:case MIXING_OUT_1D:

        /* --- implementation of Giles BC---*/
        if(config->GetSpatialFourier()){
          if (AvgMach > 1.0){
            /* --- supersonic Giles implementation ---*/
            if (AverageTurboVelocity[val_marker][iSpan][1] >= 0.0){
              GilesBeta= -sqrt(AvgMach - 1.0);

            }else{
              GilesBeta= sqrt(AvgMach - 1.0);
            }
            if(nDim == 2){
              cOutjs_Re= (2.0 * AverageTurboMach[0])/(GilesBeta - AverageTurboMach[1])*cj[1] - (GilesBeta + AverageTurboMach[1])/(GilesBeta - AverageTurboMach[1])*cj[2];
            }
            else{
              cOutjs_Re= (2.0 * AverageTurboMach[0])/(GilesBeta - AverageTurboMach[1])*cj[1] - (GilesBeta + AverageTurboMach[1])/(GilesBeta - AverageTurboMach[1])*cj[3];
            }
            if (nDim == 2){
              dcjs[3] = cOutjs_Re - cj[3];
            }
            else{
              dcjs[4] = cOutjs_Re - cj[4];
            }
          }else{

            /* --- subsonic Giles implementation ---*/
            Beta_inf= I*complex<su2double>(sqrt(1.0  - AvgMach));
            cOutjs  = complex<su2double>(0.0,0.0);
            for(k=0; k < 2*kend_max+1; k++){
              freq = k - kend_max;
              if(freq >= (long)(-kend) && freq <= (long)(kend) && AverageTurboMach[0] > config->GetAverageMachLimit()){
                TwoPiThetaFreq_Pitch = 2*PI_NUMBER*freq*theta/pitch;
                cOutks  = complex<su2double>(2.0 * AverageTurboMach[0])/complex<su2double>(Beta_inf - AverageTurboMach[1])*CkOutflow1[val_marker][iSpan][k];
                cOutks -= complex<su2double>(Beta_inf + AverageTurboMach[1])/complex<su2double>(Beta_inf - AverageTurboMach[1])*CkOutflow2[val_marker][iSpan][k];

                cOutjs += cOutks*(complex<su2double>(cos(TwoPiThetaFreq_Pitch)) + I*complex<su2double>(sin(TwoPiThetaFreq_Pitch)));
              }
              else{
                cOutjs +=complex<su2double>(0.0,0.0);
              }
            }
            cOutjs_Re = cOutjs.real();

            if (nDim == 2){
              dcjs[3] = cOutjs_Re - cj[3];
            }
            else{
              dcjs[4] = cOutjs_Re - cj[4];
            }
          }
        }
        else{
          if (nDim == 2){
            dcjs[3] = 0.0;
          }
          else{
            dcjs[4] = 0.0;
          }
        }
        /* --- Impose Outlet BC Non-Reflecting  --- */
        delta_c[0] = cj[0];
        delta_c[1] = cj[1];
        delta_c[2] = cj[2];
        if (nDim == 2){
          delta_c[3] = relfacAvg*c_avg[3] + relfacFou*dcjs[3];
        }
        else{
          delta_c[3] = cj[3];
          delta_c[4] = relfacAvg*c_avg[4] + relfacFou*dcjs[4];
        }


        /*--- Automatically impose supersonic autoflow ---*/
        if (abs(AverageTurboMach[0]) > 1.0000){
          delta_c[0] = 0.0;
          delta_c[1] = 0.0;
          delta_c[2] = 0.0;
          delta_c[2] = 0.0;
          if (nDim == 3)delta_c[4] = 0.0;
        }

        break;

      default:
        SU2_MPI::Error("Invalid Giles input!", CURRENT_FUNCTION);
        break;
      }

      /*--- Compute primitive jump from characteristic variables  ---*/
      for (iVar = 0; iVar < nVar; iVar++)
      {
        deltaprim[iVar]=0.0;
        for (jVar = 0; jVar < nVar; jVar++)
        {
          deltaprim[iVar] +=  R_Matrix[iVar][jVar]*delta_c[jVar];
        }
      }

      /*--- retrieve boundary variables ---*/
      Density_b = AverageDensity[val_marker][iSpan] + deltaprim[0];
      turboVelocity[0] = AverageTurboVelocity[val_marker][iSpan][0] + deltaprim[1];
      turboVelocity[1] = AverageTurboVelocity[val_marker][iSpan][1] + deltaprim[2];
      if(nDim == 2){
        Pressure_b = AveragePressure[val_marker][iSpan] + deltaprim[3];
      }
      else{
        turboVelocity[2] = AverageTurboVelocity[val_marker][iSpan][2] + deltaprim[3];
        Pressure_b = AveragePressure[val_marker][iSpan] + deltaprim[4];
      }


      ComputeBackVelocity(turboVelocity, turboNormal, Velocity_b, config->GetMarker_All_TurbomachineryFlag(val_marker), config->GetKind_TurboMachinery(iZone));
      Velocity2_b = 0.0;
      for (iDim = 0; iDim < nDim; iDim++) {
        Velocity2_b+= Velocity_b[iDim]*Velocity_b[iDim];
      }

      if(Pressure_b <= 0.0 || Density_b <= 0.0 ){
        Pressure_b = Pressure_i;
        Density_b = Density_i;
        Velocity2_b = 0.0;
        for (iDim = 0; iDim < nDim; iDim++) {
          Velocity_b[iDim] = Velocity_i[iDim];
          Velocity2_b+= Velocity_b[iDim]*Velocity_b[iDim];
        }
      }

      GetFluidModel()->SetTDState_Prho(Pressure_b, Density_b);
      Energy_b = GetFluidModel()->GetStaticEnergy() + 0.5*Velocity2_b;
      Temperature_b= GetFluidModel()->GetTemperature();
      Enthalpy_b = Energy_b + Pressure_b/Density_b;

      /*--- Primitive variables, using the derived quantities ---*/
      V_boundary[0] = Temperature_b;
      for (iDim = 0; iDim < nDim; iDim++)
        V_boundary[iDim+1] = Velocity_b[iDim];
      V_boundary[nDim+1] = Pressure_b;
      V_boundary[nDim+2] = Density_b;
      V_boundary[nDim+3] = Enthalpy_b;

      S_boundary[0]= GetFluidModel()->GetdPdrho_e();
      S_boundary[1]= GetFluidModel()->GetdPde_rho();



      /*--- Set various quantities in the solver class ---*/

      conv_numerics->SetPrimitive(V_domain, V_boundary);
      conv_numerics->SetSecondary(S_domain, S_boundary);


      if (dynamic_grid)
        conv_numerics->SetGridVel(geometry->nodes->GetGridVel(iPoint), geometry->nodes->GetGridVel(iPoint));

      /*--- Compute the residual using an upwind scheme ---*/

      auto residual = conv_numerics->ComputeResidual(config);

      /*--- Update residual value ---*/
      LinSysRes.AddBlock(iPoint, residual);

      /*--- Jacobian contribution for implicit integration ---*/
      if (implicit)
        Jacobian.AddBlock2Diag(iPoint, residual.jacobian_i);

      /*--- Viscous contribution ---*/

      if (viscous) {

        /*--- Set laminar and eddy viscosity at the infinity ---*/

        V_boundary[nDim+5] = GetFluidModel()->GetLaminarViscosity();
        V_boundary[nDim+6] = nodes->GetEddyViscosity(iPoint);
        V_boundary[nDim+7] = GetFluidModel()->GetThermalConductivity();
        V_boundary[nDim+8] = GetFluidModel()->GetCp();

        /*--- Set the normal vector and the coordinates ---*/

        visc_numerics->SetNormal(Normal);
        su2double Coord_Reflected[MAXNDIM];
        GeometryToolbox::PointPointReflect(nDim, geometry->nodes->GetCoord(Point_Normal),
                                                 geometry->nodes->GetCoord(iPoint), Coord_Reflected);
        visc_numerics->SetCoord(geometry->nodes->GetCoord(iPoint), Coord_Reflected);

        /*--- Primitive variables, and gradient ---*/

        visc_numerics->SetPrimitive(V_domain, V_boundary);
        visc_numerics->SetPrimVarGradient(nodes->GetGradient_Primitive(iPoint), nodes->GetGradient_Primitive(iPoint));


        /*--- Compute secondary thermodynamic properties (partial derivatives...) ---*/

        S_boundary[0]= GetFluidModel()->GetdPdrho_e();
        S_boundary[1]= GetFluidModel()->GetdPde_rho();

        S_boundary[2]= GetFluidModel()->GetdTdrho_e();
        S_boundary[3]= GetFluidModel()->GetdTde_rho();

        /*--- Compute secondary thermo-physical properties (partial derivatives...) ---*/

        S_boundary[4]= GetFluidModel()->Getdmudrho_T();
        S_boundary[5]= GetFluidModel()->GetdmudT_rho();

        S_boundary[6]= GetFluidModel()->Getdktdrho_T();
        S_boundary[7]= GetFluidModel()->GetdktdT_rho();

        visc_numerics->SetSecondary(S_domain, S_boundary);

        /*--- Turbulent kinetic energy ---*/

        if ((config->GetKind_Turb_Model() == TURB_MODEL::SST) || (config->GetKind_Turb_Model() == TURB_MODEL::SST_SUST))
          visc_numerics->SetTurbKineticEnergy(solver_container[TURB_SOL]->GetNodes()->GetSolution(iPoint,0),
                                              solver_container[TURB_SOL]->GetNodes()->GetSolution(iPoint,0));

        /*--- Compute and update residual ---*/

        auto residual = visc_numerics->ComputeResidual(config);
        LinSysRes.SubtractBlock(iPoint, residual);

        /*--- Jacobian contribution for implicit integration ---*/

        if (implicit)
          Jacobian.SubtractBlock2Diag(iPoint, residual.jacobian_i);

      }

    }
    END_SU2_OMP_FOR
  }

  /*--- Free locally allocated memory ---*/
  delete [] Normal;

  delete [] Velocity_b;
  delete [] Velocity_i;

  delete [] S_boundary;
  delete [] delta_c;
  delete [] deltaprim;
  delete [] cj;
  for (iVar = 0; iVar < nVar; iVar++)
  {
    delete [] R_Matrix[iVar];
  }
  for (iVar = 0; iVar < nVar-1; iVar++)
  {
    delete [] R_c_inv[iVar];
    delete [] R_c[iVar];
  }
  delete [] R_Matrix;
  delete [] R_c;
  delete [] R_c_inv;
  delete [] R;
  delete [] c_avg;
  delete [] dcjs;

  delete [] AverageTurboMach;
  delete [] UnitNormal;
  delete [] turboNormal;
  delete [] turboVelocity;
}

void CEulerSolver::BC_Inlet(CGeometry *geometry, CSolver **solver_container,
                            CNumerics *conv_numerics, CNumerics *visc_numerics,
                            CConfig *config, unsigned short val_marker) {
  unsigned short iDim;
  unsigned long iVertex, iPoint;
  su2double P_Total, T_Total, Velocity[3], Velocity2, H_Total, Temperature, Riemann,
  Pressure, Density, Energy, *Flow_Dir, Mach2, SoundSpeed2, SoundSpeed_Total2, Vel_Mag,
  alpha, aa, bb, cc, dd, Area, UnitNormal[3];
  su2double *V_inlet, *V_domain;

  bool implicit             = (config->GetKind_TimeIntScheme() == EULER_IMPLICIT);
  su2double Two_Gamma_M1       = 2.0/Gamma_Minus_One;
  su2double Gas_Constant       = config->GetGas_ConstantND();
  INLET_TYPE Kind_Inlet= config->GetKind_Inlet();
  string Marker_Tag         = config->GetMarker_All_TagBound(val_marker);
  bool tkeNeeded = (config->GetKind_Turb_Model() == TURB_MODEL::SST) || (config->GetKind_Turb_Model() == TURB_MODEL::SST_SUST);
  su2double *Normal = new su2double[nDim];

  /*--- Loop over all the vertices on this boundary marker ---*/

  SU2_OMP_FOR_DYN(OMP_MIN_SIZE)
  for (iVertex = 0; iVertex < geometry->nVertex[val_marker]; iVertex++) {

    /*--- Allocate the value at the inlet ---*/

    V_inlet = GetCharacPrimVar(val_marker, iVertex);

    iPoint = geometry->vertex[val_marker][iVertex]->GetNode();

    /*--- Check if the node belongs to the domain (i.e., not a halo node) ---*/

    if (geometry->nodes->GetDomain(iPoint)) {

      /*--- Normal vector for this vertex (negate for outward convention) ---*/

      geometry->vertex[val_marker][iVertex]->GetNormal(Normal);
      for (iDim = 0; iDim < nDim; iDim++) Normal[iDim] = -Normal[iDim];
      conv_numerics->SetNormal(Normal);

      Area = GeometryToolbox::Norm(nDim, Normal);
      for (iDim = 0; iDim < nDim; iDim++)
        UnitNormal[iDim] = Normal[iDim]/Area;

      /*--- Retrieve solution at this boundary node ---*/

      V_domain = nodes->GetPrimitive(iPoint);

      /*--- Build the fictitious intlet state based on characteristics ---*/


      /*--- Subsonic inflow: there is one outgoing characteristic (u-c),
         therefore we can specify all but one state variable at the inlet.
         The outgoing Riemann invariant provides the final piece of info.
         Adapted from an original implementation in the Stanford University
         multi-block (SUmb) solver in the routine bcSubsonicInflow.f90
         written by Edwin van der Weide, last modified 04-20-2009. ---*/

      switch (Kind_Inlet) {

        /*--- Total properties have been specified at the inlet. ---*/

        case INLET_TYPE::TOTAL_CONDITIONS:

          /*--- Retrieve the specified total conditions for this inlet. ---*/

          P_Total  = Inlet_Ptotal[val_marker][iVertex];
          T_Total  = Inlet_Ttotal[val_marker][iVertex];
          Flow_Dir = Inlet_FlowDir[val_marker][iVertex];

          /*--- Non-dim. the inputs if necessary. ---*/

          P_Total /= config->GetPressure_Ref();
          T_Total /= config->GetTemperature_Ref();

          /*--- Store primitives and set some variables for clarity. ---*/

          Density = V_domain[nDim+2];
          Velocity2 = 0.0;
          for (iDim = 0; iDim < nDim; iDim++) {
            Velocity[iDim] = V_domain[iDim+1];
            Velocity2 += Velocity[iDim]*Velocity[iDim];
          }
          Energy      = V_domain[nDim+3] - V_domain[nDim+1]/V_domain[nDim+2];
          Pressure    = V_domain[nDim+1];
          H_Total     = (Gamma*Gas_Constant/Gamma_Minus_One)*T_Total;
          SoundSpeed2 = Gamma*Pressure/Density;

          /*--- Compute the acoustic Riemann invariant that is extrapolated
             from the domain interior. ---*/

          Riemann   = 2.0*sqrt(SoundSpeed2)/Gamma_Minus_One;
          for (iDim = 0; iDim < nDim; iDim++)
            Riemann += Velocity[iDim]*UnitNormal[iDim];

          /*--- Total speed of sound ---*/

          SoundSpeed_Total2 = Gamma_Minus_One*(H_Total - (Energy + Pressure/Density)+0.5*Velocity2) + SoundSpeed2;

          /*--- Dot product of normal and flow direction. This should
             be negative due to outward facing boundary normal convention. ---*/

          alpha = 0.0;
          for (iDim = 0; iDim < nDim; iDim++)
            alpha += UnitNormal[iDim]*Flow_Dir[iDim];

          /*--- Coefficients in the quadratic equation for the velocity ---*/

          aa =  1.0 + 0.5*Gamma_Minus_One*alpha*alpha;
          bb = -1.0*Gamma_Minus_One*alpha*Riemann;
          cc =  0.5*Gamma_Minus_One*Riemann*Riemann
              -2.0*SoundSpeed_Total2/Gamma_Minus_One;

          /*--- Solve quadratic equation for velocity magnitude. Value must
             be positive, so the choice of root is clear. ---*/

          dd = bb*bb - 4.0*aa*cc;
          dd = sqrt(max(0.0, dd));
          Vel_Mag   = (-bb + dd)/(2.0*aa);
          Vel_Mag   = max(0.0, Vel_Mag);
          Velocity2 = Vel_Mag*Vel_Mag;

          /*--- Compute speed of sound from total speed of sound eqn. ---*/

          SoundSpeed2 = SoundSpeed_Total2 - 0.5*Gamma_Minus_One*Velocity2;

          /*--- Mach squared (cut between 0-1), use to adapt velocity ---*/

          Mach2 = Velocity2/SoundSpeed2;
          Mach2 = min(1.0, Mach2);
          Velocity2   = Mach2*SoundSpeed2;
          Vel_Mag     = sqrt(Velocity2);
          SoundSpeed2 = SoundSpeed_Total2 - 0.5*Gamma_Minus_One*Velocity2;

          /*--- Compute new velocity vector at the inlet ---*/

          for (iDim = 0; iDim < nDim; iDim++)
            Velocity[iDim] = Vel_Mag*Flow_Dir[iDim];

          /*--- Static temperature from the speed of sound relation ---*/

          Temperature = SoundSpeed2/(Gamma*Gas_Constant);

          /*--- Static pressure using isentropic relation at a point ---*/

          Pressure = P_Total*pow((Temperature/T_Total), Gamma/Gamma_Minus_One);

          /*--- Density at the inlet from the gas law ---*/

          Density = Pressure/(Gas_Constant*Temperature);

          /*--- Using pressure, density, & velocity, compute the energy ---*/

          Energy = Pressure/(Density*Gamma_Minus_One) + 0.5*Velocity2;
          if (tkeNeeded) Energy += GetTke_Inf();

          /*--- Primitive variables, using the derived quantities ---*/

          V_inlet[0] = Temperature;
          for (iDim = 0; iDim < nDim; iDim++)
            V_inlet[iDim+1] = Velocity[iDim];
          V_inlet[nDim+1] = Pressure;
          V_inlet[nDim+2] = Density;
          V_inlet[nDim+3] = Energy + Pressure/Density;

          break;

          /*--- Mass flow has been specified at the inlet. ---*/

        case INLET_TYPE::MASS_FLOW:

          /*--- Retrieve the specified mass flow for the inlet. ---*/

          Density  = Inlet_Ttotal[val_marker][iVertex];
          Vel_Mag  = Inlet_Ptotal[val_marker][iVertex];
          Flow_Dir = Inlet_FlowDir[val_marker][iVertex];

          /*--- Non-dim. the inputs if necessary. ---*/

          Density /= config->GetDensity_Ref();
          Vel_Mag /= config->GetVelocity_Ref();

          /*--- Get primitives from current inlet state. ---*/

          for (iDim = 0; iDim < nDim; iDim++)
            Velocity[iDim] = nodes->GetVelocity(iPoint,iDim);
          Pressure    = nodes->GetPressure(iPoint);
          SoundSpeed2 = Gamma*Pressure/V_domain[nDim+2];

          /*--- Compute the acoustic Riemann invariant that is extrapolated
             from the domain interior. ---*/

          Riemann = Two_Gamma_M1*sqrt(SoundSpeed2);
          for (iDim = 0; iDim < nDim; iDim++)
            Riemann += Velocity[iDim]*UnitNormal[iDim];

          /*--- Speed of sound squared for fictitious inlet state ---*/

          SoundSpeed2 = Riemann;
          for (iDim = 0; iDim < nDim; iDim++)
            SoundSpeed2 -= Vel_Mag*Flow_Dir[iDim]*UnitNormal[iDim];

          SoundSpeed2 = max(0.0,0.5*Gamma_Minus_One*SoundSpeed2);
          SoundSpeed2 = SoundSpeed2*SoundSpeed2;

          /*--- Pressure for the fictitious inlet state ---*/

          Pressure = SoundSpeed2*Density/Gamma;

          /*--- Energy for the fictitious inlet state ---*/

          Energy = Pressure/(Density*Gamma_Minus_One) + 0.5*Vel_Mag*Vel_Mag;
          if (tkeNeeded) Energy += GetTke_Inf();

          /*--- Primitive variables, using the derived quantities ---*/

          V_inlet[0] = Pressure / ( Gas_Constant * Density);
          for (iDim = 0; iDim < nDim; iDim++)
            V_inlet[iDim+1] = Vel_Mag*Flow_Dir[iDim];
          V_inlet[nDim+1] = Pressure;
          V_inlet[nDim+2] = Density;
          V_inlet[nDim+3] = Energy + Pressure/Density;

          break;

        default:
          SU2_MPI::Error("Unsupported INLET_TYPE.", CURRENT_FUNCTION);
          break;
      }

      /*--- Set various quantities in the solver class ---*/

      conv_numerics->SetPrimitive(V_domain, V_inlet);

      if (dynamic_grid)
        conv_numerics->SetGridVel(geometry->nodes->GetGridVel(iPoint), geometry->nodes->GetGridVel(iPoint));

      /*--- Compute the residual using an upwind scheme ---*/

      auto residual = conv_numerics->ComputeResidual(config);

      /*--- Update residual value ---*/

      LinSysRes.AddBlock(iPoint, residual);

      /*--- Jacobian contribution for implicit integration ---*/

      if (implicit)
        Jacobian.AddBlock2Diag(iPoint, residual.jacobian_i);

//      /*--- Viscous contribution, commented out because serious convergence problems ---*/
//
//      if (viscous) {
//
//        /*--- Set laminar and eddy viscosity at the infinity ---*/
//
//        V_inlet[nDim+5] = nodes->GetLaminarViscosity(iPoint);
//        V_inlet[nDim+6] = nodes->GetEddyViscosity(iPoint);
//
//        /*--- Set the normal vector and the coordinates ---*/
//
//        visc_numerics->SetNormal(Normal);
//        su2double Coord_Reflected[MAXNDIM];
//        GeometryToolbox::PointPointReflect(nDim, geometry->nodes->GetCoord(Point_Normal),
//                                                 geometry->nodes->GetCoord(iPoint), Coord_Reflected);
//        visc_numerics->SetCoord(geometry->nodes->GetCoord(iPoint), Coord_Reflected);
//
//        /*--- Primitive variables, and gradient ---*/
//
//        visc_numerics->SetPrimitive(V_domain, V_inlet);
//        visc_numerics->SetPrimVarGradient(nodes->GetGradient_Primitive(iPoint), nodes->GetGradient_Primitive(iPoint));
//
//        /*--- Turbulent kinetic energy ---*/
//
//        if ((config->GetKind_Turb_Model() == TURB_MODEL::SST) || (config->GetKind_Turb_Model() == TURB_MODEL::SST_SUST))
//          visc_numerics->SetTurbKineticEnergy(solver_container[TURB_SOL]->GetNodes()->GetSolution(iPoint,0),
//                                              solver_container[TURB_SOL]->GetNodes()->GetSolution(iPoint,0));
//
//        /*--- Compute and update residual ---*/
//
//        auto residual = visc_numerics->ComputeResidual(config);
//        LinSysRes.SubtractBlock(iPoint, residual);
//
//        /*--- Jacobian contribution for implicit integration ---*/
//
//        if (implicit)
//          Jacobian.SubtractBlock2Diag(iPoint, residual.jacobian_i);
//
//      }

    }
  }
  END_SU2_OMP_FOR

  /*--- Free locally allocated memory ---*/

  delete [] Normal;

}

void CEulerSolver::BC_Outlet(CGeometry *geometry, CSolver **solver_container,
                             CNumerics *conv_numerics, CNumerics *visc_numerics,
                             CConfig *config, unsigned short val_marker) {
  unsigned short iVar, iDim;
  unsigned long iVertex, iPoint;
  su2double Pressure, P_Exit, Velocity[3],
  Velocity2, Entropy, Density, Energy, Riemann, Vn, SoundSpeed, Mach_Exit, Vn_Exit,
  Area, UnitNormal[3];
  su2double *V_outlet, *V_domain;

  bool implicit           = (config->GetKind_TimeIntScheme() == EULER_IMPLICIT);
  su2double Gas_Constant     = config->GetGas_ConstantND();
  string Marker_Tag       = config->GetMarker_All_TagBound(val_marker);
  bool gravity = (config->GetGravityForce());
  bool tkeNeeded = (config->GetKind_Turb_Model() == TURB_MODEL::SST) || (config->GetKind_Turb_Model() == TURB_MODEL::SST_SUST);
  su2double *Normal = new su2double[nDim];

  /*--- Loop over all the vertices on this boundary marker ---*/

  SU2_OMP_FOR_DYN(OMP_MIN_SIZE)
  for (iVertex = 0; iVertex < geometry->nVertex[val_marker]; iVertex++) {

    /*--- Allocate the value at the outlet ---*/
    V_outlet = GetCharacPrimVar(val_marker, iVertex);

    iPoint = geometry->vertex[val_marker][iVertex]->GetNode();

    /*--- Check if the node belongs to the domain (i.e., not a halo node) ---*/
    if (geometry->nodes->GetDomain(iPoint)) {

      /*--- Normal vector for this vertex (negate for outward convention) ---*/
      geometry->vertex[val_marker][iVertex]->GetNormal(Normal);
      for (iDim = 0; iDim < nDim; iDim++) Normal[iDim] = -Normal[iDim];
      conv_numerics->SetNormal(Normal);

      Area = GeometryToolbox::Norm(nDim, Normal);
      for (iDim = 0; iDim < nDim; iDim++)
        UnitNormal[iDim] = Normal[iDim]/Area;

      /*--- Current solution at this boundary node ---*/
      V_domain = nodes->GetPrimitive(iPoint);

      /*--- Build the fictitious inlet state based on characteristics ---*/

      /*--- Retrieve the specified back pressure for this outlet. ---*/
      if (gravity) P_Exit = config->GetOutlet_Pressure(Marker_Tag) - geometry->nodes->GetCoord(iPoint, nDim-1)*STANDARD_GRAVITY;
      else P_Exit = config->GetOutlet_Pressure(Marker_Tag);

      /*--- Non-dim. the inputs if necessary. ---*/
      P_Exit = P_Exit/config->GetPressure_Ref();

      /*--- Check whether the flow is supersonic at the exit. The type
         of boundary update depends on this. ---*/
      Density = V_domain[nDim+2];
      Velocity2 = 0.0; Vn = 0.0;
      for (iDim = 0; iDim < nDim; iDim++) {
        Velocity[iDim] = V_domain[iDim+1];
        Velocity2 += Velocity[iDim]*Velocity[iDim];
        Vn += Velocity[iDim]*UnitNormal[iDim];
      }
      Pressure   = V_domain[nDim+1];
      SoundSpeed = sqrt(Gamma*Pressure/Density);
      Mach_Exit  = sqrt(Velocity2)/SoundSpeed;

      if (Mach_Exit >= 1.0) {

        /*--- Supersonic exit flow: there are no incoming characteristics,
           so no boundary condition is necessary. Set outlet state to current
           state so that upwinding handles the direction of propagation. ---*/
        for (iVar = 0; iVar < nPrimVar; iVar++) V_outlet[iVar] = V_domain[iVar];

      } else {

        /*--- Subsonic exit flow: there is one incoming characteristic,
           therefore one variable can be specified (back pressure) and is used
           to update the conservative variables. Compute the entropy and the
           acoustic Riemann variable. These invariants, as well as the
           tangential velocity components, are extrapolated. Adapted from an
           original implementation in the Stanford University multi-block
           (SUmb) solver in the routine bcSubsonicOutflow.f90 by Edwin van
           der Weide, last modified 09-10-2007. ---*/

        Entropy = Pressure*pow(1.0/Density, Gamma);
        Riemann = Vn + 2.0*SoundSpeed/Gamma_Minus_One;

        /*--- Compute the new fictious state at the outlet ---*/
        Density    = pow(P_Exit/Entropy,1.0/Gamma);
        Pressure   = P_Exit;
        SoundSpeed = sqrt(Gamma*P_Exit/Density);
        Vn_Exit    = Riemann - 2.0*SoundSpeed/Gamma_Minus_One;
        Velocity2  = 0.0;
        for (iDim = 0; iDim < nDim; iDim++) {
          Velocity[iDim] = Velocity[iDim] + (Vn_Exit-Vn)*UnitNormal[iDim];
          Velocity2 += Velocity[iDim]*Velocity[iDim];
        }
        Energy = P_Exit/(Density*Gamma_Minus_One) + 0.5*Velocity2;
        if (tkeNeeded) Energy += GetTke_Inf();

        /*--- Conservative variables, using the derived quantities ---*/
        V_outlet[0] = Pressure / ( Gas_Constant * Density);
        for (iDim = 0; iDim < nDim; iDim++)
          V_outlet[iDim+1] = Velocity[iDim];
        V_outlet[nDim+1] = Pressure;
        V_outlet[nDim+2] = Density;
        V_outlet[nDim+3] = Energy + Pressure/Density;

      }

      /*--- Set various quantities in the solver class ---*/
      conv_numerics->SetPrimitive(V_domain, V_outlet);

      if (dynamic_grid)
        conv_numerics->SetGridVel(geometry->nodes->GetGridVel(iPoint), geometry->nodes->GetGridVel(iPoint));

      /*--- Compute the residual using an upwind scheme ---*/

      auto residual = conv_numerics->ComputeResidual(config);

      /*--- Add Residuals and Jacobians ---*/

      LinSysRes.AddBlock(iPoint, residual);
      if (implicit)
        Jacobian.AddBlock2Diag(iPoint, residual.jacobian_i);

//      /*--- Viscous contribution, commented out because serious convergence problems  ---*/
//
//      if (viscous) {
//
//        /*--- Set laminar and eddy viscosity at the infinity ---*/
//
//        V_outlet[nDim+5] = nodes->GetLaminarViscosity(iPoint);
//        V_outlet[nDim+6] = nodes->GetEddyViscosity(iPoint);
//
//        /*--- Set the normal vector and the coordinates ---*/
//
//        visc_numerics->SetNormal(Normal);
//        su2double Coord_Reflected[MAXNDIM];
//        GeometryToolbox::PointPointReflect(nDim, geometry->nodes->GetCoord(Point_Normal),
//                                                 geometry->nodes->GetCoord(iPoint), Coord_Reflected);
//        visc_numerics->SetCoord(geometry->nodes->GetCoord(iPoint), Coord_Reflected);
//
//        /*--- Primitive variables, and gradient ---*/
//
//        visc_numerics->SetPrimitive(V_domain, V_outlet);
//        visc_numerics->SetPrimVarGradient(nodes->GetGradient_Primitive(iPoint), nodes->GetGradient_Primitive(iPoint));
//
//        /*--- Turbulent kinetic energy ---*/
//
//        if ((config->GetKind_Turb_Model() == TURB_MODEL::SST) || (config->GetKind_Turb_Model() == TURB_MODEL::SST_SUST))
//          visc_numerics->SetTurbKineticEnergy(solver_container[TURB_SOL]->GetNodes()->GetSolution(iPoint,0),
//                                              solver_container[TURB_SOL]->GetNodes()->GetSolution(iPoint,0));
//
//        /*--- Compute and update residual ---*/
//
//        auto residual = visc_numerics->ComputeResidual(config);
//        LinSysRes.SubtractBlock(iPoint, residual);
//
//        /*--- Jacobian contribution for implicit integration ---*/
//
//        if (implicit)
//         Jacobian.SubtractBlock2Diag(iPoint, residual.acobian_i);
//
//      }

    }
  }
  END_SU2_OMP_FOR

  /*--- Free locally allocated memory ---*/
  delete [] Normal;

}

void CEulerSolver::BC_Supersonic_Inlet(CGeometry *geometry, CSolver **solver_container,
                                       CNumerics *conv_numerics, CNumerics *visc_numerics,
                                       CConfig *config, unsigned short val_marker) {
  unsigned short iDim;
  unsigned long iVertex, iPoint;
  su2double *V_inlet, *V_domain;

  su2double Density, Energy, Velocity2;
  su2double Gas_Constant = config->GetGas_ConstantND();

  bool implicit = (config->GetKind_TimeIntScheme() == EULER_IMPLICIT);
  string Marker_Tag = config->GetMarker_All_TagBound(val_marker);
  bool tkeNeeded = (config->GetKind_Turb_Model() == TURB_MODEL::SST) || (config->GetKind_Turb_Model() == TURB_MODEL::SST_SUST);
  su2double *Normal = new su2double[nDim];
  su2double *Velocity = new su2double[nDim];

  /*--- Supersonic inlet flow: there are no outgoing characteristics,
   so all flow variables can be imposed at the inlet.
   First, retrieve the specified values for the primitive variables. ---*/

  auto Temperature = config->GetInlet_Temperature(Marker_Tag);
  auto Pressure    = config->GetInlet_Pressure(Marker_Tag);
  auto Vel         = config->GetInlet_Velocity(Marker_Tag);

  /*--- Non-dim. the inputs if necessary. ---*/

  Temperature /= config->GetTemperature_Ref();
  Pressure    /= config->GetPressure_Ref();
  for (iDim = 0; iDim < nDim; iDim++)
    Velocity[iDim] = Vel[iDim] / config->GetVelocity_Ref();

  /*--- Density at the inlet from the gas law ---*/

  Density = Pressure/(Gas_Constant*Temperature);

  /*--- Compute the energy from the specified state ---*/

  Velocity2 = 0.0;
  for (iDim = 0; iDim < nDim; iDim++)
    Velocity2 += Velocity[iDim]*Velocity[iDim];
  Energy = Pressure/(Density*Gamma_Minus_One)+0.5*Velocity2;
  if (tkeNeeded) Energy += GetTke_Inf();

  /*--- Loop over all the vertices on this boundary marker ---*/

  SU2_OMP_FOR_DYN(OMP_MIN_SIZE)
  for (iVertex = 0; iVertex < geometry->nVertex[val_marker]; iVertex++) {

    /*--- Allocate the value at the outlet ---*/

    V_inlet = GetCharacPrimVar(val_marker, iVertex);

    /*--- Primitive variables, using the derived quantities ---*/

    V_inlet[0] = Temperature;
    for (iDim = 0; iDim < nDim; iDim++)
      V_inlet[iDim+1] = Velocity[iDim];
    V_inlet[nDim+1] = Pressure;
    V_inlet[nDim+2] = Density;
    V_inlet[nDim+3] = Energy + Pressure/Density;

    iPoint = geometry->vertex[val_marker][iVertex]->GetNode();

    /*--- Check if the node belongs to the domain (i.e, not a halo node) ---*/

    if (geometry->nodes->GetDomain(iPoint)) {

      /*--- Current solution at this boundary node ---*/

      V_domain = nodes->GetPrimitive(iPoint);

      /*--- Normal vector for this vertex (negate for outward convention) ---*/

      geometry->vertex[val_marker][iVertex]->GetNormal(Normal);
      for (iDim = 0; iDim < nDim; iDim++) Normal[iDim] = -Normal[iDim];

      /*--- Set various quantities in the solver class ---*/

      conv_numerics->SetNormal(Normal);
      conv_numerics->SetPrimitive(V_domain, V_inlet);

      if (dynamic_grid)
        conv_numerics->SetGridVel(geometry->nodes->GetGridVel(iPoint),
                                  geometry->nodes->GetGridVel(iPoint));

      /*--- Compute the residual using an upwind scheme ---*/

      auto residual = conv_numerics->ComputeResidual(config);

      LinSysRes.AddBlock(iPoint, residual);

      /*--- Jacobian contribution for implicit integration ---*/

      if (implicit)
        Jacobian.AddBlock2Diag(iPoint, residual.jacobian_i);

//      /*--- Viscous contribution, commented out because serious convergence problems ---*/
//
//      if (viscous) {
//
//        /*--- Set laminar and eddy viscosity at the infinity ---*/
//
//        V_inlet[nDim+5] = nodes->GetLaminarViscosity(iPoint);
//        V_inlet[nDim+6] = nodes->GetEddyViscosity(iPoint);
//
//        /*--- Set the normal vector and the coordinates ---*/
//
//        visc_numerics->SetNormal(Normal);
//        su2double Coord_Reflected[MAXNDIM];
//        GeometryToolbox::PointPointReflect(nDim, geometry->nodes->GetCoord(Point_Normal),
//                                                 geometry->nodes->GetCoord(iPoint), Coord_Reflected);
//        visc_numerics->SetCoord(geometry->nodes->GetCoord(iPoint), Coord_Reflected);
//
//        /*--- Primitive variables, and gradient ---*/
//
//        visc_numerics->SetPrimitive(V_domain, V_inlet);
//        visc_numerics->SetPrimVarGradient(nodes->GetGradient_Primitive(iPoint), nodes->GetGradient_Primitive(iPoint));
//
//        /*--- Turbulent kinetic energy ---*/
//
//        if ((config->GetKind_Turb_Model() == TURB_MODEL::SST) || (config->GetKind_Turb_Model() == TURB_MODEL::SST_SUST))
//          visc_numerics->SetTurbKineticEnergy(solver_container[TURB_SOL]->GetNodes()->GetSolution(iPoint,0),
//                                              solver_container[TURB_SOL]->GetNodes()->GetSolution(iPoint,0));
//
//        /*--- Compute and update residual ---*/
//
//        auto residual = visc_numerics->ComputeResidual(config);
//        LinSysRes.SubtractBlock(iPoint, residual);
//
//        /*--- Jacobian contribution for implicit integration ---*/
//
//        if (implicit)
//          Jacobian.SubtractBlock2Diag(iPoint, residual.jacobian_i);
//      }

    }
  }
  END_SU2_OMP_FOR

  /*--- Free locally allocated memory ---*/

  delete [] Normal;
  delete [] Velocity;

}

void CEulerSolver::BC_Supersonic_Outlet(CGeometry *geometry, CSolver **solver_container,
                                        CNumerics *conv_numerics, CNumerics *visc_numerics,
                                        CConfig *config, unsigned short val_marker) {
  unsigned short iDim;
  unsigned long iVertex, iPoint;
  su2double *V_outlet, *V_domain;

  bool implicit = (config->GetKind_TimeIntScheme() == EULER_IMPLICIT);
  string Marker_Tag = config->GetMarker_All_TagBound(val_marker);

  su2double *Normal = new su2double[nDim];

  /*--- Supersonic outlet flow: there are no ingoing characteristics,
   so all flow variables can should be interpolated from the domain. ---*/

  /*--- Loop over all the vertices on this boundary marker ---*/

  SU2_OMP_FOR_DYN(OMP_MIN_SIZE)
  for (iVertex = 0; iVertex < geometry->nVertex[val_marker]; iVertex++) {

    iPoint = geometry->vertex[val_marker][iVertex]->GetNode();

    /*--- Check if the node belongs to the domain (i.e, not a halo node) ---*/

    if (geometry->nodes->GetDomain(iPoint)) {

      /*--- Current solution at this boundary node ---*/

      V_domain = nodes->GetPrimitive(iPoint);

      /*--- Allocate the value at the outlet ---*/

      V_outlet = GetCharacPrimVar(val_marker, iVertex);

      /*--- Primitive variables, using the derived quantities ---*/

      V_outlet[0] = V_domain[0];
      for (iDim = 0; iDim < nDim; iDim++)
        V_outlet[iDim+1] = V_domain[iDim+1];
      V_outlet[nDim+1] = V_domain[nDim+1];
      V_outlet[nDim+2] = V_domain[nDim+2];
      V_outlet[nDim+3] = V_domain[nDim+3];

      /*--- Current solution at this boundary node ---*/

      V_domain = nodes->GetPrimitive(iPoint);

      /*--- Normal vector for this vertex (negate for outward convention) ---*/

      geometry->vertex[val_marker][iVertex]->GetNormal(Normal);
      for (iDim = 0; iDim < nDim; iDim++) Normal[iDim] = -Normal[iDim];

      /*--- Set various quantities in the solver class ---*/

      conv_numerics->SetNormal(Normal);
      conv_numerics->SetPrimitive(V_domain, V_outlet);

      if (dynamic_grid)
        conv_numerics->SetGridVel(geometry->nodes->GetGridVel(iPoint),
                                  geometry->nodes->GetGridVel(iPoint));

      /*--- Compute the residual using an upwind scheme ---*/

      auto residual = conv_numerics->ComputeResidual(config);

      LinSysRes.AddBlock(iPoint, residual);

      /*--- Jacobian contribution for implicit integration ---*/

      if (implicit)
        Jacobian.AddBlock2Diag(iPoint, residual.jacobian_i);

//      /*--- Viscous contribution, commented out because serious convergence problems ---*/
//
//      if (viscous) {
//
//        /*--- Set laminar and eddy viscosity at the infinity ---*/
//
//        V_outlet[nDim+5] = nodes->GetLaminarViscosity(iPoint);
//        V_outlet[nDim+6] = nodes->GetEddyViscosity(iPoint);
//
//        /*--- Set the normal vector and the coordinates ---*/
//
//        visc_numerics->SetNormal(Normal);
//        su2double Coord_Reflected[MAXNDIM];
//        GeometryToolbox::PointPointReflect(nDim, geometry->nodes->GetCoord(Point_Normal),
//                                                 geometry->nodes->GetCoord(iPoint), Coord_Reflected);
//        visc_numerics->SetCoord(geometry->nodes->GetCoord(iPoint), Coord_Reflected);
//
//        /*--- Primitive variables, and gradient ---*/
//
//        visc_numerics->SetPrimitive(V_domain, V_outlet);
//        visc_numerics->SetPrimVarGradient(nodes->GetGradient_Primitive(iPoint), nodes->GetGradient_Primitive(iPoint));
//
//        /*--- Turbulent kinetic energy ---*/
//
//        if ((config->GetKind_Turb_Model() == TURB_MODEL::SST) || (config->GetKind_Turb_Model() == TURB_MODEL::SST_SUST))
//          visc_numerics->SetTurbKineticEnergy(solver_container[TURB_SOL]->GetNodes()->GetSolution(iPoint,0),
//                                              solver_container[TURB_SOL]->GetNodes()->GetSolution(iPoint,0));
//
//        /*--- Compute and update residual ---*/
//
//        auto residual = visc_numerics->ComputeResidual(config);
//        LinSysRes.SubtractBlock(iPoint, residual);
//
//        /*--- Jacobian contribution for implicit integration ---*/
//
//        if (implicit)
//          Jacobian.SubtractBlock2Diag(iPoint, residual.jacobian_i);
//      }

    }
  }
  END_SU2_OMP_FOR

  /*--- Free locally allocated memory ---*/

  delete [] Normal;

}

void CEulerSolver::BC_Engine_Inflow(CGeometry *geometry, CSolver **solver_container, CNumerics *conv_numerics, CNumerics *visc_numerics, CConfig *config, unsigned short val_marker) {

  unsigned short iDim;
  unsigned long iVertex, iPoint;
  su2double Pressure, Inflow_Pressure = 0.0, Velocity[3], Velocity2, Entropy, Target_Inflow_MassFlow = 0.0, Target_Inflow_Mach = 0.0, Density, Energy,
  Riemann, Area, UnitNormal[3], Vn, SoundSpeed, Vn_Exit, Inflow_Pressure_inc, Inflow_Pressure_old, Inflow_Mach_old, Inflow_MassFlow_old;
  su2double *V_inflow, *V_domain;

  su2double DampingFactor = config->GetDamp_Engine_Inflow();
  bool implicit = (config->GetKind_TimeIntScheme() == EULER_IMPLICIT);
  unsigned short Kind_Engine_Inflow = config->GetKind_Engine_Inflow();
  su2double Gas_Constant = config->GetGas_ConstantND();
  string Marker_Tag = config->GetMarker_All_TagBound(val_marker);
  bool tkeNeeded = (config->GetKind_Turb_Model() == TURB_MODEL::SST) || (config->GetKind_Turb_Model() == TURB_MODEL::SST_SUST);
  su2double Baseline_Press = 0.75 * config->GetPressure_FreeStreamND();
  bool Engine_HalfModel = config->GetEngine_HalfModel();

  su2double *Normal = new su2double[nDim];


  if (Kind_Engine_Inflow == FAN_FACE_MACH) {

    /*--- Retrieve the specified target fan face mach at the nacelle. ---*/

    Target_Inflow_Mach = config->GetEngineInflow_Target(Marker_Tag);

    /*--- Retrieve the old fan face pressure and mach number in the nacelle (this has been computed in a preprocessing). ---*/

    Inflow_Pressure_old = config->GetInflow_Pressure(Marker_Tag);  // Note that has been computed by the code (non-dimensional).
    Inflow_Mach_old = config->GetInflow_Mach(Marker_Tag);

    /*--- Compute the pressure increment (note that increasing pressure decreases flow speed) ---*/

    Inflow_Pressure_inc = - (1.0 - (Inflow_Mach_old/Target_Inflow_Mach)) * Baseline_Press;

    /*--- Estimate the new fan face pressure ---*/

    Inflow_Pressure = (1.0 - DampingFactor)*Inflow_Pressure_old + DampingFactor * (Inflow_Pressure_old + Inflow_Pressure_inc);

  }

  if (Kind_Engine_Inflow == FAN_FACE_MDOT) {

    /*--- Retrieve the specified target mass flow (non-dimensional) at the nacelle. ---*/

    Target_Inflow_MassFlow = config->GetEngineInflow_Target(Marker_Tag) / (config->GetDensity_Ref() * config->GetVelocity_Ref());

    if (config->GetSystemMeasurements() == US) Target_Inflow_MassFlow /= 32.174;

    if (Engine_HalfModel) Target_Inflow_MassFlow /= 2.0;

    /*--- Retrieve the old fan face pressure and mach number in the nacelle (this has been computed in a preprocessing). ---*/

    Inflow_Pressure_old = config->GetInflow_Pressure(Marker_Tag);  // Note that has been computed by the code (non-dimensional).
    Inflow_MassFlow_old = config->GetInflow_MassFlow(Marker_Tag);  // same here... it is a non dimensional value

    /*--- Compute the pressure increment (note that increasing pressure decreases flow speed) ---*/

    Inflow_Pressure_inc = - (1.0 - (Inflow_MassFlow_old/Target_Inflow_MassFlow)) * Baseline_Press;

    /*--- Estimate the new fan face pressure ---*/

    Inflow_Pressure = (1.0 - DampingFactor)*Inflow_Pressure_old + DampingFactor * (Inflow_Pressure_old + Inflow_Pressure_inc);

  }

  /*--- No iterative scheme if we provide the static pressure ---*/

  if (Kind_Engine_Inflow == FAN_FACE_PRESSURE) {

    /*--- Retrieve the specified pressure (non-dimensional) at the nacelle. ---*/

    Inflow_Pressure = config->GetEngineInflow_Target(Marker_Tag) / config->GetPressure_Ref();

  }


  /*--- Loop over all the vertices on this boundary marker ---*/

  SU2_OMP_FOR_DYN(OMP_MIN_SIZE)
  for (iVertex = 0; iVertex < geometry->nVertex[val_marker]; iVertex++) {

    /*--- Allocate the value at the outlet ---*/

    V_inflow = GetCharacPrimVar(val_marker, iVertex);

    iPoint = geometry->vertex[val_marker][iVertex]->GetNode();

    /*--- Check if the node belongs to the domain (i.e, not a halo node) ---*/

    if (geometry->nodes->GetDomain(iPoint)) {

      /*--- Normal vector for this vertex (negate for outward convention) ---*/

      geometry->vertex[val_marker][iVertex]->GetNormal(Normal);
      for (iDim = 0; iDim < nDim; iDim++) Normal[iDim] = -Normal[iDim];

      Area = GeometryToolbox::Norm(nDim, Normal);
      for (iDim = 0; iDim < nDim; iDim++)
        UnitNormal[iDim] = Normal[iDim]/Area;

      /*--- Current solution at this boundary node ---*/

      V_domain = nodes->GetPrimitive(iPoint);

      /*--- Subsonic nacelle inflow: there is one incoming characteristic,
       therefore one variable can be specified (back pressure) and is used
       to update the conservative variables.

       Compute the entropy and the acoustic variable. These
       riemann invariants, as well as the tangential velocity components,
       are extrapolated. ---*/

      Density = V_domain[nDim+2];
      Velocity2 = 0.0; Vn = 0.0;
      for (iDim = 0; iDim < nDim; iDim++) {
        Velocity[iDim] = V_domain[iDim+1];
        Velocity2 += Velocity[iDim]*Velocity[iDim];
        Vn += Velocity[iDim]*UnitNormal[iDim];
      }
      Pressure   = V_domain[nDim+1];
      SoundSpeed = sqrt(Gamma*Pressure/Density);
      Entropy = Pressure*pow(1.0/Density, Gamma);
      Riemann = Vn + 2.0*SoundSpeed/Gamma_Minus_One;

      /*--- Compute the new fictious state at the outlet ---*/

      Density    = pow(Inflow_Pressure/Entropy,1.0/Gamma);
      Pressure   = Inflow_Pressure;
      SoundSpeed = sqrt(Gamma*Inflow_Pressure/Density);
      Vn_Exit    = Riemann - 2.0*SoundSpeed/Gamma_Minus_One;
      Velocity2  = 0.0;
      for (iDim = 0; iDim < nDim; iDim++) {
        Velocity[iDim] = Velocity[iDim] + (Vn_Exit-Vn)*UnitNormal[iDim];
        Velocity2 += Velocity[iDim]*Velocity[iDim];
      }

      Energy = Inflow_Pressure/(Density*Gamma_Minus_One) + 0.5*Velocity2;
      if (tkeNeeded) Energy += GetTke_Inf();

      /*--- Conservative variables, using the derived quantities ---*/

      V_inflow[0] = Pressure / ( Gas_Constant * Density);
      for (iDim = 0; iDim < nDim; iDim++)
        V_inflow[iDim+1] = Velocity[iDim];
      V_inflow[nDim+1] = Pressure;
      V_inflow[nDim+2] = Density;
      V_inflow[nDim+3] = Energy + Pressure/Density;
      V_inflow[nDim+4] = SoundSpeed;

      /*--- Set various quantities in the solver class ---*/

      conv_numerics->SetNormal(Normal);
      conv_numerics->SetPrimitive(V_domain, V_inflow);

      /*--- Set grid movement ---*/

      if (dynamic_grid)
        conv_numerics->SetGridVel(geometry->nodes->GetGridVel(iPoint), geometry->nodes->GetGridVel(iPoint));

      /*--- Compute the residual using an upwind scheme ---*/

      auto residual = conv_numerics->ComputeResidual(config);

      LinSysRes.AddBlock(iPoint, residual);

      /*--- Jacobian contribution for implicit integration ---*/

      if (implicit)
        Jacobian.AddBlock2Diag(iPoint, residual.jacobian_i);

//      /*--- Viscous contribution, commented out because serious convergence problems ---*/
//
//      if (viscous) {
//
//        /*--- Set laminar and eddy viscosity at the infinity ---*/
//
//        V_inflow[nDim+5] = nodes->GetLaminarViscosity(iPoint);
//        V_inflow[nDim+6] = nodes->GetEddyViscosity(iPoint);
//
//        /*--- Set the normal vector and the coordinates ---*/
//
//        visc_numerics->SetNormal(Normal);
//        su2double Coord_Reflected[MAXNDIM];
//        GeometryToolbox::PointPointReflect(nDim, geometry->nodes->GetCoord(Point_Normal),
//                                                 geometry->nodes->GetCoord(iPoint), Coord_Reflected);
//        visc_numerics->SetCoord(geometry->nodes->GetCoord(iPoint), Coord_Reflected);
//
//        /*--- Primitive variables, and gradient ---*/
//
//        visc_numerics->SetPrimitive(V_domain, V_inflow);
//        visc_numerics->SetPrimVarGradient(nodes->GetGradient_Primitive(iPoint), nodes->GetGradient_Primitive(iPoint));
//
//        /*--- Turbulent kinetic energy ---*/
//
//        if ((config->GetKind_Turb_Model() == TURB_MODEL::SST) || (config->GetKind_Turb_Model() == TURB_MODEL::SST_SUST))
//          visc_numerics->SetTurbKineticEnergy(solver_container[TURB_SOL]->GetNodes()->GetSolution(iPoint,0),
//                                              solver_container[TURB_SOL]->GetNodes()->GetSolution(iPoint,0));
//
//        /*--- Compute and update residual ---*/
//
//        auto residual = visc_numerics->ComputeResidual(config);
//        LinSysRes.SubtractBlock(iPoint, residual);
//
//        /*--- Jacobian contribution for implicit integration ---*/
//
//        if (implicit)
//          Jacobian.SubtractBlock2Diag(iPoint, residual.jacobian_i);
//
//      }

    }
  }
  END_SU2_OMP_FOR

  delete [] Normal;

}

void CEulerSolver::BC_Engine_Exhaust(CGeometry *geometry, CSolver **solver_container, CNumerics *conv_numerics, CNumerics *visc_numerics, CConfig *config, unsigned short val_marker) {

  unsigned short iDim;
  unsigned long iVertex, iPoint;
  su2double Exhaust_Pressure, Exhaust_Temperature, Velocity[3], Velocity2, H_Exhaust, Temperature, Riemann, Area, UnitNormal[3], Pressure, Density, Energy, Mach2, SoundSpeed2, SoundSpeed_Exhaust2, Vel_Mag, alpha, aa, bb, cc, dd, Flow_Dir[3];
  su2double *V_exhaust, *V_domain, Target_Exhaust_Pressure, Exhaust_Pressure_old, Exhaust_Pressure_inc;

  su2double Gas_Constant = config->GetGas_ConstantND();
  bool implicit = (config->GetKind_TimeIntScheme() == EULER_IMPLICIT);
  string Marker_Tag = config->GetMarker_All_TagBound(val_marker);
  bool tkeNeeded = (config->GetKind_Turb_Model() == TURB_MODEL::SST) || (config->GetKind_Turb_Model() == TURB_MODEL::SST_SUST);
  su2double DampingFactor = config->GetDamp_Engine_Exhaust();
  su2double Baseline_Press = 0.75 * config->GetPressure_FreeStreamND();

  su2double *Normal = new su2double[nDim];

  /*--- Retrieve the specified exhaust pressure in the engine (non-dimensional). ---*/

  Target_Exhaust_Pressure = config->GetExhaust_Pressure_Target(Marker_Tag) / config->GetPressure_Ref();

  /*--- Retrieve the old exhaust pressure in the engine exhaust (this has been computed in a preprocessing). ---*/

  Exhaust_Pressure_old = config->GetExhaust_Pressure(Marker_Tag);

  /*--- Compute the Pressure increment ---*/

  Exhaust_Pressure_inc = (1.0 - (Exhaust_Pressure_old/Target_Exhaust_Pressure)) * Baseline_Press;

  /*--- Estimate the new exhaust pressure ---*/

  Exhaust_Pressure = (1.0 - DampingFactor) * Exhaust_Pressure_old + DampingFactor * (Exhaust_Pressure_old + Exhaust_Pressure_inc);

  /*--- The temperature is given (no iteration is required) ---*/

  Exhaust_Temperature  = config->GetExhaust_Temperature_Target(Marker_Tag);
  Exhaust_Temperature /= config->GetTemperature_Ref();

  /*--- The pressure is given (no iteration is required) ---*/

  Exhaust_Pressure  = config->GetExhaust_Pressure_Target(Marker_Tag);
  Exhaust_Pressure /= config->GetPressure_Ref();

  /*--- Loop over all the vertices on this boundary marker ---*/

  SU2_OMP_FOR_DYN(OMP_MIN_SIZE)
  for (iVertex = 0; iVertex < geometry->nVertex[val_marker]; iVertex++) {

    /*--- Allocate the value at the exhaust ---*/

    V_exhaust = GetCharacPrimVar(val_marker, iVertex);

    iPoint = geometry->vertex[val_marker][iVertex]->GetNode();

    /*--- Check if the node belongs to the domain (i.e, not a halo node) ---*/

    if (geometry->nodes->GetDomain(iPoint)) {

      /*--- Normal vector for this vertex (negate for outward convention) ---*/

      geometry->vertex[val_marker][iVertex]->GetNormal(Normal);
      for (iDim = 0; iDim < nDim; iDim++) Normal[iDim] = -Normal[iDim];

      Area = GeometryToolbox::Norm(nDim, Normal);
      for (iDim = 0; iDim < nDim; iDim++)
        UnitNormal[iDim] = Normal[iDim]/Area;

      /*--- Current solution at this boundary node ---*/

      V_domain = nodes->GetPrimitive(iPoint);

      /*--- Subsonic inflow: there is one outgoing characteristic (u-c),
       therefore we can specify all but one state variable at the inlet.
       The outgoing Riemann invariant provides the final piece of info. ---*/

      /*--- Store primitives and set some variables for clarity. ---*/

      Density = V_domain[nDim+2];
      Velocity2 = 0.0;
      for (iDim = 0; iDim < nDim; iDim++) {
        Velocity[iDim] = V_domain[iDim+1];
        Velocity2 += Velocity[iDim]*Velocity[iDim];
      }
      Energy      = V_domain[nDim+3] - V_domain[nDim+1]/V_domain[nDim+2];
      Pressure    = V_domain[nDim+1];
      H_Exhaust   = (Gamma*Gas_Constant/Gamma_Minus_One)*Exhaust_Temperature;
      SoundSpeed2 = Gamma*Pressure/Density;

      /*--- Compute the acoustic Riemann invariant that is extrapolated
       from the domain interior. ---*/

      Riemann   = 2.0*sqrt(SoundSpeed2)/Gamma_Minus_One;
      for (iDim = 0; iDim < nDim; iDim++)
        Riemann += Velocity[iDim]*UnitNormal[iDim];

      /*--- Total speed of sound ---*/

      SoundSpeed_Exhaust2 = Gamma_Minus_One*(H_Exhaust - (Energy + Pressure/Density)+0.5*Velocity2) + SoundSpeed2;

      /*--- The flow direction is defined by the surface normal ---*/

      for (iDim = 0; iDim < nDim; iDim++)
        Flow_Dir[iDim] = -UnitNormal[iDim];

      /*--- Dot product of normal and flow direction. This should
       be negative due to outward facing boundary normal convention. ---*/

      alpha = 0.0;
      for (iDim = 0; iDim < nDim; iDim++)
        alpha += UnitNormal[iDim]*Flow_Dir[iDim];

      /*--- Coefficients in the quadratic equation for the velocity ---*/

      aa =  1.0 + 0.5*Gamma_Minus_One*alpha*alpha;
      bb = -1.0*Gamma_Minus_One*alpha*Riemann;
      cc =  0.5*Gamma_Minus_One*Riemann*Riemann - 2.0*SoundSpeed_Exhaust2/Gamma_Minus_One;

      /*--- Solve quadratic equation for velocity magnitude. Value must
       be positive, so the choice of root is clear. ---*/

      dd      = bb*bb - 4.0*aa*cc;
      dd      = sqrt(max(0.0, dd));
      Vel_Mag = (-bb + dd)/(2.0*aa);

      if (Vel_Mag >= 0.0) {

        Velocity2 = Vel_Mag*Vel_Mag;

        /*--- Compute speed of sound from total speed of sound eqn. ---*/

        SoundSpeed2 = SoundSpeed_Exhaust2 - 0.5*Gamma_Minus_One*Velocity2;
        Mach2       = Velocity2/SoundSpeed2;
        Velocity2   = Mach2*SoundSpeed2;
        Vel_Mag     = sqrt(Velocity2);
        SoundSpeed2 = SoundSpeed_Exhaust2 - 0.5*Gamma_Minus_One*Velocity2;

        /*--- Compute new velocity vector at the inlet ---*/

        for (iDim = 0; iDim < nDim; iDim++)
          Velocity[iDim] = Vel_Mag*Flow_Dir[iDim];

        /*--- Static temperature from the speed of sound relation ---*/

        Temperature = SoundSpeed2/(Gamma*Gas_Constant);

        /*--- Static pressure using isentropic relation at a point ---*/

        Pressure = Exhaust_Pressure*pow((Temperature/Exhaust_Temperature), Gamma/Gamma_Minus_One);

        /*--- Density at the exhaust from the gas law ---*/

        Density = Pressure/(Gas_Constant*Temperature);

        /*--- Using pressure, density, & velocity, compute the energy ---*/

        Energy = Pressure/(Density*Gamma_Minus_One) + 0.5*Velocity2;
        if (tkeNeeded) Energy += GetTke_Inf();

        /*--- Primitive variables, using the derived quantities ---*/

        V_exhaust[0] = Temperature;
        for (iDim = 0; iDim < nDim; iDim++)
          V_exhaust[iDim+1] = Velocity[iDim];
        V_exhaust[nDim+1] = Pressure;
        V_exhaust[nDim+2] = Density;
        V_exhaust[nDim+3] = Energy + Pressure/Density;
        V_exhaust[nDim+4] = sqrt(SoundSpeed2);

      }
      /*--- The flow goes in the wrong direction ---*/

      else {

        V_exhaust[0] = V_domain[0];
        for (iDim = 0; iDim < nDim; iDim++)
          V_exhaust[iDim+1] = V_domain[iDim+1];
        V_exhaust[nDim+1] = V_domain[nDim+1];
        V_exhaust[nDim+2] = V_domain[nDim+2];
        V_exhaust[nDim+3] = V_domain[nDim+3];
        V_exhaust[nDim+4] = V_domain[nDim+4];

      }

      /*--- Set various quantities in the solver class ---*/

      conv_numerics->SetNormal(Normal);
      conv_numerics->SetPrimitive(V_domain, V_exhaust);

      /*--- Set grid movement ---*/

      if (dynamic_grid)
        conv_numerics->SetGridVel(geometry->nodes->GetGridVel(iPoint), geometry->nodes->GetGridVel(iPoint));

      /*--- Compute the residual using an upwind scheme ---*/

      auto residual = conv_numerics->ComputeResidual(config);

      LinSysRes.AddBlock(iPoint, residual);

      /*--- Jacobian contribution for implicit integration ---*/

      if (implicit)
        Jacobian.AddBlock2Diag(iPoint, residual.jacobian_i);

//      /*--- Viscous contribution, commented out because serious convergence problems ---*/
//
//      if (viscous) {
//
//        /*--- Set laminar and eddy viscosity at the infinity ---*/
//
//        V_exhaust[nDim+5] = nodes->GetLaminarViscosity(iPoint);
//        V_exhaust[nDim+6] = nodes->GetEddyViscosity(iPoint);
//
//        /*--- Set the normal vector and the coordinates ---*/
//
//        visc_numerics->SetNormal(Normal);
//        su2double Coord_Reflected[MAXNDIM];
//        GeometryToolbox::PointPointReflect(nDim, geometry->nodes->GetCoord(Point_Normal),
//                                                 geometry->nodes->GetCoord(iPoint), Coord_Reflected);
//        visc_numerics->SetCoord(geometry->nodes->GetCoord(iPoint), Coord_Reflected);
//
//        /*--- Primitive variables, and gradient ---*/
//
//        visc_numerics->SetPrimitive(V_domain, V_exhaust);
//        visc_numerics->SetPrimVarGradient(nodes->GetGradient_Primitive(iPoint), nodes->GetGradient_Primitive(iPoint));
//
//        /*--- Turbulent kinetic energy ---*/
//
//        if ((config->GetKind_Turb_Model() == TURB_MODEL::SST) || (config->GetKind_Turb_Model() == TURB_MODEL::SST_SUST))
//          visc_numerics->SetTurbKineticEnergy(solver_container[TURB_SOL]->GetNodes()->GetSolution(iPoint,0),
//                                              solver_container[TURB_SOL]->GetNodes()->GetSolution(iPoint,0));
//
//        /*--- Compute and update residual ---*/
//
//        auto residual = visc_numerics->ComputeResidual(config)
//        LinSysRes.SubtractBlock(iPoint, residual);
//
//        /*--- Jacobian contribution for implicit integration ---*/
//
//        if (implicit)
//          Jacobian.SubtractBlock2Diag(iPoint, residual.jacobian_i);
//
//      }

    }
  }
  END_SU2_OMP_FOR

  delete [] Normal;

}

void CEulerSolver::BC_ActDisk_Inlet(CGeometry *geometry, CSolver **solver_container, CNumerics *conv_numerics, CNumerics *visc_numerics,
                                    CConfig *config, unsigned short val_marker) {

  unsigned short Kind_ActDisk = config->GetKind_ActDisk();

  if(Kind_ActDisk == VARIABLE_LOAD){
    BC_ActDisk_VariableLoad(geometry, solver_container, conv_numerics, visc_numerics, config, val_marker, true);
  }
  else{
    BC_ActDisk(geometry, solver_container, conv_numerics, visc_numerics, config, val_marker, true);
  }

}

void CEulerSolver::BC_ActDisk_Outlet(CGeometry *geometry, CSolver **solver_container, CNumerics *conv_numerics, CNumerics *visc_numerics,
                                     CConfig *config, unsigned short val_marker) {

  unsigned short Kind_ActDisk = config->GetKind_ActDisk();

  if(Kind_ActDisk == VARIABLE_LOAD){
    BC_ActDisk_VariableLoad(geometry, solver_container, conv_numerics, visc_numerics, config, val_marker, false);
  }
  else{
    BC_ActDisk(geometry, solver_container, conv_numerics, visc_numerics, config, val_marker, false);
  }

}

void CEulerSolver::BC_ActDisk(CGeometry *geometry, CSolver **solver_container, CNumerics *conv_numerics, CNumerics *visc_numerics,
                              CConfig *config, unsigned short val_marker, bool val_inlet_surface) {

  unsigned short iDim;
  unsigned long iVertex, iPoint, GlobalIndex_donor, GlobalIndex;
  su2double Pressure, Velocity[3], Target_Press_Jump, Target_Temp_Jump,
  Velocity2, Entropy, Density, Energy, Riemann, Vn, SoundSpeed, Vn_Inlet, Mach_Outlet,
  Area, UnitNormal[3], *V_outlet, *V_domain, *V_inlet, P_Total, T_Total, H_Total, Temperature,
  Mach2, SoundSpeed2, SoundSpeed_Total2, Vel_Mag, alpha, aa, bb, cc, dd;
  su2double Factor, P_static, T_static, SoS_outlet, Rho_outlet, Rho_inlet;
  su2double Vel_normal_inlet[3], Vel_tangent_inlet[3], Vel_inlet[3];
  su2double Vel_normal_outlet[3], Vel_tangent_outlet[3], Vel_outlet[3];
  su2double Vel_normal_inlet_, Vel_tangent_inlet_, Vel_inlet_;
  su2double Vel_normal_outlet_, Vel_outlet_;

  su2double Pressure_out, Density_out, SoundSpeed_out, Velocity2_out,
  Mach_out, Pressure_in, Density_in, SoundSpeed_in, Velocity2_in,
  Mach_in, PressureAdj, TemperatureAdj;

  bool implicit           = (config->GetKind_TimeIntScheme() == EULER_IMPLICIT);
  su2double Gas_Constant  = config->GetGas_ConstantND();
  bool tkeNeeded          = (config->GetKind_Turb_Model() == TURB_MODEL::SST) || (config->GetKind_Turb_Model() == TURB_MODEL::SST_SUST);
  bool ratio              = (config->GetActDisk_Jump() == RATIO);
  su2double SecondaryFlow = config->GetSecondaryFlow_ActDisk();

  su2double *Normal = new su2double[nDim];
  su2double *Flow_Dir = new su2double[nDim];

  /*--- Loop over all the vertices on this boundary marker ---*/

  SU2_OMP_FOR_DYN(OMP_MIN_SIZE)
  for (iVertex = 0; iVertex < geometry->nVertex[val_marker]; iVertex++) {

    iPoint = geometry->vertex[val_marker][iVertex]->GetNode();
    GlobalIndex = geometry->nodes->GetGlobalIndex(iPoint);
    GlobalIndex_donor = GetDonorGlobalIndex(val_marker, iVertex);

    /*--- Check if the node belongs to the domain (i.e., not a halo node) ---*/

    if ((geometry->nodes->GetDomain(iPoint)) &&
        (GlobalIndex != GlobalIndex_donor)) {

      /*--- Normal vector for this vertex (negative for outward convention) ---*/

      geometry->vertex[val_marker][iVertex]->GetNormal(Normal);
      for (iDim = 0; iDim < nDim; iDim++) Normal[iDim] = -Normal[iDim];
      conv_numerics->SetNormal(Normal);

      Area = GeometryToolbox::Norm(nDim, Normal);
      for (iDim = 0; iDim < nDim; iDim++)
        UnitNormal[iDim] = Normal[iDim]/Area;

      /*--- Current solution at this boundary node and jumps values ---*/

      V_domain = nodes->GetPrimitive(iPoint);
      Target_Press_Jump = ActDisk_DeltaP[val_marker][iVertex];
      Target_Temp_Jump = ActDisk_DeltaT[val_marker][iVertex];

      if (val_inlet_surface) {
        V_inlet  = nodes->GetPrimitive(iPoint);
        V_outlet = DonorPrimVar[val_marker][iVertex];

        Pressure_out    = V_outlet[nDim+1];
        Density_out     = V_outlet[nDim+2];
        SoundSpeed_out  = sqrt(Gamma*Pressure_out/Density_out);

        Pressure_in    = V_inlet[nDim+1];
        Density_in     = V_inlet[nDim+2];
        SoundSpeed_in  = sqrt(Gamma*Pressure_in/Density_in);

        Velocity2_out = 0.0; Velocity2_in = 0.0;
        for (iDim = 0; iDim < nDim; iDim++) {
          Velocity2_out += V_outlet[iDim+1]*V_outlet[iDim+1];
          Velocity2_in  += V_inlet[iDim+1]*V_inlet[iDim+1];
        }

        PressureAdj = 1.0; TemperatureAdj = 1.0;
        if ((Velocity2_out > 0.0) && (Velocity2_in > 0.0)) {

          Mach_out = sqrt(Velocity2_out)/SoundSpeed_out;
          Mach_in  = sqrt(Velocity2_in)/SoundSpeed_in;

          PressureAdj    = pow( 1.0 + Mach_out * Mach_out * 0.5 * (Gamma - 1.0), Gamma / (Gamma - 1.0)) /
          pow( 1.0 + Mach_in * Mach_in * 0.5 * (Gamma - 1.0), Gamma / (Gamma - 1.0));
          TemperatureAdj = (1.0 + Mach_out * Mach_out * 0.5 * (Gamma - 1.0)) /
          (1.0 + Mach_in * Mach_in * 0.5 * (Gamma - 1.0));

        }

        if (ratio) {
          P_static = V_outlet[nDim+1] / (Target_Press_Jump/PressureAdj);
          T_static = V_outlet[0] / (Target_Temp_Jump/TemperatureAdj);
        }
        else { P_static = V_outlet[nDim+1] - Target_Press_Jump; T_static = V_outlet[0] - Target_Temp_Jump; }
      }
      else {
        V_outlet = nodes->GetPrimitive(iPoint);
        V_inlet  = DonorPrimVar[val_marker][iVertex];

        Pressure_out    = V_outlet[nDim+1];
        Density_out     = V_outlet[nDim+2];
        SoundSpeed_out  = sqrt(Gamma*Pressure_out/Density_out);

        Pressure_in    = V_inlet[nDim+1];
        Density_in     = V_inlet[nDim+2];
        SoundSpeed_in  = sqrt(Gamma*Pressure_in/Density_in);

        Velocity2_out = 0.0; Velocity2_in = 0.0;
        for (iDim = 0; iDim < nDim; iDim++) {
          Velocity2_out += V_outlet[iDim+1]*V_outlet[iDim+1];
          Velocity2_in  += V_inlet[iDim+1]*V_inlet[iDim+1];
        }

        PressureAdj = 1.0; TemperatureAdj = 1.0;
        if ((Velocity2_out > 0.0) && (Velocity2_in > 0.0)) {

          Mach_out = sqrt(Velocity2_out)/SoundSpeed_out;
          Mach_in  = sqrt(Velocity2_in)/SoundSpeed_in;

          PressureAdj    = pow( 1.0 + Mach_out * Mach_out * 0.5 * (Gamma - 1.0), Gamma / (Gamma - 1.0)) /
          pow( 1.0 + Mach_in * Mach_in * 0.5 * (Gamma - 1.0), Gamma / (Gamma - 1.0));
          TemperatureAdj = (1.0 + Mach_out * Mach_out * 0.5 * (Gamma - 1.0)) /
          (1.0 + Mach_in * Mach_in * 0.5 * (Gamma - 1.0));
        }

        if (ratio) {
          P_static = V_inlet[nDim+1] * (Target_Press_Jump/PressureAdj);
          T_static = V_inlet[0] * (Target_Temp_Jump/TemperatureAdj);
        }
        else       { P_static = V_inlet[nDim+1] + Target_Press_Jump; T_static = V_inlet[0] + Target_Temp_Jump; }
      }

      /*--- Subsonic inlet ---*/

      if (val_inlet_surface) {

        /*--- Build the fictitious intlet state based on characteristics.
         Retrieve the specified back pressure for this inlet ---*/

        Density = V_domain[nDim+2];
        Velocity2 = 0.0; Vn = 0.0;
        for (iDim = 0; iDim < nDim; iDim++) {
          Velocity[iDim] = V_domain[iDim+1];
          Velocity2 += Velocity[iDim]*Velocity[iDim];
          Vn += Velocity[iDim]*UnitNormal[iDim];
        }
        Pressure   = V_domain[nDim+1];
        SoundSpeed = sqrt(Gamma*Pressure/Density);

        Entropy = Pressure*pow(1.0/Density, Gamma);
        Riemann = Vn + 2.0*SoundSpeed/Gamma_Minus_One;

        /*--- Compute the new fictious state at the outlet ---*/

        Pressure   = P_static;
        Density    = pow(Pressure/Entropy,1.0/Gamma);
        SoundSpeed = sqrt(Gamma*Pressure/Density);
        Vn_Inlet    = Riemann - 2.0*SoundSpeed/Gamma_Minus_One;

        Velocity2  = 0.0;
        for (iDim = 0; iDim < nDim; iDim++) {
          Velocity[iDim] = Velocity[iDim] + (Vn_Inlet-Vn)*UnitNormal[iDim];
          Velocity2 += Velocity[iDim]*Velocity[iDim];
        }
        Energy = Pressure/(Density*Gamma_Minus_One) + 0.5*Velocity2;
        if (tkeNeeded) Energy += GetTke_Inf();

        /*--- Conservative variables, using the derived quantities ---*/

        V_inlet[0] = Pressure / ( Gas_Constant * Density);
        for (iDim = 0; iDim < nDim; iDim++)
          V_inlet[iDim+1] = Velocity[iDim];
        V_inlet[nDim+1] = Pressure;
        V_inlet[nDim+2] = Density;
        V_inlet[nDim+3] = Energy + Pressure/Density;
        V_inlet[nDim+4] = SoundSpeed;
        conv_numerics->SetPrimitive(V_domain, V_inlet);

      }

      /*--- Subsonic outlet ---*/

      else {

        GetFluidModel()->SetTDState_PT(P_static, T_static);
        SoS_outlet = GetFluidModel()->GetSoundSpeed();
        Rho_outlet = GetFluidModel()->GetDensity();

        /*--- We use the velocity and the density from the flow inlet
         to evaluate flow direction and mass flow ---*/

        Rho_inlet = V_inlet[nDim+2];
        for (iDim = 0; iDim < nDim; iDim++)
          Vel_inlet[iDim] = V_inlet[iDim+1];

        Vel_normal_inlet_ = 0.0; Vel_inlet_ = 0.0;
        for (iDim = 0; iDim < nDim; iDim++) {
          Vel_normal_inlet[iDim] = -Vel_inlet[iDim]*UnitNormal[iDim];
          Vel_normal_inlet_ += Vel_normal_inlet[iDim]*Vel_normal_inlet[iDim];
          Vel_inlet_+= Vel_inlet[iDim]*Vel_inlet[iDim];
        }
        Vel_inlet_ = sqrt(Vel_inlet_);
        Vel_normal_inlet_ = sqrt(Vel_normal_inlet_);

        Vel_tangent_inlet_ = 0.0;
        for (iDim = 0; iDim < nDim; iDim++) {
          Vel_tangent_inlet[iDim] = Vel_inlet[iDim] - Vel_normal_inlet[iDim];
          Vel_tangent_inlet_ += Vel_tangent_inlet[iDim]*Vel_tangent_inlet[iDim];
        }
        Vel_tangent_inlet_ = sqrt(Vel_tangent_inlet_);

        /*--- Mass flow conservation (normal direction) and
         no jump in the tangential velocity ---*/

        Vel_normal_outlet_ = (1.0-SecondaryFlow/100.0)*(Rho_inlet*Vel_normal_inlet_)/Rho_outlet;

        Vel_outlet_ = 0.0;
        for (iDim = 0; iDim < nDim; iDim++) {
          Vel_normal_outlet[iDim] = -Vel_normal_outlet_*UnitNormal[iDim];
          Vel_tangent_outlet[iDim] = Vel_tangent_inlet[iDim];
          Vel_outlet[iDim] = Vel_normal_outlet[iDim] + Vel_tangent_outlet[iDim];
          Vel_outlet_ += Vel_outlet[iDim]*Vel_outlet[iDim];
        }
        Vel_outlet_ = sqrt(Vel_outlet_);

        Mach_Outlet = min(Vel_outlet_/SoS_outlet, 1.0);

        /*--- Reevaluate the Total Pressure and Total Temperature using the
         Fan Face Mach number and the static values from the jum condition ---*/

        Factor = 1.0 + 0.5*Mach_Outlet*Mach_Outlet*Gamma_Minus_One;
        P_Total = P_static * pow(Factor, Gamma/Gamma_Minus_One);
        T_Total = T_static * Factor;

        /*--- Flow direction using the velocity direction at the outlet  ---*/

        if (Vel_outlet_ != 0.0) {
          for (iDim = 0; iDim < nDim; iDim++) Flow_Dir[iDim] = Vel_outlet[iDim]/Vel_outlet_;
        }
        else {
          for (iDim = 0; iDim < nDim; iDim++) Flow_Dir[iDim] = 0.0;
        }

        /*--- Store primitives and set some variables for clarity. ---*/

        Density = V_domain[nDim+2];
        Velocity2 = 0.0;
        for (iDim = 0; iDim < nDim; iDim++) {
          Velocity[iDim] = V_domain[iDim+1];
          Velocity2 += Velocity[iDim]*Velocity[iDim];
        }
        Energy      = V_domain[nDim+3] - V_domain[nDim+1]/V_domain[nDim+2];
        Pressure    = V_domain[nDim+1];
        H_Total     = (Gamma*Gas_Constant/Gamma_Minus_One)*T_Total;
        SoundSpeed2 = Gamma*Pressure/Density;

        /*--- Compute the acoustic Riemann invariant that is extrapolated
         from the domain interior. ---*/

        Riemann   = 2.0*sqrt(SoundSpeed2)/Gamma_Minus_One;
        for (iDim = 0; iDim < nDim; iDim++)
          Riemann += Velocity[iDim]*UnitNormal[iDim];

        /*--- Total speed of sound ---*/

        SoundSpeed_Total2 = Gamma_Minus_One*(H_Total - (Energy + Pressure/Density)+0.5*Velocity2) + SoundSpeed2;

        /*--- Dot product of normal and flow direction. This should
         be negative due to outward facing boundary normal convention. ---*/

        alpha = 0.0;
        for (iDim = 0; iDim < nDim; iDim++)
          alpha += UnitNormal[iDim]*Flow_Dir[iDim];

        /*--- Coefficients in the quadratic equation for the velocity ---*/

        aa =  1.0 + 0.5*Gamma_Minus_One*alpha*alpha;
        bb = -1.0*Gamma_Minus_One*alpha*Riemann;
        cc =  0.5*Gamma_Minus_One*Riemann*Riemann - 2.0*SoundSpeed_Total2/Gamma_Minus_One;

        /*--- Solve quadratic equation for velocity magnitude. Value must
         be positive, so the choice of root is clear. ---*/

        dd = bb*bb - 4.0*aa*cc;
        dd = sqrt(max(0.0, dd));
        Vel_Mag   = (-bb + dd)/(2.0*aa);
        Vel_Mag   = max(0.0, Vel_Mag);
        Velocity2 = Vel_Mag*Vel_Mag;

        /*--- Compute speed of sound from total speed of sound eqn. ---*/

        SoundSpeed2 = SoundSpeed_Total2 - 0.5*Gamma_Minus_One*Velocity2;

        /*--- Mach squared (cut between 0-1), use to adapt velocity ---*/

        Mach2 = min(1.0, Velocity2/SoundSpeed2);
        Velocity2   = Mach2*SoundSpeed2;
        Vel_Mag     = sqrt(Velocity2);
        SoundSpeed2 = SoundSpeed_Total2 - 0.5*Gamma_Minus_One*Velocity2;

        /*--- Compute new velocity vector at the exit ---*/

        for (iDim = 0; iDim < nDim; iDim++)
          Velocity[iDim] = Vel_Mag*Flow_Dir[iDim];

        /*--- Static temperature from the speed of sound relation ---*/

        Temperature = SoundSpeed2/(Gamma*Gas_Constant);

        /*--- Static pressure using isentropic relation at a point ---*/

        Pressure = P_Total*pow((Temperature/T_Total), Gamma/Gamma_Minus_One);

        /*--- Density at the inlet from the gas law ---*/

        Density = Pressure/(Gas_Constant*Temperature);

        /*--- Using pressure, density, & velocity, compute the energy ---*/

        Energy = Pressure/(Density*Gamma_Minus_One) + 0.5*Velocity2;
        if (tkeNeeded) Energy += GetTke_Inf();

        /*--- Primitive variables, using the derived quantities ---*/

        V_outlet[0] = Temperature;
        for (iDim = 0; iDim < nDim; iDim++)
          V_outlet[iDim+1] = Velocity[iDim];
        V_outlet[nDim+1] = Pressure;
        V_outlet[nDim+2] = Density;
        V_outlet[nDim+3] = Energy + Pressure/Density;
        V_outlet[nDim+4] = sqrt(SoundSpeed2);
        conv_numerics->SetPrimitive(V_domain, V_outlet);

      }

      /*--- Grid Movement ---*/

      if (dynamic_grid)
        conv_numerics->SetGridVel(geometry->nodes->GetGridVel(iPoint), geometry->nodes->GetGridVel(iPoint));

      /*--- Compute the residual using an upwind scheme ---*/

      auto residual = conv_numerics->ComputeResidual(config);

      /*--- Update residual value ---*/

      LinSysRes.AddBlock(iPoint, residual);

      /*--- Jacobian contribution for implicit integration ---*/

      if (implicit) Jacobian.AddBlock2Diag(iPoint, residual.jacobian_i);

//      /*--- Viscous contribution, commented out because serious convergence problems ---*/
//
//      if (viscous) {
//
//        /*--- Set laminar and eddy viscosity at the infinity ---*/
//
//        if (val_inlet_surface) {
//          V_inlet[nDim+5] = nodes->GetLaminarViscosity(iPoint);
//          V_inlet[nDim+6] = nodes->GetEddyViscosity(iPoint);
//        }
//        else {
//          V_outlet[nDim+5] = nodes->GetLaminarViscosity(iPoint);
//          V_outlet[nDim+6] = nodes->GetEddyViscosity(iPoint);
//        }
//
//        /*--- Set the normal vector and the coordinates ---*/
//
//        visc_numerics->SetNormal(Normal);
//        su2double Coord_Reflected[MAXNDIM];
//        GeometryToolbox::PointPointReflect(nDim, geometry->nodes->GetCoord(Point_Normal),
//                                                 geometry->nodes->GetCoord(iPoint), Coord_Reflected);
//        visc_numerics->SetCoord(geometry->nodes->GetCoord(iPoint), Coord_Reflected);
//
//        /*--- Primitive variables, and gradient ---*/
//
//        if (val_inlet_surface) visc_numerics->SetPrimitive(V_domain, V_inlet);
//        else visc_numerics->SetPrimitive(V_domain, V_outlet);
//
//        visc_numerics->SetPrimVarGradient(nodes->GetGradient_Primitive(iPoint), nodes->GetGradient_Primitive(iPoint));
//
//        /*--- Turbulent kinetic energy ---*/
//
//        if ((config->GetKind_Turb_Model() == TURB_MODEL::SST) || (config->GetKind_Turb_Model() == TURB_MODEL::SST_SUST))
//          visc_numerics->SetTurbKineticEnergy(solver_container[TURB_SOL]->GetNodes()->GetSolution(iPoint,0),
//                                              solver_container[TURB_SOL]->GetNodes()->GetSolution(iPoint,0));
//
//        /*--- Compute and update residual ---*/
//
//        auto residual = visc_numerics->ComputeResidual(config);
//        LinSysRes.SubtractBlock(iPoint, residual);
//
//        /*--- Jacobian contribution for implicit integration ---*/
//
//        if (implicit) Jacobian.SubtractBlock2Diag(iPoint, residual.jacobian_i);
//
//      }

    }

  }
  END_SU2_OMP_FOR

  /*--- Free locally allocated memory ---*/

  delete [] Normal;
  delete [] Flow_Dir;

}

void CEulerSolver::BC_ActDisk_VariableLoad(CGeometry *geometry, CSolver **solver_container, CNumerics *conv_numerics, CNumerics *visc_numerics,
                              CConfig *config, unsigned short val_marker, bool val_inlet_surface) {

  /*!
   * \function BC_ActDisk_VariableLoad
   * \brief Actuator disk model with variable load along disk radius.
   * \author: E. Saetta, L. Russo, R. Tognaccini (GitHub references EttoreSaetta, lorenzorusso07, rtogna).
   * Theoretical and Applied Aerodynamics Research Group (TAARG), University of Naples Federico II.
   * First release date : July 1st 2020
   * modified on:
   *
   * Force coefficients distribution given in an input file. Actuator disk data initialized in function SetActDisk_BCThrust.
   * Entropy, acoustic Riemann invariant R+ and  tangential velocity extrapolated  from upstream flow;
   * acoustic Riemann invariant R- is extrapolated from downstream.
   * Hovering condition simulation not available yet: freestream velocity must be different than zero.
   */

  unsigned short iDim;
  unsigned long iVertex, iPoint, GlobalIndex_donor, GlobalIndex;
  su2double Pressure, Velocity[MAXNDIM],
  Velocity2, Entropy, Density, Energy, Riemann, Vn, SoundSpeed, Vn_Inlet,
  Area, UnitNormal[MAXNDIM] = {0.0}, *V_outlet, *V_domain, *V_inlet;

  su2double Pressure_out, Density_out,
  Pressure_in, Density_in;

  su2double Prop_Axis[MAXNDIM];
  su2double Fa, Fx, Fy, Fz;
  su2double u_in, v_in, w_in, u_out, v_out, w_out, uJ, vJ, wJ;
  su2double Temperature_out, H_in, H_out;
  su2double FQ, Q_out, Density_Disk;
  su2double SoSextr, Vnextr[MAXNDIM], Vnextr_, RiemannExtr, QdMnorm[MAXNDIM], QdMnorm2, appo2, SoS_out;
  su2double Normal[MAXNDIM];

  const bool implicit = (config->GetKind_TimeIntScheme() == EULER_IMPLICIT);
  const auto Gas_Constant = config->GetGas_ConstantND();
  const bool tkeNeeded = (config->GetKind_Turb_Model() == TURB_MODEL::SST) || (config->GetKind_Turb_Model() == TURB_MODEL::SST_SUST);

  /*--- Get the actuator disk center and axis coordinates for the current marker. ---*/
  for (iDim = 0; iDim < nDim; iDim++){
    Prop_Axis[iDim] = ActDisk_Axis(val_marker, iDim);
  }

  /*--- Loop over all the vertices on this boundary marker. ---*/
  SU2_OMP_FOR_DYN(OMP_MIN_SIZE)
  for (iVertex = 0; iVertex < geometry->nVertex[val_marker]; iVertex++) {

    iPoint = geometry->vertex[val_marker][iVertex]->GetNode();
    GlobalIndex = geometry->nodes->GetGlobalIndex(iPoint);
    GlobalIndex_donor = GetDonorGlobalIndex(val_marker, iVertex);

    /*--- Check if the node belongs to the domain (i.e., not a halo node) ---*/

    if ((geometry->nodes->GetDomain(iPoint)) &&
       (GlobalIndex != GlobalIndex_donor)) {

      /*--- Normal vector for this vertex (negative for outward convention) ---*/

      geometry->vertex[val_marker][iVertex]->GetNormal(Normal);
      for (iDim = 0; iDim < nDim; iDim++) Normal[iDim] = -Normal[iDim];
      conv_numerics->SetNormal(Normal);

      Area = GeometryToolbox::Norm(nDim, Normal);
      for (iDim = 0; iDim < nDim; iDim++)
            UnitNormal[iDim] = Normal[iDim]/Area;

      /*--- Current solution at this boundary node. ---*/

      V_domain = nodes->GetPrimitive(iPoint);

      /*--- Get the values of Fa (axial force per unit area), Fx, Fy and Fz (x, y and z components of the tangential and
            radial forces per unit area resultant). ---*/
      Fa = ActDisk_Fa[val_marker][iVertex];
      Fx = ActDisk_Fx[val_marker][iVertex];
      Fy = ActDisk_Fy[val_marker][iVertex];
      Fz = ActDisk_Fz[val_marker][iVertex];

      /*--- Get the primitive variables and the extrapolated variables. ---*/
      if (val_inlet_surface){
        V_inlet = nodes->GetPrimitive(iPoint);
        V_outlet = DonorPrimVar[val_marker][iVertex];}
      else{
        V_outlet = nodes->GetPrimitive(iPoint);
        V_inlet = DonorPrimVar[val_marker][iVertex];}

      /*--- u, v and w are the three momentum components. ---*/
      Pressure_out    = V_outlet[nDim+1];
      Density_out     = V_outlet[nDim+2];
      u_out = V_outlet[1]*V_outlet[nDim+2];
      v_out = V_outlet[2]*V_outlet[nDim+2];
      w_out = V_outlet[3]*V_outlet[nDim+2];

      Pressure_in    = V_inlet[nDim+1];
      Density_in     = V_inlet[nDim+2];
      u_in = V_inlet[1]*Density_in;
      v_in = V_inlet[2]*Density_in;
      w_in = V_inlet[3]*Density_in;
      H_in = V_inlet[nDim+3]*Density_in;

      /*--- Density on the disk is computed as an everage value between the inlet and outlet values. ---*/
      Density_Disk = 0.5*(Density_in + Density_out);

      /*--- Computation of the normal momentum flowing through the disk. ---*/
      Q_out = 0.5*((u_in + u_out)*Prop_Axis[0] + (v_in + v_out)*Prop_Axis[1] + (w_in + w_out)*Prop_Axis[2]);

      FQ = Q_out/Density_Disk;

      /*--- Computation of the momentum jumps due to the tnagential and radial forces per unit area. ---*/
      if (FQ < EPS){
        uJ = 0.0;
        vJ = 0.0;
        wJ = 0.0;}
      else{
        uJ = Fx/FQ;
        vJ = Fy/FQ;
        wJ = Fz/FQ;}

      if (val_inlet_surface) {
        /*--- Build the fictitious intlet state based on characteristics.
              Retrieve the specified back pressure for this inlet ---*/

        Density = V_domain[nDim+2];
        Velocity2 = 0.0; Vn = 0.0;
        for (iDim = 0; iDim < nDim; iDim++) {
          Velocity[iDim] = V_domain[iDim+1];
          Velocity2 += Velocity[iDim]*Velocity[iDim];
          Vn += Velocity[iDim]*UnitNormal[iDim];
        }
        Pressure   = V_domain[nDim+1];
        SoundSpeed = sqrt(Gamma*Pressure/Density);

        Entropy = Pressure*pow(1.0/Density, Gamma);
        Riemann = Vn + 2.0*SoundSpeed/Gamma_Minus_One;

        /*--- Compute the new fictious state at the outlet ---*/

        Pressure   = Pressure_out - Fa;
        Density    = pow(Pressure/Entropy,1.0/Gamma);
        SoundSpeed = sqrt(Gamma*Pressure/Density);
        Vn_Inlet    = Riemann - 2.0*SoundSpeed/Gamma_Minus_One;

        Velocity2  = 0.0;
        for (iDim = 0; iDim < nDim; iDim++) {
          Velocity[iDim] = Velocity[iDim] + (Vn_Inlet-Vn)*UnitNormal[iDim];
          Velocity2 += Velocity[iDim]*Velocity[iDim];
        }
        Energy = Pressure/(Density*Gamma_Minus_One) + 0.5*Velocity2;
        if (tkeNeeded) Energy += GetTke_Inf();

        /*--- Conservative variables, using the derived quantities ---*/

        V_inlet[0] = Pressure / ( Gas_Constant * Density);
        for (iDim = 0; iDim < nDim; iDim++) V_inlet[iDim+1] = Velocity[iDim];
        V_inlet[nDim+1] = Pressure;
        V_inlet[nDim+2] = Density;
        V_inlet[nDim+3] = Energy + Pressure/Density;
        V_inlet[nDim+4] = SoundSpeed;
        conv_numerics->SetPrimitive(V_domain, V_inlet);
      }
      else {
        /*--- Acoustic Riemann invariant extrapolation form the interior domain. ---*/
        SoSextr = V_domain[nDim+4];

        Vnextr_ = 0.0;
        for (iDim = 0; iDim < nDim; iDim++){
          Vnextr[iDim] = V_domain[iDim+1]*Prop_Axis[iDim];
          Vnextr_ += Vnextr[iDim]*Vnextr[iDim];
        }
        Vnextr_ = sqrt(max(0.0,Vnextr_));
        RiemannExtr = Vnextr_ - ((2*SoSextr)/(Gamma_Minus_One));

        /*--- Assigning the momentum in tangential direction jump and the pressure jump. ---*/
        Velocity[0] = u_in + uJ;
        Velocity[1] = v_in + vJ;
        Velocity[2] = w_in + wJ;
        Pressure_out = Pressure_in + Fa;

        /*--- Computation of the momentum normal to the disk plane. ---*/
        QdMnorm[0] = u_in*Prop_Axis[0];
        QdMnorm[1] = v_in*Prop_Axis[1];
        QdMnorm[2] = w_in*Prop_Axis[2];

        QdMnorm2 = 0.0;
        for (iDim = 0; iDim < nDim; iDim++) QdMnorm2 += QdMnorm[iDim]*QdMnorm[iDim];

        /*--- Resolving the second grade equation for the density. ---*/
        appo2 = -((2*sqrt(QdMnorm2)*RiemannExtr)+((4*Gamma*Pressure_out)/(pow(Gamma_Minus_One,2))));
        Density_out = (-appo2+sqrt(max(0.0,pow(appo2,2)-4*QdMnorm2*pow(RiemannExtr,2))))/(2*pow(RiemannExtr,2));

        Velocity2 = 0;
        for (iDim = 0; iDim < nDim; iDim++) Velocity2 += (Velocity[iDim]*Velocity[iDim]);

        /*--- Computation of the enthalpy, total energy, temperature and speed of sound. ---*/
        H_out = H_in/Density_in + Fa/Density_out;
        Energy = H_out - Pressure_out/Density_out;
        if (tkeNeeded) Energy += GetTke_Inf();
        Temperature_out = (Energy-0.5*Velocity2/(pow(Density_out,2)))*(Gamma_Minus_One/Gas_Constant);

        SoS_out = sqrt(Gamma*Gas_Constant*Temperature_out);

        /*--- Set the primitive variables. ---*/
        V_outlet[0] = Temperature_out;
        for (iDim = 0; iDim < nDim; iDim++)
          V_outlet[iDim+1] = Velocity[iDim]/Density_out;
        V_outlet[nDim+1] = Pressure_out;
        V_outlet[nDim+2] = Density_out;
        V_outlet[nDim+3] = H_out;
        V_outlet[nDim+4] = SoS_out;
        conv_numerics->SetPrimitive(V_domain, V_outlet);
      }

      /*--- Grid Movement (NOT TESTED!)---*/

      if (dynamic_grid)
        conv_numerics->SetGridVel(geometry->nodes->GetGridVel(iPoint), geometry->nodes->GetGridVel(iPoint));

      /*--- Compute the residual using an upwind scheme ---*/

      auto residual = conv_numerics->ComputeResidual(config);

      /*--- Update residual value ---*/

      LinSysRes.AddBlock(iPoint, residual);

      /*--- Jacobian contribution for implicit integration ---*/

      if (implicit) Jacobian.AddBlock2Diag(iPoint, residual.jacobian_i);
    }
  }
  END_SU2_OMP_FOR
}

void CEulerSolver::PrintVerificationError(const CConfig *config) const {

  if ((rank != MASTER_NODE) || (MGLevel != MESH_0)) return;

  if (config && !config->GetDiscrete_Adjoint()) {

    cout.precision(5);
    cout.setf(ios::scientific, ios::floatfield);

    cout << endl   << "------------------------ Global Error Analysis --------------------------" << endl;

    cout << setw(20) << "RMS Error  [Rho]: " << setw(12) << VerificationSolution->GetError_RMS(0) << "     | ";
    cout << setw(20) << "Max Error  [Rho]: " << setw(12) << VerificationSolution->GetError_Max(0);
    cout << endl;

    cout << setw(20) << "RMS Error [RhoU]: " << setw(12) << VerificationSolution->GetError_RMS(1) << "     | ";
    cout << setw(20) << "Max Error [RhoU]: " << setw(12) << VerificationSolution->GetError_Max(1);
    cout << endl;

    cout << setw(20) << "RMS Error [RhoV]: " << setw(12) << VerificationSolution->GetError_RMS(2) << "     | ";
    cout << setw(20) << "Max Error [RhoV]: " << setw(12) << VerificationSolution->GetError_Max(2);
    cout << endl;

    if (nDim == 3) {
      cout << setw(20) << "RMS Error [RhoW]: " << setw(12) << VerificationSolution->GetError_RMS(3) << "     | ";
      cout << setw(20) << "Max Error [RhoW]: " << setw(12) << VerificationSolution->GetError_Max(3);
      cout << endl;
    }

    cout << setw(20) << "RMS Error [RhoE]: " << setw(12) << VerificationSolution->GetError_RMS(nDim+1) << "     | ";
    cout << setw(20) << "Max Error [RhoE]: " << setw(12) << VerificationSolution->GetError_Max(nDim+1);
    cout << endl;

    cout << "-------------------------------------------------------------------------" << endl << endl;
    cout.unsetf(ios_base::floatfield);
  }
}

void CEulerSolver::SetFreeStream_Solution(const CConfig *config) {

  unsigned long iPoint;
  unsigned short iDim;

  SU2_OMP_FOR_STAT(omp_chunk_size)
  for (iPoint = 0; iPoint < nPoint; iPoint++) {
    nodes->SetSolution(iPoint,0, Density_Inf);
    for (iDim = 0; iDim < nDim; iDim++) {
      nodes->SetSolution(iPoint,iDim+1, Density_Inf*Velocity_Inf[iDim]);
    }
    nodes->SetSolution(iPoint,nVar-1, Density_Inf*Energy_Inf);
  }
  END_SU2_OMP_FOR
}

void CEulerSolver::SetFreeStream_TurboSolution(CConfig *config) {

  unsigned long iPoint;
  unsigned short iDim;
  unsigned short iZone  =  config->GetiZone();
  su2double *turboVelocity, *cartVelocity;

  su2double Alpha            = config->GetAoA()*PI_NUMBER/180.0;
  su2double Mach             = config->GetMach();
  su2double SoundSpeed;

  turboVelocity   = new su2double[nDim];
  cartVelocity    = new su2double[nDim];

  auto turboNormal = config->GetFreeStreamTurboNormal();

  GetFluidModel()->SetTDState_Prho(Pressure_Inf, Density_Inf);
  SoundSpeed = GetFluidModel()->GetSoundSpeed();

  /*--- Compute the Free Stream velocity, using the Mach number ---*/
  turboVelocity[0] = cos(Alpha)*Mach*SoundSpeed;
  turboVelocity[1] = sin(Alpha)*Mach*SoundSpeed;


  if (nDim == 3) {
    turboVelocity[2] = 0.0;
  }

  ComputeBackVelocity(turboVelocity, turboNormal, cartVelocity, INFLOW, config->GetKind_TurboMachinery(iZone));

  for (iPoint = 0; iPoint < nPoint; iPoint++) {
    nodes->SetSolution(iPoint,0, Density_Inf);
    for (iDim = 0; iDim < nDim; iDim++) {
      nodes->SetSolution(iPoint,iDim+1, Density_Inf*cartVelocity[iDim]);
    }
    nodes->SetSolution(iPoint,nVar-1, Density_Inf*Energy_Inf);

    nodes->SetPrimVar(iPoint, GetFluidModel());
    nodes->SetSecondaryVar(iPoint, GetFluidModel());
  }

  delete [] turboVelocity;
  delete [] cartVelocity;


}

void CEulerSolver::PreprocessAverage(CSolver **solver, CGeometry *geometry, CConfig *config, unsigned short marker_flag) {

  unsigned long iVertex, iPoint;
  unsigned short iDim, iMarker, iMarkerTP, iSpan;
  su2double Pressure = 0.0, Density = 0.0, *Velocity = nullptr, *TurboVelocity,
      Area, TotalArea, TotalAreaPressure, TotalAreaDensity, *TotalAreaVelocity, *UnitNormal, *TurboNormal;
  string Marker_Tag, Monitoring_Tag;
  unsigned short  iZone     = config->GetiZone();
  const su2double  *AverageTurboNormal;
  su2double VelSq;

  /*-- Variables declaration and allocation ---*/
  Velocity           = new su2double[nDim];
  UnitNormal         = new su2double[nDim];
  TurboNormal        = new su2double[nDim];
  TurboVelocity      = new su2double[nDim];
  TotalAreaVelocity  = new su2double[nDim];

  const auto nSpanWiseSections = config->GetnSpanWiseSections();

  for (iSpan= 0; iSpan < nSpanWiseSections; iSpan++){

    for (iDim=0; iDim<nDim; iDim++) {
      TotalAreaVelocity[iDim] = 0.0;
    }

    TotalAreaPressure = 0.0;
    TotalAreaDensity  = 0.0;

    for (iMarker = 0; iMarker < config->GetnMarker_All(); iMarker++){
      for (iMarkerTP=1; iMarkerTP < config->GetnMarker_Turbomachinery()+1; iMarkerTP++){
        if (config->GetMarker_All_Turbomachinery(iMarker) == iMarkerTP){
          if (config->GetMarker_All_TurbomachineryFlag(iMarker) == marker_flag){

            /*--- Retrieve Old Solution ---*/

            /*--- Loop over the vertices to sum all the quantities pithc-wise ---*/
            for (iVertex = 0; iVertex < geometry->GetnVertexSpan(iMarker,iSpan); iVertex++) {
              iPoint = geometry->turbovertex[iMarker][iSpan][iVertex]->GetNode();
              if (geometry->nodes->GetDomain(iPoint)){
                /*--- Compute the integral fluxes for the boundaries ---*/

                Pressure = nodes->GetPressure(iPoint);
                Density = nodes->GetDensity(iPoint);

                /*--- Normal vector for this vertex (negate for outward convention) ---*/
                geometry->turbovertex[iMarker][iSpan][iVertex]->GetNormal(UnitNormal);
                geometry->turbovertex[iMarker][iSpan][iVertex]->GetTurboNormal(TurboNormal);
                Area = geometry->turbovertex[iMarker][iSpan][iVertex]->GetArea();

                VelSq = 0.0;
                for (iDim = 0; iDim < nDim; iDim++) {
                  Velocity[iDim] = nodes->GetVelocity(iPoint,iDim);
                  VelSq += Velocity[iDim]*Velocity[iDim];
                }

                ComputeTurboVelocity(Velocity, TurboNormal , TurboVelocity, marker_flag, config->GetKind_TurboMachinery(iZone));

                /*--- Compute different integral quantities for the boundary of interest ---*/

                TotalAreaPressure += Area*Pressure;
                TotalAreaDensity  += Area*Density;
                for (iDim = 0; iDim < nDim; iDim++)
                  TotalAreaVelocity[iDim] += Area*Velocity[iDim];
              }
            }
          }
        }
      }
    }

#ifdef HAVE_MPI

    /*--- Add information using all the nodes ---*/

    su2double MyTotalAreaDensity = TotalAreaDensity;
    su2double MyTotalAreaPressure  = TotalAreaPressure;

    SU2_MPI::Allreduce(&MyTotalAreaDensity, &TotalAreaDensity, 1, MPI_DOUBLE, MPI_SUM, SU2_MPI::GetComm());
    SU2_MPI::Allreduce(&MyTotalAreaPressure, &TotalAreaPressure, 1, MPI_DOUBLE, MPI_SUM, SU2_MPI::GetComm());

    su2double* MyTotalAreaVelocity = new su2double[nDim];

    for (iDim = 0; iDim < nDim; iDim++) {
      MyTotalAreaVelocity[iDim] = TotalAreaVelocity[iDim];
    }

    SU2_MPI::Allreduce(MyTotalAreaVelocity, TotalAreaVelocity, nDim, MPI_DOUBLE, MPI_SUM, SU2_MPI::GetComm());

    delete [] MyTotalAreaVelocity;

#endif

    /*--- initialize spanwise average quantities ---*/


    for (iMarker = 0; iMarker < config->GetnMarker_All(); iMarker++){
      for (iMarkerTP=1; iMarkerTP < config->GetnMarker_Turbomachinery()+1; iMarkerTP++){
        if (config->GetMarker_All_Turbomachinery(iMarker) == iMarkerTP){
          if (config->GetMarker_All_TurbomachineryFlag(iMarker) == marker_flag){

            TotalArea           = geometry->GetSpanArea(iMarker,iSpan);
            AverageTurboNormal  = geometry->GetAverageTurboNormal(iMarker,iSpan);

            /*--- Compute the averaged value for the boundary of interest for the span of interest ---*/

            AverageDensity[iMarker][iSpan]           = TotalAreaDensity / TotalArea;
            AveragePressure[iMarker][iSpan]          = TotalAreaPressure / TotalArea;
            for (iDim = 0; iDim < nDim; iDim++)
              AverageVelocity[iMarker][iSpan][iDim]  = TotalAreaVelocity[iDim] / TotalArea;

            /* --- compute static averaged quantities ---*/
            ComputeTurboVelocity(AverageVelocity[iMarker][iSpan], AverageTurboNormal , AverageTurboVelocity[iMarker][iSpan], marker_flag, config->GetKind_TurboMachinery(iZone));

            OldAverageDensity[iMarker][iSpan]               = AverageDensity[iMarker][iSpan];
            OldAveragePressure[iMarker][iSpan]              = AveragePressure[iMarker][iSpan];
            for(iDim = 0; iDim < nDim;iDim++)
              OldAverageTurboVelocity[iMarker][iSpan][iDim] = AverageTurboVelocity[iMarker][iSpan][iDim];

          }
        }
      }
    }
  }

  /*--- initialize 1D average quantities ---*/

  for (iMarker = 0; iMarker < config->GetnMarker_All(); iMarker++){
    for (iMarkerTP=1; iMarkerTP < config->GetnMarker_Turbomachinery()+1; iMarkerTP++){
      if (config->GetMarker_All_Turbomachinery(iMarker) == iMarkerTP){
        if (config->GetMarker_All_TurbomachineryFlag(iMarker) == marker_flag){

          AverageTurboNormal  = geometry->GetAverageTurboNormal(iMarker,nSpanWiseSections);

          /*--- Compute the averaged value for the boundary of interest for the span of interest ---*/

          AverageDensity[iMarker][nSpanWiseSections]          = AverageDensity[iMarker][nSpanWiseSections/2];
          AveragePressure[iMarker][nSpanWiseSections]         = AveragePressure[iMarker][nSpanWiseSections/2];
          for (iDim = 0; iDim < nDim; iDim++)
            AverageVelocity[iMarker][nSpanWiseSections][iDim] = AverageVelocity[iMarker][nSpanWiseSections/2][iDim];

          /* --- compute static averaged quantities ---*/
          ComputeTurboVelocity(AverageVelocity[iMarker][nSpanWiseSections], AverageTurboNormal , AverageTurboVelocity[iMarker][nSpanWiseSections], marker_flag, config->GetKind_TurboMachinery(iZone));

          OldAverageDensity[iMarker][nSpanWiseSections]               = AverageDensity[iMarker][nSpanWiseSections];
          OldAveragePressure[iMarker][nSpanWiseSections]              = AveragePressure[iMarker][nSpanWiseSections];
          for(iDim = 0; iDim < nDim;iDim++)
            OldAverageTurboVelocity[iMarker][nSpanWiseSections][iDim] = AverageTurboVelocity[iMarker][nSpanWiseSections][iDim];

        }
      }
    }
  }


  /*--- Free locally allocated memory ---*/
  delete [] Velocity;
  delete [] UnitNormal;
  delete [] TurboNormal;
  delete [] TurboVelocity;
  delete [] TotalAreaVelocity;

}


void CEulerSolver::TurboAverageProcess(CSolver **solver, CGeometry *geometry, CConfig *config, unsigned short marker_flag) {

  unsigned long iVertex, iPoint, nVert;
  unsigned short iDim, iVar, iMarker, iMarkerTP, iSpan, jSpan;
  unsigned short average_process = config->GetKind_AverageProcess();
  unsigned short performance_average_process = config->GetKind_PerformanceAverageProcess();
  su2double Pressure = 0.0, Density = 0.0, Enthalpy = 0.0,  *Velocity = nullptr, *TurboVelocity,
      Area, TotalArea, Radius1, Radius2, Vt2, TotalAreaPressure, TotalAreaDensity, *TotalAreaVelocity, *UnitNormal, *TurboNormal,
      TotalMassPressure, TotalMassDensity, *TotalMassVelocity;
  string Marker_Tag, Monitoring_Tag;
  su2double val_init_pressure;
  unsigned short  iZone     = config->GetiZone();
  su2double TotalDensity, TotalPressure, *TotalVelocity, *TotalFluxes;
  const su2double *AverageTurboNormal;
  su2double TotalNu, TotalOmega, TotalKine, TotalMassNu, TotalMassOmega, TotalMassKine, TotalAreaNu, TotalAreaOmega, TotalAreaKine;
  su2double Nu, Kine, Omega;
  su2double MachTest, soundSpeed;
  bool turbulent = (config->GetKind_Turb_Model() != TURB_MODEL::NONE);
  bool spalart_allmaras = (config->GetKind_Turb_Model() == TURB_MODEL::SA);
  bool menter_sst       = ((config->GetKind_Turb_Model() == TURB_MODEL::SST) || (config->GetKind_Turb_Model() == TURB_MODEL::SST_SUST));

  /*-- Variables declaration and allocation ---*/
  Velocity            = new su2double[nDim];
  UnitNormal          = new su2double[nDim];
  TurboNormal         = new su2double[nDim];
  TurboVelocity       = new su2double[nDim];
  TotalVelocity       = new su2double[nDim];
  TotalAreaVelocity   = new su2double[nDim];
  TotalMassVelocity   = new su2double[nDim];
  TotalFluxes         = new su2double[nVar];

  su2double avgDensity, *avgVelocity, avgPressure, avgKine, avgOmega, avgNu, avgAreaDensity, *avgAreaVelocity, avgAreaPressure,
  avgAreaKine, avgAreaOmega, avgAreaNu, avgMassDensity, *avgMassVelocity, avgMassPressure, avgMassKine, avgMassOmega, avgMassNu,
  avgMixDensity, *avgMixVelocity, *avgMixTurboVelocity, avgMixPressure, avgMixKine, avgMixOmega, avgMixNu;

  avgVelocity         = new su2double[nDim];
  avgAreaVelocity     = new su2double[nDim];
  avgMassVelocity     = new su2double[nDim];
  avgMixVelocity      = new su2double[nDim];
  avgMixTurboVelocity = new su2double[nDim];

  const auto nSpanWiseSections = config->GetnSpanWiseSections();

  for (iSpan= 0; iSpan < nSpanWiseSections + 1; iSpan++){

    /*--- Forces initialization for contenitors ---*/
    for (iVar=0;iVar<nVar;iVar++)
      TotalFluxes[iVar]= 0.0;
    for (iDim=0; iDim<nDim; iDim++) {
      TotalVelocity[iDim]     = 0.0;
      TotalAreaVelocity[iDim] = 0.0;
      TotalMassVelocity[iDim] = 0.0;
    }

    TotalDensity      = 0.0;
    TotalPressure     = 0.0;
    TotalAreaPressure = 0.0;
    TotalAreaDensity  = 0.0;
    TotalMassPressure = 0.0;
    TotalMassDensity  = 0.0;
    TotalNu           = 0.0;
    TotalOmega        = 0.0;
    TotalKine         = 0.0;
    TotalMassNu       = 0.0;
    TotalMassOmega    = 0.0;
    TotalMassKine     = 0.0;
    TotalAreaNu       = 0.0;
    TotalAreaOmega    = 0.0;
    TotalAreaKine     = 0.0;

    Nu    = 0.0;
    Omega = 0.0;
    Kine  = 0.0;

    for (iMarker = 0; iMarker < config->GetnMarker_All(); iMarker++){
      for (iMarkerTP=1; iMarkerTP < config->GetnMarker_Turbomachinery()+1; iMarkerTP++){
        if (config->GetMarker_All_Turbomachinery(iMarker) == iMarkerTP){
          if (config->GetMarker_All_TurbomachineryFlag(iMarker) == marker_flag){

            /*--- Retrieve Old Solution ---*/

            /*--- Loop over the vertices to sum all the quantities pithc-wise ---*/
            if(iSpan < nSpanWiseSections){
              for (iVertex = 0; iVertex < geometry->GetnVertexSpan(iMarker,iSpan); iVertex++) {
                iPoint = geometry->turbovertex[iMarker][iSpan][iVertex]->GetNode();

                /*--- Compute the integral fluxes for the boundaries ---*/
                Pressure = nodes->GetPressure(iPoint);
                Density  = nodes->GetDensity(iPoint);
                Enthalpy = nodes->GetEnthalpy(iPoint);

                /*--- Normal vector for this vertex (negate for outward convention) ---*/
                geometry->turbovertex[iMarker][iSpan][iVertex]->GetNormal(UnitNormal);
                geometry->turbovertex[iMarker][iSpan][iVertex]->GetTurboNormal(TurboNormal);
                Area = geometry->turbovertex[iMarker][iSpan][iVertex]->GetArea();
                su2double VelNormal = 0.0, VelSq = 0.0;

                for (iDim = 0; iDim < nDim; iDim++) {
                  Velocity[iDim] = nodes->GetVelocity(iPoint,iDim);
                  VelNormal += UnitNormal[iDim]*Velocity[iDim];
                  VelSq += Velocity[iDim]*Velocity[iDim];
                }

                ComputeTurboVelocity(Velocity, TurboNormal , TurboVelocity, marker_flag, config->GetKind_TurboMachinery(iZone));

                /*--- Compute different integral quantities for the boundary of interest ---*/

                TotalDensity          += Density;
                TotalPressure         += Pressure;
                for (iDim = 0; iDim < nDim; iDim++)
                  TotalVelocity[iDim] += Velocity[iDim];

                TotalAreaPressure         += Area*Pressure;
                TotalAreaDensity          += Area*Density;
                for (iDim = 0; iDim < nDim; iDim++)
                  TotalAreaVelocity[iDim] += Area*Velocity[iDim];

                TotalMassPressure         += Area*(Density*TurboVelocity[0] )*Pressure;
                TotalMassDensity          += Area*(Density*TurboVelocity[0] )*Density;
                for (iDim = 0; iDim < nDim; iDim++)
                  TotalMassVelocity[iDim] += Area*(Density*TurboVelocity[0] )*Velocity[iDim];

                TotalFluxes[0]      += Area*(Density*TurboVelocity[0]);
                TotalFluxes[1]      += Area*(Density*TurboVelocity[0]*TurboVelocity[0] + Pressure);
                for (iDim = 2; iDim < nDim+1; iDim++)
                  TotalFluxes[iDim] += Area*(Density*TurboVelocity[0]*TurboVelocity[iDim -1]);
                TotalFluxes[nDim+1] += Area*(Density*TurboVelocity[0]*Enthalpy);


                /*--- Compute turbulent integral quantities for the boundary of interest ---*/

                if(turbulent){
                  if(menter_sst){
                    Kine = solver[TURB_SOL]->GetNodes()->GetSolution(iPoint,0);
                    Omega = solver[TURB_SOL]->GetNodes()->GetSolution(iPoint,1);
                  }
                  if(spalart_allmaras){
                    Nu = solver[TURB_SOL]->GetNodes()->GetSolution(iPoint,0);
                  }

                  TotalKine   += Kine;
                  TotalOmega  += Omega;
                  TotalNu     += Nu;

                  TotalAreaKine    += Area*Kine;
                  TotalAreaOmega   += Area*Omega;
                  TotalAreaNu      += Area*Nu;

                  TotalMassKine    += Area*(Density*TurboVelocity[0] )*Kine;
                  TotalMassOmega   += Area*(Density*TurboVelocity[0] )*Omega;
                  TotalMassNu      += Area*(Density*TurboVelocity[0] )*Nu;


                }
              }
            }
            else{
              for (jSpan= 0; jSpan < nSpanWiseSections; jSpan++){
                for (iVertex = 0; iVertex < geometry->GetnVertexSpan(iMarker,jSpan); iVertex++) {
                  iPoint = geometry->turbovertex[iMarker][jSpan][iVertex]->GetNode();

                  /*--- Compute the integral fluxes for the boundaries ---*/
                  Pressure = nodes->GetPressure(iPoint);
                  Density  = nodes->GetDensity(iPoint);
                  Enthalpy = nodes->GetEnthalpy(iPoint);

                  /*--- Normal vector for this vertex (negate for outward convention) ---*/
                  geometry->turbovertex[iMarker][jSpan][iVertex]->GetNormal(UnitNormal);
                  geometry->turbovertex[iMarker][jSpan][iVertex]->GetTurboNormal(TurboNormal);
                  Area = geometry->turbovertex[iMarker][jSpan][iVertex]->GetArea();
                  su2double VelNormal = 0.0, VelSq = 0.0;

                  for (iDim = 0; iDim < nDim; iDim++) {
                    Velocity[iDim] = nodes->GetVelocity(iPoint,iDim);
                    VelNormal += UnitNormal[iDim]*Velocity[iDim];
                    VelSq += Velocity[iDim]*Velocity[iDim];
                  }

                  ComputeTurboVelocity(Velocity, TurboNormal , TurboVelocity, marker_flag, config->GetKind_TurboMachinery(iZone));

                  /*--- Compute different integral quantities for the boundary of interest ---*/

                  TotalDensity          += Density;
                  TotalPressure         += Pressure;
                  for (iDim = 0; iDim < nDim; iDim++)
                    TotalVelocity[iDim] += Velocity[iDim];

                  TotalAreaPressure         += Area*Pressure;
                  TotalAreaDensity          += Area*Density;
                  for (iDim = 0; iDim < nDim; iDim++)
                    TotalAreaVelocity[iDim] += Area*Velocity[iDim];

                  TotalMassPressure         += Area*(Density*TurboVelocity[0] )*Pressure;
                  TotalMassDensity          += Area*(Density*TurboVelocity[0] )*Density;
                  for (iDim = 0; iDim < nDim; iDim++)
                    TotalMassVelocity[iDim] += Area*(Density*TurboVelocity[0] )*Velocity[iDim];

                  TotalFluxes[0]      += Area*(Density*TurboVelocity[0]);
                  TotalFluxes[1]      += Area*(Density*TurboVelocity[0]*TurboVelocity[0] + Pressure);
                  for (iDim = 2; iDim < nDim+1; iDim++)
                    TotalFluxes[iDim] += Area*(Density*TurboVelocity[0]*TurboVelocity[iDim -1]);
                  TotalFluxes[nDim+1] += Area*(Density*TurboVelocity[0]*Enthalpy);


                  /*--- Compute turbulent integral quantities for the boundary of interest ---*/

                  if(turbulent){
                    if(menter_sst){
                      Kine  = solver[TURB_SOL]->GetNodes()->GetSolution(iPoint,0);
                      Omega = solver[TURB_SOL]->GetNodes()->GetSolution(iPoint,1);
                    }
                    if(spalart_allmaras){
                      Nu    = solver[TURB_SOL]->GetNodes()->GetSolution(iPoint,0);
                    }

                    TotalKine   += Kine;
                    TotalOmega  += Omega;
                    TotalNu     += Nu;

                    TotalAreaKine   += Area*Kine;
                    TotalAreaOmega  += Area*Omega;
                    TotalAreaNu     += Area*Nu;

                    TotalMassKine    += Area*(Density*TurboVelocity[0] )*Kine;
                    TotalMassOmega   += Area*(Density*TurboVelocity[0] )*Omega;
                    TotalMassNu      += Area*(Density*TurboVelocity[0] )*Nu;

                  }
                }
              }
            }
          }
        }
      }
    }

#ifdef HAVE_MPI

    /*--- Add information using all the nodes ---*/

    auto Allreduce = [](su2double x) {
      su2double tmp = x; x = 0.0;
      SU2_MPI::Allreduce(&tmp, &x, 1, MPI_DOUBLE, MPI_SUM, SU2_MPI::GetComm());
      return x;
    };

    TotalDensity = Allreduce(TotalDensity);
    TotalPressure = Allreduce(TotalPressure);
    TotalAreaDensity = Allreduce(TotalAreaDensity);
    TotalAreaPressure = Allreduce(TotalAreaPressure);
    TotalMassDensity = Allreduce(TotalMassDensity);
    TotalMassPressure = Allreduce(TotalMassPressure);

    TotalNu = Allreduce(TotalNu);
    TotalKine = Allreduce(TotalKine);
    TotalOmega = Allreduce(TotalOmega);
    TotalAreaNu = Allreduce(TotalAreaNu);
    TotalAreaKine = Allreduce(TotalAreaKine);
    TotalAreaOmega = Allreduce(TotalAreaOmega);

    TotalMassNu = Allreduce(TotalMassNu);
    TotalMassKine = Allreduce(TotalMassKine);
    TotalMassOmega = Allreduce(TotalMassOmega);

    su2double* buffer = new su2double[max(nVar,nDim)];

    auto Allreduce_inplace = [buffer](int size, su2double* x) {
      SU2_MPI::Allreduce(x, buffer, size, MPI_DOUBLE, MPI_SUM, SU2_MPI::GetComm());
      for(int i=0; i<size; ++i) x[i] = buffer[i];
    };

    Allreduce_inplace(nVar, TotalFluxes);
    Allreduce_inplace(nDim, TotalVelocity);
    Allreduce_inplace(nDim, TotalAreaVelocity);
    Allreduce_inplace(nDim, TotalMassVelocity);

    delete [] buffer;

#endif

    for (iMarker = 0; iMarker < config->GetnMarker_All(); iMarker++){
      for (iMarkerTP=1; iMarkerTP < config->GetnMarker_Turbomachinery()+1; iMarkerTP++){
        if (config->GetMarker_All_Turbomachinery(iMarker) == iMarkerTP){
          if (config->GetMarker_All_TurbomachineryFlag(iMarker) == marker_flag){

            TotalArea           = geometry->GetSpanArea(iMarker,iSpan);
            AverageTurboNormal  = geometry->GetAverageTurboNormal(iMarker,iSpan);
            nVert               = geometry->GetnTotVertexSpan(iMarker,iSpan);

            /*--- compute normal Mach number as a check for massflow average and mixedout average ---*/
            GetFluidModel()->SetTDState_Prho(TotalAreaPressure/TotalArea, TotalAreaDensity / TotalArea);
            soundSpeed = GetFluidModel()->GetSoundSpeed();
            MachTest   = TotalFluxes[0]/(TotalAreaDensity*soundSpeed);

            /*--- Compute the averaged value for the boundary of interest for the span of interest ---*/

            /*--- compute algebraic average ---*/
            avgDensity        = TotalDensity / nVert;
            avgPressure       = TotalPressure / nVert;
            for (iDim = 0; iDim < nDim; iDim++) avgVelocity[iDim] = TotalVelocity[iDim] / nVert;
            avgKine           = TotalKine/nVert;
            avgOmega          = TotalOmega/nVert;
            avgNu             = TotalNu/nVert;

            /*--- compute area average ---*/
            avgAreaDensity     = TotalAreaDensity / TotalArea;
            avgAreaPressure    = TotalAreaPressure / TotalArea;
            for (iDim = 0; iDim < nDim; iDim++) avgAreaVelocity[iDim] = TotalAreaVelocity[iDim] / TotalArea;
            avgAreaKine        = TotalAreaKine / TotalArea;
            avgAreaOmega       = TotalAreaOmega / TotalArea;
            avgAreaNu          = TotalAreaNu / TotalArea;

            /*--- compute mass-flow average ---*/
            if (abs(MachTest)< config->GetAverageMachLimit()) {
              avgMassDensity   = avgAreaDensity;
              avgMassPressure  = avgAreaPressure;
              for (iDim = 0; iDim < nDim; iDim++) avgMassVelocity[iDim] = avgAreaVelocity[iDim];
              avgMassKine      = avgAreaKine;
              avgMassOmega     = avgAreaOmega;
              avgMassNu        = avgAreaNu;
            }else{
              avgMassDensity     = TotalMassDensity / TotalFluxes[0];
              avgMassPressure    = TotalMassPressure / TotalFluxes[0];
              for (iDim = 0; iDim < nDim; iDim++) avgMassVelocity[iDim] = TotalMassVelocity[iDim] / TotalFluxes[0];
              avgMassKine        = TotalMassKine / TotalFluxes[0];
              avgMassOmega       = TotalMassOmega / TotalFluxes[0];
              avgMassNu          = TotalMassNu / TotalFluxes[0];
            }
            /*--- compute mixed-out average ---*/
            for (iVar = 0; iVar<nVar; iVar++){
              AverageFlux[iMarker][iSpan][iVar]   = TotalFluxes[iVar]/TotalArea;
              SpanTotalFlux[iMarker][iSpan][iVar] = TotalFluxes[iVar];
            }
            val_init_pressure = OldAveragePressure[iMarker][iSpan];

            if (abs(MachTest)< config->GetAverageMachLimit()) {
              avgMixDensity    = avgAreaDensity;
              avgMixPressure   = avgAreaPressure;
              for (iDim = 0; iDim < nDim; iDim++)
                avgMixVelocity[iDim] = avgAreaVelocity[iDim];
              ComputeTurboVelocity(avgMixVelocity, AverageTurboNormal , avgMixTurboVelocity, marker_flag, config->GetKind_TurboMachinery(iZone));
              avgMixKine       = avgAreaKine;
              avgMixOmega      = avgAreaOmega;
              avgMixNu         = avgAreaNu;
            }else {
              MixedOut_Average (config, val_init_pressure, AverageFlux[iMarker][iSpan], AverageTurboNormal, avgMixPressure, avgMixDensity);
              avgMixTurboVelocity[0]         = ( AverageFlux[iMarker][iSpan][1] - avgMixPressure) / AverageFlux[iMarker][iSpan][0];
              for (iDim = 2; iDim < nDim +1;iDim++)
                avgMixTurboVelocity[iDim-1]  = AverageFlux[iMarker][iSpan][iDim] / AverageFlux[iMarker][iSpan][0];

              if (avgMixDensity!= avgMixDensity || avgMixPressure!= avgMixPressure || avgMixPressure < 0.0 || avgMixDensity < 0.0 ){
                val_init_pressure = avgAreaPressure;
                MixedOut_Average (config, val_init_pressure, AverageFlux[iMarker][iSpan], AverageTurboNormal, avgMixPressure, avgMixDensity);
                avgMixTurboVelocity[0]          = ( AverageFlux[iMarker][iSpan][1] - avgMixPressure) / AverageFlux[iMarker][iSpan][0];
                for (iDim = 2; iDim < nDim +1;iDim++)
                  avgMixTurboVelocity[iDim-1]   = AverageFlux[iMarker][iSpan][iDim] / AverageFlux[iMarker][iSpan][0];
              }
              avgMixKine       = avgMassKine;
              avgMixOmega      = avgMassOmega;
              avgMixNu         = avgMassNu;
            }

            /*--- Store averaged value for the selected average method ---*/
            switch(average_process){
            case ALGEBRAIC:
              AverageDensity[iMarker][iSpan]  = avgDensity;
              AveragePressure[iMarker][iSpan] = avgPressure;
              ComputeTurboVelocity(avgVelocity, AverageTurboNormal , AverageTurboVelocity[iMarker][iSpan], marker_flag, config->GetKind_TurboMachinery(iZone));
              AverageKine[iMarker][iSpan]     = avgKine;
              AverageOmega[iMarker][iSpan]    = avgOmega;
              AverageNu[iMarker][iSpan]       = avgNu;
              break;

            case AREA:
              AverageDensity[iMarker][iSpan]  = avgAreaDensity;
              AveragePressure[iMarker][iSpan] = avgAreaPressure;
              ComputeTurboVelocity(avgAreaVelocity, AverageTurboNormal , AverageTurboVelocity[iMarker][iSpan], marker_flag, config->GetKind_TurboMachinery(iZone));
              AverageKine[iMarker][iSpan]     = avgAreaKine;
              AverageOmega[iMarker][iSpan]    = avgAreaOmega;
              AverageNu[iMarker][iSpan]       = avgAreaNu;
              break;

            case MASSFLUX:
              AverageDensity[iMarker][iSpan]  = avgMassDensity;
              AveragePressure[iMarker][iSpan] = avgMassPressure;
              ComputeTurboVelocity(avgAreaVelocity, AverageTurboNormal , AverageTurboVelocity[iMarker][iSpan], marker_flag, config->GetKind_TurboMachinery(iZone));
              AverageKine[iMarker][iSpan]     = avgMassKine;
              AverageOmega[iMarker][iSpan]    = avgMassOmega;
              AverageNu[iMarker][iSpan]       = avgMassNu;
              break;

            case MIXEDOUT:
              AverageDensity[iMarker][iSpan] = avgMixDensity;
              AveragePressure[iMarker][iSpan] = avgMixPressure;
              for (iDim = 0; iDim < nDim; iDim++) AverageTurboVelocity[iMarker][iSpan][iDim] = avgMixTurboVelocity[iDim];
              AverageKine[iMarker][iSpan]     = avgMixKine;
              AverageOmega[iMarker][iSpan]    = avgMixOmega;
              AverageNu[iMarker][iSpan]       = avgMixNu;
              break;

            default:
              SU2_MPI::Error(" Invalid AVERAGE PROCESS input!", CURRENT_FUNCTION);
              break;
            }

            /* --- check if averaged quantities are correct otherwise reset the old quantities ---*/
            if (AverageDensity[iMarker][iSpan]!= AverageDensity[iMarker][iSpan] || AveragePressure[iMarker][iSpan]!= AveragePressure[iMarker][iSpan]){
              cout<<"nan in mixing process routine for iSpan: " << iSpan<< " in marker " << config->GetMarker_All_TagBound(iMarker)<< endl;
              AverageDensity[iMarker][iSpan]               = OldAverageDensity[iMarker][iSpan];
              AveragePressure[iMarker][iSpan]              = OldAveragePressure[iMarker][iSpan];
              for(iDim = 0; iDim < nDim;iDim++)
                AverageTurboVelocity[iMarker][iSpan][iDim] = OldAverageTurboVelocity[iMarker][iSpan][iDim];
            }


            if (AverageDensity[iMarker][iSpan] < 0.0 || AveragePressure[iMarker][iSpan] < 0.0){
              cout << " negative density or pressure in mixing process routine for iSpan: " << iSpan<< " in marker " << config->GetMarker_All_TagBound(iMarker)<< endl;
              AverageDensity[iMarker][iSpan]               = OldAverageDensity[iMarker][iSpan];
              AveragePressure[iMarker][iSpan]              = OldAveragePressure[iMarker][iSpan];
              for(iDim = 0; iDim < nDim;iDim++)
                AverageTurboVelocity[iMarker][iSpan][iDim] = OldAverageTurboVelocity[iMarker][iSpan][iDim];
            }

            /* --- update old average solution ---*/
            OldAverageDensity[iMarker][iSpan]               = AverageDensity[iMarker][iSpan];
            OldAveragePressure[iMarker][iSpan]              = AveragePressure[iMarker][iSpan];
            for(iDim = 0; iDim < nDim;iDim++)
              OldAverageTurboVelocity[iMarker][iSpan][iDim] = AverageTurboVelocity[iMarker][iSpan][iDim];

            /*--- to avoid back flow ---*/
            if (AverageTurboVelocity[iMarker][iSpan][0] < 0.0){
              AverageTurboVelocity[iMarker][iSpan][0]       = soundSpeed*config->GetAverageMachLimit();
            }

            /*--- compute cartesian average Velocity ---*/
            ComputeBackVelocity(AverageTurboVelocity[iMarker][iSpan], AverageTurboNormal , AverageVelocity[iMarker][iSpan], marker_flag, config->GetKind_TurboMachinery(iZone));


            /*--- Store averaged performance value for the selected average method ---*/
            switch(performance_average_process){
            case ALGEBRAIC:
              if(marker_flag == INFLOW){
                DensityIn[iMarkerTP - 1][iSpan]   = avgDensity;
                PressureIn[iMarkerTP - 1][iSpan]  = avgPressure;
                ComputeTurboVelocity(avgVelocity, AverageTurboNormal , TurboVelocityIn[iMarkerTP -1][iSpan], marker_flag, config->GetKind_TurboMachinery(iZone));
                KineIn[iMarkerTP - 1][iSpan]      = avgKine;
                OmegaIn[iMarkerTP - 1][iSpan]     = avgOmega;
                NuIn[iMarkerTP - 1][iSpan]        = avgNu;
              }
              else{
                DensityOut[iMarkerTP - 1][iSpan]  = avgDensity;
                PressureOut[iMarkerTP - 1][iSpan] = avgPressure;
                ComputeTurboVelocity(avgVelocity, AverageTurboNormal , TurboVelocityOut[iMarkerTP -1][iSpan], marker_flag, config->GetKind_TurboMachinery(iZone));
                KineOut[iMarkerTP - 1][iSpan]     = avgKine;
                OmegaOut[iMarkerTP - 1][iSpan]    = avgOmega;
                NuOut[iMarkerTP - 1][iSpan]       = avgNu;
              }

              break;
            case AREA:
              if(marker_flag == INFLOW){
                DensityIn[iMarkerTP - 1][iSpan]   = avgAreaDensity;
                PressureIn[iMarkerTP - 1][iSpan]  = avgAreaPressure;
                ComputeTurboVelocity(avgAreaVelocity, AverageTurboNormal , TurboVelocityIn[iMarkerTP -1][iSpan], marker_flag, config->GetKind_TurboMachinery(iZone));
                KineIn[iMarkerTP - 1][iSpan]      = avgAreaKine;
                OmegaIn[iMarkerTP - 1][iSpan]     = avgAreaOmega;
                NuIn[iMarkerTP - 1][iSpan]        = avgAreaNu;
              }
              else{
                DensityOut[iMarkerTP - 1][iSpan]  = avgAreaDensity;
                PressureOut[iMarkerTP - 1][iSpan] = avgAreaPressure;
                ComputeTurboVelocity(avgAreaVelocity, AverageTurboNormal , TurboVelocityOut[iMarkerTP -1][iSpan], marker_flag, config->GetKind_TurboMachinery(iZone));
                KineOut[iMarkerTP - 1][iSpan]     = avgAreaKine;
                OmegaOut[iMarkerTP - 1][iSpan]    = avgAreaOmega;
                NuOut[iMarkerTP - 1][iSpan]       = avgAreaNu/TotalArea;
              }
              break;

            case MASSFLUX:
              if(marker_flag == INFLOW){
                DensityIn[iMarkerTP - 1][iSpan]   = avgMassDensity;
                PressureIn[iMarkerTP - 1][iSpan]  = avgMassPressure;
                ComputeTurboVelocity(avgMassVelocity, AverageTurboNormal , TurboVelocityIn[iMarkerTP -1][iSpan], marker_flag, config->GetKind_TurboMachinery(iZone));
                KineIn[iMarkerTP - 1][iSpan]      = avgMassKine;
                OmegaIn[iMarkerTP - 1][iSpan]     = avgMassOmega;
                NuIn[iMarkerTP - 1][iSpan]        = avgMassNu;
              }
              else{
                DensityOut[iMarkerTP - 1][iSpan]  = avgMassDensity;
                PressureOut[iMarkerTP - 1][iSpan] = avgMassPressure;
                ComputeTurboVelocity(avgMassVelocity, AverageTurboNormal , TurboVelocityOut[iMarkerTP -1][iSpan], marker_flag, config->GetKind_TurboMachinery(iZone));
                KineOut[iMarkerTP - 1][iSpan]     = avgMassKine;
                OmegaOut[iMarkerTP - 1][iSpan]    = avgMassOmega;
                NuOut[iMarkerTP - 1][iSpan]       = avgMassNu;
              }

              break;

            case MIXEDOUT:
              if (marker_flag == INFLOW){
                DensityIn[iMarkerTP - 1][iSpan]  = avgMixDensity;
                PressureIn[iMarkerTP - 1][iSpan] = avgMixPressure;
                for (iDim = 0; iDim < nDim; iDim++) TurboVelocityIn[iMarkerTP -1][iSpan][iDim] = avgMixTurboVelocity[iDim];
                KineIn[iMarkerTP - 1][iSpan]     = avgMixKine;
                OmegaIn[iMarkerTP - 1][iSpan]    = avgMixOmega;
                NuIn[iMarkerTP - 1][iSpan]       = avgMixNu;
              }
              else{
                DensityOut[iMarkerTP - 1][iSpan]  = avgMixDensity;
                PressureOut[iMarkerTP - 1][iSpan] = avgMixPressure;
                for (iDim = 0; iDim < nDim; iDim++) TurboVelocityOut[iMarkerTP -1][iSpan][iDim] = avgMixTurboVelocity[iDim];
                KineOut[iMarkerTP - 1][iSpan]     = avgMixKine;
                OmegaOut[iMarkerTP - 1][iSpan]    = avgMixOmega;
                NuOut[iMarkerTP - 1][iSpan]       = avgMixNu;
              }
              break;

            default:
              SU2_MPI::Error(" Invalid MIXING_PROCESS input!", CURRENT_FUNCTION);
              break;
            }
          }
        }
      }
    }
  }

  /*--- Compute Outlet Static Pressure if Radial equilibrium is imposed ---*/

  for (iMarker = 0; iMarker < config->GetnMarker_All(); iMarker++){
    for (iMarkerTP=1; iMarkerTP < config->GetnMarker_Turbomachinery()+1; iMarkerTP++){
      if (config->GetMarker_All_Turbomachinery(iMarker) == iMarkerTP){
        if (config->GetMarker_All_TurbomachineryFlag(iMarker) == marker_flag){
          Marker_Tag         = config->GetMarker_All_TagBound(iMarker);
          if(config->GetBoolGiles() || config->GetBoolRiemann()){
            if(config->GetBoolRiemann()){
              if(config->GetKind_Data_Riemann(Marker_Tag) == RADIAL_EQUILIBRIUM){
                RadialEquilibriumPressure[iMarker][nSpanWiseSections/2] = config->GetRiemann_Var1(Marker_Tag)/config->GetPressure_Ref();
                for (iSpan= nSpanWiseSections/2; iSpan < nSpanWiseSections-1; iSpan++){
                  Radius2    = geometry->GetTurboRadius(iMarker,iSpan+1);
                  Radius1    = geometry->GetTurboRadius(iMarker,iSpan);
                  Vt2        = AverageTurboVelocity[iMarker][iSpan +1][1]*AverageTurboVelocity[iMarker][iSpan +1][1];
                  RadialEquilibriumPressure[iMarker][iSpan +1] =  RadialEquilibriumPressure[iMarker][iSpan] + AverageDensity[iMarker][iSpan +1]*Vt2/Radius2*(Radius2 - Radius1);
                }
                for (iSpan= nSpanWiseSections/2; iSpan > 0; iSpan--){
                  Radius2    = geometry->GetTurboRadius(iMarker,iSpan);
                  Radius1    = geometry->GetTurboRadius(iMarker,iSpan-1);
                  Vt2        = AverageTurboVelocity[iMarker][iSpan - 1][1]*AverageTurboVelocity[iMarker][iSpan - 1][1];
                  Radius1    = (Radius1 > EPS)? Radius1 : Radius2;
                  RadialEquilibriumPressure[iMarker][iSpan -1] =  RadialEquilibriumPressure[iMarker][iSpan] - AverageDensity[iMarker][iSpan -1]*Vt2/Radius1*(Radius2 - Radius1);
                }
              }
            }
            else{
              if(config->GetKind_Data_Giles(Marker_Tag) == RADIAL_EQUILIBRIUM){
                RadialEquilibriumPressure[iMarker][nSpanWiseSections/2] = config->GetGiles_Var1(Marker_Tag)/config->GetPressure_Ref();
                for (iSpan= nSpanWiseSections/2; iSpan < nSpanWiseSections-1; iSpan++){
                  Radius2    = geometry->GetTurboRadius(iMarker,iSpan+1);
                  Radius1    = geometry->GetTurboRadius(iMarker,iSpan);
                  Vt2        = AverageTurboVelocity[iMarker][iSpan +1][1]*AverageTurboVelocity[iMarker][iSpan +1][1];
                  RadialEquilibriumPressure[iMarker][iSpan +1] =  RadialEquilibriumPressure[iMarker][iSpan] + AverageDensity[iMarker][iSpan +1]*Vt2/Radius2*(Radius2 - Radius1);
                }
                for (iSpan= nSpanWiseSections/2; iSpan > 0; iSpan--){
                  Radius2    = geometry->GetTurboRadius(iMarker,iSpan);
                  Radius1    = geometry->GetTurboRadius(iMarker,iSpan-1);
                  Vt2        = AverageTurboVelocity[iMarker][iSpan -1][1]*AverageTurboVelocity[iMarker][iSpan - 1][1];
                  Radius1    = (Radius1 > EPS)? Radius1 : Radius2;
                  RadialEquilibriumPressure[iMarker][iSpan -1] =  RadialEquilibriumPressure[iMarker][iSpan] - AverageDensity[iMarker][iSpan -1]*Vt2/Radius1*(Radius2 - Radius1);
                }
              }
            }
          }
        }
      }
    }
  }

  /*--- Free locally allocated memory ---*/
  delete [] Velocity;
  delete [] UnitNormal;
  delete [] TurboNormal;
  delete [] TurboVelocity;
  delete [] TotalVelocity;
  delete [] TotalAreaVelocity;
  delete [] TotalFluxes;
  delete [] TotalMassVelocity;
  delete [] avgVelocity;
  delete [] avgAreaVelocity;
  delete [] avgMassVelocity;
  delete [] avgMixVelocity;
  delete [] avgMixTurboVelocity;

}

void CEulerSolver::MixedOut_Average (CConfig *config, su2double val_init_pressure, const su2double *val_Averaged_Flux,
                                     const su2double *val_normal, su2double& pressure_mix, su2double& density_mix) {

  su2double dx, f, df, resdl = 1.0E+05;
  unsigned short iter = 0, iDim;
  su2double relax_factor = config->GetMixedout_Coeff(0);
  su2double toll = config->GetMixedout_Coeff(1);
  unsigned short maxiter = SU2_TYPE::Int(config->GetMixedout_Coeff(2));
  su2double dhdP, dhdrho, enthalpy_mix, velsq, *vel;

  vel = new su2double[nDim];

  pressure_mix = val_init_pressure;

  /*--- Newton-Raphson's method with central difference formula ---*/

  while ( iter <= maxiter ) {

    density_mix = val_Averaged_Flux[0]*val_Averaged_Flux[0]/(val_Averaged_Flux[1] - pressure_mix);
    GetFluidModel()->SetTDState_Prho(pressure_mix, density_mix);
    enthalpy_mix = GetFluidModel()->GetStaticEnergy() + (pressure_mix)/(density_mix);

    GetFluidModel()->ComputeDerivativeNRBC_Prho(pressure_mix, density_mix);
    dhdP   = GetFluidModel()->GetdhdP_rho();
    dhdrho = GetFluidModel()->Getdhdrho_P();

    vel[0]  = (val_Averaged_Flux[1] - pressure_mix) / val_Averaged_Flux[0];
    for (iDim = 1; iDim < nDim; iDim++) {
      vel[iDim]  = val_Averaged_Flux[iDim+1] / val_Averaged_Flux[0];
    }

    velsq = 0.0;
    for (unsigned short iDim = 0; iDim < nDim; iDim++) {
      velsq += vel[iDim]*vel[iDim];
    }
    f = val_Averaged_Flux[nDim+1] - val_Averaged_Flux[0]*(enthalpy_mix + velsq/2);
    df = -val_Averaged_Flux[0]*(dhdP - 1/density_mix) - dhdrho*density_mix*density_mix/val_Averaged_Flux[0];
    dx = -f/df;
    resdl = dx/val_init_pressure;
    pressure_mix += relax_factor*dx;

    iter += 1;
    if ( abs(resdl) <= toll ) {
      break;
    }

  }

  density_mix = val_Averaged_Flux[0]*val_Averaged_Flux[0]/(val_Averaged_Flux[1] - pressure_mix);

  delete [] vel;

}

void CEulerSolver::GatherInOutAverageValues(CConfig *config, CGeometry *geometry){

  unsigned short iMarker, iMarkerTP;
  unsigned short iSpan;
  int markerTP;
  su2double     densityIn, pressureIn, normalVelocityIn, tangVelocityIn, radialVelocityIn;
  su2double     densityOut, pressureOut, normalVelocityOut, tangVelocityOut, radialVelocityOut;
  su2double     kineIn, omegaIn, nuIn, kineOut, omegaOut, nuOut;
  //TODO (turbo) implement interpolation so that Inflow and Outflow spanwise section can be different

  const auto nSpanWiseSections = config->GetnSpanWiseSections();

  for (iSpan= 0; iSpan < nSpanWiseSections + 1 ; iSpan++) {

#ifdef HAVE_MPI
    unsigned short i, n1, n2, n1t,n2t;
    su2double *TurbPerfIn= NULL,*TurbPerfOut= NULL;
    su2double *TotTurbPerfIn = NULL,*TotTurbPerfOut = NULL;
    int *TotMarkerTP = NULL;

    n1          = 8;
    n2          = 8;
    n1t         = n1*size;
    n2t         = n2*size;
    TurbPerfIn  = new su2double[n1];
    TurbPerfOut = new su2double[n2];

    for (i=0;i<n1;i++)
      TurbPerfIn[i]    = -1.0;
    for (i=0;i<n2;i++)
      TurbPerfOut[i]   = -1.0;
#endif

    densityIn            = -1.0;
    pressureIn           = -1.0;
    normalVelocityIn     = -1.0;
    tangVelocityIn       = -1.0;
    radialVelocityIn     = -1.0;
    densityOut           = -1.0;
    pressureOut          = -1.0;
    normalVelocityOut    = -1.0;
    tangVelocityOut      = -1.0;
    radialVelocityOut    = -1.0;
    kineIn               = -1.0;
    omegaIn              = -1.0;
    nuIn                 = -1.0;
    kineOut              = -1.0;
    omegaOut             = -1.0;
    nuOut                = -1.0;

    markerTP             = -1;

    for (iMarker = 0; iMarker < config->GetnMarker_All(); iMarker++){
      for (iMarkerTP = 1; iMarkerTP < config->GetnMarker_Turbomachinery()+1; iMarkerTP++){
        if (config->GetMarker_All_Turbomachinery(iMarker) == iMarkerTP){
          if (config->GetMarker_All_TurbomachineryFlag(iMarker) == INFLOW){
            markerTP            = iMarkerTP;
            densityIn           = DensityIn[iMarkerTP -1][iSpan];
            pressureIn          = PressureIn[iMarkerTP -1][iSpan];
            normalVelocityIn    = TurboVelocityIn[iMarkerTP -1][iSpan][0];
            tangVelocityIn      = TurboVelocityIn[iMarkerTP -1][iSpan][1];
            if (nDim ==3){
              radialVelocityIn  = TurboVelocityIn[iMarkerTP -1][iSpan][2];
            }
            kineIn              = KineIn[iMarkerTP -1][iSpan];
            omegaIn             = OmegaIn[iMarkerTP -1][iSpan];
            nuIn                = NuIn[iMarkerTP -1][iSpan];

#ifdef HAVE_MPI
            TurbPerfIn[0]  = densityIn;
            TurbPerfIn[1]  = pressureIn;
            TurbPerfIn[2]  = normalVelocityIn;
            TurbPerfIn[3]  = tangVelocityIn;
            TurbPerfIn[4]  = radialVelocityIn;
            TurbPerfIn[5]  = kineIn;
            TurbPerfIn[6]  = omegaIn;
            TurbPerfIn[7]  = nuIn;
#endif
          }

          /*--- retrieve outlet information ---*/
          if (config->GetMarker_All_TurbomachineryFlag(iMarker) == OUTFLOW){
            densityOut           = DensityOut[iMarkerTP -1][iSpan];
            pressureOut          = PressureOut[iMarkerTP -1][iSpan];
            normalVelocityOut    = TurboVelocityOut[iMarkerTP -1][iSpan][0];
            tangVelocityOut      = TurboVelocityOut[iMarkerTP -1][iSpan][1];
            if (nDim ==3){
              radialVelocityOut  = TurboVelocityOut[iMarkerTP -1][iSpan][2];
            }
            kineOut              = KineOut[iMarkerTP -1][iSpan];
            omegaOut             = OmegaOut[iMarkerTP -1][iSpan];
            nuOut                = NuOut[iMarkerTP -1][iSpan];

#ifdef HAVE_MPI
            TurbPerfOut[0]  = densityOut;
            TurbPerfOut[1]  = pressureOut;
            TurbPerfOut[2]  = normalVelocityOut;
            TurbPerfOut[3]  = tangVelocityOut;
            TurbPerfOut[4]  = radialVelocityOut;
            TurbPerfOut[5]  = kineOut;
            TurbPerfOut[6]  = omegaOut;
            TurbPerfOut[7]  = nuOut;
#endif
          }
        }
      }
    }

#ifdef HAVE_MPI
    if (rank == MASTER_NODE){
      TotTurbPerfIn       = new su2double[n1t];
      TotTurbPerfOut      = new su2double[n2t];
      for (i=0;i<n1t;i++)
        TotTurbPerfIn[i]  = -1.0;
      for (i=0;i<n2t;i++)
        TotTurbPerfOut[i] = -1.0;
      TotMarkerTP = new int[size];
      for(int i=0; i<size; i++){
        TotMarkerTP[i]    = -1;
      }
    }
    SU2_MPI::Gather(TurbPerfIn, n1, MPI_DOUBLE, TotTurbPerfIn, n1, MPI_DOUBLE, MASTER_NODE, SU2_MPI::GetComm());
    SU2_MPI::Gather(TurbPerfOut, n2, MPI_DOUBLE,TotTurbPerfOut, n2, MPI_DOUBLE, MASTER_NODE, SU2_MPI::GetComm());
    SU2_MPI::Gather(&markerTP, 1, MPI_INT,TotMarkerTP, 1, MPI_INT, MASTER_NODE, SU2_MPI::GetComm());
    if (rank == MASTER_NODE){
      delete [] TurbPerfIn, delete [] TurbPerfOut;
    }

    if (rank == MASTER_NODE){
      for (int i=0;i<size;i++){
        if(TotTurbPerfIn[n1*i] > 0.0){
          densityIn        = TotTurbPerfIn[n1*i];
          pressureIn       = TotTurbPerfIn[n1*i+1];
          normalVelocityIn = TotTurbPerfIn[n1*i+2];
          tangVelocityIn   = TotTurbPerfIn[n1*i+3];
          radialVelocityIn = TotTurbPerfIn[n1*i+4];
          kineIn           = TotTurbPerfIn[n1*i+5];
          omegaIn          = TotTurbPerfIn[n1*i+6];
          nuIn             = TotTurbPerfIn[n1*i+7];
          markerTP         = TotMarkerTP[i];
        }

        if(TotTurbPerfOut[n2*i] > 0.0){
          densityOut        = TotTurbPerfOut[n1*i];
          pressureOut       = TotTurbPerfOut[n1*i+1];
          normalVelocityOut = TotTurbPerfOut[n1*i+2];
          tangVelocityOut   = TotTurbPerfOut[n1*i+3];
          radialVelocityOut = TotTurbPerfOut[n1*i+4];
          kineOut           = TotTurbPerfOut[n1*i+5];
          omegaOut          = TotTurbPerfOut[n1*i+6];
          nuOut             = TotTurbPerfOut[n1*i+7];
        }
      }

      delete [] TotTurbPerfIn, delete [] TotTurbPerfOut; delete [] TotMarkerTP;
    }

#endif

    if (rank == MASTER_NODE && markerTP > -1){
      /*----Quantities needed for computing the turbomachinery performance -----*/
      DensityIn[markerTP -1][iSpan]              = densityIn;
      PressureIn[markerTP -1][iSpan]             = pressureIn;
      TurboVelocityIn[markerTP -1][iSpan][0]     = normalVelocityIn;
      TurboVelocityIn[markerTP -1][iSpan][1]     = tangVelocityIn;
      if (nDim == 3)
        TurboVelocityIn[markerTP -1][iSpan][2]   = radialVelocityIn;
      KineIn[markerTP -1][iSpan]                 = kineIn;
      OmegaIn[markerTP -1][iSpan]                = omegaIn;
      NuIn[markerTP -1][iSpan]                   = nuIn;

      DensityOut[markerTP -1][iSpan]             = densityOut;
      PressureOut[markerTP -1][iSpan]            = pressureOut;
      TurboVelocityOut[markerTP -1][iSpan][0]    = normalVelocityOut;
      TurboVelocityOut[markerTP -1][iSpan][1]    = tangVelocityOut;
      if (nDim == 3)
        TurboVelocityOut[markerTP -1][iSpan][2]  = radialVelocityOut;
      KineOut[markerTP -1][iSpan]                = kineOut;
      OmegaOut[markerTP -1][iSpan]               = omegaOut;
      NuOut[markerTP -1][iSpan]                  = nuOut;
    }
  }
}

void CEulerSolver::ConvectiveError(CSolver **solver, const CGeometry*geometry, const CConfig *config, 
                                   unsigned long iPoint, vector<vector<su2double> > &weights) {

  auto varFlo    = solver[FLOW_SOL]->GetNodes();
  auto varAdjFlo = solver[ADJFLOW_SOL]->GetNodes();
            
  const bool turb = (config->GetKind_Turb_Model() != TURB_MODEL::NONE);
  const bool sst  = config->GetBool_Turb_Model_SST();

  CVariable *varTur = nullptr, *varAdjTur = nullptr;
  if (turb) {
    varTur    = solver[TURB_SOL]->GetNodes();
    varAdjTur = solver[ADJTURB_SOL]->GetNodes();
  }

  unsigned short iDim, iVar, jVar;
  const unsigned short nVarFlo = solver[FLOW_SOL]->GetnVar();

  vector<vector<su2double> > A(nDim+2, vector<su2double>(nDim+2, 0.0)),
                             B(nDim+2, vector<su2double>(nDim+2, 0.0)),
                             C(nDim+2, vector<su2double>(nDim+2, 0.0));

  //--- Inviscid terms
  const su2double u  = varFlo->GetVelocity(iPoint, 0);
  const su2double v  = varFlo->GetVelocity(iPoint, 1);
  const su2double w  = (nDim == 3)? varFlo->GetVelocity(iPoint, 2): 0.;
  const su2double v2 = varFlo->GetVelocity2(iPoint);
  const su2double e  = varFlo->GetEnergy(iPoint);
  const su2double g  = config->GetGamma();

  //--- Store transposed Jacobians
  if(nDim == 2) {
    A[0][1] = -u*u + (g-1.)/2.*v2; A[0][2] = -u*v; A[0][3] = -u*(g*e-(g-1)*v2);
    A[1][0] = 1.; A[1][1] = (3.-g)*u; A[1][2] = v; A[1][3] = g*e-(g-1.)/2.*(v2+2*u*u);
    A[2][1] = -(g-1.)*v; A[2][2] = u; A[2][3] = -(g-1.)*u*v;
    A[3][1] = g-1.; A[3][3] = g*u;

    B[0][1] = -u*v; B[0][2] = -v*v + (g-1.)/2.*v2; B[0][3] = -v*(g*e-(g-1)*v2);
    B[1][1] = v; B[1][2] = -(g-1.)*u; B[1][3] = -(g-1.)*u*v;
    B[2][0] = 1.; B[2][1] = u; B[2][2] = (3.-g)*v; B[2][3] = g*e-(g-1.)/2.*(v2+2*v*v);
    B[3][2] = g-1.; B[3][3] = g*v;

  }
  else{
    A[0][1] = -u*u + (g-1.)/2.*v2; A[0][2] = -u*v; A[0][3] = -u*w; A[0][4] = -u*(g*e-(g-1)*v2);
    A[1][0] = 1.; A[1][1] = (3.-g)*u; A[1][2] = v; A[1][3] = w;    A[1][4] = g*e-(g-1.)/2.*(v2+2*u*u);
    A[2][1] = -(g-1.)*v; A[2][2] = u; A[2][4] = -(g-1.)*u*v;
    A[3][1] = -(g-1.)*w; A[3][3] = u; A[3][4] = -(g-1.)*u*w;
    A[4][1] = g-1.; A[4][4] = g*u;

    B[0][1] = -u*v; B[0][2] = -v*v + (g-1.)/2.*v2; B[0][3] = -v*w; B[0][4] = -v*(g*e-(g-1)*v2);
    B[1][1] = v; B[1][2] = -(g-1.)*u; B[1][4] = -(g-1.)*u*v;
    B[2][0] = 1.; B[2][1] = u; B[2][2] = (3.-g)*v; B[2][3] = w; B[2][4] = g*e-(g-1.)/2.*(v2+2*v*v);
    B[3][2] = -(g-1.)*w; B[3][3] = v; B[3][4] = -(g-1.)*v*w;
    B[4][2] = g-1.; B[4][4] = g*v;

    C[0][1] = -u*w; C[0][2] = -v*w; C[0][3] = -w*w + (g-1.)/2.*v2; C[0][4] = -w*(g*e-(g-1)*v2);
    C[1][1] = w; C[1][3] = -(g-1.)*u; C[1][4] = -(g-1.)*u*w;
    C[2][2] = w; C[2][3] = -(g-1.)*v; C[2][4] = -(g-1.)*v*w;
    C[3][0] = 1.; C[3][1] = u; C[3][2] = v; C[3][3] = (3.-g)*w; C[3][4] = g*e-(g-1.)/2.*(v2+2*w*w);
    C[4][3] = (g-1.); C[4][4] = g*w;
  }
  
  //--- Contribution of k to dp/dr and dp/d(re)
  if (sst) {
    const su2double k = varTur->GetPrimitive(iPoint,0);
    if (nDim == 2) {
      A[0][3] += (g-1.)*k*u;
      A[1][3] += -(g-1.)*k;
      
      B[0][3] += (g-1.)*k*v;
      B[2][3] += -(g-1.)*k;
    }
    else {
      A[0][4] += (g-1.)*k*u;
      A[1][4] += -(g-1.)*k;
      
      B[0][4] += (g-1.)*k*v;
      B[2][4] += -(g-1.)*k;
      
      C[0][4] += (g-1.)*k*w;
      C[3][4] += -(g-1.)*k;
    }
  }

  for (iVar = 0; iVar < nVarFlo; ++iVar) {
    for (jVar = 0; jVar < nVarFlo; ++jVar) {
      const su2double adjx = varAdjFlo->GetGradient_Adapt(iPoint, jVar, 0),
                      adjy = varAdjFlo->GetGradient_Adapt(iPoint, jVar, 1);
      weights[1][iVar] += -A[iVar][jVar]*adjx - B[iVar][jVar]*adjy;
      if(nDim == 3) {
        const su2double adjz = varAdjFlo->GetGradient_Adapt(iPoint, jVar, 2);
        weights[1][iVar] += -C[iVar][jVar]*adjz;
      }
    }
  }

  //--- Turbulent terms
  if(turb) {
    const unsigned short nVarTur = solver[TURB_SOL]->GetnVar();
    if (sst) {
      for (iVar = 0; iVar < nVarTur; ++iVar){
        const su2double adjx = varAdjTur->GetGradient_Adapt(iPoint, iVar, 0),
                        adjy = varAdjTur->GetGradient_Adapt(iPoint, iVar, 1),
                        val  = varTur->GetPrimitive(iPoint, iVar);
        weights[1][nVarFlo+iVar] += - u*adjx - v*adjy;
        weights[1][0]            += val*u*adjx + val*v*adjy;
        weights[1][1]            += - val*adjx;
        weights[1][2]            += - val*adjy;
        if (nDim == 3) {
          const su2double adjz = varAdjTur->GetGradient_Adapt(iPoint, iVar, 2);
          weights[1][nVarFlo+iVar] += - w*adjz;
          weights[1][0]            += val*w*adjz;
          weights[1][3]            += - val*adjz;
        }
      }
      
      //--- Contribution of k to dp/d(rk)
      //--- Momentum equation
      for (iDim = 0; iDim < nDim; iDim++) {
        const su2double adj = varAdjFlo->GetGradient_Adapt(iPoint, iDim+1, iDim);
        weights[1][nVarFlo+0] += (g-1.)*adj;
      }
      //--- Energy equation
      const su2double adjx = varAdjFlo->GetGradient_Adapt(iPoint, nVarFlo-1, 0),
                      adjy = varAdjFlo->GetGradient_Adapt(iPoint, nVarFlo-1, 1);
      weights[1][nVarFlo+0] += (g-1.)*(u*adjx+v*adjy);
      if (nDim == 3) {
        const su2double adjz = varAdjFlo->GetGradient_Adapt(iPoint, nVarFlo-1, 2);
        weights[1][nVarFlo+0] += (g-1.)*w*adjz;
      }
    }
  }

}

void CEulerSolver::ViscousError(CSolver **solver, const CGeometry*geometry, const CConfig *config,
                                 unsigned long iPoint, vector<vector<su2double> > &weights) {

  CVariable *varFlo    = solver[FLOW_SOL]->GetNodes(),
            *varAdjFlo = solver[ADJFLOW_SOL]->GetNodes();

  const bool turb = (config->GetKind_Turb_Model() != TURB_MODEL::NONE);
  const bool sst  = (config->GetBool_Turb_Model_SST());

  CVariable *varTur = nullptr, *varAdjTur = nullptr;
  if (turb) {
    varTur    = solver[TURB_SOL]->GetNodes();
    varAdjTur = solver[ADJTURB_SOL]->GetNodes();
  }

  const unsigned short nVarFlo = solver[FLOW_SOL]->GetnVar();
    
  //--- Store primitive variables and coefficients
  const su2double r = varFlo->GetDensity(iPoint);
  su2double u[3] = {0.0};
  u[0] = varFlo->GetVelocity(iPoint, 0);
  u[1] = varFlo->GetVelocity(iPoint, 1);
  if (nDim == 3) u[2] = varFlo->GetVelocity(iPoint, 2);
  const su2double u2 = u[0]*u[0]+u[1]*u[1]+u[2]*u[2];
  su2double k = 0.;
  if(sst) {
    k = varTur->GetPrimitive(iPoint, 0);
  }

  const su2double T   = varFlo->GetTemperature(iPoint);
  const su2double nu  = varFlo->GetLaminarViscosity(iPoint)/r;
  const su2double nut = varFlo->GetEddyViscosity(iPoint)/r;

  const su2double Tref  = config->GetMu_Temperature_RefND();
  const su2double S     = config->GetMu_SND();
  const su2double muref = config->GetMu_RefND();
  const su2double dmudT = muref*(Tref+S)/pow(Tref,1.5) * (3.*S*sqrt(T) + pow(T,1.5))/(2.*pow((T+S),2.));

  const su2double g    = config->GetGamma();
  const su2double R    = config->GetGas_ConstantND();
  const su2double cp   = (g/(g-1.))*R;
  const su2double cv   = cp/g;
  const su2double Pr   = config->GetPrandtl_Lam();
  const su2double Prt  = config->GetPrandtl_Turb();

  //--- Store gradients and stress tensor
  su2double gradu[3][3] = {0.0}, gradT[3] = {0.0}, gradnu[3] = {0.0}, gradnut[3] = {0.0};
  for (auto iDim = 0; iDim < nDim; iDim++) {
    for (auto jDim = 0 ; jDim < nDim; jDim++) {
      gradu[iDim][jDim] = varFlo->GetGradient_AuxVar_Adapt(iPoint, iDim+1, jDim);
    }
    gradT[iDim] = varFlo->GetGradient_AuxVar_Adapt(iPoint, 0, iDim);
    gradnu[iDim] = varFlo->GetGradient_AuxVar_Adapt(iPoint, nDim+1, iDim);
    gradnut[iDim] = varFlo->GetGradient_AuxVar_Adapt(iPoint, nDim+2, iDim);
  }
  
  //--- Account for wall functions
  // su2double wf = varFlo->GetTauWallFactor(iPoint);
  su2double wf = 1.0;
  su2double divu = 0.0; for (auto iDim = 0 ; iDim < nDim; ++iDim) divu += gradu[iDim][iDim];
  su2double tau[3][3] = {0.0};
  for (auto iDim = 0; iDim < nDim; ++iDim) {
    for (auto jDim = 0; jDim < nDim; ++jDim) {
      tau[iDim][jDim]  = wf*r*((nu+nut)*( gradu[jDim][iDim] + gradu[iDim][jDim] )
                       - TWO3*((nu+nut)*divu+k)*(iDim == jDim));
                       
    }
  }

  //-------------------------//
  //--- Momentum equation ---//
  //-------------------------//

  //--- Errors wrt momentum
  for (auto iDim = 0; iDim < nDim; ++iDim) {
    const size_t ind_ii = iDim*nDim - ((iDim - 1)*iDim)/2;
    const size_t iVar = iDim+1;
    for (auto jDim = 0; jDim < nDim; ++jDim) {
      const size_t ind_ij = (iDim <= jDim) ? iDim*nDim - ((iDim - 1)*iDim)/2 + jDim - iDim 
                                           : jDim*nDim - ((jDim - 1)*jDim)/2 + iDim - jDim;
      const size_t ind_jj = jDim*nDim - ((jDim - 1)*iDim)/2;
      const size_t jVar = jDim+1;
      weights[2][iVar] -= ONE3 * (nu + nut) * ( 3.0 * varAdjFlo->GetHessian(iPoint, iVar, ind_jj) 
                                            +   varAdjFlo->GetHessian(iPoint, jVar, ind_ij) * (iDim != jDim) );
      weights[1][iVar] -= ONE3 * ( 3.0 * (gradnu[jDim]+gradnut[jDim]) * varAdjFlo->GetGradient_Adapt(iPoint, iVar, jDim)
                               + ( 3.0 * (gradnu[jDim]+gradnut[jDim]) * varAdjFlo->GetGradient_Adapt(iPoint, jVar, iDim)
                               -   2.0 * (gradnu[iDim]+gradnut[iDim]) * varAdjFlo->GetGradient_Adapt(iPoint, jVar, jDim) ) * (iDim != jDim) );
    }
    weights[2][iVar] -= ONE3 * (nu + nut) * varAdjFlo->GetHessian(iPoint, iVar, ind_ii);
    weights[1][iVar] -= ONE3 * (gradnu[iDim]+gradnut[iDim]) * varAdjFlo->GetGradient_Adapt(iPoint, iVar, iDim);
  }

  //--- Errors wrt density
  for (auto iDim = 0; iDim < nDim; ++iDim) {
    su2double tmp = 0;
    const size_t ind_ii = iDim*nDim - ((iDim - 1)*iDim)/2;
    const size_t iVar = iDim+1;
    const su2double gradnui_ui = (gradnu[iDim]+gradnut[iDim]) * u[iDim] + (nu+nut) * gradu[iDim][iDim];
    for (auto jDim = 0; jDim < nDim; ++jDim) {
      const size_t ind_ij = (iDim <= jDim) ? iDim*nDim - ((iDim - 1)*iDim)/2 + jDim - iDim 
                                           : jDim*nDim - ((jDim - 1)*jDim)/2 + iDim - jDim;
      const size_t ind_jj = jDim*nDim - ((jDim - 1)*iDim)/2;
      const size_t jVar = jDim+1;
      weights[2][0] += ONE3 * (nu + nut) * u[iDim] * ( 3.0 * varAdjFlo->GetHessian(iPoint, iVar, ind_jj) 
                                                   +   varAdjFlo->GetHessian(iPoint, jVar, ind_ij) * (iDim != jDim) );
      const su2double gradnuj_ui = (gradnu[jDim]+gradnut[jDim]) * u[iDim] + (nu+nut) * gradu[iDim][jDim];
      weights[1][0] += ONE3 * ( 3.0 * gradnuj_ui * varAdjFlo->GetGradient_Adapt(iPoint, iVar, jDim)
                            + ( 3.0 * gradnuj_ui * varAdjFlo->GetGradient_Adapt(iPoint, jVar, iDim)
                            -   2.0 * gradnui_ui * varAdjFlo->GetGradient_Adapt(iPoint, jVar, jDim) ) * (iDim != jDim) );
    }
    weights[2][0] += ONE3 * (nu + nut) * u[iDim] * varAdjFlo->GetHessian(iPoint, iVar, ind_ii);
    weights[1][0] += ONE3 * gradnui_ui * varAdjFlo->GetGradient_Adapt(iPoint, iVar, iDim);
  }

  //-----------------------//
  //--- Energy equation ---//
  //-----------------------//

  //--- Errors in shear stress work wrt momentum
  for (auto iDim = 0; iDim < nDim; ++iDim) {
    const size_t ind_ii = iDim*nDim - ((iDim - 1)*iDim)/2;
    const size_t iVar = iDim+1;
    const su2double gradnui_ui = (gradnu[iDim]+gradnut[iDim]) * u[iDim] + (nu+nut) * gradu[iDim][iDim];
    for (auto jDim = 0; jDim < nDim; ++jDim) {
      const size_t ind_ij = (iDim <= jDim) ? iDim*nDim - ((iDim - 1)*iDim)/2 + jDim - iDim 
                                           : jDim*nDim - ((jDim - 1)*jDim)/2 + iDim - jDim;
      const size_t ind_jj = jDim*nDim - ((jDim - 1)*iDim)/2;
      weights[2][iVar] -= ONE3 * (nu + nut) * ( 3.0 * varAdjFlo->GetHessian(iPoint, nVarFlo-1, ind_ij) * u[jDim]
                                            + ( 3.0 * varAdjFlo->GetHessian(iPoint, nVarFlo-1, ind_jj) * u[iDim]
                                            -   2.0 * varAdjFlo->GetHessian(iPoint, nVarFlo-1, ind_ij) * u[jDim] ) * (iDim != jDim) );
      const su2double gradnuj_ui = (gradnu[jDim]+gradnut[jDim]) * u[iDim] + (nu+nut) * gradu[iDim][jDim];
      const su2double gradnui_uj = (gradnu[iDim]+gradnut[iDim]) * u[jDim] + (nu+nut) * gradu[jDim][iDim];
      const su2double gradnuj_uj = (gradnu[jDim]+gradnut[jDim]) * u[jDim] + (nu+nut) * gradu[jDim][jDim];
      weights[1][iVar] -= ONE3 * ( 3.0 * gradnuj_uj * varAdjFlo->GetGradient_Adapt(iPoint, nVarFlo-1, iDim)
                               + ( 3.0 * gradnuj_ui * varAdjFlo->GetGradient_Adapt(iPoint, nVarFlo-1, jDim)
                               -   2.0 * gradnui_uj * varAdjFlo->GetGradient_Adapt(iPoint, nVarFlo-1, jDim) ) * (iDim != jDim) );
      weights[1][iVar] += tau[iDim][jDim]/r * varAdjFlo->GetGradient_Adapt(iPoint, nVarFlo-1, jDim);
    }
    weights[2][iVar] -= ONE3 * (nu + nut) * varAdjFlo->GetHessian(iPoint, nVarFlo-1, ind_ii) * u[iDim];
    weights[1][iVar] -= ONE3 * gradnui_ui * varAdjFlo->GetGradient_Adapt(iPoint, nVarFlo-1, iDim);
  }

  //--- Errors in shear stress work wrt density
  for (auto iDim = 0; iDim < nDim; ++iDim) {
    const size_t ind_ii = iDim*nDim - ((iDim - 1)*iDim)/2;
    const size_t iVar = iDim+1;
    const su2double gradnui_uiui = (gradnu[iDim]+gradnut[iDim]) * u[iDim]*u[iDim] + 2.0 * (nu+nut) * gradu[iDim][iDim] * u[iDim];
    for (auto jDim = 0; jDim < nDim; ++jDim) {
      const size_t ind_ij = (iDim <= jDim) ? iDim*nDim - ((iDim - 1)*iDim)/2 + jDim - iDim 
                                           : jDim*nDim - ((jDim - 1)*jDim)/2 + iDim - jDim;
      const size_t ind_jj = jDim*nDim - ((jDim - 1)*iDim)/2;
      weights[2][0] += ONE3 * (nu + nut) * u[iDim] * ( 3.0 * varAdjFlo->GetHessian(iPoint, nVarFlo-1, ind_ij) * u[jDim]
                                                   + ( 3.0 * varAdjFlo->GetHessian(iPoint, nVarFlo-1, ind_jj) * u[iDim]
                                                   -   2.0 * varAdjFlo->GetHessian(iPoint, nVarFlo-1, ind_ij) * u[jDim] ) * (iDim != jDim) );
      const su2double gradnuj_uiuj = (gradnu[jDim]+gradnut[jDim]) * u[iDim]*u[jDim] + (nu+nut) * (gradu[iDim][jDim]*u[jDim]+gradu[jDim][jDim]*u[iDim]);
      const su2double gradnuj_uiui = (gradnu[jDim]+gradnut[jDim]) * u[iDim]*u[iDim] + (nu+nut) * 2.0*(gradu[iDim][jDim]*u[iDim]);
      const su2double gradnui_uiuj = (gradnu[iDim]+gradnut[iDim]) * u[iDim]*u[jDim] + (nu+nut) * (gradu[iDim][iDim]*u[jDim]+gradu[jDim][iDim]*u[iDim]);
      weights[1][0] += ONE3 * ( 3.0 * gradnuj_uiuj * varAdjFlo->GetGradient_Adapt(iPoint, nVarFlo-1, iDim)
                            + ( 3.0 * gradnuj_uiui * varAdjFlo->GetGradient_Adapt(iPoint, nVarFlo-1, jDim)
                            -   2.0 * gradnui_uiuj * varAdjFlo->GetGradient_Adapt(iPoint, nVarFlo-1, jDim) ) * (iDim != jDim) );
      weights[1][0] -= tau[iDim][jDim]*u[iDim]/r * varAdjFlo->GetGradient_Adapt(iPoint, nVarFlo-1, jDim);
    }
    weights[2][0] += ONE3 * (nu + nut) * varAdjFlo->GetHessian(iPoint, nVarFlo-1, ind_ii) * u[iDim];
    weights[1][0] += ONE3 * gradnui_uiui * varAdjFlo->GetGradient_Adapt(iPoint, nVarFlo-1, iDim);
  }

  //--- Errors in heat flux wrt energy
  for (auto iDim = 0; iDim < nDim; ++iDim) {
    const size_t ind_ii = iDim*nDim - ((iDim - 1)*iDim)/2;
    weights[2][nVarFlo-1] -= g*(nu/Pr + nut/Prt)*varAdjFlo->GetHessian(iPoint, nVarFlo-1, ind_ii);
    weights[1][nVarFlo-1] -= g*(gradnu[iDim]/Pr + gradnut[iDim]/Prt)*varAdjFlo->GetGradient_Adapt(iPoint, nVarFlo-1, iDim);
  }

  //--- Errors in heat flux wrt momentum
  for (auto iDim = 0; iDim < nDim; ++iDim) {
    const size_t iVar = iDim+1;
    for (auto jDim = 0; jDim < nDim; ++jDim) {
      const size_t ind_jj = jDim*nDim - ((jDim - 1)*jDim)/2;
      weights[2][iVar] += g * (nu/Pr + nut/Prt) * u[iDim] * varAdjFlo->GetHessian(iPoint, nVarFlo-1, ind_jj);
      weights[1][iVar] += g * ( (gradnu[jDim]/Pr + gradnut[jDim]/Prt) * u[iDim] 
                            +   (nu + nut) * gradu[iDim][jDim] ) * varAdjFlo->GetGradient_Adapt(iPoint, nVarFlo-1, jDim);
    }
  }
  
  //--- Errors in heat flux wrt density
  for (auto iDim = 0; iDim < nDim; ++iDim) {
    const size_t iVar = iDim+1;
    su2double ujduj = 0;
    for (auto jDim = 0; jDim < nDim; ++jDim) {
      ujduj += u[jDim]*gradu[jDim][iDim];
      
    }
    const size_t ind_ii = iDim*nDim - ((iDim - 1)*iDim)/2;
    weights[2][iVar] -= g*(nu/Pr + nut/Prt)*(0.5*u2 - cv*T)*varAdjFlo->GetHessian(iPoint, nVarFlo-1, ind_ii);
    weights[1][iVar] -= g*( (gradnu[iDim]/Pr + gradnut[iDim]/Prt) * (0.5*u2 - cv*T)
                         +  (nu/Pr + nut/Prt) * (ujduj - cv*gradT[iDim]) ) * varAdjFlo->GetGradient_Adapt(iPoint, nVarFlo-1, iDim);
  }

  //-----------------------//
  //--- Viscosity terms ---//
  //-----------------------//

  LaminarViscosityError(solver, geometry, config, iPoint, weights);

}

void CEulerSolver::LaminarViscosityError(CSolver **solver, const CGeometry *geometry, const CConfig *config,
                                         unsigned long iPoint, vector<vector<su2double> > &weights) {

  CVariable *varFlo    = solver[FLOW_SOL]->GetNodes(),
            *varAdjFlo = solver[ADJFLOW_SOL]->GetNodes();

  const unsigned short nVarFlo = solver[FLOW_SOL]->GetnVar();
    
  //--- Store primitive variables and coefficients
  const su2double r = varFlo->GetDensity(iPoint);
  su2double u[3] = {0.0};
  u[0] = varFlo->GetVelocity(iPoint, 0);
  u[1] = varFlo->GetVelocity(iPoint, 1);
  if (nDim == 3) u[2] = varFlo->GetVelocity(iPoint, 2);
  const su2double u2 = u[0]*u[0]+u[1]*u[1]+u[2]*u[2];

  const su2double T   = varFlo->GetTemperature(iPoint);
  const su2double nu  = varFlo->GetLaminarViscosity(iPoint)/r;
  const su2double nut = varFlo->GetEddyViscosity(iPoint)/r;

  const su2double Tref  = config->GetMu_Temperature_RefND();
  const su2double S     = config->GetMu_SND();
  const su2double muref = config->GetMu_RefND();
  const su2double dmudT = muref*(Tref+S)/pow(Tref,1.5) * (3.*S*sqrt(T) + pow(T,1.5))/(2.*pow((T+S),2.));

  const su2double g    = config->GetGamma();
  const su2double R    = config->GetGas_ConstantND();
  const su2double cp   = (g/(g-1.))*R;
  const su2double cv   = cp/g;
  const su2double Pr   = config->GetPrandtl_Lam();
  const su2double Prt  = config->GetPrandtl_Turb();

  //--- Store gradients and stress tensor
  su2double gradu[3][3] = {0.0}, gradT[3] = {0.0};
  for (auto iDim = 0; iDim < nDim; iDim++) {
    for (auto jDim = 0 ; jDim < nDim; jDim++) {
      gradu[iDim][jDim] = varFlo->GetGradient_AuxVar_Adapt(iPoint, iDim+1, jDim);
    }
    gradT[iDim] = varFlo->GetGradient_AuxVar_Adapt(iPoint, 0, iDim);
  }

  //--- Account for wall functions
  // su2double wf = varFlo->GetTauWallFactor(iPoint);
  su2double wf = 1.0;
  su2double divu = 0.0; for (auto iDim = 0 ; iDim < nDim; ++iDim) divu += gradu[iDim][iDim];
  su2double tauomu[3][3] = {0.0};
  for (auto iDim = 0; iDim < nDim; ++iDim) {
    for (auto jDim = 0; jDim < nDim; ++jDim) {
      tauomu[iDim][jDim] = wf * ( ( gradu[jDim][iDim] + gradu[iDim][jDim] )
                              -     TWO3*divu*(iDim == jDim) );
                       
    }
  }

  //-------------------------//
  //--- Momentum equation ---//
  //-------------------------//

  for (auto iDim = 0; iDim < nDim; ++iDim) {
    su2double taudUbar = 0.0;
    for (auto jDim = 0; jDim < nDim; ++jDim) {
      taudUbar += tauomu[iDim][jDim]*varAdjFlo->GetGradient_Adapt(iPoint, iDim+1, jDim);
    }
    weights[1][nVarFlo-1] += dmudT/(r*cv)*taudUbar;
    for (auto jDim = 0; jDim < nDim; ++jDim)
      weights[1][jDim+1] -= dmudT/(r*cv)*u[jDim]*taudUbar;
    weights[1][0] += dmudT/(r*cv)*(0.5*u2-cv*T)*taudUbar;
  }

  //-----------------------//
  //--- Energy equation ---//
  //-----------------------//

  //--- Errors in shear stress work
  for (auto iDim = 0; iDim < nDim; ++iDim) {
    su2double work = 0;
    for (auto jDim = 0; jDim < nDim; ++jDim) {
      work += tauomu[iDim][jDim]*u[jDim];
    }
    weights[1][nVarFlo-1] += dmudT/(r*cv) * work * varAdjFlo->GetGradient_Adapt(iPoint, nVarFlo-1, iDim);
    for (auto jDim = 0; jDim < nDim; ++jDim)
        weights[1][jDim+1] -= dmudT/(r*cv) * u[jDim] * work * varAdjFlo->GetGradient_Adapt(iPoint, nVarFlo-1, iDim);
    weights[1][0] += dmudT/(r*cv) * (0.5*u2-cv*T) * work * varAdjFlo->GetGradient_Adapt(iPoint, nVarFlo-1, iDim);
  }

  //--- Errors in heat flux
  for (auto iDim = 0; iDim < nDim; ++iDim) {
    weights[1][nVarFlo-1] += dmudT*g/(r*Pr) * gradT[iDim] * varAdjFlo->GetGradient_Adapt(iPoint, nVarFlo-1, iDim);
    for (auto jDim = 0; jDim < nDim; ++jDim)
        weights[1][jDim+1] -= dmudT*g/(r*Pr) * u[jDim] * gradT[iDim] * varAdjFlo->GetGradient_Adapt(iPoint, nVarFlo-1, iDim);
    weights[1][0] += dmudT*g/(r*Pr) * (0.5*u2-cv*T) * gradT[iDim] * varAdjFlo->GetGradient_Adapt(iPoint, nVarFlo-1, iDim);
  }

}<|MERGE_RESOLUTION|>--- conflicted
+++ resolved
@@ -1870,14 +1870,13 @@
       bool neg_pres_or_rho_i = (Primitive_i[prim_idx.Pressure()] < 0.0) || (Primitive_i[prim_idx.Density()] < 0.0);
       bool neg_pres_or_rho_j = (Primitive_j[prim_idx.Pressure()] < 0.0) || (Primitive_j[prim_idx.Density()] < 0.0);
 
-<<<<<<< HEAD
       const su2double Gamma_Minus_One = Gamma - 1.0;
       const su2double R = sqrt(fabs(Primitive_j[nDim+2]/Primitive_i[nDim+2]));
 
-      const su2double Pressure_i = Primitive_i[nDim+1];
-      const su2double Pressure_j = Primitive_j[nDim+1];
-      const su2double Density_i  = Primitive_i[nDim+2];
-      const su2double Density_j  = Primitive_j[nDim+2];
+      const su2double Pressure_i = Primitive_i[prim_idx.Pressure()];
+      const su2double Pressure_j = Primitive_j[prim_idx.Pressure()];
+      const su2double Density_i  = Primitive_i[prim_idx.Density()];
+      const su2double Density_j  = Primitive_j[prim_idx.Density()];
       const su2double Energy_i = Pressure_i/(Gamma_Minus_One*Density_i)+Turbulent_i+0.5*GeometryToolbox::SquaredNorm(nDim,Primitive_i+1);
       const su2double Energy_j = Pressure_j/(Gamma_Minus_One*Density_j)+Turbulent_j+0.5*GeometryToolbox::SquaredNorm(nDim,Primitive_j+1);
 
@@ -1886,7 +1885,8 @@
 
       su2double sq_vel = 0.0;
       for (auto iDim = 0; iDim < nDim; iDim++) {
-        su2double RoeVelocity = (R*Primitive_j[iDim+1]+Primitive_i[iDim+1])/(R+1);
+        su2double RoeVelocity = (R * Primitive_j[iDim + prim_idx.Velocity()] +
+                                 Primitive_i[iDim + prim_idx.Velocity()]) / (R+1);
         sq_vel += pow(RoeVelocity, 2);
       }
       su2double RoeEnthalpy = (R*Enthalpy_j+Enthalpy_i)/(R+1);
@@ -1912,21 +1912,6 @@
       }
       // bool bad_i = false;
       // bool bad_j = false;
-=======
-      su2double R = sqrt(fabs(Primitive_j[prim_idx.Density()]/Primitive_i[prim_idx.Density()]));
-      su2double sq_vel = 0.0;
-      for (iDim = 0; iDim < nDim; iDim++) {
-        su2double RoeVelocity = (R * Primitive_j[iDim + prim_idx.Velocity()] +
-                                 Primitive_i[iDim + prim_idx.Velocity()]) / (R+1);
-        sq_vel += pow(RoeVelocity, 2);
-      }
-      su2double RoeEnthalpy = (R * Primitive_j[prim_idx.Enthalpy()] + Primitive_i[prim_idx.Enthalpy()]) / (R+1);
-
-      bool neg_sound_speed = ((Gamma-1)*(RoeEnthalpy-0.5*sq_vel) < 0.0);
-
-      bool bad_i = neg_sound_speed || neg_pres_or_rho_i;
-      bool bad_j = neg_sound_speed || neg_pres_or_rho_j;
->>>>>>> 6acc62f5
 
       nodes->SetNon_Physical(iPoint, bad_i);
       nodes->SetNon_Physical(jPoint, bad_j);
