/*!
 * \file CEulerSolver.cpp
 * \brief Main subroutines for solving Finite-Volume Euler flow problems.
 * \author F. Palacios, T. Economon
 * \version 7.4.0 "Blackbird"
 *
 * SU2 Project Website: https://su2code.github.io
 *
 * The SU2 Project is maintained by the SU2 Foundation
 * (http://su2foundation.org)
 *
 * Copyright 2012-2022, SU2 Contributors (cf. AUTHORS.md)
 *
 * SU2 is free software; you can redistribute it and/or
 * modify it under the terms of the GNU Lesser General Public
 * License as published by the Free Software Foundation; either
 * version 2.1 of the License, or (at your option) any later version.
 *
 * SU2 is distributed in the hope that it will be useful,
 * but WITHOUT ANY WARRANTY; without even the implied warranty of
 * MERCHANTABILITY or FITNESS FOR A PARTICULAR PURPOSE. See the GNU
 * Lesser General Public License for more details.
 *
 * You should have received a copy of the GNU Lesser General Public
 * License along with SU2. If not, see <http://www.gnu.org/licenses/>.
 */

#include "../../include/solvers/CEulerSolver.hpp"
#include "../../include/variables/CNSVariable.hpp"
#include "../../../Common/include/toolboxes/geometry_toolbox.hpp"
#include "../../../Common/include/toolboxes/printing_toolbox.hpp"
#include "../../include/fluid/CIdealGas.hpp"
#include "../../include/fluid/CVanDerWaalsGas.hpp"
#include "../../include/fluid/CPengRobinson.hpp"
#include "../../include/fluid/CDataDrivenFluid.hpp"
#include "../../include/numerics_simd/CNumericsSIMD.hpp"
#include "../../include/limiters/CLimiterDetails.hpp"


CEulerSolver::CEulerSolver(CGeometry *geometry, CConfig *config,
                           unsigned short iMesh, const bool navier_stokes) :
  CFVMFlowSolverBase<CEulerVariable, ENUM_REGIME::COMPRESSIBLE>(*geometry, *config) {

  /*--- Based on the navier_stokes boolean, determine if this constructor is
   *    being called by itself, or by its derived class CNSSolver. ---*/
  string description;
  unsigned short nSecVar;
  if (navier_stokes) {
    description = "Navier-Stokes";
    nSecVar = 8;
  }
  else {
    description = "Euler";
    nSecVar = 2;
  }

  const auto nZone = geometry->GetnZone();
  const bool restart = (config->GetRestart() || config->GetRestart_Flow());
  const bool rans = (config->GetKind_Turb_Model() != TURB_MODEL::NONE);
  const auto direct_diff = config->GetDirectDiff();
  const bool dual_time = (config->GetTime_Marching() == TIME_MARCHING::DT_STEPPING_1ST) ||
                         (config->GetTime_Marching() == TIME_MARCHING::DT_STEPPING_2ND);
  const bool time_stepping = (config->GetTime_Marching() == TIME_MARCHING::TIME_STEPPING);
  const bool adjoint = config->GetContinuous_Adjoint() || config->GetDiscrete_Adjoint();

  int Unst_RestartIter = 0;
  unsigned long iPoint, iMarker, counter_local = 0, counter_global = 0;
  unsigned short iDim, nLineLets;
  su2double StaticEnergy, Density, Velocity2, Pressure, Temperature;

  /*--- A grid is defined as dynamic if there's rigid grid movement or grid deformation AND the problem is time domain ---*/
  dynamic_grid = config->GetDynamic_Grid();

  /*--- Store the multigrid level. ---*/
  MGLevel = iMesh;

  /*--- Check for a restart file to evaluate if there is a change in the angle of attack
   before computing all the non-dimesional quantities. ---*/

  if (!(!restart || (iMesh != MESH_0) || nZone > 1) && config->GetFixed_CL_Mode()) {

    /*--- Modify file name for a dual-time unsteady restart ---*/

    if (dual_time) {
      if (adjoint) Unst_RestartIter = SU2_TYPE::Int(config->GetUnst_AdjointIter())-1;
      else if (config->GetTime_Marching() == TIME_MARCHING::DT_STEPPING_1ST)
        Unst_RestartIter = SU2_TYPE::Int(config->GetRestart_Iter())-1;
      else Unst_RestartIter = SU2_TYPE::Int(config->GetRestart_Iter())-2;
    }

    /*--- Modify file name for a time stepping unsteady restart ---*/

    if (time_stepping) {
      if (adjoint) Unst_RestartIter = SU2_TYPE::Int(config->GetUnst_AdjointIter())-1;
      else Unst_RestartIter = SU2_TYPE::Int(config->GetRestart_Iter())-1;
    }

    /*--- Read and store the restart metadata. ---*/

    string filename_ = "flow";
    filename_ = config->GetFilename(filename_, ".meta", Unst_RestartIter);
    Read_SU2_Restart_Metadata(geometry, config, adjoint, filename_);

  }

  /*--- Set the gamma value ---*/

  Gamma = config->GetGamma();
  Gamma_Minus_One = Gamma - 1.0;

  /*--- Define geometry constants in the solver structure
   Compressible flow, primitive variables (T, vx, vy, vz, P, rho, h, c, lamMu, EddyMu, ThCond, Cp).
   ---*/

  nDim = geometry->GetnDim();

  nVar = nDim+2;
  nPrimVar = nDim+9; nPrimVarGrad = nDim+4;
  nSecondaryVar = nSecVar; nSecondaryVarGrad = 2;

  /*--- Initialize nVarGrad for deallocation ---*/

  nVarGrad = nPrimVarGrad;

  nMarker      = config->GetnMarker_All();
  nPoint       = geometry->GetnPoint();
  nPointDomain = geometry->GetnPointDomain();

  /*--- Store the number of vertices on each marker for deallocation later ---*/

  nVertex.resize(nMarker);
  for (iMarker = 0; iMarker < nMarker; iMarker++)
    nVertex[iMarker] = geometry->nVertex[iMarker];

  /*--- Perform the non-dimensionalization for the flow equations using the
   specified reference values. ---*/

  SetNondimensionalization(config, iMesh);

  /*--- Check if we are executing a verification case. If so, the
   VerificationSolution object will be instantiated for a particular
   option from the available library of verification solutions. Note
   that this is done after SetNondim(), as problem-specific initial
   parameters are needed by the solution constructors. ---*/

  SetVerificationSolution(nDim, nVar, config);

  /*--- Allocate base class members. ---*/

  Allocate(*config);

  NonPhysicalEdgeCounter.resize(geometry->GetnEdge()) = 0;

  /*--- MPI + OpenMP initialization. ---*/

  HybridParallelInitialization(*config, *geometry);

  /*--- Jacobians and vector structures for implicit computations ---*/

  if (config->GetKind_TimeIntScheme_Flow() == EULER_IMPLICIT) {

    if (rank == MASTER_NODE)
      cout << "Initialize Jacobian structure (" << description << "). MG level: " << iMesh <<"." << endl;

    Jacobian.Initialize(nPoint, nPointDomain, nVar, nVar, true, geometry, config, ReducerStrategy);

    if (config->GetKind_Linear_Solver_Prec() == LINELET) {
      nLineLets = Jacobian.BuildLineletPreconditioner(geometry, config);
      if (rank == MASTER_NODE)
        cout << "Compute linelet structure. " << nLineLets << " elements in each line (average)." << endl;
    }
  }
  else {
    if (rank == MASTER_NODE)
      cout << "Explicit scheme. No Jacobian structure (" << description << "). MG level: " << iMesh <<"." << endl;
  }

  /*--- Store the value of the primitive variables + 2 turb variables at the boundaries,
   used for IO with a donor cell ---*/

  AllocVectorOfMatrices(nVertex, (rans? nPrimVar+2 : nPrimVar), DonorPrimVar);

  /*--- Store the value of the characteristic primitive variables index at the boundaries ---*/

  DonorGlobalIndex.resize(nMarker);
  for (iMarker = 0; iMarker < nMarker; iMarker++)
    DonorGlobalIndex[iMarker].resize(nVertex[iMarker],0);

  /*--- Actuator Disk Radius allocation ---*/
  ActDisk_R.resize(nMarker);

  /*--- Actuator Disk Center allocation ---*/
  ActDisk_C.resize(nMarker, MAXNDIM);

  /*--- Actuator Disk Axis allocation ---*/
  ActDisk_Axis.resize(nMarker, MAXNDIM);

  /*--- Actuator Disk Fa, Fx, Fy and Fz allocations ---*/
  AllocVectorOfVectors(nVertex, ActDisk_Fa);
  AllocVectorOfVectors(nVertex, ActDisk_Fx);
  AllocVectorOfVectors(nVertex, ActDisk_Fy);
  AllocVectorOfVectors(nVertex, ActDisk_Fz);

  /*--- Store the value of the Delta P at the Actuator Disk ---*/

  AllocVectorOfVectors(nVertex, ActDisk_DeltaP);

  /*--- Store the value of the Delta T at the Actuator Disk ---*/

  AllocVectorOfVectors(nVertex, ActDisk_DeltaT);

  /*--- Supersonic coefficients ---*/

  CEquivArea_Inv.resize(nMarker);

  /*--- Engine simulation ---*/

  Inflow_MassFlow.resize(nMarker);
  Inflow_Pressure.resize(nMarker);
  Inflow_Mach.resize(nMarker);
  Inflow_Area.resize(nMarker);

  Exhaust_Temperature.resize(nMarker);
  Exhaust_MassFlow.resize(nMarker);
  Exhaust_Pressure.resize(nMarker);
  Exhaust_Area.resize(nMarker);

  /*--- Read farfield conditions from config ---*/

  Temperature_Inf = config->GetTemperature_FreeStreamND();
  Velocity_Inf = config->GetVelocity_FreeStreamND();
  Pressure_Inf = config->GetPressure_FreeStreamND();
  Density_Inf = config->GetDensity_FreeStreamND();
  Energy_Inf = config->GetEnergy_FreeStreamND();
  Mach_Inf = config->GetMach();

  /*--- Initialize the secondary values for direct derivative approxiations ---*/

  switch(direct_diff) {
    case NO_DERIVATIVE:
      /*--- Default ---*/
      break;
    case D_DENSITY:
      SU2_TYPE::SetDerivative(Density_Inf, 1.0);
      break;
    case D_PRESSURE:
      SU2_TYPE::SetDerivative(Pressure_Inf, 1.0);
      break;
    case D_TEMPERATURE:
      SU2_TYPE::SetDerivative(Temperature_Inf, 1.0);
      break;
    case D_MACH: case D_AOA:
    case D_SIDESLIP: case D_REYNOLDS:
    case D_TURB2LAM: case D_DESIGN:
      /*--- Already done in postprocessing of config ---*/
      break;
    default:
      break;
  }

  SetReferenceValues(*config);

  /*--- Initialize fan face pressure, fan face mach number, and mass flow rate ---*/

  for (iMarker = 0; iMarker < nMarker; iMarker++) {
    Inflow_MassFlow[iMarker]     = 0.0;
    Inflow_Mach[iMarker]         = Mach_Inf;
    Inflow_Pressure[iMarker]     = Pressure_Inf;
    Inflow_Area[iMarker]         = 0.0;

    Exhaust_MassFlow[iMarker]    = 0.0;
    Exhaust_Temperature[iMarker] = Temperature_Inf;
    Exhaust_Pressure[iMarker]    = Pressure_Inf;
    Exhaust_Area[iMarker]        = 0.0;
  }

  /*--- Initialize the solution to the far-field state everywhere. ---*/

  if (navier_stokes) {
    nodes = new CNSVariable(Density_Inf, Velocity_Inf, Energy_Inf, nPoint, nDim, nVar, config);
  } else {
    nodes = new CEulerVariable(Density_Inf, Velocity_Inf, Energy_Inf, nPoint, nDim, nVar, config);
  }
  SetBaseClassPointerToNodes();

  /*--- Check that the initial solution is physical, report any non-physical nodes ---*/

  counter_local = 0;

  for (iPoint = 0; iPoint < nPoint; iPoint++) {

    Density = nodes->GetDensity(iPoint);

    Velocity2 = 0.0;
    for (iDim = 0; iDim < nDim; iDim++)
      Velocity2 += pow(nodes->GetSolution(iPoint,iDim+1)/Density,2);

    StaticEnergy= nodes->GetEnergy(iPoint) - 0.5*Velocity2;

    GetFluidModel()->SetTDState_rhoe(Density, StaticEnergy);
    Pressure= GetFluidModel()->GetPressure();
    Temperature= GetFluidModel()->GetTemperature();

    /*--- Use the values at the infinity ---*/

    su2double Solution[MAXNVAR] = {0.0};
    if ((Pressure < 0.0) || (Density < 0.0) || (Temperature < 0.0)) {
      Solution[0] = Density_Inf;
      for (iDim = 0; iDim < nDim; iDim++)
        Solution[iDim+1] = Velocity_Inf[iDim]*Density_Inf;
      Solution[nDim+1] = Energy_Inf*Density_Inf;
      nodes->SetSolution(iPoint,Solution);
      nodes->SetSolution_Old(iPoint,Solution);
      counter_local++;
    }

  }

  /*--- Warning message about non-physical points ---*/

  if (config->GetComm_Level() == COMM_FULL) {

    SU2_MPI::Reduce(&counter_local, &counter_global, 1, MPI_UNSIGNED_LONG, MPI_SUM, MASTER_NODE, SU2_MPI::GetComm());

    if ((rank == MASTER_NODE) && (counter_global != 0))
      cout << "Warning. The original solution contains " << counter_global << " points that are not physical." << endl;
  }

  /*--- Initial comms. ---*/

  CommunicateInitialState(geometry, config);

  /*--- Add the solver name (max 8 characters). ---*/
  SolverName = "C.FLOW";

  /*--- Finally, check that the static arrays will be large enough (keep this
   *    check at the bottom to make sure we consider the "final" values). ---*/
  if((nDim > MAXNDIM) || (nPrimVar > MAXNVAR) || (nSecondaryVar > MAXNVAR))
    SU2_MPI::Error("Oops! The CEulerSolver static array sizes are not large enough.",CURRENT_FUNCTION);
}

CEulerSolver::~CEulerSolver(void) {

  for(auto& model : FluidModel) delete model;
}

void CEulerSolver::InstantiateEdgeNumerics(const CSolver* const* solver_container, const CConfig* config) {

  BEGIN_SU2_OMP_SAFE_GLOBAL_ACCESS
  {

  if (config->Low_Mach_Correction())
    SU2_MPI::Error("Low-Mach correction is not supported with vectorization.", CURRENT_FUNCTION);

  if (solver_container[TURB_SOL])
    edgeNumerics = CNumericsSIMD::CreateNumerics(*config, nDim, MGLevel, solver_container[TURB_SOL]->GetNodes());
  else
    edgeNumerics = CNumericsSIMD::CreateNumerics(*config, nDim, MGLevel);

  if (!edgeNumerics)
    SU2_MPI::Error("The numerical scheme + gas model in use do not "
                   "support vectorization.", CURRENT_FUNCTION);

  }
  END_SU2_OMP_SAFE_GLOBAL_ACCESS
}

void CEulerSolver::InitTurboContainers(CGeometry *geometry, CConfig *config){

  /*--- Initialize quantities for the average process for internal flow ---*/

  const auto nSpanWiseSections = config->GetnSpanWiseSections();

  AverageVelocity.resize(nMarker);
  AverageTurboVelocity.resize(nMarker);
  OldAverageTurboVelocity.resize(nMarker);
  ExtAverageTurboVelocity.resize(nMarker);
  AverageFlux.resize(nMarker);
  SpanTotalFlux.resize(nMarker);
  AveragePressure.resize(nMarker,nSpanWiseSections+1) = su2double(0.0);
  OldAveragePressure = AveragePressure;
  RadialEquilibriumPressure = AveragePressure;
  ExtAveragePressure = AveragePressure;
  AverageDensity = AveragePressure;
  OldAverageDensity = AveragePressure;
  ExtAverageDensity = AveragePressure;
  AverageNu = AveragePressure;
  AverageKine = AveragePressure;
  AverageOmega = AveragePressure;
  ExtAverageNu = AveragePressure;
  ExtAverageKine = AveragePressure;
  ExtAverageOmega = AveragePressure;

  for (unsigned long iMarker = 0; iMarker < nMarker; iMarker++) {
    AverageVelocity[iMarker].resize(nSpanWiseSections+1,nDim) = su2double(0.0);
    AverageTurboVelocity[iMarker].resize(nSpanWiseSections+1,nDim) = su2double(0.0);
    OldAverageTurboVelocity[iMarker].resize(nSpanWiseSections+1,nDim) = su2double(0.0);
    ExtAverageTurboVelocity[iMarker].resize(nSpanWiseSections+1,nDim) = su2double(0.0);
    AverageFlux[iMarker].resize(nSpanWiseSections+1,nVar) = su2double(0.0);
    SpanTotalFlux[iMarker].resize(nSpanWiseSections+1,nVar) = su2double(0.0);
  }

  /*--- Initialize primitive quantities for turboperformace ---*/

  const auto nMarkerTurboPerf = config->GetnMarker_TurboPerformance();
  const auto nSpanMax = config->GetnSpanMaxAllZones();

  DensityIn.resize(nMarkerTurboPerf,nSpanMax+1) = su2double(0.0);
  PressureIn = DensityIn;
  TurboVelocityIn.resize(nMarkerTurboPerf);
  DensityOut = DensityIn;
  PressureOut = DensityIn;
  TurboVelocityOut.resize(nMarkerTurboPerf);
  KineIn = DensityIn;
  OmegaIn = DensityIn;
  NuIn = DensityIn;
  KineOut = DensityIn;
  OmegaOut = DensityIn;
  NuOut = DensityIn;

  for (unsigned long iMarker = 0; iMarker < nMarkerTurboPerf; iMarker++) {
    TurboVelocityIn[iMarker].resize(nSpanMax+1,nDim) = su2double(0.0);
    TurboVelocityOut[iMarker].resize(nSpanMax+1,nDim) = su2double(0.0);
  }

  /*--- Initialize quantities for NR BC ---*/

  if(config->GetBoolGiles()){

    CkInflow.resize(nMarker);
    CkOutflow1.resize(nMarker);
    CkOutflow2.resize(nMarker);

    for (unsigned long iMarker = 0; iMarker < nMarker; iMarker++) {
      CkInflow[iMarker].resize(nSpanWiseSections,2*geometry->GetnFreqSpanMax(INFLOW)+1) = complex<su2double>(0.0,0.0);
      CkOutflow1[iMarker].resize(nSpanWiseSections,2*geometry->GetnFreqSpanMax(OUTFLOW)+1) = complex<su2double>(0.0,0.0);
      CkOutflow2[iMarker] = CkOutflow1[iMarker];
    }
  }
}

void CEulerSolver::Set_MPI_ActDisk(CSolver **solver_container, CGeometry *geometry, CConfig *config) {

  unsigned long iter,  iPoint, iVertex, jVertex, iPointTotal,
  Buffer_Send_nPointTotal = 0;
  long iGlobalIndex, iGlobal;
  unsigned short iVar, iMarker, jMarker;
  long nDomain = 0, iDomain, jDomain;
  //bool ActDisk_Perimeter;
  bool rans = (config->GetKind_Turb_Model() != TURB_MODEL::NONE) && (solver_container[TURB_SOL] != nullptr);

  unsigned short nPrimVar_ = nPrimVar;
  if (rans) nPrimVar_ += 2; // Add two extra variables for the turbulence.

  /*--- MPI status and request arrays for non-blocking communications ---*/

  SU2_MPI::Status status;
  SU2_MPI::Request req;

  /*--- Define buffer vector interior domain ---*/

  su2double *Buffer_Send_PrimVar = nullptr;
  long      *Buffer_Send_Data    = nullptr;

  unsigned long *nPointTotal_s = new unsigned long[size];
  unsigned long *nPointTotal_r = new unsigned long[size];
  su2double *iPrimVar = new su2double [nPrimVar_];

  unsigned long Buffer_Size_PrimVar = 0;
  unsigned long Buffer_Size_Data    = 0;

  unsigned long PointTotal_Counter = 0;

  /*--- Allocate the memory that we only need if we have MPI support ---*/

  su2double *Buffer_Receive_PrimVar = nullptr;
  long      *Buffer_Receive_Data    = nullptr;

  /*--- Basic dimensionalization ---*/

  nDomain = size;

  /*--- This loop gets the array sizes of points for each
   rank to send to each other rank. ---*/

  for (iDomain = 0; iDomain < nDomain; iDomain++) {

    /*--- Loop over the markers to perform the dimensionalizaton
     of the domain variables ---*/

    Buffer_Send_nPointTotal = 0;

    /*--- Loop over all of the markers and count the number of each
     type of point and element that needs to be sent. ---*/

    for (iMarker = 0; iMarker < config->GetnMarker_All(); iMarker++) {
      if ((config->GetMarker_All_KindBC(iMarker) == ACTDISK_INLET) ||
          (config->GetMarker_All_KindBC(iMarker) == ACTDISK_OUTLET)) {
        for (iVertex = 0; iVertex < geometry->nVertex[iMarker]; iVertex++) {
          //ActDisk_Perimeter = geometry->vertex[iMarker][iVertex]->GetActDisk_Perimeter();
          iPoint = geometry->vertex[iMarker][iVertex]->GetNode();
          jDomain = geometry->vertex[iMarker][iVertex]->GetDonorProcessor();
//          if ((iDomain == jDomain) && (geometry->nodes->GetDomain(iPoint)) && (!ActDisk_Perimeter)) {
          if ((iDomain == jDomain) && (geometry->nodes->GetDomain(iPoint))) {
            Buffer_Send_nPointTotal++;
          }
        }
      }
    }

    /*--- Store the counts on a partition by partition basis. ---*/

    nPointTotal_s[iDomain] = Buffer_Send_nPointTotal;

    /*--- Total counts for allocating send buffers below ---*/

    Buffer_Size_PrimVar += nPointTotal_s[iDomain]*(nPrimVar_);
    Buffer_Size_Data += nPointTotal_s[iDomain]*(3);

  }

  /*--- Allocate the buffer vectors in the appropiate domain (master, iDomain) ---*/

  Buffer_Send_PrimVar = new su2double[Buffer_Size_PrimVar];
  Buffer_Send_Data    = new long[Buffer_Size_Data];

  /*--- Now that we know the sizes of the point, we can
   allocate and send the information in large chunks to all processors. ---*/

  for (iDomain = 0; iDomain < nDomain; iDomain++) {

    /*--- A rank does not communicate with itself through MPI ---*/

    if (rank != iDomain) {

      /*--- Communicate the counts to iDomain with non-blocking sends ---*/

      SU2_MPI::Isend(&nPointTotal_s[iDomain], 1, MPI_UNSIGNED_LONG, iDomain, iDomain, SU2_MPI::GetComm(), &req);
      SU2_MPI::Request_free(&req);

    } else {

      /*--- If iDomain = rank, we simply copy values into place in memory ---*/

      nPointTotal_r[iDomain] = nPointTotal_s[iDomain];

    }

    /*--- Receive the counts. All processors are sending their counters to
     iDomain up above, so only iDomain needs to perform the recv here from
     all other ranks. ---*/

    if (rank == iDomain) {

      for (jDomain = 0; jDomain < size; jDomain++) {

        /*--- A rank does not communicate with itself through MPI ---*/

        if (rank != jDomain) {

          /*--- Recv the data by probing for the current sender, jDomain,
           first and then receiving the values from it. ---*/

          SU2_MPI::Recv(&nPointTotal_r[jDomain], 1, MPI_UNSIGNED_LONG, jDomain, rank, SU2_MPI::GetComm(), &status);

        }
      }

    }
  }

  /*--- Wait for the non-blocking sends to complete. ---*/

  SU2_MPI::Barrier(SU2_MPI::GetComm());

  /*--- Initialize the counters for the larger send buffers (by domain) ---*/

  PointTotal_Counter  = 0;

  for (iDomain = 0; iDomain < nDomain; iDomain++) {

    /*--- Set the value of the interior geometry. Initialize counters. ---*/

    iPointTotal = 0;

    /*--- Load up the actual values into the buffers for sending. ---*/

    for (iMarker = 0; iMarker < config->GetnMarker_All(); iMarker++) {

      if ((config->GetMarker_All_KindBC(iMarker) == ACTDISK_INLET) ||
          (config->GetMarker_All_KindBC(iMarker) == ACTDISK_OUTLET)) {
        for (iVertex = 0; iVertex < geometry->nVertex[iMarker]; iVertex++) {
          iPoint = geometry->vertex[iMarker][iVertex]->GetNode();

          jDomain = geometry->vertex[iMarker][iVertex]->GetDonorProcessor();
          //ActDisk_Perimeter = geometry->vertex[iMarker][iVertex]->GetActDisk_Perimeter();

//          if ((iDomain == jDomain) && (geometry->nodes->GetDomain(iPoint)) && (!ActDisk_Perimeter)) {
          if ((iDomain == jDomain) && (geometry->nodes->GetDomain(iPoint))) {

            for (iVar = 0; iVar < nPrimVar; iVar++) {
              Buffer_Send_PrimVar[(nPrimVar_)*(PointTotal_Counter+iPointTotal)+iVar] = nodes->GetPrimitive(iPoint,iVar);
            }
            if (rans) {
              Buffer_Send_PrimVar[(nPrimVar_)*(PointTotal_Counter+iPointTotal)+nPrimVar] = solver_container[TURB_SOL]->GetNodes()->GetSolution(iPoint,0);
              Buffer_Send_PrimVar[(nPrimVar_)*(PointTotal_Counter+iPointTotal)+(nPrimVar+1)] = 0.0;
            }

            iGlobalIndex = geometry->nodes->GetGlobalIndex(iPoint);
            jVertex = geometry->vertex[iMarker][iVertex]->GetDonorVertex();
            jMarker = geometry->vertex[iMarker][iVertex]->GetDonorMarker();

            Buffer_Send_Data[(3)*(PointTotal_Counter+iPointTotal)+(0)]  = iGlobalIndex;
            Buffer_Send_Data[(3)*(PointTotal_Counter+iPointTotal)+(1)] = jVertex;
            Buffer_Send_Data[(3)*(PointTotal_Counter+iPointTotal)+(2)]  = jMarker;

            iPointTotal++;

          }

        }

      }

    }

    /*--- Send the buffers with the geometrical information ---*/

    if (iDomain != rank) {

      /*--- Communicate the coordinates, global index, colors, and element
       date to iDomain with non-blocking sends. ---*/

      SU2_MPI::Isend(&Buffer_Send_PrimVar[PointTotal_Counter*(nPrimVar_)],
                     nPointTotal_s[iDomain]*(nPrimVar_), MPI_DOUBLE, iDomain,
                     iDomain,  SU2_MPI::GetComm(), &req);
      SU2_MPI::Request_free(&req);

      SU2_MPI::Isend(&Buffer_Send_Data[PointTotal_Counter*(3)],
                     nPointTotal_s[iDomain]*(3), MPI_LONG, iDomain,
                     iDomain+nDomain,  SU2_MPI::GetComm(), &req);
      SU2_MPI::Request_free(&req);
    }

    else {

      /*--- Allocate local memory for the local recv of the elements ---*/

      Buffer_Receive_PrimVar            = new su2double[nPointTotal_s[iDomain]*(nPrimVar_)];
      Buffer_Receive_Data               = new long[nPointTotal_s[iDomain]*(3)];

      for (iter = 0; iter < nPointTotal_s[iDomain]*(nPrimVar_); iter++)
        Buffer_Receive_PrimVar[iter] = Buffer_Send_PrimVar[PointTotal_Counter*(nPrimVar_)+iter];

      for (iter = 0; iter < nPointTotal_s[iDomain]*(3); iter++)
        Buffer_Receive_Data[iter] = Buffer_Send_Data[PointTotal_Counter*(3)+iter];


      /*--- Recv the point data from ourselves (same procedure as above) ---*/

      for (iPoint = 0; iPoint < nPointTotal_r[iDomain]; iPoint++) {

        for (iVar = 0; iVar < nPrimVar_; iVar++)
          iPrimVar[iVar] = Buffer_Receive_PrimVar[iPoint*(nPrimVar_)+iVar];

        iGlobal       =  Buffer_Receive_Data[iPoint*(3)+(0)];
        iVertex      =  Buffer_Receive_Data[iPoint*(3)+(1)];
        iMarker      = Buffer_Receive_Data[iPoint*(3)+(2)];

        for (iVar = 0; iVar < nPrimVar_; iVar++)
          DonorPrimVar[iMarker][iVertex][iVar] = iPrimVar[iVar];

        SetDonorGlobalIndex(iMarker, iVertex, iGlobal);

      }

      /*--- Delete memory for recv the point stuff ---*/

      delete [] Buffer_Receive_PrimVar;
      delete [] Buffer_Receive_Data;

    }

    /*--- Increment the counters for the send buffers (iDomain loop) ---*/

    PointTotal_Counter += iPointTotal;

  }

  /*--- Wait for the non-blocking sends to complete. ---*/

  SU2_MPI::Barrier(SU2_MPI::GetComm());

  /*--- The next section begins the recv of all data for the interior
   points/elements in the mesh. First, create the domain structures for
   the points on this rank. First, we recv all of the point data ---*/

  for (iDomain = 0; iDomain < size; iDomain++) {

    if (rank != iDomain) {

#ifdef HAVE_MPI

      /*--- Allocate the receive buffer vector. Send the colors so that we
       know whether what we recv is an owned or halo node. ---*/

      Buffer_Receive_PrimVar            = new su2double [nPointTotal_r[iDomain]*(nPrimVar_)];
      Buffer_Receive_Data               = new long [nPointTotal_r[iDomain]*(3)];

      /*--- Receive the buffers with the coords, global index, and colors ---*/

      SU2_MPI::Recv(Buffer_Receive_PrimVar, nPointTotal_r[iDomain]*(nPrimVar_) , MPI_DOUBLE,
                    iDomain, rank, SU2_MPI::GetComm(), &status);

      SU2_MPI::Recv(Buffer_Receive_Data, nPointTotal_r[iDomain]*(3) , MPI_LONG,
                    iDomain, rank+nDomain, SU2_MPI::GetComm(), &status);

      /*--- Loop over all of the points that we have recv'd and store the
       coords, global index vertex and markers ---*/

      for (iPoint = 0; iPoint < nPointTotal_r[iDomain]; iPoint++) {

        iGlobal      = Buffer_Receive_Data[iPoint*(3)+(0)];
        iVertex      = Buffer_Receive_Data[iPoint*(3)+(1)];
        iMarker      = Buffer_Receive_Data[iPoint*(3)+(2)];

        for (iVar = 0; iVar < nPrimVar_; iVar++)
          iPrimVar[iVar] = Buffer_Receive_PrimVar[iPoint*(nPrimVar_)+iVar];

        for (iVar = 0; iVar < nPrimVar_; iVar++) {
          DonorPrimVar[iMarker][iVertex][iVar] = iPrimVar[iVar];
        }

        SetDonorGlobalIndex(iMarker, iVertex, iGlobal);

      }

      /*--- Delete memory for recv the point stuff ---*/

      delete [] Buffer_Receive_PrimVar;
      delete [] Buffer_Receive_Data;

#endif

    }

  }

  /*--- Wait for the non-blocking sends to complete. ---*/

  SU2_MPI::Barrier(SU2_MPI::GetComm());

  /*--- Free all of the memory used for communicating points and elements ---*/

  delete[] Buffer_Send_PrimVar;
  delete[] Buffer_Send_Data;

  /*--- Release all of the temporary memory ---*/

  delete [] nPointTotal_s;
  delete [] nPointTotal_r;
  delete [] iPrimVar;

}

void CEulerSolver::SetNondimensionalization(CConfig *config, unsigned short iMesh) {
  cout << "Start nondimensionalization" << endl;
  su2double Temperature_FreeStream = 0.0, Mach2Vel_FreeStream = 0.0, ModVel_FreeStream = 0.0,
  Energy_FreeStream = 0.0, ModVel_FreeStreamND = 0.0, Velocity_Reynolds = 0.0,
  Omega_FreeStream = 0.0, Omega_FreeStreamND = 0.0, Viscosity_FreeStream = 0.0,
  Density_FreeStream = 0.0, Pressure_FreeStream = 0.0, Tke_FreeStream = 0.0,
  Length_Ref = 0.0, Density_Ref = 0.0, Pressure_Ref = 0.0, Velocity_Ref = 0.0,
  Temperature_Ref = 0.0, Time_Ref = 0.0, Omega_Ref = 0.0, Force_Ref = 0.0,
  Gas_Constant_Ref = 0.0, Viscosity_Ref = 0.0, Conductivity_Ref = 0.0, Energy_Ref= 0.0,
  Froude = 0.0, Pressure_FreeStreamND = 0.0, Density_FreeStreamND = 0.0,
  Temperature_FreeStreamND = 0.0, Gas_ConstantND = 0.0,
  Velocity_FreeStreamND[3] = {0.0, 0.0, 0.0}, Viscosity_FreeStreamND = 0.0,
  Tke_FreeStreamND = 0.0, Energy_FreeStreamND = 0.0,
  Total_UnstTimeND = 0.0, Delta_UnstTimeND = 0.0, TgammaR = 0.0, Heat_Flux_Ref = 0.0;

  unsigned short iDim;

  /*--- Local variables ---*/

  su2double Alpha         = config->GetAoA()*PI_NUMBER/180.0;
  su2double Beta          = config->GetAoS()*PI_NUMBER/180.0;
  su2double Mach          = config->GetMach();
  su2double Reynolds      = config->GetReynolds();
  bool unsteady           = (config->GetTime_Marching() != TIME_MARCHING::STEADY);
  bool viscous            = config->GetViscous();
  bool gravity            = config->GetGravityForce();
  bool turbulent          = (config->GetKind_Turb_Model() != TURB_MODEL::NONE);
  bool tkeNeeded          = (turbulent && config->GetKind_Turb_Model() == TURB_MODEL::SST);
  bool free_stream_temp   = (config->GetKind_FreeStreamOption() == FREESTREAM_OPTION::TEMPERATURE_FS);
  bool reynolds_init      = (config->GetKind_InitOption() == REYNOLDS);
  bool aeroelastic        = config->GetAeroelastic_Simulation();

  /*--- Set temperature via the flutter speed index ---*/
  if (aeroelastic) {
    su2double vf             = config->GetAeroelastic_Flutter_Speed_Index();
    su2double w_alpha        = config->GetAeroelastic_Frequency_Pitch();
    su2double b              = config->GetLength_Reynolds()/2.0; // airfoil semichord, Reynolds length is by defaul 1.0
    su2double mu             = config->GetAeroelastic_Airfoil_Mass_Ratio();
    // The temperature times gamma times the gas constant. Depending on the FluidModel temp is calculated below.
    TgammaR = ((vf*vf)*(b*b)*(w_alpha*w_alpha)*mu) / (Mach*Mach);
  }

  /*--- Compressible non dimensionalization ---*/

  /*--- Compute the Free Stream velocity, using the Mach number ---*/

  Pressure_FreeStream = config->GetPressure_FreeStream();
  Density_FreeStream  = config->GetDensity_FreeStream();
  Temperature_FreeStream = config->GetTemperature_FreeStream();

  /*--- The dimensional viscosity is needed to determine the free-stream conditions.
        To accomplish this, simply set the non-dimensional coefficients to the
        dimensional ones. This will be overruled later.---*/

  config->SetTemperature_Ref(1.0);
  config->SetViscosity_Ref(1.0);

  CFluidModel* auxFluidModel = nullptr;

  switch (config->GetKind_FluidModel()) {

    case STANDARD_AIR:

      switch (config->GetSystemMeasurements()) {
        case SI: config->SetGas_Constant(287.058); break;
        case US: config->SetGas_Constant(1716.49); break;
      }

      auxFluidModel = new CIdealGas(1.4, config->GetGas_Constant());

      if (free_stream_temp && aeroelastic) {
        Temperature_FreeStream = TgammaR / (config->GetGas_Constant()*1.4);
        config->SetTemperature_FreeStream(Temperature_FreeStream);
      }
      break;

    case IDEAL_GAS:

      auxFluidModel = new CIdealGas(Gamma, config->GetGas_Constant());
      break;

    case VW_GAS:

      auxFluidModel = new CVanDerWaalsGas(Gamma, config->GetGas_Constant(),
                 config->GetPressure_Critical(), config->GetTemperature_Critical());
      break;

    case PR_GAS:

      auxFluidModel = new CPengRobinson(Gamma, config->GetGas_Constant(), config->GetPressure_Critical(),
                                        config->GetTemperature_Critical(), config->GetAcentric_Factor());
      break;

    case DATADRIVEN_FLUID:
      auxFluidModel = new CDataDrivenFluid(Gamma, config->GetGas_Constant());
      break;

    default:
      SU2_MPI::Error("Unknown fluid model.", CURRENT_FUNCTION);
      break;
  }

  if (free_stream_temp) {
    auxFluidModel->SetTDState_PT(Pressure_FreeStream, Temperature_FreeStream);
    Density_FreeStream = auxFluidModel->GetDensity();
    config->SetDensity_FreeStream(Density_FreeStream);
  }
  else {
    auxFluidModel->SetTDState_Prho(Pressure_FreeStream, Density_FreeStream );
    Temperature_FreeStream = auxFluidModel->GetTemperature();
    config->SetTemperature_FreeStream(Temperature_FreeStream);
  }
  Mach2Vel_FreeStream = auxFluidModel->GetSoundSpeed();

  /*--- Compute the Free Stream velocity, using the Mach number ---*/

  if (nDim == 2) {
    config->GetVelocity_FreeStream()[0] = cos(Alpha)*Mach*Mach2Vel_FreeStream;
    config->GetVelocity_FreeStream()[1] = sin(Alpha)*Mach*Mach2Vel_FreeStream;
  }
  if (nDim == 3) {
    config->GetVelocity_FreeStream()[0] = cos(Alpha)*cos(Beta)*Mach*Mach2Vel_FreeStream;
    config->GetVelocity_FreeStream()[1] = sin(Beta)*Mach*Mach2Vel_FreeStream;
    config->GetVelocity_FreeStream()[2] = sin(Alpha)*cos(Beta)*Mach*Mach2Vel_FreeStream;
  }

  /*--- Compute the modulus of the free stream velocity ---*/

  ModVel_FreeStream = 0.0;
  for (iDim = 0; iDim < nDim; iDim++)
    ModVel_FreeStream += config->GetVelocity_FreeStream()[iDim]*config->GetVelocity_FreeStream()[iDim];
  ModVel_FreeStream = sqrt(ModVel_FreeStream); config->SetModVel_FreeStream(ModVel_FreeStream);

  /*--- Viscous initialization ---*/

  if (viscous) {

    /*--- Check if there is mesh motion. If yes, use the Mach
       number relative to the body to initialize the flow. ---*/

    if (dynamic_grid) Velocity_Reynolds = config->GetMach_Motion()*Mach2Vel_FreeStream;
    else Velocity_Reynolds = ModVel_FreeStream;

    /*--- Reynolds based initialization ---*/

    if (reynolds_init) {

      /*--- For viscous flows, pressure will be computed from a density
            that is found from the Reynolds number. The viscosity is computed
            from the dimensional version of Sutherland's law or the constant
            viscosity, depending on the input option.---*/

      auxFluidModel->SetLaminarViscosityModel(config);

      Viscosity_FreeStream = auxFluidModel->GetLaminarViscosity();
      config->SetViscosity_FreeStream(Viscosity_FreeStream);

      Density_FreeStream = Reynolds*Viscosity_FreeStream/(Velocity_Reynolds*config->GetLength_Reynolds());
      config->SetDensity_FreeStream(Density_FreeStream);
      auxFluidModel->SetTDState_rhoT(Density_FreeStream, Temperature_FreeStream);
      Pressure_FreeStream = auxFluidModel->GetPressure();
      config->SetPressure_FreeStream(Pressure_FreeStream);
      Energy_FreeStream = auxFluidModel->GetStaticEnergy() + 0.5*ModVel_FreeStream*ModVel_FreeStream;

    }

    /*--- Thermodynamics quantities based initialization ---*/

    else {

      auxFluidModel->SetLaminarViscosityModel(config);
      Viscosity_FreeStream = auxFluidModel->GetLaminarViscosity();
      config->SetViscosity_FreeStream(Viscosity_FreeStream);
      Energy_FreeStream = auxFluidModel->GetStaticEnergy() + 0.5*ModVel_FreeStream*ModVel_FreeStream;

      /*--- Compute Reynolds number ---*/
      Reynolds = (Density_FreeStream*Velocity_Reynolds*config->GetLength_Reynolds())/Viscosity_FreeStream;
      config->SetReynolds(Reynolds);
    }

    /*--- Turbulence kinetic energy ---*/

    Tke_FreeStream  = 3.0/2.0*(ModVel_FreeStream*ModVel_FreeStream*config->GetTurbulenceIntensity_FreeStream()*config->GetTurbulenceIntensity_FreeStream());

  }
  else {

    /*--- For inviscid flow, energy is calculated from the specified
       FreeStream quantities using the proper gas law. ---*/

    Energy_FreeStream = auxFluidModel->GetStaticEnergy() + 0.5*ModVel_FreeStream*ModVel_FreeStream;

  }

  /*-- Compute the freestream energy. ---*/

  if (tkeNeeded) { Energy_FreeStream += Tke_FreeStream; }; config->SetEnergy_FreeStream(Energy_FreeStream);

  /*--- Compute non dimensional quantities. By definition,
     Lref is one because we have converted the grid to meters. ---*/

  if (config->GetRef_NonDim() == DIMENSIONAL) {
    Pressure_Ref      = 1.0;
    Density_Ref       = 1.0;
    Temperature_Ref   = 1.0;
  }
  else if (config->GetRef_NonDim() == FREESTREAM_PRESS_EQ_ONE) {
    Pressure_Ref      = Pressure_FreeStream;     // Pressure_FreeStream = 1.0
    Density_Ref       = Density_FreeStream;      // Density_FreeStream = 1.0
    Temperature_Ref   = Temperature_FreeStream;  // Temperature_FreeStream = 1.0
  }
  else if (config->GetRef_NonDim() == FREESTREAM_VEL_EQ_MACH) {
    Pressure_Ref      = Gamma*Pressure_FreeStream; // Pressure_FreeStream = 1.0/Gamma
    Density_Ref       = Density_FreeStream;        // Density_FreeStream = 1.0
    Temperature_Ref   = Temperature_FreeStream;    // Temp_FreeStream = 1.0
  }
  else if (config->GetRef_NonDim() == FREESTREAM_VEL_EQ_ONE) {
    Pressure_Ref      = Mach*Mach*Gamma*Pressure_FreeStream; // Pressure_FreeStream = 1.0/(Gamma*(M_inf)^2)
    Density_Ref       = Density_FreeStream;        // Density_FreeStream = 1.0
    Temperature_Ref   = Temperature_FreeStream;    // Temp_FreeStream = 1.0
  }
  config->SetPressure_Ref(Pressure_Ref);
  config->SetDensity_Ref(Density_Ref);
  config->SetTemperature_Ref(Temperature_Ref);

  Length_Ref        = 1.0;                                                         config->SetLength_Ref(Length_Ref);
  Velocity_Ref      = sqrt(config->GetPressure_Ref()/config->GetDensity_Ref());    config->SetVelocity_Ref(Velocity_Ref);
  Time_Ref          = Length_Ref/Velocity_Ref;                                     config->SetTime_Ref(Time_Ref);
  Omega_Ref         = Velocity_Ref/Length_Ref;                                     config->SetOmega_Ref(Omega_Ref);
  Force_Ref         = config->GetDensity_Ref()*Velocity_Ref*Velocity_Ref*Length_Ref*Length_Ref; config->SetForce_Ref(Force_Ref);
  Heat_Flux_Ref     = Density_Ref*Velocity_Ref*Velocity_Ref*Velocity_Ref;           config->SetHeat_Flux_Ref(Heat_Flux_Ref);
  Gas_Constant_Ref  = Velocity_Ref*Velocity_Ref/config->GetTemperature_Ref();      config->SetGas_Constant_Ref(Gas_Constant_Ref);
  Viscosity_Ref     = config->GetDensity_Ref()*Velocity_Ref*Length_Ref;            config->SetViscosity_Ref(Viscosity_Ref);
  Conductivity_Ref  = Viscosity_Ref*Gas_Constant_Ref;                              config->SetConductivity_Ref(Conductivity_Ref);
  Froude            = ModVel_FreeStream/sqrt(STANDARD_GRAVITY*Length_Ref);         config->SetFroude(Froude);

  /*--- Divide by reference values, to compute the non-dimensional free-stream values ---*/

  Pressure_FreeStreamND = Pressure_FreeStream/config->GetPressure_Ref();  config->SetPressure_FreeStreamND(Pressure_FreeStreamND);
  Density_FreeStreamND  = Density_FreeStream/config->GetDensity_Ref();    config->SetDensity_FreeStreamND(Density_FreeStreamND);

  for (iDim = 0; iDim < nDim; iDim++) {
    Velocity_FreeStreamND[iDim] = config->GetVelocity_FreeStream()[iDim]/Velocity_Ref; config->SetVelocity_FreeStreamND(Velocity_FreeStreamND[iDim], iDim);
  }

  Temperature_FreeStreamND = Temperature_FreeStream/config->GetTemperature_Ref(); config->SetTemperature_FreeStreamND(Temperature_FreeStreamND);

  Gas_ConstantND = config->GetGas_Constant()/Gas_Constant_Ref;    config->SetGas_ConstantND(Gas_ConstantND);


  ModVel_FreeStreamND = 0.0;
  for (iDim = 0; iDim < nDim; iDim++) ModVel_FreeStreamND += Velocity_FreeStreamND[iDim]*Velocity_FreeStreamND[iDim];
  ModVel_FreeStreamND    = sqrt(ModVel_FreeStreamND); config->SetModVel_FreeStreamND(ModVel_FreeStreamND);

  Viscosity_FreeStreamND = Viscosity_FreeStream / Viscosity_Ref;   config->SetViscosity_FreeStreamND(Viscosity_FreeStreamND);

  Tke_FreeStream  = 3.0/2.0*(ModVel_FreeStream*ModVel_FreeStream*config->GetTurbulenceIntensity_FreeStream()*config->GetTurbulenceIntensity_FreeStream());
  config->SetTke_FreeStream(Tke_FreeStream);

  Tke_FreeStreamND  = 3.0/2.0*(ModVel_FreeStreamND*ModVel_FreeStreamND*config->GetTurbulenceIntensity_FreeStream()*config->GetTurbulenceIntensity_FreeStream());
  config->SetTke_FreeStreamND(Tke_FreeStreamND);

  Omega_FreeStream = Density_FreeStream*Tke_FreeStream/(Viscosity_FreeStream*config->GetTurb2LamViscRatio_FreeStream());
  config->SetOmega_FreeStream(Omega_FreeStream);

  Omega_FreeStreamND = Density_FreeStreamND*Tke_FreeStreamND/(Viscosity_FreeStreamND*config->GetTurb2LamViscRatio_FreeStream());
  config->SetOmega_FreeStreamND(Omega_FreeStreamND);

  const su2double MassDiffusivityND = config->GetDiffusivity_Constant() / (Velocity_Ref * Length_Ref);
  config->SetDiffusivity_ConstantND(MassDiffusivityND);

  /*--- Initialize the dimensionless Fluid Model that will be used to solve the dimensionless problem ---*/

  /*--- Auxilary (dimensional) FluidModel no longer needed. ---*/
  delete auxFluidModel;

  /*--- Create one final fluid model object per OpenMP thread to be able to use them in parallel.
   *    GetFluidModel() should be used to automatically access the "right" object of each thread. ---*/

  assert(FluidModel.empty() && "Potential memory leak!");
  FluidModel.resize(omp_get_max_threads());

  SU2_OMP_PARALLEL
  {
    const int thread = omp_get_thread_num();

    switch (config->GetKind_FluidModel()) {

      case STANDARD_AIR:
        FluidModel[thread] = new CIdealGas(1.4, Gas_ConstantND);
        break;

      case IDEAL_GAS:
        FluidModel[thread] = new CIdealGas(Gamma, Gas_ConstantND);
        break;

      case VW_GAS:
        FluidModel[thread] = new CVanDerWaalsGas(Gamma, Gas_ConstantND,
                                                 config->GetPressure_Critical() / config->GetPressure_Ref(),
                                                 config->GetTemperature_Critical() / config->GetTemperature_Ref());
        break;

      case PR_GAS:
        FluidModel[thread] = new CPengRobinson(Gamma, Gas_ConstantND,
                                               config->GetPressure_Critical() / config->GetPressure_Ref(),
                                               config->GetTemperature_Critical() / config->GetTemperature_Ref(),
                                               config->GetAcentric_Factor());
        break;
      case DATADRIVEN_FLUID:
        FluidModel[thread] = new CDataDrivenFluid(Gamma, Gas_ConstantND);
        break;
    }
    
    GetFluidModel()->SetEnergy_Prho(Pressure_FreeStreamND, Density_FreeStreamND);

    if (viscous) {
      GetFluidModel()->SetLaminarViscosityModel(config);
      GetFluidModel()->SetThermalConductivityModel(config);
    }

  }
  END_SU2_OMP_PARALLEL

  Energy_FreeStreamND = GetFluidModel()->GetStaticEnergy() + 0.5*ModVel_FreeStreamND*ModVel_FreeStreamND;

  if (tkeNeeded) Energy_FreeStreamND += Tke_FreeStreamND;

  config->SetEnergy_FreeStreamND(Energy_FreeStreamND);

  Energy_Ref = Energy_FreeStream/Energy_FreeStreamND; config->SetEnergy_Ref(Energy_Ref);

  Total_UnstTimeND = config->GetTotal_UnstTime() / Time_Ref;    config->SetTotal_UnstTimeND(Total_UnstTimeND);
  Delta_UnstTimeND = config->GetDelta_UnstTime() / Time_Ref;    config->SetDelta_UnstTimeND(Delta_UnstTimeND);

  /*--- Write output to the console if this is the master node and first domain ---*/

  if ((rank == MASTER_NODE) && (MGLevel == MESH_0)) {

    cout.precision(6);

    if (viscous) {
      cout << "Viscous flow: Computing pressure using the ideal gas law" << endl;
      cout << "based on the free-stream temperature and a density computed" << endl;
      cout << "from the Reynolds number." << endl;
    } else {
      cout << "Inviscid flow: Computing density based on free-stream" << endl;
      cout << "temperature and pressure using the ideal gas law." << endl;
    }

    if (dynamic_grid) cout << "Force coefficients computed using MACH_MOTION." << endl;
    else cout << "Force coefficients computed using free-stream values." << endl;

    stringstream NonDimTableOut, ModelTableOut;
    stringstream Unit;

    cout << endl;
    PrintingToolbox::CTablePrinter ModelTable(&ModelTableOut);
    ModelTableOut <<"-- Models:"<< endl;

    ModelTable.AddColumn("Viscosity Model", 25);
    ModelTable.AddColumn("Conductivity Model", 26);
    ModelTable.AddColumn("Fluid Model", 25);
    ModelTable.SetAlign(PrintingToolbox::CTablePrinter::RIGHT);
    ModelTable.PrintHeader();

    PrintingToolbox::CTablePrinter NonDimTable(&NonDimTableOut);
    NonDimTable.AddColumn("Name", 22);
    NonDimTable.AddColumn("Dim. value", 14);
    NonDimTable.AddColumn("Ref. value", 14);
    NonDimTable.AddColumn("Unit", 10);
    NonDimTable.AddColumn("Non-dim. value", 14);
    NonDimTable.SetAlign(PrintingToolbox::CTablePrinter::RIGHT);

    NonDimTableOut <<"-- Fluid properties:"<< endl;

    NonDimTable.PrintHeader();

    if (viscous) {

      switch(config->GetKind_ViscosityModel()){
      case VISCOSITYMODEL::CONSTANT:
        ModelTable << "CONSTANT_VISCOSITY";
        if      (config->GetSystemMeasurements() == SI) Unit << "N.s/m^2";
        else if (config->GetSystemMeasurements() == US) Unit << "lbf.s/ft^2";
        NonDimTable << "Viscosity" << config->GetMu_Constant() << config->GetMu_Constant()/config->GetMu_ConstantND() << Unit.str() << config->GetMu_ConstantND();
        Unit.str("");
        NonDimTable.PrintFooter();
        break;

      case VISCOSITYMODEL::SUTHERLAND:
        ModelTable << "SUTHERLAND";
        if      (config->GetSystemMeasurements() == SI) Unit << "N.s/m^2";
        else if (config->GetSystemMeasurements() == US) Unit << "lbf.s/ft^2";
        NonDimTable << "Ref. Viscosity" <<  config->GetMu_Ref() <<  config->GetViscosity_Ref() << Unit.str() << config->GetMu_RefND();
        Unit.str("");
        if      (config->GetSystemMeasurements() == SI) Unit << "K";
        else if (config->GetSystemMeasurements() == US) Unit << "R";
        NonDimTable << "Sutherland Temp." << config->GetMu_Temperature_Ref() <<  config->GetTemperature_Ref() << Unit.str() << config->GetMu_Temperature_RefND();
        Unit.str("");
        if      (config->GetSystemMeasurements() == SI) Unit << "K";
        else if (config->GetSystemMeasurements() == US) Unit << "R";
        NonDimTable << "Sutherland Const." << config->GetMu_S() << config->GetTemperature_Ref() << Unit.str() << config->GetMu_SND();
        Unit.str("");
        NonDimTable.PrintFooter();
        break;

      default:
        break;

      }
      switch(config->GetKind_ConductivityModel()){
      case CONDUCTIVITYMODEL::CONSTANT_PRANDTL:
        ModelTable << "CONSTANT_PRANDTL";
        NonDimTable << "Prandtl (Lam.)"  << "-" << "-" << "-" << config->GetPrandtl_Lam();
        Unit.str("");
        NonDimTable << "Prandtl (Turb.)" << "-" << "-" << "-" << config->GetPrandtl_Turb();
        Unit.str("");
        NonDimTable.PrintFooter();
        break;

      case CONDUCTIVITYMODEL::CONSTANT:
        ModelTable << "CONSTANT";
        Unit << "W/m^2.K";
        NonDimTable << "Molecular Cond." << config->GetThermal_Conductivity_Constant() << config->GetThermal_Conductivity_Constant()/config->GetThermal_Conductivity_ConstantND() << Unit.str() << config->GetThermal_Conductivity_ConstantND();
        Unit.str("");
        NonDimTable.PrintFooter();
        break;

      default:
        break;

      }
    } else {
      ModelTable << "-" << "-";
    }

    if      (config->GetSystemMeasurements() == SI) Unit << "N.m/kg.K";
    else if (config->GetSystemMeasurements() == US) Unit << "lbf.ft/slug.R";
    NonDimTable << "Gas Constant" << config->GetGas_Constant() << config->GetGas_Constant_Ref() << Unit.str() << config->GetGas_ConstantND();
    Unit.str("");
    if      (config->GetSystemMeasurements() == SI) Unit << "N.m/kg.K";
    else if (config->GetSystemMeasurements() == US) Unit << "lbf.ft/slug.R";
    NonDimTable << "Spec. Heat Ratio" << "-" << "-" << "-" << Gamma;
    Unit.str("");

    switch(config->GetKind_FluidModel()){
    case STANDARD_AIR:
      ModelTable << "STANDARD_AIR";
      break;
    case IDEAL_GAS:
      ModelTable << "IDEAL_GAS";
      break;
    case VW_GAS:
      ModelTable << "VW_GAS";
      break;
    case PR_GAS:
      ModelTable << "PR_GAS";
      break;
    case DATADRIVEN_FLUID:
      ModelTable << "DATADRIVEN_FLUID";
      break;
    }

    if (config->GetKind_FluidModel() == VW_GAS || config->GetKind_FluidModel() == PR_GAS){
        NonDimTable << "Critical Pressure" << config->GetPressure_Critical() << config->GetPressure_Ref() << Unit.str() << config->GetPressure_Critical() /config->GetPressure_Ref();
        Unit.str("");
        Unit << "K";
        NonDimTable << "Critical Temperature" << config->GetTemperature_Critical() << config->GetTemperature_Ref() << Unit.str() << config->GetTemperature_Critical() /config->GetTemperature_Ref();
        Unit.str("");
    }
    NonDimTable.PrintFooter();

    NonDimTableOut <<"-- Initial and free-stream conditions:"<< endl;

    NonDimTable.PrintHeader();

    if      (config->GetSystemMeasurements() == SI) Unit << "Pa";
    else if (config->GetSystemMeasurements() == US) Unit << "psf";
    NonDimTable << "Static Pressure" << config->GetPressure_FreeStream() << config->GetPressure_Ref() << Unit.str() << config->GetPressure_FreeStreamND();
    Unit.str("");
    if      (config->GetSystemMeasurements() == SI) Unit << "kg/m^3";
    else if (config->GetSystemMeasurements() == US) Unit << "slug/ft^3";
    NonDimTable << "Density" << config->GetDensity_FreeStream() << config->GetDensity_Ref() << Unit.str() << config->GetDensity_FreeStreamND();
    Unit.str("");
    if      (config->GetSystemMeasurements() == SI) Unit << "K";
    else if (config->GetSystemMeasurements() == US) Unit << "R";
    NonDimTable << "Temperature" << config->GetTemperature_FreeStream() << config->GetTemperature_Ref() << Unit.str() << config->GetTemperature_FreeStreamND();
    Unit.str("");
    if      (config->GetSystemMeasurements() == SI) Unit << "m^2/s^2";
    else if (config->GetSystemMeasurements() == US) Unit << "ft^2/s^2";
    NonDimTable << "Total Energy" << config->GetEnergy_FreeStream() << config->GetEnergy_Ref() << Unit.str() << config->GetEnergy_FreeStreamND();
    Unit.str("");
    if      (config->GetSystemMeasurements() == SI) Unit << "m/s";
    else if (config->GetSystemMeasurements() == US) Unit << "ft/s";
    NonDimTable << "Velocity-X" << config->GetVelocity_FreeStream()[0] << config->GetVelocity_Ref() << Unit.str() << config->GetVelocity_FreeStreamND()[0];
    NonDimTable << "Velocity-Y" << config->GetVelocity_FreeStream()[1] << config->GetVelocity_Ref() << Unit.str() << config->GetVelocity_FreeStreamND()[1];
    if (nDim == 3){
      NonDimTable << "Velocity-Z" << config->GetVelocity_FreeStream()[2] << config->GetVelocity_Ref() << Unit.str() << config->GetVelocity_FreeStreamND()[2];
    }
    NonDimTable << "Velocity Magnitude" << config->GetModVel_FreeStream() << config->GetVelocity_Ref() << Unit.str() << config->GetModVel_FreeStreamND();
    Unit.str("");

    if (viscous){
      NonDimTable.PrintFooter();
      if      (config->GetSystemMeasurements() == SI) Unit << "N.s/m^2";
      else if (config->GetSystemMeasurements() == US) Unit << "lbf.s/ft^2";
      NonDimTable << "Viscosity" << config->GetViscosity_FreeStream() << config->GetViscosity_Ref() << Unit.str() << config->GetViscosity_FreeStreamND();
      Unit.str("");
      if      (config->GetSystemMeasurements() == SI) Unit << "W/m^2.K";
      else if (config->GetSystemMeasurements() == US) Unit << "lbf/ft.s.R";
      NonDimTable << "Conductivity" << "-" << config->GetThermal_Conductivity_Ref() << Unit.str() << "-";
      Unit.str("");
      if (turbulent){
        if      (config->GetSystemMeasurements() == SI) Unit << "m^2/s^2";
        else if (config->GetSystemMeasurements() == US) Unit << "ft^2/s^2";
        NonDimTable << "Turb. Kin. Energy" << config->GetTke_FreeStream() << config->GetTke_FreeStream()/config->GetTke_FreeStreamND() << Unit.str() << config->GetTke_FreeStreamND();
        Unit.str("");
        if      (config->GetSystemMeasurements() == SI) Unit << "1/s";
        else if (config->GetSystemMeasurements() == US) Unit << "1/s";
        NonDimTable << "Spec. Dissipation" << config->GetOmega_FreeStream() << config->GetOmega_FreeStream()/config->GetOmega_FreeStreamND() << Unit.str() << config->GetOmega_FreeStreamND();
        Unit.str("");
      }
      if (config->GetKind_Species_Model() != SPECIES_MODEL::NONE) {
        if      (config->GetSystemMeasurements() == SI) Unit << "m^2/s";
        else if (config->GetSystemMeasurements() == US) Unit << "ft^2/s";
        NonDimTable << "Mass Diffusivity" << config->GetDiffusivity_Constant() << config->GetDiffusivity_Constant()/config->GetDiffusivity_ConstantND() << Unit.str() << config->GetDiffusivity_ConstantND();
        Unit.str("");
      }
    }

    NonDimTable.PrintFooter();
    NonDimTable << "Mach Number" << "-" << "-" << "-" << config->GetMach();
    if (viscous){
      NonDimTable << "Reynolds Number" << "-" << "-" << "-" << config->GetReynolds();
    }
    if (gravity) {
      NonDimTable << "Froude Number" << "-" << "-" << "-" << Froude;
      NonDimTable << "Wave Length"   << "-" << "-" << "-" << 2.0*PI_NUMBER*Froude*Froude;
    }
    NonDimTable.PrintFooter();
    ModelTable.PrintFooter();

    if (unsteady){
      NonDimTableOut << "-- Unsteady conditions" << endl;
      NonDimTable.PrintHeader();
      NonDimTable << "Total Time" << config->GetMax_Time() << config->GetTime_Ref() << "s" << config->GetMax_Time()/config->GetTime_Ref();
      Unit.str("");
      NonDimTable << "Time Step" << config->GetTime_Step() << config->GetTime_Ref() << "s" << config->GetDelta_UnstTimeND();
      Unit.str("");
      NonDimTable.PrintFooter();
    }

    cout << ModelTableOut.str();
    cout << NonDimTableOut.str();

  }
  cout << "End nondimensionalization" << endl;
}

void CEulerSolver::SetReferenceValues(const CConfig& config) {

  /*--- Evaluate reference values for non-dimensionalization. For dynamic meshes,
   use the motion Mach number as a reference value for computing the force coefficients.
   Otherwise, use the freestream values, which is the standard convention. ---*/

  su2double RefVel2;

  if (dynamic_grid && !config.GetFSI_Simulation()) {
    su2double Gas_Constant = config.GetGas_ConstantND();
    su2double Mach2Vel = sqrt(Gamma * Gas_Constant * Temperature_Inf);
    su2double Mach_Motion = config.GetMach_Motion();
    RefVel2 = pow(Mach_Motion * Mach2Vel, 2);
  }
  else {
    RefVel2 = GeometryToolbox::SquaredNorm(nDim, Velocity_Inf);
  }

  DynamicPressureRef = 0.5 * Density_Inf * RefVel2;
  AeroCoeffForceRef =  DynamicPressureRef * config.GetRefArea();

}

void CEulerSolver::SetInitialCondition(CGeometry **geometry, CSolver ***solver_container, CConfig *config, unsigned long TimeIter) {

  const bool restart = (config->GetRestart() || config->GetRestart_Flow());
  const bool SubsonicEngine = config->GetSubsonicEngine();

  /*--- Use default implementation, then add solver-specifics. ---*/

  BaseClass::SetInitialCondition(geometry, solver_container, config, TimeIter);

  /*--- Set subsonic initial condition for engine intakes at iteration 0 ---*/

  if (!SubsonicEngine || (TimeIter != 0) || restart) return;

  /*--- Start OpenMP parallel region. ---*/

  SU2_OMP_PARALLEL {

    unsigned long iPoint;
    unsigned short iMesh, iDim;
    su2double X0[MAXNDIM] = {0.0}, X1[MAXNDIM] = {0.0}, X2[MAXNDIM] = {0.0},
    X1_X0[MAXNDIM] = {0.0}, X2_X0[MAXNDIM] = {0.0}, X2_X1[MAXNDIM] = {0.0},
    CP[MAXNDIM] = {0.0}, Distance, DotCheck, Radius;

    su2double Velocity_Cyl[MAXNDIM] = {0.0}, Velocity_CylND[MAXNDIM] = {0.0}, Viscosity_Cyl,
    Density_Cyl, Density_CylND, Pressure_CylND, ModVel_Cyl, ModVel_CylND, Energy_CylND,
    T_ref = 0.0, S = 0.0, Mu_ref = 0.0;
    const su2double *Coord, *SubsonicEngine_Cyl, *SubsonicEngine_Values;

    SubsonicEngine_Values = config->GetSubsonicEngine_Values();
    su2double Mach_Cyl        = SubsonicEngine_Values[0];
    su2double Alpha_Cyl       = SubsonicEngine_Values[1];
    su2double Beta_Cyl        = SubsonicEngine_Values[2];
    su2double Pressure_Cyl    = SubsonicEngine_Values[3];
    su2double Temperature_Cyl = SubsonicEngine_Values[4];

    su2double Alpha = Alpha_Cyl*PI_NUMBER/180.0;
    su2double Beta  = Beta_Cyl*PI_NUMBER/180.0;

    su2double Gamma_Minus_One = Gamma - 1.0;
    su2double Gas_Constant = config->GetGas_Constant();

    su2double Mach2Vel_Cyl = sqrt(Gamma*Gas_Constant*Temperature_Cyl);

    for (iMesh = 0; iMesh <= config->GetnMGLevels(); iMesh++) {

      auto FlowNodes = solver_container[iMesh][FLOW_SOL]->GetNodes();

      SU2_OMP_FOR_STAT(omp_chunk_size)
      for (iPoint = 0; iPoint < geometry[iMesh]->GetnPoint(); iPoint++) {

        Velocity_Cyl[0] = cos(Alpha)*cos(Beta)*Mach_Cyl*Mach2Vel_Cyl;
        Velocity_Cyl[1] = sin(Beta)*Mach_Cyl*Mach2Vel_Cyl;
        Velocity_Cyl[2] = sin(Alpha)*cos(Beta)*Mach_Cyl*Mach2Vel_Cyl;

        ModVel_Cyl = GeometryToolbox::Norm(nDim, Velocity_Cyl);

        if (config->GetViscous()) {
          if (config->GetSystemMeasurements() == SI) { T_ref = 273.15; S = 110.4; Mu_ref = 1.716E-5; }
          if (config->GetSystemMeasurements() == US) {
            T_ref = (273.15 - 273.15) * 1.8 + 491.67;
            S = (110.4 - 273.15) * 1.8 + 491.67;
            Mu_ref = 1.716E-5/47.88025898;
          }
          Viscosity_Cyl = Mu_ref*(pow(Temperature_Cyl/T_ref, 1.5) * (T_ref+S)/(Temperature_Cyl+S));
          Density_Cyl   = config->GetReynolds()*Viscosity_Cyl/(ModVel_Cyl*config->GetLength_Reynolds());
          Pressure_Cyl  = Density_Cyl*Gas_Constant*Temperature_Cyl;
        }
        else {
          Density_Cyl = Pressure_Cyl/(Gas_Constant*Temperature_Cyl);
        }

        Density_CylND  = Density_Cyl/config->GetDensity_Ref();
        Pressure_CylND = Pressure_Cyl/config->GetPressure_Ref();

        for (iDim = 0; iDim < nDim; iDim++) {
          Velocity_CylND[iDim] = Velocity_Cyl[iDim]/config->GetVelocity_Ref();
        }

        ModVel_CylND = GeometryToolbox::Norm(nDim, Velocity_CylND);

        Energy_CylND = Pressure_CylND/(Density_CylND*Gamma_Minus_One)+0.5*ModVel_CylND*ModVel_CylND;

        Coord = geometry[iMesh]->nodes->GetCoord(iPoint);

        SubsonicEngine_Cyl = config->GetSubsonicEngine_Cyl();

        X0[0] = Coord[0];               X0[1] = Coord[1];               if (nDim==3) X0[2] = Coord[2];
        X1[0] = SubsonicEngine_Cyl[0];  X1[1] = SubsonicEngine_Cyl[1];  X1[2] = SubsonicEngine_Cyl[2];
        X2[0] = SubsonicEngine_Cyl[3];  X2[1] = SubsonicEngine_Cyl[4];  X2[2] = SubsonicEngine_Cyl[5];
        Radius = SubsonicEngine_Cyl[6];

        GeometryToolbox::Distance(3, X1, X2, X2_X1);
        GeometryToolbox::Distance(3, X0, X1, X1_X0);
        GeometryToolbox::Distance(3, X0, X2, X2_X0);

        GeometryToolbox::CrossProduct(X2_X1, X1_X0, CP);

        Distance = sqrt(GeometryToolbox::SquaredNorm(3,CP) / GeometryToolbox::SquaredNorm(3,X2_X1));

        DotCheck = -GeometryToolbox::DotProduct(3, X1_X0, X2_X1);
        if (DotCheck < 0.0) Distance = GeometryToolbox::Norm(3, X1_X0);

        DotCheck = GeometryToolbox::DotProduct(3, X2_X0, X2_X1);
        if (DotCheck < 0.0) Distance = GeometryToolbox::Norm(3, X2_X0);

        if (Distance < Radius) {
          FlowNodes->SetSolution(iPoint, 0, Density_CylND);
          for (iDim = 0; iDim < nDim; iDim++)
            FlowNodes->SetSolution(iPoint, iDim+1, Density_CylND*Velocity_CylND[iDim]);
          FlowNodes->SetSolution(iPoint, nVar-1, Density_CylND*Energy_CylND);
        }

      }
      END_SU2_OMP_FOR

      FlowNodes->Set_OldSolution();

    }

  }
  END_SU2_OMP_PARALLEL

}

void CEulerSolver::CommonPreprocessing(CGeometry *geometry, CSolver **solver_container, CConfig *config, unsigned short iMesh,
                                       unsigned short iRKStep, unsigned short RunTime_EqSystem, bool Output) {

  bool cont_adjoint     = config->GetContinuous_Adjoint();
  bool disc_adjoint     = config->GetDiscrete_Adjoint();
  bool implicit         = (config->GetKind_TimeIntScheme() == EULER_IMPLICIT);
  bool center           = (config->GetKind_ConvNumScheme_Flow() == SPACE_CENTERED);
  bool center_jst       = (config->GetKind_Centered_Flow() == JST) && (iMesh == MESH_0);
  bool center_jst_ke    = (config->GetKind_Centered_Flow() == JST_KE) && (iMesh == MESH_0);
  bool center_jst_mat   = (config->GetKind_Centered_Flow() == JST_MAT) && (iMesh == MESH_0);
  bool engine           = ((config->GetnMarker_EngineInflow() != 0) || (config->GetnMarker_EngineExhaust() != 0));
  bool actuator_disk    = ((config->GetnMarker_ActDiskInlet() != 0) || (config->GetnMarker_ActDiskOutlet() != 0));
  bool fixed_cl         = config->GetFixed_CL_Mode();
  unsigned short kind_row_dissipation = config->GetKind_RoeLowDiss();
  bool roe_low_dissipation  = (kind_row_dissipation != NO_ROELOWDISS) &&
                              (config->GetKind_Upwind_Flow() == ROE ||
                               config->GetKind_Upwind_Flow() == SLAU ||
                               config->GetKind_Upwind_Flow() == SLAU2);

  /*--- Set the primitive variables ---*/

  ompMasterAssignBarrier(ErrorCounter, 0);

  SU2_OMP_ATOMIC
  ErrorCounter += SetPrimitive_Variables(solver_container, config);

  BEGIN_SU2_OMP_SAFE_GLOBAL_ACCESS
  { /*--- Ops that are not OpenMP parallel go in this block. ---*/

    if ((iMesh == MESH_0) && (config->GetComm_Level() == COMM_FULL)) {
      unsigned long tmp = ErrorCounter;
      SU2_MPI::Allreduce(&tmp, &ErrorCounter, 1, MPI_UNSIGNED_LONG, MPI_SUM, SU2_MPI::GetComm());
      config->SetNonphysical_Points(ErrorCounter);
    }

    /*--- Update the angle of attack at the far-field for fixed CL calculations (only direct problem). ---*/

    if (fixed_cl && !disc_adjoint && !cont_adjoint) {
      SetFarfield_AoA(geometry, solver_container, config, iMesh, Output);
    }

    /*--- Compute the engine properties ---*/

    if (engine) GetPower_Properties(geometry, config, iMesh, Output);

    /*--- Compute the actuator disk properties and distortion levels ---*/

    if (actuator_disk) {
      Set_MPI_ActDisk(solver_container, geometry, config);
      GetPower_Properties(geometry, config, iMesh, Output);
      SetActDisk_BCThrust(geometry, solver_container, config, iMesh, Output);
    }

  }
  END_SU2_OMP_SAFE_GLOBAL_ACCESS

  /*--- Artificial dissipation ---*/

  if (center && !Output) {
    if (!center_jst_mat) SetMax_Eigenvalue(geometry, config);
    if (center_jst || center_jst_ke || center_jst_mat) {
      SetCentered_Dissipation_Sensor(geometry, config);
      if (!center_jst_ke) SetUndivided_Laplacian(geometry, config);
    }
  }

  /*--- Roe Low Dissipation Sensor ---*/

  if (roe_low_dissipation) {
    SetRoe_Dissipation(geometry, config);
    if (kind_row_dissipation == FD_DUCROS || kind_row_dissipation == NTS_DUCROS){
      SetUpwind_Ducros_Sensor(geometry, config);
    }
  }

  /*--- Initialize the Jacobian matrix and residual, not needed for the reducer strategy
   *    as we set blocks (including diagonal ones) and completely overwrite. ---*/

  if(!ReducerStrategy && !Output) {
    LinSysRes.SetValZero();
    if (implicit) Jacobian.SetValZero();
    else {SU2_OMP_BARRIER} // because of "nowait" in LinSysRes
  }

}

void CEulerSolver::Preprocessing(CGeometry *geometry, CSolver **solver_container, CConfig *config, unsigned short iMesh,
                                 unsigned short iRKStep, unsigned short RunTime_EqSystem, bool Output) {
  const auto InnerIter = config->GetInnerIter();
  const bool muscl = config->GetMUSCL_Flow() && (iMesh == MESH_0);
  const bool center = (config->GetKind_ConvNumScheme_Flow() == SPACE_CENTERED);
  const bool limiter = (config->GetKind_SlopeLimit_Flow() != LIMITER::NONE) && (InnerIter <= config->GetLimiterIter());
  const bool van_albada = (config->GetKind_SlopeLimit_Flow() == LIMITER::VAN_ALBADA_EDGE);

  /*--- Common preprocessing steps. ---*/

  CommonPreprocessing(geometry, solver_container, config, iMesh, iRKStep, RunTime_EqSystem, Output);

  /*--- Upwind second order reconstruction ---*/

  if (!Output && muscl && !center) {

    /*--- Gradient computation for MUSCL reconstruction. ---*/

    switch (config->GetKind_Gradient_Method_Recon()) {
      case GREEN_GAUSS:
        SetPrimitive_Gradient_GG(geometry, config, true); break;
      case LEAST_SQUARES:
      case WEIGHTED_LEAST_SQUARES:
        SetPrimitive_Gradient_LS(geometry, config, true); break;
      default: break;
    }

    /*--- Limiter computation ---*/

    if (limiter && !van_albada) SetPrimitive_Limiter(geometry, config);
  }
}

unsigned long CEulerSolver::SetPrimitive_Variables(CSolver **solver_container, const CConfig *config) {

  /*--- Number of non-physical points, local to the thread, needs
   *    further reduction if function is called in parallel ---*/
  unsigned long nonPhysicalPoints = 0;

  AD::StartNoSharedReading();

  SU2_OMP_FOR_STAT(omp_chunk_size)
  for (unsigned long iPoint = 0; iPoint < nPoint; iPoint ++) {

    /*--- Compressible flow, primitive variables nDim+9, (T, vx, vy, vz, P, rho, h, c, lamMu, eddyMu, ThCond, Cp) ---*/

    bool physical = nodes->SetPrimVar(iPoint, GetFluidModel());
    nodes->SetSecondaryVar(iPoint, GetFluidModel());

    /* Check for non-realizable states for reporting. */

    if (!physical) nonPhysicalPoints++;
  }
  END_SU2_OMP_FOR

  AD::EndNoSharedReading();

  return nonPhysicalPoints;
}

void CEulerSolver::SetTime_Step(CGeometry *geometry, CSolver **solver_container, CConfig *config,
                                unsigned short iMesh, unsigned long Iteration) {

  /*--- Define an object to compute the speed of sound. ---*/
  struct SoundSpeed {
    FORCEINLINE su2double operator() (const CEulerVariable& nodes, unsigned long iPoint, unsigned long jPoint) const {
      return 0.5 * (nodes.GetSoundSpeed(iPoint) + nodes.GetSoundSpeed(jPoint));
    }

    FORCEINLINE su2double operator() (const CEulerVariable& nodes, unsigned long iPoint) const {
      return nodes.GetSoundSpeed(iPoint);
    }

  } soundSpeed;

  /*--- Define an object to compute the viscous eigenvalue. ---*/
  struct LambdaVisc {
    const su2double gamma, prandtlLam, prandtlTurb;

    LambdaVisc(su2double g, su2double pl, su2double pt) : gamma(g), prandtlLam(pl), prandtlTurb(pt) {}

    FORCEINLINE su2double lambda(su2double laminarVisc, su2double eddyVisc, su2double density) const {
      su2double Lambda_1 = (4.0/3.0)*(laminarVisc + eddyVisc);
      /// TODO: (REAL_GAS) removing gamma as it cannot work with FLUIDPROP
      su2double Lambda_2 = (1.0 + (prandtlLam/prandtlTurb)*(eddyVisc/laminarVisc))*(gamma*laminarVisc/prandtlLam);
      return (Lambda_1 + Lambda_2) / density;
    }

    FORCEINLINE su2double operator() (const CEulerVariable& nodes, unsigned long iPoint, unsigned long jPoint) const {
      su2double laminarVisc = 0.5*(nodes.GetLaminarViscosity(iPoint) + nodes.GetLaminarViscosity(jPoint));
      su2double eddyVisc = 0.5*(nodes.GetEddyViscosity(iPoint) + nodes.GetEddyViscosity(jPoint));
      su2double density = 0.5*(nodes.GetDensity(iPoint) + nodes.GetDensity(jPoint));
      return lambda(laminarVisc, eddyVisc, density);
    }

    FORCEINLINE su2double operator() (const CEulerVariable& nodes, unsigned long iPoint) const {
      su2double laminarVisc = nodes.GetLaminarViscosity(iPoint);
      su2double eddyVisc = nodes.GetEddyViscosity(iPoint);
      su2double density = nodes.GetDensity(iPoint);
      return lambda(laminarVisc, eddyVisc, density);
    }

  } lambdaVisc(Gamma, Prandtl_Lam, Prandtl_Turb);

  /*--- Now instantiate the generic implementation with the two functors above. ---*/

  SetTime_Step_impl(soundSpeed, lambdaVisc, geometry, solver_container, config, iMesh, Iteration);

}

void CEulerSolver::Centered_Residual(CGeometry *geometry, CSolver **solver_container, CNumerics **numerics_container,
                                     CConfig *config, unsigned short iMesh, unsigned short iRKStep) {

  EdgeFluxResidual(geometry, solver_container, config);
}

void CEulerSolver::Upwind_Residual(CGeometry *geometry, CSolver **solver_container,
                                   CNumerics **numerics_container, CConfig *config, unsigned short iMesh) {

  if (config->GetUseVectorization()) {
    EdgeFluxResidual(geometry, solver_container, config);
    return;
  }

  const bool implicit         = (config->GetKind_TimeIntScheme() == EULER_IMPLICIT);
  const bool ideal_gas        = (config->GetKind_FluidModel() == STANDARD_AIR) ||
                                (config->GetKind_FluidModel() == IDEAL_GAS);
  const bool mlp_gas          = config->GetKind_FluidModel() == DATADRIVEN_FLUID;

  const bool roe_turkel       = (config->GetKind_Upwind_Flow() == TURKEL);
  const bool low_mach_corr    = config->Low_Mach_Correction();
  const auto kind_dissipation = config->GetKind_RoeLowDiss();

  const bool muscl            = (config->GetMUSCL_Flow() && (iMesh == MESH_0));
  const bool limiter          = (config->GetKind_SlopeLimit_Flow() != LIMITER::NONE);
  const bool van_albada       = (config->GetKind_SlopeLimit_Flow() == LIMITER::VAN_ALBADA_EDGE);

  /*--- Non-physical counter. ---*/
  unsigned long counter_local = 0;
  SU2_OMP_MASTER
  ErrorCounter = 0;
  END_SU2_OMP_MASTER

  /*--- Pick one numerics object per thread. ---*/
  CNumerics* numerics = numerics_container[CONV_TERM + omp_get_thread_num()*MAX_TERMS];

  /*--- Static arrays of MUSCL-reconstructed primitives and secondaries (thread safety). ---*/
  su2double Primitive_i[MAXNVAR] = {0.0}, Primitive_j[MAXNVAR] = {0.0};
  su2double Secondary_i[MAXNVAR] = {0.0}, Secondary_j[MAXNVAR] = {0.0};

  /*--- For hybrid parallel AD, pause preaccumulation if there is shared reading of
  * variables, otherwise switch to the faster adjoint evaluation mode. ---*/
  bool pausePreacc = false;
  if (ReducerStrategy) pausePreacc = AD::PausePreaccumulation();
  else AD::StartNoSharedReading();

  /*--- Loop over edge colors. ---*/
  for (auto color : EdgeColoring)
  {
  /*--- Chunk size is at least OMP_MIN_SIZE and a multiple of the color group size. ---*/
  SU2_OMP_FOR_DYN(nextMultiple(OMP_MIN_SIZE, color.groupSize))
  for(auto k = 0ul; k < color.size; ++k) {

    auto iEdge = color.indices[k];

    unsigned short iDim, iVar;

    /*--- Points in edge and normal vectors ---*/

    auto iPoint = geometry->edges->GetNode(iEdge,0);
    auto jPoint = geometry->edges->GetNode(iEdge,1);

    numerics->SetNormal(geometry->edges->GetNormal(iEdge));

    auto Coord_i = geometry->nodes->GetCoord(iPoint);
    auto Coord_j = geometry->nodes->GetCoord(jPoint);

    /*--- Roe Turkel preconditioning ---*/

    if (roe_turkel) {
      numerics->SetVelocity2_Inf(GeometryToolbox::SquaredNorm(nDim, config->GetVelocity_FreeStream()));
    }

    /*--- Grid movement ---*/

    if (dynamic_grid) {
      numerics->SetGridVel(geometry->nodes->GetGridVel(iPoint),
                           geometry->nodes->GetGridVel(jPoint));
    }

    /*--- Get primitive and secondary variables ---*/

    auto V_i = nodes->GetPrimitive(iPoint); auto V_j = nodes->GetPrimitive(jPoint);
    auto S_i = nodes->GetSecondary(iPoint); auto S_j = nodes->GetSecondary(jPoint);

    /*--- Set them with or without high order reconstruction using MUSCL strategy. ---*/

    if (!muscl) {

      numerics->SetPrimitive(V_i, V_j);
      numerics->SetSecondary(S_i, S_j);

    }
    else {
      /*--- Reconstruction ---*/

      su2double Vector_ij[MAXNDIM] = {0.0};
      for (iDim = 0; iDim < nDim; iDim++) {
        Vector_ij[iDim] = 0.5*(Coord_j[iDim] - Coord_i[iDim]);
      }

      auto Gradient_i = nodes->GetGradient_Reconstruction(iPoint);
      auto Gradient_j = nodes->GetGradient_Reconstruction(jPoint);

      for (iVar = 0; iVar < nPrimVarGrad; iVar++) {

        su2double Project_Grad_i = 0.0;
        su2double Project_Grad_j = 0.0;

        for (iDim = 0; iDim < nDim; iDim++) {
          Project_Grad_i += Vector_ij[iDim]*Gradient_i[iVar][iDim];
          Project_Grad_j -= Vector_ij[iDim]*Gradient_j[iVar][iDim];
        }

        su2double lim_i = 1.0;
        su2double lim_j = 1.0;

        if (van_albada) {
          su2double V_ij = V_j[iVar] - V_i[iVar];
          lim_i = LimiterHelpers<>::vanAlbadaFunction(Project_Grad_i, V_ij, EPS);
          lim_j = LimiterHelpers<>::vanAlbadaFunction(-Project_Grad_j, V_ij, EPS);
        }
        else if (limiter) {
          lim_i = nodes->GetLimiter_Primitive(iPoint, iVar);
          lim_j = nodes->GetLimiter_Primitive(jPoint, iVar);
        }

        Primitive_i[iVar] = V_i[iVar] + lim_i * Project_Grad_i;
        Primitive_j[iVar] = V_j[iVar] + lim_j * Project_Grad_j;

      }

      /*--- Recompute the reconstructed quantities in a thermodynamically consistent way. ---*/

      if (!ideal_gas || low_mach_corr) {
        ComputeConsistentExtrapolation(GetFluidModel(), nDim, Primitive_i, Secondary_i);
        ComputeConsistentExtrapolation(GetFluidModel(), nDim, Primitive_j, Secondary_j);
      }

      /*--- Low-Mach number correction. ---*/

      if (low_mach_corr) {
        LowMachPrimitiveCorrection(GetFluidModel(), nDim, Primitive_i, Primitive_j);
      }

      /*--- Check for non-physical solutions after reconstruction. If found, use the
       cell-average value of the solution. This is a locally 1st order approximation,
       which is typically only active during the start-up of a calculation. ---*/

      bool neg_pres_or_rho_i = (Primitive_i[prim_idx.Pressure()] < 0.0) || (Primitive_i[prim_idx.Density()] < 0.0);
      bool neg_pres_or_rho_j = (Primitive_j[prim_idx.Pressure()] < 0.0) || (Primitive_j[prim_idx.Density()] < 0.0);

      su2double R = sqrt(fabs(Primitive_j[prim_idx.Density()]/Primitive_i[prim_idx.Density()]));
      su2double sq_vel = 0.0;
      for (iDim = 0; iDim < nDim; iDim++) {
        su2double RoeVelocity = (R * Primitive_j[iDim + prim_idx.Velocity()] +
                                 Primitive_i[iDim + prim_idx.Velocity()]) / (R+1);
        sq_vel += pow(RoeVelocity, 2);
      }
      su2double RoeEnthalpy = (R * Primitive_j[prim_idx.Enthalpy()] + Primitive_i[prim_idx.Enthalpy()]) / (R+1);

<<<<<<< HEAD
      bool neg_sound_speed = ((Gamma-1)*(RoeEnthalpy-0.5*sq_vel) < 0.0);

      bool bad_i = neg_sound_speed || neg_pres_or_rho_i;
      bool bad_j = neg_sound_speed || neg_pres_or_rho_j;

      nodes->SetNon_Physical(iPoint, bad_i);
      nodes->SetNon_Physical(jPoint, bad_j);

      /*--- Get updated state, in case the point recovered after the set. ---*/
      bad_i = nodes->GetNon_Physical(iPoint);
      bad_j = nodes->GetNon_Physical(jPoint);

      counter_local += bad_i+bad_j;
      numerics->SetPrimitive(bad_i? V_i : Primitive_i,  bad_j? V_j : Primitive_j);
      numerics->SetSecondary(bad_i? S_i : Secondary_i,  bad_j? S_j : Secondary_j);
=======
      const bool neg_sound_speed = ((Gamma-1)*(RoeEnthalpy-0.5*sq_vel) < 0.0);
      bool bad_recon = neg_sound_speed || neg_pres_or_rho_i || neg_pres_or_rho_j;
      if (bad_recon) {
        /*--- Force 1st order for this edge for at least 20 iterations. ---*/
        NonPhysicalEdgeCounter[iEdge] = 20;
      } else if (NonPhysicalEdgeCounter[iEdge] > 0) {
        --NonPhysicalEdgeCounter[iEdge];
        bad_recon = true;
      }
      counter_local += bad_recon;

      numerics->SetPrimitive(bad_recon? V_i : Primitive_i,  bad_recon? V_j : Primitive_j);
      numerics->SetSecondary(bad_recon? S_i : Secondary_i,  bad_recon? S_j : Secondary_j);
>>>>>>> 47b456cb

    }

    /*--- Roe Low Dissipation Scheme ---*/

    if (kind_dissipation != NO_ROELOWDISS) {

      numerics->SetDissipation(nodes->GetRoe_Dissipation(iPoint),
                               nodes->GetRoe_Dissipation(jPoint));

      if (kind_dissipation == FD_DUCROS || kind_dissipation == NTS_DUCROS){
        numerics->SetSensor(nodes->GetSensor(iPoint),
                            nodes->GetSensor(jPoint));
      }
      if (kind_dissipation == NTS || kind_dissipation == NTS_DUCROS){
        numerics->SetCoord(Coord_i, Coord_j);
      }
    }

    /*--- Compute the residual ---*/

    auto residual = numerics->ComputeResidual(config);

    /*--- Set the final value of the Roe dissipation coefficient ---*/

    if ((kind_dissipation != NO_ROELOWDISS) && (MGLevel != MESH_0)) {
      nodes->SetRoe_Dissipation(iPoint,numerics->GetDissipation());
      nodes->SetRoe_Dissipation(jPoint,numerics->GetDissipation());
    }

    /*--- Update residual value ---*/

    if (ReducerStrategy) {
      EdgeFluxes.SetBlock(iEdge, residual);
      if (implicit)
        Jacobian.SetBlocks(iEdge, residual.jacobian_i, residual.jacobian_j);
    }
    else {
      LinSysRes.AddBlock(iPoint, residual);
      LinSysRes.SubtractBlock(jPoint, residual);

      /*--- Set implicit computation ---*/
      if (implicit)
        Jacobian.UpdateBlocks(iEdge, iPoint, jPoint, residual.jacobian_i, residual.jacobian_j);
    }

    /*--- Viscous contribution. ---*/

    Viscous_Residual(iEdge, geometry, solver_container,
                     numerics_container[VISC_TERM + omp_get_thread_num()*MAX_TERMS], config);
  }
  END_SU2_OMP_FOR
  } // end color loop

  /*--- Restore preaccumulation and adjoint evaluation state. ---*/
  AD::ResumePreaccumulation(pausePreacc);
  if (!ReducerStrategy) AD::EndNoSharedReading();

  if (ReducerStrategy) {
    SumEdgeFluxes(geometry);
    if (implicit)
      Jacobian.SetDiagonalAsColumnSum();
  }

  /*--- Warning message about non-physical reconstructions. ---*/

  if ((iMesh == MESH_0) && (config->GetComm_Level() == COMM_FULL)) {
    /*--- Add counter results for all threads. ---*/
    SU2_OMP_ATOMIC
    ErrorCounter += counter_local;

    /*--- Add counter results for all ranks. ---*/
    BEGIN_SU2_OMP_SAFE_GLOBAL_ACCESS
    {
      counter_local = ErrorCounter;
      SU2_MPI::Reduce(&counter_local, &ErrorCounter, 1, MPI_UNSIGNED_LONG, MPI_SUM, MASTER_NODE, SU2_MPI::GetComm());
      config->SetNonphysical_Reconstr(ErrorCounter);
    }
    END_SU2_OMP_SAFE_GLOBAL_ACCESS
  }
}

void CEulerSolver::ComputeConsistentExtrapolation(CFluidModel *fluidModel, unsigned short nDim,
                                                  su2double *primitive, su2double *secondary) {
  const CEulerVariable::CIndices<unsigned short> prim_idx(nDim, 0);
  const su2double density = primitive[prim_idx.Density()];
  const su2double pressure = primitive[prim_idx.Pressure()];
  const su2double velocity2 = GeometryToolbox::SquaredNorm(nDim, &primitive[prim_idx.Velocity()]);
  
  const su2double energy = primitive[prim_idx.Enthalpy()] - pressure / density;
  fluidModel->SetTDState_rhoe(density, energy);
  //fluidModel->SetTDState_Prho(pressure, density);
  
  primitive[prim_idx.Temperature()] = fluidModel->GetTemperature();
  primitive[prim_idx.Enthalpy()] = fluidModel->GetStaticEnergy() + pressure / density + 0.5*velocity2;
  primitive[prim_idx.SoundSpeed()] = fluidModel->GetSoundSpeed();
  secondary[0] = fluidModel->GetdPdrho_e();
  secondary[1] = fluidModel->GetdPde_rho();

}

void CEulerSolver::LowMachPrimitiveCorrection(CFluidModel *fluidModel, unsigned short nDim,
                                              su2double *primitive_i, su2double *primitive_j) {
  unsigned short iDim;

  su2double velocity2_i = 0.0;
  su2double velocity2_j = 0.0;

  for (iDim = 0; iDim < nDim; iDim++) {
    velocity2_i += pow(primitive_i[iDim+1], 2);
    velocity2_j += pow(primitive_j[iDim+1], 2);
  }
  su2double mach_i = sqrt(velocity2_i)/primitive_i[nDim+4];
  su2double mach_j = sqrt(velocity2_j)/primitive_j[nDim+4];

  su2double z = min(max(mach_i,mach_j),1.0);
  velocity2_i = 0.0;
  velocity2_j = 0.0;
  for (iDim = 0; iDim < nDim; iDim++) {
    su2double vel_i_corr = ( primitive_i[iDim+1] + primitive_j[iDim+1] )/2.0
                     + z * ( primitive_i[iDim+1] - primitive_j[iDim+1] )/2.0;
    su2double vel_j_corr = ( primitive_i[iDim+1] + primitive_j[iDim+1] )/2.0
                     + z * ( primitive_j[iDim+1] - primitive_i[iDim+1] )/2.0;

    velocity2_i += pow(vel_i_corr, 2);
    velocity2_j += pow(vel_j_corr, 2);

    primitive_i[iDim+1] = vel_i_corr;
    primitive_j[iDim+1] = vel_j_corr;
  }

  fluidModel->SetEnergy_Prho(primitive_i[nDim+1], primitive_i[nDim+2]);
  primitive_i[nDim+3]= fluidModel->GetStaticEnergy() + primitive_i[nDim+1]/primitive_i[nDim+2] + 0.5*velocity2_i;

  fluidModel->SetEnergy_Prho(primitive_j[nDim+1], primitive_j[nDim+2]);
  primitive_j[nDim+3]= fluidModel->GetStaticEnergy() + primitive_j[nDim+1]/primitive_j[nDim+2] + 0.5*velocity2_j;

}

void CEulerSolver::Source_Residual(CGeometry *geometry, CSolver **solver_container,
                                   CNumerics **numerics_container, CConfig *config, unsigned short iMesh) {

  const bool implicit         = config->GetKind_TimeIntScheme() == EULER_IMPLICIT;
  const bool viscous          = config->GetViscous();
  const bool rotating_frame   = config->GetRotating_Frame();
  const bool axisymmetric     = config->GetAxisymmetric();
  const bool gravity          = (config->GetGravityForce() == YES);
  const bool harmonic_balance = (config->GetTime_Marching() == TIME_MARCHING::HARMONIC_BALANCE);
  const bool windgust         = config->GetWind_Gust();
  const bool body_force       = config->GetBody_Force();
  const bool ideal_gas        = (config->GetKind_FluidModel() == STANDARD_AIR) ||
                                (config->GetKind_FluidModel() == IDEAL_GAS);
  const bool rans             = (config->GetKind_Turb_Model() != TURB_MODEL::NONE);

  /*--- Pick one numerics object per thread. ---*/
  CNumerics* numerics = numerics_container[SOURCE_FIRST_TERM + omp_get_thread_num()*MAX_TERMS];

  unsigned short iVar;
  unsigned long iPoint;

  if (body_force) {

    /*--- Loop over all points ---*/
    AD::StartNoSharedReading();
    SU2_OMP_FOR_STAT(omp_chunk_size)
    for (iPoint = 0; iPoint < nPointDomain; iPoint++) {

      /*--- Load the conservative variables ---*/
      numerics->SetConservative(nodes->GetSolution(iPoint),
                                nodes->GetSolution(iPoint));

      /*--- Load the volume of the dual mesh cell ---*/
      numerics->SetVolume(geometry->nodes->GetVolume(iPoint));

      /*--- Compute the rotating frame source residual ---*/
      auto residual = numerics->ComputeResidual(config);

      /*--- Add the source residual to the total ---*/
      LinSysRes.AddBlock(iPoint, residual);

    }
    END_SU2_OMP_FOR
    AD::EndNoSharedReading();
  }

  if (rotating_frame) {

    /*--- Include the residual contribution from GCL due to the static
     mesh movement that is set for rotating frame. ---*/

    SetRotatingFrame_GCL(geometry, config);

    /*--- Loop over all points ---*/
    AD::StartNoSharedReading();
    SU2_OMP_FOR_DYN(omp_chunk_size)
    for (iPoint = 0; iPoint < nPointDomain; iPoint++) {

      /*--- Load the conservative variables ---*/
      numerics->SetConservative(nodes->GetSolution(iPoint),
                                nodes->GetSolution(iPoint));

      /*--- Load the volume of the dual mesh cell ---*/
      numerics->SetVolume(geometry->nodes->GetVolume(iPoint));

      /*--- Compute the rotating frame source residual ---*/
      auto residual = numerics->ComputeResidual(config);

      /*--- Add the source residual to the total ---*/
      LinSysRes.AddBlock(iPoint, residual);

      /*--- Add the implicit Jacobian contribution ---*/
      if (implicit) Jacobian.AddBlock2Diag(iPoint, residual.jacobian_i);

    }
    END_SU2_OMP_FOR
    AD::EndNoSharedReading();
  }

  if (axisymmetric) {

    /*--- For viscous problems, we need an additional gradient. ---*/
    if (viscous) {
      ComputeAxisymmetricAuxGradients(geometry, config);
    }

    /*--- loop over points ---*/
    AD::StartNoSharedReading();
    SU2_OMP_FOR_DYN(omp_chunk_size)
    for (iPoint = 0; iPoint < nPointDomain; iPoint++) {

      /*--- Set solution  ---*/
      numerics->SetConservative(nodes->GetSolution(iPoint), nodes->GetSolution(iPoint));

      /*--- Set control volume ---*/
      numerics->SetVolume(geometry->nodes->GetVolume(iPoint));

      /*--- Set y coordinate ---*/
      numerics->SetCoord(geometry->nodes->GetCoord(iPoint), geometry->nodes->GetCoord(iPoint));

      /*--- Set primitive variables for viscous terms and/or generalised source ---*/
      if (!ideal_gas || viscous) numerics->SetPrimitive(nodes->GetPrimitive(iPoint), nodes->GetPrimitive(iPoint));

      /*--- Set secondary variables for generalised source ---*/
      if (!ideal_gas) numerics->SetSecondary(nodes->GetSecondary(iPoint), nodes->GetSecondary(iPoint));

      if (viscous) {

        /*--- Set gradient of primitive variables ---*/
        numerics->SetPrimVarGradient(nodes->GetGradient_Primitive(iPoint), nodes->GetGradient_Primitive(iPoint));

        /*--- Set gradient of auxillary variables ---*/
        numerics->SetAuxVarGrad(nodes->GetAuxVarGradient(iPoint), nullptr);

        /*--- Set turbulence kinetic energy ---*/
        if (rans){
          CVariable* turbNodes = solver_container[TURB_SOL]->GetNodes();
          numerics->SetTurbKineticEnergy(turbNodes->GetSolution(iPoint,0), turbNodes->GetSolution(iPoint,0));
        }
      }

      /*--- Compute Source term Residual ---*/
      auto residual = numerics->ComputeResidual(config);

      /*--- Add Residual ---*/
      LinSysRes.AddBlock(iPoint, residual);

      /*--- Implicit part ---*/
      if (implicit)
        Jacobian.AddBlock2Diag(iPoint, residual.jacobian_i);
    }
    END_SU2_OMP_FOR

    AD::EndNoSharedReading();
  }

  AD::StartNoSharedReading();

  if (gravity) {

    /*--- loop over points ---*/
    SU2_OMP_FOR_DYN(omp_chunk_size)
    for (iPoint = 0; iPoint < nPointDomain; iPoint++) {

      /*--- Set solution  ---*/
      numerics->SetConservative(nodes->GetSolution(iPoint), nodes->GetSolution(iPoint));

      /*--- Set control volume ---*/
      numerics->SetVolume(geometry->nodes->GetVolume(iPoint));

      /*--- Compute Source term Residual ---*/
      auto residual = numerics->ComputeResidual(config);

      /*--- Add Residual ---*/
      LinSysRes.AddBlock(iPoint, residual);

    }
    END_SU2_OMP_FOR

  }

  if (harmonic_balance) {

    /*--- loop over points ---*/
    SU2_OMP_FOR_STAT(omp_chunk_size)
    for (iPoint = 0; iPoint < nPointDomain; iPoint++) {

      /*--- Get control volume ---*/
      su2double Volume = geometry->nodes->GetVolume(iPoint);

      /*--- Get stored time spectral source term and add to residual ---*/
      for (iVar = 0; iVar < nVar; iVar++) {
        LinSysRes(iPoint,iVar) += Volume * nodes->GetHarmonicBalance_Source(iPoint,iVar);
      }
    }
    END_SU2_OMP_FOR
  }

  if (windgust) {

    /*--- Loop over all points ---*/
    SU2_OMP_FOR_DYN(omp_chunk_size)
    for (iPoint = 0; iPoint < nPointDomain; iPoint++) {

      /*--- Load the wind gust ---*/
      numerics->SetWindGust(nodes->GetWindGust(iPoint), nodes->GetWindGust(iPoint));

      /*--- Load the wind gust derivatives ---*/
      numerics->SetWindGustDer(nodes->GetWindGustDer(iPoint), nodes->GetWindGustDer(iPoint));

      /*--- Load the primitive variables ---*/
      numerics->SetPrimitive(nodes->GetPrimitive(iPoint), nodes->GetPrimitive(iPoint));

      /*--- Load the volume of the dual mesh cell ---*/
      numerics->SetVolume(geometry->nodes->GetVolume(iPoint));

      /*--- Compute the rotating frame source residual ---*/
      auto residual = numerics->ComputeResidual(config);

      /*--- Add the source residual to the total ---*/
      LinSysRes.AddBlock(iPoint, residual);

      /*--- Add the implicit Jacobian contribution ---*/
      if (implicit) Jacobian.AddBlock2Diag(iPoint, residual.jacobian_i);

    }
    END_SU2_OMP_FOR
  }

  /*--- Check if a verification solution is to be computed. ---*/

  if ( VerificationSolution ) {
    if ( VerificationSolution->IsManufacturedSolution() ) {

      /*--- Get the physical time. ---*/
      su2double time = 0.0;
      if (config->GetTime_Marching() != TIME_MARCHING::STEADY) time = config->GetPhysicalTime();

      /*--- Loop over points ---*/
      SU2_OMP_FOR_DYN(omp_chunk_size)
      for (iPoint = 0; iPoint < nPointDomain; iPoint++) {

        /*--- Get control volume size. ---*/
        su2double Volume = geometry->nodes->GetVolume(iPoint);

        /*--- Get the current point coordinates. ---*/
        const su2double *coor = geometry->nodes->GetCoord(iPoint);

        /*--- Get the MMS source term. ---*/
        vector<su2double> sourceMan(nVar,0.0);
        VerificationSolution->GetMMSSourceTerm(coor, time, sourceMan.data());

        /*--- Compute the residual for this control volume and subtract. ---*/
        for (iVar = 0; iVar < nVar; iVar++) {
          LinSysRes(iPoint,iVar) -= sourceMan[iVar]*Volume;
        }
      }
      END_SU2_OMP_FOR
    }
  }

  AD::EndNoSharedReading();
}

void CEulerSolver::Source_Template(CGeometry *geometry, CSolver **solver_container, CNumerics *numerics,
                                   CConfig *config, unsigned short iMesh) {

  /* This method should be used to call any new source terms for a particular problem*/
  /* This method calls the new child class in CNumerics, where the new source term should be implemented.  */

  /* Next we describe how to get access to some important quanties for this method */
  /* Access to all points in the current geometric mesh by saying: nPointDomain */
  /* Get the vector of conservative variables at some point iPoint = nodes->GetSolution(iPoint) */
  /* Get the volume (or area in 2D) associated with iPoint = nodes->GetVolume(iPoint) */
  /* Get the vector of geometric coordinates of point iPoint = nodes->GetCoord(iPoint) */

}

void CEulerSolver::SetMax_Eigenvalue(CGeometry *geometry, const CConfig *config) {

  /*--- Define an object to compute the speed of sound. ---*/
  struct SoundSpeed {
    FORCEINLINE su2double operator() (const CEulerVariable& nodes, unsigned long iPoint, unsigned long jPoint) const {
      return 0.5 * (nodes.GetSoundSpeed(iPoint) + nodes.GetSoundSpeed(jPoint));
    }

    FORCEINLINE su2double operator() (const CEulerVariable& nodes, unsigned long iPoint) const {
      return nodes.GetSoundSpeed(iPoint);
    }

  } soundSpeed;

  /*--- Instantiate generic implementation. ---*/

  SetMax_Eigenvalue_impl(soundSpeed, geometry, config);

}

void CEulerSolver::SetUndivided_Laplacian(CGeometry *geometry, const CConfig *config) {

  /*--- Loop domain points. ---*/

  SU2_OMP_FOR_DYN(omp_chunk_size)
  for (unsigned long iPoint = 0; iPoint < nPointDomain; ++iPoint) {

    const bool boundary_i = geometry->nodes->GetPhysicalBoundary(iPoint);
    const su2double Pressure_i = nodes->GetPressure(iPoint);

    /*--- Initialize. ---*/
    for (unsigned short iVar = 0; iVar < nVar; iVar++)
      nodes->SetUnd_Lapl(iPoint, iVar, 0.0);

    /*--- Loop over the neighbors of point i. ---*/
    for (auto jPoint : geometry->nodes->GetPoints(iPoint)) {

      bool boundary_j = geometry->nodes->GetPhysicalBoundary(jPoint);

      /*--- If iPoint is boundary it only takes contributions from other boundary points. ---*/
      if (boundary_i && !boundary_j) continue;

      /*--- Add solution differences, with correction for compressible flows which use the enthalpy. ---*/

      for (unsigned short iVar = 0; iVar < nVar; iVar++)
        nodes->AddUnd_Lapl(iPoint, iVar, nodes->GetSolution(jPoint,iVar)-nodes->GetSolution(iPoint,iVar));

      su2double Pressure_j = nodes->GetPressure(jPoint);
      nodes->AddUnd_Lapl(iPoint, nVar-1, Pressure_j-Pressure_i);
    }
  }
  END_SU2_OMP_FOR

  /*--- Correct the Laplacian across any periodic boundaries. ---*/

  for (unsigned short iPeriodic = 1; iPeriodic <= config->GetnMarker_Periodic()/2; iPeriodic++) {
    InitiatePeriodicComms(geometry, config, iPeriodic, PERIODIC_LAPLACIAN);
    CompletePeriodicComms(geometry, config, iPeriodic, PERIODIC_LAPLACIAN);
  }

  /*--- MPI parallelization ---*/

  InitiateComms(geometry, config, UNDIVIDED_LAPLACIAN);
  CompleteComms(geometry, config, UNDIVIDED_LAPLACIAN);

}

void CEulerSolver::SetCentered_Dissipation_Sensor(CGeometry *geometry, const CConfig *config) {

  /*--- Define an object for the sensor variable, pressure. ---*/
  struct SensVar {
    FORCEINLINE su2double operator() (const CEulerVariable& nodes, unsigned long iPoint) const {
      return nodes.GetPressure(iPoint);
    }
  } sensVar;

  /*--- Instantiate generic implementation. ---*/
  SetCentered_Dissipation_Sensor_impl(sensVar, geometry, config);
}

void CEulerSolver::SetUpwind_Ducros_Sensor(CGeometry *geometry, CConfig *config){

  SU2_OMP_FOR_STAT(omp_chunk_size)
  for (unsigned long iPoint = 0; iPoint < geometry->GetnPoint(); iPoint++) {

    /*---- Ducros sensor for iPoint and its neighbor points to avoid lower dissipation near shocks. ---*/

    su2double Ducros_i = 0.0;
    const auto nNeigh = geometry->nodes->GetnPoint(iPoint);

    for (unsigned short iNeigh = 0; iNeigh <= nNeigh; iNeigh++) {

      auto jPoint = iPoint; // when iNeigh == nNeigh
      if (iNeigh < nNeigh) jPoint = geometry->nodes->GetPoint(iPoint, iNeigh);

      /*---- Dilatation for jPoint ---*/

      su2double uixi=0.0;
      for(unsigned short iDim = 0; iDim < nDim; iDim++){
        uixi += nodes->GetGradient_Primitive(jPoint,iDim+1, iDim);
      }

      /*--- Compute norm of vorticity ---*/

      const su2double* Vorticity = nodes->GetVorticity(jPoint);
      su2double Omega = 0.0;
      for (unsigned short iDim = 0; iDim < nDim; iDim++) {
        Omega += pow(Vorticity[iDim], 2);
      }
      Omega = sqrt(Omega);

      su2double Ducros_j = 0.0;

      if (config->GetKind_RoeLowDiss() == FD_DUCROS) {
        Ducros_j = -uixi / (fabs(uixi) + Omega + 1e-20);
      }
      else if (config->GetKind_RoeLowDiss() == NTS_DUCROS) {
        Ducros_j = pow(uixi,2.0) /(pow(uixi,2.0)+ pow(Omega,2.0) + 1e-20);
      }
      Ducros_i = max(Ducros_i, Ducros_j);
    }

    nodes->SetSensor(iPoint, Ducros_i);
  }
  END_SU2_OMP_FOR

  InitiateComms(geometry, config, SENSOR);
  CompleteComms(geometry, config, SENSOR);

}

void CEulerSolver::ExplicitRK_Iteration(CGeometry *geometry, CSolver **solver_container,
                                        CConfig *config, unsigned short iRKStep) {

  Explicit_Iteration<RUNGE_KUTTA_EXPLICIT>(geometry, solver_container, config, iRKStep);
}

void CEulerSolver::ClassicalRK4_Iteration(CGeometry *geometry, CSolver **solver_container,
                                        CConfig *config, unsigned short iRKStep) {

  Explicit_Iteration<CLASSICAL_RK4_EXPLICIT>(geometry, solver_container, config, iRKStep);
}

void CEulerSolver::ExplicitEuler_Iteration(CGeometry *geometry, CSolver **solver_container, CConfig *config) {

  Explicit_Iteration<EULER_EXPLICIT>(geometry, solver_container, config, 0);
}

void CEulerSolver::PrepareImplicitIteration(CGeometry *geometry, CSolver**, CConfig *config) {

  struct LowMachPrec {
    const CEulerSolver* solver;
    const bool active;
    su2activematrix matrix;

    LowMachPrec(const CEulerSolver* s, bool a, unsigned short nVar) : solver(s), active(a) {
      if (active) matrix.resize(nVar,nVar);
    }

    FORCEINLINE const su2activematrix& operator() (const CConfig* config, unsigned long iPoint, su2double delta) {
      solver->SetPreconditioner(config, iPoint, delta, matrix);
      return matrix;
    }

  } precond(this, config->Low_Mach_Preconditioning() || (config->GetKind_Upwind_Flow() == TURKEL), nVar);

  PrepareImplicitIteration_impl(precond, geometry, config);
}

void CEulerSolver::CompleteImplicitIteration(CGeometry *geometry, CSolver**, CConfig *config) {

  CompleteImplicitIteration_impl<true>(geometry, config);
}

void CEulerSolver::SetPreconditioner(const CConfig *config, unsigned long iPoint,
                                     su2double delta, su2activematrix& preconditioner) const {

  unsigned short iDim, jDim, iVar, jVar;
  su2double local_Mach, rho, enthalpy, soundspeed, sq_vel;
  su2double *U_i = nullptr;
  su2double Beta_max = config->GetmaxTurkelBeta();
  su2double Mach_infty2, Mach_lim2, aux, parameter;

  /*--- Variables to calculate the preconditioner parameter Beta ---*/
  local_Mach = sqrt(nodes->GetVelocity2(iPoint))/nodes->GetSoundSpeed(iPoint);

  /*--- Weiss and Smith Preconditioning---*/
  Mach_infty2 = pow(config->GetMach(),2.0);
  Mach_lim2 = pow(0.00001,2.0);
  aux = max(pow(local_Mach,2.0),Mach_lim2);
  parameter = min(1.0, max(aux,Beta_max*Mach_infty2));

  U_i = nodes->GetSolution(iPoint);

  rho = U_i[0];
  enthalpy = nodes->GetEnthalpy(iPoint);
  soundspeed = nodes->GetSoundSpeed(iPoint);
  sq_vel = nodes->GetVelocity2(iPoint);

  /*---Calculating the inverse of the preconditioning matrix that multiplies the time derivative  */
  preconditioner[0][0] = 0.5*sq_vel;
  preconditioner[0][nVar-1] = 1.0;
  for (iDim = 0; iDim < nDim; iDim ++)
    preconditioner[0][1+iDim] = -1.0*U_i[iDim+1]/rho;

  for (iDim = 0; iDim < nDim; iDim ++) {
    preconditioner[iDim+1][0] = 0.5*sq_vel*U_i[iDim+1]/rho;
    preconditioner[iDim+1][nVar-1] = U_i[iDim+1]/rho;
    for (jDim = 0; jDim < nDim; jDim ++) {
      preconditioner[iDim+1][1+jDim] = -1.0*U_i[jDim+1]/rho*U_i[iDim+1]/rho;
    }
  }

  preconditioner[nVar-1][0] = 0.5*sq_vel*enthalpy;
  preconditioner[nVar-1][nVar-1] = enthalpy;
  for (iDim = 0; iDim < nDim; iDim ++)
    preconditioner[nVar-1][1+iDim] = -1.0*U_i[iDim+1]/rho*enthalpy;


  for (iVar = 0; iVar < nVar; iVar ++ ) {
    for (jVar = 0; jVar < nVar; jVar ++ ) {
      preconditioner[iVar][jVar] = (parameter - 1.0) * ((Gamma-1.0)/(soundspeed*soundspeed))*preconditioner[iVar][jVar];
      if (iVar == jVar)
        preconditioner[iVar][iVar] += 1.0;

      preconditioner[iVar][jVar] *= delta;
    }
  }

}

void CEulerSolver::GetPower_Properties(CGeometry *geometry, CConfig *config, unsigned short iMesh, bool Output) {

  unsigned short iDim, iMarker, jMarker;
  unsigned long iVertex, iPoint;
  su2double  *V_inlet = nullptr, *V_outlet = nullptr, Pressure, Temperature, Velocity[3], Vn,
  Velocity2, Density, Area, SoundSpeed, TotalPressure, Vel_Infty2, RamDrag,
  TotalTemperature, VelocityJet,
  Vel_Infty, MaxPressure, MinPressure, MFR, InfVel2;
  unsigned short iMarker_Inlet, iMarker_Outlet, nMarker_Inlet, nMarker_Outlet;
  string Inlet_TagBound, Outlet_TagBound;
  su2double DeltaPress = 0.0, DeltaTemp = 0.0, TotalPressRatio = 0.0, TotalTempRatio = 0.0, StaticPressRatio = 0.0, StaticTempRatio = 0.0,
  NetThrust = 0.0, GrossThrust = 0.0, Power = 0.0, MassFlow = 0.0, Mach = 0.0, Force = 0.0;
  bool ReverseFlow, Engine = false, Pair = true;
  su2double Vector[MAXNDIM] = {0.0};

  su2double Gas_Constant = config->GetGas_ConstantND();
  su2double Cp = Gas_Constant*Gamma / (Gamma-1.0);
  su2double Alpha = config->GetAoA()*PI_NUMBER/180.0;
  su2double Beta = config->GetAoS()*PI_NUMBER/180.0;
  bool write_heads = ((((config->GetInnerIter() % (config->GetScreen_Wrt_Freq(2)*40)) == 0) && (config->GetInnerIter()!= 0)) || (config->GetInnerIter() == 1));
  bool Evaluate_BC = ((((config->GetInnerIter() % (config->GetScreen_Wrt_Freq(2)*40)) == 0)) || (config->GetInnerIter() == 1) || (config->GetDiscrete_Adjoint()));

  if ((config->GetnMarker_EngineInflow() != 0) || (config->GetnMarker_EngineExhaust() != 0)) Engine = true;
  if ((config->GetnMarker_ActDiskInlet() != 0) || (config->GetnMarker_ActDiskOutlet() != 0)) Engine = false;
  if ((config->GetnMarker_EngineInflow()) != (config->GetnMarker_EngineExhaust())) Pair = false;

  if (Engine) { nMarker_Inlet  = config->GetnMarker_EngineInflow(); nMarker_Outlet = config->GetnMarker_EngineExhaust(); }
  else  { nMarker_Inlet = config->GetnMarker_ActDiskInlet(); nMarker_Outlet  = config->GetnMarker_ActDiskOutlet(); }

  /*--- Evaluate the MPI for the actuator disk IO ---*/

  if (Evaluate_BC) {

    su2double *Inlet_MassFlow         = new su2double [config->GetnMarker_All()]();
    su2double *Inlet_ReverseMassFlow  = new su2double [config->GetnMarker_All()]();
    su2double *Inlet_Pressure         = new su2double [config->GetnMarker_All()]();
    su2double *Inlet_Mach             = new su2double [config->GetnMarker_All()]();
    su2double *Inlet_MaxPressure      = new su2double [config->GetnMarker_All()]();
    su2double *Inlet_MinPressure      = new su2double [config->GetnMarker_All()]();
    su2double *Inlet_TotalPressure    = new su2double [config->GetnMarker_All()]();
    su2double *Inlet_Temperature      = new su2double [config->GetnMarker_All()]();
    su2double *Inlet_TotalTemperature = new su2double [config->GetnMarker_All()]();
    su2double *Inlet_Area             = new su2double [config->GetnMarker_All()]();
    su2double *Inlet_RamDrag          = new su2double [config->GetnMarker_All()]();
    su2double *Inlet_Force            = new su2double [config->GetnMarker_All()]();
    su2double *Inlet_Power            = new su2double [config->GetnMarker_All()]();
    su2double *Inlet_XCG              = new su2double [config->GetnMarker_All()]();
    su2double *Inlet_YCG              = new su2double [config->GetnMarker_All()]();
    su2double *Inlet_ZCG              = new su2double [config->GetnMarker_All()]();

    su2double *Outlet_MassFlow         = new su2double [config->GetnMarker_All()]();
    su2double *Outlet_Pressure         = new su2double [config->GetnMarker_All()]();
    su2double *Outlet_TotalPressure    = new su2double [config->GetnMarker_All()]();
    su2double *Outlet_Temperature      = new su2double [config->GetnMarker_All()]();
    su2double *Outlet_TotalTemperature = new su2double [config->GetnMarker_All()]();
    su2double *Outlet_Area             = new su2double [config->GetnMarker_All()]();
    su2double *Outlet_GrossThrust      = new su2double [config->GetnMarker_All()]();
    su2double *Outlet_Force            = new su2double [config->GetnMarker_All()]();
    su2double *Outlet_Power            = new su2double [config->GetnMarker_All()]();

    /*--- Comute MassFlow, average temp, press, etc. ---*/

    for (iMarker = 0; iMarker < config->GetnMarker_All(); iMarker++) {

      MinPressure = +1E10; MaxPressure = -1E10;

      if ((config->GetMarker_All_KindBC(iMarker) == ACTDISK_INLET) ||
          (config->GetMarker_All_KindBC(iMarker) == ENGINE_INFLOW)) {

        for (iVertex = 0; iVertex < geometry->nVertex[iMarker]; iVertex++) {

          iPoint = geometry->vertex[iMarker][iVertex]->GetNode();

          if (geometry->nodes->GetDomain(iPoint)) {

            V_inlet = nodes->GetPrimitive(iPoint);

            geometry->vertex[iMarker][iVertex]->GetNormal(Vector);

            Temperature = V_inlet[0];
            Pressure = V_inlet[nDim+1];

            Density = V_inlet[nDim+2];
            SoundSpeed = sqrt(Gamma*Pressure/Density);

            Velocity2 = 0.0; MassFlow = 0.0; Vel_Infty2 =0.0;
            for (iDim = 0; iDim < nDim; iDim++) {
              Velocity[iDim] = V_inlet[iDim+1];
              Velocity2 += Velocity[iDim]*Velocity[iDim];
              Vel_Infty2 += GetVelocity_Inf(iDim)*GetVelocity_Inf(iDim);
              MassFlow -= Vector[iDim]*Velocity[iDim]*Density;
            }

            Area = GeometryToolbox::Norm(nDim, Vector);
            Vn = 0.0; ReverseFlow = false;
            for (iDim = 0; iDim < nDim; iDim++) {  Vn -= Velocity[iDim]*Vector[iDim]/Area; }
            if (Vn < 0.0) { ReverseFlow = true; }

            Vel_Infty = sqrt (Vel_Infty2);
            Mach = sqrt(Velocity2)/SoundSpeed;
            TotalPressure = Pressure * pow( 1.0 + Mach * Mach * 0.5 * (Gamma - 1.0), Gamma    / (Gamma - 1.0));
            TotalTemperature = Temperature * (1.0 + Mach * Mach * 0.5 * (Gamma - 1.0));
            MinPressure = min(MinPressure, TotalPressure);
            MaxPressure = max(MaxPressure, TotalPressure);

            RamDrag = MassFlow * Vel_Infty;

            Inlet_MassFlow[iMarker]         += MassFlow;
            Inlet_Pressure[iMarker]         += Pressure*MassFlow;
            Inlet_Mach[iMarker]             += Mach*MassFlow;
            Inlet_MinPressure[iMarker]       = min (MinPressure, Inlet_MinPressure[iMarker]);
            Inlet_MaxPressure[iMarker]       = max(MaxPressure, Inlet_MaxPressure[iMarker]);
            Inlet_TotalPressure[iMarker]    += TotalPressure*MassFlow;
            Inlet_Temperature[iMarker]      += Temperature*MassFlow;
            Inlet_TotalTemperature[iMarker] += TotalTemperature*MassFlow;
            Inlet_Area[iMarker]             += Area;
            Inlet_RamDrag[iMarker]          += RamDrag;
            Inlet_Power[iMarker] += MassFlow*Cp*TotalTemperature;
            if (ReverseFlow) Inlet_ReverseMassFlow[iMarker]  += MassFlow;

            su2double Inlet_ForceX = -(Pressure - Pressure_Inf)*Vector[0] + MassFlow*Velocity[0];
            su2double Inlet_ForceY = -(Pressure - Pressure_Inf)*Vector[1] + MassFlow*Velocity[1];
            su2double Inlet_ForceZ = 0.0;
            if (nDim == 3) Inlet_ForceZ = -(Pressure - Pressure_Inf)*Vector[2] + MassFlow*Velocity[2];
            Inlet_Force[iMarker] +=  Inlet_ForceX*cos(Alpha)*cos(Beta) + Inlet_ForceY*sin(Beta) +Inlet_ForceZ*sin(Alpha)*cos(Beta);

            Inlet_XCG[iMarker] += geometry->nodes->GetCoord(iPoint, 0)*Area;
            Inlet_YCG[iMarker] += geometry->nodes->GetCoord(iPoint, 1)*Area;
            if (nDim == 3) Inlet_ZCG[iMarker] += geometry->nodes->GetCoord(iPoint, 2)*Area;

          }
        }

      }

      if ((config->GetMarker_All_KindBC(iMarker) == ACTDISK_OUTLET) ||
          (config->GetMarker_All_KindBC(iMarker) == ENGINE_EXHAUST)) {

        for (iVertex = 0; iVertex < geometry->nVertex[iMarker]; iVertex++) {

          iPoint = geometry->vertex[iMarker][iVertex]->GetNode();

          if (geometry->nodes->GetDomain(iPoint)) {

            V_outlet = nodes->GetPrimitive(iPoint);

            geometry->vertex[iMarker][iVertex]->GetNormal(Vector);

            Temperature = V_outlet[0];
            Pressure = V_outlet[nDim+1];

            Density = V_outlet[nDim+2];
            SoundSpeed  = sqrt(Gamma*Pressure/Density);

            Velocity2 = 0.0; MassFlow = 0.0; Vel_Infty2 = 0.0;
            for (iDim = 0; iDim < nDim; iDim++) {
              Velocity[iDim] = V_outlet[iDim+1];
              Velocity2 += Velocity[iDim]*Velocity[iDim];
              Vel_Infty2 += GetVelocity_Inf(iDim)*GetVelocity_Inf(iDim);
              MassFlow += Vector[iDim]*Velocity[iDim]*Density;
            }

            Vel_Infty = sqrt (Vel_Infty2);
            Area = GeometryToolbox::Norm(nDim, Vector);
            Mach = sqrt(Velocity2)/SoundSpeed;
            TotalPressure = Pressure * pow( 1.0 + Mach * Mach * 0.5 * (Gamma - 1.0), Gamma / (Gamma - 1.0));
            TotalTemperature = Temperature * (1.0 + Mach * Mach * 0.5 * (Gamma - 1.0));
            VelocityJet = sqrt(Velocity2) ;

            GrossThrust = MassFlow * VelocityJet;

            Outlet_MassFlow[iMarker] += MassFlow;
            Outlet_Pressure[iMarker] += Pressure*MassFlow;
            Outlet_TotalPressure[iMarker] += TotalPressure*MassFlow;
            Outlet_Temperature[iMarker] += Temperature*MassFlow;
            Outlet_TotalTemperature[iMarker] += TotalTemperature*MassFlow;
            Outlet_Area[iMarker] += Area;
            Outlet_GrossThrust[iMarker] += GrossThrust;
            Outlet_Power[iMarker] += MassFlow*Cp*TotalTemperature;

            su2double Outlet_ForceX = -(Pressure - Pressure_Inf)*Vector[0] -MassFlow*Velocity[0];
            su2double Outlet_ForceY = -(Pressure - Pressure_Inf)*Vector[1] -MassFlow*Velocity[1];
            su2double Outlet_ForceZ = 0.0;
            if (nDim == 3) Outlet_ForceZ = -(Pressure - Pressure_Inf)*Vector[2] -MassFlow*Velocity[2];

            if (nDim == 2) Outlet_Force[iMarker] +=  Outlet_ForceX*cos(Alpha) + Outlet_ForceY*sin(Alpha);
            if (nDim == 3) Outlet_Force[iMarker] +=  Outlet_ForceX*cos(Alpha)*cos(Beta) + Outlet_ForceY*sin(Beta) + Outlet_ForceZ*sin(Alpha)*cos(Beta);

          }
        }

      }

    }

    /*--- Copy to the appropriate structure ---*/

    su2double *Inlet_MassFlow_Local             = new su2double [nMarker_Inlet]();
    su2double *Inlet_ReverseMassFlow_Local      = new su2double [nMarker_Inlet]();
    su2double *Inlet_Temperature_Local          = new su2double [nMarker_Inlet]();
    su2double *Inlet_TotalTemperature_Local     = new su2double [nMarker_Inlet]();
    su2double *Inlet_Pressure_Local             = new su2double [nMarker_Inlet]();
    su2double *Inlet_Mach_Local                 = new su2double [nMarker_Inlet]();
    su2double *Inlet_MinPressure_Local          = new su2double [nMarker_Inlet]();
    su2double *Inlet_MaxPressure_Local          = new su2double [nMarker_Inlet]();
    su2double *Inlet_Power_Local                = new su2double [nMarker_Inlet]();
    su2double *Inlet_TotalPressure_Local        = new su2double [nMarker_Inlet]();
    su2double *Inlet_RamDrag_Local              = new su2double [nMarker_Inlet]();
    su2double *Inlet_Force_Local                = new su2double [nMarker_Inlet]();
    su2double *Inlet_Area_Local                 = new su2double [nMarker_Inlet]();
    su2double *Inlet_XCG_Local                  = new su2double [nMarker_Inlet]();
    su2double *Inlet_YCG_Local                  = new su2double [nMarker_Inlet]();
    su2double *Inlet_ZCG_Local                  = new su2double [nMarker_Inlet]();

    su2double *Inlet_MassFlow_Total             = new su2double [nMarker_Inlet]();
    su2double *Inlet_ReverseMassFlow_Total      = new su2double [nMarker_Inlet]();
    su2double *Inlet_Pressure_Total             = new su2double [nMarker_Inlet]();
    su2double *Inlet_Mach_Total                 = new su2double [nMarker_Inlet]();
    su2double *Inlet_MinPressure_Total          = new su2double [nMarker_Inlet]();
    su2double *Inlet_MaxPressure_Total          = new su2double [nMarker_Inlet]();
    su2double *Inlet_Power_Total                = new su2double [nMarker_Inlet]();
    su2double *Inlet_TotalPressure_Total        = new su2double [nMarker_Inlet]();
    su2double *Inlet_Temperature_Total          = new su2double [nMarker_Inlet]();
    su2double *Inlet_TotalTemperature_Total     = new su2double [nMarker_Inlet]();
    su2double *Inlet_RamDrag_Total              = new su2double [nMarker_Inlet]();
    su2double *Inlet_Force_Total                = new su2double [nMarker_Inlet]();
    su2double *Inlet_Area_Total                 = new su2double [nMarker_Inlet]();
    su2double *Inlet_XCG_Total                  = new su2double [nMarker_Inlet]();
    su2double *Inlet_YCG_Total                  = new su2double [nMarker_Inlet]();
    su2double *Inlet_ZCG_Total                  = new su2double [nMarker_Inlet]();

    su2double *Outlet_MassFlow_Local            = new su2double [nMarker_Outlet]();
    su2double *Outlet_Pressure_Local            = new su2double [nMarker_Outlet]();
    su2double *Outlet_TotalPressure_Local       = new su2double [nMarker_Outlet]();
    su2double *Outlet_Temperature_Local         = new su2double [nMarker_Outlet]();
    su2double *Outlet_TotalTemperature_Local    = new su2double [nMarker_Outlet]();
    su2double *Outlet_GrossThrust_Local         = new su2double [nMarker_Outlet]();
    su2double *Outlet_Force_Local               = new su2double [nMarker_Outlet]();
    su2double *Outlet_Power_Local               = new su2double [nMarker_Outlet]();
    su2double *Outlet_Area_Local                = new su2double [nMarker_Outlet]();

    su2double *Outlet_MassFlow_Total            = new su2double [nMarker_Outlet]();
    su2double *Outlet_Pressure_Total            = new su2double [nMarker_Outlet]();
    su2double *Outlet_TotalPressure_Total       = new su2double [nMarker_Outlet]();
    su2double *Outlet_Temperature_Total         = new su2double [nMarker_Outlet]();
    su2double *Outlet_TotalTemperature_Total    = new su2double [nMarker_Outlet]();
    su2double *Outlet_GrossThrust_Total         = new su2double [nMarker_Outlet]();
    su2double *Outlet_Force_Total               = new su2double [nMarker_Outlet]();
    su2double *Outlet_Power_Total               = new su2double [nMarker_Outlet]();
    su2double *Outlet_Area_Total                = new su2double [nMarker_Outlet]();

    /*--- Copy the values to the local array for MPI ---*/

    for (iMarker = 0; iMarker < config->GetnMarker_All(); iMarker++) {

      if ((config->GetMarker_All_KindBC(iMarker) == ACTDISK_INLET) ||  (config->GetMarker_All_KindBC(iMarker) == ENGINE_INFLOW)) {
        for (iMarker_Inlet = 0; iMarker_Inlet < nMarker_Inlet; iMarker_Inlet++) {

          if (config->GetMarker_All_KindBC(iMarker) == ACTDISK_INLET) Inlet_TagBound = config->GetMarker_ActDiskInlet_TagBound(iMarker_Inlet);
          if (config->GetMarker_All_KindBC(iMarker) == ENGINE_INFLOW) Inlet_TagBound = config->GetMarker_EngineInflow_TagBound(iMarker_Inlet);

          if (config->GetMarker_All_TagBound(iMarker) == Inlet_TagBound) {
            Inlet_MassFlow_Local[iMarker_Inlet]             += Inlet_MassFlow[iMarker];
            Inlet_ReverseMassFlow_Local[iMarker_Inlet]      += Inlet_ReverseMassFlow[iMarker];
            Inlet_Pressure_Local[iMarker_Inlet]             += Inlet_Pressure[iMarker];
            Inlet_Mach_Local[iMarker_Inlet]                 += Inlet_Mach[iMarker];
            Inlet_MinPressure_Local[iMarker_Inlet]          += Inlet_MinPressure[iMarker];
            Inlet_MaxPressure_Local[iMarker_Inlet]          += Inlet_MaxPressure[iMarker];
            Inlet_TotalPressure_Local[iMarker_Inlet]        += Inlet_TotalPressure[iMarker];
            Inlet_Temperature_Local[iMarker_Inlet]          += Inlet_Temperature[iMarker];
            Inlet_TotalTemperature_Local[iMarker_Inlet]     += Inlet_TotalTemperature[iMarker];
            Inlet_RamDrag_Local[iMarker_Inlet]              += Inlet_RamDrag[iMarker];
            Inlet_Force_Local[iMarker_Inlet]                += Inlet_Force[iMarker];
            Inlet_Power_Local[iMarker_Inlet]                += Inlet_Power[iMarker];
            Inlet_Area_Local[iMarker_Inlet]                 += Inlet_Area[iMarker];
            Inlet_XCG_Local[iMarker_Inlet]                  += Inlet_XCG[iMarker];
            Inlet_YCG_Local[iMarker_Inlet]                  += Inlet_YCG[iMarker];
            if (nDim == 3) Inlet_ZCG_Local[iMarker_Inlet]   += Inlet_ZCG[iMarker];
          }

        }
      }

      if ((config->GetMarker_All_KindBC(iMarker) == ACTDISK_OUTLET) || (config->GetMarker_All_KindBC(iMarker) == ENGINE_EXHAUST)) {
        for (iMarker_Outlet= 0; iMarker_Outlet < nMarker_Outlet; iMarker_Outlet++) {

          if (config->GetMarker_All_KindBC(iMarker) == ACTDISK_OUTLET) Outlet_TagBound = config->GetMarker_ActDiskOutlet_TagBound(iMarker_Outlet);
          if (config->GetMarker_All_KindBC(iMarker) == ENGINE_EXHAUST) Outlet_TagBound = config->GetMarker_EngineExhaust_TagBound(iMarker_Outlet);

          if (config->GetMarker_All_TagBound(iMarker) == Outlet_TagBound) {
            Outlet_MassFlow_Local[iMarker_Outlet]               += Outlet_MassFlow[iMarker];
            Outlet_Pressure_Local[iMarker_Outlet]               += Outlet_Pressure[iMarker];
            Outlet_TotalPressure_Local[iMarker_Outlet]          += Outlet_TotalPressure[iMarker];
            Outlet_Temperature_Local[iMarker_Outlet]            += Outlet_Temperature[iMarker];
            Outlet_TotalTemperature_Local[iMarker_Outlet]       += Outlet_TotalTemperature[iMarker];
            Outlet_GrossThrust_Local[iMarker_Outlet]            += Outlet_GrossThrust[iMarker];
            Outlet_Force_Local[iMarker_Outlet]                  += Outlet_Force[iMarker];
            Outlet_Power_Local[iMarker_Outlet]                  += Outlet_Power[iMarker];
            Outlet_Area_Local[iMarker_Outlet]                   += Outlet_Area[iMarker];
          }

        }
      }

    }

    /*--- Correct the min max values for the MPI ---*/

    bool ActDisk  = false;
    for (iMarker = 0; iMarker < config->GetnMarker_All(); iMarker++) {
      if ((config->GetMarker_All_KindBC(iMarker) == ACTDISK_INLET) ||
          (config->GetMarker_All_KindBC(iMarker) == ENGINE_INFLOW)) { ActDisk  = true; break; }
    }

    if (!ActDisk) {
      for (iMarker_Inlet = 0; iMarker_Inlet < nMarker_Inlet; iMarker_Inlet++) {
        Inlet_MinPressure_Local[iMarker_Inlet]      =  1E10;
        Inlet_MaxPressure_Local[iMarker_Inlet]      = -1E10;
      }
    }

    /*--- All the ranks to compute the total value ---*/

    SU2_MPI::Allreduce(Inlet_MassFlow_Local, Inlet_MassFlow_Total, nMarker_Inlet, MPI_DOUBLE, MPI_SUM, SU2_MPI::GetComm());
    SU2_MPI::Allreduce(Inlet_ReverseMassFlow_Local, Inlet_ReverseMassFlow_Total, nMarker_Inlet, MPI_DOUBLE, MPI_SUM, SU2_MPI::GetComm());
    SU2_MPI::Allreduce(Inlet_Pressure_Local, Inlet_Pressure_Total, nMarker_Inlet, MPI_DOUBLE, MPI_SUM, SU2_MPI::GetComm());
    SU2_MPI::Allreduce(Inlet_Mach_Local, Inlet_Mach_Total, nMarker_Inlet, MPI_DOUBLE, MPI_SUM, SU2_MPI::GetComm());
    SU2_MPI::Allreduce(Inlet_MinPressure_Local, Inlet_MinPressure_Total, nMarker_Inlet, MPI_DOUBLE, MPI_MIN, SU2_MPI::GetComm());
    SU2_MPI::Allreduce(Inlet_MaxPressure_Local, Inlet_MaxPressure_Total, nMarker_Inlet, MPI_DOUBLE, MPI_MAX, SU2_MPI::GetComm());
    SU2_MPI::Allreduce(Inlet_TotalPressure_Local, Inlet_TotalPressure_Total, nMarker_Inlet, MPI_DOUBLE, MPI_SUM, SU2_MPI::GetComm());
    SU2_MPI::Allreduce(Inlet_Temperature_Local, Inlet_Temperature_Total, nMarker_Inlet, MPI_DOUBLE, MPI_SUM, SU2_MPI::GetComm());
    SU2_MPI::Allreduce(Inlet_TotalTemperature_Local, Inlet_TotalTemperature_Total, nMarker_Inlet, MPI_DOUBLE, MPI_SUM, SU2_MPI::GetComm());
    SU2_MPI::Allreduce(Inlet_RamDrag_Local, Inlet_RamDrag_Total, nMarker_Inlet, MPI_DOUBLE, MPI_SUM, SU2_MPI::GetComm());
    SU2_MPI::Allreduce(Inlet_Force_Local, Inlet_Force_Total, nMarker_Inlet, MPI_DOUBLE, MPI_SUM, SU2_MPI::GetComm());
    SU2_MPI::Allreduce(Inlet_Power_Local, Inlet_Power_Total, nMarker_Inlet, MPI_DOUBLE, MPI_SUM, SU2_MPI::GetComm());
    SU2_MPI::Allreduce(Inlet_Area_Local, Inlet_Area_Total, nMarker_Inlet, MPI_DOUBLE, MPI_SUM, SU2_MPI::GetComm());
    SU2_MPI::Allreduce(Inlet_XCG_Local, Inlet_XCG_Total, nMarker_Inlet, MPI_DOUBLE, MPI_SUM, SU2_MPI::GetComm());
    SU2_MPI::Allreduce(Inlet_YCG_Local, Inlet_YCG_Total, nMarker_Inlet, MPI_DOUBLE, MPI_SUM, SU2_MPI::GetComm());
    if (nDim == 3) SU2_MPI::Allreduce(Inlet_ZCG_Local, Inlet_ZCG_Total, nMarker_Inlet, MPI_DOUBLE, MPI_SUM, SU2_MPI::GetComm());

    SU2_MPI::Allreduce(Outlet_MassFlow_Local, Outlet_MassFlow_Total, nMarker_Outlet, MPI_DOUBLE, MPI_SUM, SU2_MPI::GetComm());
    SU2_MPI::Allreduce(Outlet_Pressure_Local, Outlet_Pressure_Total, nMarker_Outlet, MPI_DOUBLE, MPI_SUM, SU2_MPI::GetComm());
    SU2_MPI::Allreduce(Outlet_TotalPressure_Local, Outlet_TotalPressure_Total, nMarker_Outlet, MPI_DOUBLE, MPI_SUM, SU2_MPI::GetComm());
    SU2_MPI::Allreduce(Outlet_Temperature_Local, Outlet_Temperature_Total, nMarker_Outlet, MPI_DOUBLE, MPI_SUM, SU2_MPI::GetComm());
    SU2_MPI::Allreduce(Outlet_TotalTemperature_Local, Outlet_TotalTemperature_Total, nMarker_Outlet, MPI_DOUBLE, MPI_SUM, SU2_MPI::GetComm());
    SU2_MPI::Allreduce(Outlet_GrossThrust_Local, Outlet_GrossThrust_Total, nMarker_Outlet, MPI_DOUBLE, MPI_SUM, SU2_MPI::GetComm());
    SU2_MPI::Allreduce(Outlet_Force_Local, Outlet_Force_Total, nMarker_Outlet, MPI_DOUBLE, MPI_SUM, SU2_MPI::GetComm());
    SU2_MPI::Allreduce(Outlet_Power_Local, Outlet_Power_Total, nMarker_Outlet, MPI_DOUBLE, MPI_SUM, SU2_MPI::GetComm());
    SU2_MPI::Allreduce(Outlet_Area_Local, Outlet_Area_Total, nMarker_Outlet, MPI_DOUBLE, MPI_SUM, SU2_MPI::GetComm());

    /*--- Compute the value of the average surface temperature and pressure and
     set the value in the config structure for future use ---*/

    for (iMarker_Inlet = 0; iMarker_Inlet < nMarker_Inlet; iMarker_Inlet++) {
      if (Inlet_Area_Total[iMarker_Inlet] != 0.0) {
        Inlet_Pressure_Total[iMarker_Inlet] /= Inlet_MassFlow_Total[iMarker_Inlet];
        Inlet_Mach_Total[iMarker_Inlet] /= Inlet_MassFlow_Total[iMarker_Inlet];
        Inlet_TotalPressure_Total[iMarker_Inlet] /= Inlet_MassFlow_Total[iMarker_Inlet];
        Inlet_Temperature_Total[iMarker_Inlet] /= Inlet_MassFlow_Total[iMarker_Inlet];
        Inlet_TotalTemperature_Total[iMarker_Inlet] /= Inlet_MassFlow_Total[iMarker_Inlet];
        Inlet_XCG_Total[iMarker_Inlet] /= Inlet_Area_Total[iMarker_Inlet];
        Inlet_YCG_Total[iMarker_Inlet] /= Inlet_Area_Total[iMarker_Inlet];
        if (nDim == 3) Inlet_ZCG_Total[iMarker_Inlet] /= Inlet_Area_Total[iMarker_Inlet];
      }
      else {
        Inlet_Pressure_Total[iMarker_Inlet] = 0.0;
        Inlet_Mach_Total[iMarker_Inlet] = 0.0;
        Inlet_TotalPressure_Total[iMarker_Inlet] = 0.0;
        Inlet_Temperature_Total[iMarker_Inlet] = 0.0;
        Inlet_TotalTemperature_Total[iMarker_Inlet] = 0.0;
        Inlet_XCG_Total[iMarker_Inlet] = 0.0;
        Inlet_YCG_Total[iMarker_Inlet] = 0.0;
        if (nDim == 3) Inlet_ZCG_Total[iMarker_Inlet] = 0.0;
      }

      if (iMesh == MESH_0) {

        if (Engine) {
          config->SetInflow_MassFlow(iMarker_Inlet, Inlet_MassFlow_Total[iMarker_Inlet]);
          config->SetInflow_ReverseMassFlow(iMarker_Inlet, Inlet_ReverseMassFlow_Total[iMarker_Inlet]);
          config->SetInflow_Pressure(iMarker_Inlet, Inlet_Pressure_Total[iMarker_Inlet]);
          config->SetInflow_TotalPressure(iMarker_Inlet, Inlet_TotalPressure_Total[iMarker_Inlet]);
          config->SetInflow_Temperature(iMarker_Inlet, Inlet_Temperature_Total[iMarker_Inlet]);
          config->SetInflow_TotalTemperature(iMarker_Inlet, Inlet_TotalTemperature_Total[iMarker_Inlet]);
          config->SetInflow_RamDrag(iMarker_Inlet, Inlet_RamDrag_Total[iMarker_Inlet]);
          config->SetInflow_Force(iMarker_Inlet, Inlet_Force_Total[iMarker_Inlet]);
          config->SetInflow_Power(iMarker_Inlet, Inlet_Power_Total[iMarker_Inlet]);
        }
        else {
          config->SetActDiskInlet_MassFlow(iMarker_Inlet, Inlet_MassFlow_Total[iMarker_Inlet]);
          config->SetActDiskInlet_ReverseMassFlow(iMarker_Inlet, Inlet_ReverseMassFlow_Total[iMarker_Inlet]);
          config->SetActDiskInlet_Pressure(iMarker_Inlet, Inlet_Pressure_Total[iMarker_Inlet]);
          config->SetActDiskInlet_TotalPressure(iMarker_Inlet, Inlet_TotalPressure_Total[iMarker_Inlet]);
          config->SetActDiskInlet_Temperature(iMarker_Inlet, Inlet_Temperature_Total[iMarker_Inlet]);
          config->SetActDiskInlet_TotalTemperature(iMarker_Inlet, Inlet_TotalTemperature_Total[iMarker_Inlet]);
          config->SetActDiskInlet_RamDrag(iMarker_Inlet, Inlet_RamDrag_Total[iMarker_Inlet]);
          config->SetActDiskInlet_Force(iMarker_Inlet, Inlet_Force_Total[iMarker_Inlet]);
          config->SetActDiskInlet_Power(iMarker_Inlet, Inlet_Power_Total[iMarker_Inlet]);
        }

      }

    }

    for (iMarker_Outlet = 0; iMarker_Outlet < nMarker_Outlet; iMarker_Outlet++) {
      if (Outlet_Area_Total[iMarker_Outlet] != 0.0) {
        Outlet_Pressure_Total[iMarker_Outlet] /= Outlet_MassFlow_Total[iMarker_Outlet];
        Outlet_TotalPressure_Total[iMarker_Outlet] /= Outlet_MassFlow_Total[iMarker_Outlet];
        Outlet_Temperature_Total[iMarker_Outlet] /= Outlet_MassFlow_Total[iMarker_Outlet];
        Outlet_TotalTemperature_Total[iMarker_Outlet] /= Outlet_MassFlow_Total[iMarker_Outlet];
      }
      else {
        Outlet_Pressure_Total[iMarker_Outlet] = 0.0;
        Outlet_TotalPressure_Total[iMarker_Outlet] = 0.0;
        Outlet_Temperature_Total[iMarker_Outlet] = 0.0;
        Outlet_TotalTemperature_Total[iMarker_Outlet] = 0.0;
      }

      if (iMesh == MESH_0) {

        if (Engine) {
          config->SetExhaust_MassFlow(iMarker_Outlet, Outlet_MassFlow_Total[iMarker_Outlet]);
          config->SetExhaust_Pressure(iMarker_Outlet, Outlet_Pressure_Total[iMarker_Outlet]);
          config->SetExhaust_TotalPressure(iMarker_Outlet, Outlet_TotalPressure_Total[iMarker_Outlet]);
          config->SetExhaust_Temperature(iMarker_Outlet, Outlet_Temperature_Total[iMarker_Outlet]);
          config->SetExhaust_TotalTemperature(iMarker_Outlet, Outlet_TotalTemperature_Total[iMarker_Outlet]);
          config->SetExhaust_GrossThrust(iMarker_Outlet, Outlet_GrossThrust_Total[iMarker_Outlet]);
          config->SetExhaust_Force(iMarker_Outlet, Outlet_Force_Total[iMarker_Outlet]);
          config->SetExhaust_Power(iMarker_Outlet, Outlet_Power_Total[iMarker_Outlet]);
        }
        else {
          config->SetActDiskOutlet_MassFlow(iMarker_Outlet, Outlet_MassFlow_Total[iMarker_Outlet]);
          config->SetActDiskOutlet_Pressure(iMarker_Outlet, Outlet_Pressure_Total[iMarker_Outlet]);
          config->SetActDiskOutlet_TotalPressure(iMarker_Outlet, Outlet_TotalPressure_Total[iMarker_Outlet]);
          config->SetActDiskOutlet_Temperature(iMarker_Outlet, Outlet_Temperature_Total[iMarker_Outlet]);
          config->SetActDiskOutlet_TotalTemperature(iMarker_Outlet, Outlet_TotalTemperature_Total[iMarker_Outlet]);
          config->SetActDiskOutlet_GrossThrust(iMarker_Outlet, Outlet_GrossThrust_Total[iMarker_Outlet]);
          config->SetActDiskOutlet_Force(iMarker_Outlet, Outlet_Force_Total[iMarker_Outlet]);
          config->SetActDiskOutlet_Power(iMarker_Outlet, Outlet_Power_Total[iMarker_Outlet]);
        }

      }

    }


    if (Pair) {

      /*--- Store delta pressure, temperature, thrust, and area ---*/

      for (iMarker_Inlet = 0; iMarker_Inlet < nMarker_Inlet; iMarker_Inlet++) {

        if (Engine) {
          Inlet_TagBound = config->GetMarker_EngineInflow_TagBound(iMarker_Inlet);
          jMarker = config->GetMarker_CfgFile_EngineExhaust(Inlet_TagBound);
          Outlet_TagBound = config->GetMarker_CfgFile_TagBound(jMarker);
        }
        else {
          Inlet_TagBound = config->GetMarker_ActDiskInlet_TagBound(iMarker_Inlet);
          jMarker = config->GetMarker_CfgFile_ActDiskOutlet(Inlet_TagBound);
          Outlet_TagBound = config->GetMarker_CfgFile_TagBound(jMarker);
        }


        su2double DeltaPress = 0.0, DeltaTemp = 0.0, NetThrust = 0.0, GrossThrust = 0.0, TotalPressRatio = 0.0, TotalTempRatio = 0.0, StaticPressRatio = 0.0, StaticTempRatio = 0.0;

        if (Engine) {
          DeltaPress   = config->GetExhaust_Pressure(Outlet_TagBound) - config->GetInflow_Pressure(Inlet_TagBound);
          DeltaTemp         = config->GetExhaust_Temperature(Outlet_TagBound) - config->GetInflow_Temperature(Inlet_TagBound);
          NetThrust    = config->GetExhaust_GrossThrust(Outlet_TagBound) - config->GetInflow_RamDrag(Inlet_TagBound);
          GrossThrust   = config->GetExhaust_GrossThrust(Outlet_TagBound);
          TotalPressRatio   = config->GetExhaust_TotalPressure(Outlet_TagBound)/config->GetInflow_TotalPressure(Inlet_TagBound);
          TotalTempRatio    = config->GetExhaust_TotalTemperature(Outlet_TagBound)/config->GetInflow_TotalTemperature(Inlet_TagBound);
          StaticPressRatio   = config->GetExhaust_Pressure(Outlet_TagBound)/config->GetInflow_Pressure(Inlet_TagBound);
          StaticTempRatio    = config->GetExhaust_Temperature(Outlet_TagBound)/config->GetInflow_Temperature(Inlet_TagBound);
          Force = config->GetInflow_Force(Inlet_TagBound) + config->GetExhaust_Force(Outlet_TagBound);
          Power = config->GetExhaust_Power(Outlet_TagBound) - config->GetInflow_Power(Inlet_TagBound);
        }
        else {
          DeltaPress   = config->GetActDiskOutlet_Pressure(Outlet_TagBound) - config->GetActDiskInlet_Pressure(Inlet_TagBound);
          DeltaTemp         = config->GetActDiskOutlet_Temperature(Outlet_TagBound) - config->GetActDiskInlet_Temperature(Inlet_TagBound);
          NetThrust    = config->GetActDiskOutlet_GrossThrust(Outlet_TagBound) - config->GetActDiskInlet_RamDrag(Inlet_TagBound);
          GrossThrust   = config->GetActDiskOutlet_GrossThrust(Outlet_TagBound);
          TotalPressRatio   = config->GetActDiskOutlet_TotalPressure(Outlet_TagBound)/config->GetActDiskInlet_TotalPressure(Inlet_TagBound);
          TotalTempRatio    = config->GetActDiskOutlet_TotalTemperature(Outlet_TagBound)/config->GetActDiskInlet_TotalTemperature(Inlet_TagBound);
          StaticPressRatio   = config->GetActDiskOutlet_Pressure(Outlet_TagBound)/config->GetActDiskInlet_Pressure(Inlet_TagBound);
          StaticTempRatio    = config->GetActDiskOutlet_Temperature(Outlet_TagBound)/config->GetActDiskInlet_Temperature(Inlet_TagBound);
          Force = config->GetActDiskInlet_Force(Inlet_TagBound) + config->GetActDiskOutlet_Force(Outlet_TagBound);
          Power =  config->GetActDiskOutlet_Power(Outlet_TagBound) - config->GetActDiskInlet_Power(Inlet_TagBound);
          MassFlow =  config->GetActDiskInlet_MassFlow(Inlet_TagBound);
        }

        Mach        = Inlet_Mach_Total[iMarker_Inlet];
        Area              = Inlet_Area_Total[iMarker_Inlet];

        if (Engine) {
          config->SetEngine_Mach(iMarker_Inlet, Mach);
          config->SetEngine_Force(iMarker_Inlet, Force);
          config->SetEngine_Power(iMarker_Inlet, Power);
          config->SetEngine_NetThrust(iMarker_Inlet, NetThrust);
          config->SetEngine_GrossThrust(iMarker_Inlet, GrossThrust);
          config->SetEngine_Area(iMarker_Inlet, Area);
        }
        else {
          config->SetActDisk_DeltaPress(iMarker_Inlet, DeltaPress);
          config->SetActDisk_DeltaTemp(iMarker_Inlet, DeltaTemp);
          config->SetActDisk_Mach(iMarker_Inlet, Mach);
          config->SetActDisk_Force(iMarker_Inlet, Force);
          config->SetActDisk_Power(iMarker_Inlet, Power);
          config->SetActDisk_MassFlow(iMarker_Inlet, MassFlow);
          config->SetActDisk_TotalPressRatio(iMarker_Inlet, TotalPressRatio);
          config->SetActDisk_TotalTempRatio(iMarker_Inlet, TotalTempRatio);
          config->SetActDisk_StaticPressRatio(iMarker_Inlet, StaticPressRatio);
          config->SetActDisk_StaticTempRatio(iMarker_Inlet, StaticTempRatio);
          config->SetActDisk_NetThrust(iMarker_Inlet, NetThrust);
          config->SetActDisk_GrossThrust(iMarker_Inlet, GrossThrust);
          config->SetActDisk_Area(iMarker_Inlet, Area);
        }

      }

      /*--- Screen output using the values already stored in the config container ---*/

      if ((rank == MASTER_NODE) && (iMesh == MESH_0) ) {

        cout.precision(5);
        cout.setf(ios::fixed, ios::floatfield);

        if (write_heads && Output && !config->GetDiscrete_Adjoint()) {
          if (Engine) cout << endl   << "---------------------------- Engine properties --------------------------" << endl;
          else cout << endl   << "------------------------ Actuator Disk properties -----------------------" << endl;
        }

        for (iMarker_Inlet = 0; iMarker_Inlet < nMarker_Inlet; iMarker_Inlet++) {

          if (Engine) {
            Inlet_TagBound = config->GetMarker_EngineInflow_TagBound(iMarker_Inlet);
            jMarker = config->GetMarker_CfgFile_EngineExhaust(Inlet_TagBound);
            Outlet_TagBound = config->GetMarker_CfgFile_TagBound(jMarker);
          }
          else {
            Inlet_TagBound = config->GetMarker_ActDiskInlet_TagBound(iMarker_Inlet);
            jMarker = config->GetMarker_CfgFile_ActDiskOutlet(Inlet_TagBound);
            Outlet_TagBound = config->GetMarker_CfgFile_TagBound(jMarker);
          }


          if (Engine) {
            NetThrust             =  config->GetEngine_NetThrust(iMarker_Inlet);
            GrossThrust   = config->GetEngine_GrossThrust(iMarker_Inlet);
            Power               = config->GetEngine_Power(iMarker_Inlet);
            Mach                  = config->GetEngine_Mach(iMarker_Inlet);
            Force               = config->GetEngine_Force(iMarker_Inlet);
          }
          else {
            DeltaPress      = config->GetActDisk_DeltaPress(iMarker_Inlet);
            DeltaTemp         = config->GetActDisk_DeltaTemp(iMarker_Inlet);
            TotalPressRatio       = config->GetActDisk_TotalPressRatio(iMarker_Inlet);
            TotalTempRatio        = config->GetActDisk_TotalTempRatio(iMarker_Inlet);
            StaticPressRatio      = config->GetActDisk_StaticPressRatio(iMarker_Inlet);
            StaticTempRatio           = config->GetActDisk_StaticTempRatio(iMarker_Inlet);
            NetThrust             =  config->GetActDisk_NetThrust(iMarker_Inlet);
            GrossThrust   = config->GetActDisk_GrossThrust(iMarker_Inlet);
            Power               = config->GetActDisk_Power(iMarker_Inlet);
            Mach                  = config->GetActDisk_Mach(iMarker_Inlet);
            Force               = config->GetActDisk_Force(iMarker_Inlet);
          }

          su2double Mach_Inf                  = config->GetMach();
          su2double Pressure_Inf  = config->GetPressure_FreeStreamND();

          su2double TotalPressure_Inf  = Pressure_Inf * pow( 1.0 + Mach_Inf * Mach_Inf * 0.5 * (Gamma - 1.0), Gamma     / (Gamma - 1.0));

          su2double MinPressure = Inlet_MinPressure_Total[iMarker_Inlet]/TotalPressure_Inf;
          su2double MaxPressure = Inlet_MaxPressure_Total[iMarker_Inlet]/TotalPressure_Inf;
          su2double AvePressure = Inlet_TotalPressure_Total[iMarker_Inlet]/TotalPressure_Inf;

          su2double RefDensity  = Density_Inf;
          su2double RefArea     = config->GetRefArea();
          su2double RefVel2 = 0.0;  for (iDim = 0; iDim < nDim; iDim++) RefVel2  += Velocity_Inf[iDim]*Velocity_Inf[iDim];

          su2double Factor = (0.5*RefDensity*RefArea*RefVel2);
          su2double Ref = config->GetDensity_Ref() * config->GetVelocity_Ref() * config->GetVelocity_Ref() * 1.0 * 1.0;
          su2double DmT = GetTotal_CD() * Factor;

//          su2double ModDmT = 0.0;
//          if (nDim == 2) ModDmT = sqrt(GetTotal_CFx()*GetTotal_CFx() +
//                                       GetTotal_CFy()*GetTotal_CFy());
//
//          if (nDim == 3) ModDmT = sqrt(GetTotal_CFx()*GetTotal_CFx() +
//                                       GetTotal_CFy()*GetTotal_CFy() +
//                                       GetTotal_CFz()*GetTotal_CFz());
//
//          DmTVector[0] = GetTotal_CFx()/ModDmT;
//          DmTVector[1] = GetTotal_CFy()/ModDmT;
//          if (nDim == 3)  DmTVector[2] = GetTotal_CFz()/ModDmT;

          /*--- Set the aero drag ---*/

          su2double Aero_Drag = DmT - Force;
          su2double Aero_CD = Aero_Drag / Factor;

          SetTotal_AeroCD(Aero_CD);

          /*--- Set the solid surface drag ---*/

          su2double Solid_Drag = DmT - Force;
          su2double Solid_CD = Solid_Drag / Factor;

          SetTotal_SolidCD(Solid_CD);

          /*--- Set the net thrust value---*/

          su2double CT = NetThrust / Factor;

          SetTotal_NetThrust(CT);

          /*--- Set the total power ---*/

          su2double PowerHP = Power * Ref *  config->GetVelocity_Ref() / 550.0;

          SetTotal_Power(PowerHP);

          /*--- Set the total ReverseFlow ---*/

          su2double ReverseFlow;
          if (Engine) ReverseFlow = fabs(config->GetInflow_ReverseMassFlow(iMarker_Inlet)  / config->GetInflow_MassFlow(Inlet_TagBound));
          else ReverseFlow = fabs(config->GetActDisk_ReverseMassFlow(iMarker_Inlet)  / config->GetActDiskInlet_MassFlow(Inlet_TagBound));

          SetTotal_ReverseFlow(ReverseFlow);

          /*--- Set the total mass flow ratio ---*/

          InfVel2 = 0.0;  for (iDim = 0; iDim < nDim; iDim++) InfVel2  += Velocity_Inf[iDim]*Velocity_Inf[iDim];
          if (Engine) MFR =fabs(config->GetInflow_MassFlow(Inlet_TagBound)) / (Density_Inf * sqrt(InfVel2) * config->GetHighlite_Area());
          else MFR = fabs(config->GetActDiskInlet_MassFlow(Inlet_TagBound)) / (Density_Inf * sqrt(InfVel2) * config->GetHighlite_Area());
          SetTotal_MFR(MFR);

          /*--- Evaluate shaft power and adiabatic efficiency (average) ---*/

          su2double Pstatic1, P1, P2, T1, T2;
          if (Engine) {
            Pstatic1 = config->GetInflow_Pressure(Inlet_TagBound);
            P1 = config->GetInflow_TotalPressure(Inlet_TagBound);
            P2 = config->GetExhaust_TotalPressure(Outlet_TagBound);
            T1 = config->GetInflow_TotalTemperature(Inlet_TagBound);
            T2 = config->GetExhaust_TotalTemperature(Outlet_TagBound);
          }
          else {
            Pstatic1 = config->GetActDiskInlet_Pressure(Inlet_TagBound);
            P1 = config->GetActDiskInlet_TotalPressure(Inlet_TagBound);
            P2 = config->GetActDiskOutlet_TotalPressure(Outlet_TagBound);
            T1 = config->GetActDiskInlet_TotalTemperature(Inlet_TagBound);
            T2 = config->GetActDiskOutlet_TotalTemperature(Outlet_TagBound);
          }

          /*-- Set the propulsive efficiency ---*/

          su2double mu_prop = fabs(DmT)*sqrt(RefVel2)/Power;
          SetTotal_Prop_Eff(mu_prop);

          /*-- Set the bypass propulsive efficiency ---*/

          su2double mu_bypass_prop = NetThrust*sqrt(RefVel2)/Power;
          SetTotal_ByPassProp_Eff(mu_bypass_prop);

          /*-- Set the fan adiabatic efficiency ---*/

          su2double mu_isentropic = 0.0;
          if ((P2/P1) > 0.0) mu_isentropic =    (T1/(T2-T1))*(pow((P2/P1),(Gamma-1.0)/Gamma)-1.0);
          SetTotal_Adiab_Eff(mu_isentropic);

          /*-- Set the polytropic efficiency ---*/

          su2double poly_coeff = 1.0/(1.0-log(T2/T1)/log(P2/P1));
          su2double mu_polytropic = ((Gamma-1.0)/Gamma)/((poly_coeff-1.0)/poly_coeff);
          SetTotal_Poly_Eff(mu_polytropic);

          if (write_heads && Output && !config->GetDiscrete_Adjoint()) {

            if (iMarker_Inlet > 0) cout << endl;

            /*--- Geometry defintion ---*/

            if (Engine) cout <<"Engine surfaces: " << Inlet_TagBound << ", " << Outlet_TagBound << "." << endl;
            else cout <<"Actuator disk surfaces: " << Inlet_TagBound << ", " << Outlet_TagBound << "." << endl;

            if (nDim == 2) {
              if (config->GetSystemMeasurements() == SI)
                cout <<"CG (m): (" << Inlet_XCG_Total[iMarker_Inlet] <<", " << Inlet_YCG_Total[iMarker_Inlet] << "). Length (m): " << Inlet_Area_Total[iMarker_Inlet] << "." << endl;
              else if (config->GetSystemMeasurements() == US)
                cout <<"CG (in): (" << Inlet_XCG_Total[iMarker_Inlet]*12.0 <<", " << Inlet_YCG_Total[iMarker_Inlet]*12.0 << "). Length (in): " << Inlet_Area_Total[iMarker_Inlet]*12.0 << "." << endl;
              cout << endl;
            }

            if (nDim ==3) {
              if (config->GetSystemMeasurements() == SI)
                cout <<"CG (m): (" << Inlet_XCG_Total[iMarker_Inlet] <<", " << Inlet_YCG_Total[iMarker_Inlet] <<", " << Inlet_ZCG_Total[iMarker_Inlet] << "). Area (m^2): " << Inlet_Area_Total[iMarker_Inlet] << ". Radius (m): " << sqrt(Inlet_Area_Total[iMarker_Inlet]/PI_NUMBER) << "." << endl;
              else if (config->GetSystemMeasurements() == US)
                cout <<"CG (in): (" << Inlet_XCG_Total[iMarker_Inlet]*12.0 <<", " << Inlet_YCG_Total[iMarker_Inlet]*12.0 <<", " << Inlet_ZCG_Total[iMarker_Inlet]*12.0 << "). Area (in^2): " << Inlet_Area_Total[iMarker_Inlet]*12.0*12.0 << "." << endl;
              cout << endl;
            }


            /*--- Flow field descritption  ---*/

            if (config->GetSystemMeasurements() == SI) {
              cout << setprecision(2) << "Inlet Ave. P (Pa): " << Pstatic1*config->GetPressure_Ref() << setprecision(3) <<  ". Inlet Ave. Mach: " << Mach << "." << endl;
              cout << setprecision(2) << "Outlet Ave. PT (Pa): " << P2*config->GetPressure_Ref() << ". Outlet Ave. TT (K): " << T2*config->GetTemperature_Ref() << "." << endl;
            }
            else if (config->GetSystemMeasurements() == US) {
              cout << setprecision(2) << "Inlet Ave. P (psf): " << Pstatic1*config->GetPressure_Ref() << setprecision(3) <<  ". Inlet Ave. Mach: " << Mach << "." << endl;
              cout << setprecision(2) << "Outlet Ave. PT (psf): " << P2*config->GetPressure_Ref() << ". Outlet Ave. TT (R): " << T2*config->GetTemperature_Ref() << "." << endl;
            }

            cout << "Inlet min. PT/PTinf: " << MinPressure << ". Inlet max. PT/PTinf: " << MaxPressure << ". Inlet Ave. PT/PTinf: " << AvePressure << endl;

            su2double InfVel2, Inlet_MassFlow, Outlet_MassFlow;

            if (Engine) Inlet_MassFlow = fabs(config->GetInflow_MassFlow(Inlet_TagBound)) * config->GetDensity_Ref() * config->GetVelocity_Ref();
            else Inlet_MassFlow = fabs(config->GetActDiskInlet_MassFlow(Inlet_TagBound)) * config->GetDensity_Ref() * config->GetVelocity_Ref();

            if (config->GetSystemMeasurements() == SI) { cout << "Inlet mass flow (kg/s): "; cout << setprecision(2) << Inlet_MassFlow; }
            else if (config->GetSystemMeasurements() == US) { cout << "Inlet mass flow (lbs/s): "; cout << setprecision(2) << Inlet_MassFlow * 32.174; }

            if (Engine) Outlet_MassFlow = fabs(config->GetExhaust_MassFlow(Outlet_TagBound)) * config->GetDensity_Ref() * config->GetVelocity_Ref();
            else Outlet_MassFlow = fabs(config->GetActDiskOutlet_MassFlow(Outlet_TagBound)) * config->GetDensity_Ref() * config->GetVelocity_Ref();

            //          if (config->GetSystemMeasurements() == SI) { cout << ". Outlet mass flow (kg/s): "; cout << setprecision(2) << Outlet_MassFlow; }
            //          else if (config->GetSystemMeasurements() == US) { cout << ". Outlet mass flow (lbs/s): "; cout << setprecision(2) << Outlet_MassFlow * 32.174; }

            if (Inlet_MassFlow > Outlet_MassFlow) cout << ". I/O diff.: " << setprecision(2) << 100.0*fabs(1.0-(Outlet_MassFlow/Inlet_MassFlow)) << "%";
            else cout << ". I/O diff.: " << setprecision(2) << -100.0*fabs(1.0-(Inlet_MassFlow/Outlet_MassFlow)) << "%";

            InfVel2 = 0.0;  for (iDim = 0; iDim < nDim; iDim++) InfVel2  += Velocity_Inf[iDim]*Velocity_Inf[iDim];
            cout << setprecision(2) << ". MFR: " << MFR << "." << endl;

            if (!Engine) {

              cout << setprecision(3) << "PT in/out ratio: " << TotalPressRatio << ". TT in/out ratio: " << TotalTempRatio  <<  "." << endl;

              if (config->GetActDisk_Jump() == VARIABLES_JUMP) {
                if (config->GetSystemMeasurements() == SI) cout << setprecision(3) << "P in/out jump (Pa): ";
                else if (config->GetSystemMeasurements() == US) cout << setprecision(3) << "P in/out jump (psf): ";
                cout << setprecision(3) << DeltaPress * config->GetPressure_Ref();
                if (config->GetSystemMeasurements() == SI) cout << setprecision(3) << ". T in/out jump (K): ";
                else if (config->GetSystemMeasurements() == US) cout << setprecision(3) << ". T in/out jump (R): ";
                cout << setprecision(3) << DeltaTemp * config->GetTemperature_Ref() <<"."<< endl;
              }
              else  if (config->GetActDisk_Jump() == RATIO) {
                cout << setprecision(3) << "P in/out ratio: ";
                cout << setprecision(3) << StaticPressRatio;
                cout  << setprecision(3) <<". T in/out ratio: ";
                cout << setprecision(3) << StaticTempRatio <<"."<< endl;
              }
            }

            cout << setprecision(1) << "\nProp. eff. (D-T.V/Shaft P): " << 100*mu_prop << "%. By-pass prop. eff. (NetT.V/Shaft P): " << 100*mu_bypass_prop <<   "%." << endl;
            cout << setprecision(1) << "Fan adiabatic eff.: " << 100*mu_isentropic  << "%. Fan poly. eff.: " << 100*mu_polytropic << "%. Poly coeff. (n): " << setprecision(4) << poly_coeff << "." << endl;

            cout << endl;


            /*--- Forces descritption  ---*/

            if (config->GetSystemMeasurements() == SI) cout << setprecision(1) << "Ram Drag (N): ";
            else if (config->GetSystemMeasurements() == US) cout << setprecision(1) << "Ram Drag (lbf): ";
            cout << (GrossThrust-NetThrust) * Ref;

            if (config->GetSystemMeasurements() == SI) cout << setprecision(1) << ". Gross Thrust (N): ";
            else if (config->GetSystemMeasurements() == US) cout << setprecision(1) << ". Gross Thrust (lbf): ";
            cout << -GrossThrust * Ref  << "." << endl;

            if (config->GetSystemMeasurements() == SI) cout << setprecision(1) << "Open surfaces Thurst (N): ";
            else if (config->GetSystemMeasurements() == US) cout  << setprecision(1) << "Open surfaces Thrust (lbf): ";
            cout<< setprecision(1) << Force * Ref << ". Open surfaces CT: " << setprecision(5) << -Force / Factor << "." << endl;

            if (config->GetSystemMeasurements() == SI) cout << "Solid surfaces Drag (N): ";
            else if (config->GetSystemMeasurements() == US) cout << "Solid surfaces Drag (lbf): ";
            cout << setprecision(1) << Solid_Drag * Ref << ". Solid surfaces CD: " << setprecision(5) << Solid_CD << "." << endl;

            if (config->GetSystemMeasurements() == SI) cout << setprecision(1) <<"Net Thrust (N): ";
            else if (config->GetSystemMeasurements() == US) cout << setprecision(1) << "Net Thrust (lbf): ";
            cout << setprecision(5) << -NetThrust * Ref  << ". Net CT: " << CT;

            if (config->GetSystemMeasurements() == SI) {
              cout << ". Power (W): ";
              cout << setprecision(1) << Power * Ref *  config->GetVelocity_Ref()  << "." << endl;
            }
            else if (config->GetSystemMeasurements() == US) {
              cout << ". Power (HP): ";
              cout << setprecision(1) << Power * Ref *  config->GetVelocity_Ref() / 550.0 << "." << endl;
            }

          }

        }

        if (write_heads && Output && !config->GetDiscrete_Adjoint()) cout << "-------------------------------------------------------------------------" << endl << endl;

      }

    }

    delete [] Outlet_MassFlow_Local;
    delete [] Outlet_Temperature_Local;
    delete [] Outlet_TotalTemperature_Local;
    delete [] Outlet_Pressure_Local;
    delete [] Outlet_TotalPressure_Local;
    delete [] Outlet_Area_Local;
    delete [] Outlet_GrossThrust_Local;
    delete [] Outlet_Force_Local;
    delete [] Outlet_Power_Local;

    delete [] Outlet_MassFlow_Total;
    delete [] Outlet_Temperature_Total;
    delete [] Outlet_TotalTemperature_Total;
    delete [] Outlet_Pressure_Total;
    delete [] Outlet_TotalPressure_Total;
    delete [] Outlet_Area_Total;
    delete [] Outlet_GrossThrust_Total;
    delete [] Outlet_Force_Total;
    delete [] Outlet_Power_Total;

    delete [] Inlet_MassFlow_Local;
    delete [] Inlet_ReverseMassFlow_Local;
    delete [] Inlet_Temperature_Local;
    delete [] Inlet_TotalTemperature_Local;
    delete [] Inlet_Pressure_Local;
    delete [] Inlet_Mach_Local;
    delete [] Inlet_MinPressure_Local;
    delete [] Inlet_MaxPressure_Local;
    delete [] Inlet_TotalPressure_Local;
    delete [] Inlet_Area_Local;
    delete [] Inlet_RamDrag_Local;
    delete [] Inlet_Force_Local;
    delete [] Inlet_Power_Local;
    delete [] Inlet_XCG_Local;
    delete [] Inlet_YCG_Local;
    delete [] Inlet_ZCG_Local;

    delete [] Inlet_MassFlow_Total;
    delete [] Inlet_ReverseMassFlow_Total;
    delete [] Inlet_Temperature_Total;
    delete [] Inlet_TotalTemperature_Total;
    delete [] Inlet_Pressure_Total;
    delete [] Inlet_Mach_Total;
    delete [] Inlet_MinPressure_Total;
    delete [] Inlet_MaxPressure_Total;
    delete [] Inlet_TotalPressure_Total;
    delete [] Inlet_Area_Total;
    delete [] Inlet_RamDrag_Total;
    delete [] Inlet_Force_Total;
    delete [] Inlet_Power_Total;
    delete [] Inlet_XCG_Total;
    delete [] Inlet_YCG_Total;
    delete [] Inlet_ZCG_Total;

    delete [] Inlet_MassFlow;
    delete [] Inlet_Mach;
    delete [] Inlet_MinPressure;
    delete [] Inlet_MaxPressure;
    delete [] Inlet_ReverseMassFlow;
    delete [] Inlet_Pressure;
    delete [] Inlet_TotalPressure;
    delete [] Inlet_Temperature;
    delete [] Inlet_TotalTemperature;
    delete [] Inlet_Area;
    delete [] Inlet_RamDrag;
    delete [] Inlet_Force;
    delete [] Inlet_Power;
    delete [] Inlet_XCG;
    delete [] Inlet_YCG;
    delete [] Inlet_ZCG;

    delete [] Outlet_MassFlow;
    delete [] Outlet_Pressure;
    delete [] Outlet_TotalPressure;
    delete [] Outlet_Temperature;
    delete [] Outlet_TotalTemperature;
    delete [] Outlet_Area;
    delete [] Outlet_GrossThrust;
    delete [] Outlet_Force;
    delete [] Outlet_Power;

  }

}

void CEulerSolver::SetActDisk_BCThrust(CGeometry *geometry, CSolver **solver_container,
                                       CConfig *config, unsigned short iMesh, bool Output) {

  su2double Massflow = 0.0 , Target_Massflow = 0.0, DragMinusThrust = 0.0 ,
  Target_DragMinusThrust = 0.0, Target_NetThrust = 0.0, BCThrust = 0.0, BCThrust_inc = 0.0;
  unsigned short iDim, iMarker;
  unsigned long iVertex, iPoint;
  su2double  *V_inlet = nullptr, Pressure,
  Density, T0_Ti, ATerm, BTerm, LHS, RHS, RHS_PDelta, RHS_MDelta, F, DF_DLa, CTerm_, DTerm_,
  ETerm, La, La_old, TotalArea, To_Ti, DeltaT, Po_Pi, DeltaP, Area, Velocity_Normal,
  SoundSpeed2, Force_Normal,
  RefDensity, RefArea, RefVel2, Factor, Ref;
  unsigned short iter;
  string Marker_Tag;
  su2double Target_Force, Force, Target_Power, Power, NetThrust, BCThrust_old, Initial_BCThrust;
  bool ActDisk_Info;
  su2double MyBCThrust, BCThrust_Init;
  su2double Vector[MAXNDIM] = {0.0};

  su2double dNetThrust_dBCThrust        = config->GetdNetThrust_dBCThrust();
  unsigned short Kind_ActDisk           = config->GetKind_ActDisk();
  bool ratio                            = (config->GetActDisk_Jump() == RATIO);
  unsigned long Update_BCThrust         = config->GetUpdate_BCThrust();
  unsigned long Iter_Fixed_NetThrust    = config->GetIter_Fixed_NetThrust();
  unsigned long InnerIter                 = config->GetInnerIter();
  bool Update_BCThrust_Bool             = false;
  bool restart                          = (config->GetRestart() || config->GetRestart_Flow());
  su2double Fan_Poly_Eff                = config->GetFan_Poly_Eff();
  su2double PolyCoeff                   = 1.0/(1.0-((Gamma-1.0)/Gamma)/Fan_Poly_Eff);

  RefDensity   = Density_Inf;
  RefArea = config->GetRefArea();
  RefVel2 = 0.0;  for (iDim = 0; iDim < nDim; iDim++) RefVel2  += Velocity_Inf[iDim]*Velocity_Inf[iDim];

  Factor = (0.5*RefDensity*RefArea*RefVel2);
  Ref = config->GetDensity_Ref() * config->GetVelocity_Ref() * config->GetVelocity_Ref() * 1.0 * 1.0;

  /*--- Variable load distribution is in input file. ---*/
  if (Kind_ActDisk == VARIABLE_LOAD) {
    if(InnerIter == 0) {
      ReadActDisk_InputFile(geometry, solver_container, config, iMesh, Output);
    }
  }
  /*--- Delta P and delta T are inputs ---*/

  else if (Kind_ActDisk == VARIABLES_JUMP) {

    for (iMarker = 0; iMarker < config->GetnMarker_All(); iMarker++) {

      if ((config->GetMarker_All_KindBC(iMarker) == ACTDISK_INLET) ||
          (config->GetMarker_All_KindBC(iMarker) == ACTDISK_OUTLET)) {

        Marker_Tag = config->GetMarker_All_TagBound(iMarker);

        if (ratio) {
          if (config->GetMach()  < 0.5) {
            DeltaP       = config->GetActDisk_PressJump(Marker_Tag, 0);
            DeltaT       = config->GetActDisk_TempJump(Marker_Tag, 0);
          }
          else {
            DeltaP       = config->GetActDisk_PressJump(Marker_Tag, 1);
            DeltaT       = config->GetActDisk_TempJump(Marker_Tag, 1);
          }
        }
        else {
          if (config->GetMach()  < 0.5) {
            DeltaP       = max(0.0, config->GetActDisk_PressJump(Marker_Tag, 0) / config->GetPressure_Ref());
            DeltaT       = max(0.0, config->GetActDisk_TempJump(Marker_Tag, 0) / config->GetTemperature_Ref());
          }
          else {
            DeltaP       = max(0.0, config->GetActDisk_PressJump(Marker_Tag, 1) / config->GetPressure_Ref());
            DeltaT       = max(0.0, config->GetActDisk_TempJump(Marker_Tag, 1) / config->GetTemperature_Ref());
          }
        }

        /*--- Set the Delta P, Delta T values at each discrete point (uniform distribution)  ---*/

        for (iVertex = 0; iVertex < geometry->nVertex[iMarker]; iVertex++) {
          iPoint = geometry->vertex[iMarker][iVertex]->GetNode();
          ActDisk_DeltaP[iMarker][iVertex] = DeltaP;
          ActDisk_DeltaT[iMarker][iVertex] = DeltaT;
        }
      }
    }
  }

  /*--- Iteration using BCThrust ---*/

  else {

    if (InnerIter == 0) BCThrust_Counter = 0;

    /*--- Only the fine mesh level should check the convergence criteria ---*/

    if ((iMesh == MESH_0) && Output) {

      /*--- Initialize the update flag to false ---*/

      Update_BCThrust_Bool = false;

      /*--- Reevaluate BCThrust at a fix number of iterations ---*/

      if ((InnerIter % Iter_Fixed_NetThrust == 0) && (InnerIter != 0)) {
        BCThrust_Counter++;
        if ((BCThrust_Counter != 0) &&
            (BCThrust_Counter != 1) &&
            (BCThrust_Counter != Update_BCThrust) &&
            (BCThrust_Counter != Update_BCThrust + 2) &&
            (BCThrust_Counter != Update_BCThrust + 4) ) Update_BCThrust_Bool = true;
        else Update_BCThrust_Bool = false;
      }

      /*--- Store the update boolean for use on other mesh levels in the MG ---*/

      config->SetUpdate_BCThrust_Bool(Update_BCThrust_Bool);

    }

    else {
      Update_BCThrust_Bool = config->GetUpdate_BCThrust_Bool();
    }


    /*--- If it is the first iteration, set the BCThrust to a meaning full target value,
     * this can be done at an initialization level, for the time being it is OK here ---*/

    if (InnerIter == 0) {
      for (iMarker = 0; iMarker < config->GetnMarker_All(); iMarker++) {
        if ((config->GetMarker_All_KindBC(iMarker) == ACTDISK_INLET) ||
            (config->GetMarker_All_KindBC(iMarker) == ACTDISK_OUTLET)) {
          Marker_Tag = config->GetMarker_All_TagBound(iMarker);

          if (Kind_ActDisk == NET_THRUST) {
            if (restart)
              Initial_BCThrust = config->GetInitial_BCThrust() / Ref;
            else {
              if (config->GetMach() < 0.5) Initial_BCThrust = fabs( config->GetActDisk_PressJump(Marker_Tag, 0) / Ref);
              else Initial_BCThrust = fabs( config->GetActDisk_PressJump(Marker_Tag, 1) / Ref);
            }
            config->SetActDisk_BCThrust(Marker_Tag, Initial_BCThrust);
            config->SetActDisk_BCThrust_Old(Marker_Tag, Initial_BCThrust);
          }

          if (Kind_ActDisk == BC_THRUST) {
            if (restart)
              Initial_BCThrust = config->GetInitial_BCThrust() / Ref;
            else {
              if (config->GetMach() < 0.5) Initial_BCThrust = fabs( config->GetActDisk_PressJump(Marker_Tag, 0) / Ref);
              else Initial_BCThrust = fabs( config->GetActDisk_PressJump(Marker_Tag, 1) / Ref);
            }
            config->SetActDisk_BCThrust(Marker_Tag, Initial_BCThrust);
            config->SetActDisk_BCThrust_Old(Marker_Tag, Initial_BCThrust);
          }

          if (Kind_ActDisk == POWER) {
            Initial_BCThrust = config->GetInitial_BCThrust() / Ref;
            config->SetActDisk_BCThrust(Marker_Tag, Initial_BCThrust);
            config->SetActDisk_BCThrust_Old(Marker_Tag, Initial_BCThrust);
          }

          if (Kind_ActDisk == DRAG_MINUS_THRUST) {
            Initial_BCThrust = config->GetInitial_BCThrust() / Ref;
            config->SetActDisk_BCThrust(Marker_Tag, Initial_BCThrust);
            config->SetActDisk_BCThrust_Old(Marker_Tag, Initial_BCThrust);
          }

          if (Kind_ActDisk == MASSFLOW) {
            Initial_BCThrust = config->GetInitial_BCThrust() / Ref;
            config->SetActDisk_BCThrust(Marker_Tag, Initial_BCThrust);
            config->SetActDisk_BCThrust_Old(Marker_Tag, Initial_BCThrust);
          }

        }
      }
    }

    /*--- Typical iteration to set the value of BC Thrust at each actuator disk ---*/

    if (Update_BCThrust_Bool && Output) {

      for (iMarker = 0; iMarker < config->GetnMarker_All(); iMarker++) {

        if ((config->GetMarker_All_KindBC(iMarker) == ACTDISK_INLET) ||
            (config->GetMarker_All_KindBC(iMarker) == ACTDISK_OUTLET)) {

          Marker_Tag = config->GetMarker_All_TagBound(iMarker);

          if (Kind_ActDisk == NET_THRUST) {

            if (config->GetMach() < 0.5) Target_NetThrust = fabs( config->GetActDisk_PressJump(Marker_Tag, 0) / Ref);
            else Target_NetThrust = fabs( config->GetActDisk_PressJump(Marker_Tag, 1) / Ref);
            NetThrust    = config->GetActDisk_NetThrust(Marker_Tag);
            BCThrust_old = config->GetActDisk_BCThrust_Old(Marker_Tag);
            BCThrust_inc = (1.0/dNetThrust_dBCThrust)*(Target_NetThrust - NetThrust);

            if (iMesh == MESH_0) BCThrust = max(0.0,(BCThrust_old + BCThrust_inc));
            else BCThrust = config->GetActDisk_BCThrust(Marker_Tag);

            if (iMesh == MESH_0) {
              config->SetActDisk_BCThrust(Marker_Tag, BCThrust);
              BCThrust_Init = BCThrust*Ref;
              config->SetInitial_BCThrust(BCThrust_Init);
            }

          }

          if (Kind_ActDisk == BC_THRUST) {

            if (config->GetMach() < 0.5) Target_Force =  fabs( config->GetActDisk_PressJump(Marker_Tag, 0) / Ref);
            else Target_Force =  fabs( config->GetActDisk_PressJump(Marker_Tag, 1) / Ref);
            Force        = -config->GetActDisk_Force(Marker_Tag);
            BCThrust_old = config->GetActDisk_BCThrust_Old(Marker_Tag);
            BCThrust_inc = (1.0/dNetThrust_dBCThrust)*(Target_Force - Force);

            if (iMesh == MESH_0) BCThrust = max(0.0,(BCThrust_old + BCThrust_inc));
            else BCThrust = config->GetActDisk_BCThrust(Marker_Tag);

            if (iMesh == MESH_0) {
              config->SetActDisk_BCThrust(Marker_Tag, BCThrust);
              BCThrust_Init = BCThrust*Ref;
              config->SetInitial_BCThrust(BCThrust_Init);
            }

          }

          if (Kind_ActDisk == POWER) {

            if (config->GetMach() < 0.5) Target_Power =  fabs( config->GetActDisk_PressJump(Marker_Tag, 0) / (Ref * config->GetVelocity_Ref() /  550.0));
            else Target_Power =  fabs( config->GetActDisk_PressJump(Marker_Tag, 1) / (Ref * config->GetVelocity_Ref() /  550.0));
            Power        = config->GetActDisk_Power(Marker_Tag);
            BCThrust_old = config->GetActDisk_BCThrust_Old(Marker_Tag);
            BCThrust_inc = (1.0/dNetThrust_dBCThrust)*(Target_Power - Power);

            if (iMesh == MESH_0) BCThrust = max(0.0,(BCThrust_old + BCThrust_inc));
            else BCThrust = config->GetActDisk_BCThrust(Marker_Tag);

            if (iMesh == MESH_0) {
              config->SetActDisk_BCThrust(Marker_Tag, BCThrust);
              BCThrust_Init = BCThrust*Ref;
              config->SetInitial_BCThrust(BCThrust_Init);
            }

          }

          if (Kind_ActDisk == DRAG_MINUS_THRUST) {

            if (config->GetMach() < 0.5) Target_DragMinusThrust  =  -fabs(config->GetActDisk_PressJump(Marker_Tag, 0)) * Factor;
            else Target_DragMinusThrust  =  -fabs(config->GetActDisk_PressJump(Marker_Tag, 1)) * Factor;
            DragMinusThrust = GetTotal_CD() * Factor;
            BCThrust_old    = config->GetActDisk_BCThrust_Old(Marker_Tag);
            BCThrust_inc    = -(1.0/dNetThrust_dBCThrust)*(Target_DragMinusThrust - DragMinusThrust);

            if (iMesh == MESH_0) BCThrust = max(0.0,(BCThrust_old + BCThrust_inc));
            else BCThrust = config->GetActDisk_BCThrust(Marker_Tag);

            if (iMesh == MESH_0) {
              config->SetActDisk_BCThrust(Marker_Tag, BCThrust);
              BCThrust_Init = BCThrust*Ref;
              config->SetInitial_BCThrust(BCThrust_Init);
            }

          }

          if (Kind_ActDisk == MASSFLOW) {

            if (config->GetMach() < 0.5) {
              Target_Massflow  =  fabs(config->GetActDisk_PressJump(Marker_Tag, 0) / (config->GetDensity_Ref() * config->GetVelocity_Ref()));
              if (config->GetSystemMeasurements() == US) Target_Massflow /= 32.174;
            }
            else {
              Target_Massflow  =  fabs(config->GetActDisk_PressJump(Marker_Tag, 1) / (config->GetDensity_Ref() * config->GetVelocity_Ref()));
              if (config->GetSystemMeasurements() == US) Target_Massflow /= 32.174;
            }

            Massflow = config->GetActDisk_MassFlow(Marker_Tag);
            BCThrust_old    = config->GetActDisk_BCThrust_Old(Marker_Tag);
            BCThrust_inc    = (1.0/dNetThrust_dBCThrust)*(Target_Massflow - Massflow);
            if (iMesh == MESH_0) BCThrust = max(0.0,(BCThrust_old + BCThrust_inc));
            else BCThrust = config->GetActDisk_BCThrust(Marker_Tag);
            if (iMesh == MESH_0) {
              config->SetActDisk_BCThrust(Marker_Tag, BCThrust);
              BCThrust_Init = BCThrust*Ref;
              config->SetInitial_BCThrust(BCThrust_Init);
            }

          }

        }

      }

      /*--- After a complete update of BC_Thrust
       update the value of BC Thrust (old) for future iterations ---*/

      for (iMarker = 0; iMarker < config->GetnMarker_All(); iMarker++) {
        if ((config->GetMarker_All_KindBC(iMarker) == ACTDISK_INLET) ||
            (config->GetMarker_All_KindBC(iMarker) == ACTDISK_OUTLET)) {
          Marker_Tag = config->GetMarker_All_TagBound(iMarker);
          if ((Kind_ActDisk == NET_THRUST) || (Kind_ActDisk == BC_THRUST) ||
              (Kind_ActDisk == POWER) || (Kind_ActDisk == DRAG_MINUS_THRUST) ||
              (Kind_ActDisk == MASSFLOW)) {
            BCThrust = config->GetActDisk_BCThrust(Marker_Tag);
            config->SetActDisk_BCThrust_Old(Marker_Tag, BCThrust);
          }
        }
      }
    }

    /*--- Evaluate the pressure jump at each node using the total thrust ---*/

    if ((Update_BCThrust_Bool && Output) || (InnerIter == 0)) {

      for (iMarker = 0; iMarker < config->GetnMarker_All(); iMarker++) {

        if ((config->GetMarker_All_KindBC(iMarker) == ACTDISK_INLET) ||
            (config->GetMarker_All_KindBC(iMarker) == ACTDISK_OUTLET)) {

          Marker_Tag = config->GetMarker_All_TagBound(iMarker);
          RefDensity  = Density_Inf;
          RefArea = config->GetRefArea();
          RefVel2 = 0.0; for (iDim = 0; iDim < nDim; iDim++) RefVel2  += Velocity_Inf[iDim]*Velocity_Inf[iDim];

          Factor = (0.5*RefDensity*RefArea*RefVel2);
          Ref = config->GetDensity_Ref() * config->GetVelocity_Ref() * config->GetVelocity_Ref() * 1.0 * 1.0;
          BCThrust = config->GetActDisk_BCThrust(Marker_Tag);

          for (iVertex = 0; iVertex < geometry->nVertex[iMarker]; iVertex++) {

            iPoint = geometry->vertex[iMarker][iVertex]->GetNode();

            if (geometry->nodes->GetDomain(iPoint)) {

              geometry->vertex[iMarker][iVertex]->GetNormal(Vector);

              if (config->GetMarker_All_KindBC(iMarker) == ACTDISK_INLET) {
                for (iDim = 0; iDim < nDim; iDim++) { Vector[iDim] = -Vector[iDim]; }
              }

              Area = GeometryToolbox::Norm(nDim, Vector);

              /*--- Use the inlet state to compute the Pressure and Temperature jumps ---*/

              if (config->GetMarker_All_KindBC(iMarker) == ACTDISK_INLET)
                V_inlet = nodes->GetPrimitive(iPoint);
              if (config->GetMarker_All_KindBC(iMarker) == ACTDISK_OUTLET)
                V_inlet = DonorPrimVar[iMarker][iVertex];

              Density       = V_inlet[nDim+2];
              Pressure      = V_inlet[nDim+1];
              SoundSpeed2   = Pressure*Gamma/Density;
              TotalArea     = config->GetActDisk_Area(Marker_Tag);
              Force_Normal  = Area*(BCThrust/TotalArea);


              Velocity_Normal = 0.0;
              for (iDim = 0; iDim < nDim; iDim++) {
                Velocity_Normal += V_inlet[iDim+1]*Vector[iDim]/Area;
              }


              if (Velocity_Normal > EPS) {

                /*--- Ratio of the total temperature to the temperature at the inflow ---*/

                T0_Ti = 1.0 + ((Gamma-1.0)/SoundSpeed2)*(0.5*Velocity_Normal*Velocity_Normal + Force_Normal/(Density*Area));


                ATerm = 2.0*T0_Ti/(Gamma+1.0);
                BTerm = 0.5*(Gamma+1.0)/(Gamma-1.0);
                LHS = fabs(Velocity_Normal)/(sqrt(SoundSpeed2)*pow(ATerm,BTerm));

                CTerm_ = (PolyCoeff-1.0)/(PolyCoeff+1.0);
                DTerm_ = 1.0/(PolyCoeff-1.0);

                La = EPS; La_old = EPS;

                for (iter = 0; iter < 100; iter++) {

                  ETerm = ((1.0-CTerm_*La*La)/(1.0-CTerm_+EPS));

                  RHS = La*pow(ETerm, DTerm_);

                  ETerm = ((1.0-CTerm_*(La+1E-6)*(La+1E-6))/(1.0-CTerm_+EPS));
                  RHS_PDelta = (La+1E-6)*pow(ETerm, DTerm_);

                  ETerm = ((1.0-CTerm_*(La-1E-6)*(La-1E-6))/(1.0-CTerm_+EPS));
                  RHS_MDelta = (La-1E-6)*pow(ETerm, DTerm_);

                  /*--- Objective function and finitte differences derivative ---*/

                  F = RHS - LHS;
                  DF_DLa = (RHS_PDelta - RHS_MDelta)/2E-6;

                  /*--- Newton's step ---*/

                  La_old = La;
                  La = La_old - 0.75*(F/DF_DLa);

                  if (fabs(F) < 1E-10) break;

                }

                if (iter == 99) cout << "The laval number evaluation is not converging." << endl;

                /*--- Laval is bounded ---*/

                La = min(La, sqrt(6.0));  La = max(La, 0.0);

                To_Ti = max(1.0, T0_Ti*(1.0-CTerm_*La*La));
                ActDisk_DeltaT[iMarker][iVertex] = To_Ti;

                Po_Pi = max(1.0, pow(To_Ti, PolyCoeff*DTerm_));
                ActDisk_DeltaP[iMarker][iVertex] = Po_Pi;

              }
              else {
                ActDisk_DeltaT[iMarker][iVertex] = 1.0;
                ActDisk_DeltaP[iMarker][iVertex] = 1.0;
              }
            }
          }
        }
      }
    }
  }

  /*--- Broadcast some information to the master node ---*/

  ActDisk_Info = false;
  for (iMarker = 0; iMarker < config->GetnMarker_All(); iMarker++) {
    if ((config->GetMarker_All_KindBC(iMarker) == ACTDISK_INLET) ||
        (config->GetMarker_All_KindBC(iMarker) == ACTDISK_OUTLET)) {
      ActDisk_Info = true;
    }
  }
  if (!ActDisk_Info) config->SetInitial_BCThrust(0.0);

  MyBCThrust = config->GetInitial_BCThrust();
  SU2_MPI::Allreduce(&MyBCThrust, &BCThrust, 1, MPI_DOUBLE, MPI_MAX, SU2_MPI::GetComm());
  config->SetInitial_BCThrust(BCThrust);

}

void CEulerSolver::ReadActDisk_InputFile(CGeometry *geometry, CSolver **solver_container,
                                       CConfig *config, unsigned short iMesh, bool Output) {
  /*--- Input file provides force coefficients distributions along disk radius. Initialization
        necessary only at initial iteration. ---*/

  unsigned short iDim, iMarker;
  unsigned long iVertex, iPoint;
  string Marker_Tag;
  int iRow, nRow, iEl;
  std::vector<su2double> rad_v, dCt_v, dCp_v, dCr_v;
  su2double r_ = 0.0, r[MAXNDIM] = {0.0},
  AD_Center[MAXNDIM] = {0.0}, AD_Axis[MAXNDIM] = {0.0}, AD_Radius = 0.0, AD_J = 0.0;
  std::vector<su2double> Fa, Ft, Fr;
  su2double Fx = 0.0, Fy = 0.0, Fz = 0.0,
  Fx_inf = 0.0, Fy_inf = 0.0, Fz_inf = 0.0, Fx_sup = 0.0, Fy_sup = 0.0, Fz_sup = 0.0, h = 0.0;
  const su2double *P = nullptr;

  su2double Dens_FreeStream = config->GetDensity_FreeStream();
  const su2double *Vel_FreeStream = config->GetVelocity_FreeStream();

  /*--- Get the file name that contains the propeller data. ---*/
  string ActDisk_filename = config->GetActDisk_FileName();
  /*--- Loop over the markers. ---*/
  for (iMarker = 0; iMarker < config->GetnMarker_All(); iMarker++) {
    if ((config->GetMarker_All_KindBC(iMarker) == ACTDISK_INLET) ||
        (config->GetMarker_All_KindBC(iMarker) == ACTDISK_OUTLET)) {

      /*--- Get the marker tag of the current BC marker. ---*/
      Marker_Tag = config->GetMarker_All_TagBound(iMarker);
      ifstream ActDisk_file;
      /*--- Open the file that contains the propeller data. ---*/
      ActDisk_file.open(ActDisk_filename.data(), ios::in);

      /*--- Error message if the propeller data input file fails to open. ---*/
      if (ActDisk_file.fail()) SU2_MPI::Error("Unable to open Actuator Disk Input File", CURRENT_FUNCTION);

      string text_line, text_line_appo, name[2];
      string::size_type position;

      while (getline (ActDisk_file, text_line)) {
        /*--- Check if there is the "MARKER_ACTDISK=" string in the current line. If not keep on reading. ---*/
        position = text_line.find ("MARKER_ACTDISK=");
        if(position == string::npos){continue;}
        text_line.erase (0,15);
        /*--- Read the names of the two faces of the actuator disk and assign them to the name[] array. ---*/
        istringstream NameID(text_line);
        for (int i = 0; i < 2; i++){
          NameID >> name[i];
        }

        /*--- Check if the propeller data correspond to the actual BC marker. ---*/
        if (Marker_Tag == name[0] || Marker_Tag == name[1]){
          /*--- Read and assign the coordinates of the actuator disk center. ---*/
          getline (ActDisk_file, text_line_appo);
          text_line_appo.erase (0,7);
          istringstream C_value(text_line_appo);
          for (iDim = 0; iDim < nDim; iDim++){
            C_value >> AD_Center[iDim];
          }

          /*--- Read and assign the components of the actuator disk axis versor pointing backward. ---*/
          getline (ActDisk_file, text_line_appo);
          text_line_appo.erase (0,5);
          istringstream axis_value(text_line_appo);
          for (iDim = 0; iDim < nDim; iDim++){
            axis_value >> AD_Axis[iDim];
          }

          /*--- Read and assign the value of the actuator disk radius. ---*/
          getline (ActDisk_file, text_line_appo);
          text_line_appo.erase (0,7);
          istringstream R_value(text_line_appo);
          R_value >> AD_Radius;

          /*--- Read and assign the value of the actuator disk advance ratio. ---*/
          getline (ActDisk_file, text_line_appo);
          text_line_appo.erase (0,10);
          istringstream J_value(text_line_appo);
          J_value >> AD_J;

          /*--- Read and assign the number of radial stations contained in the propeller data file. ---*/
          getline (ActDisk_file, text_line_appo);
          text_line_appo.erase (0,5);
          istringstream row_value(text_line_appo);
          row_value >> nRow;

          /*--- Assign the vectors dimension. ---*/
          rad_v.resize(nRow);
          dCt_v.resize(nRow);
          dCp_v.resize(nRow);
          dCr_v.resize(nRow);

          Fa.resize(nRow);
          Ft.resize(nRow);
          Fr.resize(nRow);

          /*--- Read and assign the values of the non-dimensional radius, thrust coefficient, power coefficient
                and radial force coefficient. ---*/
          getline (ActDisk_file, text_line_appo);
          for (iRow = 0; iRow < nRow; iRow++){
            getline (ActDisk_file, text_line_appo);
            istringstream row_val_value(text_line_appo);
            row_val_value >> rad_v[iRow] >> dCt_v[iRow] >> dCp_v[iRow] >> dCr_v[iRow];
          }

          /*--- Set the actuator disk radius value, center coordiantes values and axis coordinates values. ---*/
          ActDisk_R(iMarker) = AD_Radius;
          for (iDim = 0; iDim < nDim; iDim++){
            ActDisk_C(iMarker, iDim) = AD_Center[iDim];
            ActDisk_Axis(iMarker, iDim) = AD_Axis[iDim];
          }

          /*--- If the first radial station corresponds to the actuator disk center, the radial and tangential forces
                per unit area (Fr and Ft) are equal to zero, while the axial force per unit area (Fa) is computed using
                a linear interpolation in order to avoid a mathematical singularity at actuator disk center. ---*/
          if (rad_v[0] == 0.0){
            Fa[0] = (((2*Dens_FreeStream*pow(Vel_FreeStream[0],2))/
                    (pow(AD_J,2)*PI_NUMBER))*((dCt_v[1] - dCt_v[0])/rad_v[1])) / config->GetPressure_Ref();
            Ft[0] = 0.0;
            Fr[0] = 0.0;
          }
          else {
            Fa[0] = (dCt_v[0]*(2*Dens_FreeStream*pow(Vel_FreeStream[0],2))/
                    (pow(AD_J,2)*PI_NUMBER*rad_v[0])) / config->GetPressure_Ref();
            Ft[0] = (dCp_v[0]*(2*Dens_FreeStream*pow(Vel_FreeStream[0],2))/
                    ((AD_J*PI_NUMBER*rad_v[0])*(AD_J*PI_NUMBER*rad_v[0]))) / config->GetPressure_Ref();
            Fr[0] = (dCr_v[0]*(2*Dens_FreeStream*pow(Vel_FreeStream[0],2))/
                    (pow(AD_J,2)*PI_NUMBER*rad_v[0])) / config->GetPressure_Ref();
          }

          /*--- Loop over the radial stations. Computation of Fa (axial force per unit area), Ft (tangential force per unit area)
                and Fr (radial force per unit area).
                These equations are not valid if the freestream velocity is equal to zero (hovering condition not enabled yet). ---*/
          for (iEl = 1; iEl < nRow; iEl++){
            Fa[iEl] = (dCt_v[iEl]*(2*Dens_FreeStream*pow(Vel_FreeStream[0],2))/
                      (pow(AD_J,2)*PI_NUMBER*rad_v[iEl])) / config->GetPressure_Ref();
            Ft[iEl] = (dCp_v[iEl]*(2*Dens_FreeStream*pow(Vel_FreeStream[0],2))/
                      ((AD_J*PI_NUMBER*rad_v[iEl])*(AD_J*PI_NUMBER*rad_v[iEl]))) / config->GetPressure_Ref();
            Fr[iEl] = (dCr_v[iEl]*(2*Dens_FreeStream*pow(Vel_FreeStream[0],2))/
                      (pow(AD_J,2)*PI_NUMBER*rad_v[iEl])) / config->GetPressure_Ref();
          }

          /*--- Loop over the marker nodes. ---*/
          for (iVertex = 0; iVertex < geometry->nVertex[iMarker]; iVertex++) {
            /*--- Get the coordinates of the current node. ---*/
            iPoint = geometry->vertex[iMarker][iVertex]->GetNode();
            P = geometry->nodes->GetCoord(iPoint);

            /*--- Computation of the radius coordinates for the current node. ---*/
            GeometryToolbox::Distance(nDim, P, AD_Center, r);

            /*--- Computation of the non-dimensional radius for the current node. ---*/
            r_ = GeometryToolbox::Norm(nDim, r) / AD_Radius;

            /*--- Loop over the actuator disk radial stations. ---*/
            for (iEl = 0; iEl < nRow; iEl++){
              /*--- Check if the current node is located between rad_v[iEl] and rad_v[iEl-1]. ---*/
              if (r_ <= rad_v[iEl]){
                /*--- h is the dinstance of the current node from the previous radial element (iEl-1)
                      divided by the length of the radial element in which the node is contained. ---*/
                h = (r_-rad_v[iEl-1])/(rad_v[iEl]-rad_v[iEl-1]);
                /*--- Fx, Fy and Fz are the x, y and z components of the tangential and radial forces
                      per unit area resultant. ---*/
                if(r_ == 0.0){
                  Fx = 0.0;
                  Fy = 0.0;
                  Fz = 0.0;
                }
                /*--- _inf is the value of the previous radial element. _sup is the value of the
                      following radial element. ---*/
                else{
                  Fx_inf = (Ft[iEl-1]+Fr[iEl-1])*(r[0]/(r_*AD_Radius));
                  Fy_inf = (Ft[iEl-1]+Fr[iEl-1])*(r[2]/(r_*AD_Radius));
                  Fz_inf = -(Ft[iEl-1]+Fr[iEl-1])*(r[1]/(r_*AD_Radius));
                  Fx_sup = (Ft[iEl]+Fr[iEl])*(r[0]/(r_*AD_Radius));
                  Fy_sup = (Ft[iEl]+Fr[iEl])*(r[2]/(r_*AD_Radius));
                  Fz_sup = -(Ft[iEl]+Fr[iEl])*(r[1]/(r_*AD_Radius));

                  /*--- Fx, Fy and Fz at the current node are evaluated using a linear interpolation between
                        the end vaues of the radial element in which the current node is contained. ---*/
                  Fx = Fx_inf + (Fx_sup - Fx_inf)*h;
                  Fy = Fy_inf + (Fy_sup - Fy_inf)*h;
                  Fz = Fz_inf + (Fz_sup - Fz_inf)*h;
                }
                /*--- Set the values of Fa, Fx, Fy and Fz. Fa is evaluated using a linear interpolation. ---*/
                ActDisk_Fa[iMarker][iVertex] = Fa[iEl-1] + (Fa[iEl]-Fa[iEl-1])*h;
                ActDisk_Fx[iMarker][iVertex] = Fx;
                ActDisk_Fy[iMarker][iVertex] = Fy;
                ActDisk_Fz[iMarker][iVertex] = Fz;

                break;
              }
            }
          }
        }
      }
    }
  }
}

void CEulerSolver::SetFarfield_AoA(CGeometry *geometry, CSolver **solver_container,
                                   CConfig *config, unsigned short iMesh, bool Output) {

  const auto InnerIter = config->GetInnerIter();
  const su2double AoS = config->GetAoS()*PI_NUMBER/180.0;

  /* --- Initialize values at first iteration --- */

  if (InnerIter == 0) {
    Total_CD_Prev = 0.0;
    Total_CL_Prev = 0.0;
    Total_CMx_Prev = 0.0;
    Total_CMy_Prev = 0.0;
    Total_CMz_Prev = 0.0;
    AoA_Prev = config->GetAoA();
    dCL_dAlpha = config->GetdCL_dAlpha();
    AoA_inc = 0.0;
  }

  /*--- Retrieve the AoA (degrees) ---*/

  su2double AoA = config->GetAoA();

  /* --- Set new AoA if needed --- */

  if (fabs(AoA_inc) > 0.0 && Output) {

    /* --- Update *_Prev values with current coefficients --- */

    SetCoefficient_Gradients(config);

    Total_CD_Prev = TotalCoeff.CD;
    Total_CL_Prev = TotalCoeff.CL;
    Total_CMx_Prev = TotalCoeff.CMx;
    Total_CMy_Prev = TotalCoeff.CMy;
    Total_CMz_Prev = TotalCoeff.CMz;
    AoA_Prev = AoA;

    /*--- Compute a new value for AoA on the fine mesh only (degrees)---*/

    if (iMesh == MESH_0) {
      AoA = AoA + AoA_inc;
      config->SetAoA(AoA);
    }

    AoA *= PI_NUMBER/180.0;

    /*--- Update the freestream velocity vector at the farfield
     * Compute the new freestream velocity with the updated AoA,
     * "Velocity_Inf" is shared with config. ---*/

    const su2double Vel_Infty_Mag = GeometryToolbox::Norm(nDim, Velocity_Inf);

    if (nDim == 2) {
      Velocity_Inf[0] = cos(AoA)*Vel_Infty_Mag;
      Velocity_Inf[1] = sin(AoA)*Vel_Infty_Mag;
    }
    else {
      Velocity_Inf[0] = cos(AoA)*cos(AoS)*Vel_Infty_Mag;
      Velocity_Inf[1] = sin(AoS)*Vel_Infty_Mag;
      Velocity_Inf[2] = sin(AoA)*cos(AoS)*Vel_Infty_Mag;
    }
  }
}

bool CEulerSolver::FixedCL_Convergence(CConfig* config, bool convergence) {
  const su2double Target_CL = config->GetTarget_CL();
  const auto curr_iter = config->GetInnerIter();
  const auto Iter_dCL_dAlpha = config->GetIter_dCL_dAlpha();
  bool fixed_cl_conv = false;
  AoA_inc = 0.0;

  /*--- if in Fixed CL mode, before finite differencing --- */

  if (!Start_AoA_FD){
    if (convergence){

      /* --- C_L and solution are converged, start finite differencing --- */

      if (fabs(TotalCoeff.CL-Target_CL) < (config->GetCauchy_Eps()/2)) {

        /* --- If no finite differencing required --- */

        if (Iter_dCL_dAlpha == 0){
          fixed_cl_conv = true;
          return fixed_cl_conv;
        }

        /* --- Else, set up finite differencing routine ---*/

        Iter_Update_AoA = curr_iter;
        Start_AoA_FD = true;
        fixed_cl_conv = false;
        AoA_inc = 0.001;
      }

      /* --- C_L is not converged to target value and some iterations
          have passed since last update, so update AoA --- */

      else if ((curr_iter - Iter_Update_AoA) > config->GetStartConv_Iter()){
        Iter_Update_AoA = curr_iter;
        fixed_cl_conv = false;
        if (fabs(TotalCoeff.CL-Target_CL) > (config->GetCauchy_Eps()/2)) {
          AoA_inc = (1.0/dCL_dAlpha)*(Target_CL - TotalCoeff.CL);
        }
      }
    }

    /* --- If the iteration limit between AoA updates is met, so update AoA --- */

    else if ((curr_iter - Iter_Update_AoA) == config->GetUpdate_AoA_Iter_Limit()) {
      Iter_Update_AoA = curr_iter;
      fixed_cl_conv = false;
      if (fabs(TotalCoeff.CL-Target_CL) > (config->GetCauchy_Eps()/2)) {
        AoA_inc = (1.0/dCL_dAlpha)*(Target_CL - TotalCoeff.CL);
      }
    }

    /* --- If the total iteration limit is reached, start finite differencing --- */

    if (curr_iter == config->GetnInner_Iter() - Iter_dCL_dAlpha){
      if (Iter_dCL_dAlpha == 0){
        End_AoA_FD = true;
      }
      Iter_Update_AoA = curr_iter;
      Start_AoA_FD = true;
      fixed_cl_conv = false;
      AoA_inc = 0.001;
    }
  }

  /* --- If Finite Difference Mode has ended, end simulation --- */

  if (End_AoA_FD){
    //fixed_cl_conv = true;
    return true;
  }

  /* --- If starting Finite Difference Mode --- */

  if (Start_AoA_FD){

    /* --- Disable history writing --- */

    config->SetHistory_Wrt_Freq(2, 0);

    /* --- End Finite Difference Mode if iteration limit is reached, so simualtion is converged --- */

    End_AoA_FD = ((curr_iter - Iter_Update_AoA - 2) == Iter_dCL_dAlpha ||
      curr_iter == config->GetnInner_Iter()- 2 );

    if (convergence && (curr_iter - Iter_Update_AoA) > config->GetStartConv_Iter())
      End_AoA_FD = true;

    /* --- If Finite Difference mode is ending, reset AoA and calculate Coefficient Gradients --- */

    if (End_AoA_FD){
      SetCoefficient_Gradients(config);
      config->SetAoA(AoA_Prev);
    }
  }

  return fixed_cl_conv;

}

void CEulerSolver::SetCoefficient_Gradients(CConfig *config) const{

  const su2double AoA = config->GetAoA();

  if (AoA == AoA_Prev) return;

  /*--- Calculate gradients of coefficients w.r.t. CL ---*/

  const su2double dCL = TotalCoeff.CL - Total_CL_Prev;
  const su2double dCL_dAlpha_ = dCL / (AoA - AoA_Prev);
  const su2double dCD_dCL_ = (TotalCoeff.CD-Total_CD_Prev) / dCL;
  const su2double dCMx_dCL_ = (TotalCoeff.CMx-Total_CMx_Prev) / dCL;
  const su2double dCMy_dCL_ = (TotalCoeff.CMy-Total_CMy_Prev) / dCL;
  const su2double dCMz_dCL_ = (TotalCoeff.CMz-Total_CMz_Prev) / dCL;

  /*--- Set the value of the  dOF/dCL in the config file ---*/

  config->SetdCD_dCL(dCD_dCL_);
  config->SetdCMx_dCL(dCMx_dCL_);
  config->SetdCMy_dCL(dCMy_dCL_);
  config->SetdCMz_dCL(dCMz_dCL_);
  config->SetdCL_dAlpha(dCL_dAlpha_);
}

void CEulerSolver::UpdateCustomBoundaryConditions(CGeometry **geometry_container, CConfig *config){

  unsigned short nMGlevel;
  unsigned long iMarker;

  // TODO: Update the fluid boundary conditions for MG
  nMGlevel = config->GetnMGLevels();
  if (nMGlevel > 1) {
    for (iMarker=0; iMarker < nMarker; iMarker++) {
      bool isCustomizable = config->GetMarker_All_PyCustom(iMarker);
      bool isInlet = (config->GetMarker_All_KindBC(iMarker) == INLET_FLOW);
      if (isCustomizable && isInlet)
        SU2_MPI::Error("Custom inlet BCs are not currently compatible with multigrid.", CURRENT_FUNCTION);
    }
  }
}

void CEulerSolver::Evaluate_ObjFunc(const CConfig *config, CSolver**) {

  unsigned short iMarker_Monitoring, Kind_ObjFunc;
  su2double Weight_ObjFunc;

  Total_ComboObj = EvaluateCommonObjFunc(*config);

  /*--- Loop over all monitored markers, add to the 'combo' objective ---*/

  if (config->GetFixed_CL_Mode()) {
    for (iMarker_Monitoring = 0; iMarker_Monitoring < config->GetnMarker_Monitoring(); iMarker_Monitoring++) {

      Weight_ObjFunc = config->GetWeight_ObjFunc(iMarker_Monitoring);
      Kind_ObjFunc = config->GetKind_ObjFunc(iMarker_Monitoring);

      switch(Kind_ObjFunc) {
        case DRAG_COEFFICIENT:
          Total_ComboObj -= Weight_ObjFunc*config->GetdCD_dCL()*(SurfaceCoeff.CL[iMarker_Monitoring]);
          break;
        case MOMENT_X_COEFFICIENT:
          Total_ComboObj -= Weight_ObjFunc*config->GetdCMx_dCL()*(SurfaceCoeff.CL[iMarker_Monitoring]);
          break;
        case MOMENT_Y_COEFFICIENT:
          Total_ComboObj -= Weight_ObjFunc*config->GetdCMy_dCL()*(SurfaceCoeff.CL[iMarker_Monitoring]);
          break;
        case MOMENT_Z_COEFFICIENT:
          Total_ComboObj -= Weight_ObjFunc*config->GetdCMz_dCL()*(SurfaceCoeff.CL[iMarker_Monitoring]);
          break;
        default:
          break;
      }
    }
  }

  /*--- The following are not per-surface, and so to avoid that they are
   double-counted when multiple surfaces are specified, they have been
   placed outside of the loop above. In addition, multi-objective mode is
   also disabled for these objective functions (error thrown at start). ---*/

  Weight_ObjFunc = config->GetWeight_ObjFunc(0);
  Kind_ObjFunc   = config->GetKind_ObjFunc(0);

  switch(Kind_ObjFunc) {
    case NEARFIELD_PRESSURE:
      Total_ComboObj+=Weight_ObjFunc*Total_CNearFieldOF;
      break;
    case SURFACE_MACH:
      Total_ComboObj+=Weight_ObjFunc*config->GetSurface_Mach(0);
      break;
    default:
      break;
  }
}

void CEulerSolver::BC_Far_Field(CGeometry *geometry, CSolver **solver_container, CNumerics *conv_numerics,
                                CNumerics *visc_numerics, CConfig *config, unsigned short val_marker) {

  unsigned short iDim;
  unsigned long iVertex, iPoint, Point_Normal;

  su2double *GridVel;
  su2double Area, UnitNormal[MAXNDIM] = {0.0};
  su2double Density, Pressure, Energy,  Velocity[MAXNDIM] = {0.0};
  su2double Density_Bound, Pressure_Bound, Vel_Bound[MAXNDIM] = {0.0};
  su2double Density_Infty, Pressure_Infty, Vel_Infty[MAXNDIM] = {0.0};
  su2double SoundSpeed, Entropy, Velocity2, Vn;
  su2double SoundSpeed_Bound, Entropy_Bound, Vel2_Bound, Vn_Bound;
  su2double SoundSpeed_Infty, Entropy_Infty, Vel2_Infty, Vn_Infty, Qn_Infty;
  su2double RiemannPlus, RiemannMinus;
  su2double *V_infty, *V_domain;

  su2double Gas_Constant     = config->GetGas_ConstantND();

  bool implicit       = config->GetKind_TimeIntScheme() == EULER_IMPLICIT;
  bool viscous        = config->GetViscous();
  bool tkeNeeded = config->GetKind_Turb_Model() == TURB_MODEL::SST;

  su2double *Normal = new su2double[nDim];

  /*--- Loop over all the vertices on this boundary marker ---*/

  SU2_OMP_FOR_DYN(OMP_MIN_SIZE)
  for (iVertex = 0; iVertex < geometry->nVertex[val_marker]; iVertex++) {
    iPoint = geometry->vertex[val_marker][iVertex]->GetNode();

    /*--- Allocate the value at the infinity ---*/
    V_infty = GetCharacPrimVar(val_marker, iVertex);

    /*--- Check if the node belongs to the domain (i.e, not a halo node) ---*/

    if (geometry->nodes->GetDomain(iPoint)) {

      /*--- Index of the closest interior node ---*/

      Point_Normal = geometry->vertex[val_marker][iVertex]->GetNormal_Neighbor();

      /*--- Normal vector for this vertex (negate for outward convention) ---*/

      geometry->vertex[val_marker][iVertex]->GetNormal(Normal);
      for (iDim = 0; iDim < nDim; iDim++) Normal[iDim] = -Normal[iDim];
      conv_numerics->SetNormal(Normal);

      /*--- Retrieve solution at the farfield boundary node ---*/
      V_domain = nodes->GetPrimitive(iPoint);

      /*--- Construct solution state at infinity for compressible flow by
         using Riemann invariants, and then impose a weak boundary condition
         by computing the flux using this new state for U. See CFD texts by
         Hirsch or Blazek for more detail. Adapted from an original
         implementation in the Stanford University multi-block (SUmb) solver
         in the routine bcFarfield.f90 written by Edwin van der Weide,
         last modified 06-12-2005. First, compute the unit normal at the
         boundary nodes. ---*/

      Area = GeometryToolbox::Norm(nDim, Normal);
      for (iDim = 0; iDim < nDim; iDim++)
        UnitNormal[iDim] = Normal[iDim]/Area;

      /*--- Store primitive variables (density, velocities, velocity squared,
         energy, pressure, and sound speed) at the boundary node, and set some
         other quantities for clarity. Project the current flow velocity vector
         at this boundary node into the local normal direction, i.e. compute
         v_bound.n.  ---*/

      Density_Bound = V_domain[nDim+2];
      Vel2_Bound = 0.0; Vn_Bound = 0.0;
      for (iDim = 0; iDim < nDim; iDim++) {
        Vel_Bound[iDim] = V_domain[iDim+1];
        Vel2_Bound     += Vel_Bound[iDim]*Vel_Bound[iDim];
        Vn_Bound       += Vel_Bound[iDim]*UnitNormal[iDim];
      }
      Pressure_Bound   = nodes->GetPressure(iPoint);
      SoundSpeed_Bound = sqrt(Gamma*Pressure_Bound/Density_Bound);
      Entropy_Bound    = pow(Density_Bound, Gamma)/Pressure_Bound;

      /*--- Store the primitive variable state for the freestream. Project
         the freestream velocity vector into the local normal direction,
         i.e. compute v_infty.n. ---*/

      Density_Infty = GetDensity_Inf();
      Vel2_Infty = 0.0; Vn_Infty = 0.0;
      for (iDim = 0; iDim < nDim; iDim++) {
        Vel_Infty[iDim] = GetVelocity_Inf(iDim);
        Vel2_Infty     += Vel_Infty[iDim]*Vel_Infty[iDim];
        Vn_Infty       += Vel_Infty[iDim]*UnitNormal[iDim];
      }
      Pressure_Infty   = GetPressure_Inf();
      SoundSpeed_Infty = sqrt(Gamma*Pressure_Infty/Density_Infty);
      Entropy_Infty    = pow(Density_Infty, Gamma)/Pressure_Infty;

      /*--- Adjust the normal freestream velocity for grid movement ---*/

      Qn_Infty = Vn_Infty;
      if (dynamic_grid) {
        GridVel = geometry->nodes->GetGridVel(iPoint);
        for (iDim = 0; iDim < nDim; iDim++)
          Qn_Infty -= GridVel[iDim]*UnitNormal[iDim];
      }

      /*--- Compute acoustic Riemann invariants: R = u.n +/- 2c/(gamma-1).
         These correspond with the eigenvalues (u+c) and (u-c), respectively,
         which represent the acoustic waves. Positive characteristics are
         incoming, and a physical boundary condition is imposed (freestream
         state). This occurs when either (u.n+c) > 0 or (u.n-c) > 0. Negative
         characteristics are leaving the domain, and numerical boundary
         conditions are required by extrapolating from the interior state
         using the Riemann invariants. This occurs when (u.n+c) < 0 or
         (u.n-c) < 0. Note that grid movement is taken into account when
         checking the sign of the eigenvalue. ---*/

      /*--- Check whether (u.n+c) is greater or less than zero ---*/

      if (Qn_Infty > -SoundSpeed_Infty) {
        /*--- Subsonic inflow or outflow ---*/
        RiemannPlus = Vn_Bound + 2.0*SoundSpeed_Bound/Gamma_Minus_One;
      } else {
        /*--- Supersonic inflow ---*/
        RiemannPlus = Vn_Infty + 2.0*SoundSpeed_Infty/Gamma_Minus_One;
      }

      /*--- Check whether (u.n-c) is greater or less than zero ---*/

      if (Qn_Infty > SoundSpeed_Infty) {
        /*--- Supersonic outflow ---*/
        RiemannMinus = Vn_Bound - 2.0*SoundSpeed_Bound/Gamma_Minus_One;
      } else {
        /*--- Subsonic outflow ---*/
        RiemannMinus = Vn_Infty - 2.0*SoundSpeed_Infty/Gamma_Minus_One;
      }

      /*--- Compute a new value for the local normal velocity and speed of
         sound from the Riemann invariants. ---*/

      Vn = 0.5 * (RiemannPlus + RiemannMinus);
      SoundSpeed = 0.25 * (RiemannPlus - RiemannMinus)*Gamma_Minus_One;

      /*--- Construct the primitive variable state at the boundary for
         computing the flux for the weak boundary condition. The values
         that we choose to construct the solution (boundary or freestream)
         depend on whether we are at an inflow or outflow. At an outflow, we
         choose boundary information (at most one characteristic is incoming),
         while at an inflow, we choose infinity values (at most one
         characteristic is outgoing). ---*/

      if (Qn_Infty > 0.0)   {
        /*--- Outflow conditions ---*/
        for (iDim = 0; iDim < nDim; iDim++)
          Velocity[iDim] = Vel_Bound[iDim] + (Vn-Vn_Bound)*UnitNormal[iDim];
        Entropy = Entropy_Bound;
      } else  {
        /*--- Inflow conditions ---*/
        for (iDim = 0; iDim < nDim; iDim++)
          Velocity[iDim] = Vel_Infty[iDim] + (Vn-Vn_Infty)*UnitNormal[iDim];
        Entropy = Entropy_Infty;
      }

      /*--- Recompute the primitive variables. ---*/

      Density = pow(Entropy*SoundSpeed*SoundSpeed/Gamma,1.0/Gamma_Minus_One);
      Velocity2 = 0.0;
      for (iDim = 0; iDim < nDim; iDim++) {
        Velocity2 += Velocity[iDim]*Velocity[iDim];
      }
      Pressure = Density*SoundSpeed*SoundSpeed/Gamma;
      Energy   = Pressure/(Gamma_Minus_One*Density) + 0.5*Velocity2;
      if (tkeNeeded) Energy += GetTke_Inf();

      /*--- Store new primitive state for computing the flux. ---*/

      V_infty[0] = Pressure/(Gas_Constant*Density);
      for (iDim = 0; iDim < nDim; iDim++)
        V_infty[iDim+1] = Velocity[iDim];
      V_infty[nDim+1] = Pressure;
      V_infty[nDim+2] = Density;
      V_infty[nDim+3] = Energy + Pressure/Density;



      /*--- Set various quantities in the numerics class ---*/

      conv_numerics->SetPrimitive(V_domain, V_infty);

      if (dynamic_grid) {
        conv_numerics->SetGridVel(geometry->nodes->GetGridVel(iPoint),
                                  geometry->nodes->GetGridVel(iPoint));
      }

      /*--- Compute the convective residual using an upwind scheme ---*/

      auto residual = conv_numerics->ComputeResidual(config);

      /*--- Update residual value ---*/

      LinSysRes.AddBlock(iPoint, residual);

      /*--- Convective Jacobian contribution for implicit integration ---*/

      if (implicit)
        Jacobian.AddBlock2Diag(iPoint, residual.jacobian_i);

      /*--- Viscous residual contribution ---*/

      if (viscous) {

        /*--- Set laminar and eddy viscosity at the infinity ---*/

        V_infty[nDim+5] = nodes->GetLaminarViscosity(iPoint);
        V_infty[nDim+6] = nodes->GetEddyViscosity(iPoint);

        /*--- Set the normal vector and the coordinates ---*/

        visc_numerics->SetNormal(Normal);
        su2double Coord_Reflected[MAXNDIM];
        GeometryToolbox::PointPointReflect(nDim, geometry->nodes->GetCoord(Point_Normal),
                                                 geometry->nodes->GetCoord(iPoint), Coord_Reflected);
        visc_numerics->SetCoord(geometry->nodes->GetCoord(iPoint), Coord_Reflected);

        /*--- Primitive variables, and gradient ---*/

        visc_numerics->SetPrimitive(V_domain, V_infty);
        visc_numerics->SetPrimVarGradient(nodes->GetGradient_Primitive(iPoint),
                                          nodes->GetGradient_Primitive(iPoint));

        /*--- Turbulent kinetic energy ---*/

        if (config->GetKind_Turb_Model() == TURB_MODEL::SST)
          visc_numerics->SetTurbKineticEnergy(solver_container[TURB_SOL]->GetNodes()->GetSolution(iPoint,0),
                                              solver_container[TURB_SOL]->GetNodes()->GetSolution(iPoint,0));

        /*--- Compute and update viscous residual ---*/

        auto residual = visc_numerics->ComputeResidual(config);
        LinSysRes.SubtractBlock(iPoint, residual);

        /*--- Viscous Jacobian contribution for implicit integration ---*/

        if (implicit)
          Jacobian.SubtractBlock2Diag(iPoint, residual.jacobian_i);

      }

    }
  }
  END_SU2_OMP_FOR

  /*--- Free locally allocated memory ---*/
  delete [] Normal;

}

void CEulerSolver::BC_Riemann(CGeometry *geometry, CSolver **solver_container,
                              CNumerics *conv_numerics, CNumerics *visc_numerics,
                              CConfig *config, unsigned short val_marker) {

  unsigned short iDim, iVar, jVar, kVar;
  unsigned long iVertex, iPoint, Point_Normal;
  const su2double *Flow_Dir, *Mach;
  su2double P_Total, T_Total, P_static, T_static, Rho_static, Area, UnitNormal[MAXNDIM];
  su2double *Velocity_b, Velocity2_b, Enthalpy_b, Energy_b, StaticEnergy_b, Density_b, Kappa_b, Chi_b, Pressure_b, Temperature_b;
  su2double *Velocity_e, Velocity2_e, VelMag_e, Enthalpy_e, Entropy_e, Energy_e = 0.0, StaticEnthalpy_e, StaticEnergy_e, Density_e = 0.0, Pressure_e;
  su2double *Velocity_i, Velocity2_i, Enthalpy_i, Energy_i, StaticEnergy_i, Density_i, Kappa_i, Chi_i, Pressure_i, SoundSpeed_i;
  su2double ProjVelocity_i;
  su2double **P_Tensor, **invP_Tensor, *Lambda_i, **Jacobian_b, **Jacobian_i, **DubDu, *dw, *u_e, *u_i, *u_b;
  su2double *gridVel, *Residual;
  su2double *V_boundary, *V_domain, *S_boundary, *S_domain;

  bool implicit             = (config->GetKind_TimeIntScheme() == EULER_IMPLICIT);
  string Marker_Tag         = config->GetMarker_All_TagBound(val_marker);
  bool viscous              = config->GetViscous();
  bool gravity = config->GetGravityForce();
  bool tkeNeeded = (config->GetKind_Turb_Model() == TURB_MODEL::SST);

  su2double *Normal, *FlowDirMix, TangVelocity, NormalVelocity;
  Normal = new su2double[nDim];

  Velocity_i = new su2double[nDim];
  Velocity_b = new su2double[nDim];
  Velocity_e = new su2double[nDim];
  FlowDirMix = new su2double[nDim];
  Lambda_i = new su2double[nVar];
  u_i = new su2double[nVar];
  u_e = new su2double[nVar];
  u_b = new su2double[nVar];
  dw = new su2double[nVar];

  Residual = new su2double[nVar];

  S_boundary = new su2double[8];

  P_Tensor = new su2double*[nVar];
  invP_Tensor = new su2double*[nVar];
  Jacobian_i = new su2double*[nVar];
  for (iVar = 0; iVar < nVar; iVar++)
  {
    P_Tensor[iVar] = new su2double[nVar];
    invP_Tensor[iVar] = new su2double[nVar];
    Jacobian_i[iVar] = new su2double[nVar];
  }

  /*--- Loop over all the vertices on this boundary marker ---*/

  SU2_OMP_FOR_DYN(OMP_MIN_SIZE)
  for (iVertex = 0; iVertex < geometry->nVertex[val_marker]; iVertex++) {

    V_boundary= GetCharacPrimVar(val_marker, iVertex);

    iPoint = geometry->vertex[val_marker][iVertex]->GetNode();

    /*--- Check if the node belongs to the domain (i.e., not a halo node) ---*/
    if (geometry->nodes->GetDomain(iPoint)) {

      /*--- Index of the closest interior node ---*/
      Point_Normal = geometry->vertex[val_marker][iVertex]->GetNormal_Neighbor();

      /*--- Normal vector for this vertex (negate for outward convention) ---*/
      geometry->vertex[val_marker][iVertex]->GetNormal(Normal);
      for (iDim = 0; iDim < nDim; iDim++) Normal[iDim] = -Normal[iDim];
      conv_numerics->SetNormal(Normal);

      Area = GeometryToolbox::Norm(nDim, Normal);

      for (iDim = 0; iDim < nDim; iDim++)
        UnitNormal[iDim] = Normal[iDim]/Area;

      /*--- Retrieve solution at this boundary node ---*/
      V_domain = nodes->GetPrimitive(iPoint);

      /*--- Compute the internal state u_i ---*/
      Velocity2_i = 0;
      for (iDim=0; iDim < nDim; iDim++)
      {
        Velocity_i[iDim] = nodes->GetVelocity(iPoint,iDim);
        Velocity2_i += Velocity_i[iDim]*Velocity_i[iDim];
      }


      Density_i = nodes->GetDensity(iPoint);

      Energy_i = nodes->GetEnergy(iPoint);
      StaticEnergy_i = Energy_i - 0.5*Velocity2_i;

      GetFluidModel()->SetTDState_rhoe(Density_i, StaticEnergy_i);

      Pressure_i = GetFluidModel()->GetPressure();
      Enthalpy_i = Energy_i + Pressure_i/Density_i;

      SoundSpeed_i = GetFluidModel()->GetSoundSpeed();

      Kappa_i = GetFluidModel()->GetdPde_rho() / Density_i;
      Chi_i = GetFluidModel()->GetdPdrho_e() - Kappa_i * StaticEnergy_i;

      ProjVelocity_i = 0.0;
      for (iDim = 0; iDim < nDim; iDim++)
        ProjVelocity_i += Velocity_i[iDim]*UnitNormal[iDim];

      /*--- Build the external state u_e from boundary data and internal node ---*/

      switch(config->GetKind_Data_Riemann(Marker_Tag))
      {
      case TOTAL_CONDITIONS_PT:

        /*--- Retrieve the specified total conditions for this boundary. ---*/
        if (gravity) P_Total = config->GetRiemann_Var1(Marker_Tag) - geometry->nodes->GetCoord(iPoint, nDim-1)*STANDARD_GRAVITY;/// check in which case is true (only freesurface?)
        else P_Total  = config->GetRiemann_Var1(Marker_Tag);
        T_Total  = config->GetRiemann_Var2(Marker_Tag);
        Flow_Dir = config->GetRiemann_FlowDir(Marker_Tag);

        /*--- Non-dim. the inputs if necessary. ---*/
        P_Total /= config->GetPressure_Ref();
        T_Total /= config->GetTemperature_Ref();

        /* --- Computes the total state --- */
        GetFluidModel()->SetTDState_PT(P_Total, T_Total);
        Enthalpy_e = GetFluidModel()->GetStaticEnergy()+ GetFluidModel()->GetPressure()/GetFluidModel()->GetDensity();
        Entropy_e = GetFluidModel()->GetEntropy();

        /* --- Compute the boundary state u_e --- */
        Velocity2_e = Velocity2_i;
        if (nDim == 2){
          NormalVelocity= -sqrt(Velocity2_e)*Flow_Dir[0];
          TangVelocity= -sqrt(Velocity2_e)*Flow_Dir[1];
          Velocity_e[0]= UnitNormal[0]*NormalVelocity - UnitNormal[1]*TangVelocity;
          Velocity_e[1]= UnitNormal[1]*NormalVelocity + UnitNormal[0]*TangVelocity;
        }else{
          for (iDim = 0; iDim < nDim; iDim++)
            Velocity_e[iDim] = sqrt(Velocity2_e)*Flow_Dir[iDim];
        }
        StaticEnthalpy_e = Enthalpy_e - 0.5 * Velocity2_e;
        GetFluidModel()->SetTDState_hs(StaticEnthalpy_e, Entropy_e);
        Density_e = GetFluidModel()->GetDensity();
        StaticEnergy_e = GetFluidModel()->GetStaticEnergy();
        Energy_e = StaticEnergy_e + 0.5 * Velocity2_e;
        if (tkeNeeded) Energy_e += GetTke_Inf();
        break;

      case STATIC_SUPERSONIC_INFLOW_PT:

        /*--- Retrieve the specified total conditions for this boundary. ---*/
        if (gravity) P_static = config->GetRiemann_Var1(Marker_Tag) - geometry->nodes->GetCoord(iPoint, nDim-1)*STANDARD_GRAVITY;/// check in which case is true (only freesurface?)
        else P_static  = config->GetRiemann_Var1(Marker_Tag);
        T_static  = config->GetRiemann_Var2(Marker_Tag);
        Mach = config->GetRiemann_FlowDir(Marker_Tag);

        /*--- Non-dim. the inputs if necessary. ---*/
        P_static /= config->GetPressure_Ref();
        T_static /= config->GetTemperature_Ref();

        /* --- Computes the total state --- */
        GetFluidModel()->SetTDState_PT(P_static, T_static);

        /* --- Compute the boundary state u_e --- */
        Velocity2_e = 0.0;
        for (iDim = 0; iDim < nDim; iDim++) {
          Velocity_e[iDim] = Mach[iDim]*GetFluidModel()->GetSoundSpeed();
          Velocity2_e += Velocity_e[iDim]*Velocity_e[iDim];
        }
        Density_e = GetFluidModel()->GetDensity();
        StaticEnergy_e = GetFluidModel()->GetStaticEnergy();
        Energy_e = StaticEnergy_e + 0.5 * Velocity2_e;
        if (tkeNeeded) Energy_e += GetTke_Inf();
        break;

      case STATIC_SUPERSONIC_INFLOW_PD:

        /*--- Retrieve the specified total conditions for this boundary. ---*/

        if (gravity) P_static = config->GetRiemann_Var1(Marker_Tag) - geometry->nodes->GetCoord(iPoint, nDim-1)*STANDARD_GRAVITY;/// check in which case is true (only freesurface?)
        else P_static  = config->GetRiemann_Var1(Marker_Tag);
        Rho_static  = config->GetRiemann_Var2(Marker_Tag);
        Mach = config->GetRiemann_FlowDir(Marker_Tag);

        /*--- Non-dim. the inputs if necessary. ---*/
        P_static /= config->GetPressure_Ref();
        Rho_static /= config->GetDensity_Ref();

        /* --- Computes the total state --- */
        GetFluidModel()->SetTDState_Prho(P_static, Rho_static);

        /* --- Compute the boundary state u_e --- */
        Velocity2_e = 0.0;
        for (iDim = 0; iDim < nDim; iDim++) {
          Velocity_e[iDim] = Mach[iDim]*GetFluidModel()->GetSoundSpeed();
          Velocity2_e += Velocity_e[iDim]*Velocity_e[iDim];
        }
        Density_e = GetFluidModel()->GetDensity();
        StaticEnergy_e = GetFluidModel()->GetStaticEnergy();
        Energy_e = StaticEnergy_e + 0.5 * Velocity2_e;
        if (tkeNeeded) Energy_e += GetTke_Inf();
        break;

      case DENSITY_VELOCITY:

        /*--- Retrieve the specified density and velocity magnitude ---*/
        Density_e  = config->GetRiemann_Var1(Marker_Tag);
        VelMag_e   = config->GetRiemann_Var2(Marker_Tag);
        Flow_Dir = config->GetRiemann_FlowDir(Marker_Tag);

        /*--- Non-dim. the inputs if necessary. ---*/
        Density_e /= config->GetDensity_Ref();
        VelMag_e /= config->GetVelocity_Ref();

        for (iDim = 0; iDim < nDim; iDim++)
          Velocity_e[iDim] = VelMag_e*Flow_Dir[iDim];
        Energy_e = Energy_i;
        break;

      case STATIC_PRESSURE:

        /*--- Retrieve the static pressure for this boundary. ---*/
        Pressure_e = config->GetRiemann_Var1(Marker_Tag);
        Pressure_e /= config->GetPressure_Ref();
        Density_e = Density_i;

        /* --- Compute the boundary state u_e --- */
        GetFluidModel()->SetTDState_Prho(Pressure_e, Density_e);
        Velocity2_e = 0.0;
        for (iDim = 0; iDim < nDim; iDim++) {
          Velocity_e[iDim] = Velocity_i[iDim];
          Velocity2_e += Velocity_e[iDim]*Velocity_e[iDim];
        }
        Energy_e = GetFluidModel()->GetStaticEnergy() + 0.5*Velocity2_e;
        break;

      default:
        SU2_MPI::Error("Invalid Riemann input!", CURRENT_FUNCTION);
        break;
      }

      /*--- Compute P (matrix of right eigenvectors) ---*/
      conv_numerics->GetPMatrix(&Density_i, Velocity_i, &SoundSpeed_i, &Enthalpy_i, &Chi_i, &Kappa_i, UnitNormal, P_Tensor);

      /*--- Compute inverse P (matrix of left eigenvectors)---*/
      conv_numerics->GetPMatrix_inv(invP_Tensor, &Density_i, Velocity_i, &SoundSpeed_i, &Chi_i, &Kappa_i, UnitNormal);

      /*--- eigenvalues contribution due to grid motion ---*/
      if (dynamic_grid) {
        gridVel = geometry->nodes->GetGridVel(iPoint);

        su2double ProjGridVel = 0.0;
        for (iDim = 0; iDim < nDim; iDim++)
          ProjGridVel   += gridVel[iDim]*UnitNormal[iDim];
        ProjVelocity_i -= ProjGridVel;
      }

      /*--- Flow eigenvalues ---*/
      for (iDim = 0; iDim < nDim; iDim++)
        Lambda_i[iDim] = ProjVelocity_i;
      Lambda_i[nVar-2] = ProjVelocity_i + SoundSpeed_i;
      Lambda_i[nVar-1] = ProjVelocity_i - SoundSpeed_i;

      /*--- Compute the boundary state u_e ---*/
      u_e[0] = Density_e;
      for (iDim = 0; iDim < nDim; iDim++)
        u_e[iDim+1] = Velocity_e[iDim]*Density_e;
      u_e[nVar-1] = Energy_e*Density_e;

      /*--- Compute the boundary state u_i ---*/
      u_i[0] = Density_i;
      for (iDim = 0; iDim < nDim; iDim++)
        u_i[iDim+1] = Velocity_i[iDim]*Density_i;
      u_i[nVar-1] = Energy_i*Density_i;

      /*--- Compute the characteristic jumps ---*/
      for (iVar = 0; iVar < nVar; iVar++)
      {
        dw[iVar] = 0;
        for (jVar = 0; jVar < nVar; jVar++)
          dw[iVar] += invP_Tensor[iVar][jVar] * (u_e[jVar] - u_i[jVar]);

      }

      /*--- Compute the boundary state u_b using characteristics ---*/
      for (iVar = 0; iVar < nVar; iVar++)
      {
        u_b[iVar] = u_i[iVar];

        for (jVar = 0; jVar < nVar; jVar++)
        {
          if (Lambda_i[jVar] < 0)
          {
            u_b[iVar] += P_Tensor[iVar][jVar]*dw[jVar];

          }
        }
      }


      /*--- Compute the thermodynamic state in u_b ---*/
      Density_b = u_b[0];
      Velocity2_b = 0;
      for (iDim = 0; iDim < nDim; iDim++)
      {
        Velocity_b[iDim] = u_b[iDim+1]/Density_b;
        Velocity2_b += Velocity_b[iDim]*Velocity_b[iDim];
      }
      Energy_b = u_b[nVar-1]/Density_b;
      StaticEnergy_b = Energy_b - 0.5*Velocity2_b;

      if(config->GetKind_FluidModel() == DATADRIVEN_FLUID)
        GetNodes()->SetNewtonSolverIterations(iPoint, GetFluidModel()->GetnIter_NewtonSolver());
      
      GetFluidModel()->SetTDState_rhoe(Density_b, StaticEnergy_b);
      Pressure_b = GetFluidModel()->GetPressure();
      Temperature_b = GetFluidModel()->GetTemperature();
      Enthalpy_b = Energy_b + Pressure_b/Density_b;
      Kappa_b = GetFluidModel()->GetdPde_rho() / Density_b;
      Chi_b = GetFluidModel()->GetdPdrho_e() - Kappa_b * StaticEnergy_b;
      /*--- Compute the residuals ---*/
      conv_numerics->GetInviscidProjFlux(&Density_b, Velocity_b, &Pressure_b, &Enthalpy_b, Normal, Residual);

      /*--- Residual contribution due to grid motion ---*/
      if (dynamic_grid) {
        gridVel = geometry->nodes->GetGridVel(iPoint);
        su2double projVelocity = 0.0;

        for (iDim = 0; iDim < nDim; iDim++)
          projVelocity +=  gridVel[iDim]*Normal[iDim];
        for (iVar = 0; iVar < nVar; iVar++)
          Residual[iVar] -= projVelocity *(u_b[iVar]);
      }

      if (implicit) {

        Jacobian_b = new su2double*[nVar];
        DubDu = new su2double*[nVar];
        for (iVar = 0; iVar < nVar; iVar++)
        {
          Jacobian_b[iVar] = new su2double[nVar];
          DubDu[iVar] = new su2double[nVar];
        }

        /*--- Initialize DubDu to unit matrix---*/

        for (iVar = 0; iVar < nVar; iVar++)
        {
          for (jVar = 0; jVar < nVar; jVar++)
            DubDu[iVar][jVar]= 0;

          DubDu[iVar][iVar]= 1;
        }

        /*--- Compute DubDu -= RNL---*/
        for (iVar=0; iVar<nVar; iVar++)
        {
          for (jVar=0; jVar<nVar; jVar++)
          {
            for (kVar=0; kVar<nVar; kVar++)
            {
              if (Lambda_i[kVar]<0)
                DubDu[iVar][jVar] -= P_Tensor[iVar][kVar] * invP_Tensor[kVar][jVar];
            }
          }
        }

        /*--- Compute flux Jacobian in state b ---*/
        conv_numerics->GetInviscidProjJac(Velocity_b, &Enthalpy_b, &Chi_b, &Kappa_b, Normal, 1.0, Jacobian_b);

        /*--- Jacobian contribution due to grid motion ---*/
        if (dynamic_grid)
        {
          gridVel = geometry->nodes->GetGridVel(iPoint);
          su2double projVelocity = 0.0;
          for (iDim = 0; iDim < nDim; iDim++)
            projVelocity +=  gridVel[iDim]*Normal[iDim];
          for (iVar = 0; iVar < nVar; iVar++) {
            Jacobian_b[iVar][iVar] -= projVelocity;
          }

        }

        /*--- initiate Jacobian_i to zero matrix ---*/
        for (iVar=0; iVar<nVar; iVar++)
          for (jVar=0; jVar<nVar; jVar++)
            Jacobian_i[iVar][jVar] = 0.0;

        /*--- Compute numerical flux Jacobian at node i ---*/
        for (iVar=0; iVar<nVar; iVar++) {
          for (jVar=0; jVar<nVar; jVar++) {
            for (kVar=0; kVar<nVar; kVar++) {
              Jacobian_i[iVar][jVar] += Jacobian_b[iVar][kVar] * DubDu[kVar][jVar];
            }
          }
        }

        for (iVar = 0; iVar < nVar; iVar++) {
          delete [] Jacobian_b[iVar];
          delete [] DubDu[iVar];
        }
        delete [] Jacobian_b;
        delete [] DubDu;
      }

      /*--- Update residual value ---*/
      LinSysRes.AddBlock(iPoint, Residual);

      /*--- Jacobian contribution for implicit integration ---*/
      if (implicit)
        Jacobian.AddBlock2Diag(iPoint, Jacobian_i);

      /*--- Viscous contribution ---*/

      if (viscous) {

        /*--- Primitive variables, using the derived quantities ---*/

        V_boundary[0] = Temperature_b;
        for (iDim = 0; iDim < nDim; iDim++)
          V_boundary[iDim+1] = Velocity_b[iDim];
        V_boundary[nDim+1] = Pressure_b;
        V_boundary[nDim+2] = Density_b;
        V_boundary[nDim+3] = Enthalpy_b;

        /*--- Set laminar and eddy viscosity at the infinity ---*/

        V_boundary[nDim+5] = GetFluidModel()->GetLaminarViscosity();
        V_boundary[nDim+6] = nodes->GetEddyViscosity(iPoint);
        V_boundary[nDim+7] = GetFluidModel()->GetThermalConductivity();
        V_boundary[nDim+8] = GetFluidModel()->GetCp();

        /*--- Set the normal vector and the coordinates ---*/

        visc_numerics->SetNormal(Normal);
        su2double Coord_Reflected[MAXNDIM];
        GeometryToolbox::PointPointReflect(nDim, geometry->nodes->GetCoord(Point_Normal),
                                                 geometry->nodes->GetCoord(iPoint), Coord_Reflected);
        visc_numerics->SetCoord(geometry->nodes->GetCoord(iPoint), Coord_Reflected);

        /*--- Primitive variables, and gradient ---*/

        visc_numerics->SetPrimitive(V_domain, V_boundary);
        visc_numerics->SetPrimVarGradient(nodes->GetGradient_Primitive(iPoint), nodes->GetGradient_Primitive(iPoint));

        /*--- Secondary variables ---*/

        S_domain = nodes->GetSecondary(iPoint);

        /*--- Compute secondary thermodynamic properties (partial derivatives...) ---*/

        S_boundary[0]= GetFluidModel()->GetdPdrho_e();
        S_boundary[1]= GetFluidModel()->GetdPde_rho();

        S_boundary[2]= GetFluidModel()->GetdTdrho_e();
        S_boundary[3]= GetFluidModel()->GetdTde_rho();

        /*--- Compute secondary thermo-physical properties (partial derivatives...) ---*/

        S_boundary[4]= GetFluidModel()->Getdmudrho_T();
        S_boundary[5]= GetFluidModel()->GetdmudT_rho();

        S_boundary[6]= GetFluidModel()->Getdktdrho_T();
        S_boundary[7]= GetFluidModel()->GetdktdT_rho();

        visc_numerics->SetSecondary(S_domain, S_boundary);

        /*--- Turbulent kinetic energy ---*/

        if (config->GetKind_Turb_Model() == TURB_MODEL::SST)
          visc_numerics->SetTurbKineticEnergy(solver_container[TURB_SOL]->GetNodes()->GetSolution(iPoint,0),
                                              solver_container[TURB_SOL]->GetNodes()->GetSolution(iPoint,0));

        /*--- Compute and update residual ---*/

        auto residual = visc_numerics->ComputeResidual(config);
        LinSysRes.SubtractBlock(iPoint, residual);

        /*--- Jacobian contribution for implicit integration ---*/

        if (implicit)
          Jacobian.SubtractBlock2Diag(iPoint, residual.jacobian_i);

      }

    }
  }
  END_SU2_OMP_FOR

  /*--- Free locally allocated memory ---*/
  delete [] Normal;
  delete [] Velocity_e;
  delete [] Velocity_b;
  delete [] Velocity_i;
  delete [] FlowDirMix;

  delete [] S_boundary;
  delete [] Lambda_i;
  delete [] u_i;
  delete [] u_e;
  delete [] u_b;
  delete [] dw;

  delete [] Residual;

  for (iVar = 0; iVar < nVar; iVar++)
  {
    delete [] P_Tensor[iVar];
    delete [] invP_Tensor[iVar];
    delete [] Jacobian_i[iVar];
  }
  delete [] P_Tensor;
  delete [] invP_Tensor;
  delete [] Jacobian_i;

}


void CEulerSolver::BC_TurboRiemann(CGeometry *geometry, CSolver **solver_container,
                                   CNumerics *conv_numerics, CNumerics *visc_numerics,
                                   CConfig *config, unsigned short val_marker) {

  unsigned short iDim, iVar, jVar, kVar, iSpan;
  unsigned long iPoint, Point_Normal, oldVertex, iVertex;
  const su2double *Flow_Dir;
  su2double P_Total, T_Total;
  su2double *Velocity_b, Velocity2_b, Enthalpy_b, Energy_b, StaticEnergy_b, Density_b, Kappa_b, Chi_b, Pressure_b, Temperature_b;
  su2double *Velocity_e, Velocity2_e, Enthalpy_e, Entropy_e, Energy_e = 0.0, StaticEnthalpy_e, StaticEnergy_e, Density_e = 0.0, Pressure_e;
  su2double *Velocity_i, Velocity2_i, Enthalpy_i, Energy_i, StaticEnergy_i, Density_i, Kappa_i, Chi_i, Pressure_i, SoundSpeed_i;
  su2double ProjVelocity_i;
  su2double **P_Tensor, **invP_Tensor, *Lambda_i, **Jacobian_b, **Jacobian_i, **DubDu, *dw, *u_e, *u_i, *u_b;
  su2double *gridVel, *Residual;
  su2double *V_boundary, *V_domain, *S_boundary, *S_domain;
  su2double AverageEnthalpy, AverageEntropy;
  unsigned short  iZone  = config->GetiZone();
  bool implicit = (config->GetKind_TimeIntScheme() == EULER_IMPLICIT);
  string Marker_Tag = config->GetMarker_All_TagBound(val_marker);
  unsigned short nSpanWiseSections = geometry->GetnSpanWiseSections(config->GetMarker_All_TurbomachineryFlag(val_marker));
  bool viscous = config->GetViscous();
  bool gravity = (config->GetGravityForce());
  bool tkeNeeded = (config->GetKind_Turb_Model() == TURB_MODEL::SST);

  su2double *Normal, *turboNormal, *UnitNormal, *FlowDirMix, FlowDirMixMag, *turboVelocity;
  Normal = new su2double[nDim];
  turboNormal = new su2double[nDim];
  UnitNormal = new su2double[nDim];

  Velocity_i = new su2double[nDim];
  Velocity_b = new su2double[nDim];
  Velocity_e = new su2double[nDim];
  turboVelocity = new su2double[nDim];
  FlowDirMix = new su2double[nDim];
  Lambda_i = new su2double[nVar];
  u_i = new su2double[nVar];
  u_e = new su2double[nVar];
  u_b = new su2double[nVar];
  dw = new su2double[nVar];

  Residual = new su2double[nVar];

  S_boundary = new su2double[8];

  P_Tensor = new su2double*[nVar];
  invP_Tensor = new su2double*[nVar];
  Jacobian_i = new su2double*[nVar];
  for (iVar = 0; iVar < nVar; iVar++)
  {
    P_Tensor[iVar] = new su2double[nVar];
    invP_Tensor[iVar] = new su2double[nVar];
    Jacobian_i[iVar] = new su2double[nVar];
  }

  /*--- Loop over all the vertices on this boundary marker ---*/
  for (iSpan= 0; iSpan < nSpanWiseSections; iSpan++){

    SU2_OMP_FOR_DYN(OMP_MIN_SIZE)
    for (iVertex = 0; iVertex < geometry->GetnVertexSpan(val_marker,iSpan); iVertex++) {

      /*--- using the other vertex information for retrieving some information ---*/
      oldVertex = geometry->turbovertex[val_marker][iSpan][iVertex]->GetOldVertex();
      V_boundary= GetCharacPrimVar(val_marker, oldVertex);

      /*--- Index of the closest interior node ---*/
      Point_Normal = geometry->vertex[val_marker][oldVertex]->GetNormal_Neighbor();

      /*--- Normal vector for this vertex (negate for outward convention),
       *    this normal is scaled with the area of the face of the element  ---*/
      geometry->vertex[val_marker][oldVertex]->GetNormal(Normal);
      for (iDim = 0; iDim < nDim; iDim++) Normal[iDim] = -Normal[iDim];
      conv_numerics->SetNormal(Normal);

      /*--- find the node related to the vertex ---*/
      iPoint = geometry->turbovertex[val_marker][iSpan][iVertex]->GetNode();
      if (geometry->nodes->GetDomain(iPoint)){

        /*--- Normalize Normal vector for this vertex (already for outward convention) ---*/
        geometry->turbovertex[val_marker][iSpan][iVertex]->GetNormal(UnitNormal);
        geometry->turbovertex[val_marker][iSpan][iVertex]->GetTurboNormal(turboNormal);

        /*--- Retrieve solution at this boundary node ---*/
        V_domain = nodes->GetPrimitive(iPoint);

        /* --- Compute the internal state u_i --- */
        Velocity2_i = 0;
        for (iDim=0; iDim < nDim; iDim++)
        {
          Velocity_i[iDim] = nodes->GetVelocity(iPoint,iDim);
          Velocity2_i += Velocity_i[iDim]*Velocity_i[iDim];
        }

        Density_i = nodes->GetDensity(iPoint);

        Energy_i = nodes->GetEnergy(iPoint);
        StaticEnergy_i = Energy_i - 0.5*Velocity2_i;

        GetFluidModel()->SetTDState_rhoe(Density_i, StaticEnergy_i);

        Pressure_i = GetFluidModel()->GetPressure();
        Enthalpy_i = Energy_i + Pressure_i/Density_i;

        SoundSpeed_i = GetFluidModel()->GetSoundSpeed();

        Kappa_i = GetFluidModel()->GetdPde_rho() / Density_i;
        Chi_i = GetFluidModel()->GetdPdrho_e() - Kappa_i * StaticEnergy_i;

        ProjVelocity_i = 0.0;
        for (iDim = 0; iDim < nDim; iDim++)
          ProjVelocity_i += Velocity_i[iDim]*UnitNormal[iDim];

        /*--- Build the external state u_e from boundary data and internal node ---*/

        switch(config->GetKind_Data_Riemann(Marker_Tag))
        {
          //TODO(turbo), generilize for 3D case
          //TODO(turbo), generilize for Inlet and Outlet in for backflow treatment
          //TODO(turbo), implement not uniform inlet and radial equilibrium for the outlet
          case TOTAL_CONDITIONS_PT:

            /*--- Retrieve the specified total conditions for this boundary. ---*/
            if (gravity) P_Total = config->GetRiemann_Var1(Marker_Tag) - geometry->nodes->GetCoord(iPoint, nDim-1)*STANDARD_GRAVITY;/// check in which case is true (only freesurface?)
            else P_Total  = config->GetRiemann_Var1(Marker_Tag);
            T_Total  = config->GetRiemann_Var2(Marker_Tag);
            Flow_Dir = config->GetRiemann_FlowDir(Marker_Tag);

            /*--- Non-dim. the inputs if necessary. ---*/
            P_Total /= config->GetPressure_Ref();
            T_Total /= config->GetTemperature_Ref();

            /* --- Computes the total state --- */
            GetFluidModel()->SetTDState_PT(P_Total, T_Total);
            Enthalpy_e = GetFluidModel()->GetStaticEnergy()+ GetFluidModel()->GetPressure()/GetFluidModel()->GetDensity();
            Entropy_e = GetFluidModel()->GetEntropy();

            /* --- Compute the boundary state u_e --- */
            Velocity2_e = Velocity2_i;
            for (iDim = 0; iDim < nDim; iDim++)
              turboVelocity[iDim] = sqrt(Velocity2_e)*Flow_Dir[iDim];
            ComputeBackVelocity(turboVelocity,turboNormal, Velocity_e, config->GetMarker_All_TurbomachineryFlag(val_marker),config->GetKind_TurboMachinery(iZone));
            StaticEnthalpy_e = Enthalpy_e - 0.5 * Velocity2_e;
            GetFluidModel()->SetTDState_hs(StaticEnthalpy_e, Entropy_e);
            Density_e = GetFluidModel()->GetDensity();
            StaticEnergy_e = GetFluidModel()->GetStaticEnergy();
            Energy_e = StaticEnergy_e + 0.5 * Velocity2_e;
            if (tkeNeeded) Energy_e += GetTke_Inf();
            break;

          case MIXING_IN:

            /* --- compute total averaged quantities ---*/
            GetFluidModel()->SetTDState_Prho(ExtAveragePressure[val_marker][iSpan], ExtAverageDensity[val_marker][iSpan]);
            AverageEnthalpy = GetFluidModel()->GetStaticEnergy() + ExtAveragePressure[val_marker][iSpan]/ExtAverageDensity[val_marker][iSpan];
            AverageEntropy  = GetFluidModel()->GetEntropy();

            FlowDirMixMag = 0;
            for (iDim = 0; iDim < nDim; iDim++)
              FlowDirMixMag += ExtAverageTurboVelocity[val_marker][iSpan][iDim]*ExtAverageTurboVelocity[val_marker][iSpan][iDim];
            for (iDim = 0; iDim < nDim; iDim++){
              FlowDirMix[iDim] = ExtAverageTurboVelocity[val_marker][iSpan][iDim]/sqrt(FlowDirMixMag);
            }


            /* --- Computes the total state --- */
            Enthalpy_e = AverageEnthalpy;
            Entropy_e = AverageEntropy;

            /* --- Compute the boundary state u_e --- */
            Velocity2_e = Velocity2_i;
            for (iDim = 0; iDim < nDim; iDim++){
              turboVelocity[iDim] = sqrt(Velocity2_e)*FlowDirMix[iDim];

            }
            ComputeBackVelocity(turboVelocity,turboNormal, Velocity_e, config->GetMarker_All_TurbomachineryFlag(val_marker),config->GetKind_TurboMachinery(iZone));

            StaticEnthalpy_e = Enthalpy_e - 0.5 * Velocity2_e;
            GetFluidModel()->SetTDState_hs(StaticEnthalpy_e, Entropy_e);
            Density_e = GetFluidModel()->GetDensity();
            StaticEnergy_e = GetFluidModel()->GetStaticEnergy();
            Energy_e = StaticEnergy_e + 0.5 * Velocity2_e;
            // if (tkeNeeded) Energy_e += GetTke_Inf();
            break;


          case MIXING_OUT:

            /*--- Retrieve the static pressure for this boundary. ---*/
            Pressure_e = ExtAveragePressure[val_marker][iSpan];
            Density_e = Density_i;

            /* --- Compute the boundary state u_e --- */
            GetFluidModel()->SetTDState_Prho(Pressure_e, Density_e);
            Velocity2_e = 0.0;
            for (iDim = 0; iDim < nDim; iDim++) {
              Velocity_e[iDim] = Velocity_i[iDim];
              Velocity2_e += Velocity_e[iDim]*Velocity_e[iDim];
            }
            Energy_e = GetFluidModel()->GetStaticEnergy() + 0.5*Velocity2_e;
            break;

          case STATIC_PRESSURE:

            /*--- Retrieve the static pressure for this boundary. ---*/
            Pressure_e = config->GetRiemann_Var1(Marker_Tag);
            Pressure_e /= config->GetPressure_Ref();
            Density_e = Density_i;

            /* --- Compute the boundary state u_e --- */
            GetFluidModel()->SetTDState_Prho(Pressure_e, Density_e);
            Velocity2_e = 0.0;
            for (iDim = 0; iDim < nDim; iDim++) {
              Velocity_e[iDim] = Velocity_i[iDim];
              Velocity2_e += Velocity_e[iDim]*Velocity_e[iDim];
            }
            Energy_e = GetFluidModel()->GetStaticEnergy() + 0.5*Velocity2_e;
            break;


          case RADIAL_EQUILIBRIUM:

            /*--- Retrieve the static pressure for this boundary. ---*/
            Pressure_e = RadialEquilibriumPressure[val_marker][iSpan];
            Density_e = Density_i;

            /* --- Compute the boundary state u_e --- */
            GetFluidModel()->SetTDState_Prho(Pressure_e, Density_e);
            Velocity2_e = 0.0;
            for (iDim = 0; iDim < nDim; iDim++) {
              Velocity_e[iDim] = Velocity_i[iDim];
              Velocity2_e += Velocity_e[iDim]*Velocity_e[iDim];
            }
            Energy_e = GetFluidModel()->GetStaticEnergy() + 0.5*Velocity2_e;
            break;

          default:
            SU2_MPI::Error("Invalid Riemann input!", CURRENT_FUNCTION);
            break;
        }

        /*--- Compute P (matrix of right eigenvectors) ---*/
        conv_numerics->GetPMatrix(&Density_i, Velocity_i, &SoundSpeed_i, &Enthalpy_i, &Chi_i, &Kappa_i, UnitNormal, P_Tensor);

        /*--- Compute inverse P (matrix of left eigenvectors)---*/
        conv_numerics->GetPMatrix_inv(invP_Tensor, &Density_i, Velocity_i, &SoundSpeed_i, &Chi_i, &Kappa_i, UnitNormal);

        /*--- eigenvalues contribution due to grid motion ---*/
        if (dynamic_grid){
          gridVel = geometry->nodes->GetGridVel(iPoint);

          su2double ProjGridVel = 0.0;
          for (iDim = 0; iDim < nDim; iDim++)
            ProjGridVel   += gridVel[iDim]*UnitNormal[iDim];
          ProjVelocity_i -= ProjGridVel;
        }

        /*--- Flow eigenvalues ---*/
        for (iDim = 0; iDim < nDim; iDim++)
          Lambda_i[iDim] = ProjVelocity_i;
        Lambda_i[nVar-2] = ProjVelocity_i + SoundSpeed_i;
        Lambda_i[nVar-1] = ProjVelocity_i - SoundSpeed_i;

        /* --- Compute the boundary state u_e --- */
        u_e[0] = Density_e;
        for (iDim = 0; iDim < nDim; iDim++)
          u_e[iDim+1] = Velocity_e[iDim]*Density_e;
        u_e[nVar-1] = Energy_e*Density_e;

        /* --- Compute the boundary state u_i --- */
        u_i[0] = Density_i;
        for (iDim = 0; iDim < nDim; iDim++)
          u_i[iDim+1] = Velocity_i[iDim]*Density_i;
        u_i[nVar-1] = Energy_i*Density_i;

        /*--- Compute the characteristic jumps ---*/
        for (iVar = 0; iVar < nVar; iVar++)
        {
          dw[iVar] = 0;
          for (jVar = 0; jVar < nVar; jVar++)
            dw[iVar] += invP_Tensor[iVar][jVar] * (u_e[jVar] - u_i[jVar]);

        }

        /*--- Compute the boundary state u_b using characteristics ---*/
        for (iVar = 0; iVar < nVar; iVar++)
        {
          u_b[iVar] = u_i[iVar];

          for (jVar = 0; jVar < nVar; jVar++)
          {
            if (Lambda_i[jVar] < 0)
            {
              u_b[iVar] += P_Tensor[iVar][jVar]*dw[jVar];

            }
          }
        }


        /*--- Compute the thermodynamic state in u_b ---*/
        Density_b = u_b[0];
        Velocity2_b = 0;
        for (iDim = 0; iDim < nDim; iDim++)
        {
          Velocity_b[iDim] = u_b[iDim+1]/Density_b;
          Velocity2_b += Velocity_b[iDim]*Velocity_b[iDim];
        }
        Energy_b = u_b[nVar-1]/Density_b;
        StaticEnergy_b = Energy_b - 0.5*Velocity2_b;
        GetFluidModel()->SetTDState_rhoe(Density_b, StaticEnergy_b);
        Pressure_b = GetFluidModel()->GetPressure();
        Temperature_b = GetFluidModel()->GetTemperature();
        Enthalpy_b = Energy_b + Pressure_b/Density_b;
        Kappa_b = GetFluidModel()->GetdPde_rho() / Density_b;
        Chi_b = GetFluidModel()->GetdPdrho_e() - Kappa_b * StaticEnergy_b;

        /*--- Compute the residuals ---*/
        conv_numerics->GetInviscidProjFlux(&Density_b, Velocity_b, &Pressure_b, &Enthalpy_b, Normal, Residual);

        /*--- Residual contribution due to grid motion ---*/
        if (dynamic_grid) {
          gridVel = geometry->nodes->GetGridVel(iPoint);
          su2double projVelocity = 0.0;

          for (iDim = 0; iDim < nDim; iDim++)
            projVelocity +=  gridVel[iDim]*Normal[iDim];
          for (iVar = 0; iVar < nVar; iVar++)
            Residual[iVar] -= projVelocity *(u_b[iVar]);
        }

        if (implicit) {

          Jacobian_b = new su2double*[nVar];
          DubDu = new su2double*[nVar];
          for (iVar = 0; iVar < nVar; iVar++)
          {
            Jacobian_b[iVar] = new su2double[nVar];
            DubDu[iVar] = new su2double[nVar];
          }

          /*--- Initialize DubDu to unit matrix---*/

          for (iVar = 0; iVar < nVar; iVar++)
          {
            for (jVar = 0; jVar < nVar; jVar++)
              DubDu[iVar][jVar]= 0;

            DubDu[iVar][iVar]= 1;
          }

          /*--- Compute DubDu -= RNL---*/
          for (iVar=0; iVar<nVar; iVar++)
          {
            for (jVar=0; jVar<nVar; jVar++)
            {
              for (kVar=0; kVar<nVar; kVar++)
              {
                if (Lambda_i[kVar]<0)
                  DubDu[iVar][jVar] -= P_Tensor[iVar][kVar] * invP_Tensor[kVar][jVar];
              }
            }
          }

          /*--- Compute flux Jacobian in state b ---*/
          conv_numerics->GetInviscidProjJac(Velocity_b, &Enthalpy_b, &Chi_b, &Kappa_b, Normal, 1.0, Jacobian_b);

          /*--- Jacobian contribution due to grid motion ---*/
          if (dynamic_grid)
          {
            gridVel = geometry->nodes->GetGridVel(iPoint);
            su2double projVelocity = 0.0;
            for (iDim = 0; iDim < nDim; iDim++)
              projVelocity +=  gridVel[iDim]*Normal[iDim];
            for (iVar = 0; iVar < nVar; iVar++){
              Residual[iVar] -= projVelocity *(u_b[iVar]);
              Jacobian_b[iVar][iVar] -= projVelocity;
            }

          }

          /*--- initiate Jacobian_i to zero matrix ---*/
          for (iVar=0; iVar<nVar; iVar++)
            for (jVar=0; jVar<nVar; jVar++)
              Jacobian_i[iVar][jVar] = 0.0;

          /*--- Compute numerical flux Jacobian at node i ---*/
          for (iVar=0; iVar<nVar; iVar++) {
            for (jVar=0; jVar<nVar; jVar++) {
              for (kVar=0; kVar<nVar; kVar++) {
                Jacobian_i[iVar][jVar] += Jacobian_b[iVar][kVar] * DubDu[kVar][jVar];
              }
            }
          }

          for (iVar = 0; iVar < nVar; iVar++) {
            delete [] Jacobian_b[iVar];
            delete [] DubDu[iVar];
          }
          delete [] Jacobian_b;
          delete [] DubDu;
        }

        /*--- Update residual value ---*/
        LinSysRes.AddBlock(iPoint, Residual);

        /*--- Jacobian contribution for implicit integration ---*/
        if (implicit)
          Jacobian.AddBlock2Diag(iPoint, Jacobian_i);

        /*--- Viscous contribution ---*/

        if (viscous) {

          /*--- Primitive variables, using the derived quantities ---*/

          V_boundary[0] = Temperature_b;
          for (iDim = 0; iDim < nDim; iDim++)
            V_boundary[iDim+1] = Velocity_b[iDim];
          V_boundary[nDim+1] = Pressure_b;
          V_boundary[nDim+2] = Density_b;
          V_boundary[nDim+3] = Enthalpy_b;

          /*--- Set laminar and eddy viscosity at the infinity ---*/

          V_boundary[nDim+5] = GetFluidModel()->GetLaminarViscosity();
          V_boundary[nDim+6] = nodes->GetEddyViscosity(iPoint);
          V_boundary[nDim+7] = GetFluidModel()->GetThermalConductivity();
          V_boundary[nDim+8] = GetFluidModel()->GetCp();

          /*--- Set the normal vector and the coordinates ---*/

          visc_numerics->SetNormal(Normal);
          su2double Coord_Reflected[MAXNDIM];
          GeometryToolbox::PointPointReflect(nDim, geometry->nodes->GetCoord(Point_Normal),
                                                   geometry->nodes->GetCoord(iPoint), Coord_Reflected);
          visc_numerics->SetCoord(geometry->nodes->GetCoord(iPoint), Coord_Reflected);

          /*--- Primitive variables, and gradient ---*/

          visc_numerics->SetPrimitive(V_domain, V_boundary);
          visc_numerics->SetPrimVarGradient(nodes->GetGradient_Primitive(iPoint), nodes->GetGradient_Primitive(iPoint));

          /*--- Secondary variables ---*/

          S_domain = nodes->GetSecondary(iPoint);

          /*--- Compute secondary thermodynamic properties (partial derivatives...) ---*/

          S_boundary[0]= GetFluidModel()->GetdPdrho_e();
          S_boundary[1]= GetFluidModel()->GetdPde_rho();

          S_boundary[2]= GetFluidModel()->GetdTdrho_e();
          S_boundary[3]= GetFluidModel()->GetdTde_rho();

          /*--- Compute secondary thermo-physical properties (partial derivatives...) ---*/

          S_boundary[4]= GetFluidModel()->Getdmudrho_T();
          S_boundary[5]= GetFluidModel()->GetdmudT_rho();

          S_boundary[6]= GetFluidModel()->Getdktdrho_T();
          S_boundary[7]= GetFluidModel()->GetdktdT_rho();

          visc_numerics->SetSecondary(S_domain, S_boundary);

          /*--- Turbulent kinetic energy ---*/

          if (config->GetKind_Turb_Model() == TURB_MODEL::SST)
            visc_numerics->SetTurbKineticEnergy(solver_container[TURB_SOL]->GetNodes()->GetSolution(iPoint,0),
                                                solver_container[TURB_SOL]->GetNodes()->GetSolution(iPoint,0));

          /*--- Compute and update residual ---*/

          auto residual = visc_numerics->ComputeResidual(config);
          LinSysRes.SubtractBlock(iPoint, residual);

          /*--- Jacobian contribution for implicit integration ---*/

          if (implicit)
            Jacobian.SubtractBlock2Diag(iPoint, residual.jacobian_i);

        }
      }
    }
    END_SU2_OMP_FOR
  }

  /*--- Free locally allocated memory ---*/
  delete [] Normal;
  delete [] UnitNormal;
  delete [] turboNormal;
  delete [] turboVelocity;
  delete [] Velocity_e;
  delete [] Velocity_b;
  delete [] Velocity_i;
  delete [] FlowDirMix;

  delete [] S_boundary;
  delete [] Lambda_i;
  delete [] u_i;
  delete [] u_e;
  delete [] u_b;
  delete [] dw;

  delete [] Residual;

  for (iVar = 0; iVar < nVar; iVar++)
  {
    delete [] P_Tensor[iVar];
    delete [] invP_Tensor[iVar];
    delete [] Jacobian_i[iVar];
  }
  delete [] P_Tensor;
  delete [] invP_Tensor;
  delete [] Jacobian_i;

}

void CEulerSolver::PreprocessBC_Giles(CGeometry *geometry, CConfig *config, CNumerics *conv_numerics, unsigned short marker_flag) {
  /* Implementation of Fuorier Transformations for non-regfelcting BC will come soon */
  su2double cj_inf,cj_out1, cj_out2, Density_i, Pressure_i, *turboNormal, *turboVelocity, *Velocity_i, AverageSoundSpeed;
  su2double *deltaprim, *cj, TwoPiThetaFreq_Pitch, pitch, theta, deltaTheta;
  unsigned short iMarker, iSpan, iMarkerTP, iDim;
  unsigned long  iPoint, kend_max, k, iVertex;
  long freq;
  unsigned short  iZone     = config->GetiZone();
  unsigned short nSpanWiseSections = geometry->GetnSpanWiseSections(marker_flag);
  turboNormal   = new su2double[nDim];
  turboVelocity = new su2double[nDim];
  Velocity_i    = new su2double[nDim];
  deltaprim     = new su2double[nVar];
  cj            = new su2double[nVar];
  complex<su2double> I, expArg;
  static complex<su2double> cktemp_inf, cktemp_out1, cktemp_out2;
  I = complex<su2double>(0.0,1.0);

  kend_max = geometry->GetnFreqSpanMax(marker_flag);
  for (iSpan= 0; iSpan < nSpanWiseSections ; iSpan++){
    for(k=0; k < 2*kend_max+1; k++){
      freq = k - kend_max;
      SU2_OMP_MASTER
      {
        cktemp_inf = complex<su2double>(0.0,0.0);
        cktemp_out1 = complex<su2double>(0.0,0.0);
        cktemp_out2 = complex<su2double>(0.0,0.0);
      } END_SU2_OMP_MASTER
      for (iMarker = 0; iMarker < config->GetnMarker_All(); iMarker++){
        for (iMarkerTP=1; iMarkerTP < config->GetnMarker_Turbomachinery()+1; iMarkerTP++){
          if (config->GetMarker_All_Turbomachinery(iMarker) == iMarkerTP){
            if (config->GetMarker_All_TurbomachineryFlag(iMarker) == marker_flag){
              complex<su2double> cktemp_inf_local{0.,0.},cktemp_out1_local{0.,0.}, cktemp_out2_local{0.,0.};
              SU2_OMP_FOR_DYN(roundUpDiv(geometry->GetnVertexSpan(iMarker,iSpan), 2*omp_get_max_threads()))
              for (iVertex = 0; iVertex < geometry->GetnVertexSpan(iMarker,iSpan); iVertex++) {

                /*--- find the node related to the vertex ---*/
                iPoint = geometry->turbovertex[iMarker][iSpan][iVertex]->GetNode();

                geometry->turbovertex[iMarker][iSpan][iVertex]->GetTurboNormal(turboNormal);
                /*--- Compute the internal state _i ---*/

                Pressure_i = nodes->GetPressure(iPoint);
                Density_i = nodes->GetDensity(iPoint);
                for (iDim = 0; iDim < nDim; iDim++)
                {
                  Velocity_i[iDim] = nodes->GetVelocity(iPoint,iDim);
                }
                ComputeTurboVelocity(Velocity_i, turboNormal, turboVelocity, marker_flag, config->GetKind_TurboMachinery(iZone));

                if(nDim ==2){
                  deltaprim[0] = Density_i - AverageDensity[iMarker][iSpan];
                  deltaprim[1] = turboVelocity[0] - AverageTurboVelocity[iMarker][iSpan][0];
                  deltaprim[2] = turboVelocity[1] - AverageTurboVelocity[iMarker][iSpan][1];
                  deltaprim[3] = Pressure_i - AveragePressure[iMarker][iSpan];
                }
                else{
                  //Here 3d
                  deltaprim[0] = Density_i - AverageDensity[iMarker][iSpan];
                  deltaprim[1] = turboVelocity[0] - AverageTurboVelocity[iMarker][iSpan][0];
                  deltaprim[2] = turboVelocity[1] - AverageTurboVelocity[iMarker][iSpan][1];
                  deltaprim[3] = turboVelocity[2] - AverageTurboVelocity[iMarker][iSpan][2]; //New char
                  deltaprim[4] = Pressure_i - AveragePressure[iMarker][iSpan];
                }

                GetFluidModel()->SetTDState_Prho(AveragePressure[iMarker][iSpan], AverageDensity[iMarker][iSpan]);
                AverageSoundSpeed = GetFluidModel()->GetSoundSpeed();
                conv_numerics->GetCharJump(AverageSoundSpeed, AverageDensity[iMarker][iSpan], deltaprim, cj);

                /*-----this is only valid 2D ----*/
                if(nDim ==2){
                  cj_out1 = cj[1];
                  cj_out2 = cj[2];
                  cj_inf  = cj[3];
                }
                else{
                  //Here 3D
                  cj_out1 = cj[1];
                  cj_out2 = cj[3];
                  cj_inf  = cj[4];
                }
                pitch      = geometry->GetMaxAngularCoord(iMarker, iSpan) - geometry->GetMinAngularCoord(iMarker,iSpan);
                theta      = geometry->turbovertex[iMarker][iSpan][iVertex]->GetRelAngularCoord();
                deltaTheta = geometry->turbovertex[iMarker][iSpan][iVertex]->GetDeltaAngularCoord();
                TwoPiThetaFreq_Pitch = 2*PI_NUMBER*freq*theta/pitch;

                expArg = complex<su2double>(cos(TwoPiThetaFreq_Pitch)) - I*complex<su2double>(sin(TwoPiThetaFreq_Pitch));
                if (freq != 0){
                  cktemp_out1_local +=  cj_out1*expArg*deltaTheta/pitch;
                  cktemp_out2_local +=  cj_out2*expArg*deltaTheta/pitch;
                  cktemp_inf_local  +=  cj_inf*expArg*deltaTheta/pitch;
                }
                else{
                  cktemp_inf_local += complex<su2double>(0.0,0.0);
                  cktemp_out1_local += complex<su2double>(0.0,0.0);
                  cktemp_out2_local += complex<su2double>(0.0,0.0);
                }
              }
              END_SU2_OMP_FOR
              SU2_OMP_CRITICAL
              {
                cktemp_inf += cktemp_inf_local;
                cktemp_out1 += cktemp_out1_local;
                cktemp_out2 += cktemp_out2_local;
              } END_SU2_OMP_CRITICAL
            }
          }
        }
      }

      BEGIN_SU2_OMP_SAFE_GLOBAL_ACCESS
      {
#ifdef HAVE_MPI
        su2double MyRe_inf = cktemp_inf.real(); su2double Re_inf = 0.0;
        su2double MyIm_inf = cktemp_inf.imag(); su2double Im_inf = 0.0;
        cktemp_inf = complex<su2double>(0.0,0.0);

        su2double MyRe_out1 = cktemp_out1.real(); su2double Re_out1 = 0.0;
        su2double MyIm_out1 = cktemp_out1.imag(); su2double Im_out1 = 0.0;
        cktemp_out1 = complex<su2double>(0.0,0.0);

        su2double MyRe_out2 = cktemp_out2.real(); su2double Re_out2 = 0.0;
        su2double MyIm_out2 = cktemp_out2.imag(); su2double Im_out2 = 0.0;
        cktemp_out2 = complex<su2double>(0.0,0.0);


        SU2_MPI::Allreduce(&MyRe_inf, &Re_inf, 1, MPI_DOUBLE, MPI_SUM, SU2_MPI::GetComm());
        SU2_MPI::Allreduce(&MyIm_inf, &Im_inf, 1, MPI_DOUBLE, MPI_SUM, SU2_MPI::GetComm());
        SU2_MPI::Allreduce(&MyRe_out1, &Re_out1, 1, MPI_DOUBLE, MPI_SUM, SU2_MPI::GetComm());
        SU2_MPI::Allreduce(&MyIm_out1, &Im_out1, 1, MPI_DOUBLE, MPI_SUM, SU2_MPI::GetComm());
        SU2_MPI::Allreduce(&MyRe_out2, &Re_out2, 1, MPI_DOUBLE, MPI_SUM, SU2_MPI::GetComm());
        SU2_MPI::Allreduce(&MyIm_out2, &Im_out2, 1, MPI_DOUBLE, MPI_SUM, SU2_MPI::GetComm());

        cktemp_inf = complex<su2double>(Re_inf,Im_inf);
        cktemp_out1 = complex<su2double>(Re_out1,Im_out1);
        cktemp_out2 = complex<su2double>(Re_out2,Im_out2);
#endif

        for (iMarker = 0; iMarker < config->GetnMarker_All(); iMarker++){
          for (iMarkerTP=1; iMarkerTP < config->GetnMarker_Turbomachinery()+1; iMarkerTP++){
            if (config->GetMarker_All_Turbomachinery(iMarker) == iMarkerTP){
              if (config->GetMarker_All_TurbomachineryFlag(iMarker) == marker_flag){
                /*-----this is only valid 2D ----*/
                if (marker_flag == INFLOW){
                  CkInflow[iMarker][iSpan][k]= cktemp_inf;
                }else{
                  CkOutflow1[iMarker][iSpan][k]=cktemp_out1;
                  CkOutflow2[iMarker][iSpan][k]=cktemp_out2;
                }
              }
            }
          }
        }
      } END_SU2_OMP_SAFE_GLOBAL_ACCESS
    }
  }

  delete [] turboVelocity;
  delete [] turboNormal;
  delete [] Velocity_i;
  delete [] deltaprim;
  delete [] cj;

}

void CEulerSolver::BC_Giles(CGeometry *geometry, CSolver **solver_container, CNumerics *conv_numerics,
                            CNumerics *visc_numerics, CConfig *config, unsigned short val_marker) {

  unsigned short iDim, iVar, jVar, iSpan;
  unsigned long  iPoint, Point_Normal, oldVertex, k, kend, kend_max, iVertex;
  su2double  *UnitNormal, *turboVelocity, *turboNormal;

  su2double *Velocity_b, Velocity2_b, Enthalpy_b, Energy_b, Density_b, Pressure_b, Temperature_b;
  su2double *Velocity_i, Velocity2_i, Energy_i, StaticEnergy_i, Density_i, Pressure_i;
  su2double Pressure_e;
  su2double *V_boundary, *V_domain, *S_boundary, *S_domain;
  unsigned short  iZone     = config->GetiZone();
  bool implicit             = (config->GetKind_TimeIntScheme() == EULER_IMPLICIT);
  string Marker_Tag         = config->GetMarker_All_TagBound(val_marker);
  bool viscous              = config->GetViscous();
  unsigned short nSpanWiseSections = geometry->GetnSpanWiseSections(config->GetMarker_All_TurbomachineryFlag(val_marker));
  su2double relfacAvgCfg       = config->GetGiles_RelaxFactorAverage(Marker_Tag);
  su2double relfacFouCfg       = config->GetGiles_RelaxFactorFourier(Marker_Tag);
  su2double *Normal;
  su2double TwoPiThetaFreq_Pitch, pitch,theta;
  const su2double *SpanWiseValues = nullptr, *FlowDir;
  su2double spanPercent, extrarelfacAvg = 0.0, deltaSpan = 0.0, relfacAvg, relfacFou, coeffrelfacAvg = 0.0;
  unsigned short Turbo_Flag;

  Normal                = new su2double[nDim];
  turboNormal           = new su2double[nDim];
  UnitNormal            = new su2double[nDim];
  turboVelocity         = new su2double[nDim];
  Velocity_i            = new su2double[nDim];
  Velocity_b            = new su2double[nDim];


  su2double AverageSoundSpeed, *AverageTurboMach, AverageEntropy, AverageEnthalpy;
  AverageTurboMach = new su2double[nDim];
  S_boundary       = new su2double[8];

  su2double  AvgMach , *cj, GilesBeta, *delta_c, **R_Matrix, *deltaprim, **R_c_inv,**R_c, alphaIn_BC, gammaIn_BC = 0,
      P_Total, T_Total, Enthalpy_BC, Entropy_BC, *R, *c_avg,*dcjs, Beta_inf2, c2js_Re, c3js_Re, cOutjs_Re, avgVel2 =0.0;

  long freq;

  delta_c       = new su2double[nVar];
  deltaprim     = new su2double[nVar];
  cj            = new su2double[nVar];
  R_Matrix      = new su2double*[nVar];
  R_c           = new su2double*[nVar-1];
  R_c_inv       = new su2double*[nVar-1];
  R             = new su2double[nVar-1];
  c_avg         = new su2double[nVar];
  dcjs          = new su2double[nVar];

  for (iVar = 0; iVar < nVar; iVar++)
  {
    R_Matrix[iVar] = new su2double[nVar];
    c_avg[iVar]    =  0.0;
    dcjs[iVar]     =  0.0;
  }
  for (iVar = 0; iVar < nVar-1; iVar++)
  {
    R_c[iVar] = new su2double[nVar-1];
    R_c_inv[iVar] = new su2double[nVar-1];
  }


  complex<su2double> I, c2ks, c2js, c3ks, c3js, cOutks, cOutjs, Beta_inf;
  I = complex<su2double>(0.0,1.0);

  /*--- Compute coeff for under relaxation of Avg and Fourier Coefficient for hub and shroud---*/
  if (nDim == 3){
    extrarelfacAvg  = config->GetExtraRelFacGiles(0);
    spanPercent     = config->GetExtraRelFacGiles(1);
    Turbo_Flag      = config->GetMarker_All_TurbomachineryFlag(val_marker);
    SpanWiseValues  = geometry->GetSpanWiseValue(Turbo_Flag);
    deltaSpan       = SpanWiseValues[nSpanWiseSections-1]*spanPercent;
    coeffrelfacAvg  = (relfacAvgCfg - extrarelfacAvg)/deltaSpan;
  }

  for (iSpan= 0; iSpan < nSpanWiseSections ; iSpan++){
    /*--- Compute under relaxation for the Hub and Shroud Avg and Fourier Coefficient---*/
    if(nDim == 3){
      if(SpanWiseValues[iSpan] <= SpanWiseValues[0] + deltaSpan){
        relfacAvg = extrarelfacAvg + coeffrelfacAvg*(SpanWiseValues[iSpan] - SpanWiseValues[0]);
        relfacFou = 0.0;
      }
      else if(SpanWiseValues[iSpan] >= SpanWiseValues[nSpanWiseSections -1] - deltaSpan){
        relfacAvg = extrarelfacAvg - coeffrelfacAvg*(SpanWiseValues[iSpan] - SpanWiseValues[nSpanWiseSections -1]);
        relfacFou = 0.0;
      }
      else{
        relfacAvg = relfacAvgCfg;
        relfacFou = relfacFouCfg;
      }
    }
    else{
      {
        relfacAvg = relfacAvgCfg;
        relfacFou = relfacFouCfg;
      }
    }

    GetFluidModel()->SetTDState_Prho(AveragePressure[val_marker][iSpan], AverageDensity[val_marker][iSpan]);
    AverageSoundSpeed = GetFluidModel()->GetSoundSpeed();
    AverageTurboMach[0] = AverageTurboVelocity[val_marker][iSpan][0]/AverageSoundSpeed;
    AverageTurboMach[1] = AverageTurboVelocity[val_marker][iSpan][1]/AverageSoundSpeed;

    if(dynamic_grid){
      AverageTurboMach[1] -= geometry->GetAverageTangGridVel(val_marker,iSpan)/AverageSoundSpeed;
    }

    AvgMach = AverageTurboMach[0]*AverageTurboMach[0] + AverageTurboMach[1]*AverageTurboMach[1];

    kend     = geometry->GetnFreqSpan(val_marker, iSpan);
    kend_max = geometry->GetnFreqSpanMax(config->GetMarker_All_TurbomachineryFlag(val_marker));
    conv_numerics->GetRMatrix(AverageSoundSpeed, AverageDensity[val_marker][iSpan], R_Matrix);

    switch(config->GetKind_Data_Giles(Marker_Tag)){

    case TOTAL_CONDITIONS_PT:

      /*--- Retrieve the specified total conditions for this inlet. ---*/
      P_Total  = config->GetGiles_Var1(Marker_Tag);
      T_Total  = config->GetGiles_Var2(Marker_Tag);
      FlowDir = config->GetGiles_FlowDir(Marker_Tag);
      alphaIn_BC = atan(FlowDir[1]/FlowDir[0]);

      gammaIn_BC = 0;
      if (nDim == 3){
        gammaIn_BC = FlowDir[2]; //atan(FlowDir[2]/FlowDir[0]);
      }

      /*--- Non-dim. the inputs---*/
      P_Total /= config->GetPressure_Ref();
      T_Total /= config->GetTemperature_Ref();

      /* --- Computes the total state --- */
      GetFluidModel()->SetTDState_PT(P_Total, T_Total);
      Enthalpy_BC = GetFluidModel()->GetStaticEnergy()+ GetFluidModel()->GetPressure()/GetFluidModel()->GetDensity();
      Entropy_BC = GetFluidModel()->GetEntropy();


      /* --- Computes the inverse matrix R_c --- */
      conv_numerics->ComputeResJacobianGiles(GetFluidModel(), AveragePressure[val_marker][iSpan], AverageDensity[val_marker][iSpan],
                                             AverageTurboVelocity[val_marker][iSpan], alphaIn_BC, gammaIn_BC, R_c, R_c_inv);

      GetFluidModel()->SetTDState_Prho(AveragePressure[val_marker][iSpan], AverageDensity[val_marker][iSpan]);
      AverageEnthalpy = GetFluidModel()->GetStaticEnergy() + AveragePressure[val_marker][iSpan]/AverageDensity[val_marker][iSpan];
      AverageEntropy  = GetFluidModel()->GetEntropy();

      avgVel2 = 0.0;
      for (iDim = 0; iDim < nDim; iDim++) avgVel2 += AverageVelocity[val_marker][iSpan][iDim]*AverageVelocity[val_marker][iSpan][iDim];
      if (nDim == 2){
        R[0] = -(AverageEntropy - Entropy_BC);
        R[1] = -(AverageTurboVelocity[val_marker][iSpan][1] - tan(alphaIn_BC)*AverageTurboVelocity[val_marker][iSpan][0]);
        R[2] = -(AverageEnthalpy + 0.5*avgVel2 - Enthalpy_BC);
      }

      else{
        R[0] = -(AverageEntropy - Entropy_BC);
        R[1] = -(AverageTurboVelocity[val_marker][iSpan][1] - tan(alphaIn_BC)*AverageTurboVelocity[val_marker][iSpan][0]);
        R[2] = -(AverageTurboVelocity[val_marker][iSpan][2] - tan(gammaIn_BC)*AverageTurboVelocity[val_marker][iSpan][0]);
        R[3] = -(AverageEnthalpy + 0.5*avgVel2 - Enthalpy_BC);

      }
      /* --- Compute the avg component  c_avg = R_c^-1 * R --- */
      for (iVar = 0; iVar < nVar-1; iVar++){
        c_avg[iVar] = 0.0;
        for (jVar = 0; jVar < nVar-1; jVar++){
          c_avg[iVar] += R_c_inv[iVar][jVar]*R[jVar];
        }
      }
      break;

    case TOTAL_CONDITIONS_PT_1D:

      /*--- Retrieve the specified total conditions for this inlet. ---*/
      P_Total  = config->GetGiles_Var1(Marker_Tag);
      T_Total  = config->GetGiles_Var2(Marker_Tag);
      FlowDir = config->GetGiles_FlowDir(Marker_Tag);
      alphaIn_BC = atan(FlowDir[1]/FlowDir[0]);

      gammaIn_BC = 0;
      if (nDim == 3){
        // Review definition of angle
        gammaIn_BC = FlowDir[2]; //atan(FlowDir[2]/FlowDir[0]);
      }

      /*--- Non-dim. the inputs---*/
      P_Total /= config->GetPressure_Ref();
      T_Total /= config->GetTemperature_Ref();

      /* --- Computes the total state --- */
      GetFluidModel()->SetTDState_PT(P_Total, T_Total);
      Enthalpy_BC = GetFluidModel()->GetStaticEnergy()+ GetFluidModel()->GetPressure()/GetFluidModel()->GetDensity();
      Entropy_BC = GetFluidModel()->GetEntropy();


      /* --- Computes the inverse matrix R_c --- */
      conv_numerics->ComputeResJacobianGiles(GetFluidModel(), AveragePressure[val_marker][iSpan], AverageDensity[val_marker][iSpan],
                                             AverageTurboVelocity[val_marker][iSpan], alphaIn_BC, gammaIn_BC, R_c, R_c_inv);

      GetFluidModel()->SetTDState_Prho(AveragePressure[val_marker][nSpanWiseSections], AverageDensity[val_marker][nSpanWiseSections]);
      AverageEnthalpy = GetFluidModel()->GetStaticEnergy() + AveragePressure[val_marker][nSpanWiseSections]/AverageDensity[val_marker][nSpanWiseSections];
      AverageEntropy  = GetFluidModel()->GetEntropy();


      avgVel2 = 0.0;
      for (iDim = 0; iDim < nDim; iDim++) avgVel2 += AverageVelocity[val_marker][iSpan][iDim]*AverageVelocity[val_marker][iSpan][iDim];
      if (nDim == 2){
        R[0] = -(AverageEntropy - Entropy_BC);
        R[1] = -(AverageTurboVelocity[val_marker][nSpanWiseSections][1] - tan(alphaIn_BC)*AverageTurboVelocity[val_marker][nSpanWiseSections][0]);
        R[2] = -(AverageEnthalpy + 0.5*avgVel2 - Enthalpy_BC);
      }

      else{
        R[0] = -(AverageEntropy - Entropy_BC);
        R[1] = -(AverageTurboVelocity[val_marker][nSpanWiseSections][1] - tan(alphaIn_BC)*AverageTurboVelocity[val_marker][nSpanWiseSections][0]);
        R[2] = -(AverageTurboVelocity[val_marker][nSpanWiseSections][2] - tan(gammaIn_BC)*AverageTurboVelocity[val_marker][nSpanWiseSections][0]);
        R[3] = -(AverageEnthalpy + 0.5*avgVel2 - Enthalpy_BC);

      }
      /* --- Compute the avg component  c_avg = R_c^-1 * R --- */
      for (iVar = 0; iVar < nVar-1; iVar++){
        c_avg[iVar] = 0.0;
        for (jVar = 0; jVar < nVar-1; jVar++){
          c_avg[iVar] += R_c_inv[iVar][jVar]*R[jVar];
        }
      }
      break;

    case MIXING_IN: case MIXING_OUT:

      /* --- Compute average jump of primitive at the mixing-plane interface--- */
      deltaprim[0] = ExtAverageDensity[val_marker][iSpan] - AverageDensity[val_marker][iSpan];
      deltaprim[1] = ExtAverageTurboVelocity[val_marker][iSpan][0] - AverageTurboVelocity[val_marker][iSpan][0];
      deltaprim[2] = ExtAverageTurboVelocity[val_marker][iSpan][1] - AverageTurboVelocity[val_marker][iSpan][1];
      if (nDim == 2){
        deltaprim[3] = ExtAveragePressure[val_marker][iSpan] - AveragePressure[val_marker][iSpan];
      }
      else
      {
        deltaprim[3] = ExtAverageTurboVelocity[val_marker][iSpan][2] - AverageTurboVelocity[val_marker][iSpan][2];
        deltaprim[4] = ExtAveragePressure[val_marker][iSpan] - AveragePressure[val_marker][iSpan];
      }


      /* --- Compute average jump of charachteristic variable at the mixing-plane interface--- */
      GetFluidModel()->SetTDState_Prho(AveragePressure[val_marker][iSpan], AverageDensity[val_marker][iSpan]);
      AverageSoundSpeed = GetFluidModel()->GetSoundSpeed();
      conv_numerics->GetCharJump(AverageSoundSpeed, AverageDensity[val_marker][iSpan], deltaprim, c_avg);
      break;

    case MIXING_IN_1D: case MIXING_OUT_1D:

      /* --- Compute average jump of primitive at the mixing-plane interface--- */
      deltaprim[0] = ExtAverageDensity[val_marker][nSpanWiseSections] - AverageDensity[val_marker][nSpanWiseSections];
      deltaprim[1] = ExtAverageTurboVelocity[val_marker][nSpanWiseSections][0] - AverageTurboVelocity[val_marker][nSpanWiseSections][0];
      deltaprim[2] = ExtAverageTurboVelocity[val_marker][nSpanWiseSections][1] - AverageTurboVelocity[val_marker][nSpanWiseSections][1];
      if (nDim == 2){
        deltaprim[3] = ExtAveragePressure[val_marker][nSpanWiseSections] - AveragePressure[val_marker][nSpanWiseSections];
      }
      else
      {
        deltaprim[3] = ExtAverageTurboVelocity[val_marker][nSpanWiseSections][2] - AverageTurboVelocity[val_marker][nSpanWiseSections][2];
        deltaprim[4] = ExtAveragePressure[val_marker][nSpanWiseSections] - AveragePressure[val_marker][nSpanWiseSections];
      }

      /* --- Compute average jump of charachteristic variable at the mixing-plane interface--- */
      GetFluidModel()->SetTDState_Prho(AveragePressure[val_marker][nSpanWiseSections], AverageDensity[val_marker][nSpanWiseSections]);
      AverageSoundSpeed = GetFluidModel()->GetSoundSpeed();
      conv_numerics->GetCharJump(AverageSoundSpeed, AverageDensity[val_marker][nSpanWiseSections], deltaprim, c_avg);
      break;


    case STATIC_PRESSURE:
      Pressure_e = config->GetGiles_Var1(Marker_Tag);
      Pressure_e /= config->GetPressure_Ref();

      /* --- Compute avg characteristic jump  --- */
      if (nDim == 2){
        c_avg[3] = -2.0*(AveragePressure[val_marker][iSpan]-Pressure_e);
      }
      else
      {
        c_avg[4] = -2.0*(AveragePressure[val_marker][iSpan]-Pressure_e);
      }
      break;

    case STATIC_PRESSURE_1D:
      Pressure_e = config->GetGiles_Var1(Marker_Tag);
      Pressure_e /= config->GetPressure_Ref();

      /* --- Compute avg characteristic jump  --- */
      if (nDim == 2){
        c_avg[3] = -2.0*(AveragePressure[val_marker][nSpanWiseSections]-Pressure_e);
      }
      else
      {
        c_avg[4] = -2.0*(AveragePressure[val_marker][nSpanWiseSections]-Pressure_e);
      }
      break;

    case RADIAL_EQUILIBRIUM:
      Pressure_e = RadialEquilibriumPressure[val_marker][iSpan];

      /* --- Compute avg characteristic jump  --- */
      c_avg[4] = -2.0*(AveragePressure[val_marker][iSpan]-Pressure_e);

      break;

    }

    /*--- Loop over all the vertices on this boundary marker ---*/

    SU2_OMP_FOR_DYN(OMP_MIN_SIZE)
    for (iVertex = 0; iVertex < geometry->GetnVertexSpan(val_marker,iSpan); iVertex++) {

      /*--- using the other vertex information for retrieving some information ---*/
      oldVertex = geometry->turbovertex[val_marker][iSpan][iVertex]->GetOldVertex();
      V_boundary= GetCharacPrimVar(val_marker, oldVertex);

      /*--- Index of the closest interior node ---*/
      Point_Normal = geometry->vertex[val_marker][oldVertex]->GetNormal_Neighbor();

      /*--- Normal vector for this vertex (negate for outward convention),
       *    this normal is scaled with the area of the face of the element  ---*/
      geometry->vertex[val_marker][oldVertex]->GetNormal(Normal);
      for (iDim = 0; iDim < nDim; iDim++) Normal[iDim] = -Normal[iDim];
      conv_numerics->SetNormal(Normal);

      /*--- find the node related to the vertex ---*/
      iPoint = geometry->turbovertex[val_marker][iSpan][iVertex]->GetNode();

      /*--- Normalize Normal vector for this vertex (already for outward convention) ---*/
      geometry->turbovertex[val_marker][iSpan][iVertex]->GetNormal(UnitNormal);
      geometry->turbovertex[val_marker][iSpan][iVertex]->GetTurboNormal(turboNormal);

      /*--- Retrieve solution at this boundary node ---*/
      V_domain = nodes->GetPrimitive(iPoint);

      /*--- Retrieve domain Secondary variables ---*/
      S_domain = nodes->GetSecondary(iPoint);


      /*--- Compute the internal state u_i ---*/
      Velocity2_i = 0;
      for (iDim = 0; iDim < nDim; iDim++)
      {
        Velocity_i[iDim] = nodes->GetVelocity(iPoint,iDim);
        Velocity2_i += Velocity_i[iDim]*Velocity_i[iDim];
      }


      Density_i = nodes->GetDensity(iPoint);

      Energy_i = nodes->GetEnergy(iPoint);
      StaticEnergy_i = Energy_i - 0.5*Velocity2_i;

      GetFluidModel()->SetTDState_rhoe(Density_i, StaticEnergy_i);

      Pressure_i = GetFluidModel()->GetPressure();

      ComputeTurboVelocity(Velocity_i, turboNormal, turboVelocity, config->GetMarker_All_TurbomachineryFlag(val_marker),config->GetKind_TurboMachinery(iZone));
      if (nDim == 2){
        deltaprim[0] = Density_i - AverageDensity[val_marker][iSpan];
        deltaprim[1] = turboVelocity[0] - AverageTurboVelocity[val_marker][iSpan][0];
        deltaprim[2] = turboVelocity[1] - AverageTurboVelocity[val_marker][iSpan][1];
        deltaprim[3] = Pressure_i - AveragePressure[val_marker][iSpan];
      }
      else{
        deltaprim[0] = Density_i - AverageDensity[val_marker][iSpan];
        deltaprim[1] = turboVelocity[0] - AverageTurboVelocity[val_marker][iSpan][0];
        deltaprim[2] = turboVelocity[1] - AverageTurboVelocity[val_marker][iSpan][1];
        deltaprim[3] = turboVelocity[2] - AverageTurboVelocity[val_marker][iSpan][2];
        deltaprim[4] = Pressure_i - AveragePressure[val_marker][iSpan];
      }

      GetFluidModel()->SetTDState_Prho(AveragePressure[val_marker][iSpan], AverageDensity[val_marker][iSpan]);
      AverageSoundSpeed = GetFluidModel()->GetSoundSpeed();
      conv_numerics->GetCharJump(AverageSoundSpeed, AverageDensity[val_marker][iSpan], deltaprim, cj);


      pitch      = geometry->GetMaxAngularCoord(val_marker, iSpan) - geometry->GetMinAngularCoord(val_marker,iSpan);
      theta      = geometry->turbovertex[val_marker][iSpan][iVertex]->GetRelAngularCoord();

      switch(config->GetKind_Data_Giles(Marker_Tag))
      {

      //Done, generilize for 3D case
      //TODO(turbo), generilize for Inlet and Outlet in for backflow treatment

      case TOTAL_CONDITIONS_PT: case MIXING_IN:case TOTAL_CONDITIONS_PT_1D: case MIXING_IN_1D:
        if(config->GetSpatialFourier()){
          if (AvgMach <= 1.0){
            Beta_inf= I*complex<su2double>(sqrt(1.0 - AvgMach));
            c2js = complex<su2double>(0.0,0.0);
            c3js = complex<su2double>(0.0,0.0);
            for(k=0; k < 2*kend_max+1; k++){
              freq = k - kend_max;
              if(freq >= (long)(-kend) && freq <= (long)(kend) && AverageTurboMach[0] > config->GetAverageMachLimit()){
                TwoPiThetaFreq_Pitch = 2*PI_NUMBER*freq*theta/pitch;

                c2ks = -CkInflow[val_marker][iSpan][k]*complex<su2double>(Beta_inf + AverageTurboMach[1])/complex<su2double>( 1.0 + AverageTurboMach[0]);
                c3ks =  CkInflow[val_marker][iSpan][k]*complex<su2double>(Beta_inf + AverageTurboMach[1])/complex<su2double>( 1.0 + AverageTurboMach[0]);
                c3ks *= complex<su2double>(Beta_inf + AverageTurboMach[1])/complex<su2double>( 1.0 + AverageTurboMach[0]);
                c2js += c2ks*(complex<su2double>(cos(TwoPiThetaFreq_Pitch))+I*complex<su2double>(sin(TwoPiThetaFreq_Pitch)));
                c3js += c3ks*(complex<su2double>(cos(TwoPiThetaFreq_Pitch))+I*complex<su2double>(sin(TwoPiThetaFreq_Pitch)));
              }
              else{
                c2js += complex<su2double>(0.0,0.0);
                c3js += complex<su2double>(0.0,0.0);
              }
            }
            c2js_Re = c2js.real();
            c3js_Re = c3js.real();

            if (nDim == 2){
              dcjs[0] = 0.0     - cj[0];
              dcjs[1] = c2js_Re - cj[1];
              dcjs[2] = c3js_Re - cj[2];
            }else{
              dcjs[0] = 0.0     - cj[0];
              dcjs[1] = c2js_Re - cj[1];
              dcjs[2] = 0.0     - cj[2];
              dcjs[3] = c3js_Re - cj[3];
            }

          }else{
            if (AverageTurboVelocity[val_marker][iSpan][1] >= 0.0){
              Beta_inf2= -sqrt(AvgMach - 1.0);
            }else{
              Beta_inf2= sqrt(AvgMach-1.0);
            }
            if (nDim == 2){
              c2js_Re = -cj[3]*(Beta_inf2 + AverageTurboMach[1])/( 1.0 + AverageTurboMach[0]);
              c3js_Re = cj[3]*(Beta_inf2 + AverageTurboMach[1])/( 1.0 + AverageTurboMach[0]);
              c3js_Re *= (Beta_inf2 + AverageTurboMach[1])/( 1.0 + AverageTurboMach[0]);
            }else{
              c2js_Re = -cj[4]*(Beta_inf2 + AverageTurboMach[1])/( 1.0 + AverageTurboMach[0]);
              c3js_Re = cj[4]*(Beta_inf2 + AverageTurboMach[1])/( 1.0 + AverageTurboMach[0]);
              c3js_Re *= (Beta_inf2 + AverageTurboMach[1])/( 1.0 + AverageTurboMach[0]);
            }


            if (nDim == 2){
              dcjs[0] = 0.0     - cj[0];
              dcjs[1] = c2js_Re - cj[1];
              dcjs[2] = c3js_Re - cj[2];
            }else{
              dcjs[0] = 0.0     - cj[0];
              dcjs[1] = c2js_Re - cj[1];
              dcjs[2] = 0.0     - cj[2];
              dcjs[3] = c3js_Re - cj[3];
            }
          }
        }
        else{
          if (nDim == 2){
            dcjs[0] = 0.0;
            dcjs[1] = 0.0;
            dcjs[2] = 0.0;
          }else{
            dcjs[0] = 0.0;
            dcjs[1] = 0.0;
            dcjs[2] = 0.0;
            dcjs[3] = 0.0;
          }
        }
        /* --- Impose Inlet BC Reflecting--- */
        delta_c[0] = relfacAvg*c_avg[0] + relfacFou*dcjs[0];
        delta_c[1] = relfacAvg*c_avg[1] + relfacFou*dcjs[1];
        delta_c[2] = relfacAvg*c_avg[2] + relfacFou*dcjs[2];
        if (nDim == 2){
          delta_c[3] = cj[3];
        }else{
          delta_c[3] = relfacAvg*c_avg[3] + relfacFou*dcjs[3];
          delta_c[4] = cj[4];
        }
        break;


      case STATIC_PRESSURE:case STATIC_PRESSURE_1D:case MIXING_OUT:case RADIAL_EQUILIBRIUM:case MIXING_OUT_1D:

        /* --- implementation of Giles BC---*/
        if(config->GetSpatialFourier()){
          if (AvgMach > 1.0){
            /* --- supersonic Giles implementation ---*/
            if (AverageTurboVelocity[val_marker][iSpan][1] >= 0.0){
              GilesBeta= -sqrt(AvgMach - 1.0);

            }else{
              GilesBeta= sqrt(AvgMach - 1.0);
            }
            if(nDim == 2){
              cOutjs_Re= (2.0 * AverageTurboMach[0])/(GilesBeta - AverageTurboMach[1])*cj[1] - (GilesBeta + AverageTurboMach[1])/(GilesBeta - AverageTurboMach[1])*cj[2];
            }
            else{
              cOutjs_Re= (2.0 * AverageTurboMach[0])/(GilesBeta - AverageTurboMach[1])*cj[1] - (GilesBeta + AverageTurboMach[1])/(GilesBeta - AverageTurboMach[1])*cj[3];
            }
            if (nDim == 2){
              dcjs[3] = cOutjs_Re - cj[3];
            }
            else{
              dcjs[4] = cOutjs_Re - cj[4];
            }
          }else{

            /* --- subsonic Giles implementation ---*/
            Beta_inf= I*complex<su2double>(sqrt(1.0  - AvgMach));
            cOutjs  = complex<su2double>(0.0,0.0);
            for(k=0; k < 2*kend_max+1; k++){
              freq = k - kend_max;
              if(freq >= (long)(-kend) && freq <= (long)(kend) && AverageTurboMach[0] > config->GetAverageMachLimit()){
                TwoPiThetaFreq_Pitch = 2*PI_NUMBER*freq*theta/pitch;
                cOutks  = complex<su2double>(2.0 * AverageTurboMach[0])/complex<su2double>(Beta_inf - AverageTurboMach[1])*CkOutflow1[val_marker][iSpan][k];
                cOutks -= complex<su2double>(Beta_inf + AverageTurboMach[1])/complex<su2double>(Beta_inf - AverageTurboMach[1])*CkOutflow2[val_marker][iSpan][k];

                cOutjs += cOutks*(complex<su2double>(cos(TwoPiThetaFreq_Pitch)) + I*complex<su2double>(sin(TwoPiThetaFreq_Pitch)));
              }
              else{
                cOutjs +=complex<su2double>(0.0,0.0);
              }
            }
            cOutjs_Re = cOutjs.real();

            if (nDim == 2){
              dcjs[3] = cOutjs_Re - cj[3];
            }
            else{
              dcjs[4] = cOutjs_Re - cj[4];
            }
          }
        }
        else{
          if (nDim == 2){
            dcjs[3] = 0.0;
          }
          else{
            dcjs[4] = 0.0;
          }
        }
        /* --- Impose Outlet BC Non-Reflecting  --- */
        delta_c[0] = cj[0];
        delta_c[1] = cj[1];
        delta_c[2] = cj[2];
        if (nDim == 2){
          delta_c[3] = relfacAvg*c_avg[3] + relfacFou*dcjs[3];
        }
        else{
          delta_c[3] = cj[3];
          delta_c[4] = relfacAvg*c_avg[4] + relfacFou*dcjs[4];
        }


        /*--- Automatically impose supersonic autoflow ---*/
        if (abs(AverageTurboMach[0]) > 1.0000){
          delta_c[0] = 0.0;
          delta_c[1] = 0.0;
          delta_c[2] = 0.0;
          delta_c[2] = 0.0;
          if (nDim == 3)delta_c[4] = 0.0;
        }

        break;

      default:
        SU2_MPI::Error("Invalid Giles input!", CURRENT_FUNCTION);
        break;
      }

      /*--- Compute primitive jump from characteristic variables  ---*/
      for (iVar = 0; iVar < nVar; iVar++)
      {
        deltaprim[iVar]=0.0;
        for (jVar = 0; jVar < nVar; jVar++)
        {
          deltaprim[iVar] +=  R_Matrix[iVar][jVar]*delta_c[jVar];
        }
      }

      /*--- retrieve boundary variables ---*/
      Density_b = AverageDensity[val_marker][iSpan] + deltaprim[0];
      turboVelocity[0] = AverageTurboVelocity[val_marker][iSpan][0] + deltaprim[1];
      turboVelocity[1] = AverageTurboVelocity[val_marker][iSpan][1] + deltaprim[2];
      if(nDim == 2){
        Pressure_b = AveragePressure[val_marker][iSpan] + deltaprim[3];
      }
      else{
        turboVelocity[2] = AverageTurboVelocity[val_marker][iSpan][2] + deltaprim[3];
        Pressure_b = AveragePressure[val_marker][iSpan] + deltaprim[4];
      }


      ComputeBackVelocity(turboVelocity, turboNormal, Velocity_b, config->GetMarker_All_TurbomachineryFlag(val_marker), config->GetKind_TurboMachinery(iZone));
      Velocity2_b = 0.0;
      for (iDim = 0; iDim < nDim; iDim++) {
        Velocity2_b+= Velocity_b[iDim]*Velocity_b[iDim];
      }

      if(Pressure_b <= 0.0 || Density_b <= 0.0 ){
        Pressure_b = Pressure_i;
        Density_b = Density_i;
        Velocity2_b = 0.0;
        for (iDim = 0; iDim < nDim; iDim++) {
          Velocity_b[iDim] = Velocity_i[iDim];
          Velocity2_b+= Velocity_b[iDim]*Velocity_b[iDim];
        }
      }

      GetFluidModel()->SetTDState_Prho(Pressure_b, Density_b);
      Energy_b = GetFluidModel()->GetStaticEnergy() + 0.5*Velocity2_b;
      Temperature_b= GetFluidModel()->GetTemperature();
      Enthalpy_b = Energy_b + Pressure_b/Density_b;

      /*--- Primitive variables, using the derived quantities ---*/
      V_boundary[0] = Temperature_b;
      for (iDim = 0; iDim < nDim; iDim++)
        V_boundary[iDim+1] = Velocity_b[iDim];
      V_boundary[nDim+1] = Pressure_b;
      V_boundary[nDim+2] = Density_b;
      V_boundary[nDim+3] = Enthalpy_b;

      S_boundary[0]= GetFluidModel()->GetdPdrho_e();
      S_boundary[1]= GetFluidModel()->GetdPde_rho();



      /*--- Set various quantities in the solver class ---*/

      conv_numerics->SetPrimitive(V_domain, V_boundary);
      conv_numerics->SetSecondary(S_domain, S_boundary);


      if (dynamic_grid)
        conv_numerics->SetGridVel(geometry->nodes->GetGridVel(iPoint), geometry->nodes->GetGridVel(iPoint));

      /*--- Compute the residual using an upwind scheme ---*/

      auto residual = conv_numerics->ComputeResidual(config);

      /*--- Update residual value ---*/
      LinSysRes.AddBlock(iPoint, residual);

      /*--- Jacobian contribution for implicit integration ---*/
      if (implicit)
        Jacobian.AddBlock2Diag(iPoint, residual.jacobian_i);

      /*--- Viscous contribution ---*/

      if (viscous) {

        /*--- Set laminar and eddy viscosity at the infinity ---*/

        V_boundary[nDim+5] = GetFluidModel()->GetLaminarViscosity();
        V_boundary[nDim+6] = nodes->GetEddyViscosity(iPoint);
        V_boundary[nDim+7] = GetFluidModel()->GetThermalConductivity();
        V_boundary[nDim+8] = GetFluidModel()->GetCp();

        /*--- Set the normal vector and the coordinates ---*/

        visc_numerics->SetNormal(Normal);
        su2double Coord_Reflected[MAXNDIM];
        GeometryToolbox::PointPointReflect(nDim, geometry->nodes->GetCoord(Point_Normal),
                                                 geometry->nodes->GetCoord(iPoint), Coord_Reflected);
        visc_numerics->SetCoord(geometry->nodes->GetCoord(iPoint), Coord_Reflected);

        /*--- Primitive variables, and gradient ---*/

        visc_numerics->SetPrimitive(V_domain, V_boundary);
        visc_numerics->SetPrimVarGradient(nodes->GetGradient_Primitive(iPoint), nodes->GetGradient_Primitive(iPoint));


        /*--- Compute secondary thermodynamic properties (partial derivatives...) ---*/

        S_boundary[0]= GetFluidModel()->GetdPdrho_e();
        S_boundary[1]= GetFluidModel()->GetdPde_rho();

        S_boundary[2]= GetFluidModel()->GetdTdrho_e();
        S_boundary[3]= GetFluidModel()->GetdTde_rho();

        /*--- Compute secondary thermo-physical properties (partial derivatives...) ---*/

        S_boundary[4]= GetFluidModel()->Getdmudrho_T();
        S_boundary[5]= GetFluidModel()->GetdmudT_rho();

        S_boundary[6]= GetFluidModel()->Getdktdrho_T();
        S_boundary[7]= GetFluidModel()->GetdktdT_rho();

        visc_numerics->SetSecondary(S_domain, S_boundary);

        /*--- Turbulent kinetic energy ---*/

        if (config->GetKind_Turb_Model() == TURB_MODEL::SST)
          visc_numerics->SetTurbKineticEnergy(solver_container[TURB_SOL]->GetNodes()->GetSolution(iPoint,0),
                                              solver_container[TURB_SOL]->GetNodes()->GetSolution(iPoint,0));

        /*--- Compute and update residual ---*/

        auto residual = visc_numerics->ComputeResidual(config);
        LinSysRes.SubtractBlock(iPoint, residual);

        /*--- Jacobian contribution for implicit integration ---*/

        if (implicit)
          Jacobian.SubtractBlock2Diag(iPoint, residual.jacobian_i);

      }

    }
    END_SU2_OMP_FOR
  }

  /*--- Free locally allocated memory ---*/
  delete [] Normal;

  delete [] Velocity_b;
  delete [] Velocity_i;

  delete [] S_boundary;
  delete [] delta_c;
  delete [] deltaprim;
  delete [] cj;
  for (iVar = 0; iVar < nVar; iVar++)
  {
    delete [] R_Matrix[iVar];
  }
  for (iVar = 0; iVar < nVar-1; iVar++)
  {
    delete [] R_c_inv[iVar];
    delete [] R_c[iVar];
  }
  delete [] R_Matrix;
  delete [] R_c;
  delete [] R_c_inv;
  delete [] R;
  delete [] c_avg;
  delete [] dcjs;

  delete [] AverageTurboMach;
  delete [] UnitNormal;
  delete [] turboNormal;
  delete [] turboVelocity;
}

void CEulerSolver::BC_Inlet(CGeometry *geometry, CSolver **solver_container,
                            CNumerics *conv_numerics, CNumerics *visc_numerics,
                            CConfig *config, unsigned short val_marker) {
  unsigned short iDim;
  unsigned long iVertex, iPoint;
  su2double P_Total, T_Total, Velocity[MAXNDIM], Velocity2, H_Total, Temperature, Riemann,
  Pressure, Density, Energy, Flow_Dir[MAXNDIM], Mach2, SoundSpeed2, SoundSpeed_Total2, Vel_Mag,
  alpha, aa, bb, cc, dd, Area, UnitNormal[MAXNDIM], Normal[MAXNDIM];
  su2double *V_inlet, *V_domain;

  const bool implicit = (config->GetKind_TimeIntScheme() == EULER_IMPLICIT);
  const su2double Two_Gamma_M1 = 2.0 / Gamma_Minus_One;
  const su2double Gas_Constant = config->GetGas_ConstantND();
  const auto Kind_Inlet = config->GetKind_Inlet();
  const auto Marker_Tag = config->GetMarker_All_TagBound(val_marker);
  const bool tkeNeeded = (config->GetKind_Turb_Model() == TURB_MODEL::SST);

  /*--- Loop over all the vertices on this boundary marker ---*/
  SU2_OMP_FOR_DYN(OMP_MIN_SIZE)
  for (iVertex = 0; iVertex < geometry->nVertex[val_marker]; iVertex++) {

    /*--- Allocate the value at the inlet ---*/

    V_inlet = GetCharacPrimVar(val_marker, iVertex);

    iPoint = geometry->vertex[val_marker][iVertex]->GetNode();

    /*--- Check if the node belongs to the domain (i.e., not a halo node) ---*/

    if (geometry->nodes->GetDomain(iPoint)) {

      /*--- Normal vector for this vertex (negate for outward convention) ---*/

      geometry->vertex[val_marker][iVertex]->GetNormal(Normal);
      for (iDim = 0; iDim < nDim; iDim++) Normal[iDim] = -Normal[iDim];
      conv_numerics->SetNormal(Normal);

      Area = GeometryToolbox::Norm(nDim, Normal);
      for (iDim = 0; iDim < nDim; iDim++)
        UnitNormal[iDim] = Normal[iDim]/Area;

      /*--- Retrieve solution at this boundary node ---*/

      V_domain = nodes->GetPrimitive(iPoint);

      /*--- Build the fictitious intlet state based on characteristics ---*/


      /*--- Subsonic inflow: there is one outgoing characteristic (u-c),
         therefore we can specify all but one state variable at the inlet.
         The outgoing Riemann invariant provides the final piece of info.
         Adapted from an original implementation in the Stanford University
         multi-block (SUmb) solver in the routine bcSubsonicInflow.f90
         written by Edwin van der Weide, last modified 04-20-2009. ---*/

      switch (Kind_Inlet) {

        /*--- Total properties have been specified at the inlet. ---*/

        case INLET_TYPE::TOTAL_CONDITIONS: {

          /*--- Retrieve the specified total conditions for this inlet. ---*/

          P_Total  = Inlet_Ptotal[val_marker][iVertex];
          T_Total  = Inlet_Ttotal[val_marker][iVertex];
          const su2double* dir = Inlet_FlowDir[val_marker][iVertex];
          const su2double mag = GeometryToolbox::Norm(nDim, dir);
          for (iDim = 0; iDim < nDim; iDim++) {
            Flow_Dir[iDim] = dir[iDim] / mag;
          }

          /*--- Non-dim. the inputs if necessary. ---*/

          P_Total /= config->GetPressure_Ref();
          T_Total /= config->GetTemperature_Ref();

          /*--- Store primitives and set some variables for clarity. ---*/

          Density = V_domain[nDim+2];
          Velocity2 = 0.0;
          for (iDim = 0; iDim < nDim; iDim++) {
            Velocity[iDim] = V_domain[iDim+1];
            Velocity2 += Velocity[iDim]*Velocity[iDim];
          }
          Energy      = V_domain[nDim+3] - V_domain[nDim+1]/V_domain[nDim+2];
          Pressure    = V_domain[nDim+1];
          H_Total     = (Gamma*Gas_Constant/Gamma_Minus_One)*T_Total;
          SoundSpeed2 = Gamma*Pressure/Density;

          /*--- Compute the acoustic Riemann invariant that is extrapolated
             from the domain interior. ---*/

          Riemann   = 2.0*sqrt(SoundSpeed2)/Gamma_Minus_One;
          for (iDim = 0; iDim < nDim; iDim++)
            Riemann += Velocity[iDim]*UnitNormal[iDim];

          /*--- Total speed of sound ---*/

          SoundSpeed_Total2 = Gamma_Minus_One*(H_Total - (Energy + Pressure/Density)+0.5*Velocity2) + SoundSpeed2;

          /*--- Dot product of normal and flow direction. This should
             be negative due to outward facing boundary normal convention. ---*/

          alpha = 0.0;
          for (iDim = 0; iDim < nDim; iDim++)
            alpha += UnitNormal[iDim]*Flow_Dir[iDim];

          /*--- Coefficients in the quadratic equation for the velocity ---*/

          aa =  1.0 + 0.5*Gamma_Minus_One*alpha*alpha;
          bb = -1.0*Gamma_Minus_One*alpha*Riemann;
          cc =  0.5*Gamma_Minus_One*Riemann*Riemann
              -2.0*SoundSpeed_Total2/Gamma_Minus_One;

          /*--- Solve quadratic equation for velocity magnitude. Value must
             be positive, so the choice of root is clear. ---*/

          dd = bb*bb - 4.0*aa*cc;
          dd = sqrt(max(0.0, dd));
          Vel_Mag   = (-bb + dd)/(2.0*aa);
          Vel_Mag   = max(0.0, Vel_Mag);
          Velocity2 = Vel_Mag*Vel_Mag;

          /*--- Compute speed of sound from total speed of sound eqn. ---*/

          SoundSpeed2 = SoundSpeed_Total2 - 0.5*Gamma_Minus_One*Velocity2;

          /*--- Mach squared (cut between 0-1), use to adapt velocity ---*/

          Mach2 = Velocity2/SoundSpeed2;
          Mach2 = min(1.0, Mach2);
          Velocity2   = Mach2*SoundSpeed2;
          Vel_Mag     = sqrt(Velocity2);
          SoundSpeed2 = SoundSpeed_Total2 - 0.5*Gamma_Minus_One*Velocity2;

          /*--- Compute new velocity vector at the inlet ---*/

          for (iDim = 0; iDim < nDim; iDim++)
            Velocity[iDim] = Vel_Mag*Flow_Dir[iDim];

          /*--- Static temperature from the speed of sound relation ---*/

          Temperature = SoundSpeed2/(Gamma*Gas_Constant);

          /*--- Static pressure using isentropic relation at a point ---*/

          Pressure = P_Total*pow((Temperature/T_Total), Gamma/Gamma_Minus_One);

          /*--- Density at the inlet from the gas law ---*/

          Density = Pressure/(Gas_Constant*Temperature);

          /*--- Using pressure, density, & velocity, compute the energy ---*/

          Energy = Pressure/(Density*Gamma_Minus_One) + 0.5*Velocity2;
          if (tkeNeeded) Energy += GetTke_Inf();

          /*--- Primitive variables, using the derived quantities ---*/

          V_inlet[0] = Temperature;
          for (iDim = 0; iDim < nDim; iDim++)
            V_inlet[iDim+1] = Velocity[iDim];
          V_inlet[nDim+1] = Pressure;
          V_inlet[nDim+2] = Density;
          V_inlet[nDim+3] = Energy + Pressure/Density;

          break;
        }
        /*--- Mass flow has been specified at the inlet. ---*/

        case INLET_TYPE::MASS_FLOW: {

          /*--- Retrieve the specified mass flow for the inlet. ---*/

          Density  = Inlet_Ttotal[val_marker][iVertex];
          Vel_Mag  = Inlet_Ptotal[val_marker][iVertex];
          const su2double* dir = Inlet_FlowDir[val_marker][iVertex];
          const su2double mag = GeometryToolbox::Norm(nDim, dir);
          for (iDim = 0; iDim < nDim; iDim++) {
            Flow_Dir[iDim] = dir[iDim] / mag;
          }

          /*--- Non-dim. the inputs if necessary. ---*/

          Density /= config->GetDensity_Ref();
          Vel_Mag /= config->GetVelocity_Ref();

          /*--- Get primitives from current inlet state. ---*/

          for (iDim = 0; iDim < nDim; iDim++)
            Velocity[iDim] = nodes->GetVelocity(iPoint,iDim);
          Pressure    = nodes->GetPressure(iPoint);
          SoundSpeed2 = Gamma*Pressure/V_domain[nDim+2];

          /*--- Compute the acoustic Riemann invariant that is extrapolated
             from the domain interior. ---*/

          Riemann = Two_Gamma_M1*sqrt(SoundSpeed2);
          for (iDim = 0; iDim < nDim; iDim++)
            Riemann += Velocity[iDim]*UnitNormal[iDim];

          /*--- Speed of sound squared for fictitious inlet state ---*/

          SoundSpeed2 = Riemann;
          for (iDim = 0; iDim < nDim; iDim++)
            SoundSpeed2 -= Vel_Mag*Flow_Dir[iDim]*UnitNormal[iDim];

          SoundSpeed2 = max(0.0,0.5*Gamma_Minus_One*SoundSpeed2);
          SoundSpeed2 = SoundSpeed2*SoundSpeed2;

          /*--- Pressure for the fictitious inlet state ---*/

          Pressure = SoundSpeed2*Density/Gamma;

          /*--- Energy for the fictitious inlet state ---*/

          Energy = Pressure/(Density*Gamma_Minus_One) + 0.5*Vel_Mag*Vel_Mag;
          if (tkeNeeded) Energy += GetTke_Inf();

          /*--- Primitive variables, using the derived quantities ---*/

          V_inlet[0] = Pressure / ( Gas_Constant * Density);
          for (iDim = 0; iDim < nDim; iDim++)
            V_inlet[iDim+1] = Vel_Mag*Flow_Dir[iDim];
          V_inlet[nDim+1] = Pressure;
          V_inlet[nDim+2] = Density;
          V_inlet[nDim+3] = Energy + Pressure/Density;

          break;
        }
        default:
          SU2_MPI::Error("Unsupported INLET_TYPE.", CURRENT_FUNCTION);
          break;
      }

      /*--- Set various quantities in the solver class ---*/

      conv_numerics->SetPrimitive(V_domain, V_inlet);

      if (dynamic_grid)
        conv_numerics->SetGridVel(geometry->nodes->GetGridVel(iPoint), geometry->nodes->GetGridVel(iPoint));

      /*--- Compute the residual using an upwind scheme ---*/

      auto residual = conv_numerics->ComputeResidual(config);

      /*--- Update residual value ---*/

      LinSysRes.AddBlock(iPoint, residual);

      /*--- Jacobian contribution for implicit integration ---*/

      if (implicit)
        Jacobian.AddBlock2Diag(iPoint, residual.jacobian_i);

//      /*--- Viscous contribution, commented out because serious convergence problems ---*/
//
//      if (viscous) {
//
//        /*--- Set laminar and eddy viscosity at the infinity ---*/
//
//        V_inlet[nDim+5] = nodes->GetLaminarViscosity(iPoint);
//        V_inlet[nDim+6] = nodes->GetEddyViscosity(iPoint);
//
//        /*--- Set the normal vector and the coordinates ---*/
//
//        visc_numerics->SetNormal(Normal);
//        su2double Coord_Reflected[MAXNDIM];
//        GeometryToolbox::PointPointReflect(nDim, geometry->nodes->GetCoord(Point_Normal),
//                                                 geometry->nodes->GetCoord(iPoint), Coord_Reflected);
//        visc_numerics->SetCoord(geometry->nodes->GetCoord(iPoint), Coord_Reflected);
//
//        /*--- Primitive variables, and gradient ---*/
//
//        visc_numerics->SetPrimitive(V_domain, V_inlet);
//        visc_numerics->SetPrimVarGradient(nodes->GetGradient_Primitive(iPoint), nodes->GetGradient_Primitive(iPoint));
//
//        /*--- Turbulent kinetic energy ---*/
//
//        if (config->GetKind_Turb_Model() == TURB_MODEL::SST)
//          visc_numerics->SetTurbKineticEnergy(solver_container[TURB_SOL]->GetNodes()->GetSolution(iPoint,0),
//                                              solver_container[TURB_SOL]->GetNodes()->GetSolution(iPoint,0));
//
//        /*--- Compute and update residual ---*/
//
//        auto residual = visc_numerics->ComputeResidual(config);
//        LinSysRes.SubtractBlock(iPoint, residual);
//
//        /*--- Jacobian contribution for implicit integration ---*/
//
//        if (implicit)
//          Jacobian.SubtractBlock2Diag(iPoint, residual.jacobian_i);
//
//      }

    }
  }
  END_SU2_OMP_FOR

}

void CEulerSolver::BC_Outlet(CGeometry *geometry, CSolver **solver_container,
                             CNumerics *conv_numerics, CNumerics *visc_numerics,
                             CConfig *config, unsigned short val_marker) {
  unsigned short iVar, iDim;
  unsigned long iVertex, iPoint;
  su2double Pressure, P_Exit, Velocity[3],
  Velocity2, Entropy, Density, Energy, Riemann, Vn, SoundSpeed, Mach_Exit, Vn_Exit,
  Area, UnitNormal[3];
  su2double *V_outlet, *V_domain;

  bool implicit           = (config->GetKind_TimeIntScheme() == EULER_IMPLICIT);
  su2double Gas_Constant     = config->GetGas_ConstantND();
  string Marker_Tag       = config->GetMarker_All_TagBound(val_marker);
  bool gravity = (config->GetGravityForce());
  bool tkeNeeded = (config->GetKind_Turb_Model() == TURB_MODEL::SST);

  su2double *Normal = new su2double[nDim];

  /*--- Loop over all the vertices on this boundary marker ---*/

  SU2_OMP_FOR_DYN(OMP_MIN_SIZE)
  for (iVertex = 0; iVertex < geometry->nVertex[val_marker]; iVertex++) {

    /*--- Allocate the value at the outlet ---*/
    V_outlet = GetCharacPrimVar(val_marker, iVertex);

    iPoint = geometry->vertex[val_marker][iVertex]->GetNode();

    /*--- Check if the node belongs to the domain (i.e., not a halo node) ---*/
    if (geometry->nodes->GetDomain(iPoint)) {

      /*--- Normal vector for this vertex (negate for outward convention) ---*/
      geometry->vertex[val_marker][iVertex]->GetNormal(Normal);
      for (iDim = 0; iDim < nDim; iDim++) Normal[iDim] = -Normal[iDim];
      conv_numerics->SetNormal(Normal);

      Area = GeometryToolbox::Norm(nDim, Normal);
      for (iDim = 0; iDim < nDim; iDim++)
        UnitNormal[iDim] = Normal[iDim]/Area;

      /*--- Current solution at this boundary node ---*/
      V_domain = nodes->GetPrimitive(iPoint);

      /*--- Build the fictitious inlet state based on characteristics ---*/

      /*--- Retrieve the specified back pressure for this outlet. ---*/
      if (gravity) P_Exit = config->GetOutlet_Pressure(Marker_Tag) - geometry->nodes->GetCoord(iPoint, nDim-1)*STANDARD_GRAVITY;
      else P_Exit = config->GetOutlet_Pressure(Marker_Tag);

      /*--- Non-dim. the inputs if necessary. ---*/
      P_Exit = P_Exit/config->GetPressure_Ref();

      /*--- Check whether the flow is supersonic at the exit. The type
         of boundary update depends on this. ---*/
      Density = V_domain[nDim+2];
      Velocity2 = 0.0; Vn = 0.0;
      for (iDim = 0; iDim < nDim; iDim++) {
        Velocity[iDim] = V_domain[iDim+1];
        Velocity2 += Velocity[iDim]*Velocity[iDim];
        Vn += Velocity[iDim]*UnitNormal[iDim];
      }
      Pressure   = V_domain[nDim+1];
      SoundSpeed = sqrt(Gamma*Pressure/Density);
      Mach_Exit  = sqrt(Velocity2)/SoundSpeed;

      if (Mach_Exit >= 1.0) {

        /*--- Supersonic exit flow: there are no incoming characteristics,
           so no boundary condition is necessary. Set outlet state to current
           state so that upwinding handles the direction of propagation. ---*/
        for (iVar = 0; iVar < nPrimVar; iVar++) V_outlet[iVar] = V_domain[iVar];

      } else {

        /*--- Subsonic exit flow: there is one incoming characteristic,
           therefore one variable can be specified (back pressure) and is used
           to update the conservative variables. Compute the entropy and the
           acoustic Riemann variable. These invariants, as well as the
           tangential velocity components, are extrapolated. Adapted from an
           original implementation in the Stanford University multi-block
           (SUmb) solver in the routine bcSubsonicOutflow.f90 by Edwin van
           der Weide, last modified 09-10-2007. ---*/

        Entropy = Pressure*pow(1.0/Density, Gamma);
        Riemann = Vn + 2.0*SoundSpeed/Gamma_Minus_One;

        /*--- Compute the new fictious state at the outlet ---*/
        Density    = pow(P_Exit/Entropy,1.0/Gamma);
        Pressure   = P_Exit;
        SoundSpeed = sqrt(Gamma*P_Exit/Density);
        Vn_Exit    = Riemann - 2.0*SoundSpeed/Gamma_Minus_One;
        Velocity2  = 0.0;
        for (iDim = 0; iDim < nDim; iDim++) {
          Velocity[iDim] = Velocity[iDim] + (Vn_Exit-Vn)*UnitNormal[iDim];
          Velocity2 += Velocity[iDim]*Velocity[iDim];
        }
        Energy = P_Exit/(Density*Gamma_Minus_One) + 0.5*Velocity2;
        if (tkeNeeded) Energy += GetTke_Inf();

        /*--- Conservative variables, using the derived quantities ---*/
        V_outlet[0] = Pressure / ( Gas_Constant * Density);
        for (iDim = 0; iDim < nDim; iDim++)
          V_outlet[iDim+1] = Velocity[iDim];
        V_outlet[nDim+1] = Pressure;
        V_outlet[nDim+2] = Density;
        V_outlet[nDim+3] = Energy + Pressure/Density;

      }

      /*--- Set various quantities in the solver class ---*/
      conv_numerics->SetPrimitive(V_domain, V_outlet);

      if (dynamic_grid)
        conv_numerics->SetGridVel(geometry->nodes->GetGridVel(iPoint), geometry->nodes->GetGridVel(iPoint));

      /*--- Compute the residual using an upwind scheme ---*/

      auto residual = conv_numerics->ComputeResidual(config);

      /*--- Add Residuals and Jacobians ---*/

      LinSysRes.AddBlock(iPoint, residual);
      if (implicit)
        Jacobian.AddBlock2Diag(iPoint, residual.jacobian_i);

//      /*--- Viscous contribution, commented out because serious convergence problems  ---*/
//
//      if (viscous) {
//
//        /*--- Set laminar and eddy viscosity at the infinity ---*/
//
//        V_outlet[nDim+5] = nodes->GetLaminarViscosity(iPoint);
//        V_outlet[nDim+6] = nodes->GetEddyViscosity(iPoint);
//
//        /*--- Set the normal vector and the coordinates ---*/
//
//        visc_numerics->SetNormal(Normal);
//        su2double Coord_Reflected[MAXNDIM];
//        GeometryToolbox::PointPointReflect(nDim, geometry->nodes->GetCoord(Point_Normal),
//                                                 geometry->nodes->GetCoord(iPoint), Coord_Reflected);
//        visc_numerics->SetCoord(geometry->nodes->GetCoord(iPoint), Coord_Reflected);
//
//        /*--- Primitive variables, and gradient ---*/
//
//        visc_numerics->SetPrimitive(V_domain, V_outlet);
//        visc_numerics->SetPrimVarGradient(nodes->GetGradient_Primitive(iPoint), nodes->GetGradient_Primitive(iPoint));
//
//        /*--- Turbulent kinetic energy ---*/
//
//        if (config->GetKind_Turb_Model() == TURB_MODEL::SST)
//          visc_numerics->SetTurbKineticEnergy(solver_container[TURB_SOL]->GetNodes()->GetSolution(iPoint,0),
//                                              solver_container[TURB_SOL]->GetNodes()->GetSolution(iPoint,0));
//
//        /*--- Compute and update residual ---*/
//
//        auto residual = visc_numerics->ComputeResidual(config);
//        LinSysRes.SubtractBlock(iPoint, residual);
//
//        /*--- Jacobian contribution for implicit integration ---*/
//
//        if (implicit)
//         Jacobian.SubtractBlock2Diag(iPoint, residual.acobian_i);
//
//      }

    }
  }
  END_SU2_OMP_FOR

  /*--- Free locally allocated memory ---*/
  delete [] Normal;

}

void CEulerSolver::BC_Supersonic_Inlet(CGeometry *geometry, CSolver **solver_container,
                                       CNumerics *conv_numerics, CNumerics *visc_numerics,
                                       CConfig *config, unsigned short val_marker) {
  const su2double Gas_Constant = config->GetGas_ConstantND();
  const bool implicit = (config->GetKind_TimeIntScheme() == EULER_IMPLICIT);
  const auto Marker_Tag = config->GetMarker_All_TagBound(val_marker);
  const bool tkeNeeded = (config->GetKind_Turb_Model() == TURB_MODEL::SST);

  /*--- Supersonic inlet flow: there are no outgoing characteristics,
   so all flow variables can be imposed at the inlet.
   First, retrieve the specified values for the primitive variables. ---*/

  const su2double Temperature = config->GetInlet_Temperature(Marker_Tag) / config->GetTemperature_Ref();
  const su2double Pressure = config->GetInlet_Pressure(Marker_Tag) / config->GetPressure_Ref();
  const auto* Vel = config->GetInlet_Velocity(Marker_Tag);

  su2double Velocity[MAXNDIM] = {0.0};
  for (unsigned short iDim = 0; iDim < nDim; iDim++)
    Velocity[iDim] = Vel[iDim] / config->GetVelocity_Ref();

  /*--- Density at the inlet from the gas law ---*/

  const su2double Density = Pressure / (Gas_Constant * Temperature);

  /*--- Compute the energy from the specified state ---*/

  const su2double Velocity2 = GeometryToolbox::SquaredNorm(int(MAXNDIM), Velocity);
  su2double Energy = Pressure / (Density * Gamma_Minus_One) + 0.5 * Velocity2;
  if (tkeNeeded) Energy += GetTke_Inf();

  /*--- Loop over all the vertices on this boundary marker ---*/

  SU2_OMP_FOR_DYN(OMP_MIN_SIZE)
  for (auto iVertex = 0ul; iVertex < geometry->nVertex[val_marker]; iVertex++) {
    const auto iPoint = geometry->vertex[val_marker][iVertex]->GetNode();

    if (!geometry->nodes->GetDomain(iPoint)) continue;

    /*--- Allocate the value at the inlet ---*/

    auto* V_inlet = GetCharacPrimVar(val_marker, iVertex);

    /*--- Primitive variables, using the derived quantities ---*/

    V_inlet[prim_idx.Temperature()] = Temperature;
    V_inlet[prim_idx.Pressure()] = Pressure;
    V_inlet[prim_idx.Density()] = Density;
    V_inlet[prim_idx.Enthalpy()] = Energy + Pressure / Density;
    for (unsigned short iDim = 0; iDim < nDim; iDim++)
      V_inlet[iDim+prim_idx.Velocity()] = Velocity[iDim];

    /*--- Current solution at this boundary node ---*/

    auto* V_domain = nodes->GetPrimitive(iPoint);

    /*--- Normal vector for this vertex (negate for outward convention) ---*/

    su2double Normal[MAXNDIM] = {0.0};
    geometry->vertex[val_marker][iVertex]->GetNormal(Normal);
    for (unsigned short iDim = 0; iDim < nDim; iDim++) Normal[iDim] = -Normal[iDim];

    /*--- Set various quantities in the solver class ---*/

    conv_numerics->SetNormal(Normal);
    conv_numerics->SetPrimitive(V_domain, V_inlet);

    if (dynamic_grid)
      conv_numerics->SetGridVel(geometry->nodes->GetGridVel(iPoint),
                                geometry->nodes->GetGridVel(iPoint));

    /*--- Compute the residual using an upwind scheme ---*/

    auto residual = conv_numerics->ComputeResidual(config);

    LinSysRes.AddBlock(iPoint, residual);

    /*--- Jacobian contribution for implicit integration ---*/

    if (implicit)
      Jacobian.AddBlock2Diag(iPoint, residual.jacobian_i);

    /*--- Viscous contribution, omited to improve convergence. ---*/

  }
  END_SU2_OMP_FOR

}

void CEulerSolver::BC_Supersonic_Outlet(CGeometry *geometry, CSolver **solver_container,
                                        CNumerics *conv_numerics, CNumerics *visc_numerics,
                                        CConfig *config, unsigned short val_marker) {
  unsigned short iDim;
  unsigned long iVertex, iPoint;
  su2double *V_outlet, *V_domain;

  bool implicit = (config->GetKind_TimeIntScheme() == EULER_IMPLICIT);
  string Marker_Tag = config->GetMarker_All_TagBound(val_marker);

  su2double *Normal = new su2double[nDim];

  /*--- Supersonic outlet flow: there are no ingoing characteristics,
   so all flow variables can should be interpolated from the domain. ---*/

  /*--- Loop over all the vertices on this boundary marker ---*/

  SU2_OMP_FOR_DYN(OMP_MIN_SIZE)
  for (iVertex = 0; iVertex < geometry->nVertex[val_marker]; iVertex++) {

    iPoint = geometry->vertex[val_marker][iVertex]->GetNode();

    /*--- Check if the node belongs to the domain (i.e, not a halo node) ---*/

    if (geometry->nodes->GetDomain(iPoint)) {

      /*--- Current solution at this boundary node ---*/

      V_domain = nodes->GetPrimitive(iPoint);

      /*--- Allocate the value at the outlet ---*/

      V_outlet = GetCharacPrimVar(val_marker, iVertex);

      /*--- Primitive variables, using the derived quantities ---*/

      V_outlet[0] = V_domain[0];
      for (iDim = 0; iDim < nDim; iDim++)
        V_outlet[iDim+1] = V_domain[iDim+1];
      V_outlet[nDim+1] = V_domain[nDim+1];
      V_outlet[nDim+2] = V_domain[nDim+2];
      V_outlet[nDim+3] = V_domain[nDim+3];

      /*--- Current solution at this boundary node ---*/

      V_domain = nodes->GetPrimitive(iPoint);

      /*--- Normal vector for this vertex (negate for outward convention) ---*/

      geometry->vertex[val_marker][iVertex]->GetNormal(Normal);
      for (iDim = 0; iDim < nDim; iDim++) Normal[iDim] = -Normal[iDim];

      /*--- Set various quantities in the solver class ---*/

      conv_numerics->SetNormal(Normal);
      conv_numerics->SetPrimitive(V_domain, V_outlet);

      if (dynamic_grid)
        conv_numerics->SetGridVel(geometry->nodes->GetGridVel(iPoint),
                                  geometry->nodes->GetGridVel(iPoint));

      /*--- Compute the residual using an upwind scheme ---*/

      auto residual = conv_numerics->ComputeResidual(config);

      LinSysRes.AddBlock(iPoint, residual);

      /*--- Jacobian contribution for implicit integration ---*/

      if (implicit)
        Jacobian.AddBlock2Diag(iPoint, residual.jacobian_i);

//      /*--- Viscous contribution, commented out because serious convergence problems ---*/
//
//      if (viscous) {
//
//        /*--- Set laminar and eddy viscosity at the infinity ---*/
//
//        V_outlet[nDim+5] = nodes->GetLaminarViscosity(iPoint);
//        V_outlet[nDim+6] = nodes->GetEddyViscosity(iPoint);
//
//        /*--- Set the normal vector and the coordinates ---*/
//
//        visc_numerics->SetNormal(Normal);
//        su2double Coord_Reflected[MAXNDIM];
//        GeometryToolbox::PointPointReflect(nDim, geometry->nodes->GetCoord(Point_Normal),
//                                                 geometry->nodes->GetCoord(iPoint), Coord_Reflected);
//        visc_numerics->SetCoord(geometry->nodes->GetCoord(iPoint), Coord_Reflected);
//
//        /*--- Primitive variables, and gradient ---*/
//
//        visc_numerics->SetPrimitive(V_domain, V_outlet);
//        visc_numerics->SetPrimVarGradient(nodes->GetGradient_Primitive(iPoint), nodes->GetGradient_Primitive(iPoint));
//
//        /*--- Turbulent kinetic energy ---*/
//
//        if (config->GetKind_Turb_Model() == TURB_MODEL::SST)
//          visc_numerics->SetTurbKineticEnergy(solver_container[TURB_SOL]->GetNodes()->GetSolution(iPoint,0),
//                                              solver_container[TURB_SOL]->GetNodes()->GetSolution(iPoint,0));
//
//        /*--- Compute and update residual ---*/
//
//        auto residual = visc_numerics->ComputeResidual(config);
//        LinSysRes.SubtractBlock(iPoint, residual);
//
//        /*--- Jacobian contribution for implicit integration ---*/
//
//        if (implicit)
//          Jacobian.SubtractBlock2Diag(iPoint, residual.jacobian_i);
//      }

    }
  }
  END_SU2_OMP_FOR

  /*--- Free locally allocated memory ---*/

  delete [] Normal;

}

void CEulerSolver::BC_Engine_Inflow(CGeometry *geometry, CSolver **solver_container, CNumerics *conv_numerics, CNumerics *visc_numerics, CConfig *config, unsigned short val_marker) {

  unsigned short iDim;
  unsigned long iVertex, iPoint;
  su2double Pressure, Inflow_Pressure = 0.0, Velocity[3], Velocity2, Entropy, Target_Inflow_MassFlow = 0.0, Target_Inflow_Mach = 0.0, Density, Energy,
  Riemann, Area, UnitNormal[3], Vn, SoundSpeed, Vn_Exit, Inflow_Pressure_inc, Inflow_Pressure_old, Inflow_Mach_old, Inflow_MassFlow_old;
  su2double *V_inflow, *V_domain;

  su2double DampingFactor = config->GetDamp_Engine_Inflow();
  bool implicit = (config->GetKind_TimeIntScheme() == EULER_IMPLICIT);
  unsigned short Kind_Engine_Inflow = config->GetKind_Engine_Inflow();
  su2double Gas_Constant = config->GetGas_ConstantND();
  string Marker_Tag = config->GetMarker_All_TagBound(val_marker);
  bool tkeNeeded = (config->GetKind_Turb_Model() == TURB_MODEL::SST);
  su2double Baseline_Press = 0.75 * config->GetPressure_FreeStreamND();
  bool Engine_HalfModel = config->GetEngine_HalfModel();

  su2double *Normal = new su2double[nDim];


  if (Kind_Engine_Inflow == FAN_FACE_MACH) {

    /*--- Retrieve the specified target fan face mach at the nacelle. ---*/

    Target_Inflow_Mach = config->GetEngineInflow_Target(Marker_Tag);

    /*--- Retrieve the old fan face pressure and mach number in the nacelle (this has been computed in a preprocessing). ---*/

    Inflow_Pressure_old = config->GetInflow_Pressure(Marker_Tag);  // Note that has been computed by the code (non-dimensional).
    Inflow_Mach_old = config->GetInflow_Mach(Marker_Tag);

    /*--- Compute the pressure increment (note that increasing pressure decreases flow speed) ---*/

    Inflow_Pressure_inc = - (1.0 - (Inflow_Mach_old/Target_Inflow_Mach)) * Baseline_Press;

    /*--- Estimate the new fan face pressure ---*/

    Inflow_Pressure = (1.0 - DampingFactor)*Inflow_Pressure_old + DampingFactor * (Inflow_Pressure_old + Inflow_Pressure_inc);

  }

  if (Kind_Engine_Inflow == FAN_FACE_MDOT) {

    /*--- Retrieve the specified target mass flow (non-dimensional) at the nacelle. ---*/

    Target_Inflow_MassFlow = config->GetEngineInflow_Target(Marker_Tag) / (config->GetDensity_Ref() * config->GetVelocity_Ref());

    if (config->GetSystemMeasurements() == US) Target_Inflow_MassFlow /= 32.174;

    if (Engine_HalfModel) Target_Inflow_MassFlow /= 2.0;

    /*--- Retrieve the old fan face pressure and mach number in the nacelle (this has been computed in a preprocessing). ---*/

    Inflow_Pressure_old = config->GetInflow_Pressure(Marker_Tag);  // Note that has been computed by the code (non-dimensional).
    Inflow_MassFlow_old = config->GetInflow_MassFlow(Marker_Tag);  // same here... it is a non dimensional value

    /*--- Compute the pressure increment (note that increasing pressure decreases flow speed) ---*/

    Inflow_Pressure_inc = - (1.0 - (Inflow_MassFlow_old/Target_Inflow_MassFlow)) * Baseline_Press;

    /*--- Estimate the new fan face pressure ---*/

    Inflow_Pressure = (1.0 - DampingFactor)*Inflow_Pressure_old + DampingFactor * (Inflow_Pressure_old + Inflow_Pressure_inc);

  }

  /*--- No iterative scheme if we provide the static pressure ---*/

  if (Kind_Engine_Inflow == FAN_FACE_PRESSURE) {

    /*--- Retrieve the specified pressure (non-dimensional) at the nacelle. ---*/

    Inflow_Pressure = config->GetEngineInflow_Target(Marker_Tag) / config->GetPressure_Ref();

  }


  /*--- Loop over all the vertices on this boundary marker ---*/

  SU2_OMP_FOR_DYN(OMP_MIN_SIZE)
  for (iVertex = 0; iVertex < geometry->nVertex[val_marker]; iVertex++) {

    /*--- Allocate the value at the outlet ---*/

    V_inflow = GetCharacPrimVar(val_marker, iVertex);

    iPoint = geometry->vertex[val_marker][iVertex]->GetNode();

    /*--- Check if the node belongs to the domain (i.e, not a halo node) ---*/

    if (geometry->nodes->GetDomain(iPoint)) {

      /*--- Normal vector for this vertex (negate for outward convention) ---*/

      geometry->vertex[val_marker][iVertex]->GetNormal(Normal);
      for (iDim = 0; iDim < nDim; iDim++) Normal[iDim] = -Normal[iDim];

      Area = GeometryToolbox::Norm(nDim, Normal);
      for (iDim = 0; iDim < nDim; iDim++)
        UnitNormal[iDim] = Normal[iDim]/Area;

      /*--- Current solution at this boundary node ---*/

      V_domain = nodes->GetPrimitive(iPoint);

      /*--- Subsonic nacelle inflow: there is one incoming characteristic,
       therefore one variable can be specified (back pressure) and is used
       to update the conservative variables.

       Compute the entropy and the acoustic variable. These
       riemann invariants, as well as the tangential velocity components,
       are extrapolated. ---*/

      Density = V_domain[nDim+2];
      Velocity2 = 0.0; Vn = 0.0;
      for (iDim = 0; iDim < nDim; iDim++) {
        Velocity[iDim] = V_domain[iDim+1];
        Velocity2 += Velocity[iDim]*Velocity[iDim];
        Vn += Velocity[iDim]*UnitNormal[iDim];
      }
      Pressure   = V_domain[nDim+1];
      SoundSpeed = sqrt(Gamma*Pressure/Density);
      Entropy = Pressure*pow(1.0/Density, Gamma);
      Riemann = Vn + 2.0*SoundSpeed/Gamma_Minus_One;

      /*--- Compute the new fictious state at the outlet ---*/

      Density    = pow(Inflow_Pressure/Entropy,1.0/Gamma);
      Pressure   = Inflow_Pressure;
      SoundSpeed = sqrt(Gamma*Inflow_Pressure/Density);
      Vn_Exit    = Riemann - 2.0*SoundSpeed/Gamma_Minus_One;
      Velocity2  = 0.0;
      for (iDim = 0; iDim < nDim; iDim++) {
        Velocity[iDim] = Velocity[iDim] + (Vn_Exit-Vn)*UnitNormal[iDim];
        Velocity2 += Velocity[iDim]*Velocity[iDim];
      }

      Energy = Inflow_Pressure/(Density*Gamma_Minus_One) + 0.5*Velocity2;
      if (tkeNeeded) Energy += GetTke_Inf();

      /*--- Conservative variables, using the derived quantities ---*/

      V_inflow[0] = Pressure / ( Gas_Constant * Density);
      for (iDim = 0; iDim < nDim; iDim++)
        V_inflow[iDim+1] = Velocity[iDim];
      V_inflow[nDim+1] = Pressure;
      V_inflow[nDim+2] = Density;
      V_inflow[nDim+3] = Energy + Pressure/Density;
      V_inflow[nDim+4] = SoundSpeed;

      /*--- Set various quantities in the solver class ---*/

      conv_numerics->SetNormal(Normal);
      conv_numerics->SetPrimitive(V_domain, V_inflow);

      /*--- Set grid movement ---*/

      if (dynamic_grid)
        conv_numerics->SetGridVel(geometry->nodes->GetGridVel(iPoint), geometry->nodes->GetGridVel(iPoint));

      /*--- Compute the residual using an upwind scheme ---*/

      auto residual = conv_numerics->ComputeResidual(config);

      LinSysRes.AddBlock(iPoint, residual);

      /*--- Jacobian contribution for implicit integration ---*/

      if (implicit)
        Jacobian.AddBlock2Diag(iPoint, residual.jacobian_i);

//      /*--- Viscous contribution, commented out because serious convergence problems ---*/
//
//      if (viscous) {
//
//        /*--- Set laminar and eddy viscosity at the infinity ---*/
//
//        V_inflow[nDim+5] = nodes->GetLaminarViscosity(iPoint);
//        V_inflow[nDim+6] = nodes->GetEddyViscosity(iPoint);
//
//        /*--- Set the normal vector and the coordinates ---*/
//
//        visc_numerics->SetNormal(Normal);
//        su2double Coord_Reflected[MAXNDIM];
//        GeometryToolbox::PointPointReflect(nDim, geometry->nodes->GetCoord(Point_Normal),
//                                                 geometry->nodes->GetCoord(iPoint), Coord_Reflected);
//        visc_numerics->SetCoord(geometry->nodes->GetCoord(iPoint), Coord_Reflected);
//
//        /*--- Primitive variables, and gradient ---*/
//
//        visc_numerics->SetPrimitive(V_domain, V_inflow);
//        visc_numerics->SetPrimVarGradient(nodes->GetGradient_Primitive(iPoint), nodes->GetGradient_Primitive(iPoint));
//
//        /*--- Turbulent kinetic energy ---*/
//
//        if (config->GetKind_Turb_Model() == TURB_MODEL::SST)
//          visc_numerics->SetTurbKineticEnergy(solver_container[TURB_SOL]->GetNodes()->GetSolution(iPoint,0),
//                                              solver_container[TURB_SOL]->GetNodes()->GetSolution(iPoint,0));
//
//        /*--- Compute and update residual ---*/
//
//        auto residual = visc_numerics->ComputeResidual(config);
//        LinSysRes.SubtractBlock(iPoint, residual);
//
//        /*--- Jacobian contribution for implicit integration ---*/
//
//        if (implicit)
//          Jacobian.SubtractBlock2Diag(iPoint, residual.jacobian_i);
//
//      }

    }
  }
  END_SU2_OMP_FOR

  delete [] Normal;

}

void CEulerSolver::BC_Engine_Exhaust(CGeometry *geometry, CSolver **solver_container, CNumerics *conv_numerics, CNumerics *visc_numerics, CConfig *config, unsigned short val_marker) {

  unsigned short iDim;
  unsigned long iVertex, iPoint;
  su2double Exhaust_Pressure, Exhaust_Temperature, Velocity[3], Velocity2, H_Exhaust, Temperature, Riemann, Area, UnitNormal[3], Pressure, Density, Energy, Mach2, SoundSpeed2, SoundSpeed_Exhaust2, Vel_Mag, alpha, aa, bb, cc, dd, Flow_Dir[3];
  su2double *V_exhaust, *V_domain, Target_Exhaust_Pressure, Exhaust_Pressure_old, Exhaust_Pressure_inc;

  su2double Gas_Constant = config->GetGas_ConstantND();
  bool implicit = (config->GetKind_TimeIntScheme() == EULER_IMPLICIT);
  string Marker_Tag = config->GetMarker_All_TagBound(val_marker);
  bool tkeNeeded = (config->GetKind_Turb_Model() == TURB_MODEL::SST);
  su2double DampingFactor = config->GetDamp_Engine_Exhaust();
  su2double Baseline_Press = 0.75 * config->GetPressure_FreeStreamND();

  su2double *Normal = new su2double[nDim];

  /*--- Retrieve the specified exhaust pressure in the engine (non-dimensional). ---*/

  Target_Exhaust_Pressure = config->GetExhaust_Pressure_Target(Marker_Tag) / config->GetPressure_Ref();

  /*--- Retrieve the old exhaust pressure in the engine exhaust (this has been computed in a preprocessing). ---*/

  Exhaust_Pressure_old = config->GetExhaust_Pressure(Marker_Tag);

  /*--- Compute the Pressure increment ---*/

  Exhaust_Pressure_inc = (1.0 - (Exhaust_Pressure_old/Target_Exhaust_Pressure)) * Baseline_Press;

  /*--- Estimate the new exhaust pressure ---*/

  Exhaust_Pressure = (1.0 - DampingFactor) * Exhaust_Pressure_old + DampingFactor * (Exhaust_Pressure_old + Exhaust_Pressure_inc);

  /*--- The temperature is given (no iteration is required) ---*/

  Exhaust_Temperature  = config->GetExhaust_Temperature_Target(Marker_Tag);
  Exhaust_Temperature /= config->GetTemperature_Ref();

  /*--- The pressure is given (no iteration is required) ---*/

  Exhaust_Pressure  = config->GetExhaust_Pressure_Target(Marker_Tag);
  Exhaust_Pressure /= config->GetPressure_Ref();

  /*--- Loop over all the vertices on this boundary marker ---*/

  SU2_OMP_FOR_DYN(OMP_MIN_SIZE)
  for (iVertex = 0; iVertex < geometry->nVertex[val_marker]; iVertex++) {

    /*--- Allocate the value at the exhaust ---*/

    V_exhaust = GetCharacPrimVar(val_marker, iVertex);

    iPoint = geometry->vertex[val_marker][iVertex]->GetNode();

    /*--- Check if the node belongs to the domain (i.e, not a halo node) ---*/

    if (geometry->nodes->GetDomain(iPoint)) {

      /*--- Normal vector for this vertex (negate for outward convention) ---*/

      geometry->vertex[val_marker][iVertex]->GetNormal(Normal);
      for (iDim = 0; iDim < nDim; iDim++) Normal[iDim] = -Normal[iDim];

      Area = GeometryToolbox::Norm(nDim, Normal);
      for (iDim = 0; iDim < nDim; iDim++)
        UnitNormal[iDim] = Normal[iDim]/Area;

      /*--- Current solution at this boundary node ---*/

      V_domain = nodes->GetPrimitive(iPoint);

      /*--- Subsonic inflow: there is one outgoing characteristic (u-c),
       therefore we can specify all but one state variable at the inlet.
       The outgoing Riemann invariant provides the final piece of info. ---*/

      /*--- Store primitives and set some variables for clarity. ---*/

      Density = V_domain[nDim+2];
      Velocity2 = 0.0;
      for (iDim = 0; iDim < nDim; iDim++) {
        Velocity[iDim] = V_domain[iDim+1];
        Velocity2 += Velocity[iDim]*Velocity[iDim];
      }
      Energy      = V_domain[nDim+3] - V_domain[nDim+1]/V_domain[nDim+2];
      Pressure    = V_domain[nDim+1];
      H_Exhaust   = (Gamma*Gas_Constant/Gamma_Minus_One)*Exhaust_Temperature;
      SoundSpeed2 = Gamma*Pressure/Density;

      /*--- Compute the acoustic Riemann invariant that is extrapolated
       from the domain interior. ---*/

      Riemann   = 2.0*sqrt(SoundSpeed2)/Gamma_Minus_One;
      for (iDim = 0; iDim < nDim; iDim++)
        Riemann += Velocity[iDim]*UnitNormal[iDim];

      /*--- Total speed of sound ---*/

      SoundSpeed_Exhaust2 = Gamma_Minus_One*(H_Exhaust - (Energy + Pressure/Density)+0.5*Velocity2) + SoundSpeed2;

      /*--- The flow direction is defined by the surface normal ---*/

      for (iDim = 0; iDim < nDim; iDim++)
        Flow_Dir[iDim] = -UnitNormal[iDim];

      /*--- Dot product of normal and flow direction. This should
       be negative due to outward facing boundary normal convention. ---*/

      alpha = 0.0;
      for (iDim = 0; iDim < nDim; iDim++)
        alpha += UnitNormal[iDim]*Flow_Dir[iDim];

      /*--- Coefficients in the quadratic equation for the velocity ---*/

      aa =  1.0 + 0.5*Gamma_Minus_One*alpha*alpha;
      bb = -1.0*Gamma_Minus_One*alpha*Riemann;
      cc =  0.5*Gamma_Minus_One*Riemann*Riemann - 2.0*SoundSpeed_Exhaust2/Gamma_Minus_One;

      /*--- Solve quadratic equation for velocity magnitude. Value must
       be positive, so the choice of root is clear. ---*/

      dd      = bb*bb - 4.0*aa*cc;
      dd      = sqrt(max(0.0, dd));
      Vel_Mag = (-bb + dd)/(2.0*aa);

      if (Vel_Mag >= 0.0) {

        Velocity2 = Vel_Mag*Vel_Mag;

        /*--- Compute speed of sound from total speed of sound eqn. ---*/

        SoundSpeed2 = SoundSpeed_Exhaust2 - 0.5*Gamma_Minus_One*Velocity2;
        Mach2       = Velocity2/SoundSpeed2;
        Velocity2   = Mach2*SoundSpeed2;
        Vel_Mag     = sqrt(Velocity2);
        SoundSpeed2 = SoundSpeed_Exhaust2 - 0.5*Gamma_Minus_One*Velocity2;

        /*--- Compute new velocity vector at the inlet ---*/

        for (iDim = 0; iDim < nDim; iDim++)
          Velocity[iDim] = Vel_Mag*Flow_Dir[iDim];

        /*--- Static temperature from the speed of sound relation ---*/

        Temperature = SoundSpeed2/(Gamma*Gas_Constant);

        /*--- Static pressure using isentropic relation at a point ---*/

        Pressure = Exhaust_Pressure*pow((Temperature/Exhaust_Temperature), Gamma/Gamma_Minus_One);

        /*--- Density at the exhaust from the gas law ---*/

        Density = Pressure/(Gas_Constant*Temperature);

        /*--- Using pressure, density, & velocity, compute the energy ---*/

        Energy = Pressure/(Density*Gamma_Minus_One) + 0.5*Velocity2;
        if (tkeNeeded) Energy += GetTke_Inf();

        /*--- Primitive variables, using the derived quantities ---*/

        V_exhaust[0] = Temperature;
        for (iDim = 0; iDim < nDim; iDim++)
          V_exhaust[iDim+1] = Velocity[iDim];
        V_exhaust[nDim+1] = Pressure;
        V_exhaust[nDim+2] = Density;
        V_exhaust[nDim+3] = Energy + Pressure/Density;
        V_exhaust[nDim+4] = sqrt(SoundSpeed2);

      }
      /*--- The flow goes in the wrong direction ---*/

      else {

        V_exhaust[0] = V_domain[0];
        for (iDim = 0; iDim < nDim; iDim++)
          V_exhaust[iDim+1] = V_domain[iDim+1];
        V_exhaust[nDim+1] = V_domain[nDim+1];
        V_exhaust[nDim+2] = V_domain[nDim+2];
        V_exhaust[nDim+3] = V_domain[nDim+3];
        V_exhaust[nDim+4] = V_domain[nDim+4];

      }

      /*--- Set various quantities in the solver class ---*/

      conv_numerics->SetNormal(Normal);
      conv_numerics->SetPrimitive(V_domain, V_exhaust);

      /*--- Set grid movement ---*/

      if (dynamic_grid)
        conv_numerics->SetGridVel(geometry->nodes->GetGridVel(iPoint), geometry->nodes->GetGridVel(iPoint));

      /*--- Compute the residual using an upwind scheme ---*/

      auto residual = conv_numerics->ComputeResidual(config);

      LinSysRes.AddBlock(iPoint, residual);

      /*--- Jacobian contribution for implicit integration ---*/

      if (implicit)
        Jacobian.AddBlock2Diag(iPoint, residual.jacobian_i);

//      /*--- Viscous contribution, commented out because serious convergence problems ---*/
//
//      if (viscous) {
//
//        /*--- Set laminar and eddy viscosity at the infinity ---*/
//
//        V_exhaust[nDim+5] = nodes->GetLaminarViscosity(iPoint);
//        V_exhaust[nDim+6] = nodes->GetEddyViscosity(iPoint);
//
//        /*--- Set the normal vector and the coordinates ---*/
//
//        visc_numerics->SetNormal(Normal);
//        su2double Coord_Reflected[MAXNDIM];
//        GeometryToolbox::PointPointReflect(nDim, geometry->nodes->GetCoord(Point_Normal),
//                                                 geometry->nodes->GetCoord(iPoint), Coord_Reflected);
//        visc_numerics->SetCoord(geometry->nodes->GetCoord(iPoint), Coord_Reflected);
//
//        /*--- Primitive variables, and gradient ---*/
//
//        visc_numerics->SetPrimitive(V_domain, V_exhaust);
//        visc_numerics->SetPrimVarGradient(nodes->GetGradient_Primitive(iPoint), nodes->GetGradient_Primitive(iPoint));
//
//        /*--- Turbulent kinetic energy ---*/
//
//        if (config->GetKind_Turb_Model() == TURB_MODEL::SST)
//          visc_numerics->SetTurbKineticEnergy(solver_container[TURB_SOL]->GetNodes()->GetSolution(iPoint,0),
//                                              solver_container[TURB_SOL]->GetNodes()->GetSolution(iPoint,0));
//
//        /*--- Compute and update residual ---*/
//
//        auto residual = visc_numerics->ComputeResidual(config)
//        LinSysRes.SubtractBlock(iPoint, residual);
//
//        /*--- Jacobian contribution for implicit integration ---*/
//
//        if (implicit)
//          Jacobian.SubtractBlock2Diag(iPoint, residual.jacobian_i);
//
//      }

    }
  }
  END_SU2_OMP_FOR

  delete [] Normal;

}

void CEulerSolver::BC_ActDisk_Inlet(CGeometry *geometry, CSolver **solver_container, CNumerics *conv_numerics, CNumerics *visc_numerics,
                                    CConfig *config, unsigned short val_marker) {

  unsigned short Kind_ActDisk = config->GetKind_ActDisk();

  if(Kind_ActDisk == VARIABLE_LOAD){
    BC_ActDisk_VariableLoad(geometry, solver_container, conv_numerics, visc_numerics, config, val_marker, true);
  }
  else{
    BC_ActDisk(geometry, solver_container, conv_numerics, visc_numerics, config, val_marker, true);
  }

}

void CEulerSolver::BC_ActDisk_Outlet(CGeometry *geometry, CSolver **solver_container, CNumerics *conv_numerics, CNumerics *visc_numerics,
                                     CConfig *config, unsigned short val_marker) {

  unsigned short Kind_ActDisk = config->GetKind_ActDisk();

  if(Kind_ActDisk == VARIABLE_LOAD){
    BC_ActDisk_VariableLoad(geometry, solver_container, conv_numerics, visc_numerics, config, val_marker, false);
  }
  else{
    BC_ActDisk(geometry, solver_container, conv_numerics, visc_numerics, config, val_marker, false);
  }

}

void CEulerSolver::BC_ActDisk(CGeometry *geometry, CSolver **solver_container, CNumerics *conv_numerics, CNumerics *visc_numerics,
                              CConfig *config, unsigned short val_marker, bool val_inlet_surface) {

  unsigned short iDim;
  unsigned long iVertex, iPoint, GlobalIndex_donor, GlobalIndex;
  su2double Pressure, Velocity[3], Target_Press_Jump, Target_Temp_Jump,
  Velocity2, Entropy, Density, Energy, Riemann, Vn, SoundSpeed, Vn_Inlet, Mach_Outlet,
  Area, UnitNormal[3], *V_outlet, *V_domain, *V_inlet, P_Total, T_Total, H_Total, Temperature,
  Mach2, SoundSpeed2, SoundSpeed_Total2, Vel_Mag, alpha, aa, bb, cc, dd;
  su2double Factor, P_static, T_static, SoS_outlet, Rho_outlet, Rho_inlet;
  su2double Vel_normal_inlet[3], Vel_tangent_inlet[3], Vel_inlet[3];
  su2double Vel_normal_outlet[3], Vel_tangent_outlet[3], Vel_outlet[3];
  su2double Vel_normal_inlet_, Vel_tangent_inlet_, Vel_inlet_;
  su2double Vel_normal_outlet_, Vel_outlet_;

  su2double Pressure_out, Density_out, SoundSpeed_out, Velocity2_out,
  Mach_out, Pressure_in, Density_in, SoundSpeed_in, Velocity2_in,
  Mach_in, PressureAdj, TemperatureAdj;

  bool implicit           = (config->GetKind_TimeIntScheme() == EULER_IMPLICIT);
  su2double Gas_Constant  = config->GetGas_ConstantND();
  bool tkeNeeded          = (config->GetKind_Turb_Model() == TURB_MODEL::SST);
  bool ratio              = (config->GetActDisk_Jump() == RATIO);
  su2double SecondaryFlow = config->GetSecondaryFlow_ActDisk();

  su2double *Normal = new su2double[nDim];
  su2double *Flow_Dir = new su2double[nDim];

  /*--- Loop over all the vertices on this boundary marker ---*/

  SU2_OMP_FOR_DYN(OMP_MIN_SIZE)
  for (iVertex = 0; iVertex < geometry->nVertex[val_marker]; iVertex++) {

    iPoint = geometry->vertex[val_marker][iVertex]->GetNode();
    GlobalIndex = geometry->nodes->GetGlobalIndex(iPoint);
    GlobalIndex_donor = GetDonorGlobalIndex(val_marker, iVertex);

    /*--- Check if the node belongs to the domain (i.e., not a halo node) ---*/

    if ((geometry->nodes->GetDomain(iPoint)) &&
        (GlobalIndex != GlobalIndex_donor)) {

      /*--- Normal vector for this vertex (negative for outward convention) ---*/

      geometry->vertex[val_marker][iVertex]->GetNormal(Normal);
      for (iDim = 0; iDim < nDim; iDim++) Normal[iDim] = -Normal[iDim];
      conv_numerics->SetNormal(Normal);

      Area = GeometryToolbox::Norm(nDim, Normal);
      for (iDim = 0; iDim < nDim; iDim++)
        UnitNormal[iDim] = Normal[iDim]/Area;

      /*--- Current solution at this boundary node and jumps values ---*/

      V_domain = nodes->GetPrimitive(iPoint);
      Target_Press_Jump = ActDisk_DeltaP[val_marker][iVertex];
      Target_Temp_Jump = ActDisk_DeltaT[val_marker][iVertex];

      if (val_inlet_surface) {
        V_inlet  = nodes->GetPrimitive(iPoint);
        V_outlet = DonorPrimVar[val_marker][iVertex];

        Pressure_out    = V_outlet[nDim+1];
        Density_out     = V_outlet[nDim+2];
        SoundSpeed_out  = sqrt(Gamma*Pressure_out/Density_out);

        Pressure_in    = V_inlet[nDim+1];
        Density_in     = V_inlet[nDim+2];
        SoundSpeed_in  = sqrt(Gamma*Pressure_in/Density_in);

        Velocity2_out = 0.0; Velocity2_in = 0.0;
        for (iDim = 0; iDim < nDim; iDim++) {
          Velocity2_out += V_outlet[iDim+1]*V_outlet[iDim+1];
          Velocity2_in  += V_inlet[iDim+1]*V_inlet[iDim+1];
        }

        PressureAdj = 1.0; TemperatureAdj = 1.0;
        if ((Velocity2_out > 0.0) && (Velocity2_in > 0.0)) {

          Mach_out = sqrt(Velocity2_out)/SoundSpeed_out;
          Mach_in  = sqrt(Velocity2_in)/SoundSpeed_in;

          PressureAdj    = pow( 1.0 + Mach_out * Mach_out * 0.5 * (Gamma - 1.0), Gamma / (Gamma - 1.0)) /
          pow( 1.0 + Mach_in * Mach_in * 0.5 * (Gamma - 1.0), Gamma / (Gamma - 1.0));
          TemperatureAdj = (1.0 + Mach_out * Mach_out * 0.5 * (Gamma - 1.0)) /
          (1.0 + Mach_in * Mach_in * 0.5 * (Gamma - 1.0));

        }

        if (ratio) {
          P_static = V_outlet[nDim+1] / (Target_Press_Jump/PressureAdj);
          T_static = V_outlet[0] / (Target_Temp_Jump/TemperatureAdj);
        }
        else { P_static = V_outlet[nDim+1] - Target_Press_Jump; T_static = V_outlet[0] - Target_Temp_Jump; }
      }
      else {
        V_outlet = nodes->GetPrimitive(iPoint);
        V_inlet  = DonorPrimVar[val_marker][iVertex];

        Pressure_out    = V_outlet[nDim+1];
        Density_out     = V_outlet[nDim+2];
        SoundSpeed_out  = sqrt(Gamma*Pressure_out/Density_out);

        Pressure_in    = V_inlet[nDim+1];
        Density_in     = V_inlet[nDim+2];
        SoundSpeed_in  = sqrt(Gamma*Pressure_in/Density_in);

        Velocity2_out = 0.0; Velocity2_in = 0.0;
        for (iDim = 0; iDim < nDim; iDim++) {
          Velocity2_out += V_outlet[iDim+1]*V_outlet[iDim+1];
          Velocity2_in  += V_inlet[iDim+1]*V_inlet[iDim+1];
        }

        PressureAdj = 1.0; TemperatureAdj = 1.0;
        if ((Velocity2_out > 0.0) && (Velocity2_in > 0.0)) {

          Mach_out = sqrt(Velocity2_out)/SoundSpeed_out;
          Mach_in  = sqrt(Velocity2_in)/SoundSpeed_in;

          PressureAdj    = pow( 1.0 + Mach_out * Mach_out * 0.5 * (Gamma - 1.0), Gamma / (Gamma - 1.0)) /
          pow( 1.0 + Mach_in * Mach_in * 0.5 * (Gamma - 1.0), Gamma / (Gamma - 1.0));
          TemperatureAdj = (1.0 + Mach_out * Mach_out * 0.5 * (Gamma - 1.0)) /
          (1.0 + Mach_in * Mach_in * 0.5 * (Gamma - 1.0));
        }

        if (ratio) {
          P_static = V_inlet[nDim+1] * (Target_Press_Jump/PressureAdj);
          T_static = V_inlet[0] * (Target_Temp_Jump/TemperatureAdj);
        }
        else       { P_static = V_inlet[nDim+1] + Target_Press_Jump; T_static = V_inlet[0] + Target_Temp_Jump; }
      }

      /*--- Subsonic inlet ---*/

      if (val_inlet_surface) {

        /*--- Build the fictitious intlet state based on characteristics.
         Retrieve the specified back pressure for this inlet ---*/

        Density = V_domain[nDim+2];
        Velocity2 = 0.0; Vn = 0.0;
        for (iDim = 0; iDim < nDim; iDim++) {
          Velocity[iDim] = V_domain[iDim+1];
          Velocity2 += Velocity[iDim]*Velocity[iDim];
          Vn += Velocity[iDim]*UnitNormal[iDim];
        }
        Pressure   = V_domain[nDim+1];
        SoundSpeed = sqrt(Gamma*Pressure/Density);

        Entropy = Pressure*pow(1.0/Density, Gamma);
        Riemann = Vn + 2.0*SoundSpeed/Gamma_Minus_One;

        /*--- Compute the new fictious state at the outlet ---*/

        Pressure   = P_static;
        Density    = pow(Pressure/Entropy,1.0/Gamma);
        SoundSpeed = sqrt(Gamma*Pressure/Density);
        Vn_Inlet    = Riemann - 2.0*SoundSpeed/Gamma_Minus_One;

        Velocity2  = 0.0;
        for (iDim = 0; iDim < nDim; iDim++) {
          Velocity[iDim] = Velocity[iDim] + (Vn_Inlet-Vn)*UnitNormal[iDim];
          Velocity2 += Velocity[iDim]*Velocity[iDim];
        }
        Energy = Pressure/(Density*Gamma_Minus_One) + 0.5*Velocity2;
        if (tkeNeeded) Energy += GetTke_Inf();

        /*--- Conservative variables, using the derived quantities ---*/

        V_inlet[0] = Pressure / ( Gas_Constant * Density);
        for (iDim = 0; iDim < nDim; iDim++)
          V_inlet[iDim+1] = Velocity[iDim];
        V_inlet[nDim+1] = Pressure;
        V_inlet[nDim+2] = Density;
        V_inlet[nDim+3] = Energy + Pressure/Density;
        V_inlet[nDim+4] = SoundSpeed;
        conv_numerics->SetPrimitive(V_domain, V_inlet);

      }

      /*--- Subsonic outlet ---*/

      else {

        GetFluidModel()->SetTDState_PT(P_static, T_static);
        SoS_outlet = GetFluidModel()->GetSoundSpeed();
        Rho_outlet = GetFluidModel()->GetDensity();

        /*--- We use the velocity and the density from the flow inlet
         to evaluate flow direction and mass flow ---*/

        Rho_inlet = V_inlet[nDim+2];
        for (iDim = 0; iDim < nDim; iDim++)
          Vel_inlet[iDim] = V_inlet[iDim+1];

        Vel_normal_inlet_ = 0.0; Vel_inlet_ = 0.0;
        for (iDim = 0; iDim < nDim; iDim++) {
          Vel_normal_inlet[iDim] = -Vel_inlet[iDim]*UnitNormal[iDim];
          Vel_normal_inlet_ += Vel_normal_inlet[iDim]*Vel_normal_inlet[iDim];
          Vel_inlet_+= Vel_inlet[iDim]*Vel_inlet[iDim];
        }
        Vel_inlet_ = sqrt(Vel_inlet_);
        Vel_normal_inlet_ = sqrt(Vel_normal_inlet_);

        Vel_tangent_inlet_ = 0.0;
        for (iDim = 0; iDim < nDim; iDim++) {
          Vel_tangent_inlet[iDim] = Vel_inlet[iDim] - Vel_normal_inlet[iDim];
          Vel_tangent_inlet_ += Vel_tangent_inlet[iDim]*Vel_tangent_inlet[iDim];
        }
        Vel_tangent_inlet_ = sqrt(Vel_tangent_inlet_);

        /*--- Mass flow conservation (normal direction) and
         no jump in the tangential velocity ---*/

        Vel_normal_outlet_ = (1.0-SecondaryFlow/100.0)*(Rho_inlet*Vel_normal_inlet_)/Rho_outlet;

        Vel_outlet_ = 0.0;
        for (iDim = 0; iDim < nDim; iDim++) {
          Vel_normal_outlet[iDim] = -Vel_normal_outlet_*UnitNormal[iDim];
          Vel_tangent_outlet[iDim] = Vel_tangent_inlet[iDim];
          Vel_outlet[iDim] = Vel_normal_outlet[iDim] + Vel_tangent_outlet[iDim];
          Vel_outlet_ += Vel_outlet[iDim]*Vel_outlet[iDim];
        }
        Vel_outlet_ = sqrt(Vel_outlet_);

        Mach_Outlet = min(Vel_outlet_/SoS_outlet, 1.0);

        /*--- Reevaluate the Total Pressure and Total Temperature using the
         Fan Face Mach number and the static values from the jum condition ---*/

        Factor = 1.0 + 0.5*Mach_Outlet*Mach_Outlet*Gamma_Minus_One;
        P_Total = P_static * pow(Factor, Gamma/Gamma_Minus_One);
        T_Total = T_static * Factor;

        /*--- Flow direction using the velocity direction at the outlet  ---*/

        if (Vel_outlet_ != 0.0) {
          for (iDim = 0; iDim < nDim; iDim++) Flow_Dir[iDim] = Vel_outlet[iDim]/Vel_outlet_;
        }
        else {
          for (iDim = 0; iDim < nDim; iDim++) Flow_Dir[iDim] = 0.0;
        }

        /*--- Store primitives and set some variables for clarity. ---*/

        Density = V_domain[nDim+2];
        Velocity2 = 0.0;
        for (iDim = 0; iDim < nDim; iDim++) {
          Velocity[iDim] = V_domain[iDim+1];
          Velocity2 += Velocity[iDim]*Velocity[iDim];
        }
        Energy      = V_domain[nDim+3] - V_domain[nDim+1]/V_domain[nDim+2];
        Pressure    = V_domain[nDim+1];
        H_Total     = (Gamma*Gas_Constant/Gamma_Minus_One)*T_Total;
        SoundSpeed2 = Gamma*Pressure/Density;

        /*--- Compute the acoustic Riemann invariant that is extrapolated
         from the domain interior. ---*/

        Riemann   = 2.0*sqrt(SoundSpeed2)/Gamma_Minus_One;
        for (iDim = 0; iDim < nDim; iDim++)
          Riemann += Velocity[iDim]*UnitNormal[iDim];

        /*--- Total speed of sound ---*/

        SoundSpeed_Total2 = Gamma_Minus_One*(H_Total - (Energy + Pressure/Density)+0.5*Velocity2) + SoundSpeed2;

        /*--- Dot product of normal and flow direction. This should
         be negative due to outward facing boundary normal convention. ---*/

        alpha = 0.0;
        for (iDim = 0; iDim < nDim; iDim++)
          alpha += UnitNormal[iDim]*Flow_Dir[iDim];

        /*--- Coefficients in the quadratic equation for the velocity ---*/

        aa =  1.0 + 0.5*Gamma_Minus_One*alpha*alpha;
        bb = -1.0*Gamma_Minus_One*alpha*Riemann;
        cc =  0.5*Gamma_Minus_One*Riemann*Riemann - 2.0*SoundSpeed_Total2/Gamma_Minus_One;

        /*--- Solve quadratic equation for velocity magnitude. Value must
         be positive, so the choice of root is clear. ---*/

        dd = bb*bb - 4.0*aa*cc;
        dd = sqrt(max(0.0, dd));
        Vel_Mag   = (-bb + dd)/(2.0*aa);
        Vel_Mag   = max(0.0, Vel_Mag);
        Velocity2 = Vel_Mag*Vel_Mag;

        /*--- Compute speed of sound from total speed of sound eqn. ---*/

        SoundSpeed2 = SoundSpeed_Total2 - 0.5*Gamma_Minus_One*Velocity2;

        /*--- Mach squared (cut between 0-1), use to adapt velocity ---*/

        Mach2 = min(1.0, Velocity2/SoundSpeed2);
        Velocity2   = Mach2*SoundSpeed2;
        Vel_Mag     = sqrt(Velocity2);
        SoundSpeed2 = SoundSpeed_Total2 - 0.5*Gamma_Minus_One*Velocity2;

        /*--- Compute new velocity vector at the exit ---*/

        for (iDim = 0; iDim < nDim; iDim++)
          Velocity[iDim] = Vel_Mag*Flow_Dir[iDim];

        /*--- Static temperature from the speed of sound relation ---*/

        Temperature = SoundSpeed2/(Gamma*Gas_Constant);

        /*--- Static pressure using isentropic relation at a point ---*/

        Pressure = P_Total*pow((Temperature/T_Total), Gamma/Gamma_Minus_One);

        /*--- Density at the inlet from the gas law ---*/

        Density = Pressure/(Gas_Constant*Temperature);

        /*--- Using pressure, density, & velocity, compute the energy ---*/

        Energy = Pressure/(Density*Gamma_Minus_One) + 0.5*Velocity2;
        if (tkeNeeded) Energy += GetTke_Inf();

        /*--- Primitive variables, using the derived quantities ---*/

        V_outlet[0] = Temperature;
        for (iDim = 0; iDim < nDim; iDim++)
          V_outlet[iDim+1] = Velocity[iDim];
        V_outlet[nDim+1] = Pressure;
        V_outlet[nDim+2] = Density;
        V_outlet[nDim+3] = Energy + Pressure/Density;
        V_outlet[nDim+4] = sqrt(SoundSpeed2);
        conv_numerics->SetPrimitive(V_domain, V_outlet);

      }

      /*--- Grid Movement ---*/

      if (dynamic_grid)
        conv_numerics->SetGridVel(geometry->nodes->GetGridVel(iPoint), geometry->nodes->GetGridVel(iPoint));

      /*--- Compute the residual using an upwind scheme ---*/

      auto residual = conv_numerics->ComputeResidual(config);

      /*--- Update residual value ---*/

      LinSysRes.AddBlock(iPoint, residual);

      /*--- Jacobian contribution for implicit integration ---*/

      if (implicit) Jacobian.AddBlock2Diag(iPoint, residual.jacobian_i);

//      /*--- Viscous contribution, commented out because serious convergence problems ---*/
//
//      if (viscous) {
//
//        /*--- Set laminar and eddy viscosity at the infinity ---*/
//
//        if (val_inlet_surface) {
//          V_inlet[nDim+5] = nodes->GetLaminarViscosity(iPoint);
//          V_inlet[nDim+6] = nodes->GetEddyViscosity(iPoint);
//        }
//        else {
//          V_outlet[nDim+5] = nodes->GetLaminarViscosity(iPoint);
//          V_outlet[nDim+6] = nodes->GetEddyViscosity(iPoint);
//        }
//
//        /*--- Set the normal vector and the coordinates ---*/
//
//        visc_numerics->SetNormal(Normal);
//        su2double Coord_Reflected[MAXNDIM];
//        GeometryToolbox::PointPointReflect(nDim, geometry->nodes->GetCoord(Point_Normal),
//                                                 geometry->nodes->GetCoord(iPoint), Coord_Reflected);
//        visc_numerics->SetCoord(geometry->nodes->GetCoord(iPoint), Coord_Reflected);
//
//        /*--- Primitive variables, and gradient ---*/
//
//        if (val_inlet_surface) visc_numerics->SetPrimitive(V_domain, V_inlet);
//        else visc_numerics->SetPrimitive(V_domain, V_outlet);
//
//        visc_numerics->SetPrimVarGradient(nodes->GetGradient_Primitive(iPoint), nodes->GetGradient_Primitive(iPoint));
//
//        /*--- Turbulent kinetic energy ---*/
//
//        if (config->GetKind_Turb_Model() == TURB_MODEL::SST)
//          visc_numerics->SetTurbKineticEnergy(solver_container[TURB_SOL]->GetNodes()->GetSolution(iPoint,0),
//                                              solver_container[TURB_SOL]->GetNodes()->GetSolution(iPoint,0));
//
//        /*--- Compute and update residual ---*/
//
//        auto residual = visc_numerics->ComputeResidual(config);
//        LinSysRes.SubtractBlock(iPoint, residual);
//
//        /*--- Jacobian contribution for implicit integration ---*/
//
//        if (implicit) Jacobian.SubtractBlock2Diag(iPoint, residual.jacobian_i);
//
//      }

    }

  }
  END_SU2_OMP_FOR

  /*--- Free locally allocated memory ---*/

  delete [] Normal;
  delete [] Flow_Dir;

}

void CEulerSolver::BC_ActDisk_VariableLoad(CGeometry *geometry, CSolver **solver_container, CNumerics *conv_numerics, CNumerics *visc_numerics,
                              CConfig *config, unsigned short val_marker, bool val_inlet_surface) {

  /*!
   * \function BC_ActDisk_VariableLoad
   * \brief Actuator disk model with variable load along disk radius.
   * \author: E. Saetta, L. Russo, R. Tognaccini (GitHub references EttoreSaetta, lorenzorusso07, rtogna).
   * Theoretical and Applied Aerodynamics Research Group (TAARG), University of Naples Federico II.
   * First release date : July 1st 2020
   * modified on:
   *
   * Force coefficients distribution given in an input file. Actuator disk data initialized in function SetActDisk_BCThrust.
   * Entropy, acoustic Riemann invariant R+ and  tangential velocity extrapolated  from upstream flow;
   * acoustic Riemann invariant R- is extrapolated from downstream.
   * Hovering condition simulation not available yet: freestream velocity must be different than zero.
   */

  unsigned short iDim;
  unsigned long iVertex, iPoint, GlobalIndex_donor, GlobalIndex;
  su2double Pressure, Velocity[MAXNDIM],
  Velocity2, Entropy, Density, Energy, Riemann, Vn, SoundSpeed, Vn_Inlet,
  Area, UnitNormal[MAXNDIM] = {0.0}, *V_outlet, *V_domain, *V_inlet;

  su2double Pressure_out, Density_out,
  Pressure_in, Density_in;

  su2double Prop_Axis[MAXNDIM];
  su2double Fa, Fx, Fy, Fz;
  su2double u_in, v_in, w_in, u_out, v_out, w_out, uJ, vJ, wJ;
  su2double Temperature_out, H_in, H_out;
  su2double FQ, Q_out, Density_Disk;
  su2double SoSextr, Vnextr[MAXNDIM], Vnextr_, RiemannExtr, QdMnorm[MAXNDIM], QdMnorm2, appo2, SoS_out;
  su2double Normal[MAXNDIM];

  const bool implicit = (config->GetKind_TimeIntScheme() == EULER_IMPLICIT);
  const auto Gas_Constant = config->GetGas_ConstantND();
  const bool tkeNeeded = (config->GetKind_Turb_Model() == TURB_MODEL::SST);

  /*--- Get the actuator disk center and axis coordinates for the current marker. ---*/
  for (iDim = 0; iDim < nDim; iDim++){
    Prop_Axis[iDim] = ActDisk_Axis(val_marker, iDim);
  }

  /*--- Loop over all the vertices on this boundary marker. ---*/
  SU2_OMP_FOR_DYN(OMP_MIN_SIZE)
  for (iVertex = 0; iVertex < geometry->nVertex[val_marker]; iVertex++) {

    iPoint = geometry->vertex[val_marker][iVertex]->GetNode();
    GlobalIndex = geometry->nodes->GetGlobalIndex(iPoint);
    GlobalIndex_donor = GetDonorGlobalIndex(val_marker, iVertex);

    /*--- Check if the node belongs to the domain (i.e., not a halo node) ---*/

    if ((geometry->nodes->GetDomain(iPoint)) &&
       (GlobalIndex != GlobalIndex_donor)) {

      /*--- Normal vector for this vertex (negative for outward convention) ---*/

      geometry->vertex[val_marker][iVertex]->GetNormal(Normal);
      for (iDim = 0; iDim < nDim; iDim++) Normal[iDim] = -Normal[iDim];
      conv_numerics->SetNormal(Normal);

      Area = GeometryToolbox::Norm(nDim, Normal);
      for (iDim = 0; iDim < nDim; iDim++)
            UnitNormal[iDim] = Normal[iDim]/Area;

      /*--- Current solution at this boundary node. ---*/

      V_domain = nodes->GetPrimitive(iPoint);

      /*--- Get the values of Fa (axial force per unit area), Fx, Fy and Fz (x, y and z components of the tangential and
            radial forces per unit area resultant). ---*/
      Fa = ActDisk_Fa[val_marker][iVertex];
      Fx = ActDisk_Fx[val_marker][iVertex];
      Fy = ActDisk_Fy[val_marker][iVertex];
      Fz = ActDisk_Fz[val_marker][iVertex];

      /*--- Get the primitive variables and the extrapolated variables. ---*/
      if (val_inlet_surface){
        V_inlet = nodes->GetPrimitive(iPoint);
        V_outlet = DonorPrimVar[val_marker][iVertex];}
      else{
        V_outlet = nodes->GetPrimitive(iPoint);
        V_inlet = DonorPrimVar[val_marker][iVertex];}

      /*--- u, v and w are the three momentum components. ---*/
      Pressure_out    = V_outlet[nDim+1];
      Density_out     = V_outlet[nDim+2];
      u_out = V_outlet[1]*V_outlet[nDim+2];
      v_out = V_outlet[2]*V_outlet[nDim+2];
      w_out = V_outlet[3]*V_outlet[nDim+2];

      Pressure_in    = V_inlet[nDim+1];
      Density_in     = V_inlet[nDim+2];
      u_in = V_inlet[1]*Density_in;
      v_in = V_inlet[2]*Density_in;
      w_in = V_inlet[3]*Density_in;
      H_in = V_inlet[nDim+3]*Density_in;

      /*--- Density on the disk is computed as an everage value between the inlet and outlet values. ---*/
      Density_Disk = 0.5*(Density_in + Density_out);

      /*--- Computation of the normal momentum flowing through the disk. ---*/
      Q_out = 0.5*((u_in + u_out)*Prop_Axis[0] + (v_in + v_out)*Prop_Axis[1] + (w_in + w_out)*Prop_Axis[2]);

      FQ = Q_out/Density_Disk;

      /*--- Computation of the momentum jumps due to the tnagential and radial forces per unit area. ---*/
      if (FQ < EPS){
        uJ = 0.0;
        vJ = 0.0;
        wJ = 0.0;}
      else{
        uJ = Fx/FQ;
        vJ = Fy/FQ;
        wJ = Fz/FQ;}

      if (val_inlet_surface) {
        /*--- Build the fictitious intlet state based on characteristics.
              Retrieve the specified back pressure for this inlet ---*/

        Density = V_domain[nDim+2];
        Velocity2 = 0.0; Vn = 0.0;
        for (iDim = 0; iDim < nDim; iDim++) {
          Velocity[iDim] = V_domain[iDim+1];
          Velocity2 += Velocity[iDim]*Velocity[iDim];
          Vn += Velocity[iDim]*UnitNormal[iDim];
        }
        Pressure   = V_domain[nDim+1];
        SoundSpeed = sqrt(Gamma*Pressure/Density);

        Entropy = Pressure*pow(1.0/Density, Gamma);
        Riemann = Vn + 2.0*SoundSpeed/Gamma_Minus_One;

        /*--- Compute the new fictious state at the outlet ---*/

        Pressure   = Pressure_out - Fa;
        Density    = pow(Pressure/Entropy,1.0/Gamma);
        SoundSpeed = sqrt(Gamma*Pressure/Density);
        Vn_Inlet    = Riemann - 2.0*SoundSpeed/Gamma_Minus_One;

        Velocity2  = 0.0;
        for (iDim = 0; iDim < nDim; iDim++) {
          Velocity[iDim] = Velocity[iDim] + (Vn_Inlet-Vn)*UnitNormal[iDim];
          Velocity2 += Velocity[iDim]*Velocity[iDim];
        }
        Energy = Pressure/(Density*Gamma_Minus_One) + 0.5*Velocity2;
        if (tkeNeeded) Energy += GetTke_Inf();

        /*--- Conservative variables, using the derived quantities ---*/

        V_inlet[0] = Pressure / ( Gas_Constant * Density);
        for (iDim = 0; iDim < nDim; iDim++) V_inlet[iDim+1] = Velocity[iDim];
        V_inlet[nDim+1] = Pressure;
        V_inlet[nDim+2] = Density;
        V_inlet[nDim+3] = Energy + Pressure/Density;
        V_inlet[nDim+4] = SoundSpeed;
        conv_numerics->SetPrimitive(V_domain, V_inlet);
      }
      else {
        /*--- Acoustic Riemann invariant extrapolation form the interior domain. ---*/
        SoSextr = V_domain[nDim+4];

        Vnextr_ = 0.0;
        for (iDim = 0; iDim < nDim; iDim++){
          Vnextr[iDim] = V_domain[iDim+1]*Prop_Axis[iDim];
          Vnextr_ += Vnextr[iDim]*Vnextr[iDim];
        }
        Vnextr_ = sqrt(max(0.0,Vnextr_));
        RiemannExtr = Vnextr_ - ((2*SoSextr)/(Gamma_Minus_One));

        /*--- Assigning the momentum in tangential direction jump and the pressure jump. ---*/
        Velocity[0] = u_in + uJ;
        Velocity[1] = v_in + vJ;
        Velocity[2] = w_in + wJ;
        Pressure_out = Pressure_in + Fa;

        /*--- Computation of the momentum normal to the disk plane. ---*/
        QdMnorm[0] = u_in*Prop_Axis[0];
        QdMnorm[1] = v_in*Prop_Axis[1];
        QdMnorm[2] = w_in*Prop_Axis[2];

        QdMnorm2 = 0.0;
        for (iDim = 0; iDim < nDim; iDim++) QdMnorm2 += QdMnorm[iDim]*QdMnorm[iDim];

        /*--- Resolving the second grade equation for the density. ---*/
        appo2 = -((2*sqrt(QdMnorm2)*RiemannExtr)+((4*Gamma*Pressure_out)/(pow(Gamma_Minus_One,2))));
        Density_out = (-appo2+sqrt(max(0.0,pow(appo2,2)-4*QdMnorm2*pow(RiemannExtr,2))))/(2*pow(RiemannExtr,2));

        Velocity2 = 0;
        for (iDim = 0; iDim < nDim; iDim++) Velocity2 += (Velocity[iDim]*Velocity[iDim]);

        /*--- Computation of the enthalpy, total energy, temperature and speed of sound. ---*/
        H_out = H_in/Density_in + Fa/Density_out;
        Energy = H_out - Pressure_out/Density_out;
        if (tkeNeeded) Energy += GetTke_Inf();
        Temperature_out = (Energy-0.5*Velocity2/(pow(Density_out,2)))*(Gamma_Minus_One/Gas_Constant);

        SoS_out = sqrt(Gamma*Gas_Constant*Temperature_out);

        /*--- Set the primitive variables. ---*/
        V_outlet[0] = Temperature_out;
        for (iDim = 0; iDim < nDim; iDim++)
          V_outlet[iDim+1] = Velocity[iDim]/Density_out;
        V_outlet[nDim+1] = Pressure_out;
        V_outlet[nDim+2] = Density_out;
        V_outlet[nDim+3] = H_out;
        V_outlet[nDim+4] = SoS_out;
        conv_numerics->SetPrimitive(V_domain, V_outlet);
      }

      /*--- Grid Movement (NOT TESTED!)---*/

      if (dynamic_grid)
        conv_numerics->SetGridVel(geometry->nodes->GetGridVel(iPoint), geometry->nodes->GetGridVel(iPoint));

      /*--- Compute the residual using an upwind scheme ---*/

      auto residual = conv_numerics->ComputeResidual(config);

      /*--- Update residual value ---*/

      LinSysRes.AddBlock(iPoint, residual);

      /*--- Jacobian contribution for implicit integration ---*/

      if (implicit) Jacobian.AddBlock2Diag(iPoint, residual.jacobian_i);
    }
  }
  END_SU2_OMP_FOR
}

void CEulerSolver::PrintVerificationError(const CConfig *config) const {

  if ((rank != MASTER_NODE) || (MGLevel != MESH_0)) return;

  if (config && !config->GetDiscrete_Adjoint()) {

    cout.precision(5);
    cout.setf(ios::scientific, ios::floatfield);

    cout << endl   << "------------------------ Global Error Analysis --------------------------" << endl;

    cout << setw(20) << "RMS Error  [Rho]: " << setw(12) << VerificationSolution->GetError_RMS(0) << "     | ";
    cout << setw(20) << "Max Error  [Rho]: " << setw(12) << VerificationSolution->GetError_Max(0);
    cout << endl;

    cout << setw(20) << "RMS Error [RhoU]: " << setw(12) << VerificationSolution->GetError_RMS(1) << "     | ";
    cout << setw(20) << "Max Error [RhoU]: " << setw(12) << VerificationSolution->GetError_Max(1);
    cout << endl;

    cout << setw(20) << "RMS Error [RhoV]: " << setw(12) << VerificationSolution->GetError_RMS(2) << "     | ";
    cout << setw(20) << "Max Error [RhoV]: " << setw(12) << VerificationSolution->GetError_Max(2);
    cout << endl;

    if (nDim == 3) {
      cout << setw(20) << "RMS Error [RhoW]: " << setw(12) << VerificationSolution->GetError_RMS(3) << "     | ";
      cout << setw(20) << "Max Error [RhoW]: " << setw(12) << VerificationSolution->GetError_Max(3);
      cout << endl;
    }

    cout << setw(20) << "RMS Error [RhoE]: " << setw(12) << VerificationSolution->GetError_RMS(nDim+1) << "     | ";
    cout << setw(20) << "Max Error [RhoE]: " << setw(12) << VerificationSolution->GetError_Max(nDim+1);
    cout << endl;

    cout << "-------------------------------------------------------------------------" << endl << endl;
    cout.unsetf(ios_base::floatfield);
  }
}

void CEulerSolver::SetFreeStream_Solution(const CConfig *config) {

  unsigned long iPoint;
  unsigned short iDim;

  SU2_OMP_FOR_STAT(omp_chunk_size)
  for (iPoint = 0; iPoint < nPoint; iPoint++) {
    nodes->SetSolution(iPoint,0, Density_Inf);
    for (iDim = 0; iDim < nDim; iDim++) {
      nodes->SetSolution(iPoint,iDim+1, Density_Inf*Velocity_Inf[iDim]);
    }
    nodes->SetSolution(iPoint,nVar-1, Density_Inf*Energy_Inf);
  }
  END_SU2_OMP_FOR
}

void CEulerSolver::SetFreeStream_TurboSolution(CConfig *config) {

  unsigned long iPoint;
  unsigned short iDim;
  unsigned short iZone  =  config->GetiZone();
  su2double *turboVelocity, *cartVelocity;

  su2double Alpha            = config->GetAoA()*PI_NUMBER/180.0;
  su2double Mach             = config->GetMach();
  su2double SoundSpeed;

  turboVelocity   = new su2double[nDim];
  cartVelocity    = new su2double[nDim];

  auto turboNormal = config->GetFreeStreamTurboNormal();

  GetFluidModel()->SetTDState_Prho(Pressure_Inf, Density_Inf);
  SoundSpeed = GetFluidModel()->GetSoundSpeed();

  /*--- Compute the Free Stream velocity, using the Mach number ---*/
  turboVelocity[0] = cos(Alpha)*Mach*SoundSpeed;
  turboVelocity[1] = sin(Alpha)*Mach*SoundSpeed;


  if (nDim == 3) {
    turboVelocity[2] = 0.0;
  }

  ComputeBackVelocity(turboVelocity, turboNormal, cartVelocity, INFLOW, config->GetKind_TurboMachinery(iZone));

  for (iPoint = 0; iPoint < nPoint; iPoint++) {
    nodes->SetSolution(iPoint,0, Density_Inf);
    for (iDim = 0; iDim < nDim; iDim++) {
      nodes->SetSolution(iPoint,iDim+1, Density_Inf*cartVelocity[iDim]);
    }
    nodes->SetSolution(iPoint,nVar-1, Density_Inf*Energy_Inf);

    nodes->SetPrimVar(iPoint, GetFluidModel());
    nodes->SetSecondaryVar(iPoint, GetFluidModel());
  }

  delete [] turboVelocity;
  delete [] cartVelocity;


}

void CEulerSolver::PreprocessAverage(CSolver **solver, CGeometry *geometry, CConfig *config, unsigned short marker_flag) {

  unsigned long iVertex, iPoint;
  unsigned short iDim, iMarker, iMarkerTP, iSpan;
  su2double Pressure = 0.0, Density = 0.0, *Velocity = nullptr, *TurboVelocity,
      Area, TotalArea, TotalAreaPressure, TotalAreaDensity, *TotalAreaVelocity, *UnitNormal, *TurboNormal;
  string Marker_Tag, Monitoring_Tag;
  unsigned short  iZone     = config->GetiZone();
  const su2double  *AverageTurboNormal;
  su2double VelSq;

  /*-- Variables declaration and allocation ---*/
  Velocity           = new su2double[nDim];
  UnitNormal         = new su2double[nDim];
  TurboNormal        = new su2double[nDim];
  TurboVelocity      = new su2double[nDim];
  TotalAreaVelocity  = new su2double[nDim];

  const auto nSpanWiseSections = config->GetnSpanWiseSections();

  for (iSpan= 0; iSpan < nSpanWiseSections; iSpan++){

    for (iDim=0; iDim<nDim; iDim++) {
      TotalAreaVelocity[iDim] = 0.0;
    }

    TotalAreaPressure = 0.0;
    TotalAreaDensity  = 0.0;

    for (iMarker = 0; iMarker < config->GetnMarker_All(); iMarker++){
      for (iMarkerTP=1; iMarkerTP < config->GetnMarker_Turbomachinery()+1; iMarkerTP++){
        if (config->GetMarker_All_Turbomachinery(iMarker) == iMarkerTP){
          if (config->GetMarker_All_TurbomachineryFlag(iMarker) == marker_flag){

            /*--- Retrieve Old Solution ---*/

            /*--- Loop over the vertices to sum all the quantities pithc-wise ---*/
            for (iVertex = 0; iVertex < geometry->GetnVertexSpan(iMarker,iSpan); iVertex++) {
              iPoint = geometry->turbovertex[iMarker][iSpan][iVertex]->GetNode();
              if (geometry->nodes->GetDomain(iPoint)){
                /*--- Compute the integral fluxes for the boundaries ---*/

                Pressure = nodes->GetPressure(iPoint);
                Density = nodes->GetDensity(iPoint);

                /*--- Normal vector for this vertex (negate for outward convention) ---*/
                geometry->turbovertex[iMarker][iSpan][iVertex]->GetNormal(UnitNormal);
                geometry->turbovertex[iMarker][iSpan][iVertex]->GetTurboNormal(TurboNormal);
                Area = geometry->turbovertex[iMarker][iSpan][iVertex]->GetArea();

                VelSq = 0.0;
                for (iDim = 0; iDim < nDim; iDim++) {
                  Velocity[iDim] = nodes->GetVelocity(iPoint,iDim);
                  VelSq += Velocity[iDim]*Velocity[iDim];
                }

                ComputeTurboVelocity(Velocity, TurboNormal , TurboVelocity, marker_flag, config->GetKind_TurboMachinery(iZone));

                /*--- Compute different integral quantities for the boundary of interest ---*/

                TotalAreaPressure += Area*Pressure;
                TotalAreaDensity  += Area*Density;
                for (iDim = 0; iDim < nDim; iDim++)
                  TotalAreaVelocity[iDim] += Area*Velocity[iDim];
              }
            }
          }
        }
      }
    }

#ifdef HAVE_MPI

    /*--- Add information using all the nodes ---*/

    su2double MyTotalAreaDensity = TotalAreaDensity;
    su2double MyTotalAreaPressure  = TotalAreaPressure;

    SU2_MPI::Allreduce(&MyTotalAreaDensity, &TotalAreaDensity, 1, MPI_DOUBLE, MPI_SUM, SU2_MPI::GetComm());
    SU2_MPI::Allreduce(&MyTotalAreaPressure, &TotalAreaPressure, 1, MPI_DOUBLE, MPI_SUM, SU2_MPI::GetComm());

    su2double* MyTotalAreaVelocity = new su2double[nDim];

    for (iDim = 0; iDim < nDim; iDim++) {
      MyTotalAreaVelocity[iDim] = TotalAreaVelocity[iDim];
    }

    SU2_MPI::Allreduce(MyTotalAreaVelocity, TotalAreaVelocity, nDim, MPI_DOUBLE, MPI_SUM, SU2_MPI::GetComm());

    delete [] MyTotalAreaVelocity;

#endif

    /*--- initialize spanwise average quantities ---*/


    for (iMarker = 0; iMarker < config->GetnMarker_All(); iMarker++){
      for (iMarkerTP=1; iMarkerTP < config->GetnMarker_Turbomachinery()+1; iMarkerTP++){
        if (config->GetMarker_All_Turbomachinery(iMarker) == iMarkerTP){
          if (config->GetMarker_All_TurbomachineryFlag(iMarker) == marker_flag){

            TotalArea           = geometry->GetSpanArea(iMarker,iSpan);
            AverageTurboNormal  = geometry->GetAverageTurboNormal(iMarker,iSpan);

            /*--- Compute the averaged value for the boundary of interest for the span of interest ---*/

            AverageDensity[iMarker][iSpan]           = TotalAreaDensity / TotalArea;
            AveragePressure[iMarker][iSpan]          = TotalAreaPressure / TotalArea;
            for (iDim = 0; iDim < nDim; iDim++)
              AverageVelocity[iMarker][iSpan][iDim]  = TotalAreaVelocity[iDim] / TotalArea;

            /* --- compute static averaged quantities ---*/
            ComputeTurboVelocity(AverageVelocity[iMarker][iSpan], AverageTurboNormal , AverageTurboVelocity[iMarker][iSpan], marker_flag, config->GetKind_TurboMachinery(iZone));

            OldAverageDensity[iMarker][iSpan]               = AverageDensity[iMarker][iSpan];
            OldAveragePressure[iMarker][iSpan]              = AveragePressure[iMarker][iSpan];
            for(iDim = 0; iDim < nDim;iDim++)
              OldAverageTurboVelocity[iMarker][iSpan][iDim] = AverageTurboVelocity[iMarker][iSpan][iDim];

          }
        }
      }
    }
  }

  /*--- initialize 1D average quantities ---*/

  for (iMarker = 0; iMarker < config->GetnMarker_All(); iMarker++){
    for (iMarkerTP=1; iMarkerTP < config->GetnMarker_Turbomachinery()+1; iMarkerTP++){
      if (config->GetMarker_All_Turbomachinery(iMarker) == iMarkerTP){
        if (config->GetMarker_All_TurbomachineryFlag(iMarker) == marker_flag){

          AverageTurboNormal  = geometry->GetAverageTurboNormal(iMarker,nSpanWiseSections);

          /*--- Compute the averaged value for the boundary of interest for the span of interest ---*/

          AverageDensity[iMarker][nSpanWiseSections]          = AverageDensity[iMarker][nSpanWiseSections/2];
          AveragePressure[iMarker][nSpanWiseSections]         = AveragePressure[iMarker][nSpanWiseSections/2];
          for (iDim = 0; iDim < nDim; iDim++)
            AverageVelocity[iMarker][nSpanWiseSections][iDim] = AverageVelocity[iMarker][nSpanWiseSections/2][iDim];

          /* --- compute static averaged quantities ---*/
          ComputeTurboVelocity(AverageVelocity[iMarker][nSpanWiseSections], AverageTurboNormal , AverageTurboVelocity[iMarker][nSpanWiseSections], marker_flag, config->GetKind_TurboMachinery(iZone));

          OldAverageDensity[iMarker][nSpanWiseSections]               = AverageDensity[iMarker][nSpanWiseSections];
          OldAveragePressure[iMarker][nSpanWiseSections]              = AveragePressure[iMarker][nSpanWiseSections];
          for(iDim = 0; iDim < nDim;iDim++)
            OldAverageTurboVelocity[iMarker][nSpanWiseSections][iDim] = AverageTurboVelocity[iMarker][nSpanWiseSections][iDim];

        }
      }
    }
  }


  /*--- Free locally allocated memory ---*/
  delete [] Velocity;
  delete [] UnitNormal;
  delete [] TurboNormal;
  delete [] TurboVelocity;
  delete [] TotalAreaVelocity;

}


void CEulerSolver::TurboAverageProcess(CSolver **solver, CGeometry *geometry, CConfig *config, unsigned short marker_flag) {

  unsigned long iVertex, iPoint, nVert;
  unsigned short iDim, iVar, iMarker, iMarkerTP, iSpan, jSpan;
  unsigned short average_process = config->GetKind_AverageProcess();
  unsigned short performance_average_process = config->GetKind_PerformanceAverageProcess();
  su2double Pressure = 0.0, Density = 0.0, Enthalpy = 0.0,  *Velocity = nullptr, *TurboVelocity,
      Area, TotalArea, Radius1, Radius2, Vt2, TotalAreaPressure, TotalAreaDensity, *TotalAreaVelocity, *UnitNormal, *TurboNormal,
      TotalMassPressure, TotalMassDensity, *TotalMassVelocity;
  string Marker_Tag, Monitoring_Tag;
  su2double val_init_pressure;
  unsigned short  iZone     = config->GetiZone();
  su2double TotalDensity, TotalPressure, *TotalVelocity, *TotalFluxes;
  const su2double *AverageTurboNormal;
  su2double TotalNu, TotalOmega, TotalKine, TotalMassNu, TotalMassOmega, TotalMassKine, TotalAreaNu, TotalAreaOmega, TotalAreaKine;
  su2double Nu, Kine, Omega;
  su2double MachTest, soundSpeed;
  bool turbulent = (config->GetKind_Turb_Model() != TURB_MODEL::NONE);
  bool spalart_allmaras = (config->GetKind_Turb_Model() == TURB_MODEL::SA);
  bool menter_sst       = (config->GetKind_Turb_Model() == TURB_MODEL::SST);

  /*-- Variables declaration and allocation ---*/
  Velocity            = new su2double[nDim];
  UnitNormal          = new su2double[nDim];
  TurboNormal         = new su2double[nDim];
  TurboVelocity       = new su2double[nDim];
  TotalVelocity       = new su2double[nDim];
  TotalAreaVelocity   = new su2double[nDim];
  TotalMassVelocity   = new su2double[nDim];
  TotalFluxes         = new su2double[nVar];

  su2double avgDensity, *avgVelocity, avgPressure, avgKine, avgOmega, avgNu, avgAreaDensity, *avgAreaVelocity, avgAreaPressure,
  avgAreaKine, avgAreaOmega, avgAreaNu, avgMassDensity, *avgMassVelocity, avgMassPressure, avgMassKine, avgMassOmega, avgMassNu,
  avgMixDensity, *avgMixVelocity, *avgMixTurboVelocity, avgMixPressure, avgMixKine, avgMixOmega, avgMixNu;

  avgVelocity         = new su2double[nDim];
  avgAreaVelocity     = new su2double[nDim];
  avgMassVelocity     = new su2double[nDim];
  avgMixVelocity      = new su2double[nDim];
  avgMixTurboVelocity = new su2double[nDim];

  const auto nSpanWiseSections = config->GetnSpanWiseSections();

  for (iSpan= 0; iSpan < nSpanWiseSections + 1; iSpan++){

    /*--- Forces initialization for contenitors ---*/
    for (iVar=0;iVar<nVar;iVar++)
      TotalFluxes[iVar]= 0.0;
    for (iDim=0; iDim<nDim; iDim++) {
      TotalVelocity[iDim]     = 0.0;
      TotalAreaVelocity[iDim] = 0.0;
      TotalMassVelocity[iDim] = 0.0;
    }

    TotalDensity      = 0.0;
    TotalPressure     = 0.0;
    TotalAreaPressure = 0.0;
    TotalAreaDensity  = 0.0;
    TotalMassPressure = 0.0;
    TotalMassDensity  = 0.0;
    TotalNu           = 0.0;
    TotalOmega        = 0.0;
    TotalKine         = 0.0;
    TotalMassNu       = 0.0;
    TotalMassOmega    = 0.0;
    TotalMassKine     = 0.0;
    TotalAreaNu       = 0.0;
    TotalAreaOmega    = 0.0;
    TotalAreaKine     = 0.0;

    Nu    = 0.0;
    Omega = 0.0;
    Kine  = 0.0;

    for (iMarker = 0; iMarker < config->GetnMarker_All(); iMarker++){
      for (iMarkerTP=1; iMarkerTP < config->GetnMarker_Turbomachinery()+1; iMarkerTP++){
        if (config->GetMarker_All_Turbomachinery(iMarker) == iMarkerTP){
          if (config->GetMarker_All_TurbomachineryFlag(iMarker) == marker_flag){

            /*--- Retrieve Old Solution ---*/

            /*--- Loop over the vertices to sum all the quantities pithc-wise ---*/
            if(iSpan < nSpanWiseSections){
              for (iVertex = 0; iVertex < geometry->GetnVertexSpan(iMarker,iSpan); iVertex++) {
                iPoint = geometry->turbovertex[iMarker][iSpan][iVertex]->GetNode();

                /*--- Compute the integral fluxes for the boundaries ---*/
                Pressure = nodes->GetPressure(iPoint);
                Density  = nodes->GetDensity(iPoint);
                Enthalpy = nodes->GetEnthalpy(iPoint);

                /*--- Normal vector for this vertex (negate for outward convention) ---*/
                geometry->turbovertex[iMarker][iSpan][iVertex]->GetNormal(UnitNormal);
                geometry->turbovertex[iMarker][iSpan][iVertex]->GetTurboNormal(TurboNormal);
                Area = geometry->turbovertex[iMarker][iSpan][iVertex]->GetArea();
                su2double VelNormal = 0.0, VelSq = 0.0;

                for (iDim = 0; iDim < nDim; iDim++) {
                  Velocity[iDim] = nodes->GetVelocity(iPoint,iDim);
                  VelNormal += UnitNormal[iDim]*Velocity[iDim];
                  VelSq += Velocity[iDim]*Velocity[iDim];
                }

                ComputeTurboVelocity(Velocity, TurboNormal , TurboVelocity, marker_flag, config->GetKind_TurboMachinery(iZone));

                /*--- Compute different integral quantities for the boundary of interest ---*/

                TotalDensity          += Density;
                TotalPressure         += Pressure;
                for (iDim = 0; iDim < nDim; iDim++)
                  TotalVelocity[iDim] += Velocity[iDim];

                TotalAreaPressure         += Area*Pressure;
                TotalAreaDensity          += Area*Density;
                for (iDim = 0; iDim < nDim; iDim++)
                  TotalAreaVelocity[iDim] += Area*Velocity[iDim];

                TotalMassPressure         += Area*(Density*TurboVelocity[0] )*Pressure;
                TotalMassDensity          += Area*(Density*TurboVelocity[0] )*Density;
                for (iDim = 0; iDim < nDim; iDim++)
                  TotalMassVelocity[iDim] += Area*(Density*TurboVelocity[0] )*Velocity[iDim];

                TotalFluxes[0]      += Area*(Density*TurboVelocity[0]);
                TotalFluxes[1]      += Area*(Density*TurboVelocity[0]*TurboVelocity[0] + Pressure);
                for (iDim = 2; iDim < nDim+1; iDim++)
                  TotalFluxes[iDim] += Area*(Density*TurboVelocity[0]*TurboVelocity[iDim -1]);
                TotalFluxes[nDim+1] += Area*(Density*TurboVelocity[0]*Enthalpy);


                /*--- Compute turbulent integral quantities for the boundary of interest ---*/

                if(turbulent){
                  if(menter_sst){
                    Kine = solver[TURB_SOL]->GetNodes()->GetSolution(iPoint,0);
                    Omega = solver[TURB_SOL]->GetNodes()->GetSolution(iPoint,1);
                  }
                  if(spalart_allmaras){
                    Nu = solver[TURB_SOL]->GetNodes()->GetSolution(iPoint,0);
                  }

                  TotalKine   += Kine;
                  TotalOmega  += Omega;
                  TotalNu     += Nu;

                  TotalAreaKine    += Area*Kine;
                  TotalAreaOmega   += Area*Omega;
                  TotalAreaNu      += Area*Nu;

                  TotalMassKine    += Area*(Density*TurboVelocity[0] )*Kine;
                  TotalMassOmega   += Area*(Density*TurboVelocity[0] )*Omega;
                  TotalMassNu      += Area*(Density*TurboVelocity[0] )*Nu;


                }
              }
            }
            else{
              for (jSpan= 0; jSpan < nSpanWiseSections; jSpan++){
                for (iVertex = 0; iVertex < geometry->GetnVertexSpan(iMarker,jSpan); iVertex++) {
                  iPoint = geometry->turbovertex[iMarker][jSpan][iVertex]->GetNode();

                  /*--- Compute the integral fluxes for the boundaries ---*/
                  Pressure = nodes->GetPressure(iPoint);
                  Density  = nodes->GetDensity(iPoint);
                  Enthalpy = nodes->GetEnthalpy(iPoint);

                  /*--- Normal vector for this vertex (negate for outward convention) ---*/
                  geometry->turbovertex[iMarker][jSpan][iVertex]->GetNormal(UnitNormal);
                  geometry->turbovertex[iMarker][jSpan][iVertex]->GetTurboNormal(TurboNormal);
                  Area = geometry->turbovertex[iMarker][jSpan][iVertex]->GetArea();
                  su2double VelNormal = 0.0, VelSq = 0.0;

                  for (iDim = 0; iDim < nDim; iDim++) {
                    Velocity[iDim] = nodes->GetVelocity(iPoint,iDim);
                    VelNormal += UnitNormal[iDim]*Velocity[iDim];
                    VelSq += Velocity[iDim]*Velocity[iDim];
                  }

                  ComputeTurboVelocity(Velocity, TurboNormal , TurboVelocity, marker_flag, config->GetKind_TurboMachinery(iZone));

                  /*--- Compute different integral quantities for the boundary of interest ---*/

                  TotalDensity          += Density;
                  TotalPressure         += Pressure;
                  for (iDim = 0; iDim < nDim; iDim++)
                    TotalVelocity[iDim] += Velocity[iDim];

                  TotalAreaPressure         += Area*Pressure;
                  TotalAreaDensity          += Area*Density;
                  for (iDim = 0; iDim < nDim; iDim++)
                    TotalAreaVelocity[iDim] += Area*Velocity[iDim];

                  TotalMassPressure         += Area*(Density*TurboVelocity[0] )*Pressure;
                  TotalMassDensity          += Area*(Density*TurboVelocity[0] )*Density;
                  for (iDim = 0; iDim < nDim; iDim++)
                    TotalMassVelocity[iDim] += Area*(Density*TurboVelocity[0] )*Velocity[iDim];

                  TotalFluxes[0]      += Area*(Density*TurboVelocity[0]);
                  TotalFluxes[1]      += Area*(Density*TurboVelocity[0]*TurboVelocity[0] + Pressure);
                  for (iDim = 2; iDim < nDim+1; iDim++)
                    TotalFluxes[iDim] += Area*(Density*TurboVelocity[0]*TurboVelocity[iDim -1]);
                  TotalFluxes[nDim+1] += Area*(Density*TurboVelocity[0]*Enthalpy);


                  /*--- Compute turbulent integral quantities for the boundary of interest ---*/

                  if(turbulent){
                    if(menter_sst){
                      Kine  = solver[TURB_SOL]->GetNodes()->GetSolution(iPoint,0);
                      Omega = solver[TURB_SOL]->GetNodes()->GetSolution(iPoint,1);
                    }
                    if(spalart_allmaras){
                      Nu    = solver[TURB_SOL]->GetNodes()->GetSolution(iPoint,0);
                    }

                    TotalKine   += Kine;
                    TotalOmega  += Omega;
                    TotalNu     += Nu;

                    TotalAreaKine   += Area*Kine;
                    TotalAreaOmega  += Area*Omega;
                    TotalAreaNu     += Area*Nu;

                    TotalMassKine    += Area*(Density*TurboVelocity[0] )*Kine;
                    TotalMassOmega   += Area*(Density*TurboVelocity[0] )*Omega;
                    TotalMassNu      += Area*(Density*TurboVelocity[0] )*Nu;

                  }
                }
              }
            }
          }
        }
      }
    }

#ifdef HAVE_MPI

    /*--- Add information using all the nodes ---*/

    auto Allreduce = [](su2double x) {
      su2double tmp = x; x = 0.0;
      SU2_MPI::Allreduce(&tmp, &x, 1, MPI_DOUBLE, MPI_SUM, SU2_MPI::GetComm());
      return x;
    };

    TotalDensity = Allreduce(TotalDensity);
    TotalPressure = Allreduce(TotalPressure);
    TotalAreaDensity = Allreduce(TotalAreaDensity);
    TotalAreaPressure = Allreduce(TotalAreaPressure);
    TotalMassDensity = Allreduce(TotalMassDensity);
    TotalMassPressure = Allreduce(TotalMassPressure);

    TotalNu = Allreduce(TotalNu);
    TotalKine = Allreduce(TotalKine);
    TotalOmega = Allreduce(TotalOmega);
    TotalAreaNu = Allreduce(TotalAreaNu);
    TotalAreaKine = Allreduce(TotalAreaKine);
    TotalAreaOmega = Allreduce(TotalAreaOmega);

    TotalMassNu = Allreduce(TotalMassNu);
    TotalMassKine = Allreduce(TotalMassKine);
    TotalMassOmega = Allreduce(TotalMassOmega);

    su2double* buffer = new su2double[max(nVar,nDim)];

    auto Allreduce_inplace = [buffer](int size, su2double* x) {
      SU2_MPI::Allreduce(x, buffer, size, MPI_DOUBLE, MPI_SUM, SU2_MPI::GetComm());
      for(int i=0; i<size; ++i) x[i] = buffer[i];
    };

    Allreduce_inplace(nVar, TotalFluxes);
    Allreduce_inplace(nDim, TotalVelocity);
    Allreduce_inplace(nDim, TotalAreaVelocity);
    Allreduce_inplace(nDim, TotalMassVelocity);

    delete [] buffer;

#endif

    for (iMarker = 0; iMarker < config->GetnMarker_All(); iMarker++){
      for (iMarkerTP=1; iMarkerTP < config->GetnMarker_Turbomachinery()+1; iMarkerTP++){
        if (config->GetMarker_All_Turbomachinery(iMarker) == iMarkerTP){
          if (config->GetMarker_All_TurbomachineryFlag(iMarker) == marker_flag){

            TotalArea           = geometry->GetSpanArea(iMarker,iSpan);
            AverageTurboNormal  = geometry->GetAverageTurboNormal(iMarker,iSpan);
            nVert               = geometry->GetnTotVertexSpan(iMarker,iSpan);

            /*--- compute normal Mach number as a check for massflow average and mixedout average ---*/
            GetFluidModel()->SetTDState_Prho(TotalAreaPressure/TotalArea, TotalAreaDensity / TotalArea);
            soundSpeed = GetFluidModel()->GetSoundSpeed();
            MachTest   = TotalFluxes[0]/(TotalAreaDensity*soundSpeed);

            /*--- Compute the averaged value for the boundary of interest for the span of interest ---*/

            /*--- compute algebraic average ---*/
            avgDensity        = TotalDensity / nVert;
            avgPressure       = TotalPressure / nVert;
            for (iDim = 0; iDim < nDim; iDim++) avgVelocity[iDim] = TotalVelocity[iDim] / nVert;
            avgKine           = TotalKine/nVert;
            avgOmega          = TotalOmega/nVert;
            avgNu             = TotalNu/nVert;

            /*--- compute area average ---*/
            avgAreaDensity     = TotalAreaDensity / TotalArea;
            avgAreaPressure    = TotalAreaPressure / TotalArea;
            for (iDim = 0; iDim < nDim; iDim++) avgAreaVelocity[iDim] = TotalAreaVelocity[iDim] / TotalArea;
            avgAreaKine        = TotalAreaKine / TotalArea;
            avgAreaOmega       = TotalAreaOmega / TotalArea;
            avgAreaNu          = TotalAreaNu / TotalArea;

            /*--- compute mass-flow average ---*/
            if (abs(MachTest)< config->GetAverageMachLimit()) {
              avgMassDensity   = avgAreaDensity;
              avgMassPressure  = avgAreaPressure;
              for (iDim = 0; iDim < nDim; iDim++) avgMassVelocity[iDim] = avgAreaVelocity[iDim];
              avgMassKine      = avgAreaKine;
              avgMassOmega     = avgAreaOmega;
              avgMassNu        = avgAreaNu;
            }else{
              avgMassDensity     = TotalMassDensity / TotalFluxes[0];
              avgMassPressure    = TotalMassPressure / TotalFluxes[0];
              for (iDim = 0; iDim < nDim; iDim++) avgMassVelocity[iDim] = TotalMassVelocity[iDim] / TotalFluxes[0];
              avgMassKine        = TotalMassKine / TotalFluxes[0];
              avgMassOmega       = TotalMassOmega / TotalFluxes[0];
              avgMassNu          = TotalMassNu / TotalFluxes[0];
            }
            /*--- compute mixed-out average ---*/
            for (iVar = 0; iVar<nVar; iVar++){
              AverageFlux[iMarker][iSpan][iVar]   = TotalFluxes[iVar]/TotalArea;
              SpanTotalFlux[iMarker][iSpan][iVar] = TotalFluxes[iVar];
            }
            val_init_pressure = OldAveragePressure[iMarker][iSpan];

            if (abs(MachTest)< config->GetAverageMachLimit()) {
              avgMixDensity    = avgAreaDensity;
              avgMixPressure   = avgAreaPressure;
              for (iDim = 0; iDim < nDim; iDim++)
                avgMixVelocity[iDim] = avgAreaVelocity[iDim];
              ComputeTurboVelocity(avgMixVelocity, AverageTurboNormal , avgMixTurboVelocity, marker_flag, config->GetKind_TurboMachinery(iZone));
              avgMixKine       = avgAreaKine;
              avgMixOmega      = avgAreaOmega;
              avgMixNu         = avgAreaNu;
            }else {
              MixedOut_Average (config, val_init_pressure, AverageFlux[iMarker][iSpan], AverageTurboNormal, avgMixPressure, avgMixDensity);
              avgMixTurboVelocity[0]         = ( AverageFlux[iMarker][iSpan][1] - avgMixPressure) / AverageFlux[iMarker][iSpan][0];
              for (iDim = 2; iDim < nDim +1;iDim++)
                avgMixTurboVelocity[iDim-1]  = AverageFlux[iMarker][iSpan][iDim] / AverageFlux[iMarker][iSpan][0];

              if (avgMixDensity!= avgMixDensity || avgMixPressure!= avgMixPressure || avgMixPressure < 0.0 || avgMixDensity < 0.0 ){
                val_init_pressure = avgAreaPressure;
                MixedOut_Average (config, val_init_pressure, AverageFlux[iMarker][iSpan], AverageTurboNormal, avgMixPressure, avgMixDensity);
                avgMixTurboVelocity[0]          = ( AverageFlux[iMarker][iSpan][1] - avgMixPressure) / AverageFlux[iMarker][iSpan][0];
                for (iDim = 2; iDim < nDim +1;iDim++)
                  avgMixTurboVelocity[iDim-1]   = AverageFlux[iMarker][iSpan][iDim] / AverageFlux[iMarker][iSpan][0];
              }
              avgMixKine       = avgMassKine;
              avgMixOmega      = avgMassOmega;
              avgMixNu         = avgMassNu;
            }

            /*--- Store averaged value for the selected average method ---*/
            switch(average_process){
            case ALGEBRAIC:
              AverageDensity[iMarker][iSpan]  = avgDensity;
              AveragePressure[iMarker][iSpan] = avgPressure;
              ComputeTurboVelocity(avgVelocity, AverageTurboNormal , AverageTurboVelocity[iMarker][iSpan], marker_flag, config->GetKind_TurboMachinery(iZone));
              AverageKine[iMarker][iSpan]     = avgKine;
              AverageOmega[iMarker][iSpan]    = avgOmega;
              AverageNu[iMarker][iSpan]       = avgNu;
              break;

            case AREA:
              AverageDensity[iMarker][iSpan]  = avgAreaDensity;
              AveragePressure[iMarker][iSpan] = avgAreaPressure;
              ComputeTurboVelocity(avgAreaVelocity, AverageTurboNormal , AverageTurboVelocity[iMarker][iSpan], marker_flag, config->GetKind_TurboMachinery(iZone));
              AverageKine[iMarker][iSpan]     = avgAreaKine;
              AverageOmega[iMarker][iSpan]    = avgAreaOmega;
              AverageNu[iMarker][iSpan]       = avgAreaNu;
              break;

            case MASSFLUX:
              AverageDensity[iMarker][iSpan]  = avgMassDensity;
              AveragePressure[iMarker][iSpan] = avgMassPressure;
              ComputeTurboVelocity(avgAreaVelocity, AverageTurboNormal , AverageTurboVelocity[iMarker][iSpan], marker_flag, config->GetKind_TurboMachinery(iZone));
              AverageKine[iMarker][iSpan]     = avgMassKine;
              AverageOmega[iMarker][iSpan]    = avgMassOmega;
              AverageNu[iMarker][iSpan]       = avgMassNu;
              break;

            case MIXEDOUT:
              AverageDensity[iMarker][iSpan] = avgMixDensity;
              AveragePressure[iMarker][iSpan] = avgMixPressure;
              for (iDim = 0; iDim < nDim; iDim++) AverageTurboVelocity[iMarker][iSpan][iDim] = avgMixTurboVelocity[iDim];
              AverageKine[iMarker][iSpan]     = avgMixKine;
              AverageOmega[iMarker][iSpan]    = avgMixOmega;
              AverageNu[iMarker][iSpan]       = avgMixNu;
              break;

            default:
              SU2_MPI::Error(" Invalid AVERAGE PROCESS input!", CURRENT_FUNCTION);
              break;
            }

            /* --- check if averaged quantities are correct otherwise reset the old quantities ---*/
            if (AverageDensity[iMarker][iSpan]!= AverageDensity[iMarker][iSpan] || AveragePressure[iMarker][iSpan]!= AveragePressure[iMarker][iSpan]){
              cout<<"nan in mixing process routine for iSpan: " << iSpan<< " in marker " << config->GetMarker_All_TagBound(iMarker)<< endl;
              AverageDensity[iMarker][iSpan]               = OldAverageDensity[iMarker][iSpan];
              AveragePressure[iMarker][iSpan]              = OldAveragePressure[iMarker][iSpan];
              for(iDim = 0; iDim < nDim;iDim++)
                AverageTurboVelocity[iMarker][iSpan][iDim] = OldAverageTurboVelocity[iMarker][iSpan][iDim];
            }


            if (AverageDensity[iMarker][iSpan] < 0.0 || AveragePressure[iMarker][iSpan] < 0.0){
              cout << " negative density or pressure in mixing process routine for iSpan: " << iSpan<< " in marker " << config->GetMarker_All_TagBound(iMarker)<< endl;
              AverageDensity[iMarker][iSpan]               = OldAverageDensity[iMarker][iSpan];
              AveragePressure[iMarker][iSpan]              = OldAveragePressure[iMarker][iSpan];
              for(iDim = 0; iDim < nDim;iDim++)
                AverageTurboVelocity[iMarker][iSpan][iDim] = OldAverageTurboVelocity[iMarker][iSpan][iDim];
            }

            /* --- update old average solution ---*/
            OldAverageDensity[iMarker][iSpan]               = AverageDensity[iMarker][iSpan];
            OldAveragePressure[iMarker][iSpan]              = AveragePressure[iMarker][iSpan];
            for(iDim = 0; iDim < nDim;iDim++)
              OldAverageTurboVelocity[iMarker][iSpan][iDim] = AverageTurboVelocity[iMarker][iSpan][iDim];

            /*--- to avoid back flow ---*/
            if (AverageTurboVelocity[iMarker][iSpan][0] < 0.0){
              AverageTurboVelocity[iMarker][iSpan][0]       = soundSpeed*config->GetAverageMachLimit();
            }

            /*--- compute cartesian average Velocity ---*/
            ComputeBackVelocity(AverageTurboVelocity[iMarker][iSpan], AverageTurboNormal , AverageVelocity[iMarker][iSpan], marker_flag, config->GetKind_TurboMachinery(iZone));


            /*--- Store averaged performance value for the selected average method ---*/
            switch(performance_average_process){
            case ALGEBRAIC:
              if(marker_flag == INFLOW){
                DensityIn[iMarkerTP - 1][iSpan]   = avgDensity;
                PressureIn[iMarkerTP - 1][iSpan]  = avgPressure;
                ComputeTurboVelocity(avgVelocity, AverageTurboNormal , TurboVelocityIn[iMarkerTP -1][iSpan], marker_flag, config->GetKind_TurboMachinery(iZone));
                KineIn[iMarkerTP - 1][iSpan]      = avgKine;
                OmegaIn[iMarkerTP - 1][iSpan]     = avgOmega;
                NuIn[iMarkerTP - 1][iSpan]        = avgNu;
              }
              else{
                DensityOut[iMarkerTP - 1][iSpan]  = avgDensity;
                PressureOut[iMarkerTP - 1][iSpan] = avgPressure;
                ComputeTurboVelocity(avgVelocity, AverageTurboNormal , TurboVelocityOut[iMarkerTP -1][iSpan], marker_flag, config->GetKind_TurboMachinery(iZone));
                KineOut[iMarkerTP - 1][iSpan]     = avgKine;
                OmegaOut[iMarkerTP - 1][iSpan]    = avgOmega;
                NuOut[iMarkerTP - 1][iSpan]       = avgNu;
              }

              break;
            case AREA:
              if(marker_flag == INFLOW){
                DensityIn[iMarkerTP - 1][iSpan]   = avgAreaDensity;
                PressureIn[iMarkerTP - 1][iSpan]  = avgAreaPressure;
                ComputeTurboVelocity(avgAreaVelocity, AverageTurboNormal , TurboVelocityIn[iMarkerTP -1][iSpan], marker_flag, config->GetKind_TurboMachinery(iZone));
                KineIn[iMarkerTP - 1][iSpan]      = avgAreaKine;
                OmegaIn[iMarkerTP - 1][iSpan]     = avgAreaOmega;
                NuIn[iMarkerTP - 1][iSpan]        = avgAreaNu;
              }
              else{
                DensityOut[iMarkerTP - 1][iSpan]  = avgAreaDensity;
                PressureOut[iMarkerTP - 1][iSpan] = avgAreaPressure;
                ComputeTurboVelocity(avgAreaVelocity, AverageTurboNormal , TurboVelocityOut[iMarkerTP -1][iSpan], marker_flag, config->GetKind_TurboMachinery(iZone));
                KineOut[iMarkerTP - 1][iSpan]     = avgAreaKine;
                OmegaOut[iMarkerTP - 1][iSpan]    = avgAreaOmega;
                NuOut[iMarkerTP - 1][iSpan]       = avgAreaNu/TotalArea;
              }
              break;

            case MASSFLUX:
              if(marker_flag == INFLOW){
                DensityIn[iMarkerTP - 1][iSpan]   = avgMassDensity;
                PressureIn[iMarkerTP - 1][iSpan]  = avgMassPressure;
                ComputeTurboVelocity(avgMassVelocity, AverageTurboNormal , TurboVelocityIn[iMarkerTP -1][iSpan], marker_flag, config->GetKind_TurboMachinery(iZone));
                KineIn[iMarkerTP - 1][iSpan]      = avgMassKine;
                OmegaIn[iMarkerTP - 1][iSpan]     = avgMassOmega;
                NuIn[iMarkerTP - 1][iSpan]        = avgMassNu;
              }
              else{
                DensityOut[iMarkerTP - 1][iSpan]  = avgMassDensity;
                PressureOut[iMarkerTP - 1][iSpan] = avgMassPressure;
                ComputeTurboVelocity(avgMassVelocity, AverageTurboNormal , TurboVelocityOut[iMarkerTP -1][iSpan], marker_flag, config->GetKind_TurboMachinery(iZone));
                KineOut[iMarkerTP - 1][iSpan]     = avgMassKine;
                OmegaOut[iMarkerTP - 1][iSpan]    = avgMassOmega;
                NuOut[iMarkerTP - 1][iSpan]       = avgMassNu;
              }

              break;

            case MIXEDOUT:
              if (marker_flag == INFLOW){
                DensityIn[iMarkerTP - 1][iSpan]  = avgMixDensity;
                PressureIn[iMarkerTP - 1][iSpan] = avgMixPressure;
                for (iDim = 0; iDim < nDim; iDim++) TurboVelocityIn[iMarkerTP -1][iSpan][iDim] = avgMixTurboVelocity[iDim];
                KineIn[iMarkerTP - 1][iSpan]     = avgMixKine;
                OmegaIn[iMarkerTP - 1][iSpan]    = avgMixOmega;
                NuIn[iMarkerTP - 1][iSpan]       = avgMixNu;
              }
              else{
                DensityOut[iMarkerTP - 1][iSpan]  = avgMixDensity;
                PressureOut[iMarkerTP - 1][iSpan] = avgMixPressure;
                for (iDim = 0; iDim < nDim; iDim++) TurboVelocityOut[iMarkerTP -1][iSpan][iDim] = avgMixTurboVelocity[iDim];
                KineOut[iMarkerTP - 1][iSpan]     = avgMixKine;
                OmegaOut[iMarkerTP - 1][iSpan]    = avgMixOmega;
                NuOut[iMarkerTP - 1][iSpan]       = avgMixNu;
              }
              break;

            default:
              SU2_MPI::Error(" Invalid MIXING_PROCESS input!", CURRENT_FUNCTION);
              break;
            }
          }
        }
      }
    }
  }

  /*--- Compute Outlet Static Pressure if Radial equilibrium is imposed ---*/

  for (iMarker = 0; iMarker < config->GetnMarker_All(); iMarker++){
    for (iMarkerTP=1; iMarkerTP < config->GetnMarker_Turbomachinery()+1; iMarkerTP++){
      if (config->GetMarker_All_Turbomachinery(iMarker) == iMarkerTP){
        if (config->GetMarker_All_TurbomachineryFlag(iMarker) == marker_flag){
          Marker_Tag         = config->GetMarker_All_TagBound(iMarker);
          if(config->GetBoolGiles() || config->GetBoolRiemann()){
            if(config->GetBoolRiemann()){
              if(config->GetKind_Data_Riemann(Marker_Tag) == RADIAL_EQUILIBRIUM){
                RadialEquilibriumPressure[iMarker][nSpanWiseSections/2] = config->GetRiemann_Var1(Marker_Tag)/config->GetPressure_Ref();
                for (iSpan= nSpanWiseSections/2; iSpan < nSpanWiseSections-1; iSpan++){
                  Radius2    = geometry->GetTurboRadius(iMarker,iSpan+1);
                  Radius1    = geometry->GetTurboRadius(iMarker,iSpan);
                  Vt2        = AverageTurboVelocity[iMarker][iSpan +1][1]*AverageTurboVelocity[iMarker][iSpan +1][1];
                  RadialEquilibriumPressure[iMarker][iSpan +1] =  RadialEquilibriumPressure[iMarker][iSpan] + AverageDensity[iMarker][iSpan +1]*Vt2/Radius2*(Radius2 - Radius1);
                }
                for (iSpan= nSpanWiseSections/2; iSpan > 0; iSpan--){
                  Radius2    = geometry->GetTurboRadius(iMarker,iSpan);
                  Radius1    = geometry->GetTurboRadius(iMarker,iSpan-1);
                  Vt2        = AverageTurboVelocity[iMarker][iSpan - 1][1]*AverageTurboVelocity[iMarker][iSpan - 1][1];
                  Radius1    = (Radius1 > EPS)? Radius1 : Radius2;
                  RadialEquilibriumPressure[iMarker][iSpan -1] =  RadialEquilibriumPressure[iMarker][iSpan] - AverageDensity[iMarker][iSpan -1]*Vt2/Radius1*(Radius2 - Radius1);
                }
              }
            }
            else{
              if(config->GetKind_Data_Giles(Marker_Tag) == RADIAL_EQUILIBRIUM){
                RadialEquilibriumPressure[iMarker][nSpanWiseSections/2] = config->GetGiles_Var1(Marker_Tag)/config->GetPressure_Ref();
                for (iSpan= nSpanWiseSections/2; iSpan < nSpanWiseSections-1; iSpan++){
                  Radius2    = geometry->GetTurboRadius(iMarker,iSpan+1);
                  Radius1    = geometry->GetTurboRadius(iMarker,iSpan);
                  Vt2        = AverageTurboVelocity[iMarker][iSpan +1][1]*AverageTurboVelocity[iMarker][iSpan +1][1];
                  RadialEquilibriumPressure[iMarker][iSpan +1] =  RadialEquilibriumPressure[iMarker][iSpan] + AverageDensity[iMarker][iSpan +1]*Vt2/Radius2*(Radius2 - Radius1);
                }
                for (iSpan= nSpanWiseSections/2; iSpan > 0; iSpan--){
                  Radius2    = geometry->GetTurboRadius(iMarker,iSpan);
                  Radius1    = geometry->GetTurboRadius(iMarker,iSpan-1);
                  Vt2        = AverageTurboVelocity[iMarker][iSpan -1][1]*AverageTurboVelocity[iMarker][iSpan - 1][1];
                  Radius1    = (Radius1 > EPS)? Radius1 : Radius2;
                  RadialEquilibriumPressure[iMarker][iSpan -1] =  RadialEquilibriumPressure[iMarker][iSpan] - AverageDensity[iMarker][iSpan -1]*Vt2/Radius1*(Radius2 - Radius1);
                }
              }
            }
          }
        }
      }
    }
  }

  /*--- Free locally allocated memory ---*/
  delete [] Velocity;
  delete [] UnitNormal;
  delete [] TurboNormal;
  delete [] TurboVelocity;
  delete [] TotalVelocity;
  delete [] TotalAreaVelocity;
  delete [] TotalFluxes;
  delete [] TotalMassVelocity;
  delete [] avgVelocity;
  delete [] avgAreaVelocity;
  delete [] avgMassVelocity;
  delete [] avgMixVelocity;
  delete [] avgMixTurboVelocity;

}

void CEulerSolver::MixedOut_Average (CConfig *config, su2double val_init_pressure, const su2double *val_Averaged_Flux,
                                     const su2double *val_normal, su2double& pressure_mix, su2double& density_mix) {

  su2double dx, f, df, resdl = 1.0E+05;
  unsigned short iter = 0, iDim;
  su2double relax_factor = config->GetMixedout_Coeff(0);
  su2double toll = config->GetMixedout_Coeff(1);
  unsigned short maxiter = SU2_TYPE::Int(config->GetMixedout_Coeff(2));
  su2double dhdP, dhdrho, enthalpy_mix, velsq, *vel;

  vel = new su2double[nDim];

  pressure_mix = val_init_pressure;

  /*--- Newton-Raphson's method with central difference formula ---*/

  while ( iter <= maxiter ) {

    density_mix = val_Averaged_Flux[0]*val_Averaged_Flux[0]/(val_Averaged_Flux[1] - pressure_mix);
    GetFluidModel()->SetTDState_Prho(pressure_mix, density_mix);
    enthalpy_mix = GetFluidModel()->GetStaticEnergy() + (pressure_mix)/(density_mix);

    GetFluidModel()->ComputeDerivativeNRBC_Prho(pressure_mix, density_mix);
    dhdP   = GetFluidModel()->GetdhdP_rho();
    dhdrho = GetFluidModel()->Getdhdrho_P();

    vel[0]  = (val_Averaged_Flux[1] - pressure_mix) / val_Averaged_Flux[0];
    for (iDim = 1; iDim < nDim; iDim++) {
      vel[iDim]  = val_Averaged_Flux[iDim+1] / val_Averaged_Flux[0];
    }

    velsq = 0.0;
    for (unsigned short iDim = 0; iDim < nDim; iDim++) {
      velsq += vel[iDim]*vel[iDim];
    }
    f = val_Averaged_Flux[nDim+1] - val_Averaged_Flux[0]*(enthalpy_mix + velsq/2);
    df = -val_Averaged_Flux[0]*(dhdP - 1/density_mix) - dhdrho*density_mix*density_mix/val_Averaged_Flux[0];
    dx = -f/df;
    resdl = dx/val_init_pressure;
    pressure_mix += relax_factor*dx;

    iter += 1;
    if ( abs(resdl) <= toll ) {
      break;
    }

  }

  density_mix = val_Averaged_Flux[0]*val_Averaged_Flux[0]/(val_Averaged_Flux[1] - pressure_mix);

  delete [] vel;

}

void CEulerSolver::GatherInOutAverageValues(CConfig *config, CGeometry *geometry){

  unsigned short iMarker, iMarkerTP;
  unsigned short iSpan;
  int markerTP;
  su2double     densityIn, pressureIn, normalVelocityIn, tangVelocityIn, radialVelocityIn;
  su2double     densityOut, pressureOut, normalVelocityOut, tangVelocityOut, radialVelocityOut;
  su2double     kineIn, omegaIn, nuIn, kineOut, omegaOut, nuOut;
  //TODO (turbo) implement interpolation so that Inflow and Outflow spanwise section can be different

  const auto nSpanWiseSections = config->GetnSpanWiseSections();

  for (iSpan= 0; iSpan < nSpanWiseSections + 1 ; iSpan++) {

#ifdef HAVE_MPI
    unsigned short i, n1, n2, n1t,n2t;
    su2double *TurbPerfIn= NULL,*TurbPerfOut= NULL;
    su2double *TotTurbPerfIn = NULL,*TotTurbPerfOut = NULL;
    int *TotMarkerTP = NULL;

    n1          = 8;
    n2          = 8;
    n1t         = n1*size;
    n2t         = n2*size;
    TurbPerfIn  = new su2double[n1];
    TurbPerfOut = new su2double[n2];

    for (i=0;i<n1;i++)
      TurbPerfIn[i]    = -1.0;
    for (i=0;i<n2;i++)
      TurbPerfOut[i]   = -1.0;
#endif

    densityIn            = -1.0;
    pressureIn           = -1.0;
    normalVelocityIn     = -1.0;
    tangVelocityIn       = -1.0;
    radialVelocityIn     = -1.0;
    densityOut           = -1.0;
    pressureOut          = -1.0;
    normalVelocityOut    = -1.0;
    tangVelocityOut      = -1.0;
    radialVelocityOut    = -1.0;
    kineIn               = -1.0;
    omegaIn              = -1.0;
    nuIn                 = -1.0;
    kineOut              = -1.0;
    omegaOut             = -1.0;
    nuOut                = -1.0;

    markerTP             = -1;

    for (iMarker = 0; iMarker < config->GetnMarker_All(); iMarker++){
      for (iMarkerTP = 1; iMarkerTP < config->GetnMarker_Turbomachinery()+1; iMarkerTP++){
        if (config->GetMarker_All_Turbomachinery(iMarker) == iMarkerTP){
          if (config->GetMarker_All_TurbomachineryFlag(iMarker) == INFLOW){
            markerTP            = iMarkerTP;
            densityIn           = DensityIn[iMarkerTP -1][iSpan];
            pressureIn          = PressureIn[iMarkerTP -1][iSpan];
            normalVelocityIn    = TurboVelocityIn[iMarkerTP -1][iSpan][0];
            tangVelocityIn      = TurboVelocityIn[iMarkerTP -1][iSpan][1];
            if (nDim ==3){
              radialVelocityIn  = TurboVelocityIn[iMarkerTP -1][iSpan][2];
            }
            kineIn              = KineIn[iMarkerTP -1][iSpan];
            omegaIn             = OmegaIn[iMarkerTP -1][iSpan];
            nuIn                = NuIn[iMarkerTP -1][iSpan];

#ifdef HAVE_MPI
            TurbPerfIn[0]  = densityIn;
            TurbPerfIn[1]  = pressureIn;
            TurbPerfIn[2]  = normalVelocityIn;
            TurbPerfIn[3]  = tangVelocityIn;
            TurbPerfIn[4]  = radialVelocityIn;
            TurbPerfIn[5]  = kineIn;
            TurbPerfIn[6]  = omegaIn;
            TurbPerfIn[7]  = nuIn;
#endif
          }

          /*--- retrieve outlet information ---*/
          if (config->GetMarker_All_TurbomachineryFlag(iMarker) == OUTFLOW){
            densityOut           = DensityOut[iMarkerTP -1][iSpan];
            pressureOut          = PressureOut[iMarkerTP -1][iSpan];
            normalVelocityOut    = TurboVelocityOut[iMarkerTP -1][iSpan][0];
            tangVelocityOut      = TurboVelocityOut[iMarkerTP -1][iSpan][1];
            if (nDim ==3){
              radialVelocityOut  = TurboVelocityOut[iMarkerTP -1][iSpan][2];
            }
            kineOut              = KineOut[iMarkerTP -1][iSpan];
            omegaOut             = OmegaOut[iMarkerTP -1][iSpan];
            nuOut                = NuOut[iMarkerTP -1][iSpan];

#ifdef HAVE_MPI
            TurbPerfOut[0]  = densityOut;
            TurbPerfOut[1]  = pressureOut;
            TurbPerfOut[2]  = normalVelocityOut;
            TurbPerfOut[3]  = tangVelocityOut;
            TurbPerfOut[4]  = radialVelocityOut;
            TurbPerfOut[5]  = kineOut;
            TurbPerfOut[6]  = omegaOut;
            TurbPerfOut[7]  = nuOut;
#endif
          }
        }
      }
    }

#ifdef HAVE_MPI
    if (rank == MASTER_NODE){
      TotTurbPerfIn       = new su2double[n1t];
      TotTurbPerfOut      = new su2double[n2t];
      for (i=0;i<n1t;i++)
        TotTurbPerfIn[i]  = -1.0;
      for (i=0;i<n2t;i++)
        TotTurbPerfOut[i] = -1.0;
      TotMarkerTP = new int[size];
      for(int i=0; i<size; i++){
        TotMarkerTP[i]    = -1;
      }
    }
    SU2_MPI::Gather(TurbPerfIn, n1, MPI_DOUBLE, TotTurbPerfIn, n1, MPI_DOUBLE, MASTER_NODE, SU2_MPI::GetComm());
    SU2_MPI::Gather(TurbPerfOut, n2, MPI_DOUBLE,TotTurbPerfOut, n2, MPI_DOUBLE, MASTER_NODE, SU2_MPI::GetComm());
    SU2_MPI::Gather(&markerTP, 1, MPI_INT,TotMarkerTP, 1, MPI_INT, MASTER_NODE, SU2_MPI::GetComm());
    if (rank == MASTER_NODE){
      delete [] TurbPerfIn, delete [] TurbPerfOut;
    }

    if (rank == MASTER_NODE){
      for (int i=0;i<size;i++){
        if(TotTurbPerfIn[n1*i] > 0.0){
          densityIn        = TotTurbPerfIn[n1*i];
          pressureIn       = TotTurbPerfIn[n1*i+1];
          normalVelocityIn = TotTurbPerfIn[n1*i+2];
          tangVelocityIn   = TotTurbPerfIn[n1*i+3];
          radialVelocityIn = TotTurbPerfIn[n1*i+4];
          kineIn           = TotTurbPerfIn[n1*i+5];
          omegaIn          = TotTurbPerfIn[n1*i+6];
          nuIn             = TotTurbPerfIn[n1*i+7];
          markerTP         = TotMarkerTP[i];
        }

        if(TotTurbPerfOut[n2*i] > 0.0){
          densityOut        = TotTurbPerfOut[n1*i];
          pressureOut       = TotTurbPerfOut[n1*i+1];
          normalVelocityOut = TotTurbPerfOut[n1*i+2];
          tangVelocityOut   = TotTurbPerfOut[n1*i+3];
          radialVelocityOut = TotTurbPerfOut[n1*i+4];
          kineOut           = TotTurbPerfOut[n1*i+5];
          omegaOut          = TotTurbPerfOut[n1*i+6];
          nuOut             = TotTurbPerfOut[n1*i+7];
        }
      }

      delete [] TotTurbPerfIn, delete [] TotTurbPerfOut; delete [] TotMarkerTP;
    }

#endif

    if (rank == MASTER_NODE && markerTP > -1){
      /*----Quantities needed for computing the turbomachinery performance -----*/
      DensityIn[markerTP -1][iSpan]              = densityIn;
      PressureIn[markerTP -1][iSpan]             = pressureIn;
      TurboVelocityIn[markerTP -1][iSpan][0]     = normalVelocityIn;
      TurboVelocityIn[markerTP -1][iSpan][1]     = tangVelocityIn;
      if (nDim == 3)
        TurboVelocityIn[markerTP -1][iSpan][2]   = radialVelocityIn;
      KineIn[markerTP -1][iSpan]                 = kineIn;
      OmegaIn[markerTP -1][iSpan]                = omegaIn;
      NuIn[markerTP -1][iSpan]                   = nuIn;

      DensityOut[markerTP -1][iSpan]             = densityOut;
      PressureOut[markerTP -1][iSpan]            = pressureOut;
      TurboVelocityOut[markerTP -1][iSpan][0]    = normalVelocityOut;
      TurboVelocityOut[markerTP -1][iSpan][1]    = tangVelocityOut;
      if (nDim == 3)
        TurboVelocityOut[markerTP -1][iSpan][2]  = radialVelocityOut;
      KineOut[markerTP -1][iSpan]                = kineOut;
      OmegaOut[markerTP -1][iSpan]               = omegaOut;
      NuOut[markerTP -1][iSpan]                  = nuOut;
    }
  }
}<|MERGE_RESOLUTION|>--- conflicted
+++ resolved
@@ -1826,23 +1826,6 @@
       }
       su2double RoeEnthalpy = (R * Primitive_j[prim_idx.Enthalpy()] + Primitive_i[prim_idx.Enthalpy()]) / (R+1);
 
-<<<<<<< HEAD
-      bool neg_sound_speed = ((Gamma-1)*(RoeEnthalpy-0.5*sq_vel) < 0.0);
-
-      bool bad_i = neg_sound_speed || neg_pres_or_rho_i;
-      bool bad_j = neg_sound_speed || neg_pres_or_rho_j;
-
-      nodes->SetNon_Physical(iPoint, bad_i);
-      nodes->SetNon_Physical(jPoint, bad_j);
-
-      /*--- Get updated state, in case the point recovered after the set. ---*/
-      bad_i = nodes->GetNon_Physical(iPoint);
-      bad_j = nodes->GetNon_Physical(jPoint);
-
-      counter_local += bad_i+bad_j;
-      numerics->SetPrimitive(bad_i? V_i : Primitive_i,  bad_j? V_j : Primitive_j);
-      numerics->SetSecondary(bad_i? S_i : Secondary_i,  bad_j? S_j : Secondary_j);
-=======
       const bool neg_sound_speed = ((Gamma-1)*(RoeEnthalpy-0.5*sq_vel) < 0.0);
       bool bad_recon = neg_sound_speed || neg_pres_or_rho_i || neg_pres_or_rho_j;
       if (bad_recon) {
@@ -1856,7 +1839,6 @@
 
       numerics->SetPrimitive(bad_recon? V_i : Primitive_i,  bad_recon? V_j : Primitive_j);
       numerics->SetSecondary(bad_recon? S_i : Secondary_i,  bad_recon? S_j : Secondary_j);
->>>>>>> 47b456cb
 
     }
 
@@ -4656,6 +4638,9 @@
         T_Total /= config->GetTemperature_Ref();
 
         /* --- Computes the total state --- */
+        GetFluidModel()->SetDensity(Density_i);
+        GetFluidModel()->SetEnergy(StaticEnergy_i);
+
         GetFluidModel()->SetTDState_PT(P_Total, T_Total);
         Enthalpy_e = GetFluidModel()->GetStaticEnergy()+ GetFluidModel()->GetPressure()/GetFluidModel()->GetDensity();
         Entropy_e = GetFluidModel()->GetEntropy();
@@ -4756,7 +4741,8 @@
         Pressure_e = config->GetRiemann_Var1(Marker_Tag);
         Pressure_e /= config->GetPressure_Ref();
         Density_e = Density_i;
-
+        
+        GetFluidModel()->SetEnergy(StaticEnergy_i);
         /* --- Compute the boundary state u_e --- */
         GetFluidModel()->SetTDState_Prho(Pressure_e, Density_e);
         Velocity2_e = 0.0;
