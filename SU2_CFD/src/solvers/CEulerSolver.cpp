--- conflicted
+++ resolved
@@ -7481,7 +7481,17 @@
   for (auto iVertex = 0ul; iVertex < geometry->nVertex[val_marker]; iVertex++) {
     const auto iPoint = geometry->vertex[val_marker][iVertex]->GetNode();
 
-<<<<<<< HEAD
+    if (!geometry->nodes->GetDomain(iPoint)) continue;
+
+    /*--- Retrieve the inlet profile, note that total conditions are reused as static. ---*/
+
+    const su2double Temperature = Inlet_Ttotal[val_marker][iVertex] / config->GetTemperature_Ref();
+    const su2double Pressure = Inlet_Ptotal[val_marker][iVertex] / config->GetPressure_Ref();
+    su2double Velocity[MAXNDIM] = {0.0};
+    for (unsigned short iDim = 0; iDim < nDim; iDim++) {
+      Velocity[iDim] = Inlet_FlowDir[val_marker][iVertex][iDim] / config->GetVelocity_Ref();
+    }
+
   /*--- Obtain fluid model for computing fluid properties at the inlet boundary. ---*/
   CFluidModel* FluidModel = solver_container[FLOW_SOL]->GetFluidModel();
 
@@ -7496,20 +7506,11 @@
   const su2double Gas_Constant = Gamma_Minus_One * Cp / Gamma;
 
   /*--- Density at the inlet from the gas law ---*/
-=======
-    if (!geometry->nodes->GetDomain(iPoint)) continue;
->>>>>>> 81cc944c
-
-    /*--- Retrieve the inlet profile, note that total conditions are reused as static. ---*/
-
-    const su2double Temperature = Inlet_Ttotal[val_marker][iVertex] / config->GetTemperature_Ref();
-    const su2double Pressure = Inlet_Ptotal[val_marker][iVertex] / config->GetPressure_Ref();
-    su2double Velocity[MAXNDIM] = {0.0};
-    for (unsigned short iDim = 0; iDim < nDim; iDim++) {
-      Velocity[iDim] = Inlet_FlowDir[val_marker][iVertex][iDim] / config->GetVelocity_Ref();
-    }
-
-<<<<<<< HEAD
+
+    const su2double Density = Pressure / (Gas_Constant * Temperature);
+
+    /*--- Compute the energy from the specified state. ---*/
+
   const su2double Velocity2 = GeometryToolbox::SquaredNorm(int(MAXNDIM), Velocity);
   su2double Energy = Pressure / (Density * Gamma_Minus_One) + 0.5 * Velocity2;
   if (tkeNeeded) {
@@ -7519,22 +7520,10 @@
     const su2double Tke = 3.0 / 2.0 * (VelMag2 * pow(Intensity, 2));
     Energy += Tke;
   }
-=======
-    /*--- Density at the inlet from the gas law. ---*/
->>>>>>> 81cc944c
-
-    const su2double Density = Pressure / (Gas_Constant * Temperature);
-
-    /*--- Compute the energy from the specified state. ---*/
-
-    const su2double Velocity2 = GeometryToolbox::SquaredNorm(int(MAXNDIM), Velocity);
-    su2double Energy = Pressure / (Density * Gamma_Minus_One) + 0.5 * Velocity2;
-    if (tkeNeeded) Energy += GetTke_Inf();
 
     /*--- Primitive variables, using the derived quantities. ---*/
 
     auto* V_inlet = GetCharacPrimVar(val_marker, iVertex);
-<<<<<<< HEAD
 
     /*--- Current solution at this boundary node ---*/
 
@@ -7543,8 +7532,6 @@
 
     /*--- Primitive variables, using the derived quantities ---*/
 
-=======
->>>>>>> 81cc944c
     V_inlet[prim_idx.Temperature()] = Temperature;
     V_inlet[prim_idx.Pressure()] = Pressure;
     V_inlet[prim_idx.Density()] = Density;
@@ -7553,15 +7540,8 @@
     V_inlet[prim_idx.Gamma()] = Gamma ;
     for (unsigned short iDim = 0; iDim < nDim; iDim++)
       V_inlet[iDim+prim_idx.Velocity()] = Velocity[iDim];
-<<<<<<< HEAD
     nodes->SetSecondaryVar(iVertex, GetFluidModel());
     auto* S_inlet = nodes->GetSecondary(iPoint);
-=======
-
-    /*--- Current solution at this boundary node. ---*/
-
-    const auto* V_domain = nodes->GetPrimitive(iPoint);
->>>>>>> 81cc944c
 
     /*--- Normal vector for this vertex (negate for outward convention). ---*/
 
