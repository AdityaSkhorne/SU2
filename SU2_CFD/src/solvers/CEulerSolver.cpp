/*!
 * \file CEulerSolver.cpp
 * \brief Main subroutines for solving Finite-Volume Euler flow problems.
 * \author F. Palacios, T. Economon
 * \version 8.0.1 "Harrier"
 *
 * SU2 Project Website: https://su2code.github.io
 *
 * The SU2 Project is maintained by the SU2 Foundation
 * (http://su2foundation.org)
 *
 * Copyright 2012-2024, SU2 Contributors (cf. AUTHORS.md)
 *
 * SU2 is free software; you can redistribute it and/or
 * modify it under the terms of the GNU Lesser General Public
 * License as published by the Free Software Foundation; either
 * version 2.1 of the License, or (at your option) any later version.
 *
 * SU2 is distributed in the hope that it will be useful,
 * but WITHOUT ANY WARRANTY; without even the implied warranty of
 * MERCHANTABILITY or FITNESS FOR A PARTICULAR PURPOSE. See the GNU
 * Lesser General Public License for more details.
 *
 * You should have received a copy of the GNU Lesser General Public
 * License along with SU2. If not, see <http://www.gnu.org/licenses/>.
 */

#include "../../include/solvers/CEulerSolver.hpp"
#include "../../include/variables/CNSVariable.hpp"
#include "../../../Common/include/toolboxes/geometry_toolbox.hpp"
#include "../../../Common/include/toolboxes/printing_toolbox.hpp"
#include "../../include/fluid/CIdealGas.hpp"
#include "../../include/fluid/CVanDerWaalsGas.hpp"
#include "../../include/fluid/CPengRobinson.hpp"
#include "../../include/fluid/CDataDrivenFluid.hpp"
#include "../../include/fluid/CCoolProp.hpp"
#include "../../include/numerics_simd/CNumericsSIMD.hpp"
#include "../../include/limiters/CLimiterDetails.hpp"
#include "../../include/output/CTurboOutput.hpp"


CEulerSolver::CEulerSolver(CGeometry *geometry, CConfig *config,
                           unsigned short iMesh, const bool navier_stokes) :
  CFVMFlowSolverBase<CEulerVariable, ENUM_REGIME::COMPRESSIBLE>(*geometry, *config) {

  /*--- Based on the navier_stokes boolean, determine if this constructor is
   *    being called by itself, or by its derived class CNSSolver. ---*/
  string description;
  unsigned short nSecVar;
  if (navier_stokes) {
    description = "Navier-Stokes";
    nSecVar = 8;
  }
  else {
    description = "Euler";
    nSecVar = 2;
  }

  const auto nZone = geometry->GetnZone();
  const bool restart = (config->GetRestart() || config->GetRestart_Flow());
  const bool rans = (config->GetKind_Turb_Model() != TURB_MODEL::NONE);
  const auto direct_diff = config->GetDirectDiff();
  const bool dual_time = (config->GetTime_Marching() == TIME_MARCHING::DT_STEPPING_1ST) ||
                         (config->GetTime_Marching() == TIME_MARCHING::DT_STEPPING_2ND);
  const bool time_stepping = (config->GetTime_Marching() == TIME_MARCHING::TIME_STEPPING);
  const bool adjoint = config->GetContinuous_Adjoint() || config->GetDiscrete_Adjoint();

  int Unst_RestartIter = 0;
  unsigned long iPoint, iMarker, counter_local = 0, counter_global = 0;
  unsigned short iDim;
  su2double StaticEnergy, Density, Velocity2, Pressure, Temperature;

  /*--- A grid is defined as dynamic if there's rigid grid movement or grid deformation AND the problem is time domain ---*/
  dynamic_grid = config->GetDynamic_Grid();

  /*--- Store the multigrid level. ---*/
  MGLevel = iMesh;

  /*--- Check for a restart file to evaluate if there is a change in the angle of attack
   before computing all the non-dimesional quantities. ---*/

  if (restart && (iMesh == MESH_0) && nZone <= 1 && config->GetFixed_CL_Mode()) {

    /*--- Modify file name for a dual-time unsteady restart ---*/

    if (dual_time) {
      if (adjoint) Unst_RestartIter = SU2_TYPE::Int(config->GetUnst_AdjointIter())-1;
      else if (config->GetTime_Marching() == TIME_MARCHING::DT_STEPPING_1ST)
        Unst_RestartIter = SU2_TYPE::Int(config->GetRestart_Iter())-1;
      else Unst_RestartIter = SU2_TYPE::Int(config->GetRestart_Iter())-2;
    }

    /*--- Modify file name for a time stepping unsteady restart ---*/

    if (time_stepping) {
      if (adjoint) Unst_RestartIter = SU2_TYPE::Int(config->GetUnst_AdjointIter())-1;
      else Unst_RestartIter = SU2_TYPE::Int(config->GetRestart_Iter())-1;
    }

    /*--- Read and store the restart metadata. ---*/

    string filename_ = "flow";
    filename_ = config->GetFilename(filename_, ".meta", Unst_RestartIter);
    Read_SU2_Restart_Metadata(geometry, config, adjoint, filename_);

  }

  /*--- Set the gamma value ---*/

  Gamma = config->GetGamma();
  Gamma_Minus_One = Gamma - 1.0;

  /*--- Define geometry constants in the solver structure
   Compressible flow, primitive variables (T, vx, vy, vz, P, rho, h, c, lamMu, EddyMu, ThCond, Cp).
   ---*/

  nDim = geometry->GetnDim();

  nVar = nDim+2;
  nPrimVar = nDim+9; nPrimVarGrad = nDim+4;
  nSecondaryVar = nSecVar; nSecondaryVarGrad = 2;

  /*--- Initialize nVarGrad for deallocation ---*/

  nVarGrad = nPrimVarGrad;

  nMarker      = config->GetnMarker_All();
  nPoint       = geometry->GetnPoint();
  nPointDomain = geometry->GetnPointDomain();

  /*--- Store the number of vertices on each marker for deallocation later ---*/

  nVertex.resize(nMarker);
  for (iMarker = 0; iMarker < nMarker; iMarker++)
    nVertex[iMarker] = geometry->nVertex[iMarker];

  /*--- Perform the non-dimensionalization for the flow equations using the
   specified reference values. ---*/

  SetNondimensionalization(config, iMesh);

  /*--- Check if we are executing a verification case. If so, the
   VerificationSolution object will be instantiated for a particular
   option from the available library of verification solutions. Note
   that this is done after SetNondim(), as problem-specific initial
   parameters are needed by the solution constructors. ---*/

  SetVerificationSolution(nDim, nVar, config);

  /*--- Allocate base class members. ---*/

  Allocate(*config);

  /*--- MPI + OpenMP initialization. ---*/

  HybridParallelInitialization(*config, *geometry);

  /*--- Jacobians and vector structures for implicit computations ---*/

  if (config->GetKind_TimeIntScheme_Flow() == EULER_IMPLICIT) {

    if (rank == MASTER_NODE)
      cout << "Initialize Jacobian structure (" << description << "). MG level: " << iMesh <<"." << endl;

    Jacobian.Initialize(nPoint, nPointDomain, nVar, nVar, true, geometry, config, ReducerStrategy);
  }
  else {
    if (rank == MASTER_NODE)
      cout << "Explicit scheme. No Jacobian structure (" << description << "). MG level: " << iMesh <<"." << endl;
  }

  /*--- Store the value of the primitive variables + 2 turb variables at the boundaries,
   used for IO with a donor cell ---*/

  AllocVectorOfMatrices(nVertex, (rans? nPrimVar+2 : nPrimVar), DonorPrimVar);

  /*--- Store the value of the characteristic primitive variables index at the boundaries ---*/

  DonorGlobalIndex.resize(nMarker);
  for (iMarker = 0; iMarker < nMarker; iMarker++)
    DonorGlobalIndex[iMarker].resize(nVertex[iMarker],0);

  /*--- Actuator Disk Radius allocation ---*/
  ActDisk_R.resize(nMarker);

  /*--- Actuator Disk Center allocation ---*/
  ActDisk_C.resize(nMarker, MAXNDIM);

  /*--- Actuator Disk Axis allocation ---*/
  ActDisk_Axis.resize(nMarker, MAXNDIM);

  /*--- Actuator Disk Fa, Fx, Fy and Fz allocations ---*/
  AllocVectorOfVectors(nVertex, ActDisk_Fa);
  AllocVectorOfVectors(nVertex, ActDisk_Fx);
  AllocVectorOfVectors(nVertex, ActDisk_Fy);
  AllocVectorOfVectors(nVertex, ActDisk_Fz);

  /*--- Actuator Disk BEM Fa, Fx, Fy and Fz allocations ---*/

  AllocVectorOfVectors(nVertex, ActDisk_Fa_BEM);
  AllocVectorOfVectors(nVertex, ActDisk_Fx_BEM);
  AllocVectorOfVectors(nVertex, ActDisk_Fy_BEM);
  AllocVectorOfVectors(nVertex, ActDisk_Fz_BEM);

  /*--- Store the value of the Delta P at the Actuator Disk ---*/

  AllocVectorOfVectors(nVertex, ActDisk_DeltaP);

  /*--- Store the value of DeltaP_r, Thrust_r and Torque_r at the Actuator Disk for BEM ---*/

  AllocVectorOfVectors(nVertex, ActDisk_DeltaP_r);
  AllocVectorOfVectors(nVertex, ActDisk_Thrust_r);
  AllocVectorOfVectors(nVertex, ActDisk_Torque_r);

  /*--- Store the value of the Delta T at the Actuator Disk ---*/

  AllocVectorOfVectors(nVertex, ActDisk_DeltaT);

  /*--- Supersonic coefficients ---*/

  CEquivArea_Inv.resize(nMarker);

  /*--- Engine simulation ---*/

  Inflow_MassFlow.resize(nMarker);
  Inflow_Pressure.resize(nMarker);
  Inflow_Mach.resize(nMarker);
  Inflow_Area.resize(nMarker);

  Exhaust_Temperature.resize(nMarker);
  Exhaust_MassFlow.resize(nMarker);
  Exhaust_Pressure.resize(nMarker);
  Exhaust_Area.resize(nMarker);

  /*--- Read farfield conditions from config ---*/

  Temperature_Inf = config->GetTemperature_FreeStreamND();
  Velocity_Inf = config->GetVelocity_FreeStreamND();
  Pressure_Inf = config->GetPressure_FreeStreamND();
  Density_Inf = config->GetDensity_FreeStreamND();
  Energy_Inf = config->GetEnergy_FreeStreamND();
  Mach_Inf = config->GetMach();

  /*--- Initialize the secondary values for direct derivative approxiations ---*/

  switch(direct_diff) {
    case NO_DERIVATIVE:
      /*--- Default ---*/
      break;
    case D_DENSITY:
      SU2_TYPE::SetDerivative(Density_Inf, 1.0);
      break;
    case D_PRESSURE:
      SU2_TYPE::SetDerivative(Pressure_Inf, 1.0);
      break;
    case D_TEMPERATURE:
      SU2_TYPE::SetDerivative(Temperature_Inf, 1.0);
      break;
    case D_MACH: case D_AOA:
    case D_SIDESLIP: case D_REYNOLDS:
    case D_TURB2LAM: case D_DESIGN:
      /*--- Already done in postprocessing of config ---*/
      break;
    default:
      break;
  }

  SetReferenceValues(*config);

  /*--- Initialize fan face pressure, fan face mach number, and mass flow rate ---*/

  for (iMarker = 0; iMarker < nMarker; iMarker++) {
    Inflow_MassFlow[iMarker]     = 0.0;
    Inflow_Mach[iMarker]         = Mach_Inf;
    Inflow_Pressure[iMarker]     = Pressure_Inf;
    Inflow_Area[iMarker]         = 0.0;

    Exhaust_MassFlow[iMarker]    = 0.0;
    Exhaust_Temperature[iMarker] = Temperature_Inf;
    Exhaust_Pressure[iMarker]    = Pressure_Inf;
    Exhaust_Area[iMarker]        = 0.0;
  }

  /*--- Initialize the solution to the far-field state everywhere. ---*/

  if (navier_stokes) {
    nodes = new CNSVariable(Density_Inf, Velocity_Inf, Energy_Inf, nPoint, nDim, nVar, config);
  } else {
    nodes = new CEulerVariable(Density_Inf, Velocity_Inf, Energy_Inf, nPoint, nDim, nVar, config);
  }
  SetBaseClassPointerToNodes();

  if (iMesh == MESH_0) {
    nodes->NonPhysicalEdgeCounter.resize(geometry->GetnEdge()) = 0;
  }

  /*--- Check that the initial solution is physical, report any non-physical nodes ---*/

  counter_local = 0;

  for (iPoint = 0; iPoint < nPoint; iPoint++) {

    Density = nodes->GetDensity(iPoint);

    Velocity2 = 0.0;
    for (iDim = 0; iDim < nDim; iDim++)
      Velocity2 += pow(nodes->GetSolution(iPoint,iDim+1)/Density,2);

    StaticEnergy= nodes->GetEnergy(iPoint) - 0.5*Velocity2;

    GetFluidModel()->SetTDState_rhoe(Density, StaticEnergy);
    Pressure= GetFluidModel()->GetPressure();
    Temperature= GetFluidModel()->GetTemperature();

    /*--- Use the values at the infinity ---*/

    su2double Solution[MAXNVAR] = {0.0};
    if ((Pressure < 0.0) || (Density < 0.0) || (Temperature < 0.0)) {
      Solution[0] = Density_Inf;
      for (iDim = 0; iDim < nDim; iDim++)
        Solution[iDim+1] = Velocity_Inf[iDim]*Density_Inf;
      Solution[nDim+1] = Energy_Inf*Density_Inf;
      nodes->SetSolution(iPoint,Solution);
      nodes->SetSolution_Old(iPoint,Solution);
      counter_local++;
    }

  }

  /*--- Warning message about non-physical points ---*/

  if (config->GetComm_Level() == COMM_FULL) {

    SU2_MPI::Reduce(&counter_local, &counter_global, 1, MPI_UNSIGNED_LONG, MPI_SUM, MASTER_NODE, SU2_MPI::GetComm());

    if ((rank == MASTER_NODE) && (counter_global != 0))
      cout << "Warning. The original solution contains " << counter_global << " points that are not physical." << endl;
  }

  /*--- Initial comms. ---*/

  CommunicateInitialState(geometry, config);

  /*--- Add the solver name.. ---*/
  SolverName = "C.FLOW";

  /*--- Finally, check that the static arrays will be large enough (keep this
   *    check at the bottom to make sure we consider the "final" values). ---*/
  if((nDim > MAXNDIM) || (nPrimVar > MAXNVAR) || (nSecondaryVar > MAXNVAR))
    SU2_MPI::Error("Oops! The CEulerSolver static array sizes are not large enough.",CURRENT_FUNCTION);
}

CEulerSolver::~CEulerSolver() {

  for(auto& model : FluidModel) delete model;
}

void CEulerSolver::InstantiateEdgeNumerics(const CSolver* const* solver_container, const CConfig* config) {

  BEGIN_SU2_OMP_SAFE_GLOBAL_ACCESS
  {

  if (config->Low_Mach_Correction())
    SU2_MPI::Error("Low-Mach correction is not supported with vectorization.", CURRENT_FUNCTION);

  if (solver_container[TURB_SOL])
    edgeNumerics = CNumericsSIMD::CreateNumerics(*config, nDim, MGLevel, solver_container[TURB_SOL]->GetNodes());
  else
    edgeNumerics = CNumericsSIMD::CreateNumerics(*config, nDim, MGLevel);

  if (!edgeNumerics)
    SU2_MPI::Error("The numerical scheme + gas model in use do not "
                   "support vectorization.", CURRENT_FUNCTION);

  }
  END_SU2_OMP_SAFE_GLOBAL_ACCESS
}

void CEulerSolver::InitTurboContainers(CGeometry *geometry, CConfig *config){

  /*--- Initialize quantities for the average process for internal flow ---*/

  const auto nSpanWiseSections = config->GetnSpanWiseSections();

  AverageVelocity.resize(nMarker);
  AverageTurboVelocity.resize(nMarker);
  OldAverageTurboVelocity.resize(nMarker);
  ExtAverageTurboVelocity.resize(nMarker);
  AverageFlux.resize(nMarker);
  SpanTotalFlux.resize(nMarker);
  AveragePressure.resize(nMarker,nSpanWiseSections+1) = su2double(0.0);
  OldAveragePressure = AveragePressure;
  RadialEquilibriumPressure = AveragePressure;
  ExtAveragePressure = AveragePressure;
  AverageDensity = AveragePressure;
  OldAverageDensity = AveragePressure;
  ExtAverageDensity = AveragePressure;
  AverageNu = AveragePressure;
  AverageKine = AveragePressure;
  AverageOmega = AveragePressure;
  ExtAverageNu = AveragePressure;
  ExtAverageKine = AveragePressure;
  ExtAverageOmega = AveragePressure;

  for (unsigned long iMarker = 0; iMarker < nMarker; iMarker++) {
    AverageVelocity[iMarker].resize(nSpanWiseSections+1,nDim) = su2double(0.0);
    AverageTurboVelocity[iMarker].resize(nSpanWiseSections+1,nDim) = su2double(0.0);
    OldAverageTurboVelocity[iMarker].resize(nSpanWiseSections+1,nDim) = su2double(0.0);
    ExtAverageTurboVelocity[iMarker].resize(nSpanWiseSections+1,nDim) = su2double(0.0);
    AverageFlux[iMarker].resize(nSpanWiseSections+1,nVar) = su2double(0.0);
    SpanTotalFlux[iMarker].resize(nSpanWiseSections+1,nVar) = su2double(0.0);
  }

  /*--- Initialize primitive quantities for turboperformace ---*/

  const auto nMarkerTurboPerf = config->GetnMarker_TurboPerformance();
  const auto nSpanMax = config->GetnSpanMaxAllZones();

  DensityIn.resize(nMarkerTurboPerf,nSpanMax+1) = su2double(0.0);
  PressureIn = DensityIn;
  TurboVelocityIn.resize(nMarkerTurboPerf);
  DensityOut = DensityIn;
  PressureOut = DensityIn;
  TurboVelocityOut.resize(nMarkerTurboPerf);
  KineIn = DensityIn;
  OmegaIn = DensityIn;
  NuIn = DensityIn;
  KineOut = DensityIn;
  OmegaOut = DensityIn;
  NuOut = DensityIn;

  for (unsigned long iMarker = 0; iMarker < nMarkerTurboPerf; iMarker++) {
    TurboVelocityIn[iMarker].resize(nSpanMax+1,nDim) = su2double(0.0);
    TurboVelocityOut[iMarker].resize(nSpanMax+1,nDim) = su2double(0.0);
  }

  /*--- Initialize quantities for NR BC ---*/

  if(config->GetBoolGiles()){

    CkInflow.resize(nMarker);
    CkOutflow1.resize(nMarker);
    CkOutflow2.resize(nMarker);

    for (unsigned long iMarker = 0; iMarker < nMarker; iMarker++) {
      CkInflow[iMarker].resize(nSpanWiseSections,2*geometry->GetnFreqSpanMax(INFLOW)+1) = complex<su2double>(0.0,0.0);
      CkOutflow1[iMarker].resize(nSpanWiseSections,2*geometry->GetnFreqSpanMax(OUTFLOW)+1) = complex<su2double>(0.0,0.0);
      CkOutflow2[iMarker] = CkOutflow1[iMarker];
    }
  }
}

void CEulerSolver::Set_MPI_ActDisk(CSolver **solver_container, CGeometry *geometry, CConfig *config) {

  unsigned long iter,  iPoint, iVertex, jVertex, iPointTotal,
  Buffer_Send_nPointTotal = 0;
  long iGlobalIndex, iGlobal;
  unsigned short iVar, iMarker, jMarker;
  long nDomain = 0, iDomain, jDomain;
  //bool ActDisk_Perimeter;
  bool rans = (config->GetKind_Turb_Model() != TURB_MODEL::NONE) && (solver_container[TURB_SOL] != nullptr);

  unsigned short nPrimVar_ = nPrimVar;
  if (rans) nPrimVar_ += 2; // Add two extra variables for the turbulence.

  /*--- MPI status and request arrays for non-blocking communications ---*/

  SU2_MPI::Status status;
  SU2_MPI::Request req;

  /*--- Define buffer vector interior domain ---*/

  su2double *Buffer_Send_PrimVar = nullptr;
  long      *Buffer_Send_Data    = nullptr;

  auto *nPointTotal_s = new unsigned long[size];
  auto *nPointTotal_r = new unsigned long[size];
  auto *iPrimVar = new su2double [nPrimVar_];

  unsigned long Buffer_Size_PrimVar = 0;
  unsigned long Buffer_Size_Data    = 0;

  unsigned long PointTotal_Counter = 0;

  /*--- Allocate the memory that we only need if we have MPI support ---*/

  su2double *Buffer_Receive_PrimVar = nullptr;
  long      *Buffer_Receive_Data    = nullptr;

  /*--- Basic dimensionalization ---*/

  nDomain = size;

  /*--- This loop gets the array sizes of points for each
   rank to send to each other rank. ---*/

  for (iDomain = 0; iDomain < nDomain; iDomain++) {

    /*--- Loop over the markers to perform the dimensionalizaton
     of the domain variables ---*/

    Buffer_Send_nPointTotal = 0;

    /*--- Loop over all of the markers and count the number of each
     type of point and element that needs to be sent. ---*/

    for (iMarker = 0; iMarker < config->GetnMarker_All(); iMarker++) {
      if ((config->GetMarker_All_KindBC(iMarker) == ACTDISK_INLET) ||
          (config->GetMarker_All_KindBC(iMarker) == ACTDISK_OUTLET)) {
        for (iVertex = 0; iVertex < geometry->nVertex[iMarker]; iVertex++) {
          //ActDisk_Perimeter = geometry->vertex[iMarker][iVertex]->GetActDisk_Perimeter();
          iPoint = geometry->vertex[iMarker][iVertex]->GetNode();
          jDomain = geometry->vertex[iMarker][iVertex]->GetDonorProcessor();
//          if ((iDomain == jDomain) && (geometry->nodes->GetDomain(iPoint)) && (!ActDisk_Perimeter)) {
          if ((iDomain == jDomain) && (geometry->nodes->GetDomain(iPoint))) {
            Buffer_Send_nPointTotal++;
          }
        }
      }
    }

    /*--- Store the counts on a partition by partition basis. ---*/

    nPointTotal_s[iDomain] = Buffer_Send_nPointTotal;

    /*--- Total counts for allocating send buffers below ---*/

    Buffer_Size_PrimVar += nPointTotal_s[iDomain]*(nPrimVar_);
    Buffer_Size_Data += nPointTotal_s[iDomain]*(3);

  }

  /*--- Allocate the buffer vectors in the appropiate domain (master, iDomain) ---*/

  Buffer_Send_PrimVar = new su2double[Buffer_Size_PrimVar];
  Buffer_Send_Data    = new long[Buffer_Size_Data];

  /*--- Now that we know the sizes of the point, we can
   allocate and send the information in large chunks to all processors. ---*/

  for (iDomain = 0; iDomain < nDomain; iDomain++) {

    /*--- A rank does not communicate with itself through MPI ---*/

    if (rank != iDomain) {

      /*--- Communicate the counts to iDomain with non-blocking sends ---*/

      SU2_MPI::Isend(&nPointTotal_s[iDomain], 1, MPI_UNSIGNED_LONG, iDomain, iDomain, SU2_MPI::GetComm(), &req);
      SU2_MPI::Request_free(&req);

    } else {

      /*--- If iDomain = rank, we simply copy values into place in memory ---*/

      nPointTotal_r[iDomain] = nPointTotal_s[iDomain];

    }

    /*--- Receive the counts. All processors are sending their counters to
     iDomain up above, so only iDomain needs to perform the recv here from
     all other ranks. ---*/

    if (rank == iDomain) {

      for (jDomain = 0; jDomain < size; jDomain++) {

        /*--- A rank does not communicate with itself through MPI ---*/

        if (rank != jDomain) {

          /*--- Recv the data by probing for the current sender, jDomain,
           first and then receiving the values from it. ---*/

          SU2_MPI::Recv(&nPointTotal_r[jDomain], 1, MPI_UNSIGNED_LONG, jDomain, rank, SU2_MPI::GetComm(), &status);

        }
      }

    }
  }

  /*--- Wait for the non-blocking sends to complete. ---*/

  SU2_MPI::Barrier(SU2_MPI::GetComm());

  /*--- Initialize the counters for the larger send buffers (by domain) ---*/

  PointTotal_Counter  = 0;

  for (iDomain = 0; iDomain < nDomain; iDomain++) {

    /*--- Set the value of the interior geometry. Initialize counters. ---*/

    iPointTotal = 0;

    /*--- Load up the actual values into the buffers for sending. ---*/

    for (iMarker = 0; iMarker < config->GetnMarker_All(); iMarker++) {

      if ((config->GetMarker_All_KindBC(iMarker) == ACTDISK_INLET) ||
          (config->GetMarker_All_KindBC(iMarker) == ACTDISK_OUTLET)) {
        for (iVertex = 0; iVertex < geometry->nVertex[iMarker]; iVertex++) {
          iPoint = geometry->vertex[iMarker][iVertex]->GetNode();

          jDomain = geometry->vertex[iMarker][iVertex]->GetDonorProcessor();
          //ActDisk_Perimeter = geometry->vertex[iMarker][iVertex]->GetActDisk_Perimeter();

//          if ((iDomain == jDomain) && (geometry->nodes->GetDomain(iPoint)) && (!ActDisk_Perimeter)) {
          if ((iDomain == jDomain) && (geometry->nodes->GetDomain(iPoint))) {

            for (iVar = 0; iVar < nPrimVar; iVar++) {
              Buffer_Send_PrimVar[(nPrimVar_)*(PointTotal_Counter+iPointTotal)+iVar] = nodes->GetPrimitive(iPoint,iVar);
            }
            if (rans) {
              Buffer_Send_PrimVar[(nPrimVar_)*(PointTotal_Counter+iPointTotal)+nPrimVar] = solver_container[TURB_SOL]->GetNodes()->GetSolution(iPoint,0);
              Buffer_Send_PrimVar[(nPrimVar_)*(PointTotal_Counter+iPointTotal)+(nPrimVar+1)] = 0.0;
            }

            iGlobalIndex = geometry->nodes->GetGlobalIndex(iPoint);
            jVertex = geometry->vertex[iMarker][iVertex]->GetDonorVertex();
            jMarker = geometry->vertex[iMarker][iVertex]->GetDonorMarker();

            Buffer_Send_Data[(3)*(PointTotal_Counter+iPointTotal)+(0)]  = iGlobalIndex;
            Buffer_Send_Data[(3)*(PointTotal_Counter+iPointTotal)+(1)] = jVertex;
            Buffer_Send_Data[(3)*(PointTotal_Counter+iPointTotal)+(2)]  = jMarker;

            iPointTotal++;

          }

        }

      }

    }

    /*--- Send the buffers with the geometrical information ---*/

    if (iDomain != rank) {

      /*--- Communicate the coordinates, global index, colors, and element
       date to iDomain with non-blocking sends. ---*/

      SU2_MPI::Isend(&Buffer_Send_PrimVar[PointTotal_Counter*(nPrimVar_)],
                     nPointTotal_s[iDomain]*(nPrimVar_), MPI_DOUBLE, iDomain,
                     iDomain,  SU2_MPI::GetComm(), &req);
      SU2_MPI::Request_free(&req);

      SU2_MPI::Isend(&Buffer_Send_Data[PointTotal_Counter*(3)],
                     nPointTotal_s[iDomain]*(3), MPI_LONG, iDomain,
                     iDomain+nDomain,  SU2_MPI::GetComm(), &req);
      SU2_MPI::Request_free(&req);
    }

    else {

      /*--- Allocate local memory for the local recv of the elements ---*/

      Buffer_Receive_PrimVar            = new su2double[nPointTotal_s[iDomain]*(nPrimVar_)];
      Buffer_Receive_Data               = new long[nPointTotal_s[iDomain]*(3)];

      for (iter = 0; iter < nPointTotal_s[iDomain]*(nPrimVar_); iter++)
        Buffer_Receive_PrimVar[iter] = Buffer_Send_PrimVar[PointTotal_Counter*(nPrimVar_)+iter];

      for (iter = 0; iter < nPointTotal_s[iDomain]*(3); iter++)
        Buffer_Receive_Data[iter] = Buffer_Send_Data[PointTotal_Counter*(3)+iter];


      /*--- Recv the point data from ourselves (same procedure as above) ---*/

      for (iPoint = 0; iPoint < nPointTotal_r[iDomain]; iPoint++) {

        for (iVar = 0; iVar < nPrimVar_; iVar++)
          iPrimVar[iVar] = Buffer_Receive_PrimVar[iPoint*(nPrimVar_)+iVar];

        iGlobal       =  Buffer_Receive_Data[iPoint*(3)+(0)];
        iVertex      =  Buffer_Receive_Data[iPoint*(3)+(1)];
        iMarker      = Buffer_Receive_Data[iPoint*(3)+(2)];

        for (iVar = 0; iVar < nPrimVar_; iVar++)
          DonorPrimVar[iMarker][iVertex][iVar] = iPrimVar[iVar];

        SetDonorGlobalIndex(iMarker, iVertex, iGlobal);

      }

      /*--- Delete memory for recv the point stuff ---*/

      delete [] Buffer_Receive_PrimVar;
      delete [] Buffer_Receive_Data;

    }

    /*--- Increment the counters for the send buffers (iDomain loop) ---*/

    PointTotal_Counter += iPointTotal;

  }

  /*--- Wait for the non-blocking sends to complete. ---*/

  SU2_MPI::Barrier(SU2_MPI::GetComm());

  /*--- The next section begins the recv of all data for the interior
   points/elements in the mesh. First, create the domain structures for
   the points on this rank. First, we recv all of the point data ---*/

  for (iDomain = 0; iDomain < size; iDomain++) {

    if (rank != iDomain) {

#ifdef HAVE_MPI

      /*--- Allocate the receive buffer vector. Send the colors so that we
       know whether what we recv is an owned or halo node. ---*/

      Buffer_Receive_PrimVar            = new su2double [nPointTotal_r[iDomain]*(nPrimVar_)];
      Buffer_Receive_Data               = new long [nPointTotal_r[iDomain]*(3)];

      /*--- Receive the buffers with the coords, global index, and colors ---*/

      SU2_MPI::Recv(Buffer_Receive_PrimVar, nPointTotal_r[iDomain]*(nPrimVar_) , MPI_DOUBLE,
                    iDomain, rank, SU2_MPI::GetComm(), &status);

      SU2_MPI::Recv(Buffer_Receive_Data, nPointTotal_r[iDomain]*(3) , MPI_LONG,
                    iDomain, rank+nDomain, SU2_MPI::GetComm(), &status);

      /*--- Loop over all of the points that we have recv'd and store the
       coords, global index vertex and markers ---*/

      for (iPoint = 0; iPoint < nPointTotal_r[iDomain]; iPoint++) {

        iGlobal      = Buffer_Receive_Data[iPoint*(3)+(0)];
        iVertex      = Buffer_Receive_Data[iPoint*(3)+(1)];
        iMarker      = Buffer_Receive_Data[iPoint*(3)+(2)];

        for (iVar = 0; iVar < nPrimVar_; iVar++)
          iPrimVar[iVar] = Buffer_Receive_PrimVar[iPoint*(nPrimVar_)+iVar];

        for (iVar = 0; iVar < nPrimVar_; iVar++) {
          DonorPrimVar[iMarker][iVertex][iVar] = iPrimVar[iVar];
        }

        SetDonorGlobalIndex(iMarker, iVertex, iGlobal);

      }

      /*--- Delete memory for recv the point stuff ---*/

      delete [] Buffer_Receive_PrimVar;
      delete [] Buffer_Receive_Data;

#endif

    }

  }

  /*--- Wait for the non-blocking sends to complete. ---*/

  SU2_MPI::Barrier(SU2_MPI::GetComm());

  /*--- Free all of the memory used for communicating points and elements ---*/

  delete[] Buffer_Send_PrimVar;
  delete[] Buffer_Send_Data;

  /*--- Release all of the temporary memory ---*/

  delete [] nPointTotal_s;
  delete [] nPointTotal_r;
  delete [] iPrimVar;

}

void CEulerSolver::SetNondimensionalization(CConfig *config, unsigned short iMesh) {

  su2double Temperature_FreeStream = 0.0, Mach2Vel_FreeStream = 0.0, ModVel_FreeStream = 0.0,
  Energy_FreeStream = 0.0, ModVel_FreeStreamND = 0.0, Velocity_Reynolds = 0.0,
  Omega_FreeStream = 0.0, Omega_FreeStreamND = 0.0, Viscosity_FreeStream = 0.0,
  Density_FreeStream = 0.0, Pressure_FreeStream = 0.0, Tke_FreeStream = 0.0, Re_ThetaT_FreeStream = 0.0,
  Length_Ref = 0.0, Density_Ref = 0.0, Pressure_Ref = 0.0, Velocity_Ref = 0.0,
  Temperature_Ref = 0.0, Time_Ref = 0.0, Omega_Ref = 0.0, Force_Ref = 0.0,
  Gas_Constant_Ref = 0.0, Viscosity_Ref = 0.0, Conductivity_Ref = 0.0, Energy_Ref= 0.0,
  Froude = 0.0, Pressure_FreeStreamND = 0.0, Density_FreeStreamND = 0.0,
  Temperature_FreeStreamND = 0.0, Gas_ConstantND = 0.0,
  Velocity_FreeStreamND[3] = {0.0, 0.0, 0.0}, Viscosity_FreeStreamND = 0.0,
  Tke_FreeStreamND = 0.0, Energy_FreeStreamND = 0.0,
  Total_UnstTimeND = 0.0, Delta_UnstTimeND = 0.0, TgammaR = 0.0, Heat_Flux_Ref = 0.0;

  unsigned short iDim;

  /*--- Local variables ---*/

  su2double Alpha         = config->GetAoA()*PI_NUMBER/180.0;
  su2double Beta          = config->GetAoS()*PI_NUMBER/180.0;
  su2double Mach          = config->GetMach();
  su2double Reynolds      = config->GetReynolds();
  bool unsteady           = (config->GetTime_Marching() != TIME_MARCHING::STEADY);
  bool viscous            = config->GetViscous();
  bool gravity            = config->GetGravityForce();
  bool turbulent          = (config->GetKind_Turb_Model() != TURB_MODEL::NONE);
  bool tkeNeeded          = (turbulent && config->GetKind_Turb_Model() == TURB_MODEL::SST);
  bool free_stream_temp   = (config->GetKind_FreeStreamOption() == FREESTREAM_OPTION::TEMPERATURE_FS);
  bool reynolds_init      = (config->GetKind_InitOption() == REYNOLDS);
  bool aeroelastic        = config->GetAeroelastic_Simulation();

  /*--- Set temperature via the flutter speed index ---*/
  if (aeroelastic) {
    su2double vf             = config->GetAeroelastic_Flutter_Speed_Index();
    su2double w_alpha        = config->GetAeroelastic_Frequency_Pitch();
    su2double b              = config->GetLength_Reynolds()/2.0; // airfoil semichord, Reynolds length is by defaul 1.0
    su2double mu             = config->GetAeroelastic_Airfoil_Mass_Ratio();
    // The temperature times gamma times the gas constant. Depending on the FluidModel temp is calculated below.
    TgammaR = ((vf*vf)*(b*b)*(w_alpha*w_alpha)*mu) / (Mach*Mach);
  }

  /*--- Compressible non dimensionalization ---*/

  /*--- Compute the Free Stream velocity, using the Mach number ---*/

  Pressure_FreeStream = config->GetPressure_FreeStream();
  Density_FreeStream  = config->GetDensity_FreeStream();
  Temperature_FreeStream = config->GetTemperature_FreeStream();

  /*--- The dimensional viscosity is needed to determine the free-stream conditions.
        To accomplish this, simply set the non-dimensional coefficients to the
        dimensional ones. This will be overruled later.---*/

  config->SetTemperature_Ref(1.0);
  config->SetViscosity_Ref(1.0);
  config->SetConductivity_Ref(1.0);

  CFluidModel* auxFluidModel = nullptr;

  switch (config->GetKind_FluidModel()) {

    case STANDARD_AIR:

      switch (config->GetSystemMeasurements()) {
        case SI: config->SetGas_Constant(287.058); break;
        case US: config->SetGas_Constant(1716.49); break;
      }

      auxFluidModel = new CIdealGas(1.4, config->GetGas_Constant());

      if (free_stream_temp && aeroelastic) {
        Temperature_FreeStream = TgammaR / (config->GetGas_Constant()*1.4);
        config->SetTemperature_FreeStream(Temperature_FreeStream);
      }
      break;

    case IDEAL_GAS:

      auxFluidModel = new CIdealGas(Gamma, config->GetGas_Constant());
      break;

    case VW_GAS:

      auxFluidModel = new CVanDerWaalsGas(Gamma, config->GetGas_Constant(),
                 config->GetPressure_Critical(), config->GetTemperature_Critical());
      break;

    case PR_GAS:

      auxFluidModel = new CPengRobinson(Gamma, config->GetGas_Constant(), config->GetPressure_Critical(),
                                        config->GetTemperature_Critical(), config->GetAcentric_Factor());
      break;

    case DATADRIVEN_FLUID:

      auxFluidModel = new CDataDrivenFluid(config);

      break;
    case COOLPROP:

      auxFluidModel = new CCoolProp(config->GetFluid_Name());
      break;

    default:
      SU2_MPI::Error("Unknown fluid model.", CURRENT_FUNCTION);
      break;
  }

  if (free_stream_temp) {
    auxFluidModel->SetTDState_PT(Pressure_FreeStream, Temperature_FreeStream);
    Density_FreeStream = auxFluidModel->GetDensity();
    config->SetDensity_FreeStream(Density_FreeStream);
  }
  else {
    auxFluidModel->SetTDState_Prho(Pressure_FreeStream, Density_FreeStream );
    Temperature_FreeStream = auxFluidModel->GetTemperature();
    config->SetTemperature_FreeStream(Temperature_FreeStream);
  }

  Mach2Vel_FreeStream = auxFluidModel->GetSoundSpeed();

  /*--- Compute the Free Stream velocity, using the Mach number ---*/

  if (nDim == 2) {
    config->GetVelocity_FreeStream()[0] = cos(Alpha)*Mach*Mach2Vel_FreeStream;
    config->GetVelocity_FreeStream()[1] = sin(Alpha)*Mach*Mach2Vel_FreeStream;
  }
  if (nDim == 3) {
    config->GetVelocity_FreeStream()[0] = cos(Alpha)*cos(Beta)*Mach*Mach2Vel_FreeStream;
    config->GetVelocity_FreeStream()[1] = sin(Beta)*Mach*Mach2Vel_FreeStream;
    config->GetVelocity_FreeStream()[2] = sin(Alpha)*cos(Beta)*Mach*Mach2Vel_FreeStream;
  }

  /*--- Compute the modulus of the free stream velocity ---*/

  ModVel_FreeStream = 0.0;
  for (iDim = 0; iDim < nDim; iDim++)
    ModVel_FreeStream += config->GetVelocity_FreeStream()[iDim]*config->GetVelocity_FreeStream()[iDim];
  ModVel_FreeStream = sqrt(ModVel_FreeStream); config->SetModVel_FreeStream(ModVel_FreeStream);

  /*--- Viscous initialization ---*/

  if (viscous) {

    /*--- Check if there is mesh motion. If yes, use the Mach
       number relative to the body to initialize the flow. ---*/

    if (dynamic_grid) Velocity_Reynolds = config->GetMach_Motion()*Mach2Vel_FreeStream;
    else Velocity_Reynolds = ModVel_FreeStream;

    /*--- Reynolds based initialization ---*/

    if (reynolds_init) {

      /*--- For viscous flows, pressure will be computed from a density
            that is found from the Reynolds number. The viscosity is computed
            from the dimensional version of Sutherland's law or the constant
            viscosity, depending on the input option.---*/

      auxFluidModel->SetLaminarViscosityModel(config);

      Viscosity_FreeStream = auxFluidModel->GetLaminarViscosity();
      config->SetViscosity_FreeStream(Viscosity_FreeStream);

      Density_FreeStream = Reynolds*Viscosity_FreeStream/(Velocity_Reynolds*config->GetLength_Reynolds());
      config->SetDensity_FreeStream(Density_FreeStream);
      auxFluidModel->SetTDState_rhoT(Density_FreeStream, Temperature_FreeStream);
      Pressure_FreeStream = auxFluidModel->GetPressure();
      config->SetPressure_FreeStream(Pressure_FreeStream);
      Energy_FreeStream = auxFluidModel->GetStaticEnergy() + 0.5*ModVel_FreeStream*ModVel_FreeStream;

    }

    /*--- Thermodynamics quantities based initialization ---*/

    else {

      auxFluidModel->SetLaminarViscosityModel(config);
      Viscosity_FreeStream = auxFluidModel->GetLaminarViscosity();
      config->SetViscosity_FreeStream(Viscosity_FreeStream);
      Energy_FreeStream = auxFluidModel->GetStaticEnergy() + 0.5*ModVel_FreeStream*ModVel_FreeStream;

      /*--- Compute Reynolds number ---*/
      Reynolds = (Density_FreeStream*Velocity_Reynolds*config->GetLength_Reynolds())/Viscosity_FreeStream;
      config->SetReynolds(Reynolds);
    }

    /*--- Turbulence kinetic energy ---*/

    Tke_FreeStream  = 3.0/2.0*(ModVel_FreeStream*ModVel_FreeStream*config->GetTurbulenceIntensity_FreeStream()*config->GetTurbulenceIntensity_FreeStream());

  }
  else {

    /*--- For inviscid flow, energy is calculated from the specified
       FreeStream quantities using the proper gas law. ---*/

    Energy_FreeStream = auxFluidModel->GetStaticEnergy() + 0.5*ModVel_FreeStream*ModVel_FreeStream;

  }

  /*-- Compute the freestream energy. ---*/

  if (tkeNeeded) { Energy_FreeStream += Tke_FreeStream; }; config->SetEnergy_FreeStream(Energy_FreeStream);

  /*--- Compute non dimensional quantities. By definition,
     Lref is one because we have converted the grid to meters. ---*/

  if (config->GetRef_NonDim() == DIMENSIONAL) {
    Pressure_Ref      = 1.0;
    Density_Ref       = 1.0;
    Temperature_Ref   = 1.0;
  }
  else if (config->GetRef_NonDim() == FREESTREAM_PRESS_EQ_ONE) {
    Pressure_Ref      = Pressure_FreeStream;     // Pressure_FreeStream = 1.0
    Density_Ref       = Density_FreeStream;      // Density_FreeStream = 1.0
    Temperature_Ref   = Temperature_FreeStream;  // Temperature_FreeStream = 1.0
  }
  else if (config->GetRef_NonDim() == FREESTREAM_VEL_EQ_MACH) {
    Pressure_Ref      = Gamma*Pressure_FreeStream; // Pressure_FreeStream = 1.0/Gamma
    Density_Ref       = Density_FreeStream;        // Density_FreeStream = 1.0
    Temperature_Ref   = Temperature_FreeStream;    // Temp_FreeStream = 1.0
  }
  else if (config->GetRef_NonDim() == FREESTREAM_VEL_EQ_ONE) {
    Pressure_Ref      = Mach*Mach*Gamma*Pressure_FreeStream; // Pressure_FreeStream = 1.0/(Gamma*(M_inf)^2)
    Density_Ref       = Density_FreeStream;        // Density_FreeStream = 1.0
    Temperature_Ref   = Temperature_FreeStream;    // Temp_FreeStream = 1.0
  }
  config->SetPressure_Ref(Pressure_Ref);
  config->SetDensity_Ref(Density_Ref);
  config->SetTemperature_Ref(Temperature_Ref);

  Length_Ref        = 1.0;                                                         config->SetLength_Ref(Length_Ref);
  Velocity_Ref      = sqrt(config->GetPressure_Ref()/config->GetDensity_Ref());    config->SetVelocity_Ref(Velocity_Ref);
  Time_Ref          = Length_Ref/Velocity_Ref;                                     config->SetTime_Ref(Time_Ref);
  Omega_Ref         = Velocity_Ref/Length_Ref;                                     config->SetOmega_Ref(Omega_Ref);
  Force_Ref         = config->GetDensity_Ref()*Velocity_Ref*Velocity_Ref*Length_Ref*Length_Ref; config->SetForce_Ref(Force_Ref);
  Heat_Flux_Ref     = Density_Ref*Velocity_Ref*Velocity_Ref*Velocity_Ref;           config->SetHeat_Flux_Ref(Heat_Flux_Ref);
  Gas_Constant_Ref  = Velocity_Ref*Velocity_Ref/config->GetTemperature_Ref();      config->SetGas_Constant_Ref(Gas_Constant_Ref);
  Viscosity_Ref     = config->GetDensity_Ref()*Velocity_Ref*Length_Ref;            config->SetViscosity_Ref(Viscosity_Ref);
  Conductivity_Ref  = Viscosity_Ref*Gas_Constant_Ref;                              config->SetConductivity_Ref(Conductivity_Ref);
  Froude            = ModVel_FreeStream/sqrt(STANDARD_GRAVITY*Length_Ref);         config->SetFroude(Froude);

  /*--- Divide by reference values, to compute the non-dimensional free-stream values ---*/

  Pressure_FreeStreamND = Pressure_FreeStream/config->GetPressure_Ref();  config->SetPressure_FreeStreamND(Pressure_FreeStreamND);
  Density_FreeStreamND  = Density_FreeStream/config->GetDensity_Ref();    config->SetDensity_FreeStreamND(Density_FreeStreamND);

  for (iDim = 0; iDim < nDim; iDim++) {
    Velocity_FreeStreamND[iDim] = config->GetVelocity_FreeStream()[iDim]/Velocity_Ref; config->SetVelocity_FreeStreamND(Velocity_FreeStreamND[iDim], iDim);
  }

  Temperature_FreeStreamND = Temperature_FreeStream/config->GetTemperature_Ref(); config->SetTemperature_FreeStreamND(Temperature_FreeStreamND);

  Gas_ConstantND = config->GetGas_Constant()/Gas_Constant_Ref;    config->SetGas_ConstantND(Gas_ConstantND);


  ModVel_FreeStreamND = 0.0;
  for (iDim = 0; iDim < nDim; iDim++) ModVel_FreeStreamND += Velocity_FreeStreamND[iDim]*Velocity_FreeStreamND[iDim];
  ModVel_FreeStreamND    = sqrt(ModVel_FreeStreamND); config->SetModVel_FreeStreamND(ModVel_FreeStreamND);

  Viscosity_FreeStreamND = Viscosity_FreeStream / Viscosity_Ref;   config->SetViscosity_FreeStreamND(Viscosity_FreeStreamND);

  Tke_FreeStream  = 3.0/2.0*(ModVel_FreeStream*ModVel_FreeStream*config->GetTurbulenceIntensity_FreeStream()*config->GetTurbulenceIntensity_FreeStream());
  config->SetTke_FreeStream(Tke_FreeStream);

  Tke_FreeStreamND  = 3.0/2.0*(ModVel_FreeStreamND*ModVel_FreeStreamND*config->GetTurbulenceIntensity_FreeStream()*config->GetTurbulenceIntensity_FreeStream());
  config->SetTke_FreeStreamND(Tke_FreeStreamND);

  Omega_FreeStream = Density_FreeStream*Tke_FreeStream/(Viscosity_FreeStream*config->GetTurb2LamViscRatio_FreeStream());
  config->SetOmega_FreeStream(Omega_FreeStream);

  Omega_FreeStreamND = Density_FreeStreamND*Tke_FreeStreamND/(Viscosity_FreeStreamND*config->GetTurb2LamViscRatio_FreeStream());
  config->SetOmega_FreeStreamND(Omega_FreeStreamND);

  if (config->GetTurbulenceIntensity_FreeStream() *100 <= 1.3) {
    if (config->GetTurbulenceIntensity_FreeStream() *100 >=0.027) {
        Re_ThetaT_FreeStream = (1173.51-589.428*config->GetTurbulenceIntensity_FreeStream() *100+0.2196/
        (config->GetTurbulenceIntensity_FreeStream() *100*config->GetTurbulenceIntensity_FreeStream() *100));
      }
    else {
      Re_ThetaT_FreeStream = (1173.51-589.428*config->GetTurbulenceIntensity_FreeStream() *100+0.2196/(0.27*0.27));
    }
  }
  else {
    Re_ThetaT_FreeStream = 331.5*pow(config->GetTurbulenceIntensity_FreeStream() *100-0.5658,-0.671);
  }
  config->SetReThetaT_FreeStream(Re_ThetaT_FreeStream);

  const su2double MassDiffusivityND = config->GetDiffusivity_Constant() / (Velocity_Ref * Length_Ref);
  config->SetDiffusivity_ConstantND(MassDiffusivityND);

  /*--- Initialize the dimensionless Fluid Model that will be used to solve the dimensionless problem ---*/

  /*--- Auxilary (dimensional) FluidModel no longer needed. ---*/
  delete auxFluidModel;

  /*--- Create one final fluid model object per OpenMP thread to be able to use them in parallel.
   *    GetFluidModel() should be used to automatically access the "right" object of each thread. ---*/

  assert(FluidModel.empty() && "Potential memory leak!");
  FluidModel.resize(omp_get_max_threads());

  SU2_OMP_PARALLEL
  {
    const int thread = omp_get_thread_num();

    switch (config->GetKind_FluidModel()) {

      case STANDARD_AIR:
        FluidModel[thread] = new CIdealGas(1.4, Gas_ConstantND);
        break;

      case IDEAL_GAS:
        FluidModel[thread] = new CIdealGas(Gamma, Gas_ConstantND);
        break;

      case VW_GAS:
        FluidModel[thread] = new CVanDerWaalsGas(Gamma, Gas_ConstantND,
                                                 config->GetPressure_Critical() / config->GetPressure_Ref(),
                                                 config->GetTemperature_Critical() / config->GetTemperature_Ref());
        break;

      case PR_GAS:
        FluidModel[thread] = new CPengRobinson(Gamma, Gas_ConstantND,
                                               config->GetPressure_Critical() / config->GetPressure_Ref(),
                                               config->GetTemperature_Critical() / config->GetTemperature_Ref(),
                                               config->GetAcentric_Factor());
        break;

      case DATADRIVEN_FLUID:
        FluidModel[thread] = new CDataDrivenFluid(config, false);
        break;

      case COOLPROP:
        FluidModel[thread] = new CCoolProp(config->GetFluid_Name());
        break;
    }

    GetFluidModel()->SetEnergy_Prho(Pressure_FreeStreamND, Density_FreeStreamND);
    if (viscous) {
      GetFluidModel()->SetLaminarViscosityModel(config);
      GetFluidModel()->SetThermalConductivityModel(config);
      GetFluidModel()->SetMassDiffusivityModel(config);
    }

  }
  END_SU2_OMP_PARALLEL

  Energy_FreeStreamND = GetFluidModel()->GetStaticEnergy() + 0.5*ModVel_FreeStreamND*ModVel_FreeStreamND;

  if (tkeNeeded) Energy_FreeStreamND += Tke_FreeStreamND;

  config->SetEnergy_FreeStreamND(Energy_FreeStreamND);

  Energy_Ref = Energy_FreeStream/Energy_FreeStreamND; config->SetEnergy_Ref(Energy_Ref);

  Total_UnstTimeND = config->GetTotal_UnstTime() / Time_Ref;    config->SetTotal_UnstTimeND(Total_UnstTimeND);
  Delta_UnstTimeND = config->GetDelta_UnstTime() / Time_Ref;    config->SetDelta_UnstTimeND(Delta_UnstTimeND);

  /*--- Write output to the console if this is the master node and first domain ---*/

  if ((rank == MASTER_NODE) && (MGLevel == MESH_0)) {

    cout.precision(6);

    if (viscous) {
      cout << "Viscous flow: Computing pressure using the ideal gas law" << endl;
      cout << "based on the free-stream temperature and a density computed" << endl;
      cout << "from the Reynolds number." << endl;
    } else {
      cout << "Inviscid flow: Computing density based on free-stream" << endl;
      cout << "temperature and pressure using the ideal gas law." << endl;
    }

    if (dynamic_grid) cout << "Force coefficients computed using MACH_MOTION." << endl;
    else cout << "Force coefficients computed using free-stream values." << endl;

    stringstream NonDimTableOut, ModelTableOut;
    stringstream Unit;

    cout << endl;
    PrintingToolbox::CTablePrinter ModelTable(&ModelTableOut);
    ModelTableOut <<"-- Models:"<< endl;

    ModelTable.AddColumn("Viscosity Model", 25);
    ModelTable.AddColumn("Conductivity Model", 26);
    ModelTable.AddColumn("Fluid Model", 25);
    ModelTable.SetAlign(PrintingToolbox::CTablePrinter::RIGHT);
    ModelTable.PrintHeader();

    PrintingToolbox::CTablePrinter NonDimTable(&NonDimTableOut);
    NonDimTable.AddColumn("Name", 22);
    NonDimTable.AddColumn("Dim. value", 14);
    NonDimTable.AddColumn("Ref. value", 14);
    NonDimTable.AddColumn("Unit", 10);
    NonDimTable.AddColumn("Non-dim. value", 14);
    NonDimTable.SetAlign(PrintingToolbox::CTablePrinter::RIGHT);

    NonDimTableOut <<"-- Fluid properties:"<< endl;

    NonDimTable.PrintHeader();

    if (viscous) {

      switch(config->GetKind_ViscosityModel()){
      case VISCOSITYMODEL::CONSTANT:
        ModelTable << "CONSTANT_VISCOSITY";
        if      (config->GetSystemMeasurements() == SI) Unit << "N.s/m^2";
        else if (config->GetSystemMeasurements() == US) Unit << "lbf.s/ft^2";
        NonDimTable << "Viscosity" << config->GetMu_Constant() << config->GetMu_Constant()/config->GetMu_ConstantND() << Unit.str() << config->GetMu_ConstantND();
        Unit.str("");
        NonDimTable.PrintFooter();
        break;

      case VISCOSITYMODEL::COOLPROP:
        ModelTable << "COOLPROP";
        if      (config->GetSystemMeasurements() == SI) Unit << "N.s/m^2";
        else if (config->GetSystemMeasurements() == US) Unit << "lbf.s/ft^2";
        NonDimTable << "Viscosity" << "--" << "--" << Unit.str() << config->GetMu_ConstantND();
        Unit.str("");
        NonDimTable.PrintFooter();
        break;

      case VISCOSITYMODEL::SUTHERLAND:
        ModelTable << "SUTHERLAND";
        if      (config->GetSystemMeasurements() == SI) Unit << "N.s/m^2";
        else if (config->GetSystemMeasurements() == US) Unit << "lbf.s/ft^2";
        NonDimTable << "Ref. Viscosity" <<  config->GetMu_Ref() <<  config->GetViscosity_Ref() << Unit.str() << config->GetMu_RefND();
        Unit.str("");
        if      (config->GetSystemMeasurements() == SI) Unit << "K";
        else if (config->GetSystemMeasurements() == US) Unit << "R";
        NonDimTable << "Sutherland Temp." << config->GetMu_Temperature_Ref() <<  config->GetTemperature_Ref() << Unit.str() << config->GetMu_Temperature_RefND();
        Unit.str("");
        if      (config->GetSystemMeasurements() == SI) Unit << "K";
        else if (config->GetSystemMeasurements() == US) Unit << "R";
        NonDimTable << "Sutherland Const." << config->GetMu_S() << config->GetTemperature_Ref() << Unit.str() << config->GetMu_SND();
        Unit.str("");
        NonDimTable.PrintFooter();
        break;

      default:
        break;

      }
      switch(config->GetKind_ConductivityModel()){
      case CONDUCTIVITYMODEL::CONSTANT_PRANDTL:
        ModelTable << "CONSTANT_PRANDTL";
        NonDimTable << "Prandtl (Lam.)"  << "-" << "-" << "-" << config->GetPrandtl_Lam();
        Unit.str("");
        NonDimTable << "Prandtl (Turb.)" << "-" << "-" << "-" << config->GetPrandtl_Turb();
        Unit.str("");
        NonDimTable.PrintFooter();
        break;

      case CONDUCTIVITYMODEL::CONSTANT:
        ModelTable << "CONSTANT";
        Unit << "W/m^2.K";
        NonDimTable << "Molecular Cond." << config->GetThermal_Conductivity_Constant() << config->GetThermal_Conductivity_Constant()/config->GetThermal_Conductivity_ConstantND() << Unit.str() << config->GetThermal_Conductivity_ConstantND();
        Unit.str("");
        NonDimTable.PrintFooter();
        break;

      case CONDUCTIVITYMODEL::COOLPROP:
        ModelTable << "COOLPROP";
        Unit << "W/m^2.K";
        NonDimTable << "Molecular Cond." << "--" << "--" << Unit.str() << config->GetThermal_Conductivity_ConstantND();
        Unit.str("");
        NonDimTable.PrintFooter();
        break;

      default:
        break;

      }
    } else {
      ModelTable << "-" << "-";
    }

    if      (config->GetSystemMeasurements() == SI) Unit << "N.m/kg.K";
    else if (config->GetSystemMeasurements() == US) Unit << "lbf.ft/slug.R";
    if (config->GetKind_FluidModel() == COOLPROP) {
      CCoolProp auxFluidModel(config->GetFluid_Name());
      NonDimTable << "Gas Constant" << auxFluidModel.GetGas_Constant() << config->GetGas_Constant_Ref() << Unit.str() << auxFluidModel.GetGas_Constant()/config->GetGas_Constant_Ref();
    }
    else {
        NonDimTable << "Gas Constant" << config->GetGas_Constant() << config->GetGas_Constant_Ref() << Unit.str() << config->GetGas_ConstantND();
    }
    Unit.str("");
    if      (config->GetSystemMeasurements() == SI) Unit << "N.m/kg.K";
    else if (config->GetSystemMeasurements() == US) Unit << "lbf.ft/slug.R";
    if (config->GetKind_FluidModel() == COOLPROP) {
      NonDimTable << "Spec. Heat Ratio" << "-" << "-" << "-" << "-";
    }
    else {
        NonDimTable << "Spec. Heat Ratio" << "-" << "-" << "-" << Gamma;
    }
    Unit.str("");

    switch(config->GetKind_FluidModel()){
    case STANDARD_AIR:
      ModelTable << "STANDARD_AIR";
      break;
    case IDEAL_GAS:
      ModelTable << "IDEAL_GAS";
      break;
    case VW_GAS:
      ModelTable << "VW_GAS";
      break;
    case PR_GAS:
      ModelTable << "PR_GAS";
      break;
    case COOLPROP:
      ModelTable << "CoolProp library";
      break;
    }

    if (config->GetKind_FluidModel() == VW_GAS || config->GetKind_FluidModel() == PR_GAS){
        NonDimTable << "Critical Pressure" << config->GetPressure_Critical() << config->GetPressure_Ref() << Unit.str() << config->GetPressure_Critical() /config->GetPressure_Ref();
        Unit.str("");
        Unit << "K";
        NonDimTable << "Critical Temperature" << config->GetTemperature_Critical() << config->GetTemperature_Ref() << Unit.str() << config->GetTemperature_Critical() /config->GetTemperature_Ref();
        Unit.str("");
    }
    if (config->GetKind_FluidModel() == COOLPROP) {
      CCoolProp auxFluidModel(config->GetFluid_Name());
      NonDimTable << "Critical Pressure" << auxFluidModel.GetPressure_Critical() << config->GetPressure_Ref() << Unit.str() << auxFluidModel.GetPressure_Critical() /config->GetPressure_Ref();
      Unit.str("");
      Unit << "K";
      NonDimTable << "Critical Temperature" << auxFluidModel.GetTemperature_Critical() << config->GetTemperature_Ref() << Unit.str() << auxFluidModel.GetTemperature_Critical() /config->GetTemperature_Ref();
      Unit.str("");
    }
    NonDimTable.PrintFooter();

    NonDimTableOut <<"-- Initial and free-stream conditions:"<< endl;

    NonDimTable.PrintHeader();

    if      (config->GetSystemMeasurements() == SI) Unit << "Pa";
    else if (config->GetSystemMeasurements() == US) Unit << "psf";
    NonDimTable << "Static Pressure" << config->GetPressure_FreeStream() << config->GetPressure_Ref() << Unit.str() << config->GetPressure_FreeStreamND();
    Unit.str("");
    if      (config->GetSystemMeasurements() == SI) Unit << "kg/m^3";
    else if (config->GetSystemMeasurements() == US) Unit << "slug/ft^3";
    NonDimTable << "Density" << config->GetDensity_FreeStream() << config->GetDensity_Ref() << Unit.str() << config->GetDensity_FreeStreamND();
    Unit.str("");
    if      (config->GetSystemMeasurements() == SI) Unit << "K";
    else if (config->GetSystemMeasurements() == US) Unit << "R";
    NonDimTable << "Temperature" << config->GetTemperature_FreeStream() << config->GetTemperature_Ref() << Unit.str() << config->GetTemperature_FreeStreamND();
    Unit.str("");
    if      (config->GetSystemMeasurements() == SI) Unit << "m^2/s^2";
    else if (config->GetSystemMeasurements() == US) Unit << "ft^2/s^2";
    NonDimTable << "Total Energy" << config->GetEnergy_FreeStream() << config->GetEnergy_Ref() << Unit.str() << config->GetEnergy_FreeStreamND();
    Unit.str("");
    if      (config->GetSystemMeasurements() == SI) Unit << "m/s";
    else if (config->GetSystemMeasurements() == US) Unit << "ft/s";
    NonDimTable << "Velocity-X" << config->GetVelocity_FreeStream()[0] << config->GetVelocity_Ref() << Unit.str() << config->GetVelocity_FreeStreamND()[0];
    NonDimTable << "Velocity-Y" << config->GetVelocity_FreeStream()[1] << config->GetVelocity_Ref() << Unit.str() << config->GetVelocity_FreeStreamND()[1];
    if (nDim == 3){
      NonDimTable << "Velocity-Z" << config->GetVelocity_FreeStream()[2] << config->GetVelocity_Ref() << Unit.str() << config->GetVelocity_FreeStreamND()[2];
    }
    NonDimTable << "Velocity Magnitude" << config->GetModVel_FreeStream() << config->GetVelocity_Ref() << Unit.str() << config->GetModVel_FreeStreamND();
    Unit.str("");

    if (viscous){
      NonDimTable.PrintFooter();
      if      (config->GetSystemMeasurements() == SI) Unit << "N.s/m^2";
      else if (config->GetSystemMeasurements() == US) Unit << "lbf.s/ft^2";
      NonDimTable << "Viscosity" << config->GetViscosity_FreeStream() << config->GetViscosity_Ref() << Unit.str() << config->GetViscosity_FreeStreamND();
      Unit.str("");
      if      (config->GetSystemMeasurements() == SI) Unit << "W/m^2.K";
      else if (config->GetSystemMeasurements() == US) Unit << "lbf/ft.s.R";
      NonDimTable << "Conductivity" << "-" << config->GetThermal_Conductivity_Ref() << Unit.str() << "-";
      Unit.str("");
      if (turbulent){
        if      (config->GetSystemMeasurements() == SI) Unit << "m^2/s^2";
        else if (config->GetSystemMeasurements() == US) Unit << "ft^2/s^2";
        NonDimTable << "Turb. Kin. Energy" << config->GetTke_FreeStream() << config->GetTke_FreeStream()/config->GetTke_FreeStreamND() << Unit.str() << config->GetTke_FreeStreamND();
        Unit.str("");
        if      (config->GetSystemMeasurements() == SI) Unit << "1/s";
        else if (config->GetSystemMeasurements() == US) Unit << "1/s";
        NonDimTable << "Spec. Dissipation" << config->GetOmega_FreeStream() << config->GetOmega_FreeStream()/config->GetOmega_FreeStreamND() << Unit.str() << config->GetOmega_FreeStreamND();
        Unit.str("");
        if (config-> GetKind_Trans_Model() == TURB_TRANS_MODEL::LM) {
          NonDimTable << "Intermittency"  << "-" << "-" << "-" << config->GetIntermittency_FreeStream();
          Unit.str("");
          NonDimTable << "Moment. Thick. Re"  << "-" << "-" << "-" << config->GetReThetaT_FreeStream();
          Unit.str("");
        }
      }
      if (config->GetKind_Species_Model() != SPECIES_MODEL::NONE) {
        if      (config->GetSystemMeasurements() == SI) Unit << "m^2/s";
        else if (config->GetSystemMeasurements() == US) Unit << "ft^2/s";
        NonDimTable << "Mass Diffusivity" << config->GetDiffusivity_Constant() << config->GetDiffusivity_Constant()/config->GetDiffusivity_ConstantND() << Unit.str() << config->GetDiffusivity_ConstantND();
        Unit.str("");
      }
    }

    NonDimTable.PrintFooter();
    NonDimTable << "Mach Number" << "-" << "-" << "-" << config->GetMach();
    if (viscous){
      NonDimTable << "Reynolds Number" << "-" << "-" << "-" << config->GetReynolds();
    }
    if (gravity) {
      NonDimTable << "Froude Number" << "-" << "-" << "-" << Froude;
      NonDimTable << "Wave Length"   << "-" << "-" << "-" << 2.0*PI_NUMBER*Froude*Froude;
    }
    NonDimTable.PrintFooter();
    ModelTable.PrintFooter();

    if (unsteady){
      NonDimTableOut << "-- Unsteady conditions" << endl;
      NonDimTable.PrintHeader();
      NonDimTable << "Total Time" << config->GetMax_Time() << config->GetTime_Ref() << "s" << config->GetMax_Time()/config->GetTime_Ref();
      Unit.str("");
      NonDimTable << "Time Step" << config->GetTime_Step() << config->GetTime_Ref() << "s" << config->GetDelta_UnstTimeND();
      Unit.str("");
      NonDimTable.PrintFooter();
    }

    cout << ModelTableOut.str();
    cout << NonDimTableOut.str();

  }

}

void CEulerSolver::SetReferenceValues(const CConfig& config) {

  /*--- Evaluate reference values for non-dimensionalization. For dynamic meshes,
   use the motion Mach number as a reference value for computing the force coefficients.
   Otherwise, use the freestream values, which is the standard convention. ---*/

  su2double RefVel2;

  if (dynamic_grid && !config.GetFSI_Simulation()) {
    su2double Gas_Constant = config.GetGas_ConstantND();
    su2double Mach2Vel = sqrt(Gamma * Gas_Constant * Temperature_Inf);
    su2double Mach_Motion = config.GetMach_Motion();
    RefVel2 = pow(Mach_Motion * Mach2Vel, 2);
  }
  else {
    RefVel2 = GeometryToolbox::SquaredNorm(nDim, Velocity_Inf);
  }

  DynamicPressureRef = 0.5 * Density_Inf * RefVel2;
  AeroCoeffForceRef =  DynamicPressureRef * config.GetRefArea();

}

void CEulerSolver::SetInitialCondition(CGeometry **geometry, CSolver ***solver_container, CConfig *config, unsigned long TimeIter) {

  const bool restart = (config->GetRestart() || config->GetRestart_Flow());
  const bool SubsonicEngine = config->GetSubsonicEngine();

  /*--- Use default implementation, then add solver-specifics. ---*/

  BaseClass::SetInitialCondition(geometry, solver_container, config, TimeIter);

  /*--- Set subsonic initial condition for engine intakes at iteration 0 ---*/

  if (!SubsonicEngine || (TimeIter != 0) || restart) return;

  /*--- Start OpenMP parallel region. ---*/

  SU2_OMP_PARALLEL {

    unsigned long iPoint;
    unsigned short iMesh, iDim;
    su2double X0[MAXNDIM] = {0.0}, X1[MAXNDIM] = {0.0}, X2[MAXNDIM] = {0.0},
    X1_X0[MAXNDIM] = {0.0}, X2_X0[MAXNDIM] = {0.0}, X2_X1[MAXNDIM] = {0.0},
    CP[MAXNDIM] = {0.0}, Distance, DotCheck, Radius;

    su2double Velocity_Cyl[MAXNDIM] = {0.0}, Velocity_CylND[MAXNDIM] = {0.0}, Viscosity_Cyl,
    Density_Cyl, Density_CylND, Pressure_CylND, ModVel_Cyl, ModVel_CylND, Energy_CylND,
    T_ref = 0.0, S = 0.0, Mu_ref = 0.0;
    const su2double *Coord, *SubsonicEngine_Cyl, *SubsonicEngine_Values;

    SubsonicEngine_Values = config->GetSubsonicEngine_Values();
    su2double Mach_Cyl        = SubsonicEngine_Values[0];
    su2double Alpha_Cyl       = SubsonicEngine_Values[1];
    su2double Beta_Cyl        = SubsonicEngine_Values[2];
    su2double Pressure_Cyl    = SubsonicEngine_Values[3];
    su2double Temperature_Cyl = SubsonicEngine_Values[4];

    su2double Alpha = Alpha_Cyl*PI_NUMBER/180.0;
    su2double Beta  = Beta_Cyl*PI_NUMBER/180.0;

    su2double Gamma_Minus_One = Gamma - 1.0;
    su2double Gas_Constant = config->GetGas_Constant();

    su2double Mach2Vel_Cyl = sqrt(Gamma*Gas_Constant*Temperature_Cyl);

    for (iMesh = 0; iMesh <= config->GetnMGLevels(); iMesh++) {

      auto FlowNodes = solver_container[iMesh][FLOW_SOL]->GetNodes();

      SU2_OMP_FOR_STAT(omp_chunk_size)
      for (iPoint = 0; iPoint < geometry[iMesh]->GetnPoint(); iPoint++) {

        Velocity_Cyl[0] = cos(Alpha)*cos(Beta)*Mach_Cyl*Mach2Vel_Cyl;
        Velocity_Cyl[1] = sin(Beta)*Mach_Cyl*Mach2Vel_Cyl;
        Velocity_Cyl[2] = sin(Alpha)*cos(Beta)*Mach_Cyl*Mach2Vel_Cyl;

        ModVel_Cyl = GeometryToolbox::Norm(nDim, Velocity_Cyl);

        if (config->GetViscous()) {
          if (config->GetSystemMeasurements() == SI) { T_ref = 273.15; S = 110.4; Mu_ref = 1.716E-5; }
          if (config->GetSystemMeasurements() == US) {
            T_ref = (273.15 - 273.15) * 1.8 + 491.67;
            S = (110.4 - 273.15) * 1.8 + 491.67;
            Mu_ref = 1.716E-5/47.88025898;
          }
          Viscosity_Cyl = Mu_ref*(pow(Temperature_Cyl/T_ref, 1.5) * (T_ref+S)/(Temperature_Cyl+S));
          Density_Cyl   = config->GetReynolds()*Viscosity_Cyl/(ModVel_Cyl*config->GetLength_Reynolds());
          Pressure_Cyl  = Density_Cyl*Gas_Constant*Temperature_Cyl;
        }
        else {
          Density_Cyl = Pressure_Cyl/(Gas_Constant*Temperature_Cyl);
        }

        Density_CylND  = Density_Cyl/config->GetDensity_Ref();
        Pressure_CylND = Pressure_Cyl/config->GetPressure_Ref();

        for (iDim = 0; iDim < nDim; iDim++) {
          Velocity_CylND[iDim] = Velocity_Cyl[iDim]/config->GetVelocity_Ref();
        }

        ModVel_CylND = GeometryToolbox::Norm(nDim, Velocity_CylND);

        Energy_CylND = Pressure_CylND/(Density_CylND*Gamma_Minus_One)+0.5*ModVel_CylND*ModVel_CylND;

        Coord = geometry[iMesh]->nodes->GetCoord(iPoint);

        SubsonicEngine_Cyl = config->GetSubsonicEngine_Cyl();

        X0[0] = Coord[0];               X0[1] = Coord[1];               if (nDim==3) X0[2] = Coord[2];
        X1[0] = SubsonicEngine_Cyl[0];  X1[1] = SubsonicEngine_Cyl[1];  X1[2] = SubsonicEngine_Cyl[2];
        X2[0] = SubsonicEngine_Cyl[3];  X2[1] = SubsonicEngine_Cyl[4];  X2[2] = SubsonicEngine_Cyl[5];
        Radius = SubsonicEngine_Cyl[6];

        GeometryToolbox::Distance(3, X1, X2, X2_X1);
        GeometryToolbox::Distance(3, X0, X1, X1_X0);
        GeometryToolbox::Distance(3, X0, X2, X2_X0);

        GeometryToolbox::CrossProduct(X2_X1, X1_X0, CP);

        Distance = sqrt(GeometryToolbox::SquaredNorm(3,CP) / GeometryToolbox::SquaredNorm(3,X2_X1));

        DotCheck = -GeometryToolbox::DotProduct(3, X1_X0, X2_X1);
        if (DotCheck < 0.0) Distance = GeometryToolbox::Norm(3, X1_X0);

        DotCheck = GeometryToolbox::DotProduct(3, X2_X0, X2_X1);
        if (DotCheck < 0.0) Distance = GeometryToolbox::Norm(3, X2_X0);

        if (Distance < Radius) {
          FlowNodes->SetSolution(iPoint, 0, Density_CylND);
          for (iDim = 0; iDim < nDim; iDim++)
            FlowNodes->SetSolution(iPoint, iDim+1, Density_CylND*Velocity_CylND[iDim]);
          FlowNodes->SetSolution(iPoint, nVar-1, Density_CylND*Energy_CylND);
        }

      }
      END_SU2_OMP_FOR

      FlowNodes->Set_OldSolution();

    }

  }
  END_SU2_OMP_PARALLEL

}

void CEulerSolver::CommonPreprocessing(CGeometry *geometry, CSolver **solver_container, CConfig *config, unsigned short iMesh,
                                       unsigned short iRKStep, unsigned short RunTime_EqSystem, bool Output) {

  bool cont_adjoint     = config->GetContinuous_Adjoint();
  bool disc_adjoint     = config->GetDiscrete_Adjoint();
  bool implicit         = (config->GetKind_TimeIntScheme() == EULER_IMPLICIT);
  bool center           = (config->GetKind_ConvNumScheme_Flow() == SPACE_CENTERED);
  bool center_jst       = (config->GetKind_Centered_Flow() == CENTERED::JST) && (iMesh == MESH_0);
  bool center_jst_ke    = (config->GetKind_Centered_Flow() == CENTERED::JST_KE) && (iMesh == MESH_0);
  bool center_jst_mat   = (config->GetKind_Centered_Flow() == CENTERED::JST_MAT) && (iMesh == MESH_0);
  bool engine           = ((config->GetnMarker_EngineInflow() != 0) || (config->GetnMarker_EngineExhaust() != 0));
  bool actuator_disk    = ((config->GetnMarker_ActDiskInlet() != 0) || (config->GetnMarker_ActDiskOutlet() != 0));
  bool fixed_cl         = config->GetFixed_CL_Mode();
  unsigned short kind_row_dissipation = config->GetKind_RoeLowDiss();
  bool roe_low_dissipation  = (kind_row_dissipation != NO_ROELOWDISS) &&
                              (config->GetKind_Upwind_Flow() == UPWIND::ROE ||
                               config->GetKind_Upwind_Flow() == UPWIND::SLAU ||
                               config->GetKind_Upwind_Flow() == UPWIND::SLAU2);

  /*--- Set the primitive variables ---*/

  ompMasterAssignBarrier(ErrorCounter, 0);

  SU2_OMP_ATOMIC
  ErrorCounter += SetPrimitive_Variables(solver_container, config);

  BEGIN_SU2_OMP_SAFE_GLOBAL_ACCESS
  { /*--- Ops that are not OpenMP parallel go in this block. ---*/

    if ((iMesh == MESH_0) && (config->GetComm_Level() == COMM_FULL)) {
      unsigned long tmp = ErrorCounter;
      SU2_MPI::Allreduce(&tmp, &ErrorCounter, 1, MPI_UNSIGNED_LONG, MPI_SUM, SU2_MPI::GetComm());
      config->SetNonphysical_Points(ErrorCounter);
    }

    /*--- Update the angle of attack at the far-field for fixed CL calculations (only direct problem). ---*/

    if (fixed_cl && !disc_adjoint && !cont_adjoint) {
      SetFarfield_AoA(geometry, solver_container, config, iMesh, Output);
    }

    /*--- Compute the engine properties ---*/

    if (engine) GetPower_Properties(geometry, config, iMesh, Output);

    /*--- Compute the actuator disk properties and distortion levels ---*/

    if (actuator_disk) {
      Set_MPI_ActDisk(solver_container, geometry, config);
      GetPower_Properties(geometry, config, iMesh, Output);
      SetActDisk_BCThrust(geometry, solver_container, config, iMesh, Output);
    }

  }
  END_SU2_OMP_SAFE_GLOBAL_ACCESS

  /*--- Artificial dissipation ---*/

  if (center && !Output) {
    if (!center_jst_mat) SetMax_Eigenvalue(geometry, config);
    if (center_jst || center_jst_ke || center_jst_mat) {
      SetCentered_Dissipation_Sensor(geometry, config);
      if (!center_jst_ke) SetUndivided_Laplacian(geometry, config);
    }
  }

  /*--- Roe Low Dissipation Sensor ---*/

  if (roe_low_dissipation) {
    SetRoe_Dissipation(geometry, config);
    if (kind_row_dissipation == FD_DUCROS || kind_row_dissipation == NTS_DUCROS){
      SetUpwind_Ducros_Sensor(geometry, config);
    }
  }

  /*--- Initialize the Jacobian matrix and residual, not needed for the reducer strategy
   *    as we set blocks (including diagonal ones) and completely overwrite. ---*/

  if(!ReducerStrategy && !Output) {
    LinSysRes.SetValZero();
    if (implicit) Jacobian.SetValZero();
    else {SU2_OMP_BARRIER} // because of "nowait" in LinSysRes
  }

}

void CEulerSolver::Preprocessing(CGeometry *geometry, CSolver **solver_container, CConfig *config, unsigned short iMesh,
                                 unsigned short iRKStep, unsigned short RunTime_EqSystem, bool Output) {
  const auto InnerIter = config->GetInnerIter();
  const bool muscl = config->GetMUSCL_Flow() && (iMesh == MESH_0);
  const bool center = (config->GetKind_ConvNumScheme_Flow() == SPACE_CENTERED);
  const bool limiter = (config->GetKind_SlopeLimit_Flow() != LIMITER::NONE) && (InnerIter <= config->GetLimiterIter());
  const bool van_albada = (config->GetKind_SlopeLimit_Flow() == LIMITER::VAN_ALBADA_EDGE);

  /*--- Common preprocessing steps. ---*/

  CommonPreprocessing(geometry, solver_container, config, iMesh, iRKStep, RunTime_EqSystem, Output);

  /*--- Upwind second order reconstruction ---*/

  if (!Output && muscl && !center) {

    /*--- Gradient computation for MUSCL reconstruction. ---*/

    switch (config->GetKind_Gradient_Method_Recon()) {
      case GREEN_GAUSS:
        SetPrimitive_Gradient_GG(geometry, config, true); break;
      case LEAST_SQUARES:
      case WEIGHTED_LEAST_SQUARES:
        SetPrimitive_Gradient_LS(geometry, config, true); break;
      default: break;
    }

    /*--- Limiter computation ---*/

    if (limiter && !van_albada) SetPrimitive_Limiter(geometry, config);
  }
}

unsigned long CEulerSolver::SetPrimitive_Variables(CSolver **solver_container, const CConfig *config) {

  /*--- Number of non-physical points, local to the thread, needs
   *    further reduction if function is called in parallel ---*/
  unsigned long nonPhysicalPoints = 0;

  AD::StartNoSharedReading();

  SU2_OMP_FOR_STAT(omp_chunk_size)
  for (unsigned long iPoint = 0; iPoint < nPoint; iPoint ++) {

    /*--- Compressible flow, primitive variables nDim+9, (T, vx, vy, vz, P, rho, h, c, lamMu, eddyMu, ThCond, Cp) ---*/

    bool physical = nodes->SetPrimVar(iPoint, GetFluidModel());
    nodes->SetSecondaryVar(iPoint, GetFluidModel());

    /* Check for non-realizable states for reporting. */

    if (!physical) nonPhysicalPoints++;
  }
  END_SU2_OMP_FOR

  AD::EndNoSharedReading();

  return nonPhysicalPoints;
}

void CEulerSolver::SetTime_Step(CGeometry *geometry, CSolver **solver_container, CConfig *config,
                                unsigned short iMesh, unsigned long Iteration) {

  /*--- Define an object to compute the speed of sound. ---*/
  struct SoundSpeed {
    FORCEINLINE su2double operator() (const CEulerVariable& nodes, unsigned long iPoint, unsigned long jPoint) const {
      return 0.5 * (nodes.GetSoundSpeed(iPoint) + nodes.GetSoundSpeed(jPoint));
    }

    FORCEINLINE su2double operator() (const CEulerVariable& nodes, unsigned long iPoint) const {
      return nodes.GetSoundSpeed(iPoint);
    }

  } soundSpeed;

  /*--- Define an object to compute the viscous eigenvalue. ---*/
  struct LambdaVisc {
    const su2double gamma, prandtlLam, prandtlTurb;

    LambdaVisc(su2double g, su2double pl, su2double pt) : gamma(g), prandtlLam(pl), prandtlTurb(pt) {}

    FORCEINLINE su2double lambda(su2double laminarVisc, su2double eddyVisc, su2double density) const {
      su2double Lambda_1 = (4.0/3.0)*(laminarVisc + eddyVisc);
      /// TODO: (REAL_GAS) removing gamma as it cannot work with FLUIDPROP
      su2double Lambda_2 = (1.0 + (prandtlLam/prandtlTurb)*(eddyVisc/laminarVisc))*(gamma*laminarVisc/prandtlLam);
      return (Lambda_1 + Lambda_2) / density;
    }

    FORCEINLINE su2double operator() (const CEulerVariable& nodes, unsigned long iPoint, unsigned long jPoint) const {
      su2double laminarVisc = 0.5*(nodes.GetLaminarViscosity(iPoint) + nodes.GetLaminarViscosity(jPoint));
      su2double eddyVisc = 0.5*(nodes.GetEddyViscosity(iPoint) + nodes.GetEddyViscosity(jPoint));
      su2double density = 0.5*(nodes.GetDensity(iPoint) + nodes.GetDensity(jPoint));
      return lambda(laminarVisc, eddyVisc, density);
    }

    FORCEINLINE su2double operator() (const CEulerVariable& nodes, unsigned long iPoint) const {
      su2double laminarVisc = nodes.GetLaminarViscosity(iPoint);
      su2double eddyVisc = nodes.GetEddyViscosity(iPoint);
      su2double density = nodes.GetDensity(iPoint);
      return lambda(laminarVisc, eddyVisc, density);
    }

  } lambdaVisc(Gamma, Prandtl_Lam, Prandtl_Turb);

  /*--- Now instantiate the generic implementation with the two functors above. ---*/

  SetTime_Step_impl(soundSpeed, lambdaVisc, geometry, solver_container, config, iMesh, Iteration);

}

void CEulerSolver::Centered_Residual(CGeometry *geometry, CSolver **solver_container, CNumerics **numerics_container,
                                     CConfig *config, unsigned short iMesh, unsigned short iRKStep) {

  EdgeFluxResidual(geometry, solver_container, config);
}

void CEulerSolver::Upwind_Residual(CGeometry *geometry, CSolver **solver_container,
                                   CNumerics **numerics_container, CConfig *config, unsigned short iMesh) {

  const bool ideal_gas = (config->GetKind_FluidModel() == STANDARD_AIR) ||
                         (config->GetKind_FluidModel() == IDEAL_GAS);
  const bool low_mach_corr = config->Low_Mach_Correction();

  /*--- Use vectorization if the scheme supports it. ---*/
  if (config->GetKind_Upwind_Flow() == UPWIND::ROE && ideal_gas && !low_mach_corr) {
    EdgeFluxResidual(geometry, solver_container, config);
    return;
  }

  const bool implicit         = (config->GetKind_TimeIntScheme() == EULER_IMPLICIT);

  const bool roe_turkel       = (config->GetKind_Upwind_Flow() == UPWIND::TURKEL);
  const auto kind_dissipation = config->GetKind_RoeLowDiss();

  const bool muscl            = (config->GetMUSCL_Flow() && (iMesh == MESH_0));
  const bool limiter          = (config->GetKind_SlopeLimit_Flow() != LIMITER::NONE);
  const bool van_albada       = (config->GetKind_SlopeLimit_Flow() == LIMITER::VAN_ALBADA_EDGE);

  /*--- Non-physical counter. ---*/
  unsigned long counter_local = 0;
  SU2_OMP_MASTER
  ErrorCounter = 0;
  END_SU2_OMP_MASTER

  /*--- Pick one numerics object per thread. ---*/
  CNumerics* numerics = numerics_container[CONV_TERM + omp_get_thread_num()*MAX_TERMS];

  /*--- Static arrays of MUSCL-reconstructed primitives and secondaries (thread safety). ---*/
  su2double Primitive_i[MAXNVAR] = {0.0}, Primitive_j[MAXNVAR] = {0.0};
  su2double Secondary_i[MAXNVAR] = {0.0}, Secondary_j[MAXNVAR] = {0.0};

  /*--- For hybrid parallel AD, pause preaccumulation if there is shared reading of
  * variables, otherwise switch to the faster adjoint evaluation mode. ---*/
  bool pausePreacc = false;
  if (ReducerStrategy) pausePreacc = AD::PausePreaccumulation();
  else AD::StartNoSharedReading();

  /*--- Loop over edge colors. ---*/
  for (auto color : EdgeColoring)
  {
  /*--- Chunk size is at least OMP_MIN_SIZE and a multiple of the color group size. ---*/
  SU2_OMP_FOR_DYN(nextMultiple(OMP_MIN_SIZE, color.groupSize))
  for(auto k = 0ul; k < color.size; ++k) {

    auto iEdge = color.indices[k];

    unsigned short iDim, iVar;

    /*--- Points in edge and normal vectors ---*/

    auto iPoint = geometry->edges->GetNode(iEdge,0);
    auto jPoint = geometry->edges->GetNode(iEdge,1);

    numerics->SetNormal(geometry->edges->GetNormal(iEdge));

    auto Coord_i = geometry->nodes->GetCoord(iPoint);
    auto Coord_j = geometry->nodes->GetCoord(jPoint);

    /*--- Roe Turkel preconditioning ---*/

    if (roe_turkel) {
      numerics->SetVelocity2_Inf(GeometryToolbox::SquaredNorm(nDim, config->GetVelocity_FreeStream()));
    }

    /*--- Grid movement ---*/

    if (dynamic_grid) {
      numerics->SetGridVel(geometry->nodes->GetGridVel(iPoint),
                           geometry->nodes->GetGridVel(jPoint));
    }

    /*--- Get primitive and secondary variables ---*/

    auto V_i = nodes->GetPrimitive(iPoint); auto V_j = nodes->GetPrimitive(jPoint);
    auto S_i = nodes->GetSecondary(iPoint); auto S_j = nodes->GetSecondary(jPoint);

    /*--- Set them with or without high order reconstruction using MUSCL strategy. ---*/

    if (!muscl) {

      numerics->SetPrimitive(V_i, V_j);
      numerics->SetSecondary(S_i, S_j);

    }
    else {
      /*--- Reconstruction ---*/

      su2double Vector_ij[MAXNDIM] = {0.0};
      for (iDim = 0; iDim < nDim; iDim++) {
        Vector_ij[iDim] = 0.5*(Coord_j[iDim] - Coord_i[iDim]);
      }

      auto Gradient_i = nodes->GetGradient_Reconstruction(iPoint);
      auto Gradient_j = nodes->GetGradient_Reconstruction(jPoint);

      for (iVar = 0; iVar < nPrimVarGrad; iVar++) {

        su2double Project_Grad_i = 0.0;
        su2double Project_Grad_j = 0.0;

        for (iDim = 0; iDim < nDim; iDim++) {
          Project_Grad_i += Vector_ij[iDim]*Gradient_i[iVar][iDim];
          Project_Grad_j -= Vector_ij[iDim]*Gradient_j[iVar][iDim];
        }

        su2double lim_i = 1.0;
        su2double lim_j = 1.0;

        if (van_albada) {
          su2double V_ij = V_j[iVar] - V_i[iVar];
          lim_i = LimiterHelpers<>::vanAlbadaFunction(Project_Grad_i, V_ij, EPS);
          lim_j = LimiterHelpers<>::vanAlbadaFunction(-Project_Grad_j, V_ij, EPS);
        }
        else if (limiter) {
          lim_i = nodes->GetLimiter_Primitive(iPoint, iVar);
          lim_j = nodes->GetLimiter_Primitive(jPoint, iVar);
        }

        Primitive_i[iVar] = V_i[iVar] + lim_i * Project_Grad_i;
        Primitive_j[iVar] = V_j[iVar] + lim_j * Project_Grad_j;

      }

      /*--- Recompute the reconstructed quantities in a thermodynamically consistent way. ---*/

      if (!ideal_gas || low_mach_corr) {
        ComputeConsistentExtrapolation(GetFluidModel(), nDim, Primitive_i, Secondary_i);
        ComputeConsistentExtrapolation(GetFluidModel(), nDim, Primitive_j, Secondary_j);
      }

      /*--- Low-Mach number correction. ---*/

      if (low_mach_corr) {
        LowMachPrimitiveCorrection(GetFluidModel(), nDim, Primitive_i, Primitive_j);
      }

      /*--- Check for non-physical solutions after reconstruction. If found, use the
       cell-average value of the solution. This is a locally 1st order approximation,
       which is typically only active during the start-up of a calculation. ---*/

      bool neg_pres_or_rho_i = (Primitive_i[prim_idx.Pressure()] < 0.0) || (Primitive_i[prim_idx.Density()] < 0.0);
      bool neg_pres_or_rho_j = (Primitive_j[prim_idx.Pressure()] < 0.0) || (Primitive_j[prim_idx.Density()] < 0.0);

      su2double R = sqrt(fabs(Primitive_j[prim_idx.Density()]/Primitive_i[prim_idx.Density()]));
      su2double sq_vel = 0.0;
      for (iDim = 0; iDim < nDim; iDim++) {
        su2double RoeVelocity = (R * Primitive_j[iDim + prim_idx.Velocity()] +
                                 Primitive_i[iDim + prim_idx.Velocity()]) / (R+1);
        sq_vel += pow(RoeVelocity, 2);
      }
      su2double RoeEnthalpy = (R * Primitive_j[prim_idx.Enthalpy()] + Primitive_i[prim_idx.Enthalpy()]) / (R+1);

      const bool neg_sound_speed = ((Gamma-1)*(RoeEnthalpy-0.5*sq_vel) < 0.0);
      bool bad_recon = neg_sound_speed || neg_pres_or_rho_i || neg_pres_or_rho_j;
      bad_recon = nodes->UpdateNonPhysicalEdgeCounter(iEdge, bad_recon);
      counter_local += bad_recon;

      numerics->SetPrimitive(bad_recon? V_i : Primitive_i,  bad_recon? V_j : Primitive_j);
      numerics->SetSecondary(bad_recon? S_i : Secondary_i,  bad_recon? S_j : Secondary_j);

    }

    /*--- Roe Low Dissipation Scheme ---*/

    if (kind_dissipation != NO_ROELOWDISS) {

      numerics->SetDissipation(nodes->GetRoe_Dissipation(iPoint),
                               nodes->GetRoe_Dissipation(jPoint));

      if (kind_dissipation == FD_DUCROS || kind_dissipation == NTS_DUCROS){
        numerics->SetSensor(nodes->GetSensor(iPoint),
                            nodes->GetSensor(jPoint));
      }
      if (kind_dissipation == NTS || kind_dissipation == NTS_DUCROS){
        numerics->SetCoord(Coord_i, Coord_j);
      }
    }

    /*--- Compute the residual ---*/

    auto residual = numerics->ComputeResidual(config);

    /*--- Set the final value of the Roe dissipation coefficient ---*/

    if ((kind_dissipation != NO_ROELOWDISS) && (MGLevel != MESH_0)) {
      nodes->SetRoe_Dissipation(iPoint,numerics->GetDissipation());
      nodes->SetRoe_Dissipation(jPoint,numerics->GetDissipation());
    }

    /*--- Update residual value ---*/

    if (ReducerStrategy) {
      EdgeFluxes.SetBlock(iEdge, residual);
      if (implicit)
        Jacobian.SetBlocks(iEdge, residual.jacobian_i, residual.jacobian_j);
    }
    else {
      LinSysRes.AddBlock(iPoint, residual);
      LinSysRes.SubtractBlock(jPoint, residual);

      /*--- Set implicit computation ---*/
      if (implicit)
        Jacobian.UpdateBlocks(iEdge, iPoint, jPoint, residual.jacobian_i, residual.jacobian_j);
    }

    /*--- Viscous contribution. ---*/

    Viscous_Residual(iEdge, geometry, solver_container,
                     numerics_container[VISC_TERM + omp_get_thread_num()*MAX_TERMS], config);
  }
  END_SU2_OMP_FOR
  } // end color loop

  FinalizeResidualComputation(geometry, pausePreacc, counter_local, config);
}

void CEulerSolver::ComputeConsistentExtrapolation(CFluidModel *fluidModel, unsigned short nDim,
                                                  su2double *primitive, su2double *secondary) {
  const CEulerVariable::CIndices<unsigned short> prim_idx(nDim, 0);
  const su2double density = primitive[prim_idx.Density()];
  const su2double pressure = primitive[prim_idx.Pressure()];
  const su2double velocity2 = GeometryToolbox::SquaredNorm(nDim, &primitive[prim_idx.Velocity()]);

  fluidModel->SetTDState_Prho(pressure, density);

  primitive[prim_idx.Temperature()] = fluidModel->GetTemperature();
  primitive[prim_idx.Enthalpy()] = fluidModel->GetStaticEnergy() + pressure / density + 0.5*velocity2;
  primitive[prim_idx.SoundSpeed()] = fluidModel->GetSoundSpeed();
  secondary[0] = fluidModel->GetdPdrho_e();
  secondary[1] = fluidModel->GetdPde_rho();

}

void CEulerSolver::LowMachPrimitiveCorrection(CFluidModel *fluidModel, unsigned short nDim,
                                              su2double *primitive_i, su2double *primitive_j) {
  unsigned short iDim;

  su2double velocity2_i = 0.0;
  su2double velocity2_j = 0.0;

  for (iDim = 0; iDim < nDim; iDim++) {
    velocity2_i += pow(primitive_i[iDim+1], 2);
    velocity2_j += pow(primitive_j[iDim+1], 2);
  }
  su2double mach_i = sqrt(velocity2_i)/primitive_i[nDim+4];
  su2double mach_j = sqrt(velocity2_j)/primitive_j[nDim+4];

  su2double z = min(max(mach_i,mach_j),1.0);
  velocity2_i = 0.0;
  velocity2_j = 0.0;
  for (iDim = 0; iDim < nDim; iDim++) {
    su2double vel_i_corr = ( primitive_i[iDim+1] + primitive_j[iDim+1] )/2.0
                     + z * ( primitive_i[iDim+1] - primitive_j[iDim+1] )/2.0;
    su2double vel_j_corr = ( primitive_i[iDim+1] + primitive_j[iDim+1] )/2.0
                     + z * ( primitive_j[iDim+1] - primitive_i[iDim+1] )/2.0;

    velocity2_i += pow(vel_i_corr, 2);
    velocity2_j += pow(vel_j_corr, 2);

    primitive_i[iDim+1] = vel_i_corr;
    primitive_j[iDim+1] = vel_j_corr;
  }

  fluidModel->SetEnergy_Prho(primitive_i[nDim+1], primitive_i[nDim+2]);
  primitive_i[nDim+3]= fluidModel->GetStaticEnergy() + primitive_i[nDim+1]/primitive_i[nDim+2] + 0.5*velocity2_i;

  fluidModel->SetEnergy_Prho(primitive_j[nDim+1], primitive_j[nDim+2]);
  primitive_j[nDim+3]= fluidModel->GetStaticEnergy() + primitive_j[nDim+1]/primitive_j[nDim+2] + 0.5*velocity2_j;

}

void CEulerSolver::Source_Residual(CGeometry *geometry, CSolver **solver_container,
                                   CNumerics **numerics_container, CConfig *config, unsigned short iMesh) {

  const bool implicit         = config->GetKind_TimeIntScheme() == EULER_IMPLICIT;
  const bool viscous          = config->GetViscous();
  const bool rotating_frame   = config->GetRotating_Frame();
  const bool axisymmetric     = config->GetAxisymmetric();
  const bool gravity          = (config->GetGravityForce() == YES);
  const bool harmonic_balance = (config->GetTime_Marching() == TIME_MARCHING::HARMONIC_BALANCE);
  const bool body_force       = config->GetBody_Force();
  const bool vorticity_confinement = config->GetVorticityConfinement();
  const bool ideal_gas        = (config->GetKind_FluidModel() == STANDARD_AIR) ||
                                (config->GetKind_FluidModel() == IDEAL_GAS);
  const bool rans             = (config->GetKind_Turb_Model() != TURB_MODEL::NONE);

  /*--- Pick one numerics object per thread. ---*/
  CNumerics* numerics = numerics_container[SOURCE_FIRST_TERM + omp_get_thread_num()*MAX_TERMS];

  unsigned short iVar;
  unsigned long iPoint;

  if (body_force) {

    /*--- Loop over all points ---*/
    AD::StartNoSharedReading();
    SU2_OMP_FOR_STAT(omp_chunk_size)
    for (iPoint = 0; iPoint < nPointDomain; iPoint++) {

      /*--- Load the conservative variables ---*/
      numerics->SetConservative(nodes->GetSolution(iPoint),
                                nodes->GetSolution(iPoint));

      /*--- Load the volume of the dual mesh cell ---*/
      numerics->SetVolume(geometry->nodes->GetVolume(iPoint));

      /*--- Compute the rotating frame source residual ---*/
      auto residual = numerics->ComputeResidual(config);

      /*--- Add the source residual to the total ---*/
      LinSysRes.AddBlock(iPoint, residual);

    }
    END_SU2_OMP_FOR
    AD::EndNoSharedReading();
  }

  if (rotating_frame) {

    /*--- Include the residual contribution from GCL due to the static
     mesh movement that is set for rotating frame. ---*/

    SetRotatingFrame_GCL(geometry, config);

    /*--- Loop over all points ---*/
    AD::StartNoSharedReading();
    SU2_OMP_FOR_DYN(omp_chunk_size)
    for (iPoint = 0; iPoint < nPointDomain; iPoint++) {

      /*--- Load the conservative variables ---*/
      numerics->SetConservative(nodes->GetSolution(iPoint),
                                nodes->GetSolution(iPoint));

      /*--- Load the volume of the dual mesh cell ---*/
      numerics->SetVolume(geometry->nodes->GetVolume(iPoint));

      /*--- Compute the rotating frame source residual ---*/
      auto residual = numerics->ComputeResidual(config);

      /*--- Add the source residual to the total ---*/
      LinSysRes.AddBlock(iPoint, residual);

      /*--- Add the implicit Jacobian contribution ---*/
      if (implicit) Jacobian.AddBlock2Diag(iPoint, residual.jacobian_i);

    }
    END_SU2_OMP_FOR
    AD::EndNoSharedReading();
  }

  if (axisymmetric) {

    /*--- For viscous problems, we need an additional gradient. ---*/
    if (viscous) {
      ComputeAxisymmetricAuxGradients(geometry, config);
    }

    /*--- loop over points ---*/
    AD::StartNoSharedReading();
    SU2_OMP_FOR_DYN(omp_chunk_size)
    for (iPoint = 0; iPoint < nPointDomain; iPoint++) {

      /*--- Set solution  ---*/
      numerics->SetConservative(nodes->GetSolution(iPoint), nodes->GetSolution(iPoint));

      /*--- Set control volume ---*/
      numerics->SetVolume(geometry->nodes->GetVolume(iPoint));

      /*--- Set y coordinate ---*/
      numerics->SetCoord(geometry->nodes->GetCoord(iPoint), geometry->nodes->GetCoord(iPoint));

      /*--- Set primitive variables for viscous terms and/or generalised source ---*/
      if (!ideal_gas || viscous) numerics->SetPrimitive(nodes->GetPrimitive(iPoint), nodes->GetPrimitive(iPoint));

      /*--- Set secondary variables for generalised source ---*/
      if (!ideal_gas) numerics->SetSecondary(nodes->GetSecondary(iPoint), nodes->GetSecondary(iPoint));

      if (viscous) {

        /*--- Set gradient of primitive variables ---*/
        numerics->SetPrimVarGradient(nodes->GetGradient_Primitive(iPoint), nodes->GetGradient_Primitive(iPoint));

        /*--- Set gradient of auxillary variables ---*/
        numerics->SetAuxVarGrad(nodes->GetAuxVarGradient(iPoint), nullptr);

        /*--- Set turbulence kinetic energy ---*/
        if (rans){
          CVariable* turbNodes = solver_container[TURB_SOL]->GetNodes();
          numerics->SetTurbKineticEnergy(turbNodes->GetSolution(iPoint,0), turbNodes->GetSolution(iPoint,0));
        }
      }

      /*--- Compute Source term Residual ---*/
      auto residual = numerics->ComputeResidual(config);

      /*--- Add Residual ---*/
      LinSysRes.AddBlock(iPoint, residual);

      /*--- Implicit part ---*/
      if (implicit)
        Jacobian.AddBlock2Diag(iPoint, residual.jacobian_i);
    }
    END_SU2_OMP_FOR

    AD::EndNoSharedReading();
  }

  AD::StartNoSharedReading();

  if (gravity) {

    /*--- loop over points ---*/
    SU2_OMP_FOR_DYN(omp_chunk_size)
    for (iPoint = 0; iPoint < nPointDomain; iPoint++) {

      /*--- Set solution  ---*/
      numerics->SetConservative(nodes->GetSolution(iPoint), nodes->GetSolution(iPoint));

      /*--- Set control volume ---*/
      numerics->SetVolume(geometry->nodes->GetVolume(iPoint));

      /*--- Compute Source term Residual ---*/
      auto residual = numerics->ComputeResidual(config);

      /*--- Add Residual ---*/
      LinSysRes.AddBlock(iPoint, residual);

    }
    END_SU2_OMP_FOR

  }

  if (harmonic_balance) {

    /*--- loop over points ---*/
    SU2_OMP_FOR_STAT(omp_chunk_size)
    for (iPoint = 0; iPoint < nPointDomain; iPoint++) {

      /*--- Get control volume ---*/
      su2double Volume = geometry->nodes->GetVolume(iPoint);

      /*--- Get stored time spectral source term and add to residual ---*/
      for (iVar = 0; iVar < nVar; iVar++) {
        LinSysRes(iPoint,iVar) += Volume * nodes->GetHarmonicBalance_Source(iPoint,iVar);
      }
    }
    END_SU2_OMP_FOR
  }

  if (vorticity_confinement) {

    CNumerics* second_numerics = numerics_container[SOURCE_SECOND_TERM + omp_get_thread_num()*MAX_TERMS];

    /*--- calculate and set the average volume ---*/
    const su2double AvgVolume = config->GetDomainVolume() / geometry->GetGlobal_nPointDomain();
    second_numerics->SetAvgVolume(AvgVolume);

    /*--- set vorticity magnitude as auxilliary variable ---*/
    SU2_OMP_FOR_STAT(omp_chunk_size)
    for (iPoint = 0; iPoint < nPoint; iPoint++) {
      const su2double VorticityMag = max(GeometryToolbox::Norm(3, nodes->GetVorticity(iPoint)), 1e-12);
      nodes->SetAuxVar(iPoint, 0, VorticityMag);
    }
    END_SU2_OMP_FOR

    /*--- calculate the gradient of the vorticity magnitude (AuxVarGradient) ---*/
    SetAuxVar_Gradient_GG(geometry, config);

    SU2_OMP_FOR_DYN(omp_chunk_size)
    for (iPoint = 0; iPoint < nPointDomain; iPoint++) {
      second_numerics->SetPrimitive(nodes->GetPrimitive(iPoint), nullptr);
      second_numerics->SetVorticity(nodes->GetVorticity(iPoint), nullptr);
      second_numerics->SetAuxVarGrad(nodes->GetAuxVarGradient(iPoint), nullptr);
      second_numerics->SetDistance(geometry->nodes->GetWall_Distance(iPoint), 0);
      second_numerics->SetVolume(geometry->nodes->GetVolume(iPoint));
      auto residual = second_numerics->ComputeResidual(config);

      LinSysRes.AddBlock(iPoint, residual);

      if (implicit) Jacobian.AddBlock2Diag(iPoint, residual.jacobian_i);
    }
    END_SU2_OMP_FOR

  }

  /*--- Check if a verification solution is to be computed. ---*/

  if ( VerificationSolution ) {
    if ( VerificationSolution->IsManufacturedSolution() ) {

      /*--- Get the physical time. ---*/
      su2double time = 0.0;
      if (config->GetTime_Marching() != TIME_MARCHING::STEADY) time = config->GetPhysicalTime();

      /*--- Loop over points ---*/
      SU2_OMP_FOR_DYN(omp_chunk_size)
      for (iPoint = 0; iPoint < nPointDomain; iPoint++) {

        /*--- Get control volume size. ---*/
        su2double Volume = geometry->nodes->GetVolume(iPoint);

        /*--- Get the current point coordinates. ---*/
        const su2double *coor = geometry->nodes->GetCoord(iPoint);

        /*--- Get the MMS source term. ---*/
        vector<su2double> sourceMan(nVar,0.0);
        VerificationSolution->GetMMSSourceTerm(coor, time, sourceMan.data());

        /*--- Compute the residual for this control volume and subtract. ---*/
        for (iVar = 0; iVar < nVar; iVar++) {
          LinSysRes(iPoint,iVar) -= sourceMan[iVar]*Volume;
        }
      }
      END_SU2_OMP_FOR
    }
  }

  AD::EndNoSharedReading();
}

void CEulerSolver::Source_Template(CGeometry *geometry, CSolver **solver_container, CNumerics *numerics,
                                   CConfig *config, unsigned short iMesh) {

  /* This method should be used to call any new source terms for a particular problem*/
  /* This method calls the new child class in CNumerics, where the new source term should be implemented.  */

  /* Next we describe how to get access to some important quanties for this method */
  /* Access to all points in the current geometric mesh by saying: nPointDomain */
  /* Get the vector of conservative variables at some point iPoint = nodes->GetSolution(iPoint) */
  /* Get the volume (or area in 2D) associated with iPoint = nodes->GetVolume(iPoint) */
  /* Get the vector of geometric coordinates of point iPoint = nodes->GetCoord(iPoint) */

}

void CEulerSolver::SetMax_Eigenvalue(CGeometry *geometry, const CConfig *config) {

  /*--- Define an object to compute the speed of sound. ---*/
  struct SoundSpeed {
    FORCEINLINE su2double operator() (const CEulerVariable& nodes, unsigned long iPoint, unsigned long jPoint) const {
      return 0.5 * (nodes.GetSoundSpeed(iPoint) + nodes.GetSoundSpeed(jPoint));
    }

    FORCEINLINE su2double operator() (const CEulerVariable& nodes, unsigned long iPoint) const {
      return nodes.GetSoundSpeed(iPoint);
    }

  } soundSpeed;

  /*--- Instantiate generic implementation. ---*/

  SetMax_Eigenvalue_impl(soundSpeed, geometry, config);

}

void CEulerSolver::SetUndivided_Laplacian(CGeometry *geometry, const CConfig *config) {

  /*--- Loop domain points. ---*/

  SU2_OMP_FOR_DYN(omp_chunk_size)
  for (unsigned long iPoint = 0; iPoint < nPointDomain; ++iPoint) {

    const bool boundary_i = geometry->nodes->GetPhysicalBoundary(iPoint);
    const su2double Pressure_i = nodes->GetPressure(iPoint);

    /*--- Initialize. ---*/
    for (unsigned short iVar = 0; iVar < nVar; iVar++)
      nodes->SetUnd_Lapl(iPoint, iVar, 0.0);

    /*--- Loop over the neighbors of point i. ---*/
    for (auto jPoint : geometry->nodes->GetPoints(iPoint)) {

      bool boundary_j = geometry->nodes->GetPhysicalBoundary(jPoint);

      /*--- If iPoint is boundary it only takes contributions from other boundary points. ---*/
      if (boundary_i && !boundary_j) continue;

      /*--- Add solution differences, with correction for compressible flows which use the enthalpy. ---*/

      for (unsigned short iVar = 0; iVar < nVar; iVar++)
        nodes->AddUnd_Lapl(iPoint, iVar, nodes->GetSolution(jPoint,iVar)-nodes->GetSolution(iPoint,iVar));

      su2double Pressure_j = nodes->GetPressure(jPoint);
      nodes->AddUnd_Lapl(iPoint, nVar-1, Pressure_j-Pressure_i);
    }
  }
  END_SU2_OMP_FOR

  /*--- Correct the Laplacian across any periodic boundaries. ---*/

  for (unsigned short iPeriodic = 1; iPeriodic <= config->GetnMarker_Periodic()/2; iPeriodic++) {
    InitiatePeriodicComms(geometry, config, iPeriodic, PERIODIC_LAPLACIAN);
    CompletePeriodicComms(geometry, config, iPeriodic, PERIODIC_LAPLACIAN);
  }

  /*--- MPI parallelization ---*/

  InitiateComms(geometry, config, MPI_QUANTITIES::UNDIVIDED_LAPLACIAN);
  CompleteComms(geometry, config, MPI_QUANTITIES::UNDIVIDED_LAPLACIAN);

}

void CEulerSolver::SetCentered_Dissipation_Sensor(CGeometry *geometry, const CConfig *config) {

  /*--- Define an object for the sensor variable, pressure. ---*/
  struct SensVar {
    FORCEINLINE su2double operator() (const CEulerVariable& nodes, unsigned long iPoint) const {
      return nodes.GetPressure(iPoint);
    }
  } sensVar;

  /*--- Instantiate generic implementation. ---*/
  SetCentered_Dissipation_Sensor_impl(sensVar, geometry, config);
}

void CEulerSolver::SetUpwind_Ducros_Sensor(CGeometry *geometry, CConfig *config){

  SU2_OMP_FOR_STAT(omp_chunk_size)
  for (unsigned long iPoint = 0; iPoint < geometry->GetnPoint(); iPoint++) {

    /*---- Ducros sensor for iPoint and its neighbor points to avoid lower dissipation near shocks. ---*/

    su2double Ducros_i = 0.0;
    const auto nNeigh = geometry->nodes->GetnPoint(iPoint);

    for (unsigned short iNeigh = 0; iNeigh <= nNeigh; iNeigh++) {

      auto jPoint = iPoint; // when iNeigh == nNeigh
      if (iNeigh < nNeigh) jPoint = geometry->nodes->GetPoint(iPoint, iNeigh);

      /*---- Dilatation for jPoint ---*/

      su2double uixi=0.0;
      for(unsigned short iDim = 0; iDim < nDim; iDim++){
        uixi += nodes->GetGradient_Primitive(jPoint,iDim+1, iDim);
      }

      /*--- Compute norm of vorticity ---*/

      const su2double* Vorticity = nodes->GetVorticity(jPoint);
      su2double Omega = 0.0;
      for (unsigned short iDim = 0; iDim < nDim; iDim++) {
        Omega += pow(Vorticity[iDim], 2);
      }
      Omega = sqrt(Omega);

      su2double Ducros_j = 0.0;

      if (config->GetKind_RoeLowDiss() == FD_DUCROS) {
        Ducros_j = -uixi / (fabs(uixi) + Omega + 1e-20);
      }
      else if (config->GetKind_RoeLowDiss() == NTS_DUCROS) {
        Ducros_j = pow(uixi,2.0) /(pow(uixi,2.0)+ pow(Omega,2.0) + 1e-20);
      }
      Ducros_i = max(Ducros_i, Ducros_j);
    }

    nodes->SetSensor(iPoint, Ducros_i);
  }
  END_SU2_OMP_FOR

  InitiateComms(geometry, config, MPI_QUANTITIES::SENSOR);
  CompleteComms(geometry, config, MPI_QUANTITIES::SENSOR);

}

void CEulerSolver::ExplicitRK_Iteration(CGeometry *geometry, CSolver **solver_container,
                                        CConfig *config, unsigned short iRKStep) {

  Explicit_Iteration<RUNGE_KUTTA_EXPLICIT>(geometry, solver_container, config, iRKStep);
}

void CEulerSolver::ClassicalRK4_Iteration(CGeometry *geometry, CSolver **solver_container,
                                        CConfig *config, unsigned short iRKStep) {

  Explicit_Iteration<CLASSICAL_RK4_EXPLICIT>(geometry, solver_container, config, iRKStep);
}

void CEulerSolver::ExplicitEuler_Iteration(CGeometry *geometry, CSolver **solver_container, CConfig *config) {

  Explicit_Iteration<EULER_EXPLICIT>(geometry, solver_container, config, 0);
}

void CEulerSolver::PrepareImplicitIteration(CGeometry *geometry, CSolver**, CConfig *config) {

  struct LowMachPrec {
    const CEulerSolver* solver;
    const bool active;
    su2activematrix matrix;

    LowMachPrec(const CEulerSolver* s, bool a, unsigned short nVar) : solver(s), active(a) {
      if (active) matrix.resize(nVar,nVar);
    }

    FORCEINLINE const su2activematrix& operator() (const CConfig* config, unsigned long iPoint, su2double delta) {
      solver->SetPreconditioner(config, iPoint, delta, matrix);
      return matrix;
    }

  } precond(this, config->Low_Mach_Preconditioning() || (config->GetKind_Upwind_Flow() == UPWIND::TURKEL), nVar);

  PrepareImplicitIteration_impl(precond, geometry, config);
}

void CEulerSolver::CompleteImplicitIteration(CGeometry *geometry, CSolver**, CConfig *config) {

  CompleteImplicitIteration_impl<true>(geometry, config);
}

void CEulerSolver::SetPreconditioner(const CConfig *config, unsigned long iPoint,
                                     su2double delta, su2activematrix& preconditioner) const {

  unsigned short iDim, jDim, iVar, jVar;
  su2double local_Mach, rho, enthalpy, soundspeed, sq_vel;
  su2double *U_i = nullptr;
  su2double Beta_max = config->GetmaxTurkelBeta();
  su2double Mach_infty2, Mach_lim2, aux, parameter;

  /*--- Variables to calculate the preconditioner parameter Beta ---*/
  local_Mach = sqrt(nodes->GetVelocity2(iPoint))/nodes->GetSoundSpeed(iPoint);

  /*--- Weiss and Smith Preconditioning---*/
  Mach_infty2 = pow(config->GetMach(),2.0);
  Mach_lim2 = pow(0.00001,2.0);
  aux = max(pow(local_Mach,2.0),Mach_lim2);
  parameter = min(1.0, max(aux,Beta_max*Mach_infty2));

  U_i = nodes->GetSolution(iPoint);

  rho = U_i[0];
  enthalpy = nodes->GetEnthalpy(iPoint);
  soundspeed = nodes->GetSoundSpeed(iPoint);
  sq_vel = nodes->GetVelocity2(iPoint);

  /*---Calculating the inverse of the preconditioning matrix that multiplies the time derivative  */
  preconditioner[0][0] = 0.5*sq_vel;
  preconditioner[0][nVar-1] = 1.0;
  for (iDim = 0; iDim < nDim; iDim ++)
    preconditioner[0][1+iDim] = -1.0*U_i[iDim+1]/rho;

  for (iDim = 0; iDim < nDim; iDim ++) {
    preconditioner[iDim+1][0] = 0.5*sq_vel*U_i[iDim+1]/rho;
    preconditioner[iDim+1][nVar-1] = U_i[iDim+1]/rho;
    for (jDim = 0; jDim < nDim; jDim ++) {
      preconditioner[iDim+1][1+jDim] = -1.0*U_i[jDim+1]/rho*U_i[iDim+1]/rho;
    }
  }

  preconditioner[nVar-1][0] = 0.5*sq_vel*enthalpy;
  preconditioner[nVar-1][nVar-1] = enthalpy;
  for (iDim = 0; iDim < nDim; iDim ++)
    preconditioner[nVar-1][1+iDim] = -1.0*U_i[iDim+1]/rho*enthalpy;


  for (iVar = 0; iVar < nVar; iVar ++ ) {
    for (jVar = 0; jVar < nVar; jVar ++ ) {
      preconditioner[iVar][jVar] = (parameter - 1.0) * ((Gamma-1.0)/(soundspeed*soundspeed))*preconditioner[iVar][jVar];
      if (iVar == jVar)
        preconditioner[iVar][iVar] += 1.0;

      preconditioner[iVar][jVar] *= delta;
    }
  }

}

void CEulerSolver::GetPower_Properties(CGeometry *geometry, CConfig *config, unsigned short iMesh, bool Output) {

  unsigned short iDim, iMarker, jMarker;
  unsigned long iVertex, iPoint;
  su2double  *V_inlet = nullptr, *V_outlet = nullptr, Pressure, Temperature, Velocity[3], Vn,
  Velocity2, Density, Area, SoundSpeed, TotalPressure, Vel_Infty2, RamDrag,
  TotalTemperature, VelocityJet,
  Vel_Infty, MaxPressure, MinPressure, MFR, InfVel2;
  su2double DeltaPressure = 0.0, DeltaThrust = 0.0, DeltaTorque = 0.0;
  unsigned short iMarker_Inlet, iMarker_Outlet, nMarker_Inlet, nMarker_Outlet;
  string Inlet_TagBound, Outlet_TagBound;
  su2double DeltaPress = 0.0, DeltaTemp = 0.0, TotalPressRatio = 0.0, TotalTempRatio = 0.0, StaticPressRatio = 0.0, StaticTempRatio = 0.0,
  NetThrust = 0.0, GrossThrust = 0.0, Power = 0.0, MassFlow = 0.0, Mach = 0.0, Force = 0.0;
  bool ReverseFlow, Engine = false, Pair = true;
  su2double Vector[MAXNDIM] = {0.0};

  su2double Gas_Constant = config->GetGas_ConstantND();
  su2double Cp = Gas_Constant*Gamma / (Gamma-1.0);
  su2double Alpha = config->GetAoA()*PI_NUMBER/180.0;
  su2double Beta = config->GetAoS()*PI_NUMBER/180.0;
  bool write_heads = ((((config->GetInnerIter() % (config->GetScreen_Wrt_Freq(2)*40)) == 0) && (config->GetInnerIter()!= 0)) || (config->GetInnerIter() == 1));
  bool Evaluate_BC = ((((config->GetInnerIter() % (config->GetScreen_Wrt_Freq(2)*40)) == 0)) || (config->GetInnerIter() == 1) || (config->GetDiscrete_Adjoint()));

  if ((config->GetnMarker_EngineInflow() != 0) || (config->GetnMarker_EngineExhaust() != 0)) Engine = true;
  if ((config->GetnMarker_ActDiskInlet() != 0) || (config->GetnMarker_ActDiskOutlet() != 0)) Engine = false;
  if ((config->GetnMarker_EngineInflow()) != (config->GetnMarker_EngineExhaust())) Pair = false;

  if (Engine) { nMarker_Inlet  = config->GetnMarker_EngineInflow(); nMarker_Outlet = config->GetnMarker_EngineExhaust(); }
  else  { nMarker_Inlet = config->GetnMarker_ActDiskInlet(); nMarker_Outlet  = config->GetnMarker_ActDiskOutlet(); }

  /*--- Evaluate the MPI for the actuator disk IO ---*/

  if (Evaluate_BC) {

    auto *Inlet_MassFlow         = new su2double [config->GetnMarker_All()]();
    auto *Inlet_ReverseMassFlow  = new su2double [config->GetnMarker_All()]();
    auto *Inlet_Pressure         = new su2double [config->GetnMarker_All()]();
    auto *Inlet_Mach             = new su2double [config->GetnMarker_All()]();
    auto *Inlet_MaxPressure      = new su2double [config->GetnMarker_All()]();
    auto *Inlet_MinPressure      = new su2double [config->GetnMarker_All()]();
    auto *Inlet_TotalPressure    = new su2double [config->GetnMarker_All()]();
    auto *Inlet_Temperature      = new su2double [config->GetnMarker_All()]();
    auto *Inlet_TotalTemperature = new su2double [config->GetnMarker_All()]();
    auto *Inlet_Area             = new su2double [config->GetnMarker_All()]();
    auto *Inlet_RamDrag          = new su2double [config->GetnMarker_All()]();
    auto *Inlet_Force            = new su2double [config->GetnMarker_All()]();
    auto *Inlet_Power            = new su2double [config->GetnMarker_All()]();
    auto *Inlet_XCG              = new su2double [config->GetnMarker_All()]();
    auto *Inlet_YCG              = new su2double [config->GetnMarker_All()]();
    auto *Inlet_ZCG              = new su2double [config->GetnMarker_All()]();

    auto *Outlet_MassFlow         = new su2double [config->GetnMarker_All()]();
    auto *Outlet_Pressure         = new su2double [config->GetnMarker_All()]();
    auto *Outlet_TotalPressure    = new su2double [config->GetnMarker_All()]();
    auto *Outlet_Temperature      = new su2double [config->GetnMarker_All()]();
    auto *Outlet_TotalTemperature = new su2double [config->GetnMarker_All()]();
    auto *Outlet_Area             = new su2double [config->GetnMarker_All()]();
    auto *Outlet_GrossThrust      = new su2double [config->GetnMarker_All()]();
    auto *Outlet_Force            = new su2double [config->GetnMarker_All()]();
    auto *Outlet_Power            = new su2double [config->GetnMarker_All()]();

    auto *Outlet_DeltaP           = new su2double [config->GetnMarker_All()]();
    auto *Outlet_Thrust           = new su2double [config->GetnMarker_All()]();
    auto *Outlet_Torque           = new su2double [config->GetnMarker_All()]();

    /*--- Comute MassFlow, average temp, press, etc. ---*/

    for (iMarker = 0; iMarker < config->GetnMarker_All(); iMarker++) {

      MinPressure = +1E10; MaxPressure = -1E10;

      if ((config->GetMarker_All_KindBC(iMarker) == ACTDISK_INLET) ||
          (config->GetMarker_All_KindBC(iMarker) == ENGINE_INFLOW)) {

        for (iVertex = 0; iVertex < geometry->nVertex[iMarker]; iVertex++) {

          iPoint = geometry->vertex[iMarker][iVertex]->GetNode();

          if (geometry->nodes->GetDomain(iPoint)) {

            V_inlet = nodes->GetPrimitive(iPoint);

            geometry->vertex[iMarker][iVertex]->GetNormal(Vector);

            Temperature = V_inlet[0];
            Pressure = V_inlet[nDim+1];

            Density = V_inlet[nDim+2];
            SoundSpeed = sqrt(Gamma*Pressure/Density);

            Velocity2 = 0.0; MassFlow = 0.0; Vel_Infty2 =0.0;
            for (iDim = 0; iDim < nDim; iDim++) {
              Velocity[iDim] = V_inlet[iDim+1];
              Velocity2 += Velocity[iDim]*Velocity[iDim];
              Vel_Infty2 += GetVelocity_Inf(iDim)*GetVelocity_Inf(iDim);
              MassFlow -= Vector[iDim]*Velocity[iDim]*Density;
            }

            Area = GeometryToolbox::Norm(nDim, Vector);
            Vn = 0.0; ReverseFlow = false;
            for (iDim = 0; iDim < nDim; iDim++) {  Vn -= Velocity[iDim]*Vector[iDim]/Area; }
            if (Vn < 0.0) { ReverseFlow = true; }

            Vel_Infty = sqrt (Vel_Infty2);
            Mach = sqrt(Velocity2)/SoundSpeed;
            TotalPressure = Pressure * pow( 1.0 + Mach * Mach * 0.5 * (Gamma - 1.0), Gamma    / (Gamma - 1.0));
            TotalTemperature = Temperature * (1.0 + Mach * Mach * 0.5 * (Gamma - 1.0));
            MinPressure = min(MinPressure, TotalPressure);
            MaxPressure = max(MaxPressure, TotalPressure);

            RamDrag = MassFlow * Vel_Infty;

            Inlet_MassFlow[iMarker]         += MassFlow;
            Inlet_Pressure[iMarker]         += Pressure*MassFlow;
            Inlet_Mach[iMarker]             += Mach*MassFlow;
            Inlet_MinPressure[iMarker]       = min (MinPressure, Inlet_MinPressure[iMarker]);
            Inlet_MaxPressure[iMarker]       = max(MaxPressure, Inlet_MaxPressure[iMarker]);
            Inlet_TotalPressure[iMarker]    += TotalPressure*MassFlow;
            Inlet_Temperature[iMarker]      += Temperature*MassFlow;
            Inlet_TotalTemperature[iMarker] += TotalTemperature*MassFlow;
            Inlet_Area[iMarker]             += Area;
            Inlet_RamDrag[iMarker]          += RamDrag;
            Inlet_Power[iMarker] += MassFlow*Cp*TotalTemperature;
            if (ReverseFlow) Inlet_ReverseMassFlow[iMarker]  += MassFlow;

            su2double Inlet_ForceX = -(Pressure - Pressure_Inf)*Vector[0] + MassFlow*Velocity[0];
            su2double Inlet_ForceY = -(Pressure - Pressure_Inf)*Vector[1] + MassFlow*Velocity[1];
            su2double Inlet_ForceZ = 0.0;
            if (nDim == 3) Inlet_ForceZ = -(Pressure - Pressure_Inf)*Vector[2] + MassFlow*Velocity[2];
            Inlet_Force[iMarker] +=  Inlet_ForceX*cos(Alpha)*cos(Beta) + Inlet_ForceY*sin(Beta) +Inlet_ForceZ*sin(Alpha)*cos(Beta);

            Inlet_XCG[iMarker] += geometry->nodes->GetCoord(iPoint, 0)*Area;
            Inlet_YCG[iMarker] += geometry->nodes->GetCoord(iPoint, 1)*Area;
            if (nDim == 3) Inlet_ZCG[iMarker] += geometry->nodes->GetCoord(iPoint, 2)*Area;

          }
        }

      }

      if ((config->GetMarker_All_KindBC(iMarker) == ACTDISK_OUTLET) ||
          (config->GetMarker_All_KindBC(iMarker) == ENGINE_EXHAUST)) {

        for (iVertex = 0; iVertex < geometry->nVertex[iMarker]; iVertex++) {

          iPoint = geometry->vertex[iMarker][iVertex]->GetNode();

          if (geometry->nodes->GetDomain(iPoint)) {

            V_outlet = nodes->GetPrimitive(iPoint);

            geometry->vertex[iMarker][iVertex]->GetNormal(Vector);

            Temperature = V_outlet[0];
            Pressure = V_outlet[nDim+1];

            Density = V_outlet[nDim+2];
            SoundSpeed  = sqrt(Gamma*Pressure/Density);

            Velocity2 = 0.0; MassFlow = 0.0; Vel_Infty2 = 0.0;
            for (iDim = 0; iDim < nDim; iDim++) {
              Velocity[iDim] = V_outlet[iDim+1];
              Velocity2 += Velocity[iDim]*Velocity[iDim];
              Vel_Infty2 += GetVelocity_Inf(iDim)*GetVelocity_Inf(iDim);
              MassFlow += Vector[iDim]*Velocity[iDim]*Density;
            }

            Vel_Infty = sqrt (Vel_Infty2);
            Area = GeometryToolbox::Norm(nDim, Vector);
            Mach = sqrt(Velocity2)/SoundSpeed;
            TotalPressure = Pressure * pow( 1.0 + Mach * Mach * 0.5 * (Gamma - 1.0), Gamma / (Gamma - 1.0));
            TotalTemperature = Temperature * (1.0 + Mach * Mach * 0.5 * (Gamma - 1.0));
            VelocityJet = sqrt(Velocity2) ;
            DeltaPressure = ActDisk_DeltaP_r[iMarker][iVertex];
            DeltaThrust = ActDisk_Thrust_r[iMarker][iVertex];
            DeltaTorque = ActDisk_Torque_r[iMarker][iVertex];

            GrossThrust = MassFlow * VelocityJet;

            Outlet_MassFlow[iMarker] += MassFlow;
            Outlet_Pressure[iMarker] += Pressure*MassFlow;
            Outlet_TotalPressure[iMarker] += TotalPressure*MassFlow;
            Outlet_Temperature[iMarker] += Temperature*MassFlow;
            Outlet_TotalTemperature[iMarker] += TotalTemperature*MassFlow;
            Outlet_Area[iMarker] += Area;
            Outlet_GrossThrust[iMarker] += GrossThrust;
            Outlet_Power[iMarker] += MassFlow*Cp*TotalTemperature;
            Outlet_DeltaP[iMarker] += DeltaPressure * Area;
            Outlet_Thrust[iMarker] += DeltaThrust * Area;
            Outlet_Torque[iMarker] += DeltaTorque * Area;

            su2double Outlet_ForceX = -(Pressure - Pressure_Inf)*Vector[0] -MassFlow*Velocity[0];
            su2double Outlet_ForceY = -(Pressure - Pressure_Inf)*Vector[1] -MassFlow*Velocity[1];
            su2double Outlet_ForceZ = 0.0;
            if (nDim == 3) Outlet_ForceZ = -(Pressure - Pressure_Inf)*Vector[2] -MassFlow*Velocity[2];

            if (nDim == 2) Outlet_Force[iMarker] +=  Outlet_ForceX*cos(Alpha) + Outlet_ForceY*sin(Alpha);
            if (nDim == 3) Outlet_Force[iMarker] +=  Outlet_ForceX*cos(Alpha)*cos(Beta) + Outlet_ForceY*sin(Beta) + Outlet_ForceZ*sin(Alpha)*cos(Beta);

          }
        }

      }

    }

    /*--- Copy to the appropriate structure ---*/

    auto *Inlet_MassFlow_Local             = new su2double [nMarker_Inlet]();
    auto *Inlet_ReverseMassFlow_Local      = new su2double [nMarker_Inlet]();
    auto *Inlet_Temperature_Local          = new su2double [nMarker_Inlet]();
    auto *Inlet_TotalTemperature_Local     = new su2double [nMarker_Inlet]();
    auto *Inlet_Pressure_Local             = new su2double [nMarker_Inlet]();
    auto *Inlet_Mach_Local                 = new su2double [nMarker_Inlet]();
    auto *Inlet_MinPressure_Local          = new su2double [nMarker_Inlet]();
    auto *Inlet_MaxPressure_Local          = new su2double [nMarker_Inlet]();
    auto *Inlet_Power_Local                = new su2double [nMarker_Inlet]();
    auto *Inlet_TotalPressure_Local        = new su2double [nMarker_Inlet]();
    auto *Inlet_RamDrag_Local              = new su2double [nMarker_Inlet]();
    auto *Inlet_Force_Local                = new su2double [nMarker_Inlet]();
    auto *Inlet_Area_Local                 = new su2double [nMarker_Inlet]();
    auto *Inlet_XCG_Local                  = new su2double [nMarker_Inlet]();
    auto *Inlet_YCG_Local                  = new su2double [nMarker_Inlet]();
    auto *Inlet_ZCG_Local                  = new su2double [nMarker_Inlet]();

    auto *Inlet_MassFlow_Total             = new su2double [nMarker_Inlet]();
    auto *Inlet_ReverseMassFlow_Total      = new su2double [nMarker_Inlet]();
    auto *Inlet_Pressure_Total             = new su2double [nMarker_Inlet]();
    auto *Inlet_Mach_Total                 = new su2double [nMarker_Inlet]();
    auto *Inlet_MinPressure_Total          = new su2double [nMarker_Inlet]();
    auto *Inlet_MaxPressure_Total          = new su2double [nMarker_Inlet]();
    auto *Inlet_Power_Total                = new su2double [nMarker_Inlet]();
    auto *Inlet_TotalPressure_Total        = new su2double [nMarker_Inlet]();
    auto *Inlet_Temperature_Total          = new su2double [nMarker_Inlet]();
    auto *Inlet_TotalTemperature_Total     = new su2double [nMarker_Inlet]();
    auto *Inlet_RamDrag_Total              = new su2double [nMarker_Inlet]();
    auto *Inlet_Force_Total                = new su2double [nMarker_Inlet]();
    auto *Inlet_Area_Total                 = new su2double [nMarker_Inlet]();
    auto *Inlet_XCG_Total                  = new su2double [nMarker_Inlet]();
    auto *Inlet_YCG_Total                  = new su2double [nMarker_Inlet]();
    auto *Inlet_ZCG_Total                  = new su2double [nMarker_Inlet]();

    auto *Outlet_MassFlow_Local            = new su2double [nMarker_Outlet]();
    auto *Outlet_Pressure_Local            = new su2double [nMarker_Outlet]();
    auto *Outlet_TotalPressure_Local       = new su2double [nMarker_Outlet]();
    auto *Outlet_Temperature_Local         = new su2double [nMarker_Outlet]();
    auto *Outlet_TotalTemperature_Local    = new su2double [nMarker_Outlet]();
    auto *Outlet_GrossThrust_Local         = new su2double [nMarker_Outlet]();
    auto *Outlet_Force_Local               = new su2double [nMarker_Outlet]();
    auto *Outlet_Power_Local               = new su2double [nMarker_Outlet]();
    auto *Outlet_Area_Local                = new su2double [nMarker_Outlet]();
    auto *Outlet_DeltaP_Local              = new su2double [nMarker_Outlet]();
    auto *Outlet_Thrust_Local              = new su2double [nMarker_Outlet]();
    auto *Outlet_Torque_Local              = new su2double [nMarker_Outlet]();

    auto *Outlet_MassFlow_Total            = new su2double [nMarker_Outlet]();
    auto *Outlet_Pressure_Total            = new su2double [nMarker_Outlet]();
    auto *Outlet_TotalPressure_Total       = new su2double [nMarker_Outlet]();
    auto *Outlet_Temperature_Total         = new su2double [nMarker_Outlet]();
    auto *Outlet_TotalTemperature_Total    = new su2double [nMarker_Outlet]();
    auto *Outlet_GrossThrust_Total         = new su2double [nMarker_Outlet]();
    auto *Outlet_Force_Total               = new su2double [nMarker_Outlet]();
    auto *Outlet_Power_Total               = new su2double [nMarker_Outlet]();
    auto *Outlet_Area_Total                = new su2double [nMarker_Outlet]();
    auto *Outlet_DeltaP_Total              = new su2double [nMarker_Outlet]();
    auto *Outlet_Thrust_Total              = new su2double [nMarker_Outlet]();
    auto *Outlet_Torque_Total              = new su2double [nMarker_Outlet]();

    /*--- Copy the values to the local array for MPI ---*/

    for (iMarker = 0; iMarker < config->GetnMarker_All(); iMarker++) {

      if ((config->GetMarker_All_KindBC(iMarker) == ACTDISK_INLET) ||  (config->GetMarker_All_KindBC(iMarker) == ENGINE_INFLOW)) {
        for (iMarker_Inlet = 0; iMarker_Inlet < nMarker_Inlet; iMarker_Inlet++) {

          if (config->GetMarker_All_KindBC(iMarker) == ACTDISK_INLET) Inlet_TagBound = config->GetMarker_ActDiskInlet_TagBound(iMarker_Inlet);
          if (config->GetMarker_All_KindBC(iMarker) == ENGINE_INFLOW) Inlet_TagBound = config->GetMarker_EngineInflow_TagBound(iMarker_Inlet);

          if (config->GetMarker_All_TagBound(iMarker) == Inlet_TagBound) {
            Inlet_MassFlow_Local[iMarker_Inlet]             += Inlet_MassFlow[iMarker];
            Inlet_ReverseMassFlow_Local[iMarker_Inlet]      += Inlet_ReverseMassFlow[iMarker];
            Inlet_Pressure_Local[iMarker_Inlet]             += Inlet_Pressure[iMarker];
            Inlet_Mach_Local[iMarker_Inlet]                 += Inlet_Mach[iMarker];
            Inlet_MinPressure_Local[iMarker_Inlet]          += Inlet_MinPressure[iMarker];
            Inlet_MaxPressure_Local[iMarker_Inlet]          += Inlet_MaxPressure[iMarker];
            Inlet_TotalPressure_Local[iMarker_Inlet]        += Inlet_TotalPressure[iMarker];
            Inlet_Temperature_Local[iMarker_Inlet]          += Inlet_Temperature[iMarker];
            Inlet_TotalTemperature_Local[iMarker_Inlet]     += Inlet_TotalTemperature[iMarker];
            Inlet_RamDrag_Local[iMarker_Inlet]              += Inlet_RamDrag[iMarker];
            Inlet_Force_Local[iMarker_Inlet]                += Inlet_Force[iMarker];
            Inlet_Power_Local[iMarker_Inlet]                += Inlet_Power[iMarker];
            Inlet_Area_Local[iMarker_Inlet]                 += Inlet_Area[iMarker];
            Inlet_XCG_Local[iMarker_Inlet]                  += Inlet_XCG[iMarker];
            Inlet_YCG_Local[iMarker_Inlet]                  += Inlet_YCG[iMarker];
            if (nDim == 3) Inlet_ZCG_Local[iMarker_Inlet]   += Inlet_ZCG[iMarker];
          }

        }
      }

      if ((config->GetMarker_All_KindBC(iMarker) == ACTDISK_OUTLET) || (config->GetMarker_All_KindBC(iMarker) == ENGINE_EXHAUST)) {
        for (iMarker_Outlet= 0; iMarker_Outlet < nMarker_Outlet; iMarker_Outlet++) {

          if (config->GetMarker_All_KindBC(iMarker) == ACTDISK_OUTLET) Outlet_TagBound = config->GetMarker_ActDiskOutlet_TagBound(iMarker_Outlet);
          if (config->GetMarker_All_KindBC(iMarker) == ENGINE_EXHAUST) Outlet_TagBound = config->GetMarker_EngineExhaust_TagBound(iMarker_Outlet);

          if (config->GetMarker_All_TagBound(iMarker) == Outlet_TagBound) {
            Outlet_MassFlow_Local[iMarker_Outlet]               += Outlet_MassFlow[iMarker];
            Outlet_Pressure_Local[iMarker_Outlet]               += Outlet_Pressure[iMarker];
            Outlet_TotalPressure_Local[iMarker_Outlet]          += Outlet_TotalPressure[iMarker];
            Outlet_Temperature_Local[iMarker_Outlet]            += Outlet_Temperature[iMarker];
            Outlet_TotalTemperature_Local[iMarker_Outlet]       += Outlet_TotalTemperature[iMarker];
            Outlet_GrossThrust_Local[iMarker_Outlet]            += Outlet_GrossThrust[iMarker];
            Outlet_Force_Local[iMarker_Outlet]                  += Outlet_Force[iMarker];
            Outlet_Power_Local[iMarker_Outlet]                  += Outlet_Power[iMarker];
            Outlet_Area_Local[iMarker_Outlet]                   += Outlet_Area[iMarker];
            Outlet_DeltaP_Local[iMarker_Outlet]                 += Outlet_DeltaP[iMarker];
            Outlet_Thrust_Local[iMarker_Outlet]                 += Outlet_Thrust[iMarker];
            Outlet_Torque_Local[iMarker_Outlet]                 += Outlet_Torque[iMarker];
          }

        }
      }

    }

    /*--- Correct the min max values for the MPI ---*/

    bool ActDisk  = false;
    for (iMarker = 0; iMarker < config->GetnMarker_All(); iMarker++) {
      if ((config->GetMarker_All_KindBC(iMarker) == ACTDISK_INLET) ||
          (config->GetMarker_All_KindBC(iMarker) == ENGINE_INFLOW)) { ActDisk  = true; break; }
    }

    if (!ActDisk) {
      for (iMarker_Inlet = 0; iMarker_Inlet < nMarker_Inlet; iMarker_Inlet++) {
        Inlet_MinPressure_Local[iMarker_Inlet]      =  1E10;
        Inlet_MaxPressure_Local[iMarker_Inlet]      = -1E10;
      }
    }

    /*--- All the ranks to compute the total value ---*/

    SU2_MPI::Allreduce(Inlet_MassFlow_Local, Inlet_MassFlow_Total, nMarker_Inlet, MPI_DOUBLE, MPI_SUM, SU2_MPI::GetComm());
    SU2_MPI::Allreduce(Inlet_ReverseMassFlow_Local, Inlet_ReverseMassFlow_Total, nMarker_Inlet, MPI_DOUBLE, MPI_SUM, SU2_MPI::GetComm());
    SU2_MPI::Allreduce(Inlet_Pressure_Local, Inlet_Pressure_Total, nMarker_Inlet, MPI_DOUBLE, MPI_SUM, SU2_MPI::GetComm());
    SU2_MPI::Allreduce(Inlet_Mach_Local, Inlet_Mach_Total, nMarker_Inlet, MPI_DOUBLE, MPI_SUM, SU2_MPI::GetComm());
    SU2_MPI::Allreduce(Inlet_MinPressure_Local, Inlet_MinPressure_Total, nMarker_Inlet, MPI_DOUBLE, MPI_MIN, SU2_MPI::GetComm());
    SU2_MPI::Allreduce(Inlet_MaxPressure_Local, Inlet_MaxPressure_Total, nMarker_Inlet, MPI_DOUBLE, MPI_MAX, SU2_MPI::GetComm());
    SU2_MPI::Allreduce(Inlet_TotalPressure_Local, Inlet_TotalPressure_Total, nMarker_Inlet, MPI_DOUBLE, MPI_SUM, SU2_MPI::GetComm());
    SU2_MPI::Allreduce(Inlet_Temperature_Local, Inlet_Temperature_Total, nMarker_Inlet, MPI_DOUBLE, MPI_SUM, SU2_MPI::GetComm());
    SU2_MPI::Allreduce(Inlet_TotalTemperature_Local, Inlet_TotalTemperature_Total, nMarker_Inlet, MPI_DOUBLE, MPI_SUM, SU2_MPI::GetComm());
    SU2_MPI::Allreduce(Inlet_RamDrag_Local, Inlet_RamDrag_Total, nMarker_Inlet, MPI_DOUBLE, MPI_SUM, SU2_MPI::GetComm());
    SU2_MPI::Allreduce(Inlet_Force_Local, Inlet_Force_Total, nMarker_Inlet, MPI_DOUBLE, MPI_SUM, SU2_MPI::GetComm());
    SU2_MPI::Allreduce(Inlet_Power_Local, Inlet_Power_Total, nMarker_Inlet, MPI_DOUBLE, MPI_SUM, SU2_MPI::GetComm());
    SU2_MPI::Allreduce(Inlet_Area_Local, Inlet_Area_Total, nMarker_Inlet, MPI_DOUBLE, MPI_SUM, SU2_MPI::GetComm());
    SU2_MPI::Allreduce(Inlet_XCG_Local, Inlet_XCG_Total, nMarker_Inlet, MPI_DOUBLE, MPI_SUM, SU2_MPI::GetComm());
    SU2_MPI::Allreduce(Inlet_YCG_Local, Inlet_YCG_Total, nMarker_Inlet, MPI_DOUBLE, MPI_SUM, SU2_MPI::GetComm());
    if (nDim == 3) SU2_MPI::Allreduce(Inlet_ZCG_Local, Inlet_ZCG_Total, nMarker_Inlet, MPI_DOUBLE, MPI_SUM, SU2_MPI::GetComm());

    SU2_MPI::Allreduce(Outlet_MassFlow_Local, Outlet_MassFlow_Total, nMarker_Outlet, MPI_DOUBLE, MPI_SUM, SU2_MPI::GetComm());
    SU2_MPI::Allreduce(Outlet_Pressure_Local, Outlet_Pressure_Total, nMarker_Outlet, MPI_DOUBLE, MPI_SUM, SU2_MPI::GetComm());
    SU2_MPI::Allreduce(Outlet_TotalPressure_Local, Outlet_TotalPressure_Total, nMarker_Outlet, MPI_DOUBLE, MPI_SUM, SU2_MPI::GetComm());
    SU2_MPI::Allreduce(Outlet_Temperature_Local, Outlet_Temperature_Total, nMarker_Outlet, MPI_DOUBLE, MPI_SUM, SU2_MPI::GetComm());
    SU2_MPI::Allreduce(Outlet_TotalTemperature_Local, Outlet_TotalTemperature_Total, nMarker_Outlet, MPI_DOUBLE, MPI_SUM, SU2_MPI::GetComm());
    SU2_MPI::Allreduce(Outlet_GrossThrust_Local, Outlet_GrossThrust_Total, nMarker_Outlet, MPI_DOUBLE, MPI_SUM, SU2_MPI::GetComm());
    SU2_MPI::Allreduce(Outlet_Force_Local, Outlet_Force_Total, nMarker_Outlet, MPI_DOUBLE, MPI_SUM, SU2_MPI::GetComm());
    SU2_MPI::Allreduce(Outlet_Power_Local, Outlet_Power_Total, nMarker_Outlet, MPI_DOUBLE, MPI_SUM, SU2_MPI::GetComm());
    SU2_MPI::Allreduce(Outlet_Area_Local, Outlet_Area_Total, nMarker_Outlet, MPI_DOUBLE, MPI_SUM, SU2_MPI::GetComm());
    SU2_MPI::Allreduce(Outlet_DeltaP_Local, Outlet_DeltaP_Total, nMarker_Outlet, MPI_DOUBLE, MPI_SUM, SU2_MPI::GetComm());
    SU2_MPI::Allreduce(Outlet_Thrust_Local, Outlet_Thrust_Total, nMarker_Outlet, MPI_DOUBLE, MPI_SUM, SU2_MPI::GetComm());
    SU2_MPI::Allreduce(Outlet_Torque_Local, Outlet_Torque_Total, nMarker_Outlet, MPI_DOUBLE, MPI_SUM, SU2_MPI::GetComm());

    /*--- Compute the value of the average surface temperature and pressure and
     set the value in the config structure for future use ---*/

    for (iMarker_Inlet = 0; iMarker_Inlet < nMarker_Inlet; iMarker_Inlet++) {
      if (Inlet_Area_Total[iMarker_Inlet] != 0.0) {
        Inlet_Pressure_Total[iMarker_Inlet] /= Inlet_MassFlow_Total[iMarker_Inlet];
        Inlet_Mach_Total[iMarker_Inlet] /= Inlet_MassFlow_Total[iMarker_Inlet];
        Inlet_TotalPressure_Total[iMarker_Inlet] /= Inlet_MassFlow_Total[iMarker_Inlet];
        Inlet_Temperature_Total[iMarker_Inlet] /= Inlet_MassFlow_Total[iMarker_Inlet];
        Inlet_TotalTemperature_Total[iMarker_Inlet] /= Inlet_MassFlow_Total[iMarker_Inlet];
        Inlet_XCG_Total[iMarker_Inlet] /= Inlet_Area_Total[iMarker_Inlet];
        Inlet_YCG_Total[iMarker_Inlet] /= Inlet_Area_Total[iMarker_Inlet];
        if (nDim == 3) Inlet_ZCG_Total[iMarker_Inlet] /= Inlet_Area_Total[iMarker_Inlet];
      }
      else {
        Inlet_Pressure_Total[iMarker_Inlet] = 0.0;
        Inlet_Mach_Total[iMarker_Inlet] = 0.0;
        Inlet_TotalPressure_Total[iMarker_Inlet] = 0.0;
        Inlet_Temperature_Total[iMarker_Inlet] = 0.0;
        Inlet_TotalTemperature_Total[iMarker_Inlet] = 0.0;
        Inlet_XCG_Total[iMarker_Inlet] = 0.0;
        Inlet_YCG_Total[iMarker_Inlet] = 0.0;
        if (nDim == 3) Inlet_ZCG_Total[iMarker_Inlet] = 0.0;
      }

      if (iMesh == MESH_0) {

        if (Engine) {
          config->SetInflow_MassFlow(iMarker_Inlet, Inlet_MassFlow_Total[iMarker_Inlet]);
          config->SetInflow_ReverseMassFlow(iMarker_Inlet, Inlet_ReverseMassFlow_Total[iMarker_Inlet]);
          config->SetInflow_Pressure(iMarker_Inlet, Inlet_Pressure_Total[iMarker_Inlet]);
          config->SetInflow_TotalPressure(iMarker_Inlet, Inlet_TotalPressure_Total[iMarker_Inlet]);
          config->SetInflow_Temperature(iMarker_Inlet, Inlet_Temperature_Total[iMarker_Inlet]);
          config->SetInflow_TotalTemperature(iMarker_Inlet, Inlet_TotalTemperature_Total[iMarker_Inlet]);
          config->SetInflow_RamDrag(iMarker_Inlet, Inlet_RamDrag_Total[iMarker_Inlet]);
          config->SetInflow_Force(iMarker_Inlet, Inlet_Force_Total[iMarker_Inlet]);
          config->SetInflow_Power(iMarker_Inlet, Inlet_Power_Total[iMarker_Inlet]);
        }
        else {
          config->SetActDiskInlet_MassFlow(iMarker_Inlet, Inlet_MassFlow_Total[iMarker_Inlet]);
          config->SetActDiskInlet_ReverseMassFlow(iMarker_Inlet, Inlet_ReverseMassFlow_Total[iMarker_Inlet]);
          config->SetActDiskInlet_Pressure(iMarker_Inlet, Inlet_Pressure_Total[iMarker_Inlet]);
          config->SetActDiskInlet_TotalPressure(iMarker_Inlet, Inlet_TotalPressure_Total[iMarker_Inlet]);
          config->SetActDiskInlet_Temperature(iMarker_Inlet, Inlet_Temperature_Total[iMarker_Inlet]);
          config->SetActDiskInlet_TotalTemperature(iMarker_Inlet, Inlet_TotalTemperature_Total[iMarker_Inlet]);
          config->SetActDiskInlet_RamDrag(iMarker_Inlet, Inlet_RamDrag_Total[iMarker_Inlet]);
          config->SetActDiskInlet_Force(iMarker_Inlet, Inlet_Force_Total[iMarker_Inlet]);
          config->SetActDiskInlet_Power(iMarker_Inlet, Inlet_Power_Total[iMarker_Inlet]);
        }

      }

    }

    for (iMarker_Outlet = 0; iMarker_Outlet < nMarker_Outlet; iMarker_Outlet++) {
      if (Outlet_Area_Total[iMarker_Outlet] != 0.0) {
        Outlet_Pressure_Total[iMarker_Outlet] /= Outlet_MassFlow_Total[iMarker_Outlet];
        Outlet_TotalPressure_Total[iMarker_Outlet] /= Outlet_MassFlow_Total[iMarker_Outlet];
        Outlet_Temperature_Total[iMarker_Outlet] /= Outlet_MassFlow_Total[iMarker_Outlet];
        Outlet_TotalTemperature_Total[iMarker_Outlet] /= Outlet_MassFlow_Total[iMarker_Outlet];
      }
      else {
        Outlet_Pressure_Total[iMarker_Outlet] = 0.0;
        Outlet_TotalPressure_Total[iMarker_Outlet] = 0.0;
        Outlet_Temperature_Total[iMarker_Outlet] = 0.0;
        Outlet_TotalTemperature_Total[iMarker_Outlet] = 0.0;
      }

      if (iMesh == MESH_0) {

        if (Engine) {
          config->SetExhaust_MassFlow(iMarker_Outlet, Outlet_MassFlow_Total[iMarker_Outlet]);
          config->SetExhaust_Pressure(iMarker_Outlet, Outlet_Pressure_Total[iMarker_Outlet]);
          config->SetExhaust_TotalPressure(iMarker_Outlet, Outlet_TotalPressure_Total[iMarker_Outlet]);
          config->SetExhaust_Temperature(iMarker_Outlet, Outlet_Temperature_Total[iMarker_Outlet]);
          config->SetExhaust_TotalTemperature(iMarker_Outlet, Outlet_TotalTemperature_Total[iMarker_Outlet]);
          config->SetExhaust_GrossThrust(iMarker_Outlet, Outlet_GrossThrust_Total[iMarker_Outlet]);
          config->SetExhaust_Force(iMarker_Outlet, Outlet_Force_Total[iMarker_Outlet]);
          config->SetExhaust_Power(iMarker_Outlet, Outlet_Power_Total[iMarker_Outlet]);
        }
        else {
          config->SetActDiskOutlet_MassFlow(iMarker_Outlet, Outlet_MassFlow_Total[iMarker_Outlet]);
          config->SetActDiskOutlet_Pressure(iMarker_Outlet, Outlet_Pressure_Total[iMarker_Outlet]);
          config->SetActDiskOutlet_TotalPressure(iMarker_Outlet, Outlet_TotalPressure_Total[iMarker_Outlet]);
          config->SetActDiskOutlet_Temperature(iMarker_Outlet, Outlet_Temperature_Total[iMarker_Outlet]);
          config->SetActDiskOutlet_TotalTemperature(iMarker_Outlet, Outlet_TotalTemperature_Total[iMarker_Outlet]);
          config->SetActDiskOutlet_GrossThrust(iMarker_Outlet, Outlet_GrossThrust_Total[iMarker_Outlet]);
          config->SetActDiskOutlet_Force(iMarker_Outlet, Outlet_Force_Total[iMarker_Outlet]);
          config->SetActDiskOutlet_Power(iMarker_Outlet, Outlet_Power_Total[iMarker_Outlet]);
          config->SetActDiskOutlet_Thrust_BEM(iMarker_Outlet, Outlet_Thrust_Total[iMarker_Outlet]);
          config->SetActDiskOutlet_Torque_BEM(iMarker_Outlet, Outlet_Torque_Total[iMarker_Outlet]);
        }

      }

    }


    if (Pair) {

      /*--- Store delta pressure, temperature, thrust, and area ---*/

      for (iMarker_Inlet = 0; iMarker_Inlet < nMarker_Inlet; iMarker_Inlet++) {

        if (Engine) {
          Inlet_TagBound = config->GetMarker_EngineInflow_TagBound(iMarker_Inlet);
          jMarker = config->GetMarker_CfgFile_EngineExhaust(Inlet_TagBound);
          Outlet_TagBound = config->GetMarker_CfgFile_TagBound(jMarker);
        }
        else {
          Inlet_TagBound = config->GetMarker_ActDiskInlet_TagBound(iMarker_Inlet);
          jMarker = config->GetMarker_CfgFile_ActDiskOutlet(Inlet_TagBound);
          Outlet_TagBound = config->GetMarker_CfgFile_TagBound(jMarker);
        }


        su2double DeltaPress = 0.0, DeltaTemp = 0.0, NetThrust = 0.0, GrossThrust = 0.0, TotalPressRatio = 0.0, TotalTempRatio = 0.0, StaticPressRatio = 0.0, StaticTempRatio = 0.0;

        if (Engine) {
          DeltaPress   = config->GetExhaust_Pressure(Outlet_TagBound) - config->GetInflow_Pressure(Inlet_TagBound);
          DeltaTemp         = config->GetExhaust_Temperature(Outlet_TagBound) - config->GetInflow_Temperature(Inlet_TagBound);
          NetThrust    = config->GetExhaust_GrossThrust(Outlet_TagBound) - config->GetInflow_RamDrag(Inlet_TagBound);
          GrossThrust   = config->GetExhaust_GrossThrust(Outlet_TagBound);
          TotalPressRatio   = config->GetExhaust_TotalPressure(Outlet_TagBound)/config->GetInflow_TotalPressure(Inlet_TagBound);
          TotalTempRatio    = config->GetExhaust_TotalTemperature(Outlet_TagBound)/config->GetInflow_TotalTemperature(Inlet_TagBound);
          StaticPressRatio   = config->GetExhaust_Pressure(Outlet_TagBound)/config->GetInflow_Pressure(Inlet_TagBound);
          StaticTempRatio    = config->GetExhaust_Temperature(Outlet_TagBound)/config->GetInflow_Temperature(Inlet_TagBound);
          Force = config->GetInflow_Force(Inlet_TagBound) + config->GetExhaust_Force(Outlet_TagBound);
          Power = config->GetExhaust_Power(Outlet_TagBound) - config->GetInflow_Power(Inlet_TagBound);
        }
        else {
          DeltaPress   = config->GetActDiskOutlet_Pressure(Outlet_TagBound) - config->GetActDiskInlet_Pressure(Inlet_TagBound);
          DeltaTemp         = config->GetActDiskOutlet_Temperature(Outlet_TagBound) - config->GetActDiskInlet_Temperature(Inlet_TagBound);
          NetThrust    = config->GetActDiskOutlet_GrossThrust(Outlet_TagBound) - config->GetActDiskInlet_RamDrag(Inlet_TagBound);
          GrossThrust   = config->GetActDiskOutlet_GrossThrust(Outlet_TagBound);
          TotalPressRatio   = config->GetActDiskOutlet_TotalPressure(Outlet_TagBound)/config->GetActDiskInlet_TotalPressure(Inlet_TagBound);
          TotalTempRatio    = config->GetActDiskOutlet_TotalTemperature(Outlet_TagBound)/config->GetActDiskInlet_TotalTemperature(Inlet_TagBound);
          StaticPressRatio   = config->GetActDiskOutlet_Pressure(Outlet_TagBound)/config->GetActDiskInlet_Pressure(Inlet_TagBound);
          StaticTempRatio    = config->GetActDiskOutlet_Temperature(Outlet_TagBound)/config->GetActDiskInlet_Temperature(Inlet_TagBound);
          Force = config->GetActDiskInlet_Force(Inlet_TagBound) + config->GetActDiskOutlet_Force(Outlet_TagBound);
          Power =  config->GetActDiskOutlet_Power(Outlet_TagBound) - config->GetActDiskInlet_Power(Inlet_TagBound);
          MassFlow =  config->GetActDiskInlet_MassFlow(Inlet_TagBound);
        }

        Mach        = Inlet_Mach_Total[iMarker_Inlet];
        Area              = Inlet_Area_Total[iMarker_Inlet];

        if (Engine) {
          config->SetEngine_Mach(iMarker_Inlet, Mach);
          config->SetEngine_Force(iMarker_Inlet, Force);
          config->SetEngine_Power(iMarker_Inlet, Power);
          config->SetEngine_NetThrust(iMarker_Inlet, NetThrust);
          config->SetEngine_GrossThrust(iMarker_Inlet, GrossThrust);
          config->SetEngine_Area(iMarker_Inlet, Area);
        }
        else {
          config->SetActDisk_DeltaPress(iMarker_Inlet, DeltaPress);
          config->SetActDisk_DeltaTemp(iMarker_Inlet, DeltaTemp);
          config->SetActDisk_Mach(iMarker_Inlet, Mach);
          config->SetActDisk_Force(iMarker_Inlet, Force);
          config->SetActDisk_Power(iMarker_Inlet, Power);
          config->SetActDisk_MassFlow(iMarker_Inlet, MassFlow);
          config->SetActDisk_TotalPressRatio(iMarker_Inlet, TotalPressRatio);
          config->SetActDisk_TotalTempRatio(iMarker_Inlet, TotalTempRatio);
          config->SetActDisk_StaticPressRatio(iMarker_Inlet, StaticPressRatio);
          config->SetActDisk_StaticTempRatio(iMarker_Inlet, StaticTempRatio);
          config->SetActDisk_NetThrust(iMarker_Inlet, NetThrust);
          config->SetActDisk_GrossThrust(iMarker_Inlet, GrossThrust);
          config->SetActDisk_Area(iMarker_Inlet, Area);
        }

      }

      /*--- Screen output using the values already stored in the config container ---*/

      if ((rank == MASTER_NODE) && (iMesh == MESH_0) ) {

        cout.precision(5);
        cout.setf(ios::fixed, ios::floatfield);

        if (write_heads && Output && !config->GetDiscrete_Adjoint()) {
          if (Engine) cout << endl   << "---------------------------- Engine properties --------------------------" << endl;
          else cout << endl   << "------------------------ Actuator Disk properties -----------------------" << endl;
        }

        for (iMarker_Inlet = 0; iMarker_Inlet < nMarker_Inlet; iMarker_Inlet++) {

          if (Engine) {
            Inlet_TagBound = config->GetMarker_EngineInflow_TagBound(iMarker_Inlet);
            jMarker = config->GetMarker_CfgFile_EngineExhaust(Inlet_TagBound);
            Outlet_TagBound = config->GetMarker_CfgFile_TagBound(jMarker);
          }
          else {
            Inlet_TagBound = config->GetMarker_ActDiskInlet_TagBound(iMarker_Inlet);
            jMarker = config->GetMarker_CfgFile_ActDiskOutlet(Inlet_TagBound);
            Outlet_TagBound = config->GetMarker_CfgFile_TagBound(jMarker);
          }


          if (Engine) {
            NetThrust             =  config->GetEngine_NetThrust(iMarker_Inlet);
            GrossThrust   = config->GetEngine_GrossThrust(iMarker_Inlet);
            Power               = config->GetEngine_Power(iMarker_Inlet);
            Mach                  = config->GetEngine_Mach(iMarker_Inlet);
            Force               = config->GetEngine_Force(iMarker_Inlet);
          }
          else {
            DeltaPress      = config->GetActDisk_DeltaPress(iMarker_Inlet);
            DeltaTemp         = config->GetActDisk_DeltaTemp(iMarker_Inlet);
            TotalPressRatio       = config->GetActDisk_TotalPressRatio(iMarker_Inlet);
            TotalTempRatio        = config->GetActDisk_TotalTempRatio(iMarker_Inlet);
            StaticPressRatio      = config->GetActDisk_StaticPressRatio(iMarker_Inlet);
            StaticTempRatio           = config->GetActDisk_StaticTempRatio(iMarker_Inlet);
            NetThrust             =  config->GetActDisk_NetThrust(iMarker_Inlet);
            GrossThrust   = config->GetActDisk_GrossThrust(iMarker_Inlet);
            Power               = config->GetActDisk_Power(iMarker_Inlet);
            Mach                  = config->GetActDisk_Mach(iMarker_Inlet);
            Force               = config->GetActDisk_Force(iMarker_Inlet);
          }

          su2double Mach_Inf                  = config->GetMach();
          su2double Pressure_Inf  = config->GetPressure_FreeStreamND();

          su2double TotalPressure_Inf  = Pressure_Inf * pow( 1.0 + Mach_Inf * Mach_Inf * 0.5 * (Gamma - 1.0), Gamma     / (Gamma - 1.0));

          su2double MinPressure = Inlet_MinPressure_Total[iMarker_Inlet]/TotalPressure_Inf;
          su2double MaxPressure = Inlet_MaxPressure_Total[iMarker_Inlet]/TotalPressure_Inf;
          su2double AvePressure = Inlet_TotalPressure_Total[iMarker_Inlet]/TotalPressure_Inf;

          su2double RefDensity  = Density_Inf;
          su2double RefArea     = config->GetRefArea();
          su2double RefVel2 = 0.0;  for (iDim = 0; iDim < nDim; iDim++) RefVel2  += Velocity_Inf[iDim]*Velocity_Inf[iDim];

          su2double Factor = (0.5*RefDensity*RefArea*RefVel2);
          su2double Ref = config->GetDensity_Ref() * config->GetVelocity_Ref() * config->GetVelocity_Ref() * 1.0 * 1.0;
          su2double DmT = GetTotal_CD() * Factor;

//          su2double ModDmT = 0.0;
//          if (nDim == 2) ModDmT = sqrt(GetTotal_CFx()*GetTotal_CFx() +
//                                       GetTotal_CFy()*GetTotal_CFy());
//
//          if (nDim == 3) ModDmT = sqrt(GetTotal_CFx()*GetTotal_CFx() +
//                                       GetTotal_CFy()*GetTotal_CFy() +
//                                       GetTotal_CFz()*GetTotal_CFz());
//
//          DmTVector[0] = GetTotal_CFx()/ModDmT;
//          DmTVector[1] = GetTotal_CFy()/ModDmT;
//          if (nDim == 3)  DmTVector[2] = GetTotal_CFz()/ModDmT;

          /*--- Set the aero drag ---*/

          su2double Aero_Drag = DmT - Force;
          su2double Aero_CD = Aero_Drag / Factor;

          SetTotal_AeroCD(Aero_CD);

          /*--- Set the solid surface drag ---*/

          su2double Solid_Drag = DmT - Force;
          su2double Solid_CD = Solid_Drag / Factor;

          SetTotal_SolidCD(Solid_CD);

          /*--- Set the net thrust value---*/

          su2double CT = NetThrust / Factor;

          SetTotal_NetThrust(CT);

          /*--- Set the total power ---*/

          su2double PowerHP = Power * Ref *  config->GetVelocity_Ref() / 550.0;

          SetTotal_Power(PowerHP);

          /*--- Set the total ReverseFlow ---*/

          su2double ReverseFlow;
          if (Engine) ReverseFlow = fabs(config->GetInflow_ReverseMassFlow(iMarker_Inlet)  / config->GetInflow_MassFlow(Inlet_TagBound));
          else ReverseFlow = fabs(config->GetActDisk_ReverseMassFlow(iMarker_Inlet)  / config->GetActDiskInlet_MassFlow(Inlet_TagBound));

          SetTotal_ReverseFlow(ReverseFlow);

          /*--- Set the total mass flow ratio ---*/

          InfVel2 = 0.0;  for (iDim = 0; iDim < nDim; iDim++) InfVel2  += Velocity_Inf[iDim]*Velocity_Inf[iDim];
          if (Engine) MFR =fabs(config->GetInflow_MassFlow(Inlet_TagBound)) / (Density_Inf * sqrt(InfVel2) * config->GetHighlite_Area());
          else MFR = fabs(config->GetActDiskInlet_MassFlow(Inlet_TagBound)) / (Density_Inf * sqrt(InfVel2) * config->GetHighlite_Area());
          SetTotal_MFR(MFR);

          /*--- Evaluate shaft power and adiabatic efficiency (average) ---*/

          su2double Pstatic1, P1, P2, T1, T2;
          if (Engine) {
            Pstatic1 = config->GetInflow_Pressure(Inlet_TagBound);
            P1 = config->GetInflow_TotalPressure(Inlet_TagBound);
            P2 = config->GetExhaust_TotalPressure(Outlet_TagBound);
            T1 = config->GetInflow_TotalTemperature(Inlet_TagBound);
            T2 = config->GetExhaust_TotalTemperature(Outlet_TagBound);
          }
          else {
            Pstatic1 = config->GetActDiskInlet_Pressure(Inlet_TagBound);
            P1 = config->GetActDiskInlet_TotalPressure(Inlet_TagBound);
            P2 = config->GetActDiskOutlet_TotalPressure(Outlet_TagBound);
            T1 = config->GetActDiskInlet_TotalTemperature(Inlet_TagBound);
            T2 = config->GetActDiskOutlet_TotalTemperature(Outlet_TagBound);
          }

          /*-- Set the propulsive efficiency ---*/

          su2double mu_prop = fabs(DmT)*sqrt(RefVel2)/Power;
          SetTotal_Prop_Eff(mu_prop);

          /*-- Set the bypass propulsive efficiency ---*/

          su2double mu_bypass_prop = NetThrust*sqrt(RefVel2)/Power;
          SetTotal_ByPassProp_Eff(mu_bypass_prop);

          /*-- Set the fan adiabatic efficiency ---*/

          su2double mu_isentropic = 0.0;
          if ((P2/P1) > 0.0) mu_isentropic =    (T1/(T2-T1))*(pow((P2/P1),(Gamma-1.0)/Gamma)-1.0);
          SetTotal_Adiab_Eff(mu_isentropic);

          /*-- Set the polytropic efficiency ---*/

          su2double poly_coeff = 1.0/(1.0-log(T2/T1)/log(P2/P1));
          su2double mu_polytropic = ((Gamma-1.0)/Gamma)/((poly_coeff-1.0)/poly_coeff);
          SetTotal_Poly_Eff(mu_polytropic);

          if (write_heads && Output && !config->GetDiscrete_Adjoint()) {

            if (iMarker_Inlet > 0) cout << endl;

            /*--- Geometry defintion ---*/

            if (Engine) cout <<"Engine surfaces: " << Inlet_TagBound << ", " << Outlet_TagBound << "." << endl;
            else cout <<"Actuator disk surfaces: " << Inlet_TagBound << ", " << Outlet_TagBound << "." << endl;

            if (nDim == 2) {
              if (config->GetSystemMeasurements() == SI)
                cout <<"CG (m): (" << Inlet_XCG_Total[iMarker_Inlet] <<", " << Inlet_YCG_Total[iMarker_Inlet] << "). Length (m): " << Inlet_Area_Total[iMarker_Inlet] << "." << endl;
              else if (config->GetSystemMeasurements() == US)
                cout <<"CG (in): (" << Inlet_XCG_Total[iMarker_Inlet]*12.0 <<", " << Inlet_YCG_Total[iMarker_Inlet]*12.0 << "). Length (in): " << Inlet_Area_Total[iMarker_Inlet]*12.0 << "." << endl;
              cout << endl;
            }

            if (nDim ==3) {
              if (config->GetSystemMeasurements() == SI)
                cout <<"CG (m): (" << Inlet_XCG_Total[iMarker_Inlet] <<", " << Inlet_YCG_Total[iMarker_Inlet] <<", " << Inlet_ZCG_Total[iMarker_Inlet] << "). Area (m^2): " << Inlet_Area_Total[iMarker_Inlet] << ". Radius (m): " << sqrt(Inlet_Area_Total[iMarker_Inlet]/PI_NUMBER) << "." << endl;
              else if (config->GetSystemMeasurements() == US)
                cout <<"CG (in): (" << Inlet_XCG_Total[iMarker_Inlet]*12.0 <<", " << Inlet_YCG_Total[iMarker_Inlet]*12.0 <<", " << Inlet_ZCG_Total[iMarker_Inlet]*12.0 << "). Area (in^2): " << Inlet_Area_Total[iMarker_Inlet]*12.0*12.0 << "." << endl;
              cout << endl;
            }


            /*--- Flow field descritption  ---*/

            if (config->GetSystemMeasurements() == SI) {
              cout << setprecision(2) << "Inlet Ave. P (Pa): " << Pstatic1*config->GetPressure_Ref() << setprecision(3) <<  ". Inlet Ave. Mach: " << Mach << "." << endl;
              cout << setprecision(2) << "Outlet Ave. PT (Pa): " << P2*config->GetPressure_Ref() << ". Outlet Ave. TT (K): " << T2*config->GetTemperature_Ref() << "." << endl;
            }
            else if (config->GetSystemMeasurements() == US) {
              cout << setprecision(2) << "Inlet Ave. P (psf): " << Pstatic1*config->GetPressure_Ref() << setprecision(3) <<  ". Inlet Ave. Mach: " << Mach << "." << endl;
              cout << setprecision(2) << "Outlet Ave. PT (psf): " << P2*config->GetPressure_Ref() << ". Outlet Ave. TT (R): " << T2*config->GetTemperature_Ref() << "." << endl;
            }

            cout << "Inlet min. PT/PTinf: " << MinPressure << ". Inlet max. PT/PTinf: " << MaxPressure << ". Inlet Ave. PT/PTinf: " << AvePressure << endl;

            su2double InfVel2, Inlet_MassFlow, Outlet_MassFlow;

            if (Engine) Inlet_MassFlow = fabs(config->GetInflow_MassFlow(Inlet_TagBound)) * config->GetDensity_Ref() * config->GetVelocity_Ref();
            else Inlet_MassFlow = fabs(config->GetActDiskInlet_MassFlow(Inlet_TagBound)) * config->GetDensity_Ref() * config->GetVelocity_Ref();

            if (config->GetSystemMeasurements() == SI) { cout << "Inlet mass flow (kg/s): "; cout << setprecision(2) << Inlet_MassFlow; }
            else if (config->GetSystemMeasurements() == US) { cout << "Inlet mass flow (lbs/s): "; cout << setprecision(2) << Inlet_MassFlow * 32.174; }

            if (Engine) Outlet_MassFlow = fabs(config->GetExhaust_MassFlow(Outlet_TagBound)) * config->GetDensity_Ref() * config->GetVelocity_Ref();
            else Outlet_MassFlow = fabs(config->GetActDiskOutlet_MassFlow(Outlet_TagBound)) * config->GetDensity_Ref() * config->GetVelocity_Ref();

            //          if (config->GetSystemMeasurements() == SI) { cout << ". Outlet mass flow (kg/s): "; cout << setprecision(2) << Outlet_MassFlow; }
            //          else if (config->GetSystemMeasurements() == US) { cout << ". Outlet mass flow (lbs/s): "; cout << setprecision(2) << Outlet_MassFlow * 32.174; }

            if (Inlet_MassFlow > Outlet_MassFlow) cout << ". I/O diff.: " << setprecision(2) << 100.0*fabs(1.0-(Outlet_MassFlow/Inlet_MassFlow)) << "%";
            else cout << ". I/O diff.: " << setprecision(2) << -100.0*fabs(1.0-(Inlet_MassFlow/Outlet_MassFlow)) << "%";

            InfVel2 = 0.0;  for (iDim = 0; iDim < nDim; iDim++) InfVel2  += Velocity_Inf[iDim]*Velocity_Inf[iDim];
            cout << setprecision(2) << ". MFR: " << MFR << "." << endl;

            if (!Engine) {

              cout << setprecision(3) << "PT in/out ratio: " << TotalPressRatio << ". TT in/out ratio: " << TotalTempRatio  <<  "." << endl;

              if (config->GetActDisk_Jump() == VARIABLES_JUMP) {
                if (config->GetSystemMeasurements() == SI) cout << setprecision(3) << "P in/out jump (Pa): ";
                else if (config->GetSystemMeasurements() == US) cout << setprecision(3) << "P in/out jump (psf): ";
                cout << setprecision(3) << DeltaPress * config->GetPressure_Ref();
                if (config->GetSystemMeasurements() == SI) cout << setprecision(3) << ". T in/out jump (K): ";
                else if (config->GetSystemMeasurements() == US) cout << setprecision(3) << ". T in/out jump (R): ";
                cout << setprecision(3) << DeltaTemp * config->GetTemperature_Ref() <<"."<< endl;
              }
              else  if (config->GetActDisk_Jump() == RATIO) {
                cout << setprecision(3) << "P in/out ratio: ";
                cout << setprecision(3) << StaticPressRatio;
                cout  << setprecision(3) <<". T in/out ratio: ";
                cout << setprecision(3) << StaticTempRatio <<"."<< endl;
              }
            }

            cout << setprecision(1) << "\nProp. eff. (D-T.V/Shaft P): " << 100*mu_prop << "%. By-pass prop. eff. (NetT.V/Shaft P): " << 100*mu_bypass_prop <<   "%." << endl;
            cout << setprecision(1) << "Fan adiabatic eff.: " << 100*mu_isentropic  << "%. Fan poly. eff.: " << 100*mu_polytropic << "%. Poly coeff. (n): " << setprecision(4) << poly_coeff << "." << endl;

            cout << endl;


            /*--- Forces descritption  ---*/

            if (config->GetSystemMeasurements() == SI) cout << setprecision(1) << "Ram Drag (N): ";
            else if (config->GetSystemMeasurements() == US) cout << setprecision(1) << "Ram Drag (lbf): ";
            cout << (GrossThrust-NetThrust) * Ref;

            if (config->GetSystemMeasurements() == SI) cout << setprecision(1) << ". Gross Thrust (N): ";
            else if (config->GetSystemMeasurements() == US) cout << setprecision(1) << ". Gross Thrust (lbf): ";
            cout << -GrossThrust * Ref  << "." << endl;

            if (config->GetSystemMeasurements() == SI) cout << setprecision(1) << "Open surfaces Thurst (N): ";
            else if (config->GetSystemMeasurements() == US) cout  << setprecision(1) << "Open surfaces Thrust (lbf): ";
            cout<< setprecision(1) << Force * Ref << ". Open surfaces CT: " << setprecision(5) << -Force / Factor << "." << endl;

            if (config->GetSystemMeasurements() == SI) cout << "Solid surfaces Drag (N): ";
            else if (config->GetSystemMeasurements() == US) cout << "Solid surfaces Drag (lbf): ";
            cout << setprecision(1) << Solid_Drag * Ref << ". Solid surfaces CD: " << setprecision(5) << Solid_CD << "." << endl;

            if (config->GetSystemMeasurements() == SI) cout << setprecision(1) <<"Net Thrust (N): ";
            else if (config->GetSystemMeasurements() == US) cout << setprecision(1) << "Net Thrust (lbf): ";
            cout << setprecision(5) << -NetThrust * Ref  << ". Net CT: " << CT;

            if (config->GetSystemMeasurements() == SI) {
              cout << ". Power (W): ";
              cout << setprecision(1) << Power * Ref *  config->GetVelocity_Ref()  << "." << endl;
            }
            else if (config->GetSystemMeasurements() == US) {
              cout << ". Power (HP): ";
              cout << setprecision(1) << Power * Ref *  config->GetVelocity_Ref() / 550.0 << "." << endl;
            }

            if (config->GetKind_ActDisk() == BLADE_ELEMENT) {
              cout << setprecision(5);
              cout << "Thrust_BEM (N): " << config->GetActDiskOutlet_Thrust_BEM(Outlet_TagBound) << ". ";
              cout << "Torque_BEM (N-m): " << config->GetActDiskOutlet_Torque_BEM(Outlet_TagBound) << "." << endl;
            }
          }

        }

        if (write_heads && Output && !config->GetDiscrete_Adjoint()) cout << "-------------------------------------------------------------------------" << endl << endl;

      }

    }

    delete [] Outlet_MassFlow_Local;
    delete [] Outlet_Temperature_Local;
    delete [] Outlet_TotalTemperature_Local;
    delete [] Outlet_Pressure_Local;
    delete [] Outlet_TotalPressure_Local;
    delete [] Outlet_Area_Local;
    delete [] Outlet_GrossThrust_Local;
    delete [] Outlet_Force_Local;
    delete [] Outlet_Power_Local;
    delete [] Outlet_DeltaP_Local;
    delete [] Outlet_Thrust_Local;
    delete [] Outlet_Torque_Local;

    delete [] Outlet_MassFlow_Total;
    delete [] Outlet_Temperature_Total;
    delete [] Outlet_TotalTemperature_Total;
    delete [] Outlet_Pressure_Total;
    delete [] Outlet_TotalPressure_Total;
    delete [] Outlet_Area_Total;
    delete [] Outlet_GrossThrust_Total;
    delete [] Outlet_Force_Total;
    delete [] Outlet_Power_Total;
    delete [] Outlet_DeltaP_Total;
    delete [] Outlet_Thrust_Total;
    delete [] Outlet_Torque_Total;

    delete [] Inlet_MassFlow_Local;
    delete [] Inlet_ReverseMassFlow_Local;
    delete [] Inlet_Temperature_Local;
    delete [] Inlet_TotalTemperature_Local;
    delete [] Inlet_Pressure_Local;
    delete [] Inlet_Mach_Local;
    delete [] Inlet_MinPressure_Local;
    delete [] Inlet_MaxPressure_Local;
    delete [] Inlet_TotalPressure_Local;
    delete [] Inlet_Area_Local;
    delete [] Inlet_RamDrag_Local;
    delete [] Inlet_Force_Local;
    delete [] Inlet_Power_Local;
    delete [] Inlet_XCG_Local;
    delete [] Inlet_YCG_Local;
    delete [] Inlet_ZCG_Local;

    delete [] Inlet_MassFlow_Total;
    delete [] Inlet_ReverseMassFlow_Total;
    delete [] Inlet_Temperature_Total;
    delete [] Inlet_TotalTemperature_Total;
    delete [] Inlet_Pressure_Total;
    delete [] Inlet_Mach_Total;
    delete [] Inlet_MinPressure_Total;
    delete [] Inlet_MaxPressure_Total;
    delete [] Inlet_TotalPressure_Total;
    delete [] Inlet_Area_Total;
    delete [] Inlet_RamDrag_Total;
    delete [] Inlet_Force_Total;
    delete [] Inlet_Power_Total;
    delete [] Inlet_XCG_Total;
    delete [] Inlet_YCG_Total;
    delete [] Inlet_ZCG_Total;

    delete [] Inlet_MassFlow;
    delete [] Inlet_Mach;
    delete [] Inlet_MinPressure;
    delete [] Inlet_MaxPressure;
    delete [] Inlet_ReverseMassFlow;
    delete [] Inlet_Pressure;
    delete [] Inlet_TotalPressure;
    delete [] Inlet_Temperature;
    delete [] Inlet_TotalTemperature;
    delete [] Inlet_Area;
    delete [] Inlet_RamDrag;
    delete [] Inlet_Force;
    delete [] Inlet_Power;
    delete [] Inlet_XCG;
    delete [] Inlet_YCG;
    delete [] Inlet_ZCG;

    delete [] Outlet_MassFlow;
    delete [] Outlet_Pressure;
    delete [] Outlet_TotalPressure;
    delete [] Outlet_Temperature;
    delete [] Outlet_TotalTemperature;
    delete [] Outlet_Area;
    delete [] Outlet_GrossThrust;
    delete [] Outlet_Force;
    delete [] Outlet_Power;
    delete [] Outlet_DeltaP;
    delete [] Outlet_Thrust;
    delete [] Outlet_Torque;

  }

}

void CEulerSolver::SetActDisk_BCThrust(CGeometry *geometry, CSolver **solver_container,
                                       CConfig *config, unsigned short iMesh, bool Output) {

  su2double Massflow = 0.0 , Target_Massflow = 0.0, DragMinusThrust = 0.0 ,
  Target_DragMinusThrust = 0.0, Target_NetThrust = 0.0, BCThrust = 0.0, BCThrust_inc = 0.0;
  unsigned short iDim, iMarker;
  unsigned long iVertex, iPoint;
  su2double  *V_inlet = nullptr, Pressure,
  Density, T0_Ti, ATerm, BTerm, LHS, RHS, RHS_PDelta, RHS_MDelta, F, DF_DLa, CTerm_, DTerm_,
  ETerm, La, La_old, TotalArea, To_Ti, DeltaT, Po_Pi, DeltaP, Area, Velocity_Normal,
  SoundSpeed2, Force_Normal,
  RefDensity, RefArea, RefVel2, Factor, Ref;
  unsigned short iter;
  string Marker_Tag;
  su2double Target_Force, Force, Target_Power, Power, NetThrust, BCThrust_old, Initial_BCThrust;
  bool ActDisk_Info;
  su2double MyBCThrust, BCThrust_Init;
  su2double Vector[MAXNDIM] = {0.0};

  su2double dNetThrust_dBCThrust        = config->GetdNetThrust_dBCThrust();
  unsigned short Kind_ActDisk           = config->GetKind_ActDisk();
  bool ratio                            = (config->GetActDisk_Jump() == RATIO);
  unsigned long Update_BCThrust         = config->GetUpdate_BCThrust();
  unsigned long Iter_Fixed_NetThrust    = config->GetIter_Fixed_NetThrust();
  unsigned long InnerIter                 = config->GetInnerIter();
  bool Update_BCThrust_Bool             = false;
  bool restart                          = (config->GetRestart() || config->GetRestart_Flow());
  su2double Fan_Poly_Eff                = config->GetFan_Poly_Eff();
  su2double PolyCoeff                   = 1.0/(1.0-((Gamma-1.0)/Gamma)/Fan_Poly_Eff);

  RefDensity   = Density_Inf;
  RefArea = config->GetRefArea();
  RefVel2 = 0.0;  for (iDim = 0; iDim < nDim; iDim++) RefVel2  += Velocity_Inf[iDim]*Velocity_Inf[iDim];

  Factor = (0.5*RefDensity*RefArea*RefVel2);
  Ref = config->GetDensity_Ref() * config->GetVelocity_Ref() * config->GetVelocity_Ref() * 1.0 * 1.0;

  /*--- Blade element distribution is in input file. ---*/
  if (Kind_ActDisk == BLADE_ELEMENT) {
    SetActDisk_BEM_VLAD(geometry, solver_container, config, iMesh, Output);
  }

  /*--- Variable load distribution is in input file. ---*/
  if (Kind_ActDisk == VARIABLE_LOAD) {
    if(InnerIter == 0) {
      ReadActDisk_InputFile(geometry, solver_container, config, iMesh, Output);
    }
  }
  /*--- Delta P and delta T are inputs ---*/

  else if (Kind_ActDisk == VARIABLES_JUMP) {

    for (iMarker = 0; iMarker < config->GetnMarker_All(); iMarker++) {

      if ((config->GetMarker_All_KindBC(iMarker) == ACTDISK_INLET) ||
          (config->GetMarker_All_KindBC(iMarker) == ACTDISK_OUTLET)) {

        Marker_Tag = config->GetMarker_All_TagBound(iMarker);

        if (ratio) {
          if (config->GetMach()  < 0.5) {
            DeltaP       = config->GetActDisk_PressJump(Marker_Tag, 0);
            DeltaT       = config->GetActDisk_TempJump(Marker_Tag, 0);
          }
          else {
            DeltaP       = config->GetActDisk_PressJump(Marker_Tag, 1);
            DeltaT       = config->GetActDisk_TempJump(Marker_Tag, 1);
          }
        }
        else {
          if (config->GetMach()  < 0.5) {
            DeltaP       = max(0.0, config->GetActDisk_PressJump(Marker_Tag, 0) / config->GetPressure_Ref());
            DeltaT       = max(0.0, config->GetActDisk_TempJump(Marker_Tag, 0) / config->GetTemperature_Ref());
          }
          else {
            DeltaP       = max(0.0, config->GetActDisk_PressJump(Marker_Tag, 1) / config->GetPressure_Ref());
            DeltaT       = max(0.0, config->GetActDisk_TempJump(Marker_Tag, 1) / config->GetTemperature_Ref());
          }
        }

        /*--- Set the Delta P, Delta T values at each discrete point (uniform distribution)  ---*/

        for (iVertex = 0; iVertex < geometry->nVertex[iMarker]; iVertex++) {
          iPoint = geometry->vertex[iMarker][iVertex]->GetNode();
          ActDisk_DeltaP[iMarker][iVertex] = DeltaP;
          ActDisk_DeltaT[iMarker][iVertex] = DeltaT;
        }
      }
    }
  }

  /*--- Iteration using BCThrust ---*/

  else {

    if (InnerIter == 0) BCThrust_Counter = 0;

    /*--- Only the fine mesh level should check the convergence criteria ---*/

    if ((iMesh == MESH_0) && Output) {

      /*--- Initialize the update flag to false ---*/

      Update_BCThrust_Bool = false;

      /*--- Reevaluate BCThrust at a fix number of iterations ---*/

      if ((InnerIter % Iter_Fixed_NetThrust == 0) && (InnerIter != 0)) {
        BCThrust_Counter++;
        Update_BCThrust_Bool = (BCThrust_Counter != 0) &&
            (BCThrust_Counter != 1) &&
            (BCThrust_Counter != Update_BCThrust) &&
            (BCThrust_Counter != Update_BCThrust + 2) &&
            (BCThrust_Counter != Update_BCThrust + 4);
      }

      /*--- Store the update boolean for use on other mesh levels in the MG ---*/

      config->SetUpdate_BCThrust_Bool(Update_BCThrust_Bool);

    }

    else {
      Update_BCThrust_Bool = config->GetUpdate_BCThrust_Bool();
    }


    /*--- If it is the first iteration, set the BCThrust to a meaning full target value,
     * this can be done at an initialization level, for the time being it is OK here ---*/

    if (InnerIter == 0) {
      for (iMarker = 0; iMarker < config->GetnMarker_All(); iMarker++) {
        if ((config->GetMarker_All_KindBC(iMarker) == ACTDISK_INLET) ||
            (config->GetMarker_All_KindBC(iMarker) == ACTDISK_OUTLET)) {
          Marker_Tag = config->GetMarker_All_TagBound(iMarker);

          if (Kind_ActDisk == NET_THRUST) {
            if (restart)
              Initial_BCThrust = config->GetInitial_BCThrust() / Ref;
            else {
              if (config->GetMach() < 0.5) Initial_BCThrust = fabs( config->GetActDisk_PressJump(Marker_Tag, 0) / Ref);
              else Initial_BCThrust = fabs( config->GetActDisk_PressJump(Marker_Tag, 1) / Ref);
            }
            config->SetActDisk_BCThrust(Marker_Tag, Initial_BCThrust);
            config->SetActDisk_BCThrust_Old(Marker_Tag, Initial_BCThrust);
          }

          if (Kind_ActDisk == BC_THRUST) {
            if (restart)
              Initial_BCThrust = config->GetInitial_BCThrust() / Ref;
            else {
              if (config->GetMach() < 0.5) Initial_BCThrust = fabs( config->GetActDisk_PressJump(Marker_Tag, 0) / Ref);
              else Initial_BCThrust = fabs( config->GetActDisk_PressJump(Marker_Tag, 1) / Ref);
            }
            config->SetActDisk_BCThrust(Marker_Tag, Initial_BCThrust);
            config->SetActDisk_BCThrust_Old(Marker_Tag, Initial_BCThrust);
          }

          if (Kind_ActDisk == POWER) {
            Initial_BCThrust = config->GetInitial_BCThrust() / Ref;
            config->SetActDisk_BCThrust(Marker_Tag, Initial_BCThrust);
            config->SetActDisk_BCThrust_Old(Marker_Tag, Initial_BCThrust);
          }

          if (Kind_ActDisk == DRAG_MINUS_THRUST) {
            Initial_BCThrust = config->GetInitial_BCThrust() / Ref;
            config->SetActDisk_BCThrust(Marker_Tag, Initial_BCThrust);
            config->SetActDisk_BCThrust_Old(Marker_Tag, Initial_BCThrust);
          }

          if (Kind_ActDisk == MASSFLOW) {
            Initial_BCThrust = config->GetInitial_BCThrust() / Ref;
            config->SetActDisk_BCThrust(Marker_Tag, Initial_BCThrust);
            config->SetActDisk_BCThrust_Old(Marker_Tag, Initial_BCThrust);
          }

        }
      }
    }

    /*--- Typical iteration to set the value of BC Thrust at each actuator disk ---*/

    if (Update_BCThrust_Bool && Output) {

      for (iMarker = 0; iMarker < config->GetnMarker_All(); iMarker++) {

        if ((config->GetMarker_All_KindBC(iMarker) == ACTDISK_INLET) ||
            (config->GetMarker_All_KindBC(iMarker) == ACTDISK_OUTLET)) {

          Marker_Tag = config->GetMarker_All_TagBound(iMarker);

          if (Kind_ActDisk == NET_THRUST) {

            if (config->GetMach() < 0.5) Target_NetThrust = fabs( config->GetActDisk_PressJump(Marker_Tag, 0) / Ref);
            else Target_NetThrust = fabs( config->GetActDisk_PressJump(Marker_Tag, 1) / Ref);
            NetThrust    = config->GetActDisk_NetThrust(Marker_Tag);
            BCThrust_old = config->GetActDisk_BCThrust_Old(Marker_Tag);
            BCThrust_inc = (1.0/dNetThrust_dBCThrust)*(Target_NetThrust - NetThrust);

            if (iMesh == MESH_0) BCThrust = max(0.0,(BCThrust_old + BCThrust_inc));
            else BCThrust = config->GetActDisk_BCThrust(Marker_Tag);

            if (iMesh == MESH_0) {
              config->SetActDisk_BCThrust(Marker_Tag, BCThrust);
              BCThrust_Init = BCThrust*Ref;
              config->SetInitial_BCThrust(BCThrust_Init);
            }

          }

          if (Kind_ActDisk == BC_THRUST) {

            if (config->GetMach() < 0.5) Target_Force =  fabs( config->GetActDisk_PressJump(Marker_Tag, 0) / Ref);
            else Target_Force =  fabs( config->GetActDisk_PressJump(Marker_Tag, 1) / Ref);
            Force        = -config->GetActDisk_Force(Marker_Tag);
            BCThrust_old = config->GetActDisk_BCThrust_Old(Marker_Tag);
            BCThrust_inc = (1.0/dNetThrust_dBCThrust)*(Target_Force - Force);

            if (iMesh == MESH_0) BCThrust = max(0.0,(BCThrust_old + BCThrust_inc));
            else BCThrust = config->GetActDisk_BCThrust(Marker_Tag);

            if (iMesh == MESH_0) {
              config->SetActDisk_BCThrust(Marker_Tag, BCThrust);
              BCThrust_Init = BCThrust*Ref;
              config->SetInitial_BCThrust(BCThrust_Init);
            }

          }

          if (Kind_ActDisk == POWER) {

            if (config->GetMach() < 0.5) Target_Power =  fabs( config->GetActDisk_PressJump(Marker_Tag, 0) / (Ref * config->GetVelocity_Ref() /  550.0));
            else Target_Power =  fabs( config->GetActDisk_PressJump(Marker_Tag, 1) / (Ref * config->GetVelocity_Ref() /  550.0));
            Power        = config->GetActDisk_Power(Marker_Tag);
            BCThrust_old = config->GetActDisk_BCThrust_Old(Marker_Tag);
            BCThrust_inc = (1.0/dNetThrust_dBCThrust)*(Target_Power - Power);

            if (iMesh == MESH_0) BCThrust = max(0.0,(BCThrust_old + BCThrust_inc));
            else BCThrust = config->GetActDisk_BCThrust(Marker_Tag);

            if (iMesh == MESH_0) {
              config->SetActDisk_BCThrust(Marker_Tag, BCThrust);
              BCThrust_Init = BCThrust*Ref;
              config->SetInitial_BCThrust(BCThrust_Init);
            }

          }

          if (Kind_ActDisk == DRAG_MINUS_THRUST) {

            if (config->GetMach() < 0.5) Target_DragMinusThrust  =  -fabs(config->GetActDisk_PressJump(Marker_Tag, 0)) * Factor;
            else Target_DragMinusThrust  =  -fabs(config->GetActDisk_PressJump(Marker_Tag, 1)) * Factor;
            DragMinusThrust = GetTotal_CD() * Factor;
            BCThrust_old    = config->GetActDisk_BCThrust_Old(Marker_Tag);
            BCThrust_inc    = -(1.0/dNetThrust_dBCThrust)*(Target_DragMinusThrust - DragMinusThrust);

            if (iMesh == MESH_0) BCThrust = max(0.0,(BCThrust_old + BCThrust_inc));
            else BCThrust = config->GetActDisk_BCThrust(Marker_Tag);

            if (iMesh == MESH_0) {
              config->SetActDisk_BCThrust(Marker_Tag, BCThrust);
              BCThrust_Init = BCThrust*Ref;
              config->SetInitial_BCThrust(BCThrust_Init);
            }

          }

          if (Kind_ActDisk == MASSFLOW) {

            if (config->GetMach() < 0.5) {
              Target_Massflow  =  fabs(config->GetActDisk_PressJump(Marker_Tag, 0) / (config->GetDensity_Ref() * config->GetVelocity_Ref()));
              if (config->GetSystemMeasurements() == US) Target_Massflow /= 32.174;
            }
            else {
              Target_Massflow  =  fabs(config->GetActDisk_PressJump(Marker_Tag, 1) / (config->GetDensity_Ref() * config->GetVelocity_Ref()));
              if (config->GetSystemMeasurements() == US) Target_Massflow /= 32.174;
            }

            Massflow = config->GetActDisk_MassFlow(Marker_Tag);
            BCThrust_old    = config->GetActDisk_BCThrust_Old(Marker_Tag);
            BCThrust_inc    = (1.0/dNetThrust_dBCThrust)*(Target_Massflow - Massflow);
            if (iMesh == MESH_0) BCThrust = max(0.0,(BCThrust_old + BCThrust_inc));
            else BCThrust = config->GetActDisk_BCThrust(Marker_Tag);
            if (iMesh == MESH_0) {
              config->SetActDisk_BCThrust(Marker_Tag, BCThrust);
              BCThrust_Init = BCThrust*Ref;
              config->SetInitial_BCThrust(BCThrust_Init);
            }

          }

        }

      }

      /*--- After a complete update of BC_Thrust
       update the value of BC Thrust (old) for future iterations ---*/

      for (iMarker = 0; iMarker < config->GetnMarker_All(); iMarker++) {
        if ((config->GetMarker_All_KindBC(iMarker) == ACTDISK_INLET) ||
            (config->GetMarker_All_KindBC(iMarker) == ACTDISK_OUTLET)) {
          Marker_Tag = config->GetMarker_All_TagBound(iMarker);
          if ((Kind_ActDisk == NET_THRUST) || (Kind_ActDisk == BC_THRUST) ||
              (Kind_ActDisk == POWER) || (Kind_ActDisk == DRAG_MINUS_THRUST) ||
              (Kind_ActDisk == MASSFLOW)) {
            BCThrust = config->GetActDisk_BCThrust(Marker_Tag);
            config->SetActDisk_BCThrust_Old(Marker_Tag, BCThrust);
          }
        }
      }
    }

    /*--- Evaluate the pressure jump at each node using the total thrust ---*/

    if ((Update_BCThrust_Bool && Output) || (InnerIter == 0)) {

      for (iMarker = 0; iMarker < config->GetnMarker_All(); iMarker++) {

        if ((config->GetMarker_All_KindBC(iMarker) == ACTDISK_INLET) ||
            (config->GetMarker_All_KindBC(iMarker) == ACTDISK_OUTLET)) {

          Marker_Tag = config->GetMarker_All_TagBound(iMarker);
          RefDensity  = Density_Inf;
          RefArea = config->GetRefArea();
          RefVel2 = 0.0; for (iDim = 0; iDim < nDim; iDim++) RefVel2  += Velocity_Inf[iDim]*Velocity_Inf[iDim];

          Factor = (0.5*RefDensity*RefArea*RefVel2);
          Ref = config->GetDensity_Ref() * config->GetVelocity_Ref() * config->GetVelocity_Ref() * 1.0 * 1.0;
          BCThrust = config->GetActDisk_BCThrust(Marker_Tag);

          for (iVertex = 0; iVertex < geometry->nVertex[iMarker]; iVertex++) {

            iPoint = geometry->vertex[iMarker][iVertex]->GetNode();

            if (geometry->nodes->GetDomain(iPoint)) {

              geometry->vertex[iMarker][iVertex]->GetNormal(Vector);

              if (config->GetMarker_All_KindBC(iMarker) == ACTDISK_INLET) {
                for (iDim = 0; iDim < nDim; iDim++) { Vector[iDim] = -Vector[iDim]; }
              }

              Area = GeometryToolbox::Norm(nDim, Vector);

              /*--- Use the inlet state to compute the Pressure and Temperature jumps ---*/

              if (config->GetMarker_All_KindBC(iMarker) == ACTDISK_INLET)
                V_inlet = nodes->GetPrimitive(iPoint);
              if (config->GetMarker_All_KindBC(iMarker) == ACTDISK_OUTLET)
                V_inlet = DonorPrimVar[iMarker][iVertex];

              Density       = V_inlet[nDim+2];
              Pressure      = V_inlet[nDim+1];
              SoundSpeed2   = Pressure*Gamma/Density;
              TotalArea     = config->GetActDisk_Area(Marker_Tag);
              Force_Normal  = Area*(BCThrust/TotalArea);


              Velocity_Normal = 0.0;
              for (iDim = 0; iDim < nDim; iDim++) {
                Velocity_Normal += V_inlet[iDim+1]*Vector[iDim]/Area;
              }


              if (Velocity_Normal > EPS) {

                /*--- Ratio of the total temperature to the temperature at the inflow ---*/

                T0_Ti = 1.0 + ((Gamma-1.0)/SoundSpeed2)*(0.5*Velocity_Normal*Velocity_Normal + Force_Normal/(Density*Area));


                ATerm = 2.0*T0_Ti/(Gamma+1.0);
                BTerm = 0.5*(Gamma+1.0)/(Gamma-1.0);
                LHS = fabs(Velocity_Normal)/(sqrt(SoundSpeed2)*pow(ATerm,BTerm));

                CTerm_ = (PolyCoeff-1.0)/(PolyCoeff+1.0);
                DTerm_ = 1.0/(PolyCoeff-1.0);

                La = EPS; La_old = EPS;

                for (iter = 0; iter < 100; iter++) {

                  ETerm = ((1.0-CTerm_*La*La)/(1.0-CTerm_+EPS));

                  RHS = La*pow(ETerm, DTerm_);

                  ETerm = ((1.0-CTerm_*(La+1E-6)*(La+1E-6))/(1.0-CTerm_+EPS));
                  RHS_PDelta = (La+1E-6)*pow(ETerm, DTerm_);

                  ETerm = ((1.0-CTerm_*(La-1E-6)*(La-1E-6))/(1.0-CTerm_+EPS));
                  RHS_MDelta = (La-1E-6)*pow(ETerm, DTerm_);

                  /*--- Objective function and finitte differences derivative ---*/

                  F = RHS - LHS;
                  DF_DLa = (RHS_PDelta - RHS_MDelta)/2E-6;

                  /*--- Newton's step ---*/

                  La_old = La;
                  La = La_old - 0.75*(F/DF_DLa);

                  if (fabs(F) < 1E-10) break;

                }

                if (iter == 99) cout << "The laval number evaluation is not converging." << endl;

                /*--- Laval is bounded ---*/

                La = min(La, sqrt(6.0));  La = max(La, 0.0);

                To_Ti = max(1.0, T0_Ti*(1.0-CTerm_*La*La));
                ActDisk_DeltaT[iMarker][iVertex] = To_Ti;

                Po_Pi = max(1.0, pow(To_Ti, PolyCoeff*DTerm_));
                ActDisk_DeltaP[iMarker][iVertex] = Po_Pi;

              }
              else {
                ActDisk_DeltaT[iMarker][iVertex] = 1.0;
                ActDisk_DeltaP[iMarker][iVertex] = 1.0;
              }
            }
          }
        }
      }
    }
  }

  /*--- Broadcast some information to the master node ---*/

  ActDisk_Info = false;
  for (iMarker = 0; iMarker < config->GetnMarker_All(); iMarker++) {
    if ((config->GetMarker_All_KindBC(iMarker) == ACTDISK_INLET) ||
        (config->GetMarker_All_KindBC(iMarker) == ACTDISK_OUTLET)) {
      ActDisk_Info = true;
    }
  }
  if (!ActDisk_Info) config->SetInitial_BCThrust(0.0);

  MyBCThrust = config->GetInitial_BCThrust();
  SU2_MPI::Allreduce(&MyBCThrust, &BCThrust, 1, MPI_DOUBLE, MPI_MAX, SU2_MPI::GetComm());
  config->SetInitial_BCThrust(BCThrust);

}

void CEulerSolver::ReadActDisk_InputFile(CGeometry *geometry, CSolver **solver_container,
                                       CConfig *config, unsigned short iMesh, bool Output) {
  /*--- Input file provides force coefficients distributions along disk radius. Initialization
        necessary only at initial iteration. ---*/

  unsigned short iDim, iMarker;
  unsigned long iVertex, iPoint;
  string Marker_Tag;
  int iRow, nRow, iEl;
  std::vector<su2double> rad_v, dCt_v, dCp_v, dCr_v;
  su2double r_ = 0.0, r[MAXNDIM] = {0.0},
  AD_Center[MAXNDIM] = {0.0}, AD_Axis[MAXNDIM] = {0.0}, AD_Radius = 0.0, AD_J = 0.0;
  std::vector<su2double> Fa, Ft, Fr;
  su2double Fx = 0.0, Fy = 0.0, Fz = 0.0,
  Fx_inf = 0.0, Fy_inf = 0.0, Fz_inf = 0.0, Fx_sup = 0.0, Fy_sup = 0.0, Fz_sup = 0.0, h = 0.0;
  const su2double *P = nullptr;

  su2double Dens_FreeStream = config->GetDensity_FreeStream();
  const su2double *Vel_FreeStream = config->GetVelocity_FreeStream();

  /*--- Get the file name that contains the propeller data. ---*/
  string ActDisk_filename = config->GetActDisk_FileName();
  /*--- Loop over the markers. ---*/
  for (iMarker = 0; iMarker < config->GetnMarker_All(); iMarker++) {
    if ((config->GetMarker_All_KindBC(iMarker) == ACTDISK_INLET) ||
        (config->GetMarker_All_KindBC(iMarker) == ACTDISK_OUTLET)) {

      /*--- Get the marker tag of the current BC marker. ---*/
      Marker_Tag = config->GetMarker_All_TagBound(iMarker);
      ifstream ActDisk_file;
      /*--- Open the file that contains the propeller data. ---*/
      ActDisk_file.open(ActDisk_filename.data(), ios::in);

      /*--- Error message if the propeller data input file fails to open. ---*/
      if (ActDisk_file.fail()) SU2_MPI::Error("Unable to open Actuator Disk Input File", CURRENT_FUNCTION);

      string text_line, text_line_appo, name[2];
      string::size_type position;

      while (getline (ActDisk_file, text_line)) {
        /*--- Check if there is the "MARKER_ACTDISK=" string in the current line. If not keep on reading. ---*/
        position = text_line.find ("MARKER_ACTDISK=");
        if(position == string::npos){continue;}
        text_line.erase (0,15);
        /*--- Read the names of the two faces of the actuator disk and assign them to the name[] array. ---*/
        istringstream NameID(text_line);
        for (int i = 0; i < 2; i++){
          NameID >> name[i];
        }

        /*--- Check if the propeller data correspond to the actual BC marker. ---*/
        if (Marker_Tag == name[0] || Marker_Tag == name[1]){
          /*--- Read and assign the coordinates of the actuator disk center. ---*/
          getline (ActDisk_file, text_line_appo);
          text_line_appo.erase (0,7);
          istringstream C_value(text_line_appo);
          for (iDim = 0; iDim < nDim; iDim++){
            C_value >> AD_Center[iDim];
          }

          /*--- Read and assign the components of the actuator disk axis versor pointing backward. ---*/
          getline (ActDisk_file, text_line_appo);
          text_line_appo.erase (0,5);
          istringstream axis_value(text_line_appo);
          for (iDim = 0; iDim < nDim; iDim++){
            axis_value >> AD_Axis[iDim];
          }

          /*--- Read and assign the value of the actuator disk radius. ---*/
          getline (ActDisk_file, text_line_appo);
          text_line_appo.erase (0,7);
          istringstream R_value(text_line_appo);
          R_value >> AD_Radius;

          /*--- Read and assign the value of the actuator disk advance ratio. ---*/
          getline (ActDisk_file, text_line_appo);
          text_line_appo.erase (0,10);
          istringstream J_value(text_line_appo);
          J_value >> AD_J;

          /*--- Read and assign the number of radial stations contained in the propeller data file. ---*/
          getline (ActDisk_file, text_line_appo);
          text_line_appo.erase (0,5);
          istringstream row_value(text_line_appo);
          row_value >> nRow;

          /*--- Assign the vectors dimension. ---*/
          rad_v.resize(nRow);
          dCt_v.resize(nRow);
          dCp_v.resize(nRow);
          dCr_v.resize(nRow);

          Fa.resize(nRow);
          Ft.resize(nRow);
          Fr.resize(nRow);

          /*--- Read and assign the values of the non-dimensional radius, thrust coefficient, power coefficient
                and radial force coefficient. ---*/
          getline (ActDisk_file, text_line_appo);
          for (iRow = 0; iRow < nRow; iRow++){
            getline (ActDisk_file, text_line_appo);
            istringstream row_val_value(text_line_appo);
            row_val_value >> rad_v[iRow] >> dCt_v[iRow] >> dCp_v[iRow] >> dCr_v[iRow];
          }

          /*--- Set the actuator disk radius value, center coordiantes values and axis coordinates values. ---*/
          ActDisk_R(iMarker) = AD_Radius;
          for (iDim = 0; iDim < nDim; iDim++){
            ActDisk_C(iMarker, iDim) = AD_Center[iDim];
            ActDisk_Axis(iMarker, iDim) = AD_Axis[iDim];
          }

          /*--- If the first radial station corresponds to the actuator disk center, the radial and tangential forces
                per unit area (Fr and Ft) are equal to zero, while the axial force per unit area (Fa) is computed using
                a linear interpolation in order to avoid a mathematical singularity at actuator disk center. ---*/
          if (rad_v[0] == 0.0){
            Fa[0] = (((2*Dens_FreeStream*pow(Vel_FreeStream[0],2))/
                    (pow(AD_J,2)*PI_NUMBER))*((dCt_v[1] - dCt_v[0])/rad_v[1])) / config->GetPressure_Ref();
            Ft[0] = 0.0;
            Fr[0] = 0.0;
          }
          else {
            Fa[0] = (dCt_v[0]*(2*Dens_FreeStream*pow(Vel_FreeStream[0],2))/
                    (pow(AD_J,2)*PI_NUMBER*rad_v[0])) / config->GetPressure_Ref();
            Ft[0] = (dCp_v[0]*(2*Dens_FreeStream*pow(Vel_FreeStream[0],2))/
                    ((AD_J*PI_NUMBER*rad_v[0])*(AD_J*PI_NUMBER*rad_v[0]))) / config->GetPressure_Ref();
            Fr[0] = (dCr_v[0]*(2*Dens_FreeStream*pow(Vel_FreeStream[0],2))/
                    (pow(AD_J,2)*PI_NUMBER*rad_v[0])) / config->GetPressure_Ref();
          }

          /*--- Loop over the radial stations. Computation of Fa (axial force per unit area), Ft (tangential force per unit area)
                and Fr (radial force per unit area).
                These equations are not valid if the freestream velocity is equal to zero (hovering condition not enabled yet). ---*/
          for (iEl = 1; iEl < nRow; iEl++){
            Fa[iEl] = (dCt_v[iEl]*(2*Dens_FreeStream*pow(Vel_FreeStream[0],2))/
                      (pow(AD_J,2)*PI_NUMBER*rad_v[iEl])) / config->GetPressure_Ref();
            Ft[iEl] = (dCp_v[iEl]*(2*Dens_FreeStream*pow(Vel_FreeStream[0],2))/
                      ((AD_J*PI_NUMBER*rad_v[iEl])*(AD_J*PI_NUMBER*rad_v[iEl]))) / config->GetPressure_Ref();
            Fr[iEl] = (dCr_v[iEl]*(2*Dens_FreeStream*pow(Vel_FreeStream[0],2))/
                      (pow(AD_J,2)*PI_NUMBER*rad_v[iEl])) / config->GetPressure_Ref();
          }

          /*--- Loop over the marker nodes. ---*/
          for (iVertex = 0; iVertex < geometry->nVertex[iMarker]; iVertex++) {
            /*--- Get the coordinates of the current node. ---*/
            iPoint = geometry->vertex[iMarker][iVertex]->GetNode();
            P = geometry->nodes->GetCoord(iPoint);

            /*--- Computation of the radius coordinates for the current node. ---*/
            GeometryToolbox::Distance(nDim, P, AD_Center, r);

            /*--- Computation of the non-dimensional radius for the current node. ---*/
            r_ = GeometryToolbox::Norm(nDim, r) / AD_Radius;

            /*--- Loop over the actuator disk radial stations. ---*/
            for (iEl = 0; iEl < nRow; iEl++){
              /*--- Check if the current node is located between rad_v[iEl] and rad_v[iEl-1]. ---*/
              if (r_ <= rad_v[iEl]){
                /*--- h is the dinstance of the current node from the previous radial element (iEl-1)
                      divided by the length of the radial element in which the node is contained. ---*/
                h = (r_-rad_v[iEl-1])/(rad_v[iEl]-rad_v[iEl-1]);
                /*--- Fx, Fy and Fz are the x, y and z components of the tangential and radial forces
                      per unit area resultant. ---*/
                if(r_ == 0.0){
                  Fx = 0.0;
                  Fy = 0.0;
                  Fz = 0.0;
                }
                /*--- _inf is the value of the previous radial element. _sup is the value of the
                      following radial element. ---*/
                else{
                  Fx_inf = (Ft[iEl-1]+Fr[iEl-1])*(r[0]/(r_*AD_Radius));
                  Fy_inf = (Ft[iEl-1]+Fr[iEl-1])*(r[2]/(r_*AD_Radius));
                  Fz_inf = -(Ft[iEl-1]+Fr[iEl-1])*(r[1]/(r_*AD_Radius));
                  Fx_sup = (Ft[iEl]+Fr[iEl])*(r[0]/(r_*AD_Radius));
                  Fy_sup = (Ft[iEl]+Fr[iEl])*(r[2]/(r_*AD_Radius));
                  Fz_sup = -(Ft[iEl]+Fr[iEl])*(r[1]/(r_*AD_Radius));

                  /*--- Fx, Fy and Fz at the current node are evaluated using a linear interpolation between
                        the end vaues of the radial element in which the current node is contained. ---*/
                  Fx = Fx_inf + (Fx_sup - Fx_inf)*h;
                  Fy = Fy_inf + (Fy_sup - Fy_inf)*h;
                  Fz = Fz_inf + (Fz_sup - Fz_inf)*h;
                }
                /*--- Set the values of Fa, Fx, Fy and Fz. Fa is evaluated using a linear interpolation. ---*/
                ActDisk_Fa[iMarker][iVertex] = Fa[iEl-1] + (Fa[iEl]-Fa[iEl-1])*h;
                ActDisk_Fx[iMarker][iVertex] = Fx;
                ActDisk_Fy[iMarker][iVertex] = Fy;
                ActDisk_Fz[iMarker][iVertex] = Fz;

                break;
              }
            }
          }
        }
      }
    }
  }
}

void CEulerSolver::SetActDisk_BEM_VLAD(CGeometry *geometry, CSolver **solver_container,
                                       CConfig *config, unsigned short iMesh, bool Output) {

  /*!
   * \function SetActDisk_BEM_VLAD
   * \brief Actuator disk model with Blade Element Method (BEM)
   * \author: Chandukrishna Y., T. N. Venkatesh and Josy Pullockara
   * Institution: Computational and Theoretical Fluid Dynamics (CTFD),
   *            CSIR - National Aerospace Laboratories, Bangalore
   *            Academy of Scientific and Innovative Research, Ghaziabad
   * \version 8.0.1 "Harrier"
   * First release date : September 26 2023
   * modified on:
   *
   * Section properties of the propeller given in an input file.
   * Cl, Cd of propeller sections need to be generated earlier and saved in this file
   * Actuator disk data initialized in function SetActDisk_BCThrust.
   * Propeller load calculated with Blade Element Method
   * Interpolated load at each point on the actuator disk is set in SetActDisk_BEM_VLAD function
   * Rest calculations follows the Variable Load (BC_ActDisk_VariableLoad) approach
   *
   */

  /*--- InputFile reading ---*/
  static int ADBem_NBlade = 0, ADBem_NSection = 0, ADBem_NAlpha = 0;
  static su2double ADBem_Diameter = 0.0, ADBem_HubRadius = 0.0, ADBem_Angle75R = 0.0;
  static std::vector<su2double> i_v, radius_v, chord_v, angle75r_v;
  static std::vector<std::vector<su2double> > alpha_m, cl_m, cd_m;

  static su2double ADBem_Omega = 0.0;
  static su2double ADBem_CG[MAXNDIM] = {0.0, 0.0, 0.0};
  static su2double ADBem_Axis[MAXNDIM] = {0.0}, ADBem_J = 0.0;
  static unsigned short ADBem_Frequency = 0;

  /*--- BEM VLAD ---*/
  const int BEM_MAX_ITER = 20;

  unsigned long InnerIter = config->GetInnerIter();
  su2double Dens_FreeStream = config->GetDensity_FreeStream();
  const su2double* Vel_FreeStream = config->GetVelocity_FreeStream();

  /*--- Input file provides force coefficients distributions along disk radius.
        Initialization necessary only at initial iteration (InnerIter == 0)
        when the tables (radius_v, chord_v, ...) are empty. ---*/
  if (radius_v.empty()) {
    /*--- Get the RPM, CG, Axis and Frequency from config. ---*/
    for (unsigned short iMarker = 0; iMarker < config->GetnMarker_All(); iMarker++) {

      if ((config->GetMarker_All_KindBC(iMarker) == ACTDISK_INLET) ||
          (config->GetMarker_All_KindBC(iMarker) == ACTDISK_OUTLET)) {

        const string Marker_Tag = config->GetMarker_All_TagBound(iMarker);
        ADBem_Omega = config->GetActDisk_Omega(Marker_Tag, 0);
        for (unsigned short iDim = 0; iDim < nDim; iDim++) {
          ADBem_CG[iDim] = config->GetActDiskBem_CG(iDim, Marker_Tag, 0);
          ADBem_Axis[iDim] = config->GetActDiskBem_Axis(iDim, Marker_Tag, 0);
        }
      }
    }
    ADBem_Frequency = config->GetActDiskBem_Frequency();

    /*--- Get the file name that contains the propeller data. ---*/
    string ActDiskBem_filename = config->GetBEM_prop_filename();
    ifstream ActDiskBem_file;

    /*--- Open the file that contains the propeller data. ---*/
    ActDiskBem_file.open(ActDiskBem_filename.data(), ios::in);

    /*--- Error message if the propeller data input file fails to open. ---*/
    if (ActDiskBem_file.fail()) SU2_MPI::Error("Unable to open Actuator Disk BEM Input File", CURRENT_FUNCTION);

    string text_line_appo;

    getline(ActDiskBem_file, text_line_appo);
    /*--- Read and assign the value of the number of propeller blades. ---*/
    getline(ActDiskBem_file, text_line_appo);
    istringstream NBlade_value(text_line_appo);
    NBlade_value >> ADBem_NBlade;

    /*--- Read and assign the value of the propeller diameter. ---*/
    getline(ActDiskBem_file, text_line_appo);
    istringstream Diameter_value(text_line_appo);
    Diameter_value >> ADBem_Diameter;

    /*--- Read and assign the value of the propeller hub radius. ---*/
    getline(ActDiskBem_file, text_line_appo);
    istringstream HubR_value(text_line_appo);
    HubR_value >> ADBem_HubRadius;

    /*--- Read and assign the value of the blade angle at 75% of R. ---*/
    getline(ActDiskBem_file, text_line_appo);
    istringstream Angle75R_value(text_line_appo);
    Angle75R_value >> ADBem_Angle75R;

    getline(ActDiskBem_file, text_line_appo);
    /*--- Read and assign the value of the number of radial propeller blade sections and alphas for each. ---*/
    getline(ActDiskBem_file, text_line_appo);
    istringstream NSection_NAlpha_value(text_line_appo);
    NSection_NAlpha_value >> ADBem_NSection >> ADBem_NAlpha;

    /*--- Assign the vector dimensions. ---*/
    i_v.resize(ADBem_NSection, 0.0);
    radius_v.resize(ADBem_NSection, 0.0);
    chord_v.resize(ADBem_NSection, 0.0);
    angle75r_v.resize(ADBem_NSection, 0.0);

    getline(ActDiskBem_file, text_line_appo);
    /*--- Read and assign the values of the propeller blade section's id, radius, chord, angle75R. ---*/
    for (int iSection = 0; iSection < ADBem_NSection; iSection++) {
      getline(ActDiskBem_file, text_line_appo);
      istringstream sectionStream(text_line_appo);
      sectionStream >> i_v[iSection] >> radius_v[iSection] >> chord_v[iSection] >> angle75r_v[iSection];
    }

    /*--- Assign the matrix dimensions. ---*/
    alpha_m.resize(ADBem_NAlpha, std::vector<su2double>(ADBem_NSection, 0.0));
    cl_m.resize(ADBem_NAlpha, std::vector<su2double>(ADBem_NSection, 0.0));
    cd_m.resize(ADBem_NAlpha, std::vector<su2double>(ADBem_NSection, 0.0));

    /*--- Read and assign the values for each of the propeller blade section's alpha, cl, cd. ---*/
    for (int iSection = 0; iSection < ADBem_NSection; iSection++) {
      getline(ActDiskBem_file, text_line_appo);
      for (int iAlpha = 0; iAlpha < ADBem_NAlpha; iAlpha++) {
        getline(ActDiskBem_file, text_line_appo);
        istringstream alphaStream(text_line_appo);
        alphaStream >> alpha_m[iAlpha][iSection] >> cl_m[iAlpha][iSection] >> cd_m[iAlpha][iSection];
      }
    }
  }

  /*--- Update the propeller load according to the modified flow field after every ADBem_Frequency inner iterations. ---*/
  if (InnerIter % ADBem_Frequency != 0) return;
  const su2double dia = ADBem_Diameter;
  const su2double r_tip = 0.5 * dia;
  su2double loc_Torque = 0.0;
  su2double loc_thrust = 0.0;
  su2double tot_area = 0.0, tot_tq = 0.0;

  su2double Normal[MAXNDIM];
  for (unsigned short iMarker = 0; iMarker < config->GetnMarker_All(); iMarker++) {
    if ((config->GetMarker_All_KindBC(iMarker) == ACTDISK_INLET) ||
        (config->GetMarker_All_KindBC(iMarker) == ACTDISK_OUTLET)) {
      for (unsigned long iVertex = 0; iVertex < geometry->nVertex[iMarker]; iVertex++) {
        const unsigned long iPoint = geometry->vertex[iMarker][iVertex]->GetNode();

        /*--- Read Swirl params. ---*/
        const su2double Omega_RPM = ADBem_Omega;
        const su2double omega_ref = config->GetOmega_Ref();
        const su2double Lref = config->GetLength_Ref();
        const su2double Omega_sw = Omega_RPM * (PI_NUMBER / 30.0) / (omega_ref);  // Swirl rate

        /*--- Center of the rotor ---*/
        su2double Origin[3] = {0.0, 0.0, 0.0};
        for (unsigned short iDim = 0; iDim < nDim; iDim++) {
          Origin[iDim] = ADBem_CG[iDim] / Lref;
        }

        /*--- Compute the distance to the center of the rotor ---*/
        geometry->vertex[iMarker][iVertex]->GetNormal(Normal);
        for (unsigned short iDim = 0; iDim < nDim; iDim++) {
          Normal[iDim] = -Normal[iDim];
        }

        /*--- Get propeller axis from config file. ---*/
        for (unsigned short iDim = 0; iDim < nDim; iDim++){
          ActDisk_Axis(iMarker, iDim) = ADBem_Axis[iDim];
        }
        su2double Area = 0.0;
        for (unsigned short iDim = 0; iDim < nDim; iDim++) {
          Area += Normal[iDim] * Normal[iDim];
        }
        Area = sqrt(Area);

        su2double UnitNormal[3] = {0.0, 0.0, 0.0};
        for (unsigned short iDim = 0; iDim < nDim; iDim++) {
          UnitNormal[iDim] = Normal[iDim] / Area;
        }

        const su2double* Coord = geometry->nodes->GetCoord(iPoint);

        su2double radius = 0.0;
        su2double radius_[3] = {0.0, 0.0, 0.0};
        for (unsigned short iDim = 0; iDim < nDim; iDim++) {
          radius += (Coord[iDim] - Origin[iDim]) * (Coord[iDim] - Origin[iDim]);
          radius_[iDim] = (Coord[iDim] - Origin[iDim]);
        }
        radius = sqrt(radius);

        /*--- Current solution at this boundary node and jumps values ---*/
        const su2double* V_domain = nodes->GetPrimitive(iPoint);

        if (abs(Omega_sw) > 1.0e-1) {
          su2double Vn = 0.0;
          for (unsigned short iDim = 0; iDim < nDim; iDim++) {
            Vn += V_domain[iDim + 1] * UnitNormal[iDim];
          }

          const su2double RPM = abs(Omega_RPM);
          const su2double rps = RPM / 60.0;
          ADBem_J = Vel_FreeStream[0] / (rps * dia);
          const su2double rho = V_domain[nDim + 2];
          const su2double T = V_domain[0];
          const su2double blade_angle = config->GetBEM_blade_angle();
          const su2double V = fabs(Vn);

          /*--- BEM model without parameter 'a' (ref?) ---*/
          su2double Torque = 0.0, dp_av = 0.0, dp_at_r = 0.0;
          {
            std::vector<su2double> DtDr(ADBem_NSection, 0.0);

            int s_prop_nblades = ADBem_NBlade;
            int sprop_sec_nalf = ADBem_NAlpha;
            int sprop_sec_nrad = ADBem_NSection;
            std::vector<su2double>& sprop_sec_r1 = radius_v;
            std::vector<su2double>& sprop_sec_chord = chord_v;
            std::vector<su2double>& sprop_sec_setangle = angle75r_v;
            std::vector<std::vector<su2double> >& sprop_sec_alf = alpha_m;
            std::vector<std::vector<su2double> >& sprop_sec_cl_arr = cl_m;
            std::vector<std::vector<su2double> >& sprop_sec_cd_arr = cd_m;

            su2double rad_p = radius;

            int j, isec, converged, n_iter;
            int NR = sprop_sec_nrad;
            su2double r_hub, alpha_corr, cl_corr_fac;
            su2double base_mach, s_mach, b_num, thrust, torque;
            su2double r_dash, t_loss, c_phi, rad, phi, alpha, radtodeg;
            su2double bnew, V0, V2, cl = 0.0, cd = 0.0, Vlocal, DqDr = 0.0, tem1, tem2, q;
            std::vector<su2double> delta_r(ADBem_NSection, 0.0);
            std::vector<su2double> b(ADBem_NSection, 0.0);
            static std::vector<su2double> Dtorq(ADBem_NSection, 0.0);

            su2double n, omega, a0, den;
            su2double ang_offset = 0.0;

            radtodeg = 180.0 / PI_NUMBER;
            r_hub = ADBem_HubRadius;
            ang_offset = blade_angle - ADBem_Angle75R;

            alpha_corr = 0.0;
            base_mach = 0.22;
            b_num = sqrt(1.0 - base_mach * base_mach);
            a0 = sqrt(1.4 * 287 * T);
            /*--- Change pitch by ang_offset and calculate delta_r for integration by trapezoidal rule. ---*/
            n = RPM / 60.0;
            omega = n * 2.0 * PI_NUMBER;

            for (j = 0; j < NR; j++) {
              if (j < 1) {
                delta_r[j] = sprop_sec_r1[j + 1] - r_hub;
              } else {
                if (j < NR - 1) {
                  delta_r[j] = sprop_sec_r1[j + 1] - sprop_sec_r1[j - 1];
                } else {
                  delta_r[j] = r_tip - sprop_sec_r1[j - 1];
                }
              }
              delta_r[j] *= 0.5;
            }

            thrust = 0.0;
            torque = 0.0;

            for (j = 0; j < NR; j++) {
              b[j] = 0.01;
              converged = 0;
              n_iter = 1;
              while (converged == 0) {
                V2 = omega * sprop_sec_r1[j] * (1 - b[j]);
                V0 = V;

                phi = atan2(V0, V2);

                alpha = sprop_sec_setangle[j] + ang_offset - radtodeg * phi + alpha_corr;
                rad = sprop_sec_r1[j];

                /*--- get cl, cd from lookup table. ---*/
                isec = j + 1;
                {
                  int i, salf = 0;
                  su2double fact;

                  /*--- interpolating values of cl and cd for given alpha. ---*/
                  if (alpha >= sprop_sec_alf[salf][isec - 1] &&
                      alpha <= sprop_sec_alf[sprop_sec_nalf - 1][isec - 1]) {
                    for (i = 0; i < sprop_sec_nalf - 1; i++) {
                      if (alpha >= sprop_sec_alf[i][isec - 1] && alpha <= sprop_sec_alf[i + 1][isec - 1]) {
                        fact = (alpha - sprop_sec_alf[i][isec - 1])
                             / (sprop_sec_alf[i + 1][isec - 1] - sprop_sec_alf[i][isec - 1]);
                        cl = sprop_sec_cl_arr[i][isec - 1]
                           + fact * (sprop_sec_cl_arr[i + 1][isec - 1] - sprop_sec_cl_arr[i][isec - 1]);
                        cd = sprop_sec_cd_arr[i][isec - 1]
                           + fact * (sprop_sec_cd_arr[i + 1][isec - 1] - sprop_sec_cd_arr[i][isec - 1]);
                      }
                    }
                  } else {
                    if (alpha < sprop_sec_alf[salf][isec - 1]) {
                      cl = sprop_sec_cl_arr[0][isec - 1];
                      cd = sprop_sec_cd_arr[0][isec - 1];
                    }
                    if (alpha > sprop_sec_alf[sprop_sec_nalf - 1][isec - 1]) {
                      cl = sprop_sec_cl_arr[sprop_sec_nalf - 1][isec - 1];
                      cd = sprop_sec_cd_arr[sprop_sec_nalf - 1][isec - 1];
                    }
                  }
                }

                Vlocal = sqrt(V0 * V0 + V2 * V2);
                q = 0.5 * rho * Vlocal * Vlocal;
                s_mach = Vlocal / a0;
                cl_corr_fac = 1.0;
                if (s_mach > base_mach) {
                  den = 1.0 - s_mach * s_mach;
                  if (den > 0.0) cl_corr_fac = b_num / sqrt(den);
                }
                cl *= cl_corr_fac;

                /*--- tip loss factor. ---*/
                r_dash = rad / r_tip + 1.0e-5;
                c_phi = cos(phi);
                t_loss = 1.0;
                if (r_dash > 0.90) {
                  t_loss = (2.0 / PI_NUMBER) * acos(exp(-(1.0 * s_prop_nblades * (1 - r_dash) / (r_dash * c_phi))));
                }

                DtDr[j] = q * s_prop_nblades * sprop_sec_chord[j] * (cl * cos(phi) - cd * sin(phi));
                DqDr = q * s_prop_nblades * sprop_sec_chord[j] * rad * (cd * cos(phi) + cl * sin(phi));

                DtDr[j] *= t_loss;
                DqDr *= t_loss;

                tem2 = DqDr / (4.0 * PI_NUMBER * rad * rad * rad * rho * V * omega);
                bnew = 0.6 * b[j] + 0.4 * tem2;
                if (bnew > 0.9) bnew = 0.9;
                if (fabs(bnew - b[j]) < 1.0e-5) {
                  converged = 1;
                }
                if (bnew < 0.1) {
                  b[j] = bnew;
                }
                n_iter++;
                if (n_iter > BEM_MAX_ITER) {
                  converged = 1;
                }
              }
              thrust = thrust + DtDr[j] * delta_r[j];
              torque = torque + DqDr * delta_r[j];
              Dtorq[j] = DqDr;
            }

            tem1 = rho * n * n * dia * dia * dia * dia;
            tem2 = tem1 * dia;

            Torque = 2.0 * PI_NUMBER * torque;
            dp_av = 2.0 * PI_NUMBER * torque;

            for (j = 0; j < NR; j++) {
              DtDr[j] /= (2.0 * PI_NUMBER * sprop_sec_r1[j]);
              Dtorq[j] = Dtorq[j];
            }

            if (rad_p < sprop_sec_r1[0]) {
              tem2 = sprop_sec_r1[0] - r_hub;
              tem1 = (rad_p - r_hub) / tem2;
              tem2 = 1.0 - tem1;
              dp_at_r = DtDr[0] * tem1;
              Torque = Dtorq[0] * tem1;
            } else {
              if (rad_p > r_tip) {
                dp_at_r = 0.0;
                Torque = 0.0;
              } else {
                if (rad_p > sprop_sec_r1[NR - 1]) {
                  tem2 = r_tip - sprop_sec_r1[NR - 1];
                  tem1 = (rad_p - sprop_sec_r1[NR - 1]) / tem2;
                  tem2 = 1.0 - tem1;
                  dp_at_r = DtDr[NR - 1] * tem2;
                  Torque = Dtorq[NR - 1] * tem2;
                } else {
                  for (j = 0; j < NR - 1; j++) {
                    if ((sprop_sec_r1[j] < rad_p) && (sprop_sec_r1[j + 1] >= rad_p)) {
                      tem2 = sprop_sec_r1[j + 1] - sprop_sec_r1[j];
                      tem1 = (rad_p - sprop_sec_r1[j]) / tem2;
                      tem2 = 1.0 - tem1;
                      dp_at_r = DtDr[j] * tem2 + DtDr[j + 1] * tem1;
                      Torque = Dtorq[j] * tem2 + Dtorq[j + 1] * tem1;
                    }
                  }
                }
              }
            }
          }

          tot_area += Area;
          loc_Torque += Torque * Area;
          tot_tq += dp_av;
          loc_thrust += dp_at_r * Area;
          const su2double Target_Press_Jump = dp_at_r;

          ActDisk_DeltaP_r[iMarker][iVertex] = Target_Press_Jump;
          ActDisk_Thrust_r[iMarker][iVertex] = dp_at_r;
          ActDisk_Torque_r[iMarker][iVertex] = Torque / (2 * PI_NUMBER * radius);
          /*--- Non-dimensionalize the elemental load. ---*/
          const su2double dCp_v = Torque * ((Omega_sw * r_tip) / (rho * rps * rps * rps * pow(dia, 5)));
          /*--- Force radial load to 0 as there is no information of radial load from BEM. ---*/
          const su2double dCr_v = 0.0;
          const su2double rad_v = radius / r_tip;
          const su2double Fa = dp_at_r;
          const su2double Ft = (dCp_v * (2 * Dens_FreeStream * pow(Vel_FreeStream[0], 2)) /
                               ((ADBem_J * PI_NUMBER * rad_v) * (ADBem_J * PI_NUMBER * rad_v))) /
                               config->GetPressure_Ref();
          const su2double Fr = (dCr_v * (2 * Dens_FreeStream * pow(Vel_FreeStream[0], 2)) /
                               (pow(ADBem_J, 2) * PI_NUMBER * rad_v)) / config->GetPressure_Ref();
          const su2double Fx = (Ft + Fr) * (radius_[0] / (radius));
          const su2double Fy = (Ft + Fr) * (radius_[2] / (radius));
          const su2double Fz = -(Ft + Fr) * (radius_[1] / (radius));
          ActDisk_Fa_BEM[iMarker][iVertex] = Fa;
          ActDisk_Fx_BEM[iMarker][iVertex] = Fx;
          ActDisk_Fy_BEM[iMarker][iVertex] = Fy;
          ActDisk_Fz_BEM[iMarker][iVertex] = Fz;
        }
      }
    }
  }
}

void CEulerSolver::SetFarfield_AoA(CGeometry *geometry, CSolver **solver_container,
                                   CConfig *config, unsigned short iMesh, bool Output) {

  const auto InnerIter = config->GetInnerIter();
  /* --- Initialize values at first iteration --- */

  if (InnerIter == 0) {
    Total_CD_Prev = 0.0;
    Total_CL_Prev = 0.0;
    Total_CMx_Prev = 0.0;
    Total_CMy_Prev = 0.0;
    Total_CMz_Prev = 0.0;
    AoA_Prev = config->GetAoA();
    dCL_dAlpha = config->GetdCL_dAlpha();
    AoA_inc = 0.0;
  }

  /*--- Retrieve the AoA (degrees) ---*/

  su2double AoA = config->GetAoA();

  /* --- Set new AoA if needed --- */

  if (fabs(AoA_inc) > 0.0 && Output) {

    /* --- Update *_Prev values with current coefficients --- */

    SetCoefficient_Gradients(config);

    Total_CD_Prev = TotalCoeff.CD;
    Total_CL_Prev = TotalCoeff.CL;
    Total_CMx_Prev = TotalCoeff.CMx;
    Total_CMy_Prev = TotalCoeff.CMy;
    Total_CMz_Prev = TotalCoeff.CMz;
    AoA_Prev = AoA;

    /*--- Compute a new value for AoA on the fine mesh only (degrees)---*/

    if (iMesh == MESH_0) {
      AoA = AoA + AoA_inc;
      config->SetAoA(AoA);
    }
    UpdateFarfieldVelocity(config);
  }
}

bool CEulerSolver::FixedCL_Convergence(CConfig* config, bool convergence) {
  const su2double Target_CL = config->GetTarget_CL();
  const auto curr_iter = config->GetInnerIter();
  const auto Iter_dCL_dAlpha = config->GetIter_dCL_dAlpha();
  bool fixed_cl_conv = false;
  AoA_inc = 0.0;

  /*--- if in Fixed CL mode, before finite differencing --- */

  if (!Start_AoA_FD){
    if (convergence){

      /* --- C_L and solution are converged, start finite differencing --- */

      if (fabs(TotalCoeff.CL-Target_CL) < (config->GetCauchy_Eps()/2)) {

        /* --- If no finite differencing required --- */

        if (Iter_dCL_dAlpha == 0){
          fixed_cl_conv = true;
          return fixed_cl_conv;
        }

        /* --- Else, set up finite differencing routine ---*/

        Iter_Update_AoA = curr_iter;
        Start_AoA_FD = true;
        fixed_cl_conv = false;
        AoA_inc = 0.001;
      }

      /* --- C_L is not converged to target value and some iterations
          have passed since last update, so update AoA --- */

      else if ((curr_iter - Iter_Update_AoA) > config->GetStartConv_Iter()){
        Iter_Update_AoA = curr_iter;
        fixed_cl_conv = false;
        if (fabs(TotalCoeff.CL-Target_CL) > (config->GetCauchy_Eps()/2)) {
          AoA_inc = (1.0/dCL_dAlpha)*(Target_CL - TotalCoeff.CL);
        }
      }
    }

    /* --- If the iteration limit between AoA updates is met, so update AoA --- */

    else if ((curr_iter - Iter_Update_AoA) == config->GetUpdate_AoA_Iter_Limit()) {
      Iter_Update_AoA = curr_iter;
      fixed_cl_conv = false;
      if (fabs(TotalCoeff.CL-Target_CL) > (config->GetCauchy_Eps()/2)) {
        AoA_inc = (1.0/dCL_dAlpha)*(Target_CL - TotalCoeff.CL);
      }
    }

    /* --- If the total iteration limit is reached, start finite differencing --- */

    if (curr_iter == config->GetnInner_Iter() - Iter_dCL_dAlpha){
      if (Iter_dCL_dAlpha == 0){
        End_AoA_FD = true;
      }
      Iter_Update_AoA = curr_iter;
      Start_AoA_FD = true;
      fixed_cl_conv = false;
      AoA_inc = 0.001;
    }
  }

  /* --- If Finite Difference Mode has ended, end simulation --- */

  if (End_AoA_FD){
    //fixed_cl_conv = true;
    return true;
  }

  /* --- If starting Finite Difference Mode --- */

  if (Start_AoA_FD){

    /* --- Disable history writing --- */

    config->SetHistory_Wrt_Freq(2, 0);

    /* --- End Finite Difference Mode if iteration limit is reached, so simualtion is converged --- */

    End_AoA_FD = ((curr_iter - Iter_Update_AoA - 2) == Iter_dCL_dAlpha ||
      curr_iter == config->GetnInner_Iter()- 2 );

    if (convergence && (curr_iter - Iter_Update_AoA) > config->GetStartConv_Iter())
      End_AoA_FD = true;

    /* --- If Finite Difference mode is ending, reset AoA and calculate Coefficient Gradients --- */

    if (End_AoA_FD){
      SetCoefficient_Gradients(config);
      config->SetAoA(AoA_Prev);
    }
  }

  return fixed_cl_conv;

}

void CEulerSolver::SetCoefficient_Gradients(CConfig *config) const{

  const su2double AoA = config->GetAoA();

  if (AoA == AoA_Prev) return;

  /*--- Calculate gradients of coefficients w.r.t. CL ---*/

  const su2double dCL = TotalCoeff.CL - Total_CL_Prev;
  const su2double dCL_dAlpha_ = dCL / (AoA - AoA_Prev);
  const su2double dCD_dCL_ = (TotalCoeff.CD-Total_CD_Prev) / dCL;
  const su2double dCMx_dCL_ = (TotalCoeff.CMx-Total_CMx_Prev) / dCL;
  const su2double dCMy_dCL_ = (TotalCoeff.CMy-Total_CMy_Prev) / dCL;
  const su2double dCMz_dCL_ = (TotalCoeff.CMz-Total_CMz_Prev) / dCL;

  /*--- Set the value of the  dOF/dCL in the config file ---*/

  config->SetdCD_dCL(dCD_dCL_);
  config->SetdCMx_dCL(dCMx_dCL_);
  config->SetdCMy_dCL(dCMy_dCL_);
  config->SetdCMz_dCL(dCMz_dCL_);
  config->SetdCL_dAlpha(dCL_dAlpha_);
}

void CEulerSolver::Evaluate_ObjFunc(const CConfig *config, CSolver**) {

  unsigned short iMarker_Monitoring, Kind_ObjFunc;
  su2double Weight_ObjFunc;

  Total_ComboObj = EvaluateCommonObjFunc(*config);

  /*--- Loop over all monitored markers, add to the 'combo' objective ---*/

  if (config->GetFixed_CL_Mode()) {
    for (iMarker_Monitoring = 0; iMarker_Monitoring < config->GetnMarker_Monitoring(); iMarker_Monitoring++) {

      Weight_ObjFunc = config->GetWeight_ObjFunc(iMarker_Monitoring);
      Kind_ObjFunc = config->GetKind_ObjFunc(iMarker_Monitoring);

      switch(Kind_ObjFunc) {
        case DRAG_COEFFICIENT:
          Total_ComboObj -= Weight_ObjFunc*config->GetdCD_dCL()*(SurfaceCoeff.CL[iMarker_Monitoring]);
          break;
        case MOMENT_X_COEFFICIENT:
          Total_ComboObj -= Weight_ObjFunc*config->GetdCMx_dCL()*(SurfaceCoeff.CL[iMarker_Monitoring]);
          break;
        case MOMENT_Y_COEFFICIENT:
          Total_ComboObj -= Weight_ObjFunc*config->GetdCMy_dCL()*(SurfaceCoeff.CL[iMarker_Monitoring]);
          break;
        case MOMENT_Z_COEFFICIENT:
          Total_ComboObj -= Weight_ObjFunc*config->GetdCMz_dCL()*(SurfaceCoeff.CL[iMarker_Monitoring]);
          break;
        default:
          break;
      }
    }
  }

  /*--- The following are not per-surface, and so to avoid that they are
   double-counted when multiple surfaces are specified, they have been
   placed outside of the loop above. In addition, multi-objective mode is
   also disabled for these objective functions (error thrown at start). ---*/

  Weight_ObjFunc = config->GetWeight_ObjFunc(0);
  Kind_ObjFunc   = config->GetKind_ObjFunc(0);

  switch(Kind_ObjFunc) {
    case NEARFIELD_PRESSURE:
      Total_ComboObj+=Weight_ObjFunc*Total_CNearFieldOF;
      break;
    case SURFACE_MACH:
      Total_ComboObj+=Weight_ObjFunc*config->GetSurface_Mach(0);
      break;
    default:
      break;
  }
}

void CEulerSolver::BC_Far_Field(CGeometry *geometry, CSolver **solver_container, CNumerics *conv_numerics,
                                CNumerics *visc_numerics, CConfig *config, unsigned short val_marker) {

  unsigned short iDim;
  unsigned long iVertex, iPoint, Point_Normal;

  su2double *GridVel;
  su2double Area, UnitNormal[MAXNDIM] = {0.0};
  su2double Density, Pressure, Energy,  Velocity[MAXNDIM] = {0.0};
  su2double Density_Bound, Pressure_Bound, Vel_Bound[MAXNDIM] = {0.0};
  su2double Density_Infty, Pressure_Infty, Vel_Infty[MAXNDIM] = {0.0};
  su2double SoundSpeed, Entropy, Velocity2, Vn;
  su2double SoundSpeed_Bound, Entropy_Bound, Vel2_Bound, Vn_Bound;
  su2double SoundSpeed_Infty, Entropy_Infty, Vel2_Infty, Vn_Infty, Qn_Infty;
  su2double RiemannPlus, RiemannMinus;
  su2double *V_infty, *V_domain;

  su2double Gas_Constant     = config->GetGas_ConstantND();

  bool implicit       = config->GetKind_TimeIntScheme() == EULER_IMPLICIT;
  bool viscous        = config->GetViscous();
  bool tkeNeeded = config->GetKind_Turb_Model() == TURB_MODEL::SST;
  CVariable* turbNodes = nullptr;
  if (tkeNeeded) turbNodes = solver_container[TURB_SOL]->GetNodes();

  auto *Normal = new su2double[nDim];

  /*--- Loop over all the vertices on this boundary marker ---*/

  SU2_OMP_FOR_DYN(OMP_MIN_SIZE)
  for (iVertex = 0; iVertex < geometry->nVertex[val_marker]; iVertex++) {
    iPoint = geometry->vertex[val_marker][iVertex]->GetNode();

    /*--- Allocate the value at the infinity ---*/
    V_infty = GetCharacPrimVar(val_marker, iVertex);

    /*--- Check if the node belongs to the domain (i.e, not a halo node) ---*/

    if (geometry->nodes->GetDomain(iPoint)) {

      /*--- Index of the closest interior node ---*/

      Point_Normal = geometry->vertex[val_marker][iVertex]->GetNormal_Neighbor();

      /*--- Normal vector for this vertex (negate for outward convention) ---*/

      geometry->vertex[val_marker][iVertex]->GetNormal(Normal);
      for (iDim = 0; iDim < nDim; iDim++) Normal[iDim] = -Normal[iDim];
      conv_numerics->SetNormal(Normal);

      /*--- Retrieve solution at the farfield boundary node ---*/
      V_domain = nodes->GetPrimitive(iPoint);

      /*--- Construct solution state at infinity for compressible flow by
         using Riemann invariants, and then impose a weak boundary condition
         by computing the flux using this new state for U. See CFD texts by
         Hirsch or Blazek for more detail. Adapted from an original
         implementation in the Stanford University multi-block (SUmb) solver
         in the routine bcFarfield.f90 written by Edwin van der Weide,
         last modified 06-12-2005. First, compute the unit normal at the
         boundary nodes. ---*/

      Area = GeometryToolbox::Norm(nDim, Normal);
      for (iDim = 0; iDim < nDim; iDim++)
        UnitNormal[iDim] = Normal[iDim]/Area;

      /*--- Store primitive variables (density, velocities, velocity squared,
         energy, pressure, and sound speed) at the boundary node, and set some
         other quantities for clarity. Project the current flow velocity vector
         at this boundary node into the local normal direction, i.e. compute
         v_bound.n.  ---*/

      Density_Bound = V_domain[nDim+2];
      Vel2_Bound = 0.0; Vn_Bound = 0.0;
      for (iDim = 0; iDim < nDim; iDim++) {
        Vel_Bound[iDim] = V_domain[iDim+1];
        Vel2_Bound     += Vel_Bound[iDim]*Vel_Bound[iDim];
        Vn_Bound       += Vel_Bound[iDim]*UnitNormal[iDim];
      }
      Pressure_Bound   = nodes->GetPressure(iPoint);
      SoundSpeed_Bound = sqrt(Gamma*Pressure_Bound/Density_Bound);
      Entropy_Bound    = pow(Density_Bound, Gamma)/Pressure_Bound;

      /*--- Store the primitive variable state for the freestream. Project
         the freestream velocity vector into the local normal direction,
         i.e. compute v_infty.n. ---*/

      Density_Infty = GetDensity_Inf();
      Vel2_Infty = 0.0; Vn_Infty = 0.0;
      for (iDim = 0; iDim < nDim; iDim++) {
        Vel_Infty[iDim] = GetVelocity_Inf(iDim);
        Vel2_Infty     += Vel_Infty[iDim]*Vel_Infty[iDim];
        Vn_Infty       += Vel_Infty[iDim]*UnitNormal[iDim];
      }
      Pressure_Infty   = GetPressure_Inf();
      SoundSpeed_Infty = sqrt(Gamma*Pressure_Infty/Density_Infty);
      Entropy_Infty    = pow(Density_Infty, Gamma)/Pressure_Infty;

      /*--- Adjust the normal freestream velocity for grid movement ---*/

      Qn_Infty = Vn_Infty;
      if (dynamic_grid) {
        GridVel = geometry->nodes->GetGridVel(iPoint);
        for (iDim = 0; iDim < nDim; iDim++)
          Qn_Infty -= GridVel[iDim]*UnitNormal[iDim];
      }

      /*--- Compute acoustic Riemann invariants: R = u.n +/- 2c/(gamma-1).
         These correspond with the eigenvalues (u+c) and (u-c), respectively,
         which represent the acoustic waves. Positive characteristics are
         incoming, and a physical boundary condition is imposed (freestream
         state). This occurs when either (u.n+c) > 0 or (u.n-c) > 0. Negative
         characteristics are leaving the domain, and numerical boundary
         conditions are required by extrapolating from the interior state
         using the Riemann invariants. This occurs when (u.n+c) < 0 or
         (u.n-c) < 0. Note that grid movement is taken into account when
         checking the sign of the eigenvalue. ---*/

      /*--- Check whether (u.n+c) is greater or less than zero ---*/

      if (Qn_Infty > -SoundSpeed_Infty) {
        /*--- Subsonic inflow or outflow ---*/
        RiemannPlus = Vn_Bound + 2.0*SoundSpeed_Bound/Gamma_Minus_One;
      } else {
        /*--- Supersonic inflow ---*/
        RiemannPlus = Vn_Infty + 2.0*SoundSpeed_Infty/Gamma_Minus_One;
      }

      /*--- Check whether (u.n-c) is greater or less than zero ---*/

      if (Qn_Infty > SoundSpeed_Infty) {
        /*--- Supersonic outflow ---*/
        RiemannMinus = Vn_Bound - 2.0*SoundSpeed_Bound/Gamma_Minus_One;
      } else {
        /*--- Subsonic outflow ---*/
        RiemannMinus = Vn_Infty - 2.0*SoundSpeed_Infty/Gamma_Minus_One;
      }

      /*--- Compute a new value for the local normal velocity and speed of
         sound from the Riemann invariants. ---*/

      Vn = 0.5 * (RiemannPlus + RiemannMinus);
      SoundSpeed = 0.25 * (RiemannPlus - RiemannMinus)*Gamma_Minus_One;

      /*--- Construct the primitive variable state at the boundary for
         computing the flux for the weak boundary condition. The values
         that we choose to construct the solution (boundary or freestream)
         depend on whether we are at an inflow or outflow. At an outflow, we
         choose boundary information (at most one characteristic is incoming),
         while at an inflow, we choose infinity values (at most one
         characteristic is outgoing). ---*/

      if (Qn_Infty > 0.0)   {
        /*--- Outflow conditions ---*/
        for (iDim = 0; iDim < nDim; iDim++)
          Velocity[iDim] = Vel_Bound[iDim] + (Vn-Vn_Bound)*UnitNormal[iDim];
        Entropy = Entropy_Bound;
      } else  {
        /*--- Inflow conditions ---*/
        for (iDim = 0; iDim < nDim; iDim++)
          Velocity[iDim] = Vel_Infty[iDim] + (Vn-Vn_Infty)*UnitNormal[iDim];
        Entropy = Entropy_Infty;
      }

      /*--- Recompute the primitive variables. ---*/

      Density = pow(Entropy*SoundSpeed*SoundSpeed/Gamma,1.0/Gamma_Minus_One);
      Velocity2 = 0.0;
      for (iDim = 0; iDim < nDim; iDim++) {
        Velocity2 += Velocity[iDim]*Velocity[iDim];
      }
      Pressure = Density*SoundSpeed*SoundSpeed/Gamma;
      Energy   = Pressure/(Gamma_Minus_One*Density) + 0.5*Velocity2;
      // if (tkeNeeded) Energy += GetTke_Inf();
      if (tkeNeeded) Energy += turbNodes->GetSolution(iPoint,0);

      /*--- Store new primitive state for computing the flux. ---*/

      V_infty[0] = Pressure/(Gas_Constant*Density);
      for (iDim = 0; iDim < nDim; iDim++)
        V_infty[iDim+1] = Velocity[iDim];
      V_infty[nDim+1] = Pressure;
      V_infty[nDim+2] = Density;
      V_infty[nDim+3] = Energy + Pressure/Density;



      /*--- Set various quantities in the numerics class ---*/

      conv_numerics->SetPrimitive(V_domain, V_infty);

      if (dynamic_grid) {
        conv_numerics->SetGridVel(geometry->nodes->GetGridVel(iPoint),
                                  geometry->nodes->GetGridVel(iPoint));
      }

      /*--- Compute the convective residual using an upwind scheme ---*/

      auto residual = conv_numerics->ComputeResidual(config);

      /*--- Update residual value ---*/

      LinSysRes.AddBlock(iPoint, residual);

      /*--- Convective Jacobian contribution for implicit integration ---*/

      if (implicit)
        Jacobian.AddBlock2Diag(iPoint, residual.jacobian_i);

      /*--- Viscous residual contribution ---*/

      if (viscous) {

        /*--- Set laminar and eddy viscosity at the infinity ---*/

        V_infty[nDim+5] = nodes->GetLaminarViscosity(iPoint);
        V_infty[nDim+6] = nodes->GetEddyViscosity(iPoint);

        /*--- Set the normal vector and the coordinates ---*/

        visc_numerics->SetNormal(Normal);
        su2double Coord_Reflected[MAXNDIM];
        GeometryToolbox::PointPointReflect(nDim, geometry->nodes->GetCoord(Point_Normal),
                                                 geometry->nodes->GetCoord(iPoint), Coord_Reflected);
        visc_numerics->SetCoord(geometry->nodes->GetCoord(iPoint), Coord_Reflected);

        /*--- Primitive variables, and gradient ---*/

        visc_numerics->SetPrimitive(V_domain, V_infty);
        visc_numerics->SetPrimVarGradient(nodes->GetGradient_Primitive(iPoint),
                                          nodes->GetGradient_Primitive(iPoint));

        /*--- Turbulent kinetic energy ---*/

        if (config->GetKind_Turb_Model() == TURB_MODEL::SST)
          visc_numerics->SetTurbKineticEnergy(solver_container[TURB_SOL]->GetNodes()->GetSolution(iPoint,0),
                                              solver_container[TURB_SOL]->GetNodes()->GetSolution(iPoint,0));

        /*--- Compute and update viscous residual ---*/

        auto residual = visc_numerics->ComputeResidual(config);
        LinSysRes.SubtractBlock(iPoint, residual);

        /*--- Viscous Jacobian contribution for implicit integration ---*/

        if (implicit)
          Jacobian.SubtractBlock2Diag(iPoint, residual.jacobian_i);

      }

    }
  }
  END_SU2_OMP_FOR

  /*--- Free locally allocated memory ---*/
  delete [] Normal;

}

void CEulerSolver::BC_Riemann(CGeometry *geometry, CSolver **solver_container,
                              CNumerics *conv_numerics, CNumerics *visc_numerics,
                              CConfig *config, unsigned short val_marker) {

  const string Marker_Tag = config->GetMarker_All_TagBound(val_marker);
  const bool viscous      = config->GetViscous(),
             implicit     = (config->GetKind_TimeIntScheme() == EULER_IMPLICIT),
             gravity      = config->GetGravityForce(),
             tkeNeeded    = (config->GetKind_Turb_Model() == TURB_MODEL::SST);
  CVariable* turbNodes = nullptr;
  if (tkeNeeded) turbNodes = solver_container[TURB_SOL]->GetNodes();

  su2double **P_Tensor = new su2double*[nVar],
            **invP_Tensor = new su2double*[nVar];
  for (auto iVar = 0u; iVar < nVar; iVar++){
    P_Tensor[iVar] = new su2double[nVar];
    invP_Tensor[iVar] = new su2double[nVar];
  }

  /*--- Loop over all the vertices on this boundary marker ---*/

  SU2_OMP_FOR_DYN(OMP_MIN_SIZE)
  for (auto iVertex = 0u; iVertex < geometry->nVertex[val_marker]; iVertex++) {

    auto iPoint = geometry->vertex[val_marker][iVertex]->GetNode();

    /*--- Check if the node belongs to the domain (i.e., not a halo node) ---*/
    if (geometry->nodes->GetDomain(iPoint)) {

      /*--- Index of the closest interior node ---*/
      const auto Point_Normal = geometry->vertex[val_marker][iVertex]->GetNormal_Neighbor();

      /*--- Normal vector for this vertex (negate for outward convention) ---*/
      su2double Normal[MAXNDIM] = {0};
      geometry->vertex[val_marker][iVertex]->GetNormal(Normal);
      for (auto iDim = 0u; iDim < nDim; iDim++) Normal[iDim] = -Normal[iDim];
      conv_numerics->SetNormal(Normal);

      const auto Area = GeometryToolbox::Norm(nDim, Normal);

      su2double UnitNormal[MAXNDIM] = {0};
      for (auto iDim = 0u; iDim < nDim; iDim++) UnitNormal[iDim] = Normal[iDim]/Area;

      /*--- Retrieve solution at this boundary node ---*/
      const auto V_domain = nodes->GetPrimitive(iPoint);

      /*--- Compute the internal state u_i ---*/
      su2double Velocity_i[MAXNDIM]={0};
      for (auto iDim=0u; iDim < nDim; iDim++)
        Velocity_i[iDim] = nodes->GetVelocity(iPoint,iDim);

      const auto Velocity2_i = GeometryToolbox::SquaredNorm(nDim, Velocity_i);

      const auto Density_i = nodes->GetDensity(iPoint);

      const auto Energy_i = nodes->GetEnergy(iPoint);
      const su2double StaticEnergy_i = Energy_i - 0.5*Velocity2_i;

      GetFluidModel()->SetTDState_rhoe(Density_i, StaticEnergy_i);

      const auto Pressure_i = GetFluidModel()->GetPressure();
      const su2double Enthalpy_i = Energy_i + Pressure_i/Density_i;

      const auto SoundSpeed_i = GetFluidModel()->GetSoundSpeed();

      const su2double Kappa_i = GetFluidModel()->GetdPde_rho() / Density_i;
      const su2double Chi_i = GetFluidModel()->GetdPdrho_e() - Kappa_i * StaticEnergy_i;

      /*--- Build the external state u_e from boundary data and internal node ---*/
      su2double T_static{0}, P_static{0}, Pressure_e{0}, Density_static{0}, Enthalpy_e{0}, Energy_e{0}, Entropy_e{0},
                T_Total{0},  P_Total{0},  Density_e{0}, StaticEnthalpy_e{0}, StaticEnergy_e{0};

      su2double Velocity2_e{0}, NormalVelocity{0}, TangVelocity{0}, VelMag_e{0};
      su2double Velocity_e[MAXNDIM] = {0};
      const su2double * Flow_Dir, * Mach;
      switch(config->GetKind_Data_Riemann(Marker_Tag))
      {
      case TOTAL_CONDITIONS_PT:

        /*--- Retrieve the specified total conditions for this boundary. ---*/
        if (gravity) P_Total = config->GetRiemann_Var1(Marker_Tag) - geometry->nodes->GetCoord(iPoint, nDim-1)*STANDARD_GRAVITY;/// check in which case is true (only freesurface?)
        else P_Total  = config->GetRiemann_Var1(Marker_Tag);
        T_Total  = config->GetRiemann_Var2(Marker_Tag);
        Flow_Dir = config->GetRiemann_FlowDir(Marker_Tag);

        /*--- Non-dim. the inputs if necessary. ---*/
        P_Total /= config->GetPressure_Ref();
        T_Total /= config->GetTemperature_Ref();

        /* --- Computes the total state --- */
        GetFluidModel()->SetTDState_PT(P_Total, T_Total);
        Enthalpy_e = GetFluidModel()->GetStaticEnergy()+ GetFluidModel()->GetPressure()/GetFluidModel()->GetDensity();
        Entropy_e = GetFluidModel()->GetEntropy();

        /* --- Compute the boundary state u_e --- */
        Velocity2_e = Velocity2_i;
        if (nDim == 2){
          NormalVelocity= -sqrt(Velocity2_e)*Flow_Dir[0];
          TangVelocity= -sqrt(Velocity2_e)*Flow_Dir[1];
          Velocity_e[0]= UnitNormal[0]*NormalVelocity - UnitNormal[1]*TangVelocity;
          Velocity_e[1]= UnitNormal[1]*NormalVelocity + UnitNormal[0]*TangVelocity;
        }else{
          for (auto iDim = 0u; iDim < nDim; iDim++)
            Velocity_e[iDim] = sqrt(Velocity2_e)*Flow_Dir[iDim];
        }
        StaticEnthalpy_e = Enthalpy_e - 0.5 * Velocity2_e;
        GetFluidModel()->SetTDState_hs(StaticEnthalpy_e, Entropy_e);
        Density_e = GetFluidModel()->GetDensity();
        StaticEnergy_e = GetFluidModel()->GetStaticEnergy();
        Energy_e = StaticEnergy_e + 0.5 * Velocity2_e;
        // if (tkeNeeded) Energy_e += GetTke_Inf();
        if (tkeNeeded) Energy_e += turbNodes->GetSolution(iPoint,0);
        break;

      case STATIC_SUPERSONIC_INFLOW_PT:

        /*--- Retrieve the specified total conditions for this boundary. ---*/
        if (gravity) P_static = config->GetRiemann_Var1(Marker_Tag) - geometry->nodes->GetCoord(iPoint, nDim-1)*STANDARD_GRAVITY;/// check in which case is true (only freesurface?)
        else P_static  = config->GetRiemann_Var1(Marker_Tag);
        T_static  = config->GetRiemann_Var2(Marker_Tag);
        Mach = config->GetRiemann_FlowDir(Marker_Tag);

        /*--- Non-dim. the inputs if necessary. ---*/
        P_static /= config->GetPressure_Ref();
        T_static /= config->GetTemperature_Ref();

        /* --- Computes the total state --- */
        GetFluidModel()->SetTDState_PT(P_static, T_static);

        /* --- Compute the boundary state u_e --- */
        for (auto iDim = 0u; iDim < nDim; iDim++)
          Velocity_e[iDim] = Mach[iDim]*GetFluidModel()->GetSoundSpeed();

        Velocity2_e = GeometryToolbox::SquaredNorm(nDim, Velocity_e);
        Density_e = GetFluidModel()->GetDensity();
        StaticEnergy_e = GetFluidModel()->GetStaticEnergy();
        Energy_e = StaticEnergy_e + 0.5 * Velocity2_e;
        if (tkeNeeded) Energy_e += GetTke_Inf();
        break;

      case STATIC_SUPERSONIC_INFLOW_PD:

        /*--- Retrieve the specified total conditions for this boundary. ---*/

        if (gravity) P_static = config->GetRiemann_Var1(Marker_Tag) - geometry->nodes->GetCoord(iPoint, nDim-1)*STANDARD_GRAVITY;/// check in which case is true (only freesurface?)
        else P_static  = config->GetRiemann_Var1(Marker_Tag);
        Density_static  = config->GetRiemann_Var2(Marker_Tag);
        Mach = config->GetRiemann_FlowDir(Marker_Tag);

        /*--- Non-dim. the inputs if necessary. ---*/
        P_static /= config->GetPressure_Ref();
        Density_static /= config->GetDensity_Ref();

        /* --- Computes the total state --- */
        GetFluidModel()->SetTDState_Prho(P_static, Density_static);

        /* --- Compute the boundary state u_e --- */
        for (auto iDim = 0u; iDim < nDim; iDim++)
          Velocity_e[iDim] = Mach[iDim]*GetFluidModel()->GetSoundSpeed();

        Velocity2_e = GeometryToolbox::SquaredNorm(nDim, Velocity_e);
        Density_e = GetFluidModel()->GetDensity();
        StaticEnergy_e = GetFluidModel()->GetStaticEnergy();
        Energy_e = StaticEnergy_e + 0.5 * Velocity2_e;
        if (tkeNeeded) Energy_e += GetTke_Inf();
        break;

      case DENSITY_VELOCITY:

        /*--- Retrieve the specified density and velocity magnitude ---*/
        Density_e  = config->GetRiemann_Var1(Marker_Tag);
        VelMag_e   = config->GetRiemann_Var2(Marker_Tag);
        Flow_Dir = config->GetRiemann_FlowDir(Marker_Tag);

        /*--- Non-dim. the inputs if necessary. ---*/
        Density_e /= config->GetDensity_Ref();
        VelMag_e /= config->GetVelocity_Ref();

        for (auto iDim = 0u; iDim < nDim; iDim++)
          Velocity_e[iDim] = VelMag_e*Flow_Dir[iDim];
        Energy_e = Energy_i;
        break;

      case STATIC_PRESSURE:

        /*--- Retrieve the static pressure for this boundary. ---*/
        Pressure_e = config->GetRiemann_Var1(Marker_Tag);
        Pressure_e /= config->GetPressure_Ref();
        Density_e = Density_i;

        /* --- Compute the boundary state u_e --- */
        GetFluidModel()->SetTDState_Prho(Pressure_e, Density_e);
        for (auto iDim = 0u; iDim < nDim; iDim++)
          Velocity_e[iDim] = Velocity_i[iDim];

        Velocity2_e = GeometryToolbox::SquaredNorm(nDim, Velocity_e);
        Energy_e = GetFluidModel()->GetStaticEnergy() + 0.5*Velocity2_e;
        break;

      default:
        SU2_MPI::Error("Invalid Riemann input!", CURRENT_FUNCTION);
        break;
      }

      /*--- Compute P (matrix of right eigenvectors) ---*/
      conv_numerics->GetPMatrix(&Density_i, Velocity_i, &SoundSpeed_i, &Enthalpy_i, &Chi_i, &Kappa_i, UnitNormal, P_Tensor);

      /*--- Compute inverse P (matrix of left eigenvectors)---*/
      conv_numerics->GetPMatrix_inv(invP_Tensor, &Density_i, Velocity_i, &SoundSpeed_i, &Chi_i, &Kappa_i, UnitNormal);

      /*--- eigenvalues contribution due to grid motion ---*/
      su2double ProjVelocity_i = GeometryToolbox::DotProduct(nDim, Velocity_i, UnitNormal);
      if (dynamic_grid) {
        const auto gridVel = geometry->nodes->GetGridVel(iPoint);
        const su2double ProjGridVel = GeometryToolbox::DotProduct(nDim, gridVel, UnitNormal);
        ProjVelocity_i -= ProjGridVel;
      }

      /*--- Flow eigenvalues, boundary state u_e and u_i ---*/
      su2double Lambda_i[MAXNVAR] = {0}, u_e[MAXNVAR] = {0}, u_i[MAXNVAR]={0}, u_b[MAXNVAR]={0},
                dw[MAXNVAR]={0};
      u_e[0] = Density_e;
      u_i[0] = Density_i;
      for (auto iDim = 0u; iDim < nDim; iDim++) {
        Lambda_i[iDim] = ProjVelocity_i;
        u_e[iDim+1] = Velocity_e[iDim]*Density_e;
        u_i[iDim+1] = Velocity_i[iDim]*Density_i;
      }
      Lambda_i[nVar-2] = ProjVelocity_i + SoundSpeed_i;
      Lambda_i[nVar-1] = ProjVelocity_i - SoundSpeed_i;
      u_e[nVar-1] = Energy_e*Density_e;
      u_i[nVar-1] = Energy_i*Density_i;

      /*--- Compute the characteristic jumps ---*/
      for (auto iVar = 0u; iVar < nVar; iVar++){
        dw[iVar] = 0;
        for (auto jVar = 0u; jVar < nVar; jVar++)
          dw[iVar] += invP_Tensor[iVar][jVar] * (u_e[jVar] - u_i[jVar]);
      }

      /*--- Compute the boundary state u_b using characteristics ---*/
      for (auto iVar = 0u; iVar < nVar; iVar++) {
        u_b[iVar] = u_i[iVar];
        for (auto jVar = 0u; jVar < nVar; jVar++) {
          if (Lambda_i[jVar] < 0)
            u_b[iVar] += P_Tensor[iVar][jVar]*dw[jVar];
        }
      }

      /*--- Compute the thermodynamic state in u_b ---*/
      su2double Velocity_b[MAXNDIM] = {0};
      const auto Density_b = u_b[0];
      for (auto iDim = 0u; iDim < nDim; iDim++)
        Velocity_b[iDim] = u_b[iDim+1]/Density_b;
      const auto Velocity2_b = GeometryToolbox::SquaredNorm(nDim, Velocity_b);

      const su2double Energy_b = u_b[nVar-1]/Density_b;
      const su2double StaticEnergy_b = Energy_b - 0.5*Velocity2_b;
      GetFluidModel()->SetTDState_rhoe(Density_b, StaticEnergy_b);

      /*--- Store number of Newton iterations at BC ---*/
      if(config->GetKind_FluidModel() == DATADRIVEN_FLUID)
        nodes->SetNewtonSolverIterations(iPoint, GetFluidModel()->GetnIter_Newton());

      const auto Pressure_b = GetFluidModel()->GetPressure();
      const auto Temperature_b = GetFluidModel()->GetTemperature();
      const su2double Enthalpy_b = Energy_b + Pressure_b/Density_b;
      const su2double Kappa_b = GetFluidModel()->GetdPde_rho() / Density_b;
      const su2double Chi_b = GetFluidModel()->GetdPdrho_e() - Kappa_b * StaticEnergy_b;

      /*--- Compute the residuals ---*/
      su2double Residual[MAXNVAR] = {0};
      conv_numerics->GetInviscidProjFlux(&Density_b, Velocity_b, &Pressure_b, &Enthalpy_b, Normal, Residual);

      /*--- Residual contribution due to grid motion ---*/
      if (dynamic_grid) {
        const auto gridVel = geometry->nodes->GetGridVel(iPoint);
        const auto projVelocity = GeometryToolbox::DotProduct(nDim, gridVel, Normal);
        for (auto iVar = 0u; iVar < nVar; iVar++)
          Residual[iVar] -= projVelocity *u_b[iVar];
      }

      /*--- Update residual value ---*/
      LinSysRes.AddBlock(iPoint, Residual);

      if (implicit) {
        su2double **Jacobian_b = new su2double*[nVar],
                  **Jacobian_i = new su2double*[nVar];
        su2double **DubDu = new su2double*[nVar];
        for (auto iVar = 0u; iVar < nVar; iVar++){
          Jacobian_b[iVar] = new su2double[nVar];
          Jacobian_i[iVar] = new su2double[nVar];
          /*--- Initialize DubDu to unit matrix---*/
          DubDu[iVar] = new su2double[nVar];
          for (auto jVar=0u; jVar < nVar; jVar++)
            DubDu[iVar][jVar] = 0;

          DubDu[iVar][iVar]=1;
        }

        /*--- Compute DubDu -= RNL---*/
        for (auto iVar=0u; iVar<nVar; iVar++){
          for (auto jVar=0u; jVar<nVar; jVar++){
            for (auto kVar=0u; kVar<nVar; kVar++){
              if (Lambda_i[kVar]<0)
                DubDu[iVar][jVar] -= P_Tensor[iVar][kVar] * invP_Tensor[kVar][jVar];
            }
          }
        }

        /*--- Compute flux Jacobian in state b ---*/
        conv_numerics->GetInviscidProjJac(Velocity_b, &Enthalpy_b, &Chi_b, &Kappa_b, Normal, 1.0, Jacobian_b);

        /*--- Jacobian contribution due to grid motion ---*/
        if (dynamic_grid){
          const auto gridVel = geometry->nodes->GetGridVel(iPoint);
          const auto projVelocity = GeometryToolbox::DotProduct(nDim, gridVel, Normal);
          for (auto iVar = 0u; iVar < nVar; iVar++)
            Jacobian_b[iVar][iVar] -= projVelocity;
        }

        /*--- initiate Jacobian_i to zero matrix ---*/
        for (auto iVar=0u; iVar<nVar; iVar++) {
          for (auto jVar=0u; jVar<nVar; jVar++) {
            Jacobian_i[iVar][jVar] = 0.0;
            /*--- Compute numerical flux Jacobian at node i ---*/
            for (auto kVar=0u; kVar<nVar; kVar++)
              Jacobian_i[iVar][jVar] += Jacobian_b[iVar][kVar] * DubDu[kVar][jVar];
          }
        }

        /*--- Jacobian contribution for implicit integration ---*/
        Jacobian.AddBlock2Diag(iPoint, Jacobian_i);

        for (auto iVar = 0u; iVar < nVar; iVar++) {
          delete [] Jacobian_b[iVar];
          delete [] DubDu[iVar];
          delete [] Jacobian_i[iVar];
        }
        delete [] Jacobian_b;
        delete [] DubDu;
        delete [] Jacobian_i;
      }

      /*--- Viscous contribution ---*/

      if (viscous) {

        /*--- Primitive variables, using the derived quantities ---*/
        auto V_boundary= GetCharacPrimVar(val_marker, iVertex);
        V_boundary[prim_idx.Temperature()] = Temperature_b;
        for (auto iDim = 0u; iDim < nDim; iDim++)
          V_boundary[prim_idx.Velocity() + iDim] = Velocity_b[iDim];
        V_boundary[prim_idx.Pressure()] = Pressure_b;
        V_boundary[prim_idx.Density()] = Density_b;
        V_boundary[prim_idx.Enthalpy()] = Enthalpy_b;

        /*--- Set laminar and eddy viscosity at the infinity ---*/

        V_boundary[prim_idx.LaminarViscosity()] = GetFluidModel()->GetLaminarViscosity();
        V_boundary[prim_idx.EddyViscosity()] = nodes->GetEddyViscosity(iPoint);
        V_boundary[prim_idx.ThermalConductivity()] = GetFluidModel()->GetThermalConductivity();
        V_boundary[prim_idx.CpTotal()] = GetFluidModel()->GetCp();

        /*--- Set the normal vector and the coordinates ---*/

        visc_numerics->SetNormal(Normal);
        su2double Coord_Reflected[MAXNDIM];
        GeometryToolbox::PointPointReflect(nDim, geometry->nodes->GetCoord(Point_Normal),
                                                 geometry->nodes->GetCoord(iPoint), Coord_Reflected);
        visc_numerics->SetCoord(geometry->nodes->GetCoord(iPoint), Coord_Reflected);

        /*--- Primitive variables, and gradient ---*/

        visc_numerics->SetPrimitive(V_domain, V_boundary);
        visc_numerics->SetPrimVarGradient(nodes->GetGradient_Primitive(iPoint), nodes->GetGradient_Primitive(iPoint));

        /*--- Secondary variables ---*/

        auto S_domain = nodes->GetSecondary(iPoint);

        /*--- Compute secondary thermodynamic properties (partial derivatives...) ---*/
        su2double S_boundary[8];
        S_boundary[0]= GetFluidModel()->GetdPdrho_e();
        S_boundary[1]= GetFluidModel()->GetdPde_rho();

        S_boundary[2]= GetFluidModel()->GetdTdrho_e();
        S_boundary[3]= GetFluidModel()->GetdTde_rho();

        /*--- Compute secondary thermo-physical properties (partial derivatives...) ---*/

        S_boundary[4]= GetFluidModel()->Getdmudrho_T();
        S_boundary[5]= GetFluidModel()->GetdmudT_rho();

        S_boundary[6]= GetFluidModel()->Getdktdrho_T();
        S_boundary[7]= GetFluidModel()->GetdktdT_rho();

        visc_numerics->SetSecondary(S_domain, S_boundary);

        /*--- Turbulent kinetic energy ---*/

        if (config->GetKind_Turb_Model() == TURB_MODEL::SST)
          visc_numerics->SetTurbKineticEnergy(solver_container[TURB_SOL]->GetNodes()->GetSolution(iPoint,0),
                                              solver_container[TURB_SOL]->GetNodes()->GetSolution(iPoint,0));

        /*--- Compute and update residual ---*/
        auto residual = visc_numerics->ComputeResidual(config);
        LinSysRes.SubtractBlock(iPoint, residual);

        /*--- Jacobian contribution for implicit integration ---*/
        if (implicit)
          Jacobian.SubtractBlock2Diag(iPoint, residual.jacobian_i);

      }
      /*--- Store number of Newton iterations at BC ---*/
      if(config->GetKind_FluidModel() == DATADRIVEN_FLUID)
        nodes->SetNewtonSolverIterations(iPoint, GetFluidModel()->GetnIter_Newton());

    }
  }
  END_SU2_OMP_FOR

  for(auto iVar=0u; iVar<nVar; iVar++) {
    delete [] P_Tensor[iVar];
    delete [] invP_Tensor[iVar];
  }
  delete[] P_Tensor;
  delete[] invP_Tensor;
}


void CEulerSolver::BC_TurboRiemann(CGeometry *geometry, CSolver **solver_container,
                                   CNumerics *conv_numerics, CNumerics *visc_numerics,
                                   CConfig *config, unsigned short val_marker) {

  unsigned short iDim, iVar, jVar, kVar, iSpan;
  unsigned long iPoint, Point_Normal, oldVertex, iVertex;
  const su2double *Flow_Dir;
  su2double P_Total, T_Total;
  su2double *Velocity_b, Velocity2_b, Enthalpy_b, Energy_b, StaticEnergy_b, Density_b, Kappa_b, Chi_b, Pressure_b, Temperature_b;
  su2double *Velocity_e, Velocity2_e, Enthalpy_e, Entropy_e, Energy_e = 0.0, StaticEnthalpy_e, StaticEnergy_e, Density_e = 0.0, Pressure_e;
  su2double *Velocity_i, Velocity2_i, Enthalpy_i, Energy_i, StaticEnergy_i, Density_i, Kappa_i, Chi_i, Pressure_i, SoundSpeed_i;
  su2double ProjVelocity_i;
  su2double **P_Tensor, **invP_Tensor, *Lambda_i, **Jacobian_b, **Jacobian_i, **DubDu, *dw, *u_e, *u_i, *u_b;
  su2double *gridVel, *Residual;
  su2double *V_boundary, *V_domain, *S_boundary, *S_domain;
  su2double AverageEnthalpy, AverageEntropy;
  unsigned short  iZone  = config->GetiZone();
  bool implicit = (config->GetKind_TimeIntScheme() == EULER_IMPLICIT);
  string Marker_Tag = config->GetMarker_All_TagBound(val_marker);
  unsigned short nSpanWiseSections = geometry->GetnSpanWiseSections(config->GetMarker_All_TurbomachineryFlag(val_marker));
  bool viscous = config->GetViscous();
  bool gravity = (config->GetGravityForce());
  bool tkeNeeded = (config->GetKind_Turb_Model() == TURB_MODEL::SST);

  su2double *Normal, *turboNormal, *UnitNormal, *FlowDirMix, FlowDirMixMag, *turboVelocity;
  Normal = new su2double[nDim];
  turboNormal = new su2double[nDim];
  UnitNormal = new su2double[nDim];

  Velocity_i = new su2double[nDim];
  Velocity_b = new su2double[nDim];
  Velocity_e = new su2double[nDim];
  turboVelocity = new su2double[nDim];
  FlowDirMix = new su2double[nDim];
  Lambda_i = new su2double[nVar];
  u_i = new su2double[nVar];
  u_e = new su2double[nVar];
  u_b = new su2double[nVar];
  dw = new su2double[nVar];

  Residual = new su2double[nVar];

  S_boundary = new su2double[8];

  P_Tensor = new su2double*[nVar];
  invP_Tensor = new su2double*[nVar];
  Jacobian_i = new su2double*[nVar];
  for (iVar = 0; iVar < nVar; iVar++)
  {
    P_Tensor[iVar] = new su2double[nVar];
    invP_Tensor[iVar] = new su2double[nVar];
    Jacobian_i[iVar] = new su2double[nVar];
  }

  /*--- Loop over all the vertices on this boundary marker ---*/
  for (iSpan= 0; iSpan < nSpanWiseSections; iSpan++){

    SU2_OMP_FOR_DYN(OMP_MIN_SIZE)
    for (iVertex = 0; iVertex < geometry->GetnVertexSpan(val_marker,iSpan); iVertex++) {

      /*--- using the other vertex information for retrieving some information ---*/
      oldVertex = geometry->turbovertex[val_marker][iSpan][iVertex]->GetOldVertex();
      V_boundary= GetCharacPrimVar(val_marker, oldVertex);

      /*--- Index of the closest interior node ---*/
      Point_Normal = geometry->vertex[val_marker][oldVertex]->GetNormal_Neighbor();

      /*--- Normal vector for this vertex (negate for outward convention),
       *    this normal is scaled with the area of the face of the element  ---*/
      geometry->vertex[val_marker][oldVertex]->GetNormal(Normal);
      for (iDim = 0; iDim < nDim; iDim++) Normal[iDim] = -Normal[iDim];
      conv_numerics->SetNormal(Normal);

      /*--- find the node related to the vertex ---*/
      iPoint = geometry->turbovertex[val_marker][iSpan][iVertex]->GetNode();
      if (geometry->nodes->GetDomain(iPoint)){

        /*--- Normalize Normal vector for this vertex (already for outward convention) ---*/
        geometry->turbovertex[val_marker][iSpan][iVertex]->GetNormal(UnitNormal);
        geometry->turbovertex[val_marker][iSpan][iVertex]->GetTurboNormal(turboNormal);

        /*--- Retrieve solution at this boundary node ---*/
        V_domain = nodes->GetPrimitive(iPoint);

        /* --- Compute the internal state u_i --- */
        Velocity2_i = 0;
        for (iDim=0; iDim < nDim; iDim++)
        {
          Velocity_i[iDim] = nodes->GetVelocity(iPoint,iDim);
          Velocity2_i += Velocity_i[iDim]*Velocity_i[iDim];
        }

        Density_i = nodes->GetDensity(iPoint);

        Energy_i = nodes->GetEnergy(iPoint);
        StaticEnergy_i = Energy_i - 0.5*Velocity2_i;

        GetFluidModel()->SetTDState_rhoe(Density_i, StaticEnergy_i);

        Pressure_i = GetFluidModel()->GetPressure();
        Enthalpy_i = Energy_i + Pressure_i/Density_i;

        SoundSpeed_i = GetFluidModel()->GetSoundSpeed();

        Kappa_i = GetFluidModel()->GetdPde_rho() / Density_i;
        Chi_i = GetFluidModel()->GetdPdrho_e() - Kappa_i * StaticEnergy_i;

        ProjVelocity_i = 0.0;
        for (iDim = 0; iDim < nDim; iDim++)
          ProjVelocity_i += Velocity_i[iDim]*UnitNormal[iDim];

        /*--- Build the external state u_e from boundary data and internal node ---*/

        switch(config->GetKind_Data_Riemann(Marker_Tag))
        {
          //TODO(turbo), generilize for 3D case
          //TODO(turbo), generilize for Inlet and Outlet in for backflow treatment
          //TODO(turbo), implement not uniform inlet and radial equilibrium for the outlet
          case TOTAL_CONDITIONS_PT:

            /*--- Retrieve the specified total conditions for this boundary. ---*/
            if (gravity) P_Total = config->GetRiemann_Var1(Marker_Tag) - geometry->nodes->GetCoord(iPoint, nDim-1)*STANDARD_GRAVITY;/// check in which case is true (only freesurface?)
            else P_Total  = config->GetRiemann_Var1(Marker_Tag);
            T_Total  = config->GetRiemann_Var2(Marker_Tag);
            Flow_Dir = config->GetRiemann_FlowDir(Marker_Tag);

            /*--- Non-dim. the inputs if necessary. ---*/
            P_Total /= config->GetPressure_Ref();
            T_Total /= config->GetTemperature_Ref();

            /* --- Computes the total state --- */
            GetFluidModel()->SetTDState_PT(P_Total, T_Total);
            Enthalpy_e = GetFluidModel()->GetStaticEnergy()+ GetFluidModel()->GetPressure()/GetFluidModel()->GetDensity();
            Entropy_e = GetFluidModel()->GetEntropy();

            /* --- Compute the boundary state u_e --- */
            Velocity2_e = Velocity2_i;
            for (iDim = 0; iDim < nDim; iDim++)
              turboVelocity[iDim] = sqrt(Velocity2_e)*Flow_Dir[iDim];
            ComputeBackVelocity(turboVelocity,turboNormal, Velocity_e, config->GetMarker_All_TurbomachineryFlag(val_marker),config->GetKind_TurboMachinery(iZone));
            StaticEnthalpy_e = Enthalpy_e - 0.5 * Velocity2_e;
            GetFluidModel()->SetTDState_hs(StaticEnthalpy_e, Entropy_e);
            Density_e = GetFluidModel()->GetDensity();
            StaticEnergy_e = GetFluidModel()->GetStaticEnergy();
            Energy_e = StaticEnergy_e + 0.5 * Velocity2_e;
            if (tkeNeeded) Energy_e += GetTke_Inf();
            break;

          case MIXING_IN:

            /* --- compute total averaged quantities ---*/
            GetFluidModel()->SetTDState_Prho(ExtAveragePressure[val_marker][iSpan], ExtAverageDensity[val_marker][iSpan]);
            AverageEnthalpy = GetFluidModel()->GetStaticEnergy() + ExtAveragePressure[val_marker][iSpan]/ExtAverageDensity[val_marker][iSpan];
            AverageEntropy  = GetFluidModel()->GetEntropy();

            FlowDirMixMag = 0;
            for (iDim = 0; iDim < nDim; iDim++)
              FlowDirMixMag += ExtAverageTurboVelocity[val_marker][iSpan][iDim]*ExtAverageTurboVelocity[val_marker][iSpan][iDim];
            for (iDim = 0; iDim < nDim; iDim++){
              FlowDirMix[iDim] = ExtAverageTurboVelocity[val_marker][iSpan][iDim]/sqrt(FlowDirMixMag);
            }


            /* --- Computes the total state --- */
            Enthalpy_e = AverageEnthalpy;
            Entropy_e = AverageEntropy;

            /* --- Compute the boundary state u_e --- */
            Velocity2_e = Velocity2_i;
            for (iDim = 0; iDim < nDim; iDim++){
              turboVelocity[iDim] = sqrt(Velocity2_e)*FlowDirMix[iDim];

            }
            ComputeBackVelocity(turboVelocity,turboNormal, Velocity_e, config->GetMarker_All_TurbomachineryFlag(val_marker),config->GetKind_TurboMachinery(iZone));

            StaticEnthalpy_e = Enthalpy_e - 0.5 * Velocity2_e;
            GetFluidModel()->SetTDState_hs(StaticEnthalpy_e, Entropy_e);
            Density_e = GetFluidModel()->GetDensity();
            StaticEnergy_e = GetFluidModel()->GetStaticEnergy();
            Energy_e = StaticEnergy_e + 0.5 * Velocity2_e;
            // if (tkeNeeded) Energy_e += GetTke_Inf();
            break;


          case MIXING_OUT:

            /*--- Retrieve the static pressure for this boundary. ---*/
            Pressure_e = ExtAveragePressure[val_marker][iSpan];
            Density_e = Density_i;

            /* --- Compute the boundary state u_e --- */
            GetFluidModel()->SetTDState_Prho(Pressure_e, Density_e);
            Velocity2_e = 0.0;
            for (iDim = 0; iDim < nDim; iDim++) {
              Velocity_e[iDim] = Velocity_i[iDim];
              Velocity2_e += Velocity_e[iDim]*Velocity_e[iDim];
            }
            Energy_e = GetFluidModel()->GetStaticEnergy() + 0.5*Velocity2_e;
            break;

          case STATIC_PRESSURE:

            /*--- Retrieve the static pressure for this boundary. ---*/
            Pressure_e = config->GetRiemann_Var1(Marker_Tag);
            Pressure_e /= config->GetPressure_Ref();
            Density_e = Density_i;

            /* --- Compute the boundary state u_e --- */
            GetFluidModel()->SetTDState_Prho(Pressure_e, Density_e);
            Velocity2_e = 0.0;
            for (iDim = 0; iDim < nDim; iDim++) {
              Velocity_e[iDim] = Velocity_i[iDim];
              Velocity2_e += Velocity_e[iDim]*Velocity_e[iDim];
            }
            Energy_e = GetFluidModel()->GetStaticEnergy() + 0.5*Velocity2_e;
            break;


          case RADIAL_EQUILIBRIUM:

            /*--- Retrieve the static pressure for this boundary. ---*/
            Pressure_e = RadialEquilibriumPressure[val_marker][iSpan];
            Density_e = Density_i;

            /* --- Compute the boundary state u_e --- */
            GetFluidModel()->SetTDState_Prho(Pressure_e, Density_e);
            Velocity2_e = 0.0;
            for (iDim = 0; iDim < nDim; iDim++) {
              Velocity_e[iDim] = Velocity_i[iDim];
              Velocity2_e += Velocity_e[iDim]*Velocity_e[iDim];
            }
            Energy_e = GetFluidModel()->GetStaticEnergy() + 0.5*Velocity2_e;
            break;

          default:
            SU2_MPI::Error("Invalid Riemann input!", CURRENT_FUNCTION);
            break;
        }

        /*--- Compute P (matrix of right eigenvectors) ---*/
        conv_numerics->GetPMatrix(&Density_i, Velocity_i, &SoundSpeed_i, &Enthalpy_i, &Chi_i, &Kappa_i, UnitNormal, P_Tensor);

        /*--- Compute inverse P (matrix of left eigenvectors)---*/
        conv_numerics->GetPMatrix_inv(invP_Tensor, &Density_i, Velocity_i, &SoundSpeed_i, &Chi_i, &Kappa_i, UnitNormal);

        /*--- eigenvalues contribution due to grid motion ---*/
        if (dynamic_grid){
          gridVel = geometry->nodes->GetGridVel(iPoint);

          su2double ProjGridVel = 0.0;
          for (iDim = 0; iDim < nDim; iDim++)
            ProjGridVel   += gridVel[iDim]*UnitNormal[iDim];
          ProjVelocity_i -= ProjGridVel;
        }

        /*--- Flow eigenvalues ---*/
        for (iDim = 0; iDim < nDim; iDim++)
          Lambda_i[iDim] = ProjVelocity_i;
        Lambda_i[nVar-2] = ProjVelocity_i + SoundSpeed_i;
        Lambda_i[nVar-1] = ProjVelocity_i - SoundSpeed_i;

        /* --- Compute the boundary state u_e --- */
        u_e[0] = Density_e;
        for (iDim = 0; iDim < nDim; iDim++)
          u_e[iDim+1] = Velocity_e[iDim]*Density_e;
        u_e[nVar-1] = Energy_e*Density_e;

        /* --- Compute the boundary state u_i --- */
        u_i[0] = Density_i;
        for (iDim = 0; iDim < nDim; iDim++)
          u_i[iDim+1] = Velocity_i[iDim]*Density_i;
        u_i[nVar-1] = Energy_i*Density_i;

        /*--- Compute the characteristic jumps ---*/
        for (iVar = 0; iVar < nVar; iVar++)
        {
          dw[iVar] = 0;
          for (jVar = 0; jVar < nVar; jVar++)
            dw[iVar] += invP_Tensor[iVar][jVar] * (u_e[jVar] - u_i[jVar]);

        }

        /*--- Compute the boundary state u_b using characteristics ---*/
        for (iVar = 0; iVar < nVar; iVar++)
        {
          u_b[iVar] = u_i[iVar];

          for (jVar = 0; jVar < nVar; jVar++)
          {
            if (Lambda_i[jVar] < 0)
            {
              u_b[iVar] += P_Tensor[iVar][jVar]*dw[jVar];

            }
          }
        }


        /*--- Compute the thermodynamic state in u_b ---*/
        Density_b = u_b[0];
        Velocity2_b = 0;
        for (iDim = 0; iDim < nDim; iDim++)
        {
          Velocity_b[iDim] = u_b[iDim+1]/Density_b;
          Velocity2_b += Velocity_b[iDim]*Velocity_b[iDim];
        }
        Energy_b = u_b[nVar-1]/Density_b;
        StaticEnergy_b = Energy_b - 0.5*Velocity2_b;
        GetFluidModel()->SetTDState_rhoe(Density_b, StaticEnergy_b);
        Pressure_b = GetFluidModel()->GetPressure();
        Temperature_b = GetFluidModel()->GetTemperature();
        Enthalpy_b = Energy_b + Pressure_b/Density_b;
        Kappa_b = GetFluidModel()->GetdPde_rho() / Density_b;
        Chi_b = GetFluidModel()->GetdPdrho_e() - Kappa_b * StaticEnergy_b;

        /*--- Compute the residuals ---*/
        conv_numerics->GetInviscidProjFlux(&Density_b, Velocity_b, &Pressure_b, &Enthalpy_b, Normal, Residual);

        /*--- Residual contribution due to grid motion ---*/
        if (dynamic_grid) {
          gridVel = geometry->nodes->GetGridVel(iPoint);
          su2double projVelocity = 0.0;

          for (iDim = 0; iDim < nDim; iDim++)
            projVelocity +=  gridVel[iDim]*Normal[iDim];
          for (iVar = 0; iVar < nVar; iVar++)
            Residual[iVar] -= projVelocity *(u_b[iVar]);
        }

        if (implicit) {

          Jacobian_b = new su2double*[nVar];
          DubDu = new su2double*[nVar];
          for (iVar = 0; iVar < nVar; iVar++)
          {
            Jacobian_b[iVar] = new su2double[nVar];
            DubDu[iVar] = new su2double[nVar];
          }

          /*--- Initialize DubDu to unit matrix---*/

          for (iVar = 0; iVar < nVar; iVar++)
          {
            for (jVar = 0; jVar < nVar; jVar++)
              DubDu[iVar][jVar]= 0;

            DubDu[iVar][iVar]= 1;
          }

          /*--- Compute DubDu -= RNL---*/
          for (iVar=0; iVar<nVar; iVar++)
          {
            for (jVar=0; jVar<nVar; jVar++)
            {
              for (kVar=0; kVar<nVar; kVar++)
              {
                if (Lambda_i[kVar]<0)
                  DubDu[iVar][jVar] -= P_Tensor[iVar][kVar] * invP_Tensor[kVar][jVar];
              }
            }
          }

          /*--- Compute flux Jacobian in state b ---*/
          conv_numerics->GetInviscidProjJac(Velocity_b, &Enthalpy_b, &Chi_b, &Kappa_b, Normal, 1.0, Jacobian_b);

          /*--- Jacobian contribution due to grid motion ---*/
          if (dynamic_grid)
          {
            gridVel = geometry->nodes->GetGridVel(iPoint);
            su2double projVelocity = 0.0;
            for (iDim = 0; iDim < nDim; iDim++)
              projVelocity +=  gridVel[iDim]*Normal[iDim];
            for (iVar = 0; iVar < nVar; iVar++){
              Residual[iVar] -= projVelocity *(u_b[iVar]);
              Jacobian_b[iVar][iVar] -= projVelocity;
            }

          }

          /*--- initiate Jacobian_i to zero matrix ---*/
          for (iVar=0; iVar<nVar; iVar++)
            for (jVar=0; jVar<nVar; jVar++)
              Jacobian_i[iVar][jVar] = 0.0;

          /*--- Compute numerical flux Jacobian at node i ---*/
          for (iVar=0; iVar<nVar; iVar++) {
            for (jVar=0; jVar<nVar; jVar++) {
              for (kVar=0; kVar<nVar; kVar++) {
                Jacobian_i[iVar][jVar] += Jacobian_b[iVar][kVar] * DubDu[kVar][jVar];
              }
            }
          }

          for (iVar = 0; iVar < nVar; iVar++) {
            delete [] Jacobian_b[iVar];
            delete [] DubDu[iVar];
          }
          delete [] Jacobian_b;
          delete [] DubDu;
        }

        /*--- Update residual value ---*/
        LinSysRes.AddBlock(iPoint, Residual);

        /*--- Jacobian contribution for implicit integration ---*/
        if (implicit)
          Jacobian.AddBlock2Diag(iPoint, Jacobian_i);

        /*--- Viscous contribution ---*/

        if (viscous) {

          /*--- Primitive variables, using the derived quantities ---*/

          V_boundary[0] = Temperature_b;
          for (iDim = 0; iDim < nDim; iDim++)
            V_boundary[iDim+1] = Velocity_b[iDim];
          V_boundary[nDim+1] = Pressure_b;
          V_boundary[nDim+2] = Density_b;
          V_boundary[nDim+3] = Enthalpy_b;

          /*--- Set laminar and eddy viscosity at the infinity ---*/

          V_boundary[nDim+5] = GetFluidModel()->GetLaminarViscosity();
          V_boundary[nDim+6] = nodes->GetEddyViscosity(iPoint);
          V_boundary[nDim+7] = GetFluidModel()->GetThermalConductivity();
          V_boundary[nDim+8] = GetFluidModel()->GetCp();

          /*--- Set the normal vector and the coordinates ---*/

          visc_numerics->SetNormal(Normal);
          su2double Coord_Reflected[MAXNDIM];
          GeometryToolbox::PointPointReflect(nDim, geometry->nodes->GetCoord(Point_Normal),
                                                   geometry->nodes->GetCoord(iPoint), Coord_Reflected);
          visc_numerics->SetCoord(geometry->nodes->GetCoord(iPoint), Coord_Reflected);

          /*--- Primitive variables, and gradient ---*/

          visc_numerics->SetPrimitive(V_domain, V_boundary);
          visc_numerics->SetPrimVarGradient(nodes->GetGradient_Primitive(iPoint), nodes->GetGradient_Primitive(iPoint));

          /*--- Secondary variables ---*/

          S_domain = nodes->GetSecondary(iPoint);

          /*--- Compute secondary thermodynamic properties (partial derivatives...) ---*/

          S_boundary[0]= GetFluidModel()->GetdPdrho_e();
          S_boundary[1]= GetFluidModel()->GetdPde_rho();

          S_boundary[2]= GetFluidModel()->GetdTdrho_e();
          S_boundary[3]= GetFluidModel()->GetdTde_rho();

          /*--- Compute secondary thermo-physical properties (partial derivatives...) ---*/

          S_boundary[4]= GetFluidModel()->Getdmudrho_T();
          S_boundary[5]= GetFluidModel()->GetdmudT_rho();

          S_boundary[6]= GetFluidModel()->Getdktdrho_T();
          S_boundary[7]= GetFluidModel()->GetdktdT_rho();

          visc_numerics->SetSecondary(S_domain, S_boundary);

          /*--- Turbulent kinetic energy ---*/

          if (config->GetKind_Turb_Model() == TURB_MODEL::SST)
            visc_numerics->SetTurbKineticEnergy(solver_container[TURB_SOL]->GetNodes()->GetSolution(iPoint,0),
                                                solver_container[TURB_SOL]->GetNodes()->GetSolution(iPoint,0));

          /*--- Compute and update residual ---*/

          auto residual = visc_numerics->ComputeResidual(config);
          LinSysRes.SubtractBlock(iPoint, residual);

          /*--- Jacobian contribution for implicit integration ---*/

          if (implicit)
            Jacobian.SubtractBlock2Diag(iPoint, residual.jacobian_i);

        }
      }
    }
    END_SU2_OMP_FOR
  }

  /*--- Free locally allocated memory ---*/
  delete [] Normal;
  delete [] UnitNormal;
  delete [] turboNormal;
  delete [] turboVelocity;
  delete [] Velocity_e;
  delete [] Velocity_b;
  delete [] Velocity_i;
  delete [] FlowDirMix;

  delete [] S_boundary;
  delete [] Lambda_i;
  delete [] u_i;
  delete [] u_e;
  delete [] u_b;
  delete [] dw;

  delete [] Residual;

  for (iVar = 0; iVar < nVar; iVar++)
  {
    delete [] P_Tensor[iVar];
    delete [] invP_Tensor[iVar];
    delete [] Jacobian_i[iVar];
  }
  delete [] P_Tensor;
  delete [] invP_Tensor;
  delete [] Jacobian_i;

}

void CEulerSolver::PreprocessBC_Giles(CGeometry *geometry, CConfig *config, CNumerics *conv_numerics, unsigned short marker_flag) {
  /* Implementation of Fuorier Transformations for non-regfelcting BC will come soon */
  su2double cj_inf,cj_out1, cj_out2, Density_i, Pressure_i, *turboNormal, *turboVelocity, *Velocity_i, AverageSoundSpeed;
  su2double *deltaprim, *cj, TwoPiThetaFreq_Pitch, pitch, theta, deltaTheta;
  unsigned short iMarker, iSpan, iMarkerTP, iDim;
  unsigned long  iPoint, kend_max, k, iVertex;
  long freq;
  unsigned short  iZone     = config->GetiZone();
  unsigned short nSpanWiseSections = geometry->GetnSpanWiseSections(marker_flag);
  turboNormal   = new su2double[nDim];
  turboVelocity = new su2double[nDim];
  Velocity_i    = new su2double[nDim];
  deltaprim     = new su2double[nVar];
  cj            = new su2double[nVar];
  complex<su2double> I, expArg;
  static complex<su2double> cktemp_inf, cktemp_out1, cktemp_out2;
  I = complex<su2double>(0.0,1.0);

  kend_max = geometry->GetnFreqSpanMax(marker_flag);
  for (iSpan= 0; iSpan < nSpanWiseSections ; iSpan++){
    for(k=0; k < 2*kend_max+1; k++){
      freq = k - kend_max;
      SU2_OMP_MASTER
      {
        cktemp_inf = complex<su2double>(0.0,0.0);
        cktemp_out1 = complex<su2double>(0.0,0.0);
        cktemp_out2 = complex<su2double>(0.0,0.0);
      } END_SU2_OMP_MASTER
      for (iMarker = 0; iMarker < config->GetnMarker_All(); iMarker++){
        for (iMarkerTP=1; iMarkerTP < config->GetnMarker_Turbomachinery()+1; iMarkerTP++){
          if (config->GetMarker_All_Turbomachinery(iMarker) == iMarkerTP){
            if (config->GetMarker_All_TurbomachineryFlag(iMarker) == marker_flag){
              complex<su2double> cktemp_inf_local{0.,0.},cktemp_out1_local{0.,0.}, cktemp_out2_local{0.,0.};
              SU2_OMP_FOR_DYN(roundUpDiv(geometry->GetnVertexSpan(iMarker,iSpan), 2*omp_get_max_threads()))
              for (iVertex = 0; iVertex < geometry->GetnVertexSpan(iMarker,iSpan); iVertex++) {

                /*--- find the node related to the vertex ---*/
                iPoint = geometry->turbovertex[iMarker][iSpan][iVertex]->GetNode();

                geometry->turbovertex[iMarker][iSpan][iVertex]->GetTurboNormal(turboNormal);
                /*--- Compute the internal state _i ---*/

                Pressure_i = nodes->GetPressure(iPoint);
                Density_i = nodes->GetDensity(iPoint);
                for (iDim = 0; iDim < nDim; iDim++)
                {
                  Velocity_i[iDim] = nodes->GetVelocity(iPoint,iDim);
                }

                ComputeTurboVelocity(Velocity_i, turboNormal, turboVelocity, marker_flag, config->GetKind_TurboMachinery(iZone));

                if(nDim ==2){
                  deltaprim[0] = Density_i - AverageDensity[iMarker][iSpan];
                  deltaprim[1] = turboVelocity[0] - AverageTurboVelocity[iMarker][iSpan][0];
                  deltaprim[2] = turboVelocity[1] - AverageTurboVelocity[iMarker][iSpan][1];
                  deltaprim[3] = Pressure_i - AveragePressure[iMarker][iSpan];
                }
                else{
                  //Here 3d
                  deltaprim[0] = Density_i - AverageDensity[iMarker][iSpan];
                  deltaprim[1] = turboVelocity[0] - AverageTurboVelocity[iMarker][iSpan][0];
                  deltaprim[2] = turboVelocity[1] - AverageTurboVelocity[iMarker][iSpan][1];
                  deltaprim[3] = turboVelocity[2] - AverageTurboVelocity[iMarker][iSpan][2]; //New char
                  deltaprim[4] = Pressure_i - AveragePressure[iMarker][iSpan];
                }

                GetFluidModel()->SetTDState_Prho(AveragePressure[iMarker][iSpan], AverageDensity[iMarker][iSpan]);
                AverageSoundSpeed = GetFluidModel()->GetSoundSpeed();
                conv_numerics->GetCharJump(AverageSoundSpeed, AverageDensity[iMarker][iSpan], deltaprim, cj);

                /*-----this is only valid 2D ----*/
                if(nDim ==2){
                  cj_out1 = cj[1];
                  cj_out2 = cj[2];
                  cj_inf  = cj[3];
                }
                else{
                  //Here 3D
                  cj_out1 = cj[1];
                  cj_out2 = cj[3];
                  cj_inf  = cj[4];
                }
                pitch      = geometry->GetMaxAngularCoord(iMarker, iSpan) - geometry->GetMinAngularCoord(iMarker,iSpan);
                theta      = geometry->turbovertex[iMarker][iSpan][iVertex]->GetRelAngularCoord();
                deltaTheta = geometry->turbovertex[iMarker][iSpan][iVertex]->GetDeltaAngularCoord();
                TwoPiThetaFreq_Pitch = 2*PI_NUMBER*freq*theta/pitch;

                expArg = complex<su2double>(cos(TwoPiThetaFreq_Pitch)) - I*complex<su2double>(sin(TwoPiThetaFreq_Pitch));
                if (freq != 0){
                  cktemp_out1_local +=  cj_out1*expArg*deltaTheta/pitch;
                  cktemp_out2_local +=  cj_out2*expArg*deltaTheta/pitch;
                  cktemp_inf_local  +=  cj_inf*expArg*deltaTheta/pitch;
                }
                else{
                  cktemp_inf_local += complex<su2double>(0.0,0.0);
                  cktemp_out1_local += complex<su2double>(0.0,0.0);
                  cktemp_out2_local += complex<su2double>(0.0,0.0);
                }
              }
              END_SU2_OMP_FOR
              SU2_OMP_CRITICAL
              {
                cktemp_inf += cktemp_inf_local;
                cktemp_out1 += cktemp_out1_local;
                cktemp_out2 += cktemp_out2_local;
              } END_SU2_OMP_CRITICAL
            }
          }
        }
      }

      BEGIN_SU2_OMP_SAFE_GLOBAL_ACCESS
      {
#ifdef HAVE_MPI
        su2double MyRe_inf = cktemp_inf.real(); su2double Re_inf = 0.0;
        su2double MyIm_inf = cktemp_inf.imag(); su2double Im_inf = 0.0;
        cktemp_inf = complex<su2double>(0.0,0.0);

        su2double MyRe_out1 = cktemp_out1.real(); su2double Re_out1 = 0.0;
        su2double MyIm_out1 = cktemp_out1.imag(); su2double Im_out1 = 0.0;
        cktemp_out1 = complex<su2double>(0.0,0.0);

        su2double MyRe_out2 = cktemp_out2.real(); su2double Re_out2 = 0.0;
        su2double MyIm_out2 = cktemp_out2.imag(); su2double Im_out2 = 0.0;
        cktemp_out2 = complex<su2double>(0.0,0.0);


        SU2_MPI::Allreduce(&MyRe_inf, &Re_inf, 1, MPI_DOUBLE, MPI_SUM, SU2_MPI::GetComm());
        SU2_MPI::Allreduce(&MyIm_inf, &Im_inf, 1, MPI_DOUBLE, MPI_SUM, SU2_MPI::GetComm());
        SU2_MPI::Allreduce(&MyRe_out1, &Re_out1, 1, MPI_DOUBLE, MPI_SUM, SU2_MPI::GetComm());
        SU2_MPI::Allreduce(&MyIm_out1, &Im_out1, 1, MPI_DOUBLE, MPI_SUM, SU2_MPI::GetComm());
        SU2_MPI::Allreduce(&MyRe_out2, &Re_out2, 1, MPI_DOUBLE, MPI_SUM, SU2_MPI::GetComm());
        SU2_MPI::Allreduce(&MyIm_out2, &Im_out2, 1, MPI_DOUBLE, MPI_SUM, SU2_MPI::GetComm());

        cktemp_inf = complex<su2double>(Re_inf,Im_inf);
        cktemp_out1 = complex<su2double>(Re_out1,Im_out1);
        cktemp_out2 = complex<su2double>(Re_out2,Im_out2);
#endif

        for (iMarker = 0; iMarker < config->GetnMarker_All(); iMarker++){
          for (iMarkerTP=1; iMarkerTP < config->GetnMarker_Turbomachinery()+1; iMarkerTP++){
            if (config->GetMarker_All_Turbomachinery(iMarker) == iMarkerTP){
              if (config->GetMarker_All_TurbomachineryFlag(iMarker) == marker_flag){
                /*-----this is only valid 2D ----*/
                if (marker_flag == INFLOW){
                  CkInflow[iMarker][iSpan][k]= cktemp_inf;
                }else{
                  CkOutflow1[iMarker][iSpan][k]=cktemp_out1;
                  CkOutflow2[iMarker][iSpan][k]=cktemp_out2;
                }
              }
            }
          }
        }
      } END_SU2_OMP_SAFE_GLOBAL_ACCESS
    }
  }

  delete [] turboVelocity;
  delete [] turboNormal;
  delete [] Velocity_i;
  delete [] deltaprim;
  delete [] cj;

}

void CEulerSolver::BC_Giles(CGeometry *geometry, CSolver **solver_container, CNumerics *conv_numerics,
                            CNumerics *visc_numerics, CConfig *config, unsigned short val_marker) {

  unsigned short iDim, iVar, jVar, iSpan;
  unsigned long  iPoint, Point_Normal, oldVertex, k, kend, kend_max, iVertex;
  su2double  *UnitNormal, *turboVelocity, *turboNormal;

  su2double *Velocity_b, Velocity2_b, Enthalpy_b, Energy_b, Density_b, Pressure_b, Temperature_b;
  su2double *Velocity_i, Velocity2_i, Energy_i, StaticEnergy_i, Density_i, Pressure_i;
  su2double Pressure_e;
  su2double *V_boundary, *V_domain, *S_boundary, *S_domain;
  unsigned short  iZone     = config->GetiZone();
  bool implicit             = (config->GetKind_TimeIntScheme() == EULER_IMPLICIT);
  string Marker_Tag         = config->GetMarker_All_TagBound(val_marker);
  bool viscous              = config->GetViscous();
  unsigned short nSpanWiseSections = geometry->GetnSpanWiseSections(config->GetMarker_All_TurbomachineryFlag(val_marker));
  su2double relfacAvgCfg       = config->GetGiles_RelaxFactorAverage(Marker_Tag);
  su2double relfacFouCfg       = config->GetGiles_RelaxFactorFourier(Marker_Tag);
  su2double *Normal;
  su2double TwoPiThetaFreq_Pitch, pitch,theta;
  const su2double *SpanWiseValues = nullptr, *FlowDir;
  su2double spanPercent, extrarelfacAvg = 0.0, deltaSpan = 0.0, relfacAvg, relfacFou, coeffrelfacAvg = 0.0;
  unsigned short Turbo_Flag;

  Normal                = new su2double[nDim];
  turboNormal           = new su2double[nDim];
  UnitNormal            = new su2double[nDim];
  turboVelocity         = new su2double[nDim];
  Velocity_i            = new su2double[nDim];
  Velocity_b            = new su2double[nDim];


  su2double AverageSoundSpeed, *AverageTurboMach, AverageEntropy, AverageEnthalpy;
  AverageTurboMach = new su2double[nDim];
  S_boundary       = new su2double[8];

  su2double  AvgMach , *cj, GilesBeta, *delta_c, **R_Matrix, *deltaprim, **R_c_inv,**R_c, alphaIn_BC, gammaIn_BC = 0,
      P_Total, T_Total, Enthalpy_BC, Entropy_BC, *R, *c_avg,*dcjs, Beta_inf2, c2js_Re, c3js_Re, cOutjs_Re, avgVel2 =0.0;

  long freq;

  delta_c       = new su2double[nVar];
  deltaprim     = new su2double[nVar];
  cj            = new su2double[nVar];
  R_Matrix      = new su2double*[nVar];
  R_c           = new su2double*[nVar-1];
  R_c_inv       = new su2double*[nVar-1];
  R             = new su2double[nVar-1];
  c_avg         = new su2double[nVar];
  dcjs          = new su2double[nVar];

  for (iVar = 0; iVar < nVar; iVar++)
  {
    R_Matrix[iVar] = new su2double[nVar];
    c_avg[iVar]    =  0.0;
    dcjs[iVar]     =  0.0;
  }
  for (iVar = 0; iVar < nVar-1; iVar++)
  {
    R_c[iVar] = new su2double[nVar-1];
    R_c_inv[iVar] = new su2double[nVar-1];
  }


  complex<su2double> I, c2ks, c2js, c3ks, c3js, cOutks, cOutjs, Beta_inf;
  I = complex<su2double>(0.0,1.0);

  /*--- Compute coeff for under relaxation of Avg and Fourier Coefficient for hub and shroud---*/
  if (nDim == 3){
    extrarelfacAvg  = config->GetExtraRelFacGiles(0);
    spanPercent     = config->GetExtraRelFacGiles(1);
    Turbo_Flag      = config->GetMarker_All_TurbomachineryFlag(val_marker);
    SpanWiseValues  = geometry->GetSpanWiseValue(Turbo_Flag);
    deltaSpan       = SpanWiseValues[nSpanWiseSections-1]*spanPercent;
    coeffrelfacAvg  = (relfacAvgCfg - extrarelfacAvg)/deltaSpan;
  }

  for (iSpan= 0; iSpan < nSpanWiseSections ; iSpan++){
    /*--- Compute under relaxation for the Hub and Shroud Avg and Fourier Coefficient---*/
    if(nDim == 3){
      if(SpanWiseValues[iSpan] <= SpanWiseValues[0] + deltaSpan){
        relfacAvg = extrarelfacAvg + coeffrelfacAvg*(SpanWiseValues[iSpan] - SpanWiseValues[0]);
        relfacFou = 0.0;
      }
      else if(SpanWiseValues[iSpan] >= SpanWiseValues[nSpanWiseSections -1] - deltaSpan){
        relfacAvg = extrarelfacAvg - coeffrelfacAvg*(SpanWiseValues[iSpan] - SpanWiseValues[nSpanWiseSections -1]);
        relfacFou = 0.0;
      }
      else{
        relfacAvg = relfacAvgCfg;
        relfacFou = relfacFouCfg;
      }
    }
    else{
      {
        relfacAvg = relfacAvgCfg;
        relfacFou = relfacFouCfg;
      }
    }

    GetFluidModel()->SetTDState_Prho(AveragePressure[val_marker][iSpan], AverageDensity[val_marker][iSpan]);
    AverageSoundSpeed = GetFluidModel()->GetSoundSpeed();
    AverageTurboMach[0] = AverageTurboVelocity[val_marker][iSpan][0]/AverageSoundSpeed;
    AverageTurboMach[1] = AverageTurboVelocity[val_marker][iSpan][1]/AverageSoundSpeed;

    if(dynamic_grid){
      AverageTurboMach[1] -= geometry->GetAverageTangGridVel(val_marker,iSpan)/AverageSoundSpeed;
    }

    AvgMach = AverageTurboMach[0]*AverageTurboMach[0] + AverageTurboMach[1]*AverageTurboMach[1];

    kend     = geometry->GetnFreqSpan(val_marker, iSpan);
    kend_max = geometry->GetnFreqSpanMax(config->GetMarker_All_TurbomachineryFlag(val_marker));
    conv_numerics->GetRMatrix(AverageSoundSpeed, AverageDensity[val_marker][iSpan], R_Matrix);

    switch(config->GetKind_Data_Giles(Marker_Tag)){

    case TOTAL_CONDITIONS_PT:

      /*--- Retrieve the specified total conditions for this inlet. ---*/
      P_Total  = config->GetGiles_Var1(Marker_Tag);
      T_Total  = config->GetGiles_Var2(Marker_Tag);
      FlowDir = config->GetGiles_FlowDir(Marker_Tag);
      alphaIn_BC = atan(FlowDir[1]/FlowDir[0]);

      gammaIn_BC = 0;
      if (nDim == 3){
        gammaIn_BC = FlowDir[2]; //atan(FlowDir[2]/FlowDir[0]);
      }

      /*--- Non-dim. the inputs---*/
      P_Total /= config->GetPressure_Ref();
      T_Total /= config->GetTemperature_Ref();

      /* --- Computes the total state --- */
      GetFluidModel()->SetTDState_PT(P_Total, T_Total);
      Enthalpy_BC = GetFluidModel()->GetStaticEnergy()+ GetFluidModel()->GetPressure()/GetFluidModel()->GetDensity();
      Entropy_BC = GetFluidModel()->GetEntropy();


      /* --- Computes the inverse matrix R_c --- */
      conv_numerics->ComputeResJacobianGiles(GetFluidModel(), AveragePressure[val_marker][iSpan], AverageDensity[val_marker][iSpan],
                                             AverageTurboVelocity[val_marker][iSpan], alphaIn_BC, gammaIn_BC, R_c, R_c_inv);

      GetFluidModel()->SetTDState_Prho(AveragePressure[val_marker][iSpan], AverageDensity[val_marker][iSpan]);
      AverageEnthalpy = GetFluidModel()->GetStaticEnergy() + AveragePressure[val_marker][iSpan]/AverageDensity[val_marker][iSpan];
      AverageEntropy  = GetFluidModel()->GetEntropy();

      avgVel2 = 0.0;
      for (iDim = 0; iDim < nDim; iDim++) avgVel2 += AverageVelocity[val_marker][iSpan][iDim]*AverageVelocity[val_marker][iSpan][iDim];
      if (nDim == 2){
        R[0] = -(AverageEntropy - Entropy_BC);
        R[1] = -(AverageTurboVelocity[val_marker][iSpan][1] - tan(alphaIn_BC)*AverageTurboVelocity[val_marker][iSpan][0]);
        R[2] = -(AverageEnthalpy + 0.5*avgVel2 - Enthalpy_BC);
      }

      else{
        R[0] = -(AverageEntropy - Entropy_BC);
        R[1] = -(AverageTurboVelocity[val_marker][iSpan][1] - tan(alphaIn_BC)*AverageTurboVelocity[val_marker][iSpan][0]);
        R[2] = -(AverageTurboVelocity[val_marker][iSpan][2] - tan(gammaIn_BC)*AverageTurboVelocity[val_marker][iSpan][0]);
        R[3] = -(AverageEnthalpy + 0.5*avgVel2 - Enthalpy_BC);

      }
      /* --- Compute the avg component  c_avg = R_c^-1 * R --- */
      for (iVar = 0; iVar < nVar-1; iVar++){
        c_avg[iVar] = 0.0;
        for (jVar = 0; jVar < nVar-1; jVar++){
          c_avg[iVar] += R_c_inv[iVar][jVar]*R[jVar];
        }
      }
      break;

    case TOTAL_CONDITIONS_PT_1D:

      /*--- Retrieve the specified total conditions for this inlet. ---*/
      P_Total  = config->GetGiles_Var1(Marker_Tag);
      T_Total  = config->GetGiles_Var2(Marker_Tag);
      FlowDir = config->GetGiles_FlowDir(Marker_Tag);
      alphaIn_BC = atan(FlowDir[1]/FlowDir[0]);

      gammaIn_BC = 0;
      if (nDim == 3){
        // Review definition of angle
        gammaIn_BC = FlowDir[2]; //atan(FlowDir[2]/FlowDir[0]);
      }

      /*--- Non-dim. the inputs---*/
      P_Total /= config->GetPressure_Ref();
      T_Total /= config->GetTemperature_Ref();

      /* --- Computes the total state --- */
      GetFluidModel()->SetTDState_PT(P_Total, T_Total);
      Enthalpy_BC = GetFluidModel()->GetStaticEnergy()+ GetFluidModel()->GetPressure()/GetFluidModel()->GetDensity();
      Entropy_BC = GetFluidModel()->GetEntropy();


      /* --- Computes the inverse matrix R_c --- */
      conv_numerics->ComputeResJacobianGiles(GetFluidModel(), AveragePressure[val_marker][iSpan], AverageDensity[val_marker][iSpan],
                                             AverageTurboVelocity[val_marker][iSpan], alphaIn_BC, gammaIn_BC, R_c, R_c_inv);

      GetFluidModel()->SetTDState_Prho(AveragePressure[val_marker][nSpanWiseSections], AverageDensity[val_marker][nSpanWiseSections]);
      AverageEnthalpy = GetFluidModel()->GetStaticEnergy() + AveragePressure[val_marker][nSpanWiseSections]/AverageDensity[val_marker][nSpanWiseSections];
      AverageEntropy  = GetFluidModel()->GetEntropy();


      avgVel2 = 0.0;
      for (iDim = 0; iDim < nDim; iDim++) avgVel2 += AverageVelocity[val_marker][iSpan][iDim]*AverageVelocity[val_marker][iSpan][iDim];
      if (nDim == 2){
        R[0] = -(AverageEntropy - Entropy_BC);
        R[1] = -(AverageTurboVelocity[val_marker][nSpanWiseSections][1] - tan(alphaIn_BC)*AverageTurboVelocity[val_marker][nSpanWiseSections][0]);
        R[2] = -(AverageEnthalpy + 0.5*avgVel2 - Enthalpy_BC);
      }

      else{
        R[0] = -(AverageEntropy - Entropy_BC);
        R[1] = -(AverageTurboVelocity[val_marker][nSpanWiseSections][1] - tan(alphaIn_BC)*AverageTurboVelocity[val_marker][nSpanWiseSections][0]);
        R[2] = -(AverageTurboVelocity[val_marker][nSpanWiseSections][2] - tan(gammaIn_BC)*AverageTurboVelocity[val_marker][nSpanWiseSections][0]);
        R[3] = -(AverageEnthalpy + 0.5*avgVel2 - Enthalpy_BC);

      }
      /* --- Compute the avg component  c_avg = R_c^-1 * R --- */
      for (iVar = 0; iVar < nVar-1; iVar++){
        c_avg[iVar] = 0.0;
        for (jVar = 0; jVar < nVar-1; jVar++){
          c_avg[iVar] += R_c_inv[iVar][jVar]*R[jVar];
        }
      }
      break;

    case MIXING_IN: case MIXING_OUT:

      /* --- Compute average jump of primitive at the mixing-plane interface--- */
      deltaprim[0] = ExtAverageDensity[val_marker][iSpan] - AverageDensity[val_marker][iSpan];
      deltaprim[1] = ExtAverageTurboVelocity[val_marker][iSpan][0] - AverageTurboVelocity[val_marker][iSpan][0];
      deltaprim[2] = ExtAverageTurboVelocity[val_marker][iSpan][1] - AverageTurboVelocity[val_marker][iSpan][1];
      if (nDim == 2){
        deltaprim[3] = ExtAveragePressure[val_marker][iSpan] - AveragePressure[val_marker][iSpan];
      }
      else
      {
        deltaprim[3] = ExtAverageTurboVelocity[val_marker][iSpan][2] - AverageTurboVelocity[val_marker][iSpan][2];
        deltaprim[4] = ExtAveragePressure[val_marker][iSpan] - AveragePressure[val_marker][iSpan];
      }


      /* --- Compute average jump of charachteristic variable at the mixing-plane interface--- */
      GetFluidModel()->SetTDState_Prho(AveragePressure[val_marker][iSpan], AverageDensity[val_marker][iSpan]);
      AverageSoundSpeed = GetFluidModel()->GetSoundSpeed();
      conv_numerics->GetCharJump(AverageSoundSpeed, AverageDensity[val_marker][iSpan], deltaprim, c_avg);
      break;

    case MIXING_IN_1D: case MIXING_OUT_1D:

      /* --- Compute average jump of primitive at the mixing-plane interface--- */
      deltaprim[0] = ExtAverageDensity[val_marker][nSpanWiseSections] - AverageDensity[val_marker][nSpanWiseSections];
      deltaprim[1] = ExtAverageTurboVelocity[val_marker][nSpanWiseSections][0] - AverageTurboVelocity[val_marker][nSpanWiseSections][0];
      deltaprim[2] = ExtAverageTurboVelocity[val_marker][nSpanWiseSections][1] - AverageTurboVelocity[val_marker][nSpanWiseSections][1];
      if (nDim == 2){
        deltaprim[3] = ExtAveragePressure[val_marker][nSpanWiseSections] - AveragePressure[val_marker][nSpanWiseSections];
      }
      else
      {
        deltaprim[3] = ExtAverageTurboVelocity[val_marker][nSpanWiseSections][2] - AverageTurboVelocity[val_marker][nSpanWiseSections][2];
        deltaprim[4] = ExtAveragePressure[val_marker][nSpanWiseSections] - AveragePressure[val_marker][nSpanWiseSections];
      }

      /* --- Compute average jump of charachteristic variable at the mixing-plane interface--- */
      GetFluidModel()->SetTDState_Prho(AveragePressure[val_marker][nSpanWiseSections], AverageDensity[val_marker][nSpanWiseSections]);
      AverageSoundSpeed = GetFluidModel()->GetSoundSpeed();
      conv_numerics->GetCharJump(AverageSoundSpeed, AverageDensity[val_marker][nSpanWiseSections], deltaprim, c_avg);
      break;


    case STATIC_PRESSURE:
      Pressure_e = config->GetGiles_Var1(Marker_Tag);
      Pressure_e /= config->GetPressure_Ref();

      /* --- Compute avg characteristic jump  --- */
      if (nDim == 2){
        c_avg[3] = -2.0*(AveragePressure[val_marker][iSpan]-Pressure_e);
      }
      else
      {
        c_avg[4] = -2.0*(AveragePressure[val_marker][iSpan]-Pressure_e);
      }
      break;

    case STATIC_PRESSURE_1D:
      Pressure_e = config->GetGiles_Var1(Marker_Tag);
      Pressure_e /= config->GetPressure_Ref();

      /* --- Compute avg characteristic jump  --- */
      if (nDim == 2){
        c_avg[3] = -2.0*(AveragePressure[val_marker][nSpanWiseSections]-Pressure_e);
      }
      else
      {
        c_avg[4] = -2.0*(AveragePressure[val_marker][nSpanWiseSections]-Pressure_e);
      }
      break;

    case RADIAL_EQUILIBRIUM:
      Pressure_e = RadialEquilibriumPressure[val_marker][iSpan];

      /* --- Compute avg characteristic jump  --- */
      c_avg[4] = -2.0*(AveragePressure[val_marker][iSpan]-Pressure_e);

      break;

    }

    /*--- Loop over all the vertices on this boundary marker ---*/

    SU2_OMP_FOR_DYN(OMP_MIN_SIZE)
    for (iVertex = 0; iVertex < geometry->GetnVertexSpan(val_marker,iSpan); iVertex++) {

      /*--- using the other vertex information for retrieving some information ---*/
      oldVertex = geometry->turbovertex[val_marker][iSpan][iVertex]->GetOldVertex();
      V_boundary= GetCharacPrimVar(val_marker, oldVertex);

      /*--- Index of the closest interior node ---*/
      Point_Normal = geometry->vertex[val_marker][oldVertex]->GetNormal_Neighbor();

      /*--- Normal vector for this vertex (negate for outward convention),
       *    this normal is scaled with the area of the face of the element  ---*/
      geometry->vertex[val_marker][oldVertex]->GetNormal(Normal);
      for (iDim = 0; iDim < nDim; iDim++) Normal[iDim] = -Normal[iDim];
      conv_numerics->SetNormal(Normal);

      /*--- find the node related to the vertex ---*/
      iPoint = geometry->turbovertex[val_marker][iSpan][iVertex]->GetNode();

      /*--- Normalize Normal vector for this vertex (already for outward convention) ---*/
      geometry->turbovertex[val_marker][iSpan][iVertex]->GetNormal(UnitNormal);
      geometry->turbovertex[val_marker][iSpan][iVertex]->GetTurboNormal(turboNormal);

      /*--- Retrieve solution at this boundary node ---*/
      V_domain = nodes->GetPrimitive(iPoint);

      /*--- Retrieve domain Secondary variables ---*/
      S_domain = nodes->GetSecondary(iPoint);


      /*--- Compute the internal state u_i ---*/
      Velocity2_i = 0;
      for (iDim = 0; iDim < nDim; iDim++)
      {
        Velocity_i[iDim] = nodes->GetVelocity(iPoint,iDim);
        Velocity2_i += Velocity_i[iDim]*Velocity_i[iDim];
      }


      Density_i = nodes->GetDensity(iPoint);

      Energy_i = nodes->GetEnergy(iPoint);
      StaticEnergy_i = Energy_i - 0.5*Velocity2_i;

      GetFluidModel()->SetTDState_rhoe(Density_i, StaticEnergy_i);

      Pressure_i = GetFluidModel()->GetPressure();

      ComputeTurboVelocity(Velocity_i, turboNormal, turboVelocity, config->GetMarker_All_TurbomachineryFlag(val_marker),config->GetKind_TurboMachinery(iZone));
      if (nDim == 2){
        deltaprim[0] = Density_i - AverageDensity[val_marker][iSpan];
        deltaprim[1] = turboVelocity[0] - AverageTurboVelocity[val_marker][iSpan][0];
        deltaprim[2] = turboVelocity[1] - AverageTurboVelocity[val_marker][iSpan][1];
        deltaprim[3] = Pressure_i - AveragePressure[val_marker][iSpan];
      }
      else{
        deltaprim[0] = Density_i - AverageDensity[val_marker][iSpan];
        deltaprim[1] = turboVelocity[0] - AverageTurboVelocity[val_marker][iSpan][0];
        deltaprim[2] = turboVelocity[1] - AverageTurboVelocity[val_marker][iSpan][1];
        deltaprim[3] = turboVelocity[2] - AverageTurboVelocity[val_marker][iSpan][2];
        deltaprim[4] = Pressure_i - AveragePressure[val_marker][iSpan];
      }

      GetFluidModel()->SetTDState_Prho(AveragePressure[val_marker][iSpan], AverageDensity[val_marker][iSpan]);
      AverageSoundSpeed = GetFluidModel()->GetSoundSpeed();
      conv_numerics->GetCharJump(AverageSoundSpeed, AverageDensity[val_marker][iSpan], deltaprim, cj);


      pitch      = geometry->GetMaxAngularCoord(val_marker, iSpan) - geometry->GetMinAngularCoord(val_marker,iSpan);
      theta      = geometry->turbovertex[val_marker][iSpan][iVertex]->GetRelAngularCoord();

      switch(config->GetKind_Data_Giles(Marker_Tag))
      {

      //Done, generilize for 3D case
      //TODO(turbo), generilize for Inlet and Outlet in for backflow treatment

      case TOTAL_CONDITIONS_PT: case MIXING_IN:case TOTAL_CONDITIONS_PT_1D: case MIXING_IN_1D:
        if(config->GetSpatialFourier()){
          if (AvgMach <= 1.0){
            Beta_inf= I*complex<su2double>(sqrt(1.0 - AvgMach));
            c2js = complex<su2double>(0.0,0.0);
            c3js = complex<su2double>(0.0,0.0);
            for(k=0; k < 2*kend_max+1; k++){
              freq = k - kend_max;
              if(freq >= (long)(-kend) && freq <= (long)(kend) && AverageTurboMach[0] > config->GetAverageMachLimit()){
                TwoPiThetaFreq_Pitch = 2*PI_NUMBER*freq*theta/pitch;

                c2ks = -CkInflow[val_marker][iSpan][k]*complex<su2double>(Beta_inf + AverageTurboMach[1])/complex<su2double>( 1.0 + AverageTurboMach[0]);
                c3ks =  CkInflow[val_marker][iSpan][k]*complex<su2double>(Beta_inf + AverageTurboMach[1])/complex<su2double>( 1.0 + AverageTurboMach[0]);
                c3ks *= complex<su2double>(Beta_inf + AverageTurboMach[1])/complex<su2double>( 1.0 + AverageTurboMach[0]);
                c2js += c2ks*(complex<su2double>(cos(TwoPiThetaFreq_Pitch))+I*complex<su2double>(sin(TwoPiThetaFreq_Pitch)));
                c3js += c3ks*(complex<su2double>(cos(TwoPiThetaFreq_Pitch))+I*complex<su2double>(sin(TwoPiThetaFreq_Pitch)));
              }
              else{
                c2js += complex<su2double>(0.0,0.0);
                c3js += complex<su2double>(0.0,0.0);
              }
            }
            c2js_Re = c2js.real();
            c3js_Re = c3js.real();

            if (nDim == 2){
              dcjs[0] = 0.0     - cj[0];
              dcjs[1] = c2js_Re - cj[1];
              dcjs[2] = c3js_Re - cj[2];
            }else{
              dcjs[0] = 0.0     - cj[0];
              dcjs[1] = c2js_Re - cj[1];
              dcjs[2] = 0.0     - cj[2];
              dcjs[3] = c3js_Re - cj[3];
            }

          }else{
            if (AverageTurboVelocity[val_marker][iSpan][1] >= 0.0){
              Beta_inf2= -sqrt(AvgMach - 1.0);
            }else{
              Beta_inf2= sqrt(AvgMach-1.0);
            }
            if (nDim == 2){
              c2js_Re = -cj[3]*(Beta_inf2 + AverageTurboMach[1])/( 1.0 + AverageTurboMach[0]);
              c3js_Re = cj[3]*(Beta_inf2 + AverageTurboMach[1])/( 1.0 + AverageTurboMach[0]);
              c3js_Re *= (Beta_inf2 + AverageTurboMach[1])/( 1.0 + AverageTurboMach[0]);
            }else{
              c2js_Re = -cj[4]*(Beta_inf2 + AverageTurboMach[1])/( 1.0 + AverageTurboMach[0]);
              c3js_Re = cj[4]*(Beta_inf2 + AverageTurboMach[1])/( 1.0 + AverageTurboMach[0]);
              c3js_Re *= (Beta_inf2 + AverageTurboMach[1])/( 1.0 + AverageTurboMach[0]);
            }


            if (nDim == 2){
              dcjs[0] = 0.0     - cj[0];
              dcjs[1] = c2js_Re - cj[1];
              dcjs[2] = c3js_Re - cj[2];
            }else{
              dcjs[0] = 0.0     - cj[0];
              dcjs[1] = c2js_Re - cj[1];
              dcjs[2] = 0.0     - cj[2];
              dcjs[3] = c3js_Re - cj[3];
            }
          }
        }
        else{
          if (nDim == 2){
            dcjs[0] = 0.0;
            dcjs[1] = 0.0;
            dcjs[2] = 0.0;
          }else{
            dcjs[0] = 0.0;
            dcjs[1] = 0.0;
            dcjs[2] = 0.0;
            dcjs[3] = 0.0;
          }
        }
        /* --- Impose Inlet BC Reflecting--- */
        delta_c[0] = relfacAvg*c_avg[0] + relfacFou*dcjs[0];
        delta_c[1] = relfacAvg*c_avg[1] + relfacFou*dcjs[1];
        delta_c[2] = relfacAvg*c_avg[2] + relfacFou*dcjs[2];
        if (nDim == 2){
          delta_c[3] = cj[3];
        }else{
          delta_c[3] = relfacAvg*c_avg[3] + relfacFou*dcjs[3];
          delta_c[4] = cj[4];
        }
        break;


      case STATIC_PRESSURE:case STATIC_PRESSURE_1D:case MIXING_OUT:case RADIAL_EQUILIBRIUM:case MIXING_OUT_1D:

        /* --- implementation of Giles BC---*/
        if(config->GetSpatialFourier()){
          if (AvgMach > 1.0){
            /* --- supersonic Giles implementation ---*/
            if (AverageTurboVelocity[val_marker][iSpan][1] >= 0.0){
              GilesBeta= -sqrt(AvgMach - 1.0);

            }else{
              GilesBeta= sqrt(AvgMach - 1.0);
            }
            if(nDim == 2){
              cOutjs_Re= (2.0 * AverageTurboMach[0])/(GilesBeta - AverageTurboMach[1])*cj[1] - (GilesBeta + AverageTurboMach[1])/(GilesBeta - AverageTurboMach[1])*cj[2];
            }
            else{
              cOutjs_Re= (2.0 * AverageTurboMach[0])/(GilesBeta - AverageTurboMach[1])*cj[1] - (GilesBeta + AverageTurboMach[1])/(GilesBeta - AverageTurboMach[1])*cj[3];
            }
            if (nDim == 2){
              dcjs[3] = cOutjs_Re - cj[3];
            }
            else{
              dcjs[4] = cOutjs_Re - cj[4];
            }
          }else{

            /* --- subsonic Giles implementation ---*/
            Beta_inf= I*complex<su2double>(sqrt(1.0  - AvgMach));
            cOutjs  = complex<su2double>(0.0,0.0);
            for(k=0; k < 2*kend_max+1; k++){
              freq = k - kend_max;
              if(freq >= (long)(-kend) && freq <= (long)(kend) && AverageTurboMach[0] > config->GetAverageMachLimit()){
                TwoPiThetaFreq_Pitch = 2*PI_NUMBER*freq*theta/pitch;
                cOutks  = complex<su2double>(2.0 * AverageTurboMach[0])/complex<su2double>(Beta_inf - AverageTurboMach[1])*CkOutflow1[val_marker][iSpan][k];
                cOutks -= complex<su2double>(Beta_inf + AverageTurboMach[1])/complex<su2double>(Beta_inf - AverageTurboMach[1])*CkOutflow2[val_marker][iSpan][k];

                cOutjs += cOutks*(complex<su2double>(cos(TwoPiThetaFreq_Pitch)) + I*complex<su2double>(sin(TwoPiThetaFreq_Pitch)));
              }
              else{
                cOutjs +=complex<su2double>(0.0,0.0);
              }
            }
            cOutjs_Re = cOutjs.real();

            if (nDim == 2){
              dcjs[3] = cOutjs_Re - cj[3];
            }
            else{
              dcjs[4] = cOutjs_Re - cj[4];
            }
          }
        }
        else{
          if (nDim == 2){
            dcjs[3] = 0.0;
          }
          else{
            dcjs[4] = 0.0;
          }
        }
        /* --- Impose Outlet BC Non-Reflecting  --- */
        delta_c[0] = cj[0];
        delta_c[1] = cj[1];
        delta_c[2] = cj[2];
        if (nDim == 2){
          delta_c[3] = relfacAvg*c_avg[3] + relfacFou*dcjs[3];
        }
        else{
          delta_c[3] = cj[3];
          delta_c[4] = relfacAvg*c_avg[4] + relfacFou*dcjs[4];
        }


        /*--- Automatically impose supersonic autoflow ---*/
        if (abs(AverageTurboMach[0]) > 1.0000){
          delta_c[0] = 0.0;
          delta_c[1] = 0.0;
          delta_c[2] = 0.0;
          delta_c[2] = 0.0;
          if (nDim == 3)delta_c[4] = 0.0;
        }

        break;

      default:
        SU2_MPI::Error("Invalid Giles input!", CURRENT_FUNCTION);
        break;
      }

      /*--- Compute primitive jump from characteristic variables  ---*/
      for (iVar = 0; iVar < nVar; iVar++)
      {
        deltaprim[iVar]=0.0;
        for (jVar = 0; jVar < nVar; jVar++)
        {
          deltaprim[iVar] +=  R_Matrix[iVar][jVar]*delta_c[jVar];
        }
      }

      /*--- retrieve boundary variables ---*/
      Density_b = AverageDensity[val_marker][iSpan] + deltaprim[0];
      turboVelocity[0] = AverageTurboVelocity[val_marker][iSpan][0] + deltaprim[1];
      turboVelocity[1] = AverageTurboVelocity[val_marker][iSpan][1] + deltaprim[2];
      if(nDim == 2){
        Pressure_b = AveragePressure[val_marker][iSpan] + deltaprim[3];
      }
      else{
        turboVelocity[2] = AverageTurboVelocity[val_marker][iSpan][2] + deltaprim[3];
        Pressure_b = AveragePressure[val_marker][iSpan] + deltaprim[4];
      }


      ComputeBackVelocity(turboVelocity, turboNormal, Velocity_b, config->GetMarker_All_TurbomachineryFlag(val_marker), config->GetKind_TurboMachinery(iZone));
      Velocity2_b = 0.0;
      for (iDim = 0; iDim < nDim; iDim++) {
        Velocity2_b+= Velocity_b[iDim]*Velocity_b[iDim];
      }

      if(Pressure_b <= 0.0 || Density_b <= 0.0 ){
        Pressure_b = Pressure_i;
        Density_b = Density_i;
        Velocity2_b = 0.0;
        for (iDim = 0; iDim < nDim; iDim++) {
          Velocity_b[iDim] = Velocity_i[iDim];
          Velocity2_b+= Velocity_b[iDim]*Velocity_b[iDim];
        }
      }

      GetFluidModel()->SetTDState_Prho(Pressure_b, Density_b);
      Energy_b = GetFluidModel()->GetStaticEnergy() + 0.5*Velocity2_b;
      Temperature_b= GetFluidModel()->GetTemperature();
      Enthalpy_b = Energy_b + Pressure_b/Density_b;

      /*--- Primitive variables, using the derived quantities ---*/
      V_boundary[0] = Temperature_b;
      for (iDim = 0; iDim < nDim; iDim++)
        V_boundary[iDim+1] = Velocity_b[iDim];
      V_boundary[nDim+1] = Pressure_b;
      V_boundary[nDim+2] = Density_b;
      V_boundary[nDim+3] = Enthalpy_b;

      S_boundary[0]= GetFluidModel()->GetdPdrho_e();
      S_boundary[1]= GetFluidModel()->GetdPde_rho();



      /*--- Set various quantities in the solver class ---*/

      conv_numerics->SetPrimitive(V_domain, V_boundary);
      conv_numerics->SetSecondary(S_domain, S_boundary);


      if (dynamic_grid)
        conv_numerics->SetGridVel(geometry->nodes->GetGridVel(iPoint), geometry->nodes->GetGridVel(iPoint));

      /*--- Compute the residual using an upwind scheme ---*/

      auto residual = conv_numerics->ComputeResidual(config);

      /*--- Update residual value ---*/
      LinSysRes.AddBlock(iPoint, residual);

      /*--- Jacobian contribution for implicit integration ---*/
      if (implicit)
        Jacobian.AddBlock2Diag(iPoint, residual.jacobian_i);

      /*--- Viscous contribution ---*/

      if (viscous) {

        /*--- Set laminar and eddy viscosity at the infinity ---*/

        V_boundary[nDim+5] = GetFluidModel()->GetLaminarViscosity();
        V_boundary[nDim+6] = nodes->GetEddyViscosity(iPoint);
        V_boundary[nDim+7] = GetFluidModel()->GetThermalConductivity();
        V_boundary[nDim+8] = GetFluidModel()->GetCp();

        /*--- Set the normal vector and the coordinates ---*/

        visc_numerics->SetNormal(Normal);
        su2double Coord_Reflected[MAXNDIM];
        GeometryToolbox::PointPointReflect(nDim, geometry->nodes->GetCoord(Point_Normal),
                                                 geometry->nodes->GetCoord(iPoint), Coord_Reflected);
        visc_numerics->SetCoord(geometry->nodes->GetCoord(iPoint), Coord_Reflected);

        /*--- Primitive variables, and gradient ---*/

        visc_numerics->SetPrimitive(V_domain, V_boundary);
        visc_numerics->SetPrimVarGradient(nodes->GetGradient_Primitive(iPoint), nodes->GetGradient_Primitive(iPoint));


        /*--- Compute secondary thermodynamic properties (partial derivatives...) ---*/

        S_boundary[0]= GetFluidModel()->GetdPdrho_e();
        S_boundary[1]= GetFluidModel()->GetdPde_rho();

        S_boundary[2]= GetFluidModel()->GetdTdrho_e();
        S_boundary[3]= GetFluidModel()->GetdTde_rho();

        /*--- Compute secondary thermo-physical properties (partial derivatives...) ---*/

        S_boundary[4]= GetFluidModel()->Getdmudrho_T();
        S_boundary[5]= GetFluidModel()->GetdmudT_rho();

        S_boundary[6]= GetFluidModel()->Getdktdrho_T();
        S_boundary[7]= GetFluidModel()->GetdktdT_rho();

        visc_numerics->SetSecondary(S_domain, S_boundary);

        /*--- Turbulent kinetic energy ---*/

        if (config->GetKind_Turb_Model() == TURB_MODEL::SST)
          visc_numerics->SetTurbKineticEnergy(solver_container[TURB_SOL]->GetNodes()->GetSolution(iPoint,0),
                                              solver_container[TURB_SOL]->GetNodes()->GetSolution(iPoint,0));

        /*--- Compute and update residual ---*/

        auto residual = visc_numerics->ComputeResidual(config);
        LinSysRes.SubtractBlock(iPoint, residual);

        /*--- Jacobian contribution for implicit integration ---*/

        if (implicit)
          Jacobian.SubtractBlock2Diag(iPoint, residual.jacobian_i);

      }
      /*--- Store number of Newton iterations at BC ---*/
      if(config->GetKind_FluidModel() == DATADRIVEN_FLUID)
        nodes->SetNewtonSolverIterations(iPoint, GetFluidModel()->GetnIter_Newton());

    }
    END_SU2_OMP_FOR
  }

  /*--- Free locally allocated memory ---*/
  delete [] Normal;

  delete [] Velocity_b;
  delete [] Velocity_i;

  delete [] S_boundary;
  delete [] delta_c;
  delete [] deltaprim;
  delete [] cj;
  for (iVar = 0; iVar < nVar; iVar++)
  {
    delete [] R_Matrix[iVar];
  }
  for (iVar = 0; iVar < nVar-1; iVar++)
  {
    delete [] R_c_inv[iVar];
    delete [] R_c[iVar];
  }
  delete [] R_Matrix;
  delete [] R_c;
  delete [] R_c_inv;
  delete [] R;
  delete [] c_avg;
  delete [] dcjs;

  delete [] AverageTurboMach;
  delete [] UnitNormal;
  delete [] turboNormal;
  delete [] turboVelocity;
}

void CEulerSolver::BC_Inlet(CGeometry *geometry, CSolver **solver_container,
                            CNumerics *conv_numerics, CNumerics *visc_numerics,
                            CConfig *config, unsigned short val_marker) {
  unsigned short iDim;
  unsigned long iVertex, iPoint;
  su2double P_Total, T_Total, Velocity[MAXNDIM], Velocity2, H_Total, Temperature, Riemann,
  Pressure, Density, Energy, Flow_Dir[MAXNDIM], Mach2, SoundSpeed2, SoundSpeed_Total2, Vel_Mag,
  alpha, aa, bb, cc, dd, Area, UnitNormal[MAXNDIM], Normal[MAXNDIM];
  su2double *V_inlet, *V_domain;

  const bool implicit = (config->GetKind_TimeIntScheme() == EULER_IMPLICIT);
  const su2double Two_Gamma_M1 = 2.0 / Gamma_Minus_One;
  const su2double Gas_Constant = config->GetGas_ConstantND();
  const auto Kind_Inlet = config->GetKind_Inlet();
  const auto Marker_Tag = config->GetMarker_All_TagBound(val_marker);
  const bool tkeNeeded = (config->GetKind_Turb_Model() == TURB_MODEL::SST);

  /*--- Loop over all the vertices on this boundary marker ---*/

  SU2_OMP_FOR_DYN(OMP_MIN_SIZE)
  for (iVertex = 0; iVertex < geometry->nVertex[val_marker]; iVertex++) {

    /*--- Allocate the value at the inlet ---*/

    V_inlet = GetCharacPrimVar(val_marker, iVertex);

    iPoint = geometry->vertex[val_marker][iVertex]->GetNode();

    /*--- Check if the node belongs to the domain (i.e., not a halo node) ---*/

    if (geometry->nodes->GetDomain(iPoint)) {

      /*--- Normal vector for this vertex (negate for outward convention) ---*/

      geometry->vertex[val_marker][iVertex]->GetNormal(Normal);
      for (iDim = 0; iDim < nDim; iDim++) Normal[iDim] = -Normal[iDim];
      conv_numerics->SetNormal(Normal);

      Area = GeometryToolbox::Norm(nDim, Normal);
      for (iDim = 0; iDim < nDim; iDim++)
        UnitNormal[iDim] = Normal[iDim]/Area;

      /*--- Retrieve solution at this boundary node ---*/

      V_domain = nodes->GetPrimitive(iPoint);

      /*--- Build the fictitious intlet state based on characteristics ---*/


      /*--- Subsonic inflow: there is one outgoing characteristic (u-c),
         therefore we can specify all but one state variable at the inlet.
         The outgoing Riemann invariant provides the final piece of info.
         Adapted from an original implementation in the Stanford University
         multi-block (SUmb) solver in the routine bcSubsonicInflow.f90
         written by Edwin van der Weide, last modified 04-20-2009. ---*/

      switch (Kind_Inlet) {

        /*--- Total properties have been specified at the inlet. ---*/

        case INLET_TYPE::TOTAL_CONDITIONS: {

          /*--- Retrieve the specified total conditions for this inlet. ---*/

          P_Total  = Inlet_Ptotal[val_marker][iVertex];
          T_Total  = Inlet_Ttotal[val_marker][iVertex];
          const su2double* dir = Inlet_FlowDir[val_marker][iVertex];
          const su2double mag = GeometryToolbox::Norm(nDim, dir);
          for (iDim = 0; iDim < nDim; iDim++) {
            Flow_Dir[iDim] = dir[iDim] / mag;
          }

          /*--- Non-dim. the inputs if necessary. ---*/

          P_Total /= config->GetPressure_Ref();
          T_Total /= config->GetTemperature_Ref();

          /*--- Store primitives and set some variables for clarity. ---*/

          Density = V_domain[nDim+2];
          Velocity2 = 0.0;
          for (iDim = 0; iDim < nDim; iDim++) {
            Velocity[iDim] = V_domain[iDim+1];
            Velocity2 += Velocity[iDim]*Velocity[iDim];
          }
          Energy      = V_domain[nDim+3] - V_domain[nDim+1]/V_domain[nDim+2];
          Pressure    = V_domain[nDim+1];
          H_Total     = (Gamma*Gas_Constant/Gamma_Minus_One)*T_Total;
          SoundSpeed2 = Gamma*Pressure/Density;

          /*--- Compute the acoustic Riemann invariant that is extrapolated
             from the domain interior. ---*/

          Riemann   = 2.0*sqrt(SoundSpeed2)/Gamma_Minus_One;
          for (iDim = 0; iDim < nDim; iDim++)
            Riemann += Velocity[iDim]*UnitNormal[iDim];

          /*--- Total speed of sound ---*/

          SoundSpeed_Total2 = Gamma_Minus_One*(H_Total - (Energy + Pressure/Density)+0.5*Velocity2) + SoundSpeed2;

          /*--- Dot product of normal and flow direction. This should
             be negative due to outward facing boundary normal convention. ---*/

          alpha = 0.0;
          for (iDim = 0; iDim < nDim; iDim++)
            alpha += UnitNormal[iDim]*Flow_Dir[iDim];

          /*--- Coefficients in the quadratic equation for the velocity ---*/

          aa =  1.0 + 0.5*Gamma_Minus_One*alpha*alpha;
          bb = -1.0*Gamma_Minus_One*alpha*Riemann;
          cc =  0.5*Gamma_Minus_One*Riemann*Riemann
              -2.0*SoundSpeed_Total2/Gamma_Minus_One;

          /*--- Solve quadratic equation for velocity magnitude. Value must
             be positive, so the choice of root is clear. ---*/

          dd = bb*bb - 4.0*aa*cc;
          dd = sqrt(max(0.0, dd));
          Vel_Mag   = (-bb + dd)/(2.0*aa);
          Vel_Mag   = max(0.0, Vel_Mag);
          Velocity2 = Vel_Mag*Vel_Mag;

          /*--- Compute speed of sound from total speed of sound eqn. ---*/

          SoundSpeed2 = SoundSpeed_Total2 - 0.5*Gamma_Minus_One*Velocity2;

          /*--- Mach squared (cut between 0-1), use to adapt velocity ---*/

          Mach2 = Velocity2/SoundSpeed2;
          Mach2 = min(1.0, Mach2);
          Velocity2   = Mach2*SoundSpeed2;
          Vel_Mag     = sqrt(Velocity2);
          SoundSpeed2 = SoundSpeed_Total2 - 0.5*Gamma_Minus_One*Velocity2;

          /*--- Compute new velocity vector at the inlet ---*/

          for (iDim = 0; iDim < nDim; iDim++)
            Velocity[iDim] = Vel_Mag*Flow_Dir[iDim];

          /*--- Static temperature from the speed of sound relation ---*/

          Temperature = SoundSpeed2/(Gamma*Gas_Constant);

          /*--- Static pressure using isentropic relation at a point ---*/

          Pressure = P_Total*pow((Temperature/T_Total), Gamma/Gamma_Minus_One);

          /*--- Density at the inlet from the gas law ---*/

          Density = Pressure/(Gas_Constant*Temperature);

          /*--- Using pressure, density, & velocity, compute the energy ---*/

          Energy = Pressure/(Density*Gamma_Minus_One) + 0.5*Velocity2;
          if (tkeNeeded) Energy += GetTke_Inf();

          /*--- Primitive variables, using the derived quantities ---*/

          V_inlet[0] = Temperature;
          for (iDim = 0; iDim < nDim; iDim++)
            V_inlet[iDim+1] = Velocity[iDim];
          V_inlet[nDim+1] = Pressure;
          V_inlet[nDim+2] = Density;
          V_inlet[nDim+3] = Energy + Pressure/Density;

          break;
        }
        /*--- Mass flow has been specified at the inlet. ---*/

        case INLET_TYPE::MASS_FLOW: {

          /*--- Retrieve the specified mass flow for the inlet. ---*/

          Density  = Inlet_Ttotal[val_marker][iVertex];
          Vel_Mag  = Inlet_Ptotal[val_marker][iVertex];
          const su2double* dir = Inlet_FlowDir[val_marker][iVertex];
          const su2double mag = GeometryToolbox::Norm(nDim, dir);
          for (iDim = 0; iDim < nDim; iDim++) {
            Flow_Dir[iDim] = dir[iDim] / mag;
          }

          /*--- Non-dim. the inputs if necessary. ---*/

          Density /= config->GetDensity_Ref();
          Vel_Mag /= config->GetVelocity_Ref();

          /*--- Get primitives from current inlet state. ---*/

          for (iDim = 0; iDim < nDim; iDim++)
            Velocity[iDim] = nodes->GetVelocity(iPoint,iDim);
          Pressure    = nodes->GetPressure(iPoint);
          SoundSpeed2 = Gamma*Pressure/V_domain[nDim+2];

          /*--- Compute the acoustic Riemann invariant that is extrapolated
             from the domain interior. ---*/

          Riemann = Two_Gamma_M1*sqrt(SoundSpeed2);
          for (iDim = 0; iDim < nDim; iDim++)
            Riemann += Velocity[iDim]*UnitNormal[iDim];

          /*--- Speed of sound squared for fictitious inlet state ---*/

          SoundSpeed2 = Riemann;
          for (iDim = 0; iDim < nDim; iDim++)
            SoundSpeed2 -= Vel_Mag*Flow_Dir[iDim]*UnitNormal[iDim];

          SoundSpeed2 = max(0.0,0.5*Gamma_Minus_One*SoundSpeed2);
          SoundSpeed2 = SoundSpeed2*SoundSpeed2;

          /*--- Pressure for the fictitious inlet state ---*/

          Pressure = SoundSpeed2*Density/Gamma;

          /*--- Energy for the fictitious inlet state ---*/

          Energy = Pressure/(Density*Gamma_Minus_One) + 0.5*Vel_Mag*Vel_Mag;
          if (tkeNeeded) Energy += GetTke_Inf();

          /*--- Primitive variables, using the derived quantities ---*/

          V_inlet[0] = Pressure / ( Gas_Constant * Density);
          for (iDim = 0; iDim < nDim; iDim++)
            V_inlet[iDim+1] = Vel_Mag*Flow_Dir[iDim];
          V_inlet[nDim+1] = Pressure;
          V_inlet[nDim+2] = Density;
          V_inlet[nDim+3] = Energy + Pressure/Density;

          break;
        }
        default:
          SU2_MPI::Error("Unsupported INLET_TYPE.", CURRENT_FUNCTION);
          break;
      }

      /*--- Set various quantities in the solver class ---*/

      conv_numerics->SetPrimitive(V_domain, V_inlet);

      if (dynamic_grid)
        conv_numerics->SetGridVel(geometry->nodes->GetGridVel(iPoint), geometry->nodes->GetGridVel(iPoint));

      /*--- Compute the residual using an upwind scheme ---*/

      auto residual = conv_numerics->ComputeResidual(config);

      /*--- Update residual value ---*/

      LinSysRes.AddBlock(iPoint, residual);

      /*--- Jacobian contribution for implicit integration ---*/

      if (implicit)
        Jacobian.AddBlock2Diag(iPoint, residual.jacobian_i);

//      /*--- Viscous contribution, commented out because serious convergence problems ---*/
//
//      if (viscous) {
//
//        /*--- Set laminar and eddy viscosity at the infinity ---*/
//
//        V_inlet[nDim+5] = nodes->GetLaminarViscosity(iPoint);
//        V_inlet[nDim+6] = nodes->GetEddyViscosity(iPoint);
//
//        /*--- Set the normal vector and the coordinates ---*/
//
//        visc_numerics->SetNormal(Normal);
//        su2double Coord_Reflected[MAXNDIM];
//        GeometryToolbox::PointPointReflect(nDim, geometry->nodes->GetCoord(Point_Normal),
//                                                 geometry->nodes->GetCoord(iPoint), Coord_Reflected);
//        visc_numerics->SetCoord(geometry->nodes->GetCoord(iPoint), Coord_Reflected);
//
//        /*--- Primitive variables, and gradient ---*/
//
//        visc_numerics->SetPrimitive(V_domain, V_inlet);
//        visc_numerics->SetPrimVarGradient(nodes->GetGradient_Primitive(iPoint), nodes->GetGradient_Primitive(iPoint));
//
//        /*--- Turbulent kinetic energy ---*/
//
//        if (config->GetKind_Turb_Model() == TURB_MODEL::SST)
//          visc_numerics->SetTurbKineticEnergy(solver_container[TURB_SOL]->GetNodes()->GetSolution(iPoint,0),
//                                              solver_container[TURB_SOL]->GetNodes()->GetSolution(iPoint,0));
//
//        /*--- Compute and update residual ---*/
//
//        auto residual = visc_numerics->ComputeResidual(config);
//        LinSysRes.SubtractBlock(iPoint, residual);
//
//        /*--- Jacobian contribution for implicit integration ---*/
//
//        if (implicit)
//          Jacobian.SubtractBlock2Diag(iPoint, residual.jacobian_i);
//
//      }

    }
  }
  END_SU2_OMP_FOR

}

void CEulerSolver::BC_Outlet(CGeometry *geometry, CSolver **solver_container,
                             CNumerics *conv_numerics, CNumerics *visc_numerics,
                             CConfig *config, unsigned short val_marker) {
  unsigned short iVar, iDim;
  unsigned long iVertex, iPoint;
  su2double Pressure, P_Exit, Velocity[3],
  Velocity2, Entropy, Density, Energy, Riemann, Vn, SoundSpeed, Mach_Exit, Vn_Exit,
  Area, UnitNormal[3];
  su2double *V_outlet, *V_domain;

  bool implicit           = (config->GetKind_TimeIntScheme() == EULER_IMPLICIT);
  su2double Gas_Constant     = config->GetGas_ConstantND();
  string Marker_Tag       = config->GetMarker_All_TagBound(val_marker);
  bool gravity = (config->GetGravityForce());
  bool tkeNeeded = (config->GetKind_Turb_Model() == TURB_MODEL::SST);

  CVariable* turbNodes = nullptr;
  if (tkeNeeded) turbNodes = solver_container[TURB_SOL]->GetNodes();

  auto *Normal = new su2double[nDim];

  /*--- Loop over all the vertices on this boundary marker ---*/

  SU2_OMP_FOR_DYN(OMP_MIN_SIZE)
  for (iVertex = 0; iVertex < geometry->nVertex[val_marker]; iVertex++) {

    /*--- Allocate the value at the outlet ---*/
    V_outlet = GetCharacPrimVar(val_marker, iVertex);

    iPoint = geometry->vertex[val_marker][iVertex]->GetNode();

    /*--- Check if the node belongs to the domain (i.e., not a halo node) ---*/
    if (geometry->nodes->GetDomain(iPoint)) {

      /*--- Normal vector for this vertex (negate for outward convention) ---*/
      geometry->vertex[val_marker][iVertex]->GetNormal(Normal);
      for (iDim = 0; iDim < nDim; iDim++) Normal[iDim] = -Normal[iDim];
      conv_numerics->SetNormal(Normal);

      Area = GeometryToolbox::Norm(nDim, Normal);
      for (iDim = 0; iDim < nDim; iDim++)
        UnitNormal[iDim] = Normal[iDim]/Area;

      /*--- Current solution at this boundary node ---*/
      V_domain = nodes->GetPrimitive(iPoint);

      /*--- Build the fictitious inlet state based on characteristics ---*/

      /*--- Retrieve the specified back pressure for this outlet. ---*/
      if (gravity) P_Exit = config->GetOutlet_Pressure(Marker_Tag) - geometry->nodes->GetCoord(iPoint, nDim-1)*STANDARD_GRAVITY;
      else P_Exit = config->GetOutlet_Pressure(Marker_Tag);

      /*--- Non-dim. the inputs if necessary. ---*/
      P_Exit = P_Exit/config->GetPressure_Ref();

      /*--- Check whether the flow is supersonic at the exit. The type
         of boundary update depends on this. ---*/
      Density = V_domain[nDim+2];
      Velocity2 = 0.0; Vn = 0.0;
      for (iDim = 0; iDim < nDim; iDim++) {
        Velocity[iDim] = V_domain[iDim+1];
        Velocity2 += Velocity[iDim]*Velocity[iDim];
        Vn += Velocity[iDim]*UnitNormal[iDim];
      }
      Pressure   = V_domain[nDim+1];
      SoundSpeed = sqrt(Gamma*Pressure/Density);
      Mach_Exit  = sqrt(Velocity2)/SoundSpeed;

      if (Mach_Exit >= 1.0) {

        /*--- Supersonic exit flow: there are no incoming characteristics,
           so no boundary condition is necessary. Set outlet state to current
           state so that upwinding handles the direction of propagation. ---*/
        for (iVar = 0; iVar < nPrimVar; iVar++) V_outlet[iVar] = V_domain[iVar];

      } else {

        /*--- Subsonic exit flow: there is one incoming characteristic,
           therefore one variable can be specified (back pressure) and is used
           to update the conservative variables. Compute the entropy and the
           acoustic Riemann variable. These invariants, as well as the
           tangential velocity components, are extrapolated. Adapted from an
           original implementation in the Stanford University multi-block
           (SUmb) solver in the routine bcSubsonicOutflow.f90 by Edwin van
           der Weide, last modified 09-10-2007. ---*/

        Entropy = Pressure*pow(1.0/Density, Gamma);
        Riemann = Vn + 2.0*SoundSpeed/Gamma_Minus_One;

        /*--- Compute the new fictious state at the outlet ---*/
        Density    = pow(P_Exit/Entropy,1.0/Gamma);
        Pressure   = P_Exit;
        SoundSpeed = sqrt(Gamma*P_Exit/Density);
        Vn_Exit    = Riemann - 2.0*SoundSpeed/Gamma_Minus_One;
        Velocity2  = 0.0;
        for (iDim = 0; iDim < nDim; iDim++) {
          Velocity[iDim] = Velocity[iDim] + (Vn_Exit-Vn)*UnitNormal[iDim];
          Velocity2 += Velocity[iDim]*Velocity[iDim];
        }
        Energy = P_Exit/(Density*Gamma_Minus_One) + 0.5*Velocity2;
        if (tkeNeeded) Energy += GetTke_Inf();
        // if (tkeNeeded) Energy += turbNodes->GetSolution(iPoint,0);

        /*--- Conservative variables, using the derived quantities ---*/
        V_outlet[0] = Pressure / ( Gas_Constant * Density);
        for (iDim = 0; iDim < nDim; iDim++)
          V_outlet[iDim+1] = Velocity[iDim];
        V_outlet[nDim+1] = Pressure;
        V_outlet[nDim+2] = Density;
        V_outlet[nDim+3] = Energy + Pressure/Density;

      }

      /*--- Set various quantities in the solver class ---*/
      conv_numerics->SetPrimitive(V_domain, V_outlet);

      if (dynamic_grid)
        conv_numerics->SetGridVel(geometry->nodes->GetGridVel(iPoint), geometry->nodes->GetGridVel(iPoint));

      /*--- Compute the residual using an upwind scheme ---*/

      auto residual = conv_numerics->ComputeResidual(config);

      /*--- Add Residuals and Jacobians ---*/

      LinSysRes.AddBlock(iPoint, residual);
      if (implicit)
        Jacobian.AddBlock2Diag(iPoint, residual.jacobian_i);

//      /*--- Viscous contribution, commented out because serious convergence problems  ---*/
//
//      if (viscous) {
//
//        /*--- Set laminar and eddy viscosity at the infinity ---*/
//
//        V_outlet[nDim+5] = nodes->GetLaminarViscosity(iPoint);
//        V_outlet[nDim+6] = nodes->GetEddyViscosity(iPoint);
//
//        /*--- Set the normal vector and the coordinates ---*/
//
//        visc_numerics->SetNormal(Normal);
//        su2double Coord_Reflected[MAXNDIM];
//        GeometryToolbox::PointPointReflect(nDim, geometry->nodes->GetCoord(Point_Normal),
//                                                 geometry->nodes->GetCoord(iPoint), Coord_Reflected);
//        visc_numerics->SetCoord(geometry->nodes->GetCoord(iPoint), Coord_Reflected);
//
//        /*--- Primitive variables, and gradient ---*/
//
//        visc_numerics->SetPrimitive(V_domain, V_outlet);
//        visc_numerics->SetPrimVarGradient(nodes->GetGradient_Primitive(iPoint), nodes->GetGradient_Primitive(iPoint));
//
//        /*--- Turbulent kinetic energy ---*/
//
//        if (config->GetKind_Turb_Model() == TURB_MODEL::SST)
//          visc_numerics->SetTurbKineticEnergy(solver_container[TURB_SOL]->GetNodes()->GetSolution(iPoint,0),
//                                              solver_container[TURB_SOL]->GetNodes()->GetSolution(iPoint,0));
//
//        /*--- Compute and update residual ---*/
//
//        auto residual = visc_numerics->ComputeResidual(config);
//        LinSysRes.SubtractBlock(iPoint, residual);
//
//        /*--- Jacobian contribution for implicit integration ---*/
//
//        if (implicit)
//         Jacobian.SubtractBlock2Diag(iPoint, residual.acobian_i);
//
//      }

    }
  }
  END_SU2_OMP_FOR

  /*--- Free locally allocated memory ---*/
  delete [] Normal;

}

void CEulerSolver::BC_Supersonic_Inlet(CGeometry *geometry, CSolver **solver_container,
                                       CNumerics *conv_numerics, CNumerics *visc_numerics,
                                       CConfig *config, unsigned short val_marker) {
  const su2double Gas_Constant = config->GetGas_ConstantND();
  const bool implicit = (config->GetKind_TimeIntScheme() == EULER_IMPLICIT);
  const auto Marker_Tag = config->GetMarker_All_TagBound(val_marker);
  const bool tkeNeeded = (config->GetKind_Turb_Model() == TURB_MODEL::SST);
  CVariable* turbNodes = nullptr;
  if (tkeNeeded) turbNodes = solver_container[TURB_SOL]->GetNodes();

  /*--- Supersonic inlet flow: there are no outgoing characteristics,
   so all flow variables can be imposed at the inlet. ---*/

  SU2_OMP_FOR_DYN(OMP_MIN_SIZE)
  for (auto iVertex = 0ul; iVertex < geometry->nVertex[val_marker]; iVertex++) {
    const auto iPoint = geometry->vertex[val_marker][iVertex]->GetNode();

    if (!geometry->nodes->GetDomain(iPoint)) continue;

    /*--- Retrieve the inlet profile, note that total conditions are reused as static. ---*/

    const su2double Temperature = Inlet_Ttotal[val_marker][iVertex] / config->GetTemperature_Ref();
    const su2double Pressure = Inlet_Ptotal[val_marker][iVertex] / config->GetPressure_Ref();
    su2double Velocity[MAXNDIM] = {0.0};
    for (unsigned short iDim = 0; iDim < nDim; iDim++) {
      Velocity[iDim] = Inlet_FlowDir[val_marker][iVertex][iDim] / config->GetVelocity_Ref();
    }

<<<<<<< HEAD
  const su2double Velocity2 = GeometryToolbox::SquaredNorm(int(MAXNDIM), Velocity);
  const su2double Energy_woTKE = Pressure / (Density * Gamma_Minus_One) + 0.5 * Velocity2;
  su2double Energy = Energy_woTKE;
=======
    /*--- Density at the inlet from the gas law. ---*/
>>>>>>> 66ed495f

    const su2double Density = Pressure / (Gas_Constant * Temperature);

<<<<<<< HEAD
  SU2_OMP_FOR_DYN(OMP_MIN_SIZE)
  for (auto iVertex = 0ul; iVertex < geometry->nVertex[val_marker]; iVertex++) {
    const auto iPoint = geometry->vertex[val_marker][iVertex]->GetNode();
    if (tkeNeeded) Energy = Energy_woTKE + turbNodes->GetSolution(iPoint,0);
=======
    /*--- Compute the energy from the specified state. ---*/
>>>>>>> 66ed495f

    const su2double Velocity2 = GeometryToolbox::SquaredNorm(int(MAXNDIM), Velocity);
    su2double Energy = Pressure / (Density * Gamma_Minus_One) + 0.5 * Velocity2;
    if (tkeNeeded) Energy += GetTke_Inf();

    /*--- Primitive variables, using the derived quantities. ---*/

    auto* V_inlet = GetCharacPrimVar(val_marker, iVertex);
    V_inlet[prim_idx.Temperature()] = Temperature;
    V_inlet[prim_idx.Pressure()] = Pressure;
    V_inlet[prim_idx.Density()] = Density;
    V_inlet[prim_idx.Enthalpy()] = Energy + Pressure / Density;
    for (unsigned short iDim = 0; iDim < nDim; iDim++)
      V_inlet[iDim+prim_idx.Velocity()] = Velocity[iDim];

    /*--- Current solution at this boundary node. ---*/

    const auto* V_domain = nodes->GetPrimitive(iPoint);

    /*--- Normal vector for this vertex (negate for outward convention). ---*/

    su2double Normal[MAXNDIM] = {0.0};
    geometry->vertex[val_marker][iVertex]->GetNormal(Normal);
    for (unsigned short iDim = 0; iDim < nDim; iDim++) Normal[iDim] = -Normal[iDim];

    /*--- Set various quantities in the solver class. ---*/

    conv_numerics->SetNormal(Normal);
    conv_numerics->SetPrimitive(V_domain, V_inlet);

    if (dynamic_grid)
      conv_numerics->SetGridVel(geometry->nodes->GetGridVel(iPoint),
                                geometry->nodes->GetGridVel(iPoint));

    /*--- Compute the residual using an upwind scheme. ---*/

    auto residual = conv_numerics->ComputeResidual(config);

    LinSysRes.AddBlock(iPoint, residual);

    /*--- Jacobian contribution for implicit integration. ---*/

    if (implicit)
      Jacobian.AddBlock2Diag(iPoint, residual.jacobian_i);

    /*--- Viscous contribution, omited to improve convergence. ---*/

  }
  END_SU2_OMP_FOR

}

void CEulerSolver::BC_Supersonic_Outlet(CGeometry *geometry, CSolver **solver_container,
                                        CNumerics *conv_numerics, CNumerics *visc_numerics,
                                        CConfig *config, unsigned short val_marker) {
  unsigned short iDim;
  unsigned long iVertex, iPoint;
  su2double *V_outlet, *V_domain;

  bool implicit = (config->GetKind_TimeIntScheme() == EULER_IMPLICIT);
  string Marker_Tag = config->GetMarker_All_TagBound(val_marker);

  auto *Normal = new su2double[nDim];

  /*--- Supersonic outlet flow: there are no ingoing characteristics,
   so all flow variables can should be interpolated from the domain. ---*/

  /*--- Loop over all the vertices on this boundary marker ---*/

  SU2_OMP_FOR_DYN(OMP_MIN_SIZE)
  for (iVertex = 0; iVertex < geometry->nVertex[val_marker]; iVertex++) {

    iPoint = geometry->vertex[val_marker][iVertex]->GetNode();

    /*--- Check if the node belongs to the domain (i.e, not a halo node) ---*/

    if (geometry->nodes->GetDomain(iPoint)) {

      /*--- Current solution at this boundary node ---*/

      V_domain = nodes->GetPrimitive(iPoint);

      /*--- Allocate the value at the outlet ---*/

      V_outlet = GetCharacPrimVar(val_marker, iVertex);

      /*--- Primitive variables, using the derived quantities ---*/

      V_outlet[0] = V_domain[0];
      for (iDim = 0; iDim < nDim; iDim++)
        V_outlet[iDim+1] = V_domain[iDim+1];
      V_outlet[nDim+1] = V_domain[nDim+1];
      V_outlet[nDim+2] = V_domain[nDim+2];
      V_outlet[nDim+3] = V_domain[nDim+3];

      /*--- Current solution at this boundary node ---*/

      V_domain = nodes->GetPrimitive(iPoint);

      /*--- Normal vector for this vertex (negate for outward convention) ---*/

      geometry->vertex[val_marker][iVertex]->GetNormal(Normal);
      for (iDim = 0; iDim < nDim; iDim++) Normal[iDim] = -Normal[iDim];

      /*--- Set various quantities in the solver class ---*/

      conv_numerics->SetNormal(Normal);
      conv_numerics->SetPrimitive(V_domain, V_outlet);

      if (dynamic_grid)
        conv_numerics->SetGridVel(geometry->nodes->GetGridVel(iPoint),
                                  geometry->nodes->GetGridVel(iPoint));

      /*--- Compute the residual using an upwind scheme ---*/

      auto residual = conv_numerics->ComputeResidual(config);

      LinSysRes.AddBlock(iPoint, residual);

      /*--- Jacobian contribution for implicit integration ---*/

      if (implicit)
        Jacobian.AddBlock2Diag(iPoint, residual.jacobian_i);

//      /*--- Viscous contribution, commented out because serious convergence problems ---*/
//
//      if (viscous) {
//
//        /*--- Set laminar and eddy viscosity at the infinity ---*/
//
//        V_outlet[nDim+5] = nodes->GetLaminarViscosity(iPoint);
//        V_outlet[nDim+6] = nodes->GetEddyViscosity(iPoint);
//
//        /*--- Set the normal vector and the coordinates ---*/
//
//        visc_numerics->SetNormal(Normal);
//        su2double Coord_Reflected[MAXNDIM];
//        GeometryToolbox::PointPointReflect(nDim, geometry->nodes->GetCoord(Point_Normal),
//                                                 geometry->nodes->GetCoord(iPoint), Coord_Reflected);
//        visc_numerics->SetCoord(geometry->nodes->GetCoord(iPoint), Coord_Reflected);
//
//        /*--- Primitive variables, and gradient ---*/
//
//        visc_numerics->SetPrimitive(V_domain, V_outlet);
//        visc_numerics->SetPrimVarGradient(nodes->GetGradient_Primitive(iPoint), nodes->GetGradient_Primitive(iPoint));
//
//        /*--- Turbulent kinetic energy ---*/
//
//        if (config->GetKind_Turb_Model() == TURB_MODEL::SST)
//          visc_numerics->SetTurbKineticEnergy(solver_container[TURB_SOL]->GetNodes()->GetSolution(iPoint,0),
//                                              solver_container[TURB_SOL]->GetNodes()->GetSolution(iPoint,0));
//
//        /*--- Compute and update residual ---*/
//
//        auto residual = visc_numerics->ComputeResidual(config);
//        LinSysRes.SubtractBlock(iPoint, residual);
//
//        /*--- Jacobian contribution for implicit integration ---*/
//
//        if (implicit)
//          Jacobian.SubtractBlock2Diag(iPoint, residual.jacobian_i);
//      }

    }
  }
  END_SU2_OMP_FOR

  /*--- Free locally allocated memory ---*/

  delete [] Normal;

}

void CEulerSolver::BC_Engine_Inflow(CGeometry *geometry, CSolver **solver_container, CNumerics *conv_numerics, CNumerics *visc_numerics, CConfig *config, unsigned short val_marker) {

  unsigned short iDim;
  unsigned long iVertex, iPoint;
  su2double Pressure, Inflow_Pressure = 0.0, Velocity[3], Velocity2, Entropy, Target_Inflow_MassFlow = 0.0, Target_Inflow_Mach = 0.0, Density, Energy,
  Riemann, Area, UnitNormal[3], Vn, SoundSpeed, Vn_Exit, Inflow_Pressure_inc, Inflow_Pressure_old, Inflow_Mach_old, Inflow_MassFlow_old;
  su2double *V_inflow, *V_domain;

  su2double DampingFactor = config->GetDamp_Engine_Inflow();
  bool implicit = (config->GetKind_TimeIntScheme() == EULER_IMPLICIT);
  unsigned short Kind_Engine_Inflow = config->GetKind_Engine_Inflow();
  su2double Gas_Constant = config->GetGas_ConstantND();
  string Marker_Tag = config->GetMarker_All_TagBound(val_marker);
  bool tkeNeeded = (config->GetKind_Turb_Model() == TURB_MODEL::SST);
  su2double Baseline_Press = 0.75 * config->GetPressure_FreeStreamND();
  bool Engine_HalfModel = config->GetEngine_HalfModel();

  auto *Normal = new su2double[nDim];


  if (Kind_Engine_Inflow == FAN_FACE_MACH) {

    /*--- Retrieve the specified target fan face mach at the nacelle. ---*/

    Target_Inflow_Mach = config->GetEngineInflow_Target(Marker_Tag);

    /*--- Retrieve the old fan face pressure and mach number in the nacelle (this has been computed in a preprocessing). ---*/

    Inflow_Pressure_old = config->GetInflow_Pressure(Marker_Tag);  // Note that has been computed by the code (non-dimensional).
    Inflow_Mach_old = config->GetInflow_Mach(Marker_Tag);

    /*--- Compute the pressure increment (note that increasing pressure decreases flow speed) ---*/

    Inflow_Pressure_inc = - (1.0 - (Inflow_Mach_old/Target_Inflow_Mach)) * Baseline_Press;

    /*--- Estimate the new fan face pressure ---*/

    Inflow_Pressure = (1.0 - DampingFactor)*Inflow_Pressure_old + DampingFactor * (Inflow_Pressure_old + Inflow_Pressure_inc);

  }

  if (Kind_Engine_Inflow == FAN_FACE_MDOT) {

    /*--- Retrieve the specified target mass flow (non-dimensional) at the nacelle. ---*/

    Target_Inflow_MassFlow = config->GetEngineInflow_Target(Marker_Tag) / (config->GetDensity_Ref() * config->GetVelocity_Ref());

    if (config->GetSystemMeasurements() == US) Target_Inflow_MassFlow /= 32.174;

    if (Engine_HalfModel) Target_Inflow_MassFlow /= 2.0;

    /*--- Retrieve the old fan face pressure and mach number in the nacelle (this has been computed in a preprocessing). ---*/

    Inflow_Pressure_old = config->GetInflow_Pressure(Marker_Tag);  // Note that has been computed by the code (non-dimensional).
    Inflow_MassFlow_old = config->GetInflow_MassFlow(Marker_Tag);  // same here... it is a non dimensional value

    /*--- Compute the pressure increment (note that increasing pressure decreases flow speed) ---*/

    Inflow_Pressure_inc = - (1.0 - (Inflow_MassFlow_old/Target_Inflow_MassFlow)) * Baseline_Press;

    /*--- Estimate the new fan face pressure ---*/

    Inflow_Pressure = (1.0 - DampingFactor)*Inflow_Pressure_old + DampingFactor * (Inflow_Pressure_old + Inflow_Pressure_inc);

  }

  /*--- No iterative scheme if we provide the static pressure ---*/

  if (Kind_Engine_Inflow == FAN_FACE_PRESSURE) {

    /*--- Retrieve the specified pressure (non-dimensional) at the nacelle. ---*/

    Inflow_Pressure = config->GetEngineInflow_Target(Marker_Tag) / config->GetPressure_Ref();

  }


  /*--- Loop over all the vertices on this boundary marker ---*/

  SU2_OMP_FOR_DYN(OMP_MIN_SIZE)
  for (iVertex = 0; iVertex < geometry->nVertex[val_marker]; iVertex++) {

    /*--- Allocate the value at the outlet ---*/

    V_inflow = GetCharacPrimVar(val_marker, iVertex);

    iPoint = geometry->vertex[val_marker][iVertex]->GetNode();

    /*--- Check if the node belongs to the domain (i.e, not a halo node) ---*/

    if (geometry->nodes->GetDomain(iPoint)) {

      /*--- Normal vector for this vertex (negate for outward convention) ---*/

      geometry->vertex[val_marker][iVertex]->GetNormal(Normal);
      for (iDim = 0; iDim < nDim; iDim++) Normal[iDim] = -Normal[iDim];

      Area = GeometryToolbox::Norm(nDim, Normal);
      for (iDim = 0; iDim < nDim; iDim++)
        UnitNormal[iDim] = Normal[iDim]/Area;

      /*--- Current solution at this boundary node ---*/

      V_domain = nodes->GetPrimitive(iPoint);

      /*--- Subsonic nacelle inflow: there is one incoming characteristic,
       therefore one variable can be specified (back pressure) and is used
       to update the conservative variables.

       Compute the entropy and the acoustic variable. These
       riemann invariants, as well as the tangential velocity components,
       are extrapolated. ---*/

      Density = V_domain[nDim+2];
      Velocity2 = 0.0; Vn = 0.0;
      for (iDim = 0; iDim < nDim; iDim++) {
        Velocity[iDim] = V_domain[iDim+1];
        Velocity2 += Velocity[iDim]*Velocity[iDim];
        Vn += Velocity[iDim]*UnitNormal[iDim];
      }
      Pressure   = V_domain[nDim+1];
      SoundSpeed = sqrt(Gamma*Pressure/Density);
      Entropy = Pressure*pow(1.0/Density, Gamma);
      Riemann = Vn + 2.0*SoundSpeed/Gamma_Minus_One;

      /*--- Compute the new fictious state at the outlet ---*/

      Density    = pow(Inflow_Pressure/Entropy,1.0/Gamma);
      Pressure   = Inflow_Pressure;
      SoundSpeed = sqrt(Gamma*Inflow_Pressure/Density);
      Vn_Exit    = Riemann - 2.0*SoundSpeed/Gamma_Minus_One;
      Velocity2  = 0.0;
      for (iDim = 0; iDim < nDim; iDim++) {
        Velocity[iDim] = Velocity[iDim] + (Vn_Exit-Vn)*UnitNormal[iDim];
        Velocity2 += Velocity[iDim]*Velocity[iDim];
      }

      Energy = Inflow_Pressure/(Density*Gamma_Minus_One) + 0.5*Velocity2;
      if (tkeNeeded) Energy += GetTke_Inf();

      /*--- Conservative variables, using the derived quantities ---*/

      V_inflow[0] = Pressure / ( Gas_Constant * Density);
      for (iDim = 0; iDim < nDim; iDim++)
        V_inflow[iDim+1] = Velocity[iDim];
      V_inflow[nDim+1] = Pressure;
      V_inflow[nDim+2] = Density;
      V_inflow[nDim+3] = Energy + Pressure/Density;
      V_inflow[nDim+4] = SoundSpeed;

      /*--- Set various quantities in the solver class ---*/

      conv_numerics->SetNormal(Normal);
      conv_numerics->SetPrimitive(V_domain, V_inflow);

      /*--- Set grid movement ---*/

      if (dynamic_grid)
        conv_numerics->SetGridVel(geometry->nodes->GetGridVel(iPoint), geometry->nodes->GetGridVel(iPoint));

      /*--- Compute the residual using an upwind scheme ---*/

      auto residual = conv_numerics->ComputeResidual(config);

      LinSysRes.AddBlock(iPoint, residual);

      /*--- Jacobian contribution for implicit integration ---*/

      if (implicit)
        Jacobian.AddBlock2Diag(iPoint, residual.jacobian_i);

//      /*--- Viscous contribution, commented out because serious convergence problems ---*/
//
//      if (viscous) {
//
//        /*--- Set laminar and eddy viscosity at the infinity ---*/
//
//        V_inflow[nDim+5] = nodes->GetLaminarViscosity(iPoint);
//        V_inflow[nDim+6] = nodes->GetEddyViscosity(iPoint);
//
//        /*--- Set the normal vector and the coordinates ---*/
//
//        visc_numerics->SetNormal(Normal);
//        su2double Coord_Reflected[MAXNDIM];
//        GeometryToolbox::PointPointReflect(nDim, geometry->nodes->GetCoord(Point_Normal),
//                                                 geometry->nodes->GetCoord(iPoint), Coord_Reflected);
//        visc_numerics->SetCoord(geometry->nodes->GetCoord(iPoint), Coord_Reflected);
//
//        /*--- Primitive variables, and gradient ---*/
//
//        visc_numerics->SetPrimitive(V_domain, V_inflow);
//        visc_numerics->SetPrimVarGradient(nodes->GetGradient_Primitive(iPoint), nodes->GetGradient_Primitive(iPoint));
//
//        /*--- Turbulent kinetic energy ---*/
//
//        if (config->GetKind_Turb_Model() == TURB_MODEL::SST)
//          visc_numerics->SetTurbKineticEnergy(solver_container[TURB_SOL]->GetNodes()->GetSolution(iPoint,0),
//                                              solver_container[TURB_SOL]->GetNodes()->GetSolution(iPoint,0));
//
//        /*--- Compute and update residual ---*/
//
//        auto residual = visc_numerics->ComputeResidual(config);
//        LinSysRes.SubtractBlock(iPoint, residual);
//
//        /*--- Jacobian contribution for implicit integration ---*/
//
//        if (implicit)
//          Jacobian.SubtractBlock2Diag(iPoint, residual.jacobian_i);
//
//      }

    }
  }
  END_SU2_OMP_FOR

  delete [] Normal;

}

void CEulerSolver::BC_Engine_Exhaust(CGeometry *geometry, CSolver **solver_container, CNumerics *conv_numerics, CNumerics *visc_numerics, CConfig *config, unsigned short val_marker) {

  unsigned short iDim;
  unsigned long iVertex, iPoint;
  su2double Exhaust_Pressure, Exhaust_Temperature, Velocity[3], Velocity2, H_Exhaust, Temperature, Riemann, Area, UnitNormal[3], Pressure, Density, Energy, Mach2, SoundSpeed2, SoundSpeed_Exhaust2, Vel_Mag, alpha, aa, bb, cc, dd, Flow_Dir[3];
  su2double *V_exhaust, *V_domain, Target_Exhaust_Pressure, Exhaust_Pressure_old, Exhaust_Pressure_inc;

  su2double Gas_Constant = config->GetGas_ConstantND();
  bool implicit = (config->GetKind_TimeIntScheme() == EULER_IMPLICIT);
  string Marker_Tag = config->GetMarker_All_TagBound(val_marker);
  bool tkeNeeded = (config->GetKind_Turb_Model() == TURB_MODEL::SST);
  su2double DampingFactor = config->GetDamp_Engine_Exhaust();
  su2double Baseline_Press = 0.75 * config->GetPressure_FreeStreamND();

  auto *Normal = new su2double[nDim];

  /*--- Retrieve the specified exhaust pressure in the engine (non-dimensional). ---*/

  Target_Exhaust_Pressure = config->GetExhaust_Pressure_Target(Marker_Tag) / config->GetPressure_Ref();

  /*--- Retrieve the old exhaust pressure in the engine exhaust (this has been computed in a preprocessing). ---*/

  Exhaust_Pressure_old = config->GetExhaust_Pressure(Marker_Tag);

  /*--- Compute the Pressure increment ---*/

  Exhaust_Pressure_inc = (1.0 - (Exhaust_Pressure_old/Target_Exhaust_Pressure)) * Baseline_Press;

  /*--- Estimate the new exhaust pressure ---*/

  Exhaust_Pressure = (1.0 - DampingFactor) * Exhaust_Pressure_old + DampingFactor * (Exhaust_Pressure_old + Exhaust_Pressure_inc);

  /*--- The temperature is given (no iteration is required) ---*/

  Exhaust_Temperature  = config->GetExhaust_Temperature_Target(Marker_Tag);
  Exhaust_Temperature /= config->GetTemperature_Ref();

  /*--- The pressure is given (no iteration is required) ---*/

  Exhaust_Pressure  = config->GetExhaust_Pressure_Target(Marker_Tag);
  Exhaust_Pressure /= config->GetPressure_Ref();

  /*--- Loop over all the vertices on this boundary marker ---*/

  SU2_OMP_FOR_DYN(OMP_MIN_SIZE)
  for (iVertex = 0; iVertex < geometry->nVertex[val_marker]; iVertex++) {

    /*--- Allocate the value at the exhaust ---*/

    V_exhaust = GetCharacPrimVar(val_marker, iVertex);

    iPoint = geometry->vertex[val_marker][iVertex]->GetNode();

    /*--- Check if the node belongs to the domain (i.e, not a halo node) ---*/

    if (geometry->nodes->GetDomain(iPoint)) {

      /*--- Normal vector for this vertex (negate for outward convention) ---*/

      geometry->vertex[val_marker][iVertex]->GetNormal(Normal);
      for (iDim = 0; iDim < nDim; iDim++) Normal[iDim] = -Normal[iDim];

      Area = GeometryToolbox::Norm(nDim, Normal);
      for (iDim = 0; iDim < nDim; iDim++)
        UnitNormal[iDim] = Normal[iDim]/Area;

      /*--- Current solution at this boundary node ---*/

      V_domain = nodes->GetPrimitive(iPoint);

      /*--- Subsonic inflow: there is one outgoing characteristic (u-c),
       therefore we can specify all but one state variable at the inlet.
       The outgoing Riemann invariant provides the final piece of info. ---*/

      /*--- Store primitives and set some variables for clarity. ---*/

      Density = V_domain[nDim+2];
      Velocity2 = 0.0;
      for (iDim = 0; iDim < nDim; iDim++) {
        Velocity[iDim] = V_domain[iDim+1];
        Velocity2 += Velocity[iDim]*Velocity[iDim];
      }
      Energy      = V_domain[nDim+3] - V_domain[nDim+1]/V_domain[nDim+2];
      Pressure    = V_domain[nDim+1];
      H_Exhaust   = (Gamma*Gas_Constant/Gamma_Minus_One)*Exhaust_Temperature;
      SoundSpeed2 = Gamma*Pressure/Density;

      /*--- Compute the acoustic Riemann invariant that is extrapolated
       from the domain interior. ---*/

      Riemann   = 2.0*sqrt(SoundSpeed2)/Gamma_Minus_One;
      for (iDim = 0; iDim < nDim; iDim++)
        Riemann += Velocity[iDim]*UnitNormal[iDim];

      /*--- Total speed of sound ---*/

      SoundSpeed_Exhaust2 = Gamma_Minus_One*(H_Exhaust - (Energy + Pressure/Density)+0.5*Velocity2) + SoundSpeed2;

      /*--- The flow direction is defined by the surface normal ---*/

      for (iDim = 0; iDim < nDim; iDim++)
        Flow_Dir[iDim] = -UnitNormal[iDim];

      /*--- Dot product of normal and flow direction. This should
       be negative due to outward facing boundary normal convention. ---*/

      alpha = 0.0;
      for (iDim = 0; iDim < nDim; iDim++)
        alpha += UnitNormal[iDim]*Flow_Dir[iDim];

      /*--- Coefficients in the quadratic equation for the velocity ---*/

      aa =  1.0 + 0.5*Gamma_Minus_One*alpha*alpha;
      bb = -1.0*Gamma_Minus_One*alpha*Riemann;
      cc =  0.5*Gamma_Minus_One*Riemann*Riemann - 2.0*SoundSpeed_Exhaust2/Gamma_Minus_One;

      /*--- Solve quadratic equation for velocity magnitude. Value must
       be positive, so the choice of root is clear. ---*/

      dd      = bb*bb - 4.0*aa*cc;
      dd      = sqrt(max(0.0, dd));
      Vel_Mag = (-bb + dd)/(2.0*aa);

      if (Vel_Mag >= 0.0) {

        Velocity2 = Vel_Mag*Vel_Mag;

        /*--- Compute speed of sound from total speed of sound eqn. ---*/

        SoundSpeed2 = SoundSpeed_Exhaust2 - 0.5*Gamma_Minus_One*Velocity2;
        Mach2       = Velocity2/SoundSpeed2;
        Velocity2   = Mach2*SoundSpeed2;
        Vel_Mag     = sqrt(Velocity2);
        SoundSpeed2 = SoundSpeed_Exhaust2 - 0.5*Gamma_Minus_One*Velocity2;

        /*--- Compute new velocity vector at the inlet ---*/

        for (iDim = 0; iDim < nDim; iDim++)
          Velocity[iDim] = Vel_Mag*Flow_Dir[iDim];

        /*--- Static temperature from the speed of sound relation ---*/

        Temperature = SoundSpeed2/(Gamma*Gas_Constant);

        /*--- Static pressure using isentropic relation at a point ---*/

        Pressure = Exhaust_Pressure*pow((Temperature/Exhaust_Temperature), Gamma/Gamma_Minus_One);

        /*--- Density at the exhaust from the gas law ---*/

        Density = Pressure/(Gas_Constant*Temperature);

        /*--- Using pressure, density, & velocity, compute the energy ---*/

        Energy = Pressure/(Density*Gamma_Minus_One) + 0.5*Velocity2;
        if (tkeNeeded) Energy += GetTke_Inf();

        /*--- Primitive variables, using the derived quantities ---*/

        V_exhaust[0] = Temperature;
        for (iDim = 0; iDim < nDim; iDim++)
          V_exhaust[iDim+1] = Velocity[iDim];
        V_exhaust[nDim+1] = Pressure;
        V_exhaust[nDim+2] = Density;
        V_exhaust[nDim+3] = Energy + Pressure/Density;
        V_exhaust[nDim+4] = sqrt(SoundSpeed2);

      }
      /*--- The flow goes in the wrong direction ---*/

      else {

        V_exhaust[0] = V_domain[0];
        for (iDim = 0; iDim < nDim; iDim++)
          V_exhaust[iDim+1] = V_domain[iDim+1];
        V_exhaust[nDim+1] = V_domain[nDim+1];
        V_exhaust[nDim+2] = V_domain[nDim+2];
        V_exhaust[nDim+3] = V_domain[nDim+3];
        V_exhaust[nDim+4] = V_domain[nDim+4];

      }

      /*--- Set various quantities in the solver class ---*/

      conv_numerics->SetNormal(Normal);
      conv_numerics->SetPrimitive(V_domain, V_exhaust);

      /*--- Set grid movement ---*/

      if (dynamic_grid)
        conv_numerics->SetGridVel(geometry->nodes->GetGridVel(iPoint), geometry->nodes->GetGridVel(iPoint));

      /*--- Compute the residual using an upwind scheme ---*/

      auto residual = conv_numerics->ComputeResidual(config);

      LinSysRes.AddBlock(iPoint, residual);

      /*--- Jacobian contribution for implicit integration ---*/

      if (implicit)
        Jacobian.AddBlock2Diag(iPoint, residual.jacobian_i);

//      /*--- Viscous contribution, commented out because serious convergence problems ---*/
//
//      if (viscous) {
//
//        /*--- Set laminar and eddy viscosity at the infinity ---*/
//
//        V_exhaust[nDim+5] = nodes->GetLaminarViscosity(iPoint);
//        V_exhaust[nDim+6] = nodes->GetEddyViscosity(iPoint);
//
//        /*--- Set the normal vector and the coordinates ---*/
//
//        visc_numerics->SetNormal(Normal);
//        su2double Coord_Reflected[MAXNDIM];
//        GeometryToolbox::PointPointReflect(nDim, geometry->nodes->GetCoord(Point_Normal),
//                                                 geometry->nodes->GetCoord(iPoint), Coord_Reflected);
//        visc_numerics->SetCoord(geometry->nodes->GetCoord(iPoint), Coord_Reflected);
//
//        /*--- Primitive variables, and gradient ---*/
//
//        visc_numerics->SetPrimitive(V_domain, V_exhaust);
//        visc_numerics->SetPrimVarGradient(nodes->GetGradient_Primitive(iPoint), nodes->GetGradient_Primitive(iPoint));
//
//        /*--- Turbulent kinetic energy ---*/
//
//        if (config->GetKind_Turb_Model() == TURB_MODEL::SST)
//          visc_numerics->SetTurbKineticEnergy(solver_container[TURB_SOL]->GetNodes()->GetSolution(iPoint,0),
//                                              solver_container[TURB_SOL]->GetNodes()->GetSolution(iPoint,0));
//
//        /*--- Compute and update residual ---*/
//
//        auto residual = visc_numerics->ComputeResidual(config)
//        LinSysRes.SubtractBlock(iPoint, residual);
//
//        /*--- Jacobian contribution for implicit integration ---*/
//
//        if (implicit)
//          Jacobian.SubtractBlock2Diag(iPoint, residual.jacobian_i);
//
//      }

    }
  }
  END_SU2_OMP_FOR

  delete [] Normal;

}

void CEulerSolver::BC_ActDisk_Inlet(CGeometry *geometry, CSolver **solver_container, CNumerics *conv_numerics, CNumerics *visc_numerics,
                                    CConfig *config, unsigned short val_marker) {

  unsigned short Kind_ActDisk = config->GetKind_ActDisk();

  if (Kind_ActDisk == VARIABLE_LOAD || Kind_ActDisk == BLADE_ELEMENT) {
    BC_ActDisk_VariableLoad(geometry, solver_container, conv_numerics, visc_numerics, config, val_marker, true);
  }
  else{
    BC_ActDisk(geometry, solver_container, conv_numerics, visc_numerics, config, val_marker, true);
  }

}

void CEulerSolver::BC_ActDisk_Outlet(CGeometry *geometry, CSolver **solver_container, CNumerics *conv_numerics, CNumerics *visc_numerics,
                                     CConfig *config, unsigned short val_marker) {

  unsigned short Kind_ActDisk = config->GetKind_ActDisk();

  if (Kind_ActDisk == VARIABLE_LOAD || Kind_ActDisk == BLADE_ELEMENT) {
    BC_ActDisk_VariableLoad(geometry, solver_container, conv_numerics, visc_numerics, config, val_marker, false);
  }
  else{
    BC_ActDisk(geometry, solver_container, conv_numerics, visc_numerics, config, val_marker, false);
  }

}

void CEulerSolver::BC_ActDisk(CGeometry *geometry, CSolver **solver_container, CNumerics *conv_numerics, CNumerics *visc_numerics,
                              CConfig *config, unsigned short val_marker, bool val_inlet_surface) {

  unsigned short iDim;
  unsigned long iVertex, iPoint, GlobalIndex_donor, GlobalIndex;
  su2double Pressure, Velocity[3], Target_Press_Jump, Target_Temp_Jump,
  Velocity2, Entropy, Density, Energy, Riemann, Vn, SoundSpeed, Vn_Inlet, Mach_Outlet,
  Area, UnitNormal[3], *V_outlet, *V_domain, *V_inlet, P_Total, T_Total, H_Total, Temperature,
  Mach2, SoundSpeed2, SoundSpeed_Total2, Vel_Mag, alpha, aa, bb, cc, dd;
  su2double Factor, P_static, T_static, SoS_outlet, Rho_outlet, Rho_inlet;
  su2double Vel_normal_inlet[3], Vel_tangent_inlet[3], Vel_inlet[3];
  su2double Vel_normal_outlet[3], Vel_tangent_outlet[3], Vel_outlet[3];
  su2double Vel_normal_inlet_, Vel_tangent_inlet_, Vel_inlet_;
  su2double Vel_normal_outlet_, Vel_outlet_;

  su2double Pressure_out, Density_out, SoundSpeed_out, Velocity2_out,
  Mach_out, Pressure_in, Density_in, SoundSpeed_in, Velocity2_in,
  Mach_in, PressureAdj, TemperatureAdj;

  bool implicit           = (config->GetKind_TimeIntScheme() == EULER_IMPLICIT);
  su2double Gas_Constant  = config->GetGas_ConstantND();
  bool tkeNeeded          = (config->GetKind_Turb_Model() == TURB_MODEL::SST);
  bool ratio              = (config->GetActDisk_Jump() == RATIO);
  su2double SecondaryFlow = config->GetSecondaryFlow_ActDisk();

  auto *Normal = new su2double[nDim];
  auto *Flow_Dir = new su2double[nDim];

  /*--- Loop over all the vertices on this boundary marker ---*/

  SU2_OMP_FOR_DYN(OMP_MIN_SIZE)
  for (iVertex = 0; iVertex < geometry->nVertex[val_marker]; iVertex++) {

    iPoint = geometry->vertex[val_marker][iVertex]->GetNode();
    GlobalIndex = geometry->nodes->GetGlobalIndex(iPoint);
    GlobalIndex_donor = GetDonorGlobalIndex(val_marker, iVertex);

    /*--- Check if the node belongs to the domain (i.e., not a halo node) ---*/

    if ((geometry->nodes->GetDomain(iPoint)) &&
        (GlobalIndex != GlobalIndex_donor)) {

      /*--- Normal vector for this vertex (negative for outward convention) ---*/

      geometry->vertex[val_marker][iVertex]->GetNormal(Normal);
      for (iDim = 0; iDim < nDim; iDim++) Normal[iDim] = -Normal[iDim];
      conv_numerics->SetNormal(Normal);

      Area = GeometryToolbox::Norm(nDim, Normal);
      for (iDim = 0; iDim < nDim; iDim++)
        UnitNormal[iDim] = Normal[iDim]/Area;

      /*--- Current solution at this boundary node and jumps values ---*/

      V_domain = nodes->GetPrimitive(iPoint);
      Target_Press_Jump = ActDisk_DeltaP[val_marker][iVertex];
      Target_Temp_Jump = ActDisk_DeltaT[val_marker][iVertex];

      if (val_inlet_surface) {
        V_inlet  = nodes->GetPrimitive(iPoint);
        V_outlet = DonorPrimVar[val_marker][iVertex];

        Pressure_out    = V_outlet[nDim+1];
        Density_out     = V_outlet[nDim+2];
        SoundSpeed_out  = sqrt(Gamma*Pressure_out/Density_out);

        Pressure_in    = V_inlet[nDim+1];
        Density_in     = V_inlet[nDim+2];
        SoundSpeed_in  = sqrt(Gamma*Pressure_in/Density_in);

        Velocity2_out = 0.0; Velocity2_in = 0.0;
        for (iDim = 0; iDim < nDim; iDim++) {
          Velocity2_out += V_outlet[iDim+1]*V_outlet[iDim+1];
          Velocity2_in  += V_inlet[iDim+1]*V_inlet[iDim+1];
        }

        PressureAdj = 1.0; TemperatureAdj = 1.0;
        if ((Velocity2_out > 0.0) && (Velocity2_in > 0.0)) {

          Mach_out = sqrt(Velocity2_out)/SoundSpeed_out;
          Mach_in  = sqrt(Velocity2_in)/SoundSpeed_in;

          PressureAdj    = pow( 1.0 + Mach_out * Mach_out * 0.5 * (Gamma - 1.0), Gamma / (Gamma - 1.0)) /
          pow( 1.0 + Mach_in * Mach_in * 0.5 * (Gamma - 1.0), Gamma / (Gamma - 1.0));
          TemperatureAdj = (1.0 + Mach_out * Mach_out * 0.5 * (Gamma - 1.0)) /
          (1.0 + Mach_in * Mach_in * 0.5 * (Gamma - 1.0));

        }

        if (ratio) {
          P_static = V_outlet[nDim+1] / (Target_Press_Jump/PressureAdj);
          T_static = V_outlet[0] / (Target_Temp_Jump/TemperatureAdj);
        }
        else { P_static = V_outlet[nDim+1] - Target_Press_Jump; T_static = V_outlet[0] - Target_Temp_Jump; }
      }
      else {
        V_outlet = nodes->GetPrimitive(iPoint);
        V_inlet  = DonorPrimVar[val_marker][iVertex];

        Pressure_out    = V_outlet[nDim+1];
        Density_out     = V_outlet[nDim+2];
        SoundSpeed_out  = sqrt(Gamma*Pressure_out/Density_out);

        Pressure_in    = V_inlet[nDim+1];
        Density_in     = V_inlet[nDim+2];
        SoundSpeed_in  = sqrt(Gamma*Pressure_in/Density_in);

        Velocity2_out = 0.0; Velocity2_in = 0.0;
        for (iDim = 0; iDim < nDim; iDim++) {
          Velocity2_out += V_outlet[iDim+1]*V_outlet[iDim+1];
          Velocity2_in  += V_inlet[iDim+1]*V_inlet[iDim+1];
        }

        PressureAdj = 1.0; TemperatureAdj = 1.0;
        if ((Velocity2_out > 0.0) && (Velocity2_in > 0.0)) {

          Mach_out = sqrt(Velocity2_out)/SoundSpeed_out;
          Mach_in  = sqrt(Velocity2_in)/SoundSpeed_in;

          PressureAdj    = pow( 1.0 + Mach_out * Mach_out * 0.5 * (Gamma - 1.0), Gamma / (Gamma - 1.0)) /
          pow( 1.0 + Mach_in * Mach_in * 0.5 * (Gamma - 1.0), Gamma / (Gamma - 1.0));
          TemperatureAdj = (1.0 + Mach_out * Mach_out * 0.5 * (Gamma - 1.0)) /
          (1.0 + Mach_in * Mach_in * 0.5 * (Gamma - 1.0));
        }

        if (ratio) {
          P_static = V_inlet[nDim+1] * (Target_Press_Jump/PressureAdj);
          T_static = V_inlet[0] * (Target_Temp_Jump/TemperatureAdj);
        }
        else       { P_static = V_inlet[nDim+1] + Target_Press_Jump; T_static = V_inlet[0] + Target_Temp_Jump; }
      }

      /*--- Subsonic inlet ---*/

      if (val_inlet_surface) {

        /*--- Build the fictitious intlet state based on characteristics.
         Retrieve the specified back pressure for this inlet ---*/

        Density = V_domain[nDim+2];
        Velocity2 = 0.0; Vn = 0.0;
        for (iDim = 0; iDim < nDim; iDim++) {
          Velocity[iDim] = V_domain[iDim+1];
          Velocity2 += Velocity[iDim]*Velocity[iDim];
          Vn += Velocity[iDim]*UnitNormal[iDim];
        }
        Pressure   = V_domain[nDim+1];
        SoundSpeed = sqrt(Gamma*Pressure/Density);

        Entropy = Pressure*pow(1.0/Density, Gamma);
        Riemann = Vn + 2.0*SoundSpeed/Gamma_Minus_One;

        /*--- Compute the new fictious state at the outlet ---*/

        Pressure   = P_static;
        Density    = pow(Pressure/Entropy,1.0/Gamma);
        SoundSpeed = sqrt(Gamma*Pressure/Density);
        Vn_Inlet    = Riemann - 2.0*SoundSpeed/Gamma_Minus_One;

        Velocity2  = 0.0;
        for (iDim = 0; iDim < nDim; iDim++) {
          Velocity[iDim] = Velocity[iDim] + (Vn_Inlet-Vn)*UnitNormal[iDim];
          Velocity2 += Velocity[iDim]*Velocity[iDim];
        }
        Energy = Pressure/(Density*Gamma_Minus_One) + 0.5*Velocity2;
        if (tkeNeeded) Energy += GetTke_Inf();

        /*--- Conservative variables, using the derived quantities ---*/

        V_inlet[0] = Pressure / ( Gas_Constant * Density);
        for (iDim = 0; iDim < nDim; iDim++)
          V_inlet[iDim+1] = Velocity[iDim];
        V_inlet[nDim+1] = Pressure;
        V_inlet[nDim+2] = Density;
        V_inlet[nDim+3] = Energy + Pressure/Density;
        V_inlet[nDim+4] = SoundSpeed;
        conv_numerics->SetPrimitive(V_domain, V_inlet);

      }

      /*--- Subsonic outlet ---*/

      else {

        GetFluidModel()->SetTDState_PT(P_static, T_static);
        SoS_outlet = GetFluidModel()->GetSoundSpeed();
        Rho_outlet = GetFluidModel()->GetDensity();

        /*--- We use the velocity and the density from the flow inlet
         to evaluate flow direction and mass flow ---*/

        Rho_inlet = V_inlet[nDim+2];
        for (iDim = 0; iDim < nDim; iDim++)
          Vel_inlet[iDim] = V_inlet[iDim+1];

        Vel_normal_inlet_ = 0.0; Vel_inlet_ = 0.0;
        for (iDim = 0; iDim < nDim; iDim++) {
          Vel_normal_inlet[iDim] = -Vel_inlet[iDim]*UnitNormal[iDim];
          Vel_normal_inlet_ += Vel_normal_inlet[iDim]*Vel_normal_inlet[iDim];
          Vel_inlet_+= Vel_inlet[iDim]*Vel_inlet[iDim];
        }
        Vel_inlet_ = sqrt(Vel_inlet_);
        Vel_normal_inlet_ = sqrt(Vel_normal_inlet_);

        Vel_tangent_inlet_ = 0.0;
        for (iDim = 0; iDim < nDim; iDim++) {
          Vel_tangent_inlet[iDim] = Vel_inlet[iDim] - Vel_normal_inlet[iDim];
          Vel_tangent_inlet_ += Vel_tangent_inlet[iDim]*Vel_tangent_inlet[iDim];
        }
        Vel_tangent_inlet_ = sqrt(Vel_tangent_inlet_);

        /*--- Mass flow conservation (normal direction) and
         no jump in the tangential velocity ---*/

        Vel_normal_outlet_ = (1.0-SecondaryFlow/100.0)*(Rho_inlet*Vel_normal_inlet_)/Rho_outlet;

        Vel_outlet_ = 0.0;
        for (iDim = 0; iDim < nDim; iDim++) {
          Vel_normal_outlet[iDim] = -Vel_normal_outlet_*UnitNormal[iDim];
          Vel_tangent_outlet[iDim] = Vel_tangent_inlet[iDim];
          Vel_outlet[iDim] = Vel_normal_outlet[iDim] + Vel_tangent_outlet[iDim];
          Vel_outlet_ += Vel_outlet[iDim]*Vel_outlet[iDim];
        }
        Vel_outlet_ = sqrt(Vel_outlet_);

        Mach_Outlet = min(Vel_outlet_/SoS_outlet, 1.0);

        /*--- Reevaluate the Total Pressure and Total Temperature using the
         Fan Face Mach number and the static values from the jum condition ---*/

        Factor = 1.0 + 0.5*Mach_Outlet*Mach_Outlet*Gamma_Minus_One;
        P_Total = P_static * pow(Factor, Gamma/Gamma_Minus_One);
        T_Total = T_static * Factor;

        /*--- Flow direction using the velocity direction at the outlet  ---*/

        if (Vel_outlet_ != 0.0) {
          for (iDim = 0; iDim < nDim; iDim++) Flow_Dir[iDim] = Vel_outlet[iDim]/Vel_outlet_;
        }
        else {
          for (iDim = 0; iDim < nDim; iDim++) Flow_Dir[iDim] = 0.0;
        }

        /*--- Store primitives and set some variables for clarity. ---*/

        Density = V_domain[nDim+2];
        Velocity2 = 0.0;
        for (iDim = 0; iDim < nDim; iDim++) {
          Velocity[iDim] = V_domain[iDim+1];
          Velocity2 += Velocity[iDim]*Velocity[iDim];
        }
        Energy      = V_domain[nDim+3] - V_domain[nDim+1]/V_domain[nDim+2];
        Pressure    = V_domain[nDim+1];
        H_Total     = (Gamma*Gas_Constant/Gamma_Minus_One)*T_Total;
        SoundSpeed2 = Gamma*Pressure/Density;

        /*--- Compute the acoustic Riemann invariant that is extrapolated
         from the domain interior. ---*/

        Riemann   = 2.0*sqrt(SoundSpeed2)/Gamma_Minus_One;
        for (iDim = 0; iDim < nDim; iDim++)
          Riemann += Velocity[iDim]*UnitNormal[iDim];

        /*--- Total speed of sound ---*/

        SoundSpeed_Total2 = Gamma_Minus_One*(H_Total - (Energy + Pressure/Density)+0.5*Velocity2) + SoundSpeed2;

        /*--- Dot product of normal and flow direction. This should
         be negative due to outward facing boundary normal convention. ---*/

        alpha = 0.0;
        for (iDim = 0; iDim < nDim; iDim++)
          alpha += UnitNormal[iDim]*Flow_Dir[iDim];

        /*--- Coefficients in the quadratic equation for the velocity ---*/

        aa =  1.0 + 0.5*Gamma_Minus_One*alpha*alpha;
        bb = -1.0*Gamma_Minus_One*alpha*Riemann;
        cc =  0.5*Gamma_Minus_One*Riemann*Riemann - 2.0*SoundSpeed_Total2/Gamma_Minus_One;

        /*--- Solve quadratic equation for velocity magnitude. Value must
         be positive, so the choice of root is clear. ---*/

        dd = bb*bb - 4.0*aa*cc;
        dd = sqrt(max(0.0, dd));
        Vel_Mag   = (-bb + dd)/(2.0*aa);
        Vel_Mag   = max(0.0, Vel_Mag);
        Velocity2 = Vel_Mag*Vel_Mag;

        /*--- Compute speed of sound from total speed of sound eqn. ---*/

        SoundSpeed2 = SoundSpeed_Total2 - 0.5*Gamma_Minus_One*Velocity2;

        /*--- Mach squared (cut between 0-1), use to adapt velocity ---*/

        Mach2 = min(1.0, Velocity2/SoundSpeed2);
        Velocity2   = Mach2*SoundSpeed2;
        Vel_Mag     = sqrt(Velocity2);
        SoundSpeed2 = SoundSpeed_Total2 - 0.5*Gamma_Minus_One*Velocity2;

        /*--- Compute new velocity vector at the exit ---*/

        for (iDim = 0; iDim < nDim; iDim++)
          Velocity[iDim] = Vel_Mag*Flow_Dir[iDim];

        /*--- Static temperature from the speed of sound relation ---*/

        Temperature = SoundSpeed2/(Gamma*Gas_Constant);

        /*--- Static pressure using isentropic relation at a point ---*/

        Pressure = P_Total*pow((Temperature/T_Total), Gamma/Gamma_Minus_One);

        /*--- Density at the inlet from the gas law ---*/

        Density = Pressure/(Gas_Constant*Temperature);

        /*--- Using pressure, density, & velocity, compute the energy ---*/

        Energy = Pressure/(Density*Gamma_Minus_One) + 0.5*Velocity2;
        if (tkeNeeded) Energy += GetTke_Inf();

        /*--- Primitive variables, using the derived quantities ---*/

        V_outlet[0] = Temperature;
        for (iDim = 0; iDim < nDim; iDim++)
          V_outlet[iDim+1] = Velocity[iDim];
        V_outlet[nDim+1] = Pressure;
        V_outlet[nDim+2] = Density;
        V_outlet[nDim+3] = Energy + Pressure/Density;
        V_outlet[nDim+4] = sqrt(SoundSpeed2);
        conv_numerics->SetPrimitive(V_domain, V_outlet);

      }

      /*--- Grid Movement ---*/

      if (dynamic_grid)
        conv_numerics->SetGridVel(geometry->nodes->GetGridVel(iPoint), geometry->nodes->GetGridVel(iPoint));

      /*--- Compute the residual using an upwind scheme ---*/

      auto residual = conv_numerics->ComputeResidual(config);

      /*--- Update residual value ---*/

      LinSysRes.AddBlock(iPoint, residual);

      /*--- Jacobian contribution for implicit integration ---*/

      if (implicit) Jacobian.AddBlock2Diag(iPoint, residual.jacobian_i);

//      /*--- Viscous contribution, commented out because serious convergence problems ---*/
//
//      if (viscous) {
//
//        /*--- Set laminar and eddy viscosity at the infinity ---*/
//
//        if (val_inlet_surface) {
//          V_inlet[nDim+5] = nodes->GetLaminarViscosity(iPoint);
//          V_inlet[nDim+6] = nodes->GetEddyViscosity(iPoint);
//        }
//        else {
//          V_outlet[nDim+5] = nodes->GetLaminarViscosity(iPoint);
//          V_outlet[nDim+6] = nodes->GetEddyViscosity(iPoint);
//        }
//
//        /*--- Set the normal vector and the coordinates ---*/
//
//        visc_numerics->SetNormal(Normal);
//        su2double Coord_Reflected[MAXNDIM];
//        GeometryToolbox::PointPointReflect(nDim, geometry->nodes->GetCoord(Point_Normal),
//                                                 geometry->nodes->GetCoord(iPoint), Coord_Reflected);
//        visc_numerics->SetCoord(geometry->nodes->GetCoord(iPoint), Coord_Reflected);
//
//        /*--- Primitive variables, and gradient ---*/
//
//        if (val_inlet_surface) visc_numerics->SetPrimitive(V_domain, V_inlet);
//        else visc_numerics->SetPrimitive(V_domain, V_outlet);
//
//        visc_numerics->SetPrimVarGradient(nodes->GetGradient_Primitive(iPoint), nodes->GetGradient_Primitive(iPoint));
//
//        /*--- Turbulent kinetic energy ---*/
//
//        if (config->GetKind_Turb_Model() == TURB_MODEL::SST)
//          visc_numerics->SetTurbKineticEnergy(solver_container[TURB_SOL]->GetNodes()->GetSolution(iPoint,0),
//                                              solver_container[TURB_SOL]->GetNodes()->GetSolution(iPoint,0));
//
//        /*--- Compute and update residual ---*/
//
//        auto residual = visc_numerics->ComputeResidual(config);
//        LinSysRes.SubtractBlock(iPoint, residual);
//
//        /*--- Jacobian contribution for implicit integration ---*/
//
//        if (implicit) Jacobian.SubtractBlock2Diag(iPoint, residual.jacobian_i);
//
//      }

    }

  }
  END_SU2_OMP_FOR

  /*--- Free locally allocated memory ---*/

  delete [] Normal;
  delete [] Flow_Dir;

}

void CEulerSolver::BC_ActDisk_VariableLoad(CGeometry *geometry, CSolver **solver_container, CNumerics *conv_numerics, CNumerics *visc_numerics,
                              CConfig *config, unsigned short val_marker, bool val_inlet_surface) {

  /*!
   * \function BC_ActDisk_VariableLoad
   * \brief Actuator disk model with variable load along disk radius.
   * \author: E. Saetta, L. Russo, R. Tognaccini (GitHub references EttoreSaetta, lorenzorusso07, rtogna).
   * Theoretical and Applied Aerodynamics Research Group (TAARG), University of Naples Federico II.
   * First release date : July 1st 2020
   * modified on:
   *
   * Force coefficients distribution given in an input file. Actuator disk data initialized in function SetActDisk_BCThrust.
   * Entropy, acoustic Riemann invariant R+ and  tangential velocity extrapolated  from upstream flow;
   * acoustic Riemann invariant R- is extrapolated from downstream.
   * Hovering condition simulation not available yet: freestream velocity must be different than zero.
   */

  unsigned short iDim;
  unsigned long iVertex, iPoint, GlobalIndex_donor, GlobalIndex;
  su2double Pressure, Velocity[MAXNDIM],
  Velocity2, Entropy, Density, Energy, Riemann, Vn, SoundSpeed, Vn_Inlet,
  Area, UnitNormal[MAXNDIM] = {0.0}, *V_outlet, *V_domain, *V_inlet;

  su2double Pressure_out, Density_out,
  Pressure_in, Density_in;

  su2double Prop_Axis[MAXNDIM];
  su2double Fa, Fx, Fy, Fz;
  su2double u_in, v_in, w_in, u_out, v_out, w_out, uJ, vJ, wJ;
  su2double Temperature_out, H_in, H_out;
  su2double FQ, Q_out, Density_Disk;
  su2double SoSextr, Vnextr[MAXNDIM], Vnextr_, RiemannExtr, QdMnorm[MAXNDIM], QdMnorm2, appo2, SoS_out;
  su2double Normal[MAXNDIM];

  const bool implicit = (config->GetKind_TimeIntScheme() == EULER_IMPLICIT);
  const auto Gas_Constant = config->GetGas_ConstantND();
  const bool tkeNeeded = (config->GetKind_Turb_Model() == TURB_MODEL::SST);

  unsigned short Kind_ActDisk = config->GetKind_ActDisk();

  /*--- Get the actuator disk center and axis coordinates for the current marker. ---*/
  for (iDim = 0; iDim < nDim; iDim++){
    Prop_Axis[iDim] = ActDisk_Axis(val_marker, iDim);
  }

  /*--- Loop over all the vertices on this boundary marker. ---*/
  SU2_OMP_FOR_DYN(OMP_MIN_SIZE)
  for (iVertex = 0; iVertex < geometry->nVertex[val_marker]; iVertex++) {

    iPoint = geometry->vertex[val_marker][iVertex]->GetNode();
    GlobalIndex = geometry->nodes->GetGlobalIndex(iPoint);
    GlobalIndex_donor = GetDonorGlobalIndex(val_marker, iVertex);

    /*--- Check if the node belongs to the domain (i.e., not a halo node) ---*/

    if ((geometry->nodes->GetDomain(iPoint)) &&
       (GlobalIndex != GlobalIndex_donor)) {

      /*--- Normal vector for this vertex (negative for outward convention) ---*/

      geometry->vertex[val_marker][iVertex]->GetNormal(Normal);
      for (iDim = 0; iDim < nDim; iDim++) Normal[iDim] = -Normal[iDim];
      conv_numerics->SetNormal(Normal);

      Area = GeometryToolbox::Norm(nDim, Normal);
      for (iDim = 0; iDim < nDim; iDim++)
            UnitNormal[iDim] = Normal[iDim]/Area;

      /*--- Current solution at this boundary node. ---*/

      V_domain = nodes->GetPrimitive(iPoint);

      /*--- Get the values of Fa (axial force per unit area), Fx, Fy and Fz (x, y and z components of the tangential and
            radial forces per unit area resultant). ---*/
      if (Kind_ActDisk == BLADE_ELEMENT) {
        Fa = ActDisk_Fa_BEM[val_marker][iVertex];
        Fx = ActDisk_Fx_BEM[val_marker][iVertex];
        Fy = ActDisk_Fy_BEM[val_marker][iVertex];
        Fz = ActDisk_Fz_BEM[val_marker][iVertex];
      } else { /*--- default (Kind_ActDisk == VARIABLE_LOAD) ---*/
        Fa = ActDisk_Fa[val_marker][iVertex];
        Fx = ActDisk_Fx[val_marker][iVertex];
        Fy = ActDisk_Fy[val_marker][iVertex];
        Fz = ActDisk_Fz[val_marker][iVertex];
      }

      /*--- Get the primitive variables and the extrapolated variables. ---*/
      if (val_inlet_surface){
        V_inlet = nodes->GetPrimitive(iPoint);
        V_outlet = DonorPrimVar[val_marker][iVertex];}
      else{
        V_outlet = nodes->GetPrimitive(iPoint);
        V_inlet = DonorPrimVar[val_marker][iVertex];}

      /*--- u, v and w are the three momentum components. ---*/
      Pressure_out    = V_outlet[nDim+1];
      Density_out     = V_outlet[nDim+2];
      u_out = V_outlet[1]*V_outlet[nDim+2];
      v_out = V_outlet[2]*V_outlet[nDim+2];
      w_out = V_outlet[3]*V_outlet[nDim+2];

      Pressure_in    = V_inlet[nDim+1];
      Density_in     = V_inlet[nDim+2];
      u_in = V_inlet[1]*Density_in;
      v_in = V_inlet[2]*Density_in;
      w_in = V_inlet[3]*Density_in;
      H_in = V_inlet[nDim+3]*Density_in;

      /*--- Density on the disk is computed as an everage value between the inlet and outlet values. ---*/
      Density_Disk = 0.5*(Density_in + Density_out);

      /*--- Computation of the normal momentum flowing through the disk. ---*/
      Q_out = 0.5*((u_in + u_out)*Prop_Axis[0] + (v_in + v_out)*Prop_Axis[1] + (w_in + w_out)*Prop_Axis[2]);

      FQ = Q_out/Density_Disk;

      /*--- Computation of the momentum jumps due to the tnagential and radial forces per unit area. ---*/
      if (FQ < EPS){
        uJ = 0.0;
        vJ = 0.0;
        wJ = 0.0;}
      else{
        uJ = Fx/FQ;
        vJ = Fy/FQ;
        wJ = Fz/FQ;}

      if (val_inlet_surface) {
        /*--- Build the fictitious intlet state based on characteristics.
              Retrieve the specified back pressure for this inlet ---*/

        Density = V_domain[nDim+2];
        Velocity2 = 0.0; Vn = 0.0;
        for (iDim = 0; iDim < nDim; iDim++) {
          Velocity[iDim] = V_domain[iDim+1];
          Velocity2 += Velocity[iDim]*Velocity[iDim];
          Vn += Velocity[iDim]*UnitNormal[iDim];
        }
        Pressure   = V_domain[nDim+1];
        SoundSpeed = sqrt(Gamma*Pressure/Density);

        Entropy = Pressure*pow(1.0/Density, Gamma);
        Riemann = Vn + 2.0*SoundSpeed/Gamma_Minus_One;

        /*--- Compute the new fictious state at the outlet ---*/

        Pressure   = Pressure_out - Fa;
        Density    = pow(Pressure/Entropy,1.0/Gamma);
        SoundSpeed = sqrt(Gamma*Pressure/Density);
        Vn_Inlet    = Riemann - 2.0*SoundSpeed/Gamma_Minus_One;

        Velocity2  = 0.0;
        for (iDim = 0; iDim < nDim; iDim++) {
          Velocity[iDim] = Velocity[iDim] + (Vn_Inlet-Vn)*UnitNormal[iDim];
          Velocity2 += Velocity[iDim]*Velocity[iDim];
        }
        Energy = Pressure/(Density*Gamma_Minus_One) + 0.5*Velocity2;
        if (tkeNeeded) Energy += GetTke_Inf();

        /*--- Conservative variables, using the derived quantities ---*/

        V_inlet[0] = Pressure / ( Gas_Constant * Density);
        for (iDim = 0; iDim < nDim; iDim++) V_inlet[iDim+1] = Velocity[iDim];
        V_inlet[nDim+1] = Pressure;
        V_inlet[nDim+2] = Density;
        V_inlet[nDim+3] = Energy + Pressure/Density;
        V_inlet[nDim+4] = SoundSpeed;
        conv_numerics->SetPrimitive(V_domain, V_inlet);
      }
      else {
        /*--- Acoustic Riemann invariant extrapolation form the interior domain. ---*/
        SoSextr = V_domain[nDim+4];

        Vnextr_ = 0.0;
        for (iDim = 0; iDim < nDim; iDim++){
          Vnextr[iDim] = V_domain[iDim+1]*Prop_Axis[iDim];
          Vnextr_ += Vnextr[iDim]*Vnextr[iDim];
        }
        Vnextr_ = sqrt(max(0.0,Vnextr_));
        RiemannExtr = Vnextr_ - ((2*SoSextr)/(Gamma_Minus_One));

        /*--- Assigning the momentum in tangential direction jump and the pressure jump. ---*/
        Velocity[0] = u_in + uJ;
        Velocity[1] = v_in + vJ;
        Velocity[2] = w_in + wJ;
        Pressure_out = Pressure_in + Fa;

        /*--- Computation of the momentum normal to the disk plane. ---*/
        QdMnorm[0] = u_in*Prop_Axis[0];
        QdMnorm[1] = v_in*Prop_Axis[1];
        QdMnorm[2] = w_in*Prop_Axis[2];

        QdMnorm2 = 0.0;
        for (iDim = 0; iDim < nDim; iDim++) QdMnorm2 += QdMnorm[iDim]*QdMnorm[iDim];

        /*--- Resolving the second grade equation for the density. ---*/
        appo2 = -((2*sqrt(QdMnorm2)*RiemannExtr)+((4*Gamma*Pressure_out)/(pow(Gamma_Minus_One,2))));
        Density_out = (-appo2+sqrt(max(0.0,pow(appo2,2)-4*QdMnorm2*pow(RiemannExtr,2))))/(2*pow(RiemannExtr,2));

        Velocity2 = 0;
        for (iDim = 0; iDim < nDim; iDim++) Velocity2 += (Velocity[iDim]*Velocity[iDim]);

        /*--- Computation of the enthalpy, total energy, temperature and speed of sound. ---*/
        H_out = H_in/Density_in + Fa/Density_out;
        Energy = H_out - Pressure_out/Density_out;
        if (tkeNeeded) Energy += GetTke_Inf();
        Temperature_out = (Energy-0.5*Velocity2/(pow(Density_out,2)))*(Gamma_Minus_One/Gas_Constant);

        SoS_out = sqrt(Gamma*Gas_Constant*Temperature_out);

        /*--- Set the primitive variables. ---*/
        V_outlet[0] = Temperature_out;
        for (iDim = 0; iDim < nDim; iDim++)
          V_outlet[iDim+1] = Velocity[iDim]/Density_out;
        V_outlet[nDim+1] = Pressure_out;
        V_outlet[nDim+2] = Density_out;
        V_outlet[nDim+3] = H_out;
        V_outlet[nDim+4] = SoS_out;
        conv_numerics->SetPrimitive(V_domain, V_outlet);
      }

      /*--- Grid Movement (NOT TESTED!)---*/

      if (dynamic_grid)
        conv_numerics->SetGridVel(geometry->nodes->GetGridVel(iPoint), geometry->nodes->GetGridVel(iPoint));

      /*--- Compute the residual using an upwind scheme ---*/

      auto residual = conv_numerics->ComputeResidual(config);

      /*--- Update residual value ---*/

      LinSysRes.AddBlock(iPoint, residual);

      /*--- Jacobian contribution for implicit integration ---*/

      if (implicit) Jacobian.AddBlock2Diag(iPoint, residual.jacobian_i);
    }
  }
  END_SU2_OMP_FOR
}

void CEulerSolver::PrintVerificationError(const CConfig *config) const {

  if ((rank != MASTER_NODE) || (MGLevel != MESH_0)) return;

  if (config && !config->GetDiscrete_Adjoint()) {

    cout.precision(5);
    cout.setf(ios::scientific, ios::floatfield);

    cout << endl   << "------------------------ Global Error Analysis --------------------------" << endl;

    cout << setw(20) << "RMS Error  [Rho]: " << setw(12) << VerificationSolution->GetError_RMS(0) << "     | ";
    cout << setw(20) << "Max Error  [Rho]: " << setw(12) << VerificationSolution->GetError_Max(0);
    cout << endl;

    cout << setw(20) << "RMS Error [RhoU]: " << setw(12) << VerificationSolution->GetError_RMS(1) << "     | ";
    cout << setw(20) << "Max Error [RhoU]: " << setw(12) << VerificationSolution->GetError_Max(1);
    cout << endl;

    cout << setw(20) << "RMS Error [RhoV]: " << setw(12) << VerificationSolution->GetError_RMS(2) << "     | ";
    cout << setw(20) << "Max Error [RhoV]: " << setw(12) << VerificationSolution->GetError_Max(2);
    cout << endl;

    if (nDim == 3) {
      cout << setw(20) << "RMS Error [RhoW]: " << setw(12) << VerificationSolution->GetError_RMS(3) << "     | ";
      cout << setw(20) << "Max Error [RhoW]: " << setw(12) << VerificationSolution->GetError_Max(3);
      cout << endl;
    }

    cout << setw(20) << "RMS Error [RhoE]: " << setw(12) << VerificationSolution->GetError_RMS(nDim+1) << "     | ";
    cout << setw(20) << "Max Error [RhoE]: " << setw(12) << VerificationSolution->GetError_Max(nDim+1);
    cout << endl;

    cout << "-------------------------------------------------------------------------" << endl << endl;
    cout.unsetf(ios_base::floatfield);
  }
}

void CEulerSolver::SetFreeStream_Solution(const CConfig *config) {
  SU2_OMP_FOR_STAT(omp_chunk_size)
  for (auto iPoint = 0u; iPoint < nPoint; iPoint++) {
    nodes->SetSolution(iPoint,0, Density_Inf);
    for (auto iDim = 0u; iDim < nDim; iDim++) {
      nodes->SetSolution(iPoint,iDim+1, Density_Inf*Velocity_Inf[iDim]);
    }
    nodes->SetSolution(iPoint,nVar-1, Density_Inf*Energy_Inf);
  }
  END_SU2_OMP_FOR
}

void CEulerSolver::SetFreeStream_TurboSolution(CConfig *config) {

  const su2double Alpha            = config->GetAoA()*PI_NUMBER/180.0;
  const auto Mach             = config->GetMach();

  su2double turboVelocity[MAXNDIM] = {0}, cartVelocity[MAXNDIM] = {0};

  auto turboNormal = config->GetFreeStreamTurboNormal();

  GetFluidModel()->SetTDState_Prho(Pressure_Inf, Density_Inf);
  const auto SoundSpeed = GetFluidModel()->GetSoundSpeed();

  /*--- Compute the Free Stream velocity, using the Mach number ---*/
  turboVelocity[0] = cos(Alpha)*Mach*SoundSpeed;
  turboVelocity[1] = sin(Alpha)*Mach*SoundSpeed;

  const auto iZone  =  config->GetiZone();
  ComputeBackVelocity(turboVelocity, turboNormal, cartVelocity, INFLOW, config->GetKind_TurboMachinery(iZone));

  for (auto iPoint = 0u; iPoint < nPoint; iPoint++) {
    nodes->SetSolution(iPoint,0, Density_Inf);
    for (auto iDim = 0u; iDim < nDim; iDim++) {
      nodes->SetSolution(iPoint,iDim+1, Density_Inf*cartVelocity[iDim]);
    }
    nodes->SetSolution(iPoint,nVar-1, Density_Inf*Energy_Inf);

    nodes->SetPrimVar(iPoint, GetFluidModel());
    nodes->SetSecondaryVar(iPoint, GetFluidModel());
  }
}

void CEulerSolver::PreprocessAverage(CSolver **solver, CGeometry *geometry, CConfig *config, unsigned short marker_flag) {

  const auto nSpanWiseSections = config->GetnSpanWiseSections();
  const auto iZone = config->GetiZone();

  for (auto iSpan= 0u; iSpan < nSpanWiseSections; iSpan++){
    su2double TotalAreaVelocity[MAXNDIM]={0.0},
              TotalAreaPressure{0},
              TotalAreaDensity{0};
    for (auto iMarker = 0u; iMarker < config->GetnMarker_All(); iMarker++){
      for (auto iMarkerTP=1; iMarkerTP < config->GetnMarker_Turbomachinery()+1; iMarkerTP++){
        if (config->GetMarker_All_Turbomachinery(iMarker) == iMarkerTP){
          if (config->GetMarker_All_TurbomachineryFlag(iMarker) == marker_flag){

            /*--- Retrieve Old Solution ---*/

            /*--- Loop over the vertices to sum all the quantities pithc-wise ---*/
            for (auto iVertex = 0u; iVertex < geometry->GetnVertexSpan(iMarker,iSpan); iVertex++) {
              auto iPoint = geometry->turbovertex[iMarker][iSpan][iVertex]->GetNode();
              if (geometry->nodes->GetDomain(iPoint)){
                /*--- Compute the integral fluxes for the boundaries ---*/

                auto Pressure = nodes->GetPressure(iPoint);
                auto Density = nodes->GetDensity(iPoint);

                su2double UnitNormal[MAXNDIM]={0},
                          TurboNormal[MAXNDIM]={0},
                          TurboVelocity[MAXNDIM],
                          Area;
                /*--- Normal vector for this vertex (negate for outward convention) ---*/
                geometry->turbovertex[iMarker][iSpan][iVertex]->GetNormal(UnitNormal);
                geometry->turbovertex[iMarker][iSpan][iVertex]->GetTurboNormal(TurboNormal);
                Area = geometry->turbovertex[iMarker][iSpan][iVertex]->GetArea();

                su2double Velocity[MAXNDIM]={0};
                for (auto iDim=0u; iDim<nDim;iDim++) Velocity[iDim] = nodes->GetVelocity(iPoint, iDim);

                ComputeTurboVelocity(Velocity, TurboNormal , TurboVelocity, marker_flag, config->GetKind_TurboMachinery(iZone));

                /*--- Compute different integral quantities for the boundary of interest ---*/

                TotalAreaPressure += Area*Pressure;
                TotalAreaDensity  += Area*Density;
                for (auto iDim = 0u; iDim < nDim; iDim++)
                  TotalAreaVelocity[iDim] += Area*Velocity[iDim];
              }
            }
          }
        }
      } // iMarkerTP
    } // iMarker

#ifdef HAVE_MPI

    /*--- Add information using all the nodes ---*/

    su2double MyTotalAreaDensity = TotalAreaDensity;
    su2double MyTotalAreaPressure  = TotalAreaPressure;

    SU2_MPI::Allreduce(&MyTotalAreaDensity, &TotalAreaDensity, 1, MPI_DOUBLE, MPI_SUM, SU2_MPI::GetComm());
    SU2_MPI::Allreduce(&MyTotalAreaPressure, &TotalAreaPressure, 1, MPI_DOUBLE, MPI_SUM, SU2_MPI::GetComm());

    auto* MyTotalAreaVelocity = new su2double[nDim];

    for (auto iDim = 0u; iDim < nDim; iDim++) {
      MyTotalAreaVelocity[iDim] = TotalAreaVelocity[iDim];
    }

    SU2_MPI::Allreduce(MyTotalAreaVelocity, TotalAreaVelocity, nDim, MPI_DOUBLE, MPI_SUM, SU2_MPI::GetComm());

    delete [] MyTotalAreaVelocity;

#endif

    /*--- initialize spanwise average quantities ---*/


    for (auto iMarker = 0u; iMarker < config->GetnMarker_All(); iMarker++){
      for (auto iMarkerTP=1; iMarkerTP < config->GetnMarker_Turbomachinery()+1; iMarkerTP++){
        if (config->GetMarker_All_Turbomachinery(iMarker) == iMarkerTP){
          if (config->GetMarker_All_TurbomachineryFlag(iMarker) == marker_flag){

            auto TotalArea           = geometry->GetSpanArea(iMarker,iSpan);
            auto AverageTurboNormal  = geometry->GetAverageTurboNormal(iMarker,iSpan);

            /*--- Compute the averaged value for the boundary of interest for the span of interest ---*/

            AverageDensity[iMarker][iSpan]           = TotalAreaDensity / TotalArea;
            AveragePressure[iMarker][iSpan]          = TotalAreaPressure / TotalArea;
            for (auto iDim = 0u; iDim < nDim; iDim++)
              AverageVelocity[iMarker][iSpan][iDim]  = TotalAreaVelocity[iDim] / TotalArea;

            /* --- compute static averaged quantities ---*/
            ComputeTurboVelocity(AverageVelocity[iMarker][iSpan], AverageTurboNormal , AverageTurboVelocity[iMarker][iSpan], marker_flag, config->GetKind_TurboMachinery(iZone));

            OldAverageDensity[iMarker][iSpan]               = AverageDensity[iMarker][iSpan];
            OldAveragePressure[iMarker][iSpan]              = AveragePressure[iMarker][iSpan];
            for(auto iDim = 0u; iDim < nDim;iDim++)
              OldAverageTurboVelocity[iMarker][iSpan][iDim] = AverageTurboVelocity[iMarker][iSpan][iDim];

          }
        }
      } // iMarkerTP
    } // iMarker
  } // iSpan

  /*--- initialize 1D average quantities ---*/

  for (auto iMarker = 0u; iMarker < config->GetnMarker_All(); iMarker++){
    for (auto iMarkerTP=1; iMarkerTP < config->GetnMarker_Turbomachinery()+1; iMarkerTP++){
      if (config->GetMarker_All_Turbomachinery(iMarker) == iMarkerTP){
        if (config->GetMarker_All_TurbomachineryFlag(iMarker) == marker_flag){

          auto AverageTurboNormal  = geometry->GetAverageTurboNormal(iMarker,nSpanWiseSections);

          /*--- Compute the averaged value for the boundary of interest for the span of interest ---*/

          AverageDensity[iMarker][nSpanWiseSections]          = AverageDensity[iMarker][nSpanWiseSections/2];
          AveragePressure[iMarker][nSpanWiseSections]         = AveragePressure[iMarker][nSpanWiseSections/2];
          for (auto iDim = 0u; iDim < nDim; iDim++)
            AverageVelocity[iMarker][nSpanWiseSections][iDim] = AverageVelocity[iMarker][nSpanWiseSections/2][iDim];

          /* --- compute static averaged quantities ---*/
          ComputeTurboVelocity(AverageVelocity[iMarker][nSpanWiseSections], AverageTurboNormal , AverageTurboVelocity[iMarker][nSpanWiseSections], marker_flag, config->GetKind_TurboMachinery(iZone));

          OldAverageDensity[iMarker][nSpanWiseSections]               = AverageDensity[iMarker][nSpanWiseSections];
          OldAveragePressure[iMarker][nSpanWiseSections]              = AveragePressure[iMarker][nSpanWiseSections];
          for(auto iDim = 0u; iDim < nDim;iDim++)
            OldAverageTurboVelocity[iMarker][nSpanWiseSections][iDim] = AverageTurboVelocity[iMarker][nSpanWiseSections][iDim];

        }
      }
    } // iMarkerTP
  } // iMarker
}


void CEulerSolver::TurboAverageProcess(CSolver **solver, CGeometry *geometry, CConfig *config, unsigned short marker_flag) {

  const auto average_process = config->GetKind_AverageProcess();
  const auto performance_average_process = config->GetKind_PerformanceAverageProcess();
  const auto iZone     = config->GetiZone();
  const bool turbulent = (config->GetKind_Turb_Model() != TURB_MODEL::NONE);
  const bool spalart_allmaras = (config->GetKind_Turb_Model() == TURB_MODEL::SA);
  const bool menter_sst       = (config->GetKind_Turb_Model() == TURB_MODEL::SST);
  const auto nSpanWiseSections = config->GetnSpanWiseSections();

  for (auto iSpan= 0; iSpan < nSpanWiseSections + 1; iSpan++){
    su2double TotalDensity{0}, TotalPressure{0}, TotalNu{0}, TotalOmega{0}, TotalKine{0}, TotalVelocity[MAXNDIM],
              TotalAreaDensity{0}, TotalAreaPressure{0}, TotalAreaNu{0}, TotalAreaOmega{0}, TotalAreaKine{0}, TotalAreaVelocity[MAXNDIM],
              TotalMassDensity{0}, TotalMassPressure{0}, TotalMassNu{0}, TotalMassOmega{0}, TotalMassKine{0}, TotalMassVelocity[MAXNDIM];

    su2double TotalFluxes[MAXNVAR];
    /*--- Forces initialization for contenitors ---*/
    for (auto iVar=0u;iVar<nVar;iVar++)
      TotalFluxes[iVar]= 0.0;
    for (auto iDim=0u; iDim<nDim; iDim++) {
      TotalVelocity[iDim]     = 0.0;
      TotalAreaVelocity[iDim] = 0.0;
      TotalMassVelocity[iDim] = 0.0;
    }

    auto UpdateTotalQuantities = [&](const size_t iMarker, const size_t iSpan, const size_t iVertex){
      /*--- Increment integral quantities for averaging ---*/

      const auto iPoint = geometry->turbovertex[iMarker][iSpan][iVertex]->GetNode();

      /*--- Retrieve local quantities ---*/
      const auto Pressure = nodes->GetPressure(iPoint);
      const auto Density  = nodes->GetDensity(iPoint);
      const auto Enthalpy = nodes->GetEnthalpy(iPoint);

      su2double Velocity[MAXNDIM] = {0}, UnitNormal[MAXNDIM] = {0}, TurboNormal[MAXNDIM] = {0}, TurboVelocity[MAXNDIM] = {0};
      geometry->turbovertex[iMarker][iSpan][iVertex]->GetNormal(UnitNormal);
      geometry->turbovertex[iMarker][iSpan][iVertex]->GetTurboNormal(TurboNormal);
      const auto Area = geometry->turbovertex[iMarker][iSpan][iVertex]->GetArea();

      for (auto iDim=0u; iDim < nDim; iDim++) Velocity[iDim] = nodes->GetVelocity(iPoint, iDim);

      ComputeTurboVelocity(Velocity, TurboNormal , TurboVelocity, marker_flag, config->GetKind_TurboMachinery(iZone));

      /*--- Compute different integral quantities for the boundary of interest ---*/
      TotalDensity          += Density;
      TotalPressure         += Pressure;

      TotalAreaPressure         += Area*Pressure;
      TotalAreaDensity          += Area*Density;

      TotalMassPressure         += Area*(Density*TurboVelocity[0] )*Pressure;
      TotalMassDensity          += Area*(Density*TurboVelocity[0] )*Density;

      for (auto iDim = 0u; iDim < nDim; iDim++) {
        TotalVelocity[iDim] += Velocity[iDim];
        TotalAreaVelocity[iDim] += Area*Velocity[iDim];
        TotalMassVelocity[iDim] += Area*(Density*TurboVelocity[0] )*Velocity[iDim];
      }

      TotalFluxes[0]      += Area*(Density*TurboVelocity[0]);
      TotalFluxes[1]      += Area*(Density*TurboVelocity[0]*TurboVelocity[0] + Pressure);
      for (auto iDim = 2; iDim < nDim+1; iDim++)
        TotalFluxes[iDim] += Area*(Density*TurboVelocity[0]*TurboVelocity[iDim -1]);
      TotalFluxes[nDim+1] += Area*(Density*TurboVelocity[0]*Enthalpy);

      /*--- Compute turbulent integral quantities for the boundary of interest ---*/

      if(turbulent){
        su2double Kine{0}, Omega{0}, Nu{0};
        if(menter_sst){
          Kine = solver[TURB_SOL]->GetNodes()->GetSolution(iPoint,0);
          Omega = solver[TURB_SOL]->GetNodes()->GetSolution(iPoint,1);
        }
        if(spalart_allmaras){
          Nu = solver[TURB_SOL]->GetNodes()->GetSolution(iPoint,0);
        }

        TotalKine   += Kine;
        TotalOmega  += Omega;
        TotalNu     += Nu;

        TotalAreaKine    += Area*Kine;
        TotalAreaOmega   += Area*Omega;
        TotalAreaNu      += Area*Nu;

        TotalMassKine    += Area*(Density*TurboVelocity[0] )*Kine;
        TotalMassOmega   += Area*(Density*TurboVelocity[0] )*Omega;
        TotalMassNu      += Area*(Density*TurboVelocity[0] )*Nu;
      }
    };

    for (auto iMarker = 0u; iMarker < config->GetnMarker_All(); iMarker++){
      for (auto iMarkerTP=1; iMarkerTP < config->GetnMarker_Turbomachinery()+1; iMarkerTP++){
        if (config->GetMarker_All_Turbomachinery(iMarker) == iMarkerTP){
          if (config->GetMarker_All_TurbomachineryFlag(iMarker) == marker_flag){

            /*--- Loop over the vertices to sum all the quantities pitch-wise ---*/
            if(iSpan < nSpanWiseSections){
              for (auto iVertex = 0ul; iVertex < geometry->GetnVertexSpan(iMarker,iSpan); iVertex++) {
                UpdateTotalQuantities(iMarker, iSpan, iVertex);
              }
            } else {
              for (auto jSpan= 0u; jSpan < nSpanWiseSections; jSpan++){
                for (auto iVertex = 0ul; iVertex < geometry->GetnVertexSpan(iMarker,jSpan); iVertex++) {
                  UpdateTotalQuantities(iMarker, jSpan, iVertex);
                }
              }
            }

          } // marker_flag match
        } // iMarkerTP match
      } // iMarkerTP
    } // iMarker

#ifdef HAVE_MPI

    /*--- Add information using all the nodes ---*/

    auto Allreduce = [](su2double x) {
      su2double tmp = x; x = 0.0;
      SU2_MPI::Allreduce(&tmp, &x, 1, MPI_DOUBLE, MPI_SUM, SU2_MPI::GetComm());
      return x;
    };

    TotalDensity = Allreduce(TotalDensity);
    TotalPressure = Allreduce(TotalPressure);
    TotalAreaDensity = Allreduce(TotalAreaDensity);
    TotalAreaPressure = Allreduce(TotalAreaPressure);
    TotalMassDensity = Allreduce(TotalMassDensity);
    TotalMassPressure = Allreduce(TotalMassPressure);

    TotalNu = Allreduce(TotalNu);
    TotalKine = Allreduce(TotalKine);
    TotalOmega = Allreduce(TotalOmega);
    TotalAreaNu = Allreduce(TotalAreaNu);
    TotalAreaKine = Allreduce(TotalAreaKine);
    TotalAreaOmega = Allreduce(TotalAreaOmega);

    TotalMassNu = Allreduce(TotalMassNu);
    TotalMassKine = Allreduce(TotalMassKine);
    TotalMassOmega = Allreduce(TotalMassOmega);

    auto* buffer = new su2double[max(nVar,nDim)];

    auto Allreduce_inplace = [buffer](int size, su2double* x) {
      SU2_MPI::Allreduce(x, buffer, size, MPI_DOUBLE, MPI_SUM, SU2_MPI::GetComm());
      for(int i=0; i<size; ++i) x[i] = buffer[i];
    };

    Allreduce_inplace(nVar, TotalFluxes);
    Allreduce_inplace(nDim, TotalVelocity);
    Allreduce_inplace(nDim, TotalAreaVelocity);
    Allreduce_inplace(nDim, TotalMassVelocity);

    delete [] buffer;

#endif

    /*--- Compute pitch-wise averaged quantities ---*/
    for (auto iMarker = 0u; iMarker < config->GetnMarker_All(); iMarker++){
      for (auto iMarkerTP=1; iMarkerTP < config->GetnMarker_Turbomachinery()+1; iMarkerTP++){
        if (config->GetMarker_All_Turbomachinery(iMarker) == iMarkerTP){
          if (config->GetMarker_All_TurbomachineryFlag(iMarker) == marker_flag){

            const auto TotalArea           = geometry->GetSpanArea(iMarker,iSpan);
            const auto AverageTurboNormal  = geometry->GetAverageTurboNormal(iMarker,iSpan);
            const auto nVert               = geometry->GetnTotVertexSpan(iMarker,iSpan);

            /*--- compute normal Mach number as a check for massflow average and mixedout average ---*/
            GetFluidModel()->SetTDState_Prho(TotalAreaPressure/TotalArea, TotalAreaDensity / TotalArea);
            const su2double soundSpeed = GetFluidModel()->GetSoundSpeed(),
                      MachTest   = TotalFluxes[0]/(TotalAreaDensity*soundSpeed);

            /*--- Compute the averaged value for the boundary of interest for the span of interest ---*/

            const bool belowMachLimit = (abs(MachTest)< config->GetAverageMachLimit());
            su2double avgDensity{0}, avgPressure{0}, avgKine{0}, avgOmega{0}, avgNu{0},
                      avgVelocity[MAXNDIM] = {0};
            for (auto iVar = 0u; iVar<nVar; iVar++){
              AverageFlux[iMarker][iSpan][iVar]   = TotalFluxes[iVar]/TotalArea;
              SpanTotalFlux[iMarker][iSpan][iVar] = TotalFluxes[iVar];
            }

            switch (average_process)
            {
            case ALGEBRAIC:
              /*--- compute algebraic average ---*/
              avgDensity        = TotalDensity / nVert;
              avgPressure       = TotalPressure / nVert;
              for (auto iDim = 0u; iDim < nDim; iDim++) avgVelocity[iDim] = TotalVelocity[iDim] / nVert;
              if (turbulent) {
                avgKine           = TotalKine/nVert;
                avgOmega          = TotalOmega/nVert;
                avgNu             = TotalNu/nVert;
              }
              break;
            case AREA:
            /*--- compute area average ---*/
              avgDensity     = TotalAreaDensity / TotalArea;
              avgPressure    = TotalAreaPressure / TotalArea;
              for (auto iDim = 0u; iDim < nDim; iDim++) avgVelocity[iDim] = TotalAreaVelocity[iDim] / TotalArea;
              if (turbulent) {
                avgKine = TotalAreaKine / TotalArea;
                avgOmega = TotalAreaOmega / TotalArea;
                avgNu = TotalAreaNu / TotalArea;
              }
              break;
            case MASSFLUX:
            /*--- compute mass-flux average ---*/
              if (belowMachLimit) {
                avgDensity = TotalAreaDensity / TotalArea;
                avgPressure = TotalAreaPressure / TotalArea;
                for (auto iDim = 0u; iDim < nDim; iDim++)  avgVelocity[iDim] = TotalAreaVelocity[iDim] / TotalArea;
                if (turbulent) {
                  avgKine = TotalAreaKine / TotalArea;
                  avgOmega = TotalAreaOmega / TotalArea;
                  avgNu = TotalAreaNu / TotalArea;
                }
              } else {
                avgDensity = TotalMassDensity / TotalFluxes[0];
                avgPressure = TotalMassPressure / TotalFluxes[0];
                for (auto iDim = 0u; iDim < nDim; iDim++)  avgVelocity[iDim] = TotalMassVelocity[iDim] / TotalFluxes[0];
                if (turbulent) {
                  avgKine = TotalMassKine / TotalFluxes[0];
                  avgOmega = TotalMassOmega / TotalFluxes[0];
                  avgNu = TotalMassNu / TotalFluxes[0];
                }
              }
              break;
            case MIXEDOUT:
              /*--- compute mixed-out average ---*/
              avgDensity = TotalAreaDensity / TotalArea;
              avgPressure = TotalAreaPressure / TotalArea;
              if (belowMachLimit) {
                for (auto iDim = 0u; iDim < nDim; iDim++)
                  avgVelocity[iDim] = TotalAreaVelocity[iDim] / TotalArea;
                if (turbulent) {
                  avgKine = TotalAreaKine / TotalArea;
                  avgOmega = TotalAreaOmega / TotalArea;
                  avgNu = TotalAreaNu / TotalArea;
                }
              }else {
                auto val_init_pressure = OldAveragePressure[iMarker][iSpan];
                MixedOut_Average (config, val_init_pressure, AverageFlux[iMarker][iSpan], AverageTurboNormal, avgPressure, avgDensity);
                avgVelocity[0]         = ( AverageFlux[iMarker][iSpan][1] - avgPressure) / AverageFlux[iMarker][iSpan][0];
                for (auto iDim = 2; iDim < nDim +1;iDim++)
                  avgVelocity[iDim-1]  = AverageFlux[iMarker][iSpan][iDim] / AverageFlux[iMarker][iSpan][0];

                if (isnan(avgDensity) || isnan(avgPressure) || avgPressure < 0.0 || avgDensity < 0.0 ){
                  val_init_pressure = TotalAreaPressure / TotalArea;
                  MixedOut_Average (config, val_init_pressure, AverageFlux[iMarker][iSpan], AverageTurboNormal, avgPressure, avgDensity);
                  avgVelocity[0]          = ( AverageFlux[iMarker][iSpan][1] - avgPressure) / AverageFlux[iMarker][iSpan][0];
                  for (auto iDim = 2; iDim < nDim +1;iDim++)
                    avgVelocity[iDim-1]   = AverageFlux[iMarker][iSpan][iDim] / AverageFlux[iMarker][iSpan][0];
                }
                if (turbulent) {
                  avgKine       = TotalMassKine / TotalFluxes[0];
                  avgOmega      = TotalMassOmega / TotalFluxes[0];
                  avgNu         = TotalMassNu / TotalFluxes[0];
                }
              }
              break;
            default:
              SU2_MPI::Error(" Invalid AVERAGE PROCESS input!", CURRENT_FUNCTION);
              break;
            }

            AverageDensity[iMarker][iSpan] = avgDensity;
            AveragePressure[iMarker][iSpan] = avgPressure;
            if ((average_process == MIXEDOUT) && !belowMachLimit) {
              for (auto iDim = 0u; iDim < nDim; iDim++) AverageTurboVelocity[iMarker][iSpan][iDim] = avgVelocity[iDim];
            } else {
              ComputeTurboVelocity(avgVelocity, AverageTurboNormal , AverageTurboVelocity[iMarker][iSpan], marker_flag, config->GetKind_TurboMachinery(iZone));
            }
            if (turbulent) {
              AverageKine[iMarker][iSpan] = avgKine;
              AverageOmega[iMarker][iSpan] = avgOmega;
              AverageNu[iMarker][iSpan] = avgNu;
            }

            /* --- check if averaged quantities are correct otherwise reset the old quantities ---*/
            const bool nanSolution = (isnan(AverageDensity[iMarker][iSpan]) || isnan(AveragePressure[iMarker][iSpan]));
            const bool negSolution = (AverageDensity[iMarker][iSpan] < 0.0 || AveragePressure[iMarker][iSpan] < 0.0);
            if (nanSolution || negSolution){
              if (nanSolution)
                cout<<"nan in mixing process routine for iSpan: " << iSpan<< " in marker " << config->GetMarker_All_TagBound(iMarker)<< endl;
              else
                cout << " negative density or pressure in mixing process routine for iSpan: " << iSpan<< " in marker " << config->GetMarker_All_TagBound(iMarker)<< endl;
              AverageDensity[iMarker][iSpan]               = OldAverageDensity[iMarker][iSpan];
              AveragePressure[iMarker][iSpan]              = OldAveragePressure[iMarker][iSpan];
              for(auto iDim = 0u; iDim < nDim;iDim++)
                AverageTurboVelocity[iMarker][iSpan][iDim] = OldAverageTurboVelocity[iMarker][iSpan][iDim];
            } else {
              /* --- update old average solution ---*/
              OldAverageDensity[iMarker][iSpan]               = AverageDensity[iMarker][iSpan];
              OldAveragePressure[iMarker][iSpan]              = AveragePressure[iMarker][iSpan];
              for(auto iDim = 0u; iDim < nDim;iDim++)
                OldAverageTurboVelocity[iMarker][iSpan][iDim] = AverageTurboVelocity[iMarker][iSpan][iDim];
            }

            /*--- to avoid back flow ---*/
            if (AverageTurboVelocity[iMarker][iSpan][0] < 0.0){
              AverageTurboVelocity[iMarker][iSpan][0]       = soundSpeed*config->GetAverageMachLimit();
            }

            /*--- compute cartesian average Velocity ---*/
            ComputeBackVelocity(AverageTurboVelocity[iMarker][iSpan], AverageTurboNormal , AverageVelocity[iMarker][iSpan], marker_flag, config->GetKind_TurboMachinery(iZone));

            /*--- Store averaged performance value for the selected average method ---*/
            if (marker_flag == INFLOW) {
              DensityIn[iMarkerTP - 1][iSpan] = AverageDensity[iMarker][iSpan];
              PressureIn[iMarkerTP - 1][iSpan]  = AveragePressure[iMarker][iSpan];
              KineIn[iMarkerTP - 1][iSpan]      = AverageKine[iMarker][iSpan];
              OmegaIn[iMarkerTP - 1][iSpan]     = AverageOmega[iMarker][iSpan];
              NuIn[iMarkerTP - 1][iSpan]        = AverageNu[iMarker][iSpan];
            } else {
              DensityOut[iMarkerTP - 1][iSpan]  = AverageDensity[iMarker][iSpan];
              PressureOut[iMarkerTP - 1][iSpan] = AveragePressure[iMarker][iSpan];
              KineOut[iMarkerTP - 1][iSpan]     = AverageKine[iMarker][iSpan];
              OmegaOut[iMarkerTP - 1][iSpan]    = AverageOmega[iMarker][iSpan];
              NuOut[iMarkerTP - 1][iSpan]       = AverageNu[iMarker][iSpan];
            }

            auto TurboVel = (marker_flag == INFLOW) ? TurboVelocityIn[iMarkerTP - 1][iSpan] : TurboVelocityOut[iMarkerTP - 1][iSpan];

            if (performance_average_process == MIXEDOUT) {
              for (auto iDim = 0u; iDim < nDim; iDim++) TurboVel[iDim] = avgVelocity[iDim];
            } else {
              ComputeTurboVelocity(avgVelocity, AverageTurboNormal , TurboVel, marker_flag, config->GetKind_TurboMachinery(iZone));
            }
          }
        }
      } // iMarkerTP
    } // iMarker
  } // iSpan

  /*--- Compute Outlet Static Pressure if Radial equilibrium is imposed ---*/

  for (auto iMarker = 0u; iMarker < config->GetnMarker_All(); iMarker++){
    for (auto iMarkerTP=1; iMarkerTP < config->GetnMarker_Turbomachinery()+1; iMarkerTP++){
      if (config->GetMarker_All_Turbomachinery(iMarker) == iMarkerTP){
        if (config->GetMarker_All_TurbomachineryFlag(iMarker) == marker_flag){
          auto Marker_Tag         = config->GetMarker_All_TagBound(iMarker);
          if(config->GetBoolGiles() || config->GetBoolRiemann()){
            if(config->GetBoolRiemann()){
              if(config->GetKind_Data_Riemann(Marker_Tag) == RADIAL_EQUILIBRIUM){
                RadialEquilibriumPressure[iMarker][nSpanWiseSections/2] = config->GetRiemann_Var1(Marker_Tag)/config->GetPressure_Ref();
              }
            } else {
              if(config->GetKind_Data_Giles(Marker_Tag) == RADIAL_EQUILIBRIUM){
                RadialEquilibriumPressure[iMarker][nSpanWiseSections/2] = config->GetGiles_Var1(Marker_Tag)/config->GetPressure_Ref();
              }
            }
            for (auto iSpan= nSpanWiseSections/2; iSpan < nSpanWiseSections-1; iSpan++){
              const auto Radius2    = geometry->GetTurboRadius(iMarker,iSpan+1);
              const auto Radius1    = geometry->GetTurboRadius(iMarker,iSpan);
              const su2double Vt2        = AverageTurboVelocity[iMarker][iSpan +1][1]*AverageTurboVelocity[iMarker][iSpan +1][1];
              RadialEquilibriumPressure[iMarker][iSpan +1] =  RadialEquilibriumPressure[iMarker][iSpan] + AverageDensity[iMarker][iSpan +1]*Vt2/Radius2*(Radius2 - Radius1);
            }
            for (auto iSpan= nSpanWiseSections/2; iSpan > 0; iSpan--){
              const su2double Radius2    = geometry->GetTurboRadius(iMarker,iSpan);
              su2double Radius1    = geometry->GetTurboRadius(iMarker,iSpan-1);
              const su2double Vt2        = AverageTurboVelocity[iMarker][iSpan -1][1]*AverageTurboVelocity[iMarker][iSpan - 1][1];
              Radius1    = (Radius1 > EPS)? Radius1 : Radius2;
              RadialEquilibriumPressure[iMarker][iSpan -1] =  RadialEquilibriumPressure[iMarker][iSpan] - AverageDensity[iMarker][iSpan -1]*Vt2/Radius1*(Radius2 - Radius1);
            }
          } // Giles or Riemann
        } // marker_flag
      } // iMarkerTP
    } // iMarker is iMarkerTP
  } // iMarker
}

void CEulerSolver::MixedOut_Average(CConfig *config, su2double val_init_pressure, const su2double *val_Averaged_Flux,
                                     const su2double *val_normal, su2double& pressure_mix, su2double& density_mix) {

  const auto relax_factor = config->GetMixedout_Coeff(0);
  const auto toll = config->GetMixedout_Coeff(1);
  unsigned short maxiter = SU2_TYPE::Int(config->GetMixedout_Coeff(2));

  pressure_mix = val_init_pressure;

  /*--- Newton-Raphson's method with central difference formula ---*/
  unsigned short iter{0};
  while ( iter <= maxiter ) {

    const su2double density_mix = val_Averaged_Flux[0]*val_Averaged_Flux[0]/(val_Averaged_Flux[1] - pressure_mix);
    GetFluidModel()->SetTDState_Prho(pressure_mix, density_mix);
    const su2double enthalpy_mix = GetFluidModel()->GetStaticEnergy() + (pressure_mix)/(density_mix);

    GetFluidModel()->ComputeDerivativeNRBC_Prho(pressure_mix, density_mix);
    const su2double dhdP   = GetFluidModel()->GetdhdP_rho();
    const su2double dhdrho = GetFluidModel()->Getdhdrho_P();

    su2double vel[MAXNDIM] = {0};
    vel[0]  = (val_Averaged_Flux[1] - pressure_mix) / val_Averaged_Flux[0];
    for (auto iDim = 1u; iDim < nDim; iDim++)
      vel[iDim]  = val_Averaged_Flux[iDim+1] / val_Averaged_Flux[0];


    const su2double velsq = GeometryToolbox::DotProduct(nDim, vel, vel);

    const su2double f = val_Averaged_Flux[nDim+1] - val_Averaged_Flux[0]*(enthalpy_mix + velsq/2);
    const su2double df = -val_Averaged_Flux[0]*(dhdP - 1/density_mix) - dhdrho*density_mix*density_mix/val_Averaged_Flux[0];
    const su2double dx = -f/df;
    const su2double resdl = dx/val_init_pressure;
    pressure_mix += relax_factor*dx;

    iter += 1;
    if ( abs(resdl) <= toll ) {
      break;
    }

  }
  density_mix = val_Averaged_Flux[0]*val_Averaged_Flux[0]/(val_Averaged_Flux[1] - pressure_mix);

}

void CEulerSolver::GatherInOutAverageValues(CConfig *config, CGeometry *geometry){

  unsigned short iMarker, iMarkerTP;
  unsigned short iSpan;
  int markerTP;
  su2double     densityIn, pressureIn, normalVelocityIn, tangVelocityIn, radialVelocityIn;
  su2double     densityOut, pressureOut, normalVelocityOut, tangVelocityOut, radialVelocityOut;
  su2double     kineIn, omegaIn, nuIn, kineOut, omegaOut, nuOut;
  //TODO (turbo) implement interpolation so that Inflow and Outflow spanwise section can be different

  const auto nSpanWiseSections = config->GetnSpanWiseSections();

  for (iSpan= 0; iSpan < nSpanWiseSections + 1 ; iSpan++) {

#ifdef HAVE_MPI
    unsigned short i, n1, n2, n1t,n2t;
    su2double *TurbPerfIn= nullptr,*TurbPerfOut= nullptr;
    su2double *TotTurbPerfIn = nullptr,*TotTurbPerfOut = nullptr;
    int *TotMarkerTP = nullptr;

    n1          = 8;
    n2          = 8;
    n1t         = n1*size;
    n2t         = n2*size;
    TurbPerfIn  = new su2double[n1];
    TurbPerfOut = new su2double[n2];

    for (i=0;i<n1;i++)
      TurbPerfIn[i]    = -1.0;
    for (i=0;i<n2;i++)
      TurbPerfOut[i]   = -1.0;
#endif

    densityIn            = -1.0;
    pressureIn           = -1.0;
    normalVelocityIn     = -1.0;
    tangVelocityIn       = -1.0;
    radialVelocityIn     = -1.0;
    densityOut           = -1.0;
    pressureOut          = -1.0;
    normalVelocityOut    = -1.0;
    tangVelocityOut      = -1.0;
    radialVelocityOut    = -1.0;
    kineIn               = -1.0;
    omegaIn              = -1.0;
    nuIn                 = -1.0;
    kineOut              = -1.0;
    omegaOut             = -1.0;
    nuOut                = -1.0;

    markerTP             = -1;

    for (iMarker = 0; iMarker < config->GetnMarker_All(); iMarker++){
      for (iMarkerTP = 1; iMarkerTP < config->GetnMarker_Turbomachinery()+1; iMarkerTP++){
        if (config->GetMarker_All_Turbomachinery(iMarker) == iMarkerTP){
          if (config->GetMarker_All_TurbomachineryFlag(iMarker) == INFLOW){
            markerTP            = iMarkerTP;
            densityIn           = DensityIn[iMarkerTP -1][iSpan];
            pressureIn          = PressureIn[iMarkerTP -1][iSpan];
            normalVelocityIn    = TurboVelocityIn[iMarkerTP -1][iSpan][0];
            tangVelocityIn      = TurboVelocityIn[iMarkerTP -1][iSpan][1];
            if (nDim ==3){
              radialVelocityIn  = TurboVelocityIn[iMarkerTP -1][iSpan][2];
            }
            kineIn              = KineIn[iMarkerTP -1][iSpan];
            omegaIn             = OmegaIn[iMarkerTP -1][iSpan];
            nuIn                = NuIn[iMarkerTP -1][iSpan];

#ifdef HAVE_MPI
            TurbPerfIn[0]  = densityIn;
            TurbPerfIn[1]  = pressureIn;
            TurbPerfIn[2]  = normalVelocityIn;
            TurbPerfIn[3]  = tangVelocityIn;
            TurbPerfIn[4]  = radialVelocityIn;
            TurbPerfIn[5]  = kineIn;
            TurbPerfIn[6]  = omegaIn;
            TurbPerfIn[7]  = nuIn;
#endif
          }

          /*--- retrieve outlet information ---*/
          if (config->GetMarker_All_TurbomachineryFlag(iMarker) == OUTFLOW){
            densityOut           = DensityOut[iMarkerTP -1][iSpan];
            pressureOut          = PressureOut[iMarkerTP -1][iSpan];
            normalVelocityOut    = TurboVelocityOut[iMarkerTP -1][iSpan][0];
            tangVelocityOut      = TurboVelocityOut[iMarkerTP -1][iSpan][1];
            if (nDim ==3){
              radialVelocityOut  = TurboVelocityOut[iMarkerTP -1][iSpan][2];
            }
            kineOut              = KineOut[iMarkerTP -1][iSpan];
            omegaOut             = OmegaOut[iMarkerTP -1][iSpan];
            nuOut                = NuOut[iMarkerTP -1][iSpan];

#ifdef HAVE_MPI
            TurbPerfOut[0]  = densityOut;
            TurbPerfOut[1]  = pressureOut;
            TurbPerfOut[2]  = normalVelocityOut;
            TurbPerfOut[3]  = tangVelocityOut;
            TurbPerfOut[4]  = radialVelocityOut;
            TurbPerfOut[5]  = kineOut;
            TurbPerfOut[6]  = omegaOut;
            TurbPerfOut[7]  = nuOut;
#endif
          }
        }
      }
    }

#ifdef HAVE_MPI
    if (rank == MASTER_NODE){
      TotTurbPerfIn       = new su2double[n1t];
      TotTurbPerfOut      = new su2double[n2t];
      for (i=0;i<n1t;i++)
        TotTurbPerfIn[i]  = -1.0;
      for (i=0;i<n2t;i++)
        TotTurbPerfOut[i] = -1.0;
      TotMarkerTP = new int[size];
      for(int i=0; i<size; i++){
        TotMarkerTP[i]    = -1;
      }
    }
    SU2_MPI::Gather(TurbPerfIn, n1, MPI_DOUBLE, TotTurbPerfIn, n1, MPI_DOUBLE, MASTER_NODE, SU2_MPI::GetComm());
    SU2_MPI::Gather(TurbPerfOut, n2, MPI_DOUBLE,TotTurbPerfOut, n2, MPI_DOUBLE, MASTER_NODE, SU2_MPI::GetComm());
    SU2_MPI::Gather(&markerTP, 1, MPI_INT,TotMarkerTP, 1, MPI_INT, MASTER_NODE, SU2_MPI::GetComm());
    if (rank == MASTER_NODE){
      delete [] TurbPerfIn, delete [] TurbPerfOut;
    }

    if (rank == MASTER_NODE){
      for (int i=0;i<size;i++){
        if(TotTurbPerfIn[n1*i] > 0.0){
          densityIn        = TotTurbPerfIn[n1*i];
          pressureIn       = TotTurbPerfIn[n1*i+1];
          normalVelocityIn = TotTurbPerfIn[n1*i+2];
          tangVelocityIn   = TotTurbPerfIn[n1*i+3];
          radialVelocityIn = TotTurbPerfIn[n1*i+4];
          kineIn           = TotTurbPerfIn[n1*i+5];
          omegaIn          = TotTurbPerfIn[n1*i+6];
          nuIn             = TotTurbPerfIn[n1*i+7];
          markerTP         = TotMarkerTP[i];
        }

        if(TotTurbPerfOut[n2*i] > 0.0){
          densityOut        = TotTurbPerfOut[n1*i];
          pressureOut       = TotTurbPerfOut[n1*i+1];
          normalVelocityOut = TotTurbPerfOut[n1*i+2];
          tangVelocityOut   = TotTurbPerfOut[n1*i+3];
          radialVelocityOut = TotTurbPerfOut[n1*i+4];
          kineOut           = TotTurbPerfOut[n1*i+5];
          omegaOut          = TotTurbPerfOut[n1*i+6];
          nuOut             = TotTurbPerfOut[n1*i+7];
        }
      }

      delete [] TotTurbPerfIn, delete [] TotTurbPerfOut; delete [] TotMarkerTP;
    }

#endif

    if (rank == MASTER_NODE && markerTP > -1){
      /*----Quantities needed for computing the turbomachinery performance -----*/
      DensityIn[markerTP -1][iSpan]              = densityIn;
      PressureIn[markerTP -1][iSpan]             = pressureIn;
      TurboVelocityIn[markerTP -1][iSpan][0]     = normalVelocityIn;
      TurboVelocityIn[markerTP -1][iSpan][1]     = tangVelocityIn;
      if (nDim == 3)
        TurboVelocityIn[markerTP -1][iSpan][2]   = radialVelocityIn;
      KineIn[markerTP -1][iSpan]                 = kineIn;
      OmegaIn[markerTP -1][iSpan]                = omegaIn;
      NuIn[markerTP -1][iSpan]                   = nuIn;

      DensityOut[markerTP -1][iSpan]             = densityOut;
      PressureOut[markerTP -1][iSpan]            = pressureOut;
      TurboVelocityOut[markerTP -1][iSpan][0]    = normalVelocityOut;
      TurboVelocityOut[markerTP -1][iSpan][1]    = tangVelocityOut;
      if (nDim == 3)
        TurboVelocityOut[markerTP -1][iSpan][2]  = radialVelocityOut;
      KineOut[markerTP -1][iSpan]                = kineOut;
      OmegaOut[markerTP -1][iSpan]               = omegaOut;
      NuOut[markerTP -1][iSpan]                  = nuOut;
    }
  }
}<|MERGE_RESOLUTION|>--- conflicted
+++ resolved
@@ -7372,30 +7372,26 @@
       Velocity[iDim] = Inlet_FlowDir[val_marker][iVertex][iDim] / config->GetVelocity_Ref();
     }
 
-<<<<<<< HEAD
+    /*--- Density at the inlet from the gas law. ---*/
+
+    const su2double Density = Pressure / (Gas_Constant * Temperature);
+
+    /*--- Compute the energy from the specified state. ---*/
+
   const su2double Velocity2 = GeometryToolbox::SquaredNorm(int(MAXNDIM), Velocity);
   const su2double Energy_woTKE = Pressure / (Density * Gamma_Minus_One) + 0.5 * Velocity2;
   su2double Energy = Energy_woTKE;
-=======
-    /*--- Density at the inlet from the gas law. ---*/
->>>>>>> 66ed495f
-
-    const su2double Density = Pressure / (Gas_Constant * Temperature);
-
-<<<<<<< HEAD
+
+  /*--- Loop over all the vertices on this boundary marker ---*/
+
   SU2_OMP_FOR_DYN(OMP_MIN_SIZE)
   for (auto iVertex = 0ul; iVertex < geometry->nVertex[val_marker]; iVertex++) {
     const auto iPoint = geometry->vertex[val_marker][iVertex]->GetNode();
     if (tkeNeeded) Energy = Energy_woTKE + turbNodes->GetSolution(iPoint,0);
-=======
-    /*--- Compute the energy from the specified state. ---*/
->>>>>>> 66ed495f
-
-    const su2double Velocity2 = GeometryToolbox::SquaredNorm(int(MAXNDIM), Velocity);
-    su2double Energy = Pressure / (Density * Gamma_Minus_One) + 0.5 * Velocity2;
-    if (tkeNeeded) Energy += GetTke_Inf();
-
-    /*--- Primitive variables, using the derived quantities. ---*/
+
+    if (!geometry->nodes->GetDomain(iPoint)) continue;
+
+    /*--- Allocate the value at the inlet ---*/
 
     auto* V_inlet = GetCharacPrimVar(val_marker, iVertex);
     V_inlet[prim_idx.Temperature()] = Temperature;
