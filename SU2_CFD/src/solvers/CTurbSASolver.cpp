/*!
 * \file CTurbSASolver.cpp
 * \brief Main subrotuines of CTurbSASolver class
 * \author F. Palacios, A. Bueno
 * \version 7.1.1 "Blackbird"
 *
 * SU2 Project Website: https://su2code.github.io
 *
 * The SU2 Project is maintained by the SU2 Foundation
 * (http://su2foundation.org)
 *
 * Copyright 2012-2021, SU2 Contributors (cf. AUTHORS.md)
 *
 * SU2 is free software; you can redistribute it and/or
 * modify it under the terms of the GNU Lesser General Public
 * License as published by the Free Software Foundation; either
 * version 2.1 of the License, or (at your option) any later version.
 *
 * SU2 is distributed in the hope that it will be useful,
 * but WITHOUT ANY WARRANTY; without even the implied warranty of
 * MERCHANTABILITY or FITNESS FOR A PARTICULAR PURPOSE. See the GNU
 * Lesser General Public License for more details.
 *
 * You should have received a copy of the GNU Lesser General Public
 * License along with SU2. If not, see <http://www.gnu.org/licenses/>.
 */

#include "../../include/solvers/CTurbSASolver.hpp"
#include "../../include/variables/CTurbSAVariable.hpp"
#include "../../../Common/include/parallelization/omp_structure.hpp"
#include "../../../Common/include/toolboxes/geometry_toolbox.hpp"


CTurbSASolver::CTurbSASolver(void) : CTurbSolver() { }

CTurbSASolver::CTurbSASolver(CGeometry *geometry, CConfig *config, unsigned short iMesh, CFluidModel* FluidModel)
             : CTurbSolver(geometry, config) {

  unsigned short nLineLets;
  unsigned long iPoint;
  su2double Density_Inf, Viscosity_Inf, Factor_nu_Inf, Factor_nu_Engine, Factor_nu_ActDisk;

  bool multizone = config->GetMultizone_Problem();

  Gamma = config->GetGamma();
  Gamma_Minus_One = Gamma - 1.0;

  /*--- Dimension of the problem --> dependent of the turbulent model ---*/

  nVar = 1;
  nPrimVar = 1;
  nPoint = geometry->GetnPoint();
  nPointDomain = geometry->GetnPointDomain();

  /*--- Initialize nVarGrad for deallocation ---*/

  nVarGrad = nVar;

  /*--- Define geometry constants in the solver structure ---*/

  nDim = geometry->GetnDim();

  /*--- Single grid simulation ---*/

  if (iMesh == MESH_0 || config->GetMGCycle() == FULLMG_CYCLE) {

    /*--- Define some auxiliar vector related with the residual ---*/

    Residual_RMS.resize(nVar,0.0);
    Residual_Max.resize(nVar,0.0);
    Point_Max.resize(nVar,0);
    Point_Max_Coord.resize(nVar,nDim) = su2double(0.0);

    /*--- Initialization of the structure of the whole Jacobian ---*/

    if (rank == MASTER_NODE) cout << "Initialize Jacobian structure (SA model)." << endl;
    Jacobian.Initialize(nPoint, nPointDomain, nVar, nVar, true, geometry, config, ReducerStrategy);

    if (config->GetKind_Linear_Solver_Prec() == LINELET) {
      nLineLets = Jacobian.BuildLineletPreconditioner(geometry, config);
      if (rank == MASTER_NODE) cout << "Compute linelet structure. " << nLineLets << " elements in each line (average)." << endl;
    }

    LinSysSol.Initialize(nPoint, nPointDomain, nVar, 0.0);
    LinSysRes.Initialize(nPoint, nPointDomain, nVar, 0.0);
    System.SetxIsZero(true);

    if (ReducerStrategy)
      EdgeFluxes.Initialize(geometry->GetnEdge(), geometry->GetnEdge(), nVar, nullptr);

    if (config->GetExtraOutput()) {
      if (nDim == 2) { nOutputVariables = 13; }
      else if (nDim == 3) { nOutputVariables = 19; }
      OutputVariables.Initialize(nPoint, nPointDomain, nOutputVariables, 0.0);
      OutputHeadingNames = new string[nOutputVariables];
    }

    /*--- Initialize the BGS residuals in multizone problems. ---*/
    if (multizone){
      Residual_BGS.resize(nVar,0.0);
      Residual_Max_BGS.resize(nVar,0.0);
      Point_Max_BGS.resize(nVar,0);
      Point_Max_Coord_BGS.resize(nVar,nDim) = su2double(0.0);
    }

  }

  /*--- Read farfield conditions from config ---*/

  Density_Inf   = config->GetDensity_FreeStreamND();
  Viscosity_Inf = config->GetViscosity_FreeStreamND();

  /*--- Factor_nu_Inf in [3.0, 5.0] ---*/

  Factor_nu_Inf = config->GetNuFactor_FreeStream();
  su2double nu_tilde_Inf  = Factor_nu_Inf*Viscosity_Inf/Density_Inf;
  if (config->GetKind_Trans_Model() == BC) {
    nu_tilde_Inf  = 0.005*Factor_nu_Inf*Viscosity_Inf/Density_Inf;
  }

  Solution_Inf[0] = nu_tilde_Inf;

  /*--- Factor_nu_Engine ---*/
  Factor_nu_Engine = config->GetNuFactor_Engine();
  nu_tilde_Engine  = Factor_nu_Engine*Viscosity_Inf/Density_Inf;
  if (config->GetKind_Trans_Model() == BC) {
    nu_tilde_Engine  = 0.005*Factor_nu_Engine*Viscosity_Inf/Density_Inf;
  }

  /*--- Factor_nu_ActDisk ---*/
  Factor_nu_ActDisk = config->GetNuFactor_Engine();
  nu_tilde_ActDisk  = Factor_nu_ActDisk*Viscosity_Inf/Density_Inf;

  /*--- Eddy viscosity at infinity ---*/
  su2double Ji, Ji_3, fv1, cv1_3 = 7.1*7.1*7.1;
  su2double muT_Inf;
  Ji = nu_tilde_Inf/Viscosity_Inf*Density_Inf;
  Ji_3 = Ji*Ji*Ji;
  fv1 = Ji_3/(Ji_3+cv1_3);
  muT_Inf = Density_Inf*fv1*nu_tilde_Inf;

  /*--- Initialize the solution to the far-field state everywhere. ---*/

  nodes = new CTurbSAVariable(nu_tilde_Inf, muT_Inf, nPoint, nDim, nVar, config);
  SetBaseClassPointerToNodes();

  /*--- MPI solution ---*/

  InitiateComms(geometry, config, SOLUTION_EDDY);
  CompleteComms(geometry, config, SOLUTION_EDDY);

  /*--- Initializate quantities for SlidingMesh Interface ---*/

  SlidingState.resize(nMarker);
  SlidingStateNodes.resize(nMarker);

  for (unsigned long iMarker = 0; iMarker < nMarker; iMarker++) {
    if (config->GetMarker_All_KindBC(iMarker) == FLUID_INTERFACE) {
      SlidingState[iMarker].resize(nVertex[iMarker], nPrimVar+1) = nullptr;
      SlidingStateNodes[iMarker].resize(nVertex[iMarker],0);
    }
  }

  /*-- Allocation of inlets has to happen in derived classes (not CTurbSolver),
   * due to arbitrary number of turbulence variables ---*/

  Inlet_TurbVars.resize(nMarker);
  for (unsigned long iMarker = 0; iMarker < nMarker; iMarker++)
    Inlet_TurbVars[iMarker].resize(nVertex[iMarker],nVar) = nu_tilde_Inf;

  /*--- The turbulence models are always solved implicitly, so set the
   implicit flag in case we have periodic BCs. ---*/

  SetImplicitPeriodic(true);

  /*--- Store the initial CFL number for all grid points. ---*/

  const su2double CFL = config->GetCFL(MGLevel)*config->GetCFLRedCoeff_Turb();
  for (iPoint = 0; iPoint < nPoint; iPoint++) {
    nodes->SetLocalCFL(iPoint, CFL);
  }
  Min_CFL_Local = CFL;
  Max_CFL_Local = CFL;
  Avg_CFL_Local = CFL;

  /*--- Add the solver name (max 8 characters) ---*/
  SolverName = "SA";

}

void CTurbSASolver::Preprocessing(CGeometry *geometry, CSolver **solver_container, CConfig *config,
        unsigned short iMesh, unsigned short iRKStep, unsigned short RunTime_EqSystem, bool Output) {

  const bool implicit = (config->GetKind_TimeIntScheme() == EULER_IMPLICIT);
  const bool muscl = config->GetMUSCL_Turb();
  const bool limiter = (config->GetKind_SlopeLimit_Turb() != NO_LIMITER) &&
                       (config->GetInnerIter() <= config->GetLimiterIter());
  const auto kind_hybridRANSLES = config->GetKind_HybridRANSLES();

  /*--- Clear residual and system matrix, not needed for
   * reducer strategy as we write over the entire matrix. ---*/
  if (!ReducerStrategy) {
    LinSysRes.SetValZero();
    if (implicit) Jacobian.SetValZero();
    else {SU2_OMP_BARRIER}
  }

  /*--- Upwind second order reconstruction and gradients ---*/

  if (config->GetReconstructionGradientRequired()) {
    if (config->GetKind_Gradient_Method_Recon() == GREEN_GAUSS)
      SetSolution_Gradient_GG(geometry, config, true);
    if (config->GetKind_Gradient_Method_Recon() == LEAST_SQUARES)
      SetSolution_Gradient_LS(geometry, config, true);
    if (config->GetKind_Gradient_Method_Recon() == WEIGHTED_LEAST_SQUARES)
      SetSolution_Gradient_LS(geometry, config, true);
  }

  if (config->GetKind_Gradient_Method() == GREEN_GAUSS)
    SetSolution_Gradient_GG(geometry, config);

  if (config->GetKind_Gradient_Method() == WEIGHTED_LEAST_SQUARES)
    SetSolution_Gradient_LS(geometry, config);

  if (limiter && muscl) SetSolution_Limiter(geometry, config);

  if (kind_hybridRANSLES != NO_HYBRIDRANSLES) {

    /*--- Set the vortex tilting coefficient at every node if required ---*/

    if (kind_hybridRANSLES == SA_EDDES){
      SU2_OMP_FOR_STAT(omp_chunk_size)
      for (unsigned long iPoint = 0; iPoint < nPoint; iPoint++){
        auto Vorticity = solver_container[FLOW_SOL]->GetNodes()->GetVorticity(iPoint);
        auto PrimGrad_Flow = solver_container[FLOW_SOL]->GetNodes()->GetGradient_Primitive(iPoint);
        auto Laminar_Viscosity  = solver_container[FLOW_SOL]->GetNodes()->GetLaminarViscosity(iPoint);
        nodes->SetVortex_Tilting(iPoint, PrimGrad_Flow, Vorticity, Laminar_Viscosity);
      }
      END_SU2_OMP_FOR
    }

    /*--- Compute the DES length scale ---*/

    SetDES_LengthScale(solver_container, geometry, config);

  }

}

void CTurbSASolver::Postprocessing(CGeometry *geometry, CSolver **solver_container, CConfig *config, unsigned short iMesh) {

  const su2double cv1_3 = 7.1*7.1*7.1, cR1 = 0.5, rough_const = 0.03;

  const bool neg_spalart_allmaras = (config->GetKind_Turb_Model() == SA_NEG);

  /*--- Compute eddy viscosity ---*/

  SU2_OMP_FOR_STAT(omp_chunk_size)
  for (unsigned long iPoint = 0; iPoint < nPoint; iPoint ++) {

    su2double rho = solver_container[FLOW_SOL]->GetNodes()->GetDensity(iPoint);
    su2double mu  = solver_container[FLOW_SOL]->GetNodes()->GetLaminarViscosity(iPoint);

    su2double nu  = mu/rho;
    su2double nu_hat = nodes->GetSolution(iPoint,0);
    su2double roughness = geometry->nodes->GetRoughnessHeight(iPoint);
    su2double dist = geometry->nodes->GetWall_Distance(iPoint);

    dist += rough_const*roughness;

    su2double Ji   = nu_hat/nu ;
    if (roughness > 1.0e-10)
      Ji+= cR1*roughness/(dist+EPS);

    su2double Ji_3 = Ji*Ji*Ji;
    su2double fv1  = Ji_3/(Ji_3+cv1_3);

    su2double muT = rho*fv1*nu_hat;

    if (neg_spalart_allmaras) muT = max(muT,0.0);

    nodes->SetmuT(iPoint,muT);

  }
  END_SU2_OMP_FOR

}


void CTurbSASolver::Source_Residual(CGeometry *geometry, CSolver **solver_container,
                                    CNumerics **numerics_container, CConfig *config, unsigned short iMesh) {

  const bool implicit = (config->GetKind_TimeIntScheme() == EULER_IMPLICIT);
  const bool harmonic_balance = (config->GetTime_Marching() == TIME_MARCHING::HARMONIC_BALANCE);
  const bool transition    = (config->GetKind_Trans_Model() == LM);
  const bool transition_BC = (config->GetKind_Trans_Model() == BC);

  CVariable* flowNodes = solver_container[FLOW_SOL]->GetNodes();


  /*--- Pick one numerics object per thread. ---*/
  CNumerics* numerics = numerics_container[SOURCE_FIRST_TERM + omp_get_thread_num()*MAX_TERMS];

  /*--- Loop over all points. ---*/

  SU2_OMP_FOR_DYN(omp_chunk_size)
  for (unsigned long iPoint = 0; iPoint < nPointDomain; iPoint++) {

    /*--- Conservative variables w/o reconstruction ---*/

    numerics->SetPrimitive(flowNodes->GetPrimitive(iPoint), nullptr);

    /*--- Gradient of the primitive and conservative variables ---*/

    numerics->SetPrimVarGradient(flowNodes->GetGradient_Primitive(iPoint), nullptr);

    /*--- Set vorticity and strain rate magnitude ---*/

    numerics->SetVorticity(flowNodes->GetVorticity(iPoint), nullptr);

    numerics->SetStrainMag(flowNodes->GetStrainMag(iPoint), 0.0);

    /*--- Set intermittency ---*/

    if (transition) {
      numerics->SetIntermittency(solver_container[TRANS_SOL]->GetNodes()->GetIntermittency(iPoint));
    }

    /*--- Turbulent variables w/o reconstruction, and its gradient ---*/

    numerics->SetTurbVar(nodes->GetSolution(iPoint), nullptr);
    numerics->SetTurbVarGradient(nodes->GetGradient(iPoint), nullptr);

    /*--- Set volume ---*/

    numerics->SetVolume(geometry->nodes->GetVolume(iPoint));

    /*--- Get Hybrid RANS/LES Type and set the appropriate wall distance ---*/

    if (config->GetKind_HybridRANSLES() == NO_HYBRIDRANSLES) {

    /*--- For the SA model, wall roughness is accounted by modifying the computed wall distance
       *                              d_new = d + 0.03 k_s
       *    where k_s is the equivalent sand grain roughness height that is specified in cfg file.
       *    For smooth walls, wall roughness is zero and computed wall distance remains the same. */

      su2double modifiedWallDistance = geometry->nodes->GetWall_Distance(iPoint);

      modifiedWallDistance += 0.03*geometry->nodes->GetRoughnessHeight(iPoint);

      /*--- Set distance to the surface ---*/

      numerics->SetDistance(modifiedWallDistance, 0.0);

      /*--- Set the roughness of the closest wall. ---*/

      numerics->SetRoughness(geometry->nodes->GetRoughnessHeight(iPoint), 0.0 );

    } else {

      /*--- Set DES length scale ---*/

      numerics->SetDistance(nodes->GetDES_LengthScale(iPoint), 0.0);

    }

    /*--- Compute the source term ---*/

    auto residual = numerics->ComputeResidual(config);

    /*--- Store the intermittency ---*/

    if (transition_BC) {
      nodes->SetGammaBC(iPoint,numerics->GetGammaBC());
    }

    /*--- Subtract residual and the Jacobian ---*/

    LinSysRes.SubtractBlock(iPoint, residual);

    if (implicit) Jacobian.SubtractBlock2Diag(iPoint, residual.jacobian_i);

  }
  END_SU2_OMP_FOR

  if (harmonic_balance) {

    SU2_OMP_FOR_STAT(omp_chunk_size)
    for (unsigned long iPoint = 0; iPoint < nPointDomain; iPoint++) {

      su2double Volume = geometry->nodes->GetVolume(iPoint);

      /*--- Access stored harmonic balance source term ---*/

      for (unsigned short iVar = 0; iVar < nVar; iVar++) {
        su2double Source = nodes->GetHarmonicBalance_Source(iPoint,iVar);
        LinSysRes(iPoint,iVar) += Source*Volume;
      }
    }
    END_SU2_OMP_FOR
  }

}

void CTurbSASolver::Source_Template(CGeometry *geometry, CSolver **solver_container, CNumerics *numerics,
                                    CConfig *config, unsigned short iMesh) {
}

void CTurbSASolver::BC_HeatFlux_Wall(CGeometry *geometry, CSolver **solver_container, CNumerics *conv_numerics,
                                     CNumerics *visc_numerics, CConfig *config, unsigned short val_marker) {

  /*--- Evaluate nu tilde at the closest point to the surface using the wall functions. ---*/

  if (config->GetWall_Functions()) {
    SU2_OMP_MASTER
<<<<<<< HEAD
    SetTurbVars_WF(geometry, solver_container, config, val_marker);
=======
    SetNuTilde_WF(geometry, solver_container, conv_numerics, visc_numerics, config, val_marker);
    END_SU2_OMP_MASTER
>>>>>>> f713575a
    SU2_OMP_BARRIER
    return;
  }

  const bool implicit = (config->GetKind_TimeIntScheme() == EULER_IMPLICIT);
  bool rough_wall = false;
  string Marker_Tag = config->GetMarker_All_TagBound(val_marker);
  WALL_TYPE WallType;
  su2double Roughness_Height;
  tie(WallType, Roughness_Height) = config->GetWallRoughnessProperties(Marker_Tag);
  if (WallType == WALL_TYPE::ROUGH) rough_wall = true;

  /*--- The dirichlet condition is used only without wall function, otherwise the
   convergence is compromised as we are providing nu tilde values for the
   first point of the wall  ---*/

  SU2_OMP_FOR_STAT(OMP_MIN_SIZE)
  for (auto iVertex = 0u; iVertex < geometry->nVertex[val_marker]; iVertex++) {

    const auto iPoint = geometry->vertex[val_marker][iVertex]->GetNode();

    /*--- Check if the node belongs to the domain (i.e, not a halo node) ---*/

    if (geometry->nodes->GetDomain(iPoint)) {
      if (!rough_wall) {
        for (auto iVar = 0u; iVar < nVar; iVar++)
          nodes->SetSolution_Old(iPoint,iVar,0.0);

        LinSysRes.SetBlock_Zero(iPoint);

        /*--- Includes 1 in the diagonal ---*/

        if (implicit) Jacobian.DeleteValsRowi(iPoint);
       } else {
         /*--- For rough walls, the boundary condition is given by
          * (\frac{\partial \nu}{\partial n})_wall = \frac{\nu}{0.03*k_s}
          * where \nu is the solution variable, $n$ is the wall normal direction
          * and k_s is the equivalent sand grain roughness specified. ---*/

         /*--- Compute dual-grid area and boundary normal ---*/
         su2double Normal[MAXNDIM] = {0.0};
         for (auto iDim = 0u; iDim < nDim; iDim++)
           Normal[iDim] = -geometry->vertex[val_marker][iVertex]->GetNormal(iDim);

         su2double Area = GeometryToolbox::Norm(nDim, Normal);

         /*--- Get laminar_viscosity and density ---*/
         su2double sigma = 2.0/3.0;
         su2double laminar_viscosity = solver_container[FLOW_SOL]->GetNodes()->GetLaminarViscosity(iPoint);
         su2double density = solver_container[FLOW_SOL]->GetNodes()->GetDensity(iPoint);

         su2double nu_total = (laminar_viscosity/density + nodes->GetSolution(iPoint,0));

         su2double coeff = (nu_total/sigma);
         su2double RoughWallBC = nodes->GetSolution(iPoint,0)/(0.03*Roughness_Height);

         su2double Res_Wall;// = new su2double [nVar];
         Res_Wall = coeff*RoughWallBC*Area;
         LinSysRes.SubtractBlock(iPoint, &Res_Wall);

         su2double Jacobian_i = (laminar_viscosity*Area)/(0.03*Roughness_Height*sigma);
         Jacobian_i += 2.0*RoughWallBC*Area/sigma;
         if (implicit) Jacobian.AddVal2Diag(iPoint, -Jacobian_i);
      }
    }
  }
  END_SU2_OMP_FOR
}

void CTurbSASolver::BC_Isothermal_Wall(CGeometry *geometry, CSolver **solver_container, CNumerics *conv_numerics,
                                       CNumerics *visc_numerics, CConfig *config, unsigned short val_marker) {

  BC_HeatFlux_Wall(geometry, solver_container, conv_numerics, visc_numerics, config, val_marker);

}

void CTurbSASolver::BC_Far_Field(CGeometry *geometry, CSolver **solver_container, CNumerics *conv_numerics,
                                 CNumerics *visc_numerics, CConfig *config, unsigned short val_marker) {

  const bool implicit = (config->GetKind_TimeIntScheme() == EULER_IMPLICIT);

  SU2_OMP_FOR_STAT(OMP_MIN_SIZE)
  for (auto iVertex = 0u; iVertex < geometry->nVertex[val_marker]; iVertex++) {

    const auto iPoint = geometry->vertex[val_marker][iVertex]->GetNode();

    /*--- Check if the node belongs to the domain (i.e, not a halo node) ---*/

    if (geometry->nodes->GetDomain(iPoint)) {

      /*--- Allocate the value at the infinity ---*/

      auto V_infty = solver_container[FLOW_SOL]->GetCharacPrimVar(val_marker, iVertex);

      /*--- Retrieve solution at the farfield boundary node ---*/

      auto V_domain = solver_container[FLOW_SOL]->GetNodes()->GetPrimitive(iPoint);

      /*--- Grid Movement ---*/

      if (dynamic_grid)
        conv_numerics->SetGridVel(geometry->nodes->GetGridVel(iPoint), geometry->nodes->GetGridVel(iPoint));

      conv_numerics->SetPrimitive(V_domain, V_infty);

      /*--- Set turbulent variable at the wall, and at infinity ---*/

      conv_numerics->SetTurbVar(nodes->GetSolution(iPoint), Solution_Inf);

      /*--- Set Normal (it is necessary to change the sign) ---*/

      su2double Normal[MAXNDIM] = {0.0};
      for (auto iDim = 0u; iDim < nDim; iDim++)
        Normal[iDim] = -geometry->vertex[val_marker][iVertex]->GetNormal(iDim);
      conv_numerics->SetNormal(Normal);

      /*--- Compute residuals and Jacobians ---*/

      auto residual = conv_numerics->ComputeResidual(config);

      /*--- Add residuals and Jacobians ---*/

      LinSysRes.AddBlock(iPoint, residual);
      if (implicit) Jacobian.AddBlock2Diag(iPoint, residual.jacobian_i);

    }
  }
  END_SU2_OMP_FOR

}

void CTurbSASolver::BC_Inlet(CGeometry *geometry, CSolver **solver_container, CNumerics *conv_numerics,
                             CNumerics *visc_numerics, CConfig *config, unsigned short val_marker) {

  const bool implicit = (config->GetKind_TimeIntScheme() == EULER_IMPLICIT);

  /*--- Loop over all the vertices on this boundary marker ---*/

  SU2_OMP_FOR_STAT(OMP_MIN_SIZE)
  for (auto iVertex = 0u; iVertex < geometry->nVertex[val_marker]; iVertex++) {

    const auto iPoint = geometry->vertex[val_marker][iVertex]->GetNode();

    /*--- Check if the node belongs to the domain (i.e., not a halo node) ---*/

    if (geometry->nodes->GetDomain(iPoint)) {

      /*--- Normal vector for this vertex (negate for outward convention) ---*/

      su2double Normal[MAXNDIM] = {0.0};
      for (auto iDim = 0u; iDim < nDim; iDim++)
        Normal[iDim] = -geometry->vertex[val_marker][iVertex]->GetNormal(iDim);

      /*--- Allocate the value at the inlet ---*/

      auto V_inlet = solver_container[FLOW_SOL]->GetCharacPrimVar(val_marker, iVertex);

      /*--- Retrieve solution at the farfield boundary node ---*/

      auto V_domain = solver_container[FLOW_SOL]->GetNodes()->GetPrimitive(iPoint);

      /*--- Set various quantities in the solver class ---*/

      conv_numerics->SetPrimitive(V_domain, V_inlet);

      /*--- Set the turbulent variable states (prescribed for an inflow) ---*/

      //Solution_i[0] = nodes->GetSolution(iPoint,0);

      /*--- Load the inlet turbulence variable (uniform by default). ---*/

      //Solution_j[0] = Inlet_TurbVars[val_marker][iVertex][0];

      conv_numerics->SetTurbVar(nodes->GetSolution(iPoint), Inlet_TurbVars[val_marker][iVertex]);

      /*--- Set various other quantities in the conv_numerics class ---*/

      conv_numerics->SetNormal(Normal);

      if (dynamic_grid)
        conv_numerics->SetGridVel(geometry->nodes->GetGridVel(iPoint),
                                  geometry->nodes->GetGridVel(iPoint));

      /*--- Compute the residual using an upwind scheme ---*/

      auto residual = conv_numerics->ComputeResidual(config);
      LinSysRes.AddBlock(iPoint, residual);

      /*--- Jacobian contribution for implicit integration ---*/

      if (implicit) Jacobian.AddBlock2Diag(iPoint, residual.jacobian_i);

//      /*--- Viscous contribution, commented out because serious convergence problems ---*/
//
//      su2double Coord_Reflected[MAXNDIM];
//      GeometryToolbox::PointPointReflect(nDim, geometry->nodes->GetCoord(Point_Normal),
//                                               geometry->nodes->GetCoord(iPoint), Coord_Reflected);
//      visc_numerics->SetCoord(geometry->nodes->GetCoord(iPoint), Coord_Reflected);
//      visc_numerics->SetNormal(Normal);
//
//      /*--- Conservative variables w/o reconstruction ---*/
//
//      visc_numerics->SetPrimitive(V_domain, V_inlet);
//
//      /*--- Turbulent variables w/o reconstruction, and its gradients ---*/
//
//      visc_numerics->SetTurbVar(Solution_i, Solution_j);
//      visc_numerics->SetTurbVarGradient(node[iPoint]->GetGradient(), node[iPoint]->GetGradient());
//
//      /*--- Compute residual, and Jacobians ---*/
//
//      auto residual = visc_numerics->ComputeResidual(config);
//
//      /*--- Subtract residual, and update Jacobians ---*/
//
//      LinSysRes.SubtractBlock(iPoint, residual);
//      Jacobian.SubtractBlock2Diag(iPoint, residual.jacobian_i);

    }
  }
  END_SU2_OMP_FOR

}

void CTurbSASolver::BC_Outlet(CGeometry *geometry, CSolver **solver_container, CNumerics *conv_numerics,
                              CNumerics *visc_numerics, CConfig *config, unsigned short val_marker) {

  const bool implicit = (config->GetKind_TimeIntScheme() == EULER_IMPLICIT);

  /*--- Loop over all the vertices on this boundary marker ---*/

  SU2_OMP_FOR_STAT(OMP_MIN_SIZE)
  for (auto iVertex = 0u; iVertex < geometry->nVertex[val_marker]; iVertex++) {

    const auto iPoint = geometry->vertex[val_marker][iVertex]->GetNode();

    /*--- Check if the node belongs to the domain (i.e., not a halo node) ---*/

    if (geometry->nodes->GetDomain(iPoint)) {

      /*--- Allocate the value at the outlet ---*/

      auto V_outlet = solver_container[FLOW_SOL]->GetCharacPrimVar(val_marker, iVertex);

      /*--- Retrieve solution at the farfield boundary node ---*/

      auto V_domain = solver_container[FLOW_SOL]->GetNodes()->GetPrimitive(iPoint);

      /*--- Set various quantities in the solver class ---*/

      conv_numerics->SetPrimitive(V_domain, V_outlet);

      /*--- Set the turbulent variables. Here we use a Neumann BC such
       that the turbulent variable is copied from the interior of the
       domain to the outlet before computing the residual. ---*/

      conv_numerics->SetTurbVar(nodes->GetSolution(iPoint), nodes->GetSolution(iPoint));

      /*--- Set Normal (negate for outward convention) ---*/

      su2double Normal[MAXNDIM] = {0.0};
      for (auto iDim = 0u; iDim < nDim; iDim++)
        Normal[iDim] = -geometry->vertex[val_marker][iVertex]->GetNormal(iDim);
      conv_numerics->SetNormal(Normal);

      if (dynamic_grid)
        conv_numerics->SetGridVel(geometry->nodes->GetGridVel(iPoint),
                                  geometry->nodes->GetGridVel(iPoint));

      /*--- Compute the residual using an upwind scheme ---*/

      auto residual = conv_numerics->ComputeResidual(config);
      LinSysRes.AddBlock(iPoint, residual);

      /*--- Jacobian contribution for implicit integration ---*/

      if (implicit) Jacobian.AddBlock2Diag(iPoint, residual.jacobian_i);

//      /*--- Viscous contribution, commented out because serious convergence problems ---*/
//
//      su2double Coord_Reflected[MAXNDIM];
//      GeometryToolbox::PointPointReflect(nDim, geometry->nodes->GetCoord(Point_Normal),
//                                               geometry->nodes->GetCoord(iPoint), Coord_Reflected);
//      visc_numerics->SetCoord(geometry->nodes->GetCoord(iPoint), Coord_Reflected);
//      visc_numerics->SetNormal(Normal);
//
//      /*--- Conservative variables w/o reconstruction ---*/
//
//      visc_numerics->SetPrimitive(V_domain, V_outlet);
//
//      /*--- Turbulent variables w/o reconstruction, and its gradients ---*/
//
//      visc_numerics->SetTurbVar(Solution_i, Solution_j);
//      visc_numerics->SetTurbVarGradient(node[iPoint]->GetGradient(), node[iPoint]->GetGradient());
//
//      /*--- Compute residual, and Jacobians ---*/
//
//      auto residual = visc_numerics->ComputeResidual(config);
//
//      /*--- Subtract residual, and update Jacobians ---*/
//
//      LinSysRes.SubtractBlock(iPoint, residual);
//      Jacobian.SubtractBlock2Diag(iPoint, residual.jacobian_i);

    }
  }
  END_SU2_OMP_FOR

}

void CTurbSASolver::BC_Engine_Inflow(CGeometry *geometry, CSolver **solver_container, CNumerics *conv_numerics,
                                     CNumerics *visc_numerics, CConfig *config, unsigned short val_marker) {

  const bool implicit = (config->GetKind_TimeIntScheme() == EULER_IMPLICIT);

  /*--- Loop over all the vertices on this boundary marker ---*/

  SU2_OMP_FOR_STAT(OMP_MIN_SIZE)
  for (auto iVertex = 0u; iVertex < geometry->nVertex[val_marker]; iVertex++) {

    const auto iPoint = geometry->vertex[val_marker][iVertex]->GetNode();

    /*--- Check if the node belongs to the domain (i.e., not a halo node) ---*/

    if (geometry->nodes->GetDomain(iPoint)) {

      /*--- Allocate the value at the infinity ---*/

      auto V_inflow = solver_container[FLOW_SOL]->GetCharacPrimVar(val_marker, iVertex);

      /*--- Retrieve solution at the farfield boundary node ---*/

      auto V_domain = solver_container[FLOW_SOL]->GetNodes()->GetPrimitive(iPoint);

      /*--- Set various quantities in the solver class ---*/

      conv_numerics->SetPrimitive(V_domain, V_inflow);

      /*--- Set the turbulent variables. Here we use a Neumann BC such
       that the turbulent variable is copied from the interior of the
       domain to the outlet before computing the residual. ---*/

      conv_numerics->SetTurbVar(nodes->GetSolution(iPoint), nodes->GetSolution(iPoint));

      /*--- Set Normal (negate for outward convention) ---*/

      su2double Normal[MAXNDIM] = {0.0};
      for (auto iDim = 0u; iDim < nDim; iDim++)
        Normal[iDim] = -geometry->vertex[val_marker][iVertex]->GetNormal(iDim);
      conv_numerics->SetNormal(Normal);

      /*--- Set grid movement ---*/

      if (dynamic_grid)
        conv_numerics->SetGridVel(geometry->nodes->GetGridVel(iPoint),
                                  geometry->nodes->GetGridVel(iPoint));

      /*--- Compute the residual using an upwind scheme ---*/

      auto residual = conv_numerics->ComputeResidual(config);
      LinSysRes.AddBlock(iPoint, residual);

      /*--- Jacobian contribution for implicit integration ---*/

      if (implicit) Jacobian.AddBlock2Diag(iPoint, residual.jacobian_i);

//      /*--- Viscous contribution, commented out because serious convergence problems ---*/
//
//      su2double Coord_Reflected[MAXNDIM];
//      GeometryToolbox::PointPointReflect(nDim, geometry->nodes->GetCoord(Point_Normal),
//                                               geometry->nodes->GetCoord(iPoint), Coord_Reflected);
//      visc_numerics->SetCoord(geometry->nodes->GetCoord(iPoint), Coord_Reflected);
//      visc_numerics->SetNormal(Normal);
//
//      /*--- Conservative variables w/o reconstruction ---*/
//
//      visc_numerics->SetPrimitive(V_domain, V_inflow);
//
//      /*--- Turbulent variables w/o reconstruction, and its gradients ---*/
//
//      visc_numerics->SetTurbVar(node[iPoint]->GetSolution(), node[iPoint]->GetSolution());
//      visc_numerics->SetTurbVarGradient(node[iPoint]->GetGradient(), node[iPoint]->GetGradient());
//
//      /*--- Compute residual, and Jacobians ---*/
//
//      auto residual = visc_numerics->ComputeResidual(config);
//
//      /*--- Subtract residual, and update Jacobians ---*/
//
//      LinSysRes.SubtractBlock(iPoint, residual);
//      Jacobian.SubtractBlock2Diag(iPoint, residual.jacobian_i);

    }

  }
  END_SU2_OMP_FOR

}

void CTurbSASolver::BC_Engine_Exhaust(CGeometry *geometry, CSolver **solver_container, CNumerics *conv_numerics,
                                      CNumerics *visc_numerics, CConfig *config, unsigned short val_marker) {

  const bool implicit = (config->GetKind_TimeIntScheme() == EULER_IMPLICIT);

  /*--- Loop over all the vertices on this boundary marker ---*/

  SU2_OMP_FOR_STAT(OMP_MIN_SIZE)
  for (auto iVertex = 0u; iVertex < geometry->nVertex[val_marker]; iVertex++) {

    const auto iPoint = geometry->vertex[val_marker][iVertex]->GetNode();

    /*--- Check if the node belongs to the domain (i.e., not a halo node) ---*/

    if (geometry->nodes->GetDomain(iPoint)) {

      /*--- Normal vector for this vertex (negate for outward convention) ---*/

      su2double Normal[MAXNDIM] = {0.0};
      for (auto iDim = 0u; iDim < nDim; iDim++)
        Normal[iDim] = -geometry->vertex[val_marker][iVertex]->GetNormal(iDim);

      /*--- Allocate the value at the infinity ---*/

      auto V_exhaust = solver_container[FLOW_SOL]->GetCharacPrimVar(val_marker, iVertex);

      /*--- Retrieve solution at the farfield boundary node ---*/

      auto V_domain = solver_container[FLOW_SOL]->GetNodes()->GetPrimitive(iPoint);

      /*--- Set various quantities in the solver class ---*/

      conv_numerics->SetPrimitive(V_domain, V_exhaust);

      /*--- Set the turbulent variable states (prescribed for an inflow) ---*/

      conv_numerics->SetTurbVar(nodes->GetSolution(iPoint), &nu_tilde_Engine);

      /*--- Set various other quantities in the conv_numerics class ---*/

      conv_numerics->SetNormal(Normal);

      /*--- Set grid movement ---*/

      if (dynamic_grid)
        conv_numerics->SetGridVel(geometry->nodes->GetGridVel(iPoint),
                                  geometry->nodes->GetGridVel(iPoint));

      /*--- Compute the residual using an upwind scheme ---*/

      auto residual = conv_numerics->ComputeResidual(config);
      LinSysRes.AddBlock(iPoint, residual);

      /*--- Jacobian contribution for implicit integration ---*/

      if (implicit) Jacobian.AddBlock2Diag(iPoint, residual.jacobian_i);

//      /*--- Viscous contribution, commented out because serious convergence problems ---*/
//
//      su2double Coord_Reflected[MAXNDIM];
//      GeometryToolbox::PointPointReflect(nDim, geometry->nodes->GetCoord(Point_Normal),
//                                               geometry->nodes->GetCoord(iPoint), Coord_Reflected);
//      visc_numerics->SetCoord(geometry->nodes->GetCoord(iPoint), Coord_Reflected);
//      visc_numerics->SetNormal(Normal);
//
//      /*--- Conservative variables w/o reconstruction ---*/
//
//      visc_numerics->SetPrimitive(V_domain, V_exhaust);
//
//      /*--- Turbulent variables w/o reconstruction, and its gradients ---*/
//
//      visc_numerics->SetTurbVar(Solution_i, Solution_j);
//      visc_numerics->SetTurbVarGradient(node[iPoint]->GetGradient(), node[iPoint]->GetGradient());
//
//      /*--- Compute residual, and Jacobians ---*/
//
//      auto residual = visc_numerics->ComputeResidual(config);
//
//      /*--- Subtract residual, and update Jacobians ---*/
//
//      LinSysRes.SubtractBlock(iPoint, residual);
//      Jacobian.SubtractBlock2Diag(iPoint, residual.jacobian_i);

    }
  }
  END_SU2_OMP_FOR

}

void CTurbSASolver::BC_ActDisk_Inlet(CGeometry *geometry, CSolver **solver_container, CNumerics *conv_numerics,
                                     CNumerics *visc_numerics, CConfig *config, unsigned short val_marker) {

  BC_ActDisk(geometry, solver_container, conv_numerics, visc_numerics, config,  val_marker, true);
}

void CTurbSASolver::BC_ActDisk_Outlet(CGeometry *geometry, CSolver **solver_container, CNumerics *conv_numerics,
                                      CNumerics *visc_numerics, CConfig *config, unsigned short val_marker) {

  BC_ActDisk(geometry, solver_container, conv_numerics, visc_numerics, config,  val_marker, false);
}

void CTurbSASolver::BC_ActDisk(CGeometry *geometry, CSolver **solver_container,
                               CNumerics *conv_numerics, CNumerics *visc_numerics,
                               CConfig *config, unsigned short val_marker, bool val_inlet_surface) {

  const bool implicit = (config->GetKind_TimeIntScheme() == EULER_IMPLICIT);

  /*--- Loop over all the vertices on this boundary marker ---*/

  SU2_OMP_FOR_STAT(OMP_MIN_SIZE)
  for (auto iVertex = 0u; iVertex < geometry->nVertex[val_marker]; iVertex++) {

    const auto iPoint = geometry->vertex[val_marker][iVertex]->GetNode();
    const auto GlobalIndex_donor = solver_container[FLOW_SOL]->GetDonorGlobalIndex(val_marker, iVertex);
    const auto GlobalIndex = geometry->nodes->GetGlobalIndex(iPoint);

    /*--- Check if the node belongs to the domain (i.e., not a halo node) ---*/

    if (!geometry->nodes->GetDomain(iPoint) || (GlobalIndex == GlobalIndex_donor)) {
      continue;
    }

    /*--- Normal vector for this vertex (negate for outward convention) ---*/

    su2double Normal[MAXNDIM] = {0.0};
    for (auto iDim = 0u; iDim < nDim; iDim++)
      Normal[iDim] = -geometry->vertex[val_marker][iVertex]->GetNormal(iDim);
    conv_numerics->SetNormal(Normal);

    su2double Area = GeometryToolbox::Norm(nDim, Normal);

    su2double UnitNormal[MAXNDIM] = {0.0};
    for (auto iDim = 0u; iDim < nDim; iDim++)
      UnitNormal[iDim] = Normal[iDim]/Area;

    /*--- Retrieve solution at the farfield boundary node ---*/

    auto V_domain = solver_container[FLOW_SOL]->GetNodes()->GetPrimitive(iPoint);

    /*--- Check the flow direction. Project the flow into the normal to the inlet face ---*/

    su2double Vn = GeometryToolbox::DotProduct(nDim, &V_domain[1], UnitNormal);

    bool ReverseFlow = false;
    if ((val_inlet_surface) && (Vn < 0.0)) { ReverseFlow = true; }
    if ((!val_inlet_surface) && (Vn > 0.0)) { ReverseFlow = true; }

    /*--- Do not anything if there is a
     reverse flow, Euler b.c. for the direct problem ---*/

    if (ReverseFlow) continue;

    /*--- Allocate the value at the infinity ---*/

    if (val_inlet_surface) {
      auto V_inlet = solver_container[FLOW_SOL]->GetCharacPrimVar(val_marker, iVertex);
      conv_numerics->SetPrimitive(V_domain, V_inlet);
    }
    else {
      auto V_outlet = solver_container[FLOW_SOL]->GetCharacPrimVar(val_marker, iVertex);
      conv_numerics->SetPrimitive(V_domain, V_outlet);
    }

    /*--- Set the turb. variable solution
     set  the turbulent variables. Here we use a Neumann BC such
     that the turbulent variable is copied from the interior of the
     domain to the outlet before computing the residual.
     or set the turbulent variable states (prescribed for an inflow)  ----*/

    //      if (val_inlet_surface) Solution_j[0] = 0.5*(nodes->GetSolution(iPoint,0)+V_outlet [nDim+9]);
    //      else Solution_j[0] = 0.5*(nodes->GetSolution(iPoint,0)+V_inlet [nDim+9]);

    //      /*--- Inflow analysis (interior extrapolation) ---*/
    //      if (((val_inlet_surface) && (!ReverseFlow)) || ((!val_inlet_surface) && (ReverseFlow))) {
    //        Solution_j[0] = 2.0*node[iPoint]->GetSolution(0) - node[iPoint_Normal]->GetSolution(0);
    //      }

    //      /*--- Outflow analysis ---*/
    //      else {
    //        if (val_inlet_surface) Solution_j[0] = Factor_nu_ActDisk*V_outlet [nDim+9];
    //        else { Solution_j[0] = Factor_nu_ActDisk*V_inlet [nDim+9]; }
    //      }

    if (((val_inlet_surface) && (!ReverseFlow)) || ((!val_inlet_surface) && (ReverseFlow))) {
      /*--- Inflow analysis (interior extrapolation) ---*/
      conv_numerics->SetTurbVar(nodes->GetSolution(iPoint), nodes->GetSolution(iPoint));
    }
    else {
      /*--- Outflow analysis ---*/
      conv_numerics->SetTurbVar(nodes->GetSolution(iPoint), &nu_tilde_ActDisk);
    }

    /*--- Grid Movement ---*/

    if (dynamic_grid)
      conv_numerics->SetGridVel(geometry->nodes->GetGridVel(iPoint), geometry->nodes->GetGridVel(iPoint));

    /*--- Compute the residual using an upwind scheme ---*/

    auto residual = conv_numerics->ComputeResidual(config);
    LinSysRes.AddBlock(iPoint, residual);

    /*--- Jacobian contribution for implicit integration ---*/

    if (implicit) Jacobian.AddBlock2Diag(iPoint, residual.jacobian_i);

//        /*--- Viscous contribution, commented out because serious convergence problems ---*/
//
//        visc_numerics->SetNormal(Normal);
//        su2double Coord_Reflected[MAXNDIM];
//        GeometryToolbox::PointPointReflect(nDim, geometry->nodes->GetCoord(Point_Normal),
//                                                 geometry->nodes->GetCoord(iPoint), Coord_Reflected);
//        visc_numerics->SetCoord(geometry->nodes->GetCoord(iPoint), Coord_Reflected);
//
//        /*--- Conservative variables w/o reconstruction ---*/
//
//        if (val_inlet_surface) visc_numerics->SetPrimitive(V_domain, V_inlet);
//        else visc_numerics->SetPrimitive(V_domain, V_outlet);
//
//        /*--- Turbulent variables w/o reconstruction, and its gradients ---*/
//
//        visc_numerics->SetTurbVar(Solution_i, Solution_j);
//
//        visc_numerics->SetTurbVarGradient(node[iPoint]->GetGradient(), node[iPoint]->GetGradient());
//
//        /*--- Compute residual, and Jacobians ---*/
//
//        auto residual = visc_numerics->ComputeResidual(config);
//
//        /*--- Subtract residual, and update Jacobians ---*/
//
//        LinSysRes.SubtractBlock(iPoint, residual);
//        Jacobian.SubtractBlock2Diag(iPoint, residual.jacobian_i);

  }
  END_SU2_OMP_FOR

}

void CTurbSASolver::BC_Inlet_MixingPlane(CGeometry *geometry, CSolver **solver_container, CNumerics *conv_numerics,
                                         CNumerics *visc_numerics, CConfig *config, unsigned short val_marker) {

  const bool implicit = (config->GetKind_TimeIntScheme() == EULER_IMPLICIT);
  const auto nSpanWiseSections = config->GetnSpanWiseSections();

  /*--- Loop over all the vertices on this boundary marker ---*/
  for (auto iSpan = 0u; iSpan < nSpanWiseSections ; iSpan++){

    su2double extAverageNu = solver_container[FLOW_SOL]->GetExtAverageNu(val_marker, iSpan);

    /*--- Loop over all the vertices on this boundary marker ---*/

    SU2_OMP_FOR_STAT(OMP_MIN_SIZE)
    for (auto iVertex = 0u; iVertex < geometry->GetnVertexSpan(val_marker,iSpan); iVertex++) {

      /*--- find the node related to the vertex ---*/
      const auto iPoint = geometry->turbovertex[val_marker][iSpan][iVertex]->GetNode();

      /*--- using the other vertex information for retrieving some information ---*/
      const auto oldVertex = geometry->turbovertex[val_marker][iSpan][iVertex]->GetOldVertex();

      /*--- Index of the closest interior node ---*/
      const auto Point_Normal = geometry->vertex[val_marker][oldVertex]->GetNormal_Neighbor();

      /*--- Normal vector for this vertex (negate for outward convention) ---*/

      su2double Normal[MAXNDIM] = {0.0};
      for (auto iDim = 0u; iDim < nDim; iDim++)
        Normal[iDim] = -geometry->vertex[val_marker][oldVertex]->GetNormal(iDim);
      conv_numerics->SetNormal(Normal);

      /*--- Allocate the value at the inlet ---*/
      auto V_inlet = solver_container[FLOW_SOL]->GetCharacPrimVar(val_marker, oldVertex);

      /*--- Retrieve solution at the farfield boundary node ---*/

      auto V_domain = solver_container[FLOW_SOL]->GetNodes()->GetPrimitive(iPoint);

      /*--- Set various quantities in the solver class ---*/

      conv_numerics->SetPrimitive(V_domain, V_inlet);

      /*--- Set the turbulent variable states (prescribed for an inflow) ---*/

      conv_numerics->SetTurbVar(nodes->GetSolution(iPoint), &extAverageNu);

      /*--- Set various other quantities in the conv_numerics class ---*/

      if (dynamic_grid)
        conv_numerics->SetGridVel(geometry->nodes->GetGridVel(iPoint),
                                  geometry->nodes->GetGridVel(iPoint));

      /*--- Compute the residual using an upwind scheme ---*/

      auto conv_residual = conv_numerics->ComputeResidual(config);

      /*--- Jacobian contribution for implicit integration ---*/

      LinSysRes.AddBlock(iPoint, conv_residual);
      if (implicit) Jacobian.AddBlock2Diag(iPoint, conv_residual.jacobian_i);

      /*--- Viscous contribution ---*/
      su2double Coord_Reflected[MAXNDIM];
      GeometryToolbox::PointPointReflect(nDim, geometry->nodes->GetCoord(Point_Normal),
                                               geometry->nodes->GetCoord(iPoint), Coord_Reflected);
      visc_numerics->SetCoord(geometry->nodes->GetCoord(iPoint), Coord_Reflected);
      visc_numerics->SetNormal(Normal);

      /*--- Conservative variables w/o reconstruction ---*/

      visc_numerics->SetPrimitive(V_domain, V_inlet);

      /*--- Turbulent variables w/o reconstruction, and its gradients ---*/

      visc_numerics->SetTurbVar(nodes->GetSolution(iPoint), &extAverageNu);

      visc_numerics->SetTurbVarGradient(nodes->GetGradient(iPoint),
                                        nodes->GetGradient(iPoint));

      /*--- Compute residual, and Jacobians ---*/

      auto visc_residual = visc_numerics->ComputeResidual(config);

      /*--- Subtract residual, and update Jacobians ---*/

      LinSysRes.SubtractBlock(iPoint, visc_residual);
      if (implicit) Jacobian.SubtractBlock2Diag(iPoint, visc_residual.jacobian_i);

    }
    END_SU2_OMP_FOR
  }

}

void CTurbSASolver::BC_Inlet_Turbo(CGeometry *geometry, CSolver **solver_container, CNumerics *conv_numerics,
                                   CNumerics *visc_numerics, CConfig *config, unsigned short val_marker) {

  const bool implicit = (config->GetKind_TimeIntScheme() == EULER_IMPLICIT);
  const auto nSpanWiseSections = config->GetnSpanWiseSections();

  CFluidModel *FluidModel = solver_container[FLOW_SOL]->GetFluidModel();

  su2double Factor_nu_Inf = config->GetNuFactor_FreeStream();

  /*--- Loop over all the spans on this boundary marker ---*/
  for (auto iSpan = 0; iSpan < nSpanWiseSections; iSpan++) {

    su2double rho       = solver_container[FLOW_SOL]->GetAverageDensity(val_marker, iSpan);
    su2double pressure  = solver_container[FLOW_SOL]->GetAveragePressure(val_marker, iSpan);

    FluidModel->SetTDState_Prho(pressure, rho);
    su2double muLam = FluidModel->GetLaminarViscosity();

    su2double nu_tilde  = Factor_nu_Inf*muLam/rho;

    /*--- Loop over all the vertices on this boundary marker ---*/

    SU2_OMP_FOR_STAT(OMP_MIN_SIZE)
    for (auto iVertex = 0u; iVertex < geometry->GetnVertexSpan(val_marker,iSpan); iVertex++) {

      /*--- find the node related to the vertex ---*/
      const auto iPoint = geometry->turbovertex[val_marker][iSpan][iVertex]->GetNode();

      /*--- using the other vertex information for retrieving some information ---*/
      const auto oldVertex = geometry->turbovertex[val_marker][iSpan][iVertex]->GetOldVertex();

      /*--- Index of the closest interior node ---*/
      const auto Point_Normal = geometry->vertex[val_marker][oldVertex]->GetNormal_Neighbor();

      /*--- Normal vector for this vertex (negate for outward convention) ---*/

      su2double Normal[MAXNDIM] = {0.0};
      for (auto iDim = 0u; iDim < nDim; iDim++)
        Normal[iDim] = -geometry->vertex[val_marker][oldVertex]->GetNormal(iDim);
      conv_numerics->SetNormal(Normal);

      /*--- Allocate the value at the inlet ---*/
      auto V_inlet = solver_container[FLOW_SOL]->GetCharacPrimVar(val_marker, oldVertex);

      /*--- Retrieve solution at the farfield boundary node ---*/

      auto V_domain = solver_container[FLOW_SOL]->GetNodes()->GetPrimitive(iPoint);

      /*--- Set various quantities in the solver class ---*/

      conv_numerics->SetPrimitive(V_domain, V_inlet);

      /*--- Set the turbulent variable states (prescribed for an inflow) ---*/

      conv_numerics->SetTurbVar(nodes->GetSolution(iPoint), &nu_tilde);

      if (dynamic_grid)
        conv_numerics->SetGridVel(geometry->nodes->GetGridVel(iPoint),
                                  geometry->nodes->GetGridVel(iPoint));

      /*--- Compute the residual using an upwind scheme ---*/

      auto conv_residual = conv_numerics->ComputeResidual(config);

      /*--- Jacobian contribution for implicit integration ---*/

      LinSysRes.AddBlock(iPoint, conv_residual);
      if (implicit) Jacobian.AddBlock2Diag(iPoint, conv_residual.jacobian_i);

      /*--- Viscous contribution ---*/

      su2double Coord_Reflected[MAXNDIM];
      GeometryToolbox::PointPointReflect(nDim, geometry->nodes->GetCoord(Point_Normal),
                                               geometry->nodes->GetCoord(iPoint), Coord_Reflected);
      visc_numerics->SetCoord(geometry->nodes->GetCoord(iPoint), Coord_Reflected);

      visc_numerics->SetNormal(Normal);

      /*--- Conservative variables w/o reconstruction ---*/

      visc_numerics->SetPrimitive(V_domain, V_inlet);

      /*--- Turbulent variables w/o reconstruction, and its gradients ---*/

      visc_numerics->SetTurbVar(nodes->GetSolution(iPoint), &nu_tilde);

      visc_numerics->SetTurbVarGradient(nodes->GetGradient(iPoint),
                                        nodes->GetGradient(iPoint));

      /*--- Compute residual, and Jacobians ---*/

      auto visc_residual = visc_numerics->ComputeResidual(config);

      /*--- Subtract residual, and update Jacobians ---*/

      LinSysRes.SubtractBlock(iPoint, visc_residual);
      if (implicit) Jacobian.SubtractBlock2Diag(iPoint, visc_residual.jacobian_i);

    }
    END_SU2_OMP_FOR
  }

}

void CTurbSASolver::BC_Interface_Boundary(CGeometry *geometry, CSolver **solver_container, CNumerics *numerics,
                                          CConfig *config, unsigned short val_marker) {

  //  unsigned long iVertex, iPoint, jPoint;
  //  unsigned short iVar, iDim;
  //
  //  su2double *Vector = new su2double[nDim];
  //
  //#ifndef HAVE_MPI
  //
  //  for (iVertex = 0; iVertex < geometry->nVertex[val_marker]; iVertex++) {
  //    iPoint = geometry->vertex[val_marker][iVertex]->GetNode();
  //
  //    if (geometry->nodes->GetDomain(iPoint)) {
  //
  //      /*--- Find the associate pair to the original node ---*/
  //      jPoint = geometry->vertex[val_marker][iVertex]->GetDonorPoint();
  //
  //      if (iPoint != jPoint) {
  //
  //        /*--- Store the solution for both points ---*/
  //        for (iVar = 0; iVar < nVar; iVar++) {
  //          Solution_i[iVar] = nodes->GetSolution(iPoint,iVar);
  //          Solution_j[iVar] = nodes->GetSolution(jPoint,iVar);
  //        }
  //
  //        /*--- Set Conservative Variables ---*/
  //        numerics->SetTurbVar(Solution_i, Solution_j);
  //
  //        /*--- Retrieve flow solution for both points ---*/
  //        for (iVar = 0; iVar < solver_container[FLOW_SOL]->GetnVar(); iVar++) {
  //          FlowPrimVar_i[iVar] = solver_container[FLOW_SOL]->nodes->GetSolution(iPoint, iVar);
  //          FlowPrimVar_j[iVar] = solver_container[FLOW_SOL]->nodes->GetSolution(jPoint, iVar);
  //        }
  //
  //        /*--- Set Flow Variables ---*/
  //        numerics->SetConservative(FlowPrimVar_i, FlowPrimVar_j);
  //
  //        /*--- Set the normal vector ---*/
  //        geometry->vertex[val_marker][iVertex]->GetNormal(Vector);
  //        for (iDim = 0; iDim < nDim; iDim++)
  //          Vector[iDim] = -Vector[iDim];
  //        numerics->SetNormal(Vector);
  //
  //        /*--- Add Residuals and Jacobians ---*/
  //        numerics->ComputeResidual(Residual, Jacobian_i, Jacobian_j, config);
  //        LinSysRes.AddBlock(iPoint, Residual);
  //        Jacobian.AddBlock2Diag(iPoint, Jacobian_i);
  //
  //      }
  //    }
  //  }
  //
  //#else
  //
  //  int rank = MPI::COMM_WORLD.Get_rank(), jProcessor;
  //  su2double *Conserv_Var, *Flow_Var;
  //  bool compute;
  //
  //  unsigned short Buffer_Size = nVar+solver_container[FLOW_SOL]->GetnVar();
  //  su2double *Buffer_Send_U = new su2double [Buffer_Size];
  //  su2double *Buffer_Receive_U = new su2double [Buffer_Size];
  //
  //  /*--- Do the send process, by the moment we are sending each
  //   node individually, this must be changed ---*/
  //  for (iVertex = 0; iVertex < geometry->nVertex[val_marker]; iVertex++) {
  //    iPoint = geometry->vertex[val_marker][iVertex]->GetNode();
  //    if (geometry->nodes->GetDomain(iPoint)) {
  //
  //      /*--- Find the associate pair to the original node ---*/
  //      jPoint = geometry->vertex[val_marker][iVertex]->GetPeriodicPointDomain()[0];
  //      jProcessor = geometry->vertex[val_marker][iVertex]->GetPeriodicPointDomain()[1];
  //
  //      if ((iPoint == jPoint) && (jProcessor == rank)) compute = false;
  //      else compute = true;
  //
  //      /*--- We only send the information that belong to other boundary ---*/
  //      if ((jProcessor != rank) && compute) {
  //
  //        Conserv_Var = nodes->GetSolution(iPoint);
  //        Flow_Var = solver_container[FLOW_SOL]->nodes->GetSolution(iPoint);
  //
  //        for (iVar = 0; iVar < nVar; iVar++)
  //          Buffer_Send_U[iVar] = Conserv_Var[iVar];
  //
  //        for (iVar = 0; iVar < solver_container[FLOW_SOL]->GetnVar(); iVar++)
  //          Buffer_Send_U[nVar+iVar] = Flow_Var[iVar];
  //
  //        MPI::COMM_WORLD.Bsend(Buffer_Send_U, Buffer_Size, MPI::DOUBLE, jProcessor, iPoint);
  //
  //      }
  //    }
  //  }
  //
  //  for (iVertex = 0; iVertex < geometry->nVertex[val_marker]; iVertex++) {
  //
  //    iPoint = geometry->vertex[val_marker][iVertex]->GetNode();
  //
  //    if (geometry->nodes->GetDomain(iPoint)) {
  //
  //      /*--- Find the associate pair to the original node ---*/
  //      jPoint = geometry->vertex[val_marker][iVertex]->GetPeriodicPointDomain()[0];
  //      jProcessor = geometry->vertex[val_marker][iVertex]->GetPeriodicPointDomain()[1];
  //
  //      if ((iPoint == jPoint) && (jProcessor == rank)) compute = false;
  //      else compute = true;
  //
  //      if (compute) {
  //
  //        /*--- We only receive the information that belong to other boundary ---*/
  //        if (jProcessor != rank) {
  //          MPI::COMM_WORLD.Recv(Buffer_Receive_U, Buffer_Size, MPI::DOUBLE, jProcessor, jPoint);
  //        }
  //        else {
  //
  //          for (iVar = 0; iVar < nVar; iVar++)
  //            Buffer_Receive_U[iVar] = nodes->GetSolution(jPoint,iVar);
  //
  //          for (iVar = 0; iVar < solver_container[FLOW_SOL]->GetnVar(); iVar++)
  //            Buffer_Send_U[nVar+iVar] = solver_container[FLOW_SOL]->nodes->GetSolution(jPoint, iVar);
  //
  //        }
  //
  //        /*--- Store the solution for both points ---*/
  //        for (iVar = 0; iVar < nVar; iVar++) {
  //          Solution_i[iVar] = nodes->GetSolution(iPoint,iVar);
  //          Solution_j[iVar] = Buffer_Receive_U[iVar];
  //        }
  //
  //        /*--- Set Turbulent Variables ---*/
  //        numerics->SetTurbVar(Solution_i, Solution_j);
  //
  //        /*--- Retrieve flow solution for both points ---*/
  //        for (iVar = 0; iVar < solver_container[FLOW_SOL]->GetnVar(); iVar++) {
  //          FlowPrimVar_i[iVar] = solver_container[FLOW_SOL]->nodes->GetSolution(iPoint, iVar);
  //          FlowPrimVar_j[iVar] = Buffer_Receive_U[nVar + iVar];
  //        }
  //
  //        /*--- Set Flow Variables ---*/
  //        numerics->SetConservative(FlowPrimVar_i, FlowPrimVar_j);
  //
  //        geometry->vertex[val_marker][iVertex]->GetNormal(Vector);
  //        for (iDim = 0; iDim < nDim; iDim++)
  //          Vector[iDim] = -Vector[iDim];
  //        numerics->SetNormal(Vector);
  //
  //        numerics->ComputeResidual(Residual, Jacobian_i, Jacobian_j, config);
  //        LinSysRes.AddBlock(iPoint, Residual);
  //        Jacobian.AddBlock2Diag(iPoint, Jacobian_i);
  //
  //      }
  //    }
  //  }
  //
  //  delete[] Buffer_Send_U;
  //  delete[] Buffer_Receive_U;
  //
  //#endif
  //
  //  delete[] Vector;
  //
}

void CTurbSASolver::BC_NearField_Boundary(CGeometry *geometry, CSolver **solver_container, CNumerics *numerics,
                                          CConfig *config, unsigned short val_marker) {

  //  unsigned long iVertex, iPoint, jPoint;
  //  unsigned short iVar, iDim;
  //
  //  su2double *Vector = new su2double[nDim];
  //
  //#ifndef HAVE_MPI
  //
  //  for (iVertex = 0; iVertex < geometry->nVertex[val_marker]; iVertex++) {
  //    iPoint = geometry->vertex[val_marker][iVertex]->GetNode();
  //
  //    if (geometry->nodes->GetDomain(iPoint)) {
  //
  //      /*--- Find the associate pair to the original node ---*/
  //      jPoint = geometry->vertex[val_marker][iVertex]->GetDonorPoint();
  //
  //      if (iPoint != jPoint) {
  //
  //        /*--- Store the solution for both points ---*/
  //        for (iVar = 0; iVar < nVar; iVar++) {
  //          Solution_i[iVar] = nodes->GetSolution(iPoint,iVar);
  //          Solution_j[iVar] = nodes->GetSolution(jPoint,iVar);
  //        }
  //
  //        /*--- Set Conservative Variables ---*/
  //        numerics->SetTurbVar(Solution_i, Solution_j);
  //
  //        /*--- Retrieve flow solution for both points ---*/
  //        for (iVar = 0; iVar < solver_container[FLOW_SOL]->GetnVar(); iVar++) {
  //          FlowPrimVar_i[iVar] = solver_container[FLOW_SOL]->nodes->GetSolution(iPoint, iVar);
  //          FlowPrimVar_j[iVar] = solver_container[FLOW_SOL]->nodes->GetSolution(jPoint, iVar);
  //        }
  //
  //        /*--- Set Flow Variables ---*/
  //        numerics->SetConservative(FlowPrimVar_i, FlowPrimVar_j);
  //
  //        /*--- Set the normal vector ---*/
  //        geometry->vertex[val_marker][iVertex]->GetNormal(Vector);
  //        for (iDim = 0; iDim < nDim; iDim++)
  //          Vector[iDim] = -Vector[iDim];
  //        numerics->SetNormal(Vector);
  //
  //        /*--- Add Residuals and Jacobians ---*/
  //        numerics->ComputeResidual(Residual, Jacobian_i, Jacobian_j, config);
  //        LinSysRes.AddBlock(iPoint, Residual);
  //        Jacobian.AddBlock2Diag(iPoint, Jacobian_i);
  //
  //      }
  //    }
  //  }
  //
  //#else
  //
  //  int rank = MPI::COMM_WORLD.Get_rank(), jProcessor;
  //  su2double *Conserv_Var, *Flow_Var;
  //  bool compute;
  //
  //  unsigned short Buffer_Size = nVar+solver_container[FLOW_SOL]->GetnVar();
  //  su2double *Buffer_Send_U = new su2double [Buffer_Size];
  //  su2double *Buffer_Receive_U = new su2double [Buffer_Size];
  //
  //  /*--- Do the send process, by the moment we are sending each
  //   node individually, this must be changed ---*/
  //  for (iVertex = 0; iVertex < geometry->nVertex[val_marker]; iVertex++) {
  //    iPoint = geometry->vertex[val_marker][iVertex]->GetNode();
  //    if (geometry->nodes->GetDomain(iPoint)) {
  //
  //      /*--- Find the associate pair to the original node ---*/
  //      jPoint = geometry->vertex[val_marker][iVertex]->GetPeriodicPointDomain()[0];
  //      jProcessor = geometry->vertex[val_marker][iVertex]->GetPeriodicPointDomain()[1];
  //
  //      if ((iPoint == jPoint) && (jProcessor == rank)) compute = false;
  //      else compute = true;
  //
  //      /*--- We only send the information that belong to other boundary ---*/
  //      if ((jProcessor != rank) && compute) {
  //
  //        Conserv_Var = nodes->GetSolution(iPoint);
  //        Flow_Var = solver_container[FLOW_SOL]->nodes->GetSolution(iPoint);
  //
  //        for (iVar = 0; iVar < nVar; iVar++)
  //          Buffer_Send_U[iVar] = Conserv_Var[iVar];
  //
  //        for (iVar = 0; iVar < solver_container[FLOW_SOL]->GetnVar(); iVar++)
  //          Buffer_Send_U[nVar+iVar] = Flow_Var[iVar];
  //
  //        MPI::COMM_WORLD.Bsend(Buffer_Send_U, Buffer_Size, MPI::DOUBLE, jProcessor, iPoint);
  //
  //      }
  //    }
  //  }
  //
  //  for (iVertex = 0; iVertex < geometry->nVertex[val_marker]; iVertex++) {
  //
  //    iPoint = geometry->vertex[val_marker][iVertex]->GetNode();
  //
  //    if (geometry->nodes->GetDomain(iPoint)) {
  //
  //      /*--- Find the associate pair to the original node ---*/
  //      jPoint = geometry->vertex[val_marker][iVertex]->GetPeriodicPointDomain()[0];
  //      jProcessor = geometry->vertex[val_marker][iVertex]->GetPeriodicPointDomain()[1];
  //
  //      if ((iPoint == jPoint) && (jProcessor == rank)) compute = false;
  //      else compute = true;
  //
  //      if (compute) {
  //
  //        /*--- We only receive the information that belong to other boundary ---*/
  //        if (jProcessor != rank) {
  //          MPI::COMM_WORLD.Recv(Buffer_Receive_U, Buffer_Size, MPI::DOUBLE, jProcessor, jPoint);
  //        }
  //        else {
  //
  //          for (iVar = 0; iVar < nVar; iVar++)
  //            Buffer_Receive_U[iVar] = nodes->GetSolution(jPoint,iVar);
  //
  //          for (iVar = 0; iVar < solver_container[FLOW_SOL]->GetnVar(); iVar++)
  //            Buffer_Send_U[nVar+iVar] = solver_container[FLOW_SOL]->nodes->GetSolution(jPoint, iVar);
  //
  //        }
  //
  //        /*--- Store the solution for both points ---*/
  //        for (iVar = 0; iVar < nVar; iVar++) {
  //          Solution_i[iVar] = nodes->GetSolution(iPoint,iVar);
  //          Solution_j[iVar] = Buffer_Receive_U[iVar];
  //        }
  //
  //        /*--- Set Turbulent Variables ---*/
  //        numerics->SetTurbVar(Solution_i, Solution_j);
  //
  //        /*--- Retrieve flow solution for both points ---*/
  //        for (iVar = 0; iVar < solver_container[FLOW_SOL]->GetnVar(); iVar++) {
  //          FlowPrimVar_i[iVar] = solver_container[FLOW_SOL]->nodes->GetSolution(iPoint, iVar);
  //          FlowPrimVar_j[iVar] = Buffer_Receive_U[nVar + iVar];
  //        }
  //
  //        /*--- Set Flow Variables ---*/
  //        numerics->SetConservative(FlowPrimVar_i, FlowPrimVar_j);
  //
  //        geometry->vertex[val_marker][iVertex]->GetNormal(Vector);
  //        for (iDim = 0; iDim < nDim; iDim++)
  //          Vector[iDim] = -Vector[iDim];
  //        numerics->SetNormal(Vector);
  //
  //        numerics->ComputeResidual(Residual, Jacobian_i, Jacobian_j, config);
  //        LinSysRes.AddBlock(iPoint, Residual);
  //        Jacobian.AddBlock2Diag(iPoint, Jacobian_i);
  //
  //      }
  //    }
  //  }
  //
  //  delete[] Buffer_Send_U;
  //  delete[] Buffer_Receive_U;
  //
  //#endif
  //
  //  delete[] Vector;
  //
}

void CTurbSASolver::SetTurbVars_WF(CGeometry *geometry, CSolver **solver_container, 
                                  const CConfig *config, unsigned short val_marker) {

  const bool implicit = (config->GetKind_TimeIntScheme() == EULER_IMPLICIT);
  
  
  /*--- We use a very high max nr of iterations, but we only need this the first couple of iterations ---*/
  constexpr unsigned short max_iter = 200;

  /* --- tolerance has LARGE impact on convergence, do not increase this value! --- */
  const su2double tol = 1e-12;
  su2double relax = 0.5;            /*--- relaxation factor for the Newton solver ---*/

  /*--- Typical constants from boundary layer theory ---*/

 
  const su2double cv1_3 = 7.1*7.1*7.1;

  CVariable* flow_nodes = solver_container[FLOW_SOL]->GetNodes();

  /*--- Loop over all of the vertices on this boundary marker ---*/

  for (auto iVertex = 0u; iVertex < geometry->nVertex[val_marker]; iVertex++) {

    const auto iPoint = geometry->vertex[val_marker][iVertex]->GetNode();

    /*--- Check if the node belongs to the domain (i.e, not a halo node) ---*/

    if (geometry->nodes->GetDomain(iPoint)) {

      const auto iPoint_Neighbor = geometry->vertex[val_marker][iVertex]->GetNormal_Neighbor();

      su2double Y_Plus = solver_container[FLOW_SOL]->GetYPlus(val_marker, iVertex);

      /*--- Do not use wall model at the ipoint when y+ < 5.0 ---*/

      if (Y_Plus < 5.0) {

        /* --- note that we do not do anything for y+ < 5, meaning that we have a zero flux (Neumann) boundary condition --- */
         
        continue;
      }

      su2double Lam_Visc_Normal = flow_nodes->GetLaminarViscosity(iPoint_Neighbor);
      su2double Density_Normal = flow_nodes->GetDensity(iPoint_Neighbor);
      su2double Kin_Visc_Normal = Lam_Visc_Normal/Density_Normal;

      su2double Eddy_Visc = solver_container[FLOW_SOL]->GetEddyViscWall(val_marker, iVertex);

      /*--- Solve for the new value of nu_tilde given the eddy viscosity and using a Newton method ---*/

      // start with positive value of nu_til_old
      su2double nu_til = 0.0; 
      su2double nu_til_old = nodes->GetSolution(iPoint,0);

      unsigned short counter = 0;
      su2double diff = 1.0;
      relax = 0.5;
      while (diff > tol) {
        // note the error in Nichols and Nelson 
        su2double func = nu_til_old*nu_til_old*nu_til_old*nu_til_old - (Eddy_Visc/Density_Normal)*(nu_til_old*nu_til_old*nu_til_old + Kin_Visc_Normal*Kin_Visc_Normal*Kin_Visc_Normal*cv1_3);
        su2double func_prim = 4.0 * nu_til_old*nu_til_old*nu_til_old - 3.0*(Eddy_Visc/Density_Normal)*(nu_til_old*nu_til_old);

        // damped Newton method
        nu_til = nu_til_old - relax*(func/func_prim);

        diff = fabs(nu_til-nu_til_old);
        nu_til_old = nu_til;

        // sometimes we get negative values when the solution has not converged yet, we just reset the nu_tilde in that case.
        if (nu_til_old<tol) {
          //cout << "warning: resetting nu_tilde for point " << iPoint << " during computation. If this warning persists, there might be something wrong" << endl;
          //cout << Y_Plus <<" "<<nodes->GetSolution(iPoint,0)<<" , nutilde="<<nu_til<<", eddy visc = " << Eddy_Visc << " , dens = "<<Density_Normal<<" "<<Lam_Visc_Normal<<" "<<func <<" " <<func_prim<<" "<<diff<<endl;
          relax = relax/2.0;
          nu_til_old = nodes->GetSolution(iPoint,0)/relax;
        }

        counter++;
        if (counter > max_iter) {
          cout << "WARNING: Nu_tilde evaluation did not converge in " <<max_iter << " iterations. " << endl;
          //cout << nu_til << " " << diff << endl;
          break;
        }
      }

      su2double solution[1];
      //for (auto iVar = 0u; iVar < nVar; iVar++)
      solution[0] = nu_til;
    
      nodes->SetSolution_Old(iPoint_Neighbor,solution);
      LinSysRes.SetBlock_Zero(iPoint_Neighbor);

      /*--- includes 1 in the diagonal ---*/

      if (implicit) Jacobian.DeleteValsRowi(iPoint_Neighbor);

    }
  }
}

void CTurbSASolver::SetDES_LengthScale(CSolver **solver, CGeometry *geometry, CConfig *config){

  unsigned short kindHybridRANSLES = config->GetKind_HybridRANSLES();
  unsigned long iPoint = 0, jPoint = 0;
  unsigned short iDim = 0, jDim = 0, iNeigh = 0, nNeigh = 0;

  su2double constDES = config->GetConst_DES();

  su2double density = 0.0, laminarViscosity = 0.0, kinematicViscosity = 0.0,
      eddyViscosity = 0.0, kinematicViscosityTurb = 0.0, wallDistance = 0.0, lengthScale = 0.0;

  su2double maxDelta = 0.0, deltaAux = 0.0, distDES = 0.0, uijuij = 0.0, k2 = 0.0, r_d = 0.0, f_d = 0.0;
  su2double deltaDDES = 0.0, omega = 0.0, ln_max = 0.0, ln[3] = {0.0}, aux_ln = 0.0, f_kh = 0.0;

  su2double nu_hat, fw_star = 0.424, cv1_3 = pow(7.1, 3.0); k2 = pow(0.41, 2.0);
  su2double cb1   = 0.1355, ct3 = 1.2, ct4   = 0.5;
  su2double sigma = 2./3., cb2 = 0.622, f_max=1.0, f_min=0.1, a1=0.15, a2=0.3;
  su2double cw1 = 0.0, Ji = 0.0, Ji_2 = 0.0, Ji_3 = 0.0, fv1 = 0.0, fv2 = 0.0, ft2 = 0.0, psi_2 = 0.0;
  const su2double *coord_i = nullptr, *coord_j = nullptr, *const *primVarGrad = nullptr, *vorticity = nullptr;
  su2double delta[3] = {0.0}, ratioOmega[3] = {0.0}, vortexTiltingMeasure = 0.0;

  SU2_OMP_FOR_DYN(omp_chunk_size)
  for (iPoint = 0; iPoint < nPointDomain; iPoint++){

    coord_i                 = geometry->nodes->GetCoord(iPoint);
    nNeigh                  = geometry->nodes->GetnPoint(iPoint);
    wallDistance            = geometry->nodes->GetWall_Distance(iPoint);
    primVarGrad             = solver[FLOW_SOL]->GetNodes()->GetGradient_Primitive(iPoint);
    vorticity               = solver[FLOW_SOL]->GetNodes()->GetVorticity(iPoint);
    density                 = solver[FLOW_SOL]->GetNodes()->GetDensity(iPoint);
    laminarViscosity        = solver[FLOW_SOL]->GetNodes()->GetLaminarViscosity(iPoint);
    eddyViscosity           = solver[TURB_SOL]->GetNodes()->GetmuT(iPoint);
    kinematicViscosity      = laminarViscosity/density;
    kinematicViscosityTurb  = eddyViscosity/density;

    uijuij = 0.0;
    for(iDim = 0; iDim < nDim; iDim++){
      for(jDim = 0; jDim < nDim; jDim++){
        uijuij += primVarGrad[1+iDim][jDim]*primVarGrad[1+iDim][jDim];
      }
    }
    uijuij = sqrt(fabs(uijuij));
    uijuij = max(uijuij,1e-10);

    /*--- Low Reynolds number correction term ---*/

    nu_hat = nodes->GetSolution(iPoint,0);
    Ji   = nu_hat/kinematicViscosity;
    Ji_2 = Ji * Ji;
    Ji_3 = Ji*Ji*Ji;
    fv1  = Ji_3/(Ji_3+cv1_3);
    fv2 = 1.0 - Ji/(1.0+Ji*fv1);
    ft2 = ct3*exp(-ct4*Ji_2);
    cw1 = cb1/k2+(1.0+cb2)/sigma;

    psi_2 = (1.0 - (cb1/(cw1*k2*fw_star))*(ft2 + (1.0 - ft2)*fv2))/(fv1 * max(1.0e-10,1.0-ft2));
    psi_2 = min(100.0,psi_2);

    switch(kindHybridRANSLES){
      case SA_DES:
        /*--- Original Detached Eddy Simulation (DES97)
        Spalart
        1997
        ---*/

        maxDelta = geometry->nodes->GetMaxLength(iPoint);
        distDES = constDES * maxDelta;
        lengthScale = min(distDES,wallDistance);

        break;

      case SA_DDES:
        /*--- A New Version of Detached-eddy Simulation, Resistant to Ambiguous Grid Densities.
         Spalart et al.
         Theoretical and Computational Fluid Dynamics - 2006
         ---*/

        maxDelta = geometry->nodes->GetMaxLength(iPoint);

        r_d = (kinematicViscosityTurb+kinematicViscosity)/(uijuij*k2*pow(wallDistance, 2.0));
        f_d = 1.0-tanh(pow(8.0*r_d,3.0));

        distDES = constDES * maxDelta;
        lengthScale = wallDistance-f_d*max(0.0,(wallDistance-distDES));

        break;
      case SA_ZDES:
        /*--- Recent improvements in the Zonal Detached Eddy Simulation (ZDES) formulation.
         Deck
         Theoretical and Computational Fluid Dynamics - 2012
         ---*/

        for (iNeigh = 0; iNeigh < nNeigh; iNeigh++){
            jPoint = geometry->nodes->GetPoint(iPoint, iNeigh);
            coord_j = geometry->nodes->GetCoord(jPoint);
            for ( iDim = 0; iDim < nDim; iDim++){
              deltaAux = abs(coord_j[iDim] - coord_i[iDim]);
              delta[iDim] = max(delta[iDim], deltaAux);
            }
            deltaDDES = geometry->nodes->GetMaxLength(iPoint);
        }

        omega = sqrt(vorticity[0]*vorticity[0] +
                     vorticity[1]*vorticity[1] +
                     vorticity[2]*vorticity[2]);

        for (iDim = 0; iDim < 3; iDim++){
          ratioOmega[iDim] = vorticity[iDim]/omega;
        }

        maxDelta = sqrt(pow(ratioOmega[0],2.0)*delta[1]*delta[2] +
                        pow(ratioOmega[1],2.0)*delta[0]*delta[2] +
                        pow(ratioOmega[2],2.0)*delta[0]*delta[1]);

        r_d = (kinematicViscosityTurb+kinematicViscosity)/(uijuij*k2*pow(wallDistance, 2.0));
        f_d = 1.0-tanh(pow(8.0*r_d,3.0));

        if (f_d < 0.99){
          maxDelta = deltaDDES;
        }

        distDES = constDES * maxDelta;
        lengthScale = wallDistance-f_d*max(0.0,(wallDistance-distDES));

        break;

      case SA_EDDES:

        /*--- An Enhanced Version of DES with Rapid Transition from RANS to LES in Separated Flows.
         Shur et al.
         Flow Turbulence Combust - 2015
         ---*/

        vortexTiltingMeasure = nodes->GetVortex_Tilting(iPoint);

        omega = sqrt(vorticity[0]*vorticity[0] +
                     vorticity[1]*vorticity[1] +
                     vorticity[2]*vorticity[2]);

        for (iDim = 0; iDim < 3; iDim++){
          ratioOmega[iDim] = vorticity[iDim]/omega;
        }

        ln_max = 0.0;
        deltaDDES = 0.0;
        for (iNeigh = 0;iNeigh < nNeigh; iNeigh++){
          jPoint = geometry->nodes->GetPoint(iPoint, iNeigh);
          coord_j = geometry->nodes->GetCoord(jPoint);
          for (iDim = 0; iDim < nDim; iDim++){
            delta[iDim] = fabs(coord_j[iDim] - coord_i[iDim]);
          }
          deltaDDES = geometry->nodes->GetMaxLength(iPoint);
          ln[0] = delta[1]*ratioOmega[2] - delta[2]*ratioOmega[1];
          ln[1] = delta[2]*ratioOmega[0] - delta[0]*ratioOmega[2];
          ln[2] = delta[0]*ratioOmega[1] - delta[1]*ratioOmega[0];
          aux_ln = sqrt(ln[0]*ln[0] + ln[1]*ln[1] + ln[2]*ln[2]);
          ln_max = max(ln_max,aux_ln);
          vortexTiltingMeasure += nodes->GetVortex_Tilting(jPoint);
        }

        vortexTiltingMeasure = (vortexTiltingMeasure/fabs(nNeigh + 1.0));

        f_kh = max(f_min, min(f_max, f_min + ((f_max - f_min)/(a2 - a1)) * (vortexTiltingMeasure - a1)));

        r_d = (kinematicViscosityTurb+kinematicViscosity)/(uijuij*k2*pow(wallDistance, 2.0));
        f_d = 1.0-tanh(pow(8.0*r_d,3.0));

        maxDelta = (ln_max/sqrt(3.0)) * f_kh;
        if (f_d < 0.999){
          maxDelta = deltaDDES;
        }

        distDES = constDES * maxDelta;
        lengthScale=wallDistance-f_d*max(0.0,(wallDistance-distDES));

        break;

    }

    nodes->SetDES_LengthScale(iPoint, lengthScale);

  }
  END_SU2_OMP_FOR
}

void CTurbSASolver::SetInletAtVertex(const su2double *val_inlet,
                                    unsigned short iMarker,
                                    unsigned long iVertex) {

  Inlet_TurbVars[iMarker][iVertex][0] = val_inlet[nDim+2+nDim];

}

su2double CTurbSASolver::GetInletAtVertex(su2double *val_inlet,
                                          unsigned long val_inlet_point,
                                          unsigned short val_kind_marker,
                                          string val_marker,
                                          const CGeometry *geometry,
                                          const CConfig *config) const {
  /*--- Local variables ---*/

  unsigned short iMarker;
  unsigned long iPoint, iVertex;
  su2double Area = 0.0;
  su2double Normal[3] = {0.0,0.0,0.0};

  /*--- Alias positions within inlet file for readability ---*/

  if (val_kind_marker == INLET_FLOW) {

    unsigned short position = nDim+2+nDim;

    for (iMarker = 0; iMarker < config->GetnMarker_All(); iMarker++) {
      if ((config->GetMarker_All_KindBC(iMarker) == INLET_FLOW) &&
          (config->GetMarker_All_TagBound(iMarker) == val_marker)) {

        for (iVertex = 0; iVertex < nVertex[iMarker]; iVertex++){

          iPoint = geometry->vertex[iMarker][iVertex]->GetNode();

          if (iPoint == val_inlet_point) {

            /*-- Compute boundary face area for this vertex. ---*/

            geometry->vertex[iMarker][iVertex]->GetNormal(Normal);
            Area = GeometryToolbox::Norm(nDim, Normal);

            /*--- Access and store the inlet variables for this vertex. ---*/

            val_inlet[position] = Inlet_TurbVars[iMarker][iVertex][0];

            /*--- Exit once we find the point. ---*/

            return Area;

          }
        }
      }
    }

  }

  /*--- If we don't find a match, then the child point is not on the
   current inlet boundary marker. Return zero area so this point does
   not contribute to the restriction operator and continue. ---*/

  return Area;

}

void CTurbSASolver::SetUniformInlet(const CConfig* config, unsigned short iMarker) {

  for(unsigned long iVertex=0; iVertex < nVertex[iMarker]; iVertex++){
    Inlet_TurbVars[iMarker][iVertex][0] = GetNuTilde_Inf();
  }

}<|MERGE_RESOLUTION|>--- conflicted
+++ resolved
@@ -413,12 +413,9 @@
 
   if (config->GetWall_Functions()) {
     SU2_OMP_MASTER
-<<<<<<< HEAD
     SetTurbVars_WF(geometry, solver_container, config, val_marker);
-=======
-    SetNuTilde_WF(geometry, solver_container, conv_numerics, visc_numerics, config, val_marker);
+    //SetNuTilde_WF(geometry, solver_container, conv_numerics, visc_numerics, config, val_marker);
     END_SU2_OMP_MASTER
->>>>>>> f713575a
     SU2_OMP_BARRIER
     return;
   }
