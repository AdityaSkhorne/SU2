--- conflicted
+++ resolved
@@ -71,40 +71,8 @@
 
   /*--- Update global parameters ---*/
 
-<<<<<<< HEAD
-  MAIN_SOLVER main_solver = MAIN_SOLVER::NONE;
-
-  switch (config[val_iZone]->GetKind_Solver()) {
-    case MAIN_SOLVER::EULER:
-    case MAIN_SOLVER::DISC_ADJ_EULER:
-    case MAIN_SOLVER::INC_EULER:
-    case MAIN_SOLVER::DISC_ADJ_INC_EULER:
-    case MAIN_SOLVER::NEMO_EULER:
-      main_solver = MAIN_SOLVER::EULER;
-      break;
-
-    case MAIN_SOLVER::NAVIER_STOKES:
-    case MAIN_SOLVER::DISC_ADJ_NAVIER_STOKES:
-    case MAIN_SOLVER::INC_NAVIER_STOKES:
-    case MAIN_SOLVER::DISC_ADJ_INC_NAVIER_STOKES:
-    case MAIN_SOLVER::NEMO_NAVIER_STOKES:
-      main_solver = MAIN_SOLVER::NAVIER_STOKES;
-      break;
-
-    case MAIN_SOLVER::RANS:
-    case MAIN_SOLVER::DISC_ADJ_RANS:
-    case MAIN_SOLVER::INC_RANS:
-    case MAIN_SOLVER::DISC_ADJ_INC_RANS:
-    case MAIN_SOLVER::NEMO_RANS:
-      main_solver = MAIN_SOLVER::RANS;
-      break;
-
-    default:
-      break;
-  }
-=======
   const auto main_solver = config[val_iZone]->GetKind_Solver();
->>>>>>> 09ba9e3a
+
   config[val_iZone]->SetGlobalParam(main_solver, RUNTIME_FLOW_SYS);
 
   /*--- Solve the Euler, Navier-Stokes or Reynolds-averaged Navier-Stokes (RANS) equations (one iteration) ---*/
