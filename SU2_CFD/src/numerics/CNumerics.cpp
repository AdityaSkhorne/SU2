/*!
 * \file CNumerics.cpp
 * \brief Implementation of the base for all numerics classes.
 *        Contains methods for common tasks, e.g. compute flux
 *        Jacobians.
 * \author F. Palacios, T. Economon
 * \version 7.0.5 "Blackbird"
 *
 * SU2 Project Website: https://su2code.github.io
 *
 * The SU2 Project is maintained by the SU2 Foundation
 * (http://su2foundation.org)
 *
 * Copyright 2012-2020, SU2 Contributors (cf. AUTHORS.md)
 *
 * SU2 is free software; you can redistribute it and/or
 * modify it under the terms of the GNU Lesser General Public
 * License as published by the Free Software Foundation; either
 * version 2.1 of the License, or (at your option) any later version.
 *
 * SU2 is distributed in the hope that it will be useful,
 * but WITHOUT ANY WARRANTY; without even the implied warranty of
 * MERCHANTABILITY or FITNESS FOR A PARTICULAR PURPOSE. See the GNU
 * Lesser General Public License for more details.
 *
 * You should have received a copy of the GNU Lesser General Public
 * License along with SU2. If not, see <http://www.gnu.org/licenses/>.
 */


#include "../../include/numerics/CNumerics.hpp"
#include "../../include/fluid_model.hpp"

CNumerics::CNumerics(void) {

  Normal      = nullptr;
  UnitNormal  = nullptr;
  UnitNormald = nullptr;

  Proj_Flux_Tensor  = nullptr;
  Flux_Tensor       = nullptr;

  tau    = nullptr;
  delta  = nullptr;
  delta3 = nullptr;

  Diffusion_Coeff_i = nullptr;
  Diffusion_Coeff_j = nullptr;

  Vector = nullptr;

  l = nullptr;
  m = nullptr;

  using_uq = false;

}

CNumerics::CNumerics(unsigned short val_nDim, unsigned short val_nVar,
                     const CConfig* config) {

  unsigned short iVar, iDim;

  Normal = nullptr;

  Diffusion_Coeff_i = nullptr;
  Diffusion_Coeff_j = nullptr;

  nDim = val_nDim;
  nVar = val_nVar;
  Gamma = config->GetGamma();
  Gamma_Minus_One = Gamma - 1.0;
  Prandtl_Lam = config->GetPrandtl_Lam();
  Prandtl_Turb = config->GetPrandtl_Turb();
  Gas_Constant = config->GetGas_ConstantND();

  UnitNormal = new su2double [nDim] ();
  UnitNormald = new su2double [nDim] ();

  Flux_Tensor = new su2double* [nVar];
  for (iVar = 0; iVar < (nVar); iVar++)
    Flux_Tensor[iVar] = new su2double [nDim] ();

  tau = new su2double* [nDim];
  for (iDim = 0; iDim < nDim; iDim++)
    tau[iDim] = new su2double [nDim] ();

  delta = new su2double* [nDim];
  for (iDim = 0; iDim < nDim; iDim++) {
    delta[iDim] = new su2double [nDim] ();
    delta[iDim][iDim] = 1.0;
  }

  delta3 = new su2double* [3];
  for (iDim = 0; iDim < 3; iDim++) {
    delta3[iDim] = new su2double [3] ();
    delta3[iDim][iDim] = 1.0;
  }

  Proj_Flux_Tensor = new su2double [nVar] ();

  turb_ke_i = 0.0;
  turb_ke_j = 0.0;

  Vector = new su2double[nDim] ();

  l = new su2double [nDim] ();
  m = new su2double [nDim] ();

  Dissipation_ij = 1.0;

  /* --- Initializing variables for the UQ methodology --- */
  using_uq = config->GetUsing_UQ();
  if (using_uq){
    MeanReynoldsStress  = new su2double* [3];
    MeanPerturbedRSM    = new su2double* [3];
    A_ij                = new su2double* [3];
    newA_ij             = new su2double* [3];
    Eig_Vec             = new su2double* [3];
    New_Eig_Vec         = new su2double* [3];
    Corners             = new su2double* [3];
    Eig_Val             = new su2double [3];
    Barycentric_Coord   = new su2double [2];
    New_Coord           = new su2double [2];
    for (iDim = 0; iDim < 3; iDim++){
      MeanReynoldsStress[iDim]  = new su2double [3];
      MeanPerturbedRSM[iDim]    = new su2double [3];
      A_ij[iDim]                = new su2double [3];
      newA_ij[iDim]             = new su2double [3];
      Eig_Vec[iDim]             = new su2double [3];
      New_Eig_Vec[iDim]         = new su2double [3];
      Corners[iDim]             = new su2double [2];
      Eig_Val[iDim]             = 0;
    }
    Eig_Val_Comp = config->GetEig_Val_Comp();
    uq_delta_b = config->GetUQ_Delta_B();
    uq_urlx = config->GetUQ_URLX();
    uq_permute = config->GetUQ_Permute();

    /* define barycentric triangle corner points */
    Corners[0][0] = 1.0;
    Corners[0][1] = 0.0;
    Corners[1][0] = 0.0;
    Corners[1][1] = 0.0;
    Corners[2][0] = 0.5;
    Corners[2][1] = 0.866025;
  }

}

CNumerics::~CNumerics(void) {

  delete [] UnitNormal;
  delete [] UnitNormald;

  // visc
  delete [] Proj_Flux_Tensor;

  if (Flux_Tensor) {
    for (unsigned short iVar = 0; iVar < nVar; iVar++)
      delete [] Flux_Tensor[iVar];
    delete [] Flux_Tensor;
  }

  if (tau) {
    for (unsigned short iDim = 0; iDim < nDim; iDim++)
      delete [] tau[iDim];
    delete [] tau;
  }

  if (delta) {
    for (unsigned short iDim = 0; iDim < nDim; iDim++)
      delete [] delta[iDim];
    delete [] delta;
  }

  if (delta3) {
    for (unsigned short iDim = 0; iDim < 3; iDim++)
      delete [] delta3[iDim];
    delete [] delta3;
  }

  delete [] Diffusion_Coeff_i;
  delete [] Diffusion_Coeff_j;
  delete [] Vector;

  delete [] l;
  delete [] m;

  if (using_uq) {
    for (unsigned short iDim = 0; iDim < 3; iDim++){
      delete [] MeanReynoldsStress[iDim];
      delete [] MeanPerturbedRSM[iDim];
      delete [] A_ij[iDim];
      delete [] newA_ij[iDim];
      delete [] Eig_Vec[iDim];
      delete [] New_Eig_Vec[iDim];
      delete [] Corners[iDim];
    }
    delete [] MeanReynoldsStress;
    delete [] MeanPerturbedRSM;
    delete [] A_ij;
    delete [] newA_ij;
    delete [] Eig_Vec;
    delete [] New_Eig_Vec;
    delete [] Corners;
    delete [] Eig_Val;
    delete [] Barycentric_Coord;
    delete [] New_Coord;
  }

}

void CNumerics::GetInviscidFlux(su2double val_density, const su2double *val_velocity,
    su2double val_pressure, su2double val_enthalpy) {
  if (nDim == 3) {
    Flux_Tensor[0][0] = val_density*val_velocity[0];
    Flux_Tensor[1][0] = Flux_Tensor[0][0]*val_velocity[0]+val_pressure;
    Flux_Tensor[2][0] = Flux_Tensor[0][0]*val_velocity[1];
    Flux_Tensor[3][0] = Flux_Tensor[0][0]*val_velocity[2];
    Flux_Tensor[4][0] = Flux_Tensor[0][0]*val_enthalpy;

    Flux_Tensor[0][1] = val_density*val_velocity[1];
    Flux_Tensor[1][1] = Flux_Tensor[0][1]*val_velocity[0];
    Flux_Tensor[2][1] = Flux_Tensor[0][1]*val_velocity[1]+val_pressure;
    Flux_Tensor[3][1] = Flux_Tensor[0][1]*val_velocity[2];
    Flux_Tensor[4][1] = Flux_Tensor[0][1]*val_enthalpy;

    Flux_Tensor[0][2] = val_density*val_velocity[2];
    Flux_Tensor[1][2] = Flux_Tensor[0][2]*val_velocity[0];
    Flux_Tensor[2][2] = Flux_Tensor[0][2]*val_velocity[1];
    Flux_Tensor[3][2] = Flux_Tensor[0][2]*val_velocity[2]+val_pressure;
    Flux_Tensor[4][2] = Flux_Tensor[0][2]*val_enthalpy;

  }
  else {
    Flux_Tensor[0][0] = val_density*val_velocity[0];
    Flux_Tensor[1][0] = Flux_Tensor[0][0]*val_velocity[0]+val_pressure;
    Flux_Tensor[2][0] = Flux_Tensor[0][0]*val_velocity[1];
    Flux_Tensor[3][0] = Flux_Tensor[0][0]*val_enthalpy;

    Flux_Tensor[0][1] = val_density*val_velocity[1];
    Flux_Tensor[1][1] = Flux_Tensor[0][1]*val_velocity[0];
    Flux_Tensor[2][1] = Flux_Tensor[0][1]*val_velocity[1]+val_pressure;
    Flux_Tensor[3][1] = Flux_Tensor[0][1]*val_enthalpy;
  }
}

void CNumerics::GetInviscidProjFlux(const su2double *val_density,
                                    const su2double *val_velocity,
                                    const su2double *val_pressure,
                                    const su2double *val_enthalpy,
                                    const su2double *val_normal,
                                    su2double *val_Proj_Flux) const {

  su2double rhou, rhov, rhow;

  if (nDim == 2) {

    rhou = (*val_density)*val_velocity[0];
    rhov = (*val_density)*val_velocity[1];

    val_Proj_Flux[0] = rhou*val_normal[0];
    val_Proj_Flux[1] = (rhou*val_velocity[0]+(*val_pressure))*val_normal[0];
    val_Proj_Flux[2] = rhou*val_velocity[1]*val_normal[0];
    val_Proj_Flux[3] = rhou*(*val_enthalpy)*val_normal[0];

    val_Proj_Flux[0] += rhov*val_normal[1];
    val_Proj_Flux[1] += rhov*val_velocity[0]*val_normal[1];
    val_Proj_Flux[2] += (rhov*val_velocity[1]+(*val_pressure))*val_normal[1];
    val_Proj_Flux[3] += rhov*(*val_enthalpy)*val_normal[1];

  }
  else {

    rhou = (*val_density)*val_velocity[0];
    rhov = (*val_density)*val_velocity[1];
    rhow = (*val_density)*val_velocity[2];

    val_Proj_Flux[0] = rhou*val_normal[0];
    val_Proj_Flux[1] = (rhou*val_velocity[0]+(*val_pressure))*val_normal[0];
    val_Proj_Flux[2] = rhou*val_velocity[1]*val_normal[0];
    val_Proj_Flux[3] = rhou*val_velocity[2]*val_normal[0];
    val_Proj_Flux[4] = rhou*(*val_enthalpy)*val_normal[0];

    val_Proj_Flux[0] += rhov*val_normal[1];
    val_Proj_Flux[1] += rhov*val_velocity[0]*val_normal[1];
    val_Proj_Flux[2] += (rhov*val_velocity[1]+(*val_pressure))*val_normal[1];
    val_Proj_Flux[3] += rhov*val_velocity[2]*val_normal[1];
    val_Proj_Flux[4] += rhov*(*val_enthalpy)*val_normal[1];

    val_Proj_Flux[0] += rhow*val_normal[2];
    val_Proj_Flux[1] += rhow*val_velocity[0]*val_normal[2];
    val_Proj_Flux[2] += rhow*val_velocity[1]*val_normal[2];
    val_Proj_Flux[3] += (rhow*val_velocity[2]+(*val_pressure))*val_normal[2];
    val_Proj_Flux[4] += rhow*(*val_enthalpy)*val_normal[2];

  }

}
void CNumerics::GetInviscidProjFlux(su2double *val_U,
                                    su2double *val_V,
                                    su2double *val_normal,
                                    su2double *val_Proj_Flux) {
  unsigned short iSpecies, iVar;
  su2double rho, u, v, w, rhoEve, P, H;
  su2double *rhos;

  /*--- Allocate arrays ---*/
  rhos = new su2double[nSpecies];

  /*--- Initialize vectors ---*/
  for (iVar = 0; iVar < nVar; iVar++)
    val_Proj_Flux[iVar] = 0.0;

  /*--- Rename for convienience ---*/
  rho    = val_V[RHO_INDEX];
  u      = val_V[VEL_INDEX];
  v      = val_V[VEL_INDEX+1];
  w      = val_V[VEL_INDEX+2];
  P      = val_V[P_INDEX];
  H      = val_V[H_INDEX];
  rhoEve = val_U[nSpecies+nDim+1];
  for (iSpecies = 0; iSpecies < nSpecies; iSpecies++) {
    rhos[iSpecies] = val_V[RHOS_INDEX+iSpecies];
  }

  if (nDim == 2) {

    /*--- iDim = 0 (x-direction) ---*/
    for (iSpecies = 0; iSpecies < nSpecies; iSpecies++)
      val_Proj_Flux[iSpecies]  = (rhos[iSpecies]*u) * val_normal[0];
    val_Proj_Flux[nSpecies]    = (rho*u*u + P)      * val_normal[0];
    val_Proj_Flux[nSpecies+1]  = (rho*u*v)          * val_normal[0];
    val_Proj_Flux[nSpecies+2]  = (rho*u*H)          * val_normal[0];
    val_Proj_Flux[nSpecies+3]  = (rhoEve*u)         * val_normal[0];

    /*---- iDim = 1 (y-direction) ---*/
    for (iSpecies = 0; iSpecies < nSpecies; iSpecies++)
      val_Proj_Flux[iSpecies] += (rhos[iSpecies]*v) * val_normal[1];
    val_Proj_Flux[nSpecies]   += (rho*v*u)          * val_normal[1];
    val_Proj_Flux[nSpecies+1] += (rho*v*v + P)      * val_normal[1];
    val_Proj_Flux[nSpecies+2] += (rho*v*H)          * val_normal[1];
    val_Proj_Flux[nSpecies+3] += (rhoEve*v)         * val_normal[1];
  }
  else {

    /*--- iDim = 0 (x-direction) ---*/
    for (iSpecies = 0; iSpecies < nSpecies; iSpecies++)
      val_Proj_Flux[iSpecies]  = (rhos[iSpecies]*u) * val_normal[0];
    val_Proj_Flux[nSpecies]    = (rho*u*u + P)      * val_normal[0];
    val_Proj_Flux[nSpecies+1]  = (rho*u*v)          * val_normal[0];
    val_Proj_Flux[nSpecies+2]  = (rho*u*w)          * val_normal[0];
    val_Proj_Flux[nSpecies+3]  = (rho*u*H)          * val_normal[0];
    val_Proj_Flux[nSpecies+4]  = (rhoEve*u)         * val_normal[0];

    /*--- iDim = 0 (y-direction) ---*/
    for (iSpecies = 0; iSpecies < nSpecies; iSpecies++)
      val_Proj_Flux[iSpecies] += (rhos[iSpecies]*v) * val_normal[1];
    val_Proj_Flux[nSpecies]   += (rho*v*u)          * val_normal[1];
    val_Proj_Flux[nSpecies+1] += (rho*v*v + P)      * val_normal[1];
    val_Proj_Flux[nSpecies+2] += (rho*v*w)          * val_normal[1];
    val_Proj_Flux[nSpecies+3] += (rho*v*H)          * val_normal[1];
    val_Proj_Flux[nSpecies+4] += (rhoEve*v)         * val_normal[1];

    /*--- iDim = 0 (z-direction) ---*/
    for (iSpecies = 0; iSpecies < nSpecies; iSpecies++)
      val_Proj_Flux[iSpecies] += (rhos[iSpecies]*w) * val_normal[2];
    val_Proj_Flux[nSpecies]   += (rho*w*u)          * val_normal[2];
    val_Proj_Flux[nSpecies+1] += (rho*w*v)          * val_normal[2];
    val_Proj_Flux[nSpecies+2] += (rho*w*w + P)      * val_normal[2];
    val_Proj_Flux[nSpecies+3] += (rho*w*H)          * val_normal[2];
    val_Proj_Flux[nSpecies+4] += (rhoEve*w)         * val_normal[2];
  }

  delete [] rhos;
}



void CNumerics::GetInviscidIncProjFlux(const su2double *val_density,
                                       const su2double *val_velocity,
                                       const su2double *val_pressure,
                                       const su2double *val_betainc2,
                                       const su2double *val_enthalpy,
                                       const su2double *val_normal,
                                       su2double *val_Proj_Flux) const {
  su2double rhou, rhov, rhow;

  if (nDim == 2) {
    rhou = (*val_density)*val_velocity[0];
    rhov = (*val_density)*val_velocity[1];

    val_Proj_Flux[0] = rhou*val_normal[0] + rhov*val_normal[1];
    val_Proj_Flux[1] = (rhou*val_velocity[0]+(*val_pressure))*val_normal[0] + rhou*val_velocity[1]*val_normal[1];
    val_Proj_Flux[2] = rhov*val_velocity[0]*val_normal[0] + (rhov*val_velocity[1]+(*val_pressure))*val_normal[1];
    val_Proj_Flux[3] = (rhou*val_normal[0] + rhov*val_normal[1])*(*val_enthalpy);
  }
  else {
    rhou = (*val_density)*val_velocity[0];
    rhov = (*val_density)*val_velocity[1];
    rhow = (*val_density)*val_velocity[2];

    val_Proj_Flux[0] = rhou*val_normal[0] + rhov*val_normal[1] + rhow*val_normal[2];
    val_Proj_Flux[1] = (rhou*val_velocity[0]+(*val_pressure))*val_normal[0] + rhou*val_velocity[1]*val_normal[1] + rhou*val_velocity[2]*val_normal[2];
    val_Proj_Flux[2] = rhov*val_velocity[0]*val_normal[0] + (rhov*val_velocity[1]+(*val_pressure))*val_normal[1] + rhov*val_velocity[2]*val_normal[2];
    val_Proj_Flux[3] = rhow*val_velocity[0]*val_normal[0] + rhow*val_velocity[1]*val_normal[1] + (rhow*val_velocity[2]+(*val_pressure))*val_normal[2];
    val_Proj_Flux[4] = (rhou*val_normal[0] + rhov*val_normal[1] + rhow*val_normal[2])*(*val_enthalpy);
  }

}

void CNumerics::GetInviscidProjJac(const su2double *val_velocity, const su2double *val_energy,
                                   const su2double *val_normal, su2double val_scale,
                                   su2double **val_Proj_Jac_Tensor) const {
  AD_BEGIN_PASSIVE
  unsigned short iDim, jDim;
  su2double sqvel, proj_vel, phi, a1, a2;

  sqvel = 0.0; proj_vel = 0.0;
  for (iDim = 0; iDim < nDim; iDim++) {
    sqvel    += val_velocity[iDim]*val_velocity[iDim];
    proj_vel += val_velocity[iDim]*val_normal[iDim];
  }

  phi = 0.5*Gamma_Minus_One*sqvel;
  a1 = Gamma*(*val_energy)-phi;
  a2 = Gamma-1.0;

  val_Proj_Jac_Tensor[0][0] = 0.0;
  for (iDim = 0; iDim < nDim; iDim++)
    val_Proj_Jac_Tensor[0][iDim+1] = val_scale*val_normal[iDim];
  val_Proj_Jac_Tensor[0][nDim+1] = 0.0;

  for (iDim = 0; iDim < nDim; iDim++) {
    val_Proj_Jac_Tensor[iDim+1][0] = val_scale*(val_normal[iDim]*phi - val_velocity[iDim]*proj_vel);
    for (jDim = 0; jDim < nDim; jDim++)
      val_Proj_Jac_Tensor[iDim+1][jDim+1] = val_scale*(val_normal[jDim]*val_velocity[iDim]-a2*val_normal[iDim]*val_velocity[jDim]);
    val_Proj_Jac_Tensor[iDim+1][iDim+1] += val_scale*proj_vel;
    val_Proj_Jac_Tensor[iDim+1][nDim+1] = val_scale*a2*val_normal[iDim];
  }

  val_Proj_Jac_Tensor[nDim+1][0] = val_scale*proj_vel*(phi-a1);
  for (iDim = 0; iDim < nDim; iDim++)
    val_Proj_Jac_Tensor[nDim+1][iDim+1] = val_scale*(val_normal[iDim]*a1-a2*val_velocity[iDim]*proj_vel);
  val_Proj_Jac_Tensor[nDim+1][nDim+1] = val_scale*Gamma*proj_vel;
  AD_END_PASSIVE
}


void CNumerics::GetInviscidProjJac(const su2double *val_velocity, const su2double *val_enthalpy,
                                   const su2double *val_chi, const su2double *val_kappa,
                                   const su2double *val_normal, su2double val_scale,
                                   su2double **val_Proj_Jac_Tensor) const {
  AD_BEGIN_PASSIVE
  unsigned short iDim, jDim;
  su2double sqvel, proj_vel, phi, a1, a2;

  sqvel = 0.0; proj_vel = 0.0;
  for (iDim = 0; iDim < nDim; iDim++) {
    sqvel += val_velocity[iDim]*val_velocity[iDim];
    proj_vel += val_velocity[iDim]*val_normal[iDim];
  }

  phi = *val_chi + 0.5*sqvel*(*val_kappa);
  a1 = *val_enthalpy;
  a2 = *val_kappa;

  val_Proj_Jac_Tensor[0][0] = 0.0;
  for (iDim = 0; iDim < nDim; iDim++)
    val_Proj_Jac_Tensor[0][iDim+1] = val_scale*val_normal[iDim];
  val_Proj_Jac_Tensor[0][nDim+1] = 0.0;

  for (iDim = 0; iDim < nDim; iDim++) {
    val_Proj_Jac_Tensor[iDim+1][0] = val_scale*(val_normal[iDim]*phi - val_velocity[iDim]*proj_vel);
    for (jDim = 0; jDim < nDim; jDim++)
      val_Proj_Jac_Tensor[iDim+1][jDim+1] = val_scale*(val_normal[jDim]*val_velocity[iDim]-a2*val_normal[iDim]*val_velocity[jDim]);
    val_Proj_Jac_Tensor[iDim+1][iDim+1] += val_scale*proj_vel;
    val_Proj_Jac_Tensor[iDim+1][nDim+1] = val_scale*a2*val_normal[iDim];
  }

  val_Proj_Jac_Tensor[nDim+1][0] = val_scale*proj_vel*(phi-a1);
  for (iDim = 0; iDim < nDim; iDim++)
    val_Proj_Jac_Tensor[nDim+1][iDim+1] = val_scale*(val_normal[iDim]*a1-a2*val_velocity[iDim]*proj_vel);
  val_Proj_Jac_Tensor[nDim+1][nDim+1] = val_scale*(a2+1)*proj_vel;
  AD_END_PASSIVE
}

<<<<<<< HEAD
void CNumerics::GetInviscidProjJac(su2double *val_U,    su2double *val_V,
                                   su2double *val_dPdU, su2double *val_normal,
                                   su2double val_scale,
                                   su2double **val_Proj_Jac_Tensor) {

  unsigned short iDim, jDim, iVar, jVar, iSpecies, jSpecies;
  su2double proj_vel, rho, u[3], rhoEve, H;
  su2double *rhos;

  rhos = new su2double[nSpecies];

  /*--- Initialize the Jacobian tensor ---*/
  for (iVar = 0; iVar < nVar; iVar++)
    for (jVar = 0; jVar < nVar; jVar++)
      val_Proj_Jac_Tensor[iVar][jVar] = 0.0;

  /*--- Rename for convenience ---*/
  rho    = val_V[RHO_INDEX];
  H      = val_V[H_INDEX];
  //H = (val_U[nSpecies+nDim]+val_V[P_INDEX])/val_V[RHO_INDEX];
  rhoEve = val_U[nSpecies+nDim+1];
  for (iSpecies = 0; iSpecies < nSpecies; iSpecies++)
    rhos[iSpecies] = val_V[RHOS_INDEX+iSpecies];
  for (iDim = 0; iDim < nDim; iDim++)
    u[iDim] = val_V[VEL_INDEX+iDim];

  /*--- Calculate projected velocity ---*/
  proj_vel = 0.0;
  for (iDim = 0; iDim < nDim; iDim++) {
    proj_vel += u[iDim]*val_normal[iDim];
  }

  /*--- Species density rows ---*/
  for (iSpecies = 0; iSpecies < nSpecies; iSpecies++) {
    for (jSpecies = 0; jSpecies < nSpecies; jSpecies++) {
      val_Proj_Jac_Tensor[iSpecies][jSpecies] += -(rhos[iSpecies]/rho) * proj_vel;
    }
    val_Proj_Jac_Tensor[iSpecies][iSpecies]   += proj_vel;
    for (iDim  = 0; iDim < nDim; iDim++) {
      val_Proj_Jac_Tensor[iSpecies][nSpecies+iDim] += (rhos[iSpecies]/rho) * val_normal[iDim];
      val_Proj_Jac_Tensor[nSpecies+iDim][iSpecies] += val_dPdU[iSpecies]*val_normal[iDim] - proj_vel*u[iDim];
    }
    val_Proj_Jac_Tensor[nSpecies+nDim][iSpecies]   += (val_dPdU[iSpecies]-H) * proj_vel;
    val_Proj_Jac_Tensor[nSpecies+nDim+1][iSpecies] += -proj_vel * rhoEve/rho;
  }

  /*--- Momentum rows ---*/
  for (iDim = 0; iDim < nDim; iDim++) {
    for (jDim = 0; jDim < nDim; jDim++) {
      val_Proj_Jac_Tensor[nSpecies+iDim][nSpecies+jDim] += val_dPdU[nSpecies+jDim]*val_normal[iDim] + u[iDim]*val_normal[jDim];
    }
    val_Proj_Jac_Tensor[nSpecies+iDim][nSpecies+iDim]   += proj_vel;
    val_Proj_Jac_Tensor[nSpecies+iDim][nSpecies+nDim]   += val_dPdU[nSpecies+nDim]*val_normal[iDim];
    val_Proj_Jac_Tensor[nSpecies+iDim][nSpecies+nDim+1] += val_dPdU[nSpecies+nDim+1]*val_normal[iDim];
  }

  /*--- Total energy row ---*/
  for (iDim = 0; iDim < nDim; iDim++)
    val_Proj_Jac_Tensor[nSpecies+nDim][nSpecies+iDim] += val_dPdU[nSpecies+iDim]*proj_vel + H*val_normal[iDim];
  val_Proj_Jac_Tensor[nSpecies+nDim][nSpecies+nDim]   += (1+val_dPdU[nSpecies+nDim])*proj_vel;
  val_Proj_Jac_Tensor[nSpecies+nDim][nSpecies+nDim+1] +=  val_dPdU[nSpecies+nDim+1] *proj_vel;

  /*--- Vib.-el. energy row ---*/
  for (iDim = 0; iDim < nDim; iDim++)
    val_Proj_Jac_Tensor[nSpecies+nDim+1][nSpecies+iDim] = rhoEve/rho*val_normal[iDim];
  val_Proj_Jac_Tensor[nSpecies+nDim+1][nSpecies+nDim+1] = proj_vel;

  for (iVar = 0; iVar < nVar; iVar++)
    for (jVar = 0; jVar < nVar; jVar++)
      val_Proj_Jac_Tensor[iVar][jVar] = val_scale * val_Proj_Jac_Tensor[iVar][jVar];

  delete [] rhos;
}


void CNumerics::GetInviscidIncProjJac(su2double *val_density, su2double *val_velocity, su2double *val_betainc2, su2double *val_cp, su2double *val_temperature, su2double *val_dRhodT, su2double *val_normal,
    su2double val_scale, su2double **val_Proj_Jac_Tensor) {
=======
void CNumerics::GetInviscidIncProjJac(const su2double *val_density, const su2double *val_velocity,
                                      const su2double *val_betainc2, const su2double *val_cp,
                                      const su2double *val_temperature, const su2double *val_dRhodT,
                                      const su2double *val_normal, su2double val_scale,
                                      su2double **val_Proj_Jac_Tensor) const {
>>>>>>> d0e10f8a
  AD_BEGIN_PASSIVE
  unsigned short iDim;
  su2double proj_vel;

  proj_vel = 0.0;
  for (iDim = 0; iDim < nDim; iDim++)
    proj_vel += val_velocity[iDim]*val_normal[iDim];

  if (nDim == 2) {

    val_Proj_Jac_Tensor[0][0] = val_scale*(proj_vel/(*val_betainc2));
    val_Proj_Jac_Tensor[0][1] = val_scale*(val_normal[0]*(*val_density));
    val_Proj_Jac_Tensor[0][2] = val_scale*(val_normal[1]*(*val_density));
    val_Proj_Jac_Tensor[0][3] = val_scale*((*val_dRhodT)*proj_vel);

    val_Proj_Jac_Tensor[1][0] = val_scale*(val_normal[0] + val_velocity[0]*proj_vel/(*val_betainc2));
    val_Proj_Jac_Tensor[1][1] = val_scale*((*val_density)*(val_normal[0]*val_velocity[0] + proj_vel));
    val_Proj_Jac_Tensor[1][2] = val_scale*(val_normal[1]*(*val_density)*val_velocity[0]);
    val_Proj_Jac_Tensor[1][3] = val_scale*((*val_dRhodT)*val_velocity[0]*proj_vel);

    val_Proj_Jac_Tensor[2][0] = val_scale*(val_normal[1] + val_velocity[1]*proj_vel/(*val_betainc2));
    val_Proj_Jac_Tensor[2][1] = val_scale*(val_normal[0]*(*val_density)*val_velocity[1]);
    val_Proj_Jac_Tensor[2][2] = val_scale*((*val_density)*(proj_vel + val_normal[1]*val_velocity[1]));
    val_Proj_Jac_Tensor[2][3] = val_scale*((*val_dRhodT)*val_velocity[1]*proj_vel);

    val_Proj_Jac_Tensor[3][0] = val_scale*((*val_cp)*(*val_temperature)*proj_vel/(*val_betainc2));
    val_Proj_Jac_Tensor[3][1] = val_scale*((*val_cp)*(*val_temperature)*val_normal[0]*(*val_density));
    val_Proj_Jac_Tensor[3][2] = val_scale*((*val_cp)*(*val_temperature)*val_normal[1]*(*val_density));
    val_Proj_Jac_Tensor[3][3] = val_scale*((*val_cp)*((*val_temperature)*(*val_dRhodT) + (*val_density))*proj_vel);

  } else {

    val_Proj_Jac_Tensor[0][0] = val_scale*(proj_vel/(*val_betainc2));
    val_Proj_Jac_Tensor[0][1] = val_scale*(val_normal[0]*(*val_density));
    val_Proj_Jac_Tensor[0][2] = val_scale*(val_normal[1]*(*val_density));
    val_Proj_Jac_Tensor[0][3] = val_scale*(val_normal[2]*(*val_density));
    val_Proj_Jac_Tensor[0][4] = val_scale*((*val_dRhodT)*proj_vel);

    val_Proj_Jac_Tensor[1][0] = val_scale*(val_normal[0] + val_velocity[0]*proj_vel/(*val_betainc2));
    val_Proj_Jac_Tensor[1][1] = val_scale*((*val_density)*(val_normal[0]*val_velocity[0] + proj_vel));
    val_Proj_Jac_Tensor[1][2] = val_scale*(val_normal[1]*(*val_density)*val_velocity[0]);
    val_Proj_Jac_Tensor[1][3] = val_scale*(val_normal[2]*(*val_density)*val_velocity[0]);
    val_Proj_Jac_Tensor[1][4] = val_scale*((*val_dRhodT)*val_velocity[0]*proj_vel);

    val_Proj_Jac_Tensor[2][0] = val_scale*(val_normal[1] + val_velocity[1]*proj_vel/(*val_betainc2));
    val_Proj_Jac_Tensor[2][1] = val_scale*(val_normal[0]*(*val_density)*val_velocity[1]);
    val_Proj_Jac_Tensor[2][2] = val_scale*((*val_density)*(proj_vel + val_normal[1]*val_velocity[1]));
    val_Proj_Jac_Tensor[2][3] = val_scale*(val_normal[2]*(*val_density)*val_velocity[1]);
    val_Proj_Jac_Tensor[2][4] = val_scale*((*val_dRhodT)*val_velocity[1]*proj_vel);

    val_Proj_Jac_Tensor[3][0] = val_scale*(val_normal[2] + val_velocity[2]*proj_vel/(*val_betainc2));
    val_Proj_Jac_Tensor[3][1] = val_scale*(val_normal[0]*(*val_density)*val_velocity[2]);
    val_Proj_Jac_Tensor[3][2] = val_scale*(val_normal[1]*(*val_density)*val_velocity[2]);
    val_Proj_Jac_Tensor[3][3] = val_scale*((*val_density)*(proj_vel + val_normal[2]*val_velocity[2]));
    val_Proj_Jac_Tensor[3][4] = val_scale*((*val_dRhodT)*val_velocity[2]*proj_vel);

    val_Proj_Jac_Tensor[4][0] = val_scale*((*val_cp)*(*val_temperature)*proj_vel/(*val_betainc2));
    val_Proj_Jac_Tensor[4][1] = val_scale*((*val_cp)*(*val_temperature)*val_normal[0]*(*val_density));
    val_Proj_Jac_Tensor[4][2] = val_scale*((*val_cp)*(*val_temperature)*val_normal[1]*(*val_density));
    val_Proj_Jac_Tensor[4][3] = val_scale*((*val_cp)*(*val_temperature)*val_normal[2]*(*val_density));
    val_Proj_Jac_Tensor[4][4] = val_scale*((*val_cp)*((*val_temperature)*(*val_dRhodT) + (*val_density))*proj_vel);

  }
  AD_END_PASSIVE
}

void CNumerics::GetPreconditioner(const su2double *val_density, const su2double *val_velocity,
                                  const su2double *val_betainc2, const su2double *val_cp,
                                  const su2double *val_temperature, const su2double *val_drhodt,
                                  su2double **val_Precon) const {
  unsigned short iDim, jDim;

  val_Precon[0][0] = 1.0/(*val_betainc2);
  for (iDim = 0; iDim < nDim; iDim++)
    val_Precon[iDim+1][0] = val_velocity[iDim]/(*val_betainc2);
  val_Precon[nDim+1][0] = (*val_cp)*(*val_temperature)/(*val_betainc2);

  for (jDim = 0; jDim < nDim; jDim++) {
    val_Precon[0][jDim+1] = 0.0;
    for (iDim = 0; iDim < nDim; iDim++) {
      if (iDim == jDim) val_Precon[iDim+1][jDim+1] = (*val_density);
      else val_Precon[iDim+1][jDim+1] = 0.0;
    }
    val_Precon[nDim+1][jDim+1] = 0.0;
  }

  val_Precon[0][nDim+1] = (*val_drhodt);
  for (iDim = 0; iDim < nDim; iDim++)
    val_Precon[iDim+1][nDim+1] = val_velocity[iDim]*(*val_drhodt);
  val_Precon[nDim+1][nDim+1] = (*val_cp)*((*val_drhodt)*(*val_temperature) + (*val_density));

}

void CNumerics::GetPreconditionedProjJac(const su2double *val_density, const su2double *val_lambda,
                                         const su2double *val_betainc2, const su2double *val_normal,
                                         su2double **val_invPrecon_A) const {
  unsigned short iDim, jDim, kDim;

  val_invPrecon_A[0][0] = val_lambda[nDim]/2.0 + val_lambda[nDim+1]/2.0;
  for (iDim = 0; iDim < nDim; iDim++)
    val_invPrecon_A[iDim+1][0] = val_normal[iDim]*(-val_lambda[nDim] + val_lambda[nDim+1])/(2.0*sqrt((*val_betainc2))*(*val_density));
  val_invPrecon_A[nDim+1][0] = 0.0;

  for (jDim = 0; jDim < nDim; jDim++) {
    val_invPrecon_A[0][jDim+1] = sqrt((*val_betainc2))*val_normal[jDim]*(*val_density)*(-val_lambda[nDim] + val_lambda[nDim+1])/(2.0);
    for (iDim = 0; iDim < nDim; iDim++) {
      if (iDim == jDim) {
        val_invPrecon_A[iDim+1][jDim+1] = (val_lambda[nDim] + val_lambda[nDim+1])*val_normal[iDim]*val_normal[iDim]/2.0;
        for (kDim = 0; kDim < nDim; kDim++) {
          if (kDim != iDim) val_invPrecon_A[iDim+1][jDim+1] += 2.0*val_lambda[0]*val_normal[kDim]*val_normal[kDim];
        }
      }
      else {
        val_invPrecon_A[iDim+1][jDim+1] = val_normal[iDim]*val_normal[jDim]*(-2.0*val_lambda[0] + val_lambda[nDim] + val_lambda[nDim+1])/(2.0);
      }
    }
    val_invPrecon_A[nDim+1][jDim+1] = 0.0;
  }

  val_invPrecon_A[0][nDim+1] = 0.0;
  for (iDim = 0; iDim < nDim; iDim++)
    val_invPrecon_A[iDim+1][nDim+1] = 0.0;
  val_invPrecon_A[nDim+1][nDim+1] = val_lambda[nDim-1];

}

void CNumerics::GetPMatrix(const su2double *val_density, const su2double *val_velocity,
                           const su2double *val_soundspeed, const su2double *val_normal,
                           su2double **val_p_tensor) const {

  su2double sqvel, rhooc, rhoxc;
  //su2double c2;

  rhooc = *val_density / *val_soundspeed;
  rhoxc = *val_density * *val_soundspeed;
  //c2 = *val_soundspeed * *val_soundspeed;

  if (nDim == 2) {

    sqvel = val_velocity[0]*val_velocity[0]+val_velocity[1]*val_velocity[1];

    val_p_tensor[0][0] = 1.0;
    val_p_tensor[0][1]=0.0;
    val_p_tensor[0][2]=0.5*rhooc;
    val_p_tensor[0][3]=0.5*rhooc;

    val_p_tensor[1][0]=val_velocity[0];
    val_p_tensor[1][1]=*val_density*val_normal[1];
    val_p_tensor[1][2]=0.5*(val_velocity[0]*rhooc+val_normal[0]**val_density);
    val_p_tensor[1][3]=0.5*(val_velocity[0]*rhooc-val_normal[0]**val_density);

    val_p_tensor[2][0]=val_velocity[1];
    val_p_tensor[2][1]=-*val_density*val_normal[0];
    val_p_tensor[2][2]=0.5*(val_velocity[1]*rhooc+val_normal[1]**val_density);
    val_p_tensor[2][3]=0.5*(val_velocity[1]*rhooc-val_normal[1]**val_density);

    val_p_tensor[3][0]=0.5*sqvel;
    val_p_tensor[3][1]=*val_density*val_velocity[0]*val_normal[1]-*val_density*val_velocity[1]*val_normal[0];
    val_p_tensor[3][2]=0.5*(0.5*sqvel*rhooc+*val_density*val_velocity[0]*val_normal[0]+*val_density*val_velocity[1]*val_normal[1]+rhoxc/Gamma_Minus_One);
    val_p_tensor[3][3]=0.5*(0.5*sqvel*rhooc-*val_density*val_velocity[0]*val_normal[0]-*val_density*val_velocity[1]*val_normal[1]+rhoxc/Gamma_Minus_One);

  }
  else {

    sqvel = val_velocity[0]*val_velocity[0]+val_velocity[1]*val_velocity[1]+val_velocity[2]*val_velocity[2];

    val_p_tensor[0][0]=val_normal[0];
    val_p_tensor[0][1]=val_normal[1];
    val_p_tensor[0][2]=val_normal[2];
    val_p_tensor[0][3]=0.5*rhooc;
    val_p_tensor[0][4]=0.5*rhooc;

    val_p_tensor[1][0]=val_velocity[0]*val_normal[0];
    val_p_tensor[1][1]=val_velocity[0]*val_normal[1]-*val_density*val_normal[2];
    val_p_tensor[1][2]=val_velocity[0]*val_normal[2]+*val_density*val_normal[1];
    val_p_tensor[1][3]=0.5*(val_velocity[0]*rhooc+*val_density*val_normal[0]);
    val_p_tensor[1][4]=0.5*(val_velocity[0]*rhooc-*val_density*val_normal[0]);

    val_p_tensor[2][0]=val_velocity[1]*val_normal[0]+*val_density*val_normal[2];
    val_p_tensor[2][1]=val_velocity[1]*val_normal[1];
    val_p_tensor[2][2]=val_velocity[1]*val_normal[2]-*val_density*val_normal[0];
    val_p_tensor[2][3]=0.5*(val_velocity[1]*rhooc+*val_density*val_normal[1]);
    val_p_tensor[2][4]=0.5*(val_velocity[1]*rhooc-*val_density*val_normal[1]);

    val_p_tensor[3][0]=val_velocity[2]*val_normal[0]-*val_density*val_normal[1];
    val_p_tensor[3][1]=val_velocity[2]*val_normal[1]+*val_density*val_normal[0];
    val_p_tensor[3][2]=val_velocity[2]*val_normal[2];
    val_p_tensor[3][3]=0.5*(val_velocity[2]*rhooc+*val_density*val_normal[2]);
    val_p_tensor[3][4]=0.5*(val_velocity[2]*rhooc-*val_density*val_normal[2]);

    val_p_tensor[4][0]=0.5*sqvel*val_normal[0]+*val_density*val_velocity[1]*val_normal[2]-*val_density*val_velocity[2]*val_normal[1];
    val_p_tensor[4][1]=0.5*sqvel*val_normal[1]-*val_density*val_velocity[0]*val_normal[2]+*val_density*val_velocity[2]*val_normal[0];
    val_p_tensor[4][2]=0.5*sqvel*val_normal[2]+*val_density*val_velocity[0]*val_normal[1]-*val_density*val_velocity[1]*val_normal[0];
    val_p_tensor[4][3]=0.5*(0.5*sqvel*rhooc+*val_density*(val_velocity[0]*val_normal[0]+val_velocity[1]*val_normal[1]+val_velocity[2]*val_normal[2])+rhoxc/Gamma_Minus_One);
    val_p_tensor[4][4]=0.5*(0.5*sqvel*rhooc-*val_density*(val_velocity[0]*val_normal[0]+val_velocity[1]*val_normal[1]+val_velocity[2]*val_normal[2])+rhoxc/Gamma_Minus_One);

  }

}

void CNumerics::GetPMatrix(const su2double *val_density, const su2double *val_velocity,
                           const su2double *val_soundspeed, const su2double *val_enthalpy,
                           const su2double *val_chi, const su2double *val_kappa,
                           const su2double *val_normal, su2double **val_p_tensor) const {

  su2double sqvel, rhooc, zeta;
  //su2double rhoxc, c2;

  rhooc = *val_density / *val_soundspeed;
  //rhoxc = *val_density * *val_soundspeed;
  //c2 = *val_soundspeed * *val_soundspeed;

  if (nDim == 2) {
    sqvel = val_velocity[0]*val_velocity[0]+val_velocity[1]*val_velocity[1];
    zeta = sqvel - (*val_kappa*0.5*sqvel + *val_chi)/(*val_kappa);

    val_p_tensor[0][0] = 1.0;
    val_p_tensor[0][1]=0.0;
    val_p_tensor[0][2]=0.5*rhooc;
    val_p_tensor[0][3]=0.5*rhooc;

    val_p_tensor[1][0]=val_velocity[0];
    val_p_tensor[1][1]=*val_density*val_normal[1];
    val_p_tensor[1][2]=0.5*(val_velocity[0]*rhooc+val_normal[0]**val_density);
    val_p_tensor[1][3]=0.5*(val_velocity[0]*rhooc-val_normal[0]**val_density);

    val_p_tensor[2][0]=val_velocity[1];
    val_p_tensor[2][1]=-*val_density*val_normal[0];
    val_p_tensor[2][2]=0.5*(val_velocity[1]*rhooc+val_normal[1]**val_density);
    val_p_tensor[2][3]=0.5*(val_velocity[1]*rhooc-val_normal[1]**val_density);

    val_p_tensor[3][0]= zeta;
    val_p_tensor[3][1]=*val_density*val_velocity[0]*val_normal[1]-*val_density*val_velocity[1]*val_normal[0];
    val_p_tensor[3][2]=0.5*(*val_enthalpy*rhooc+*val_density*val_velocity[0]*val_normal[0]+*val_density*val_velocity[1]*val_normal[1]);
    val_p_tensor[3][3]=0.5*(*val_enthalpy*rhooc-*val_density*val_velocity[0]*val_normal[0]-*val_density*val_velocity[1]*val_normal[1]);
  }
  else {
    sqvel = val_velocity[0]*val_velocity[0]+val_velocity[1]*val_velocity[1]+val_velocity[2]*val_velocity[2];
    zeta = sqvel - (*val_kappa*0.5*sqvel + *val_chi)/(*val_kappa);

    val_p_tensor[0][0]=val_normal[0];
    val_p_tensor[0][1]=val_normal[1];
    val_p_tensor[0][2]=val_normal[2];
    val_p_tensor[0][3]=0.5*rhooc;
    val_p_tensor[0][4]=0.5*rhooc;

    val_p_tensor[1][0]=val_velocity[0]*val_normal[0];
    val_p_tensor[1][1]=val_velocity[0]*val_normal[1]-*val_density*val_normal[2];
    val_p_tensor[1][2]=val_velocity[0]*val_normal[2]+*val_density*val_normal[1];
    val_p_tensor[1][3]=0.5*(val_velocity[0]*rhooc+*val_density*val_normal[0]);
    val_p_tensor[1][4]=0.5*(val_velocity[0]*rhooc-*val_density*val_normal[0]);

    val_p_tensor[2][0]=val_velocity[1]*val_normal[0]+*val_density*val_normal[2];
    val_p_tensor[2][1]=val_velocity[1]*val_normal[1];
    val_p_tensor[2][2]=val_velocity[1]*val_normal[2]-*val_density*val_normal[0];
    val_p_tensor[2][3]=0.5*(val_velocity[1]*rhooc+*val_density*val_normal[1]);
    val_p_tensor[2][4]=0.5*(val_velocity[1]*rhooc-*val_density*val_normal[1]);

    val_p_tensor[3][0]=val_velocity[2]*val_normal[0]-*val_density*val_normal[1];
    val_p_tensor[3][1]=val_velocity[2]*val_normal[1]+*val_density*val_normal[0];
    val_p_tensor[3][2]=val_velocity[2]*val_normal[2];
    val_p_tensor[3][3]=0.5*(val_velocity[2]*rhooc+*val_density*val_normal[2]);
    val_p_tensor[3][4]=0.5*(val_velocity[2]*rhooc-*val_density*val_normal[2]);

    val_p_tensor[4][0]=zeta*val_normal[0]+*val_density*val_velocity[1]*val_normal[2]-*val_density*val_velocity[2]*val_normal[1];
    val_p_tensor[4][1]=zeta*val_normal[1]-*val_density*val_velocity[0]*val_normal[2]+*val_density*val_velocity[2]*val_normal[0];
    val_p_tensor[4][2]=zeta*val_normal[2]+*val_density*val_velocity[0]*val_normal[1]-*val_density*val_velocity[1]*val_normal[0];
    val_p_tensor[4][3]=0.5*(*val_enthalpy*rhooc+*val_density*(val_velocity[0]*val_normal[0]+val_velocity[1]*val_normal[1]+val_velocity[2]*val_normal[2]));
    val_p_tensor[4][4]=0.5*(*val_enthalpy*rhooc-*val_density*(val_velocity[0]*val_normal[0]+val_velocity[1]*val_normal[1]+val_velocity[2]*val_normal[2]));
  }

}

<<<<<<< HEAD
void CNumerics::GetPMatrix(su2double *U, su2double *V, su2double *val_dPdU,
                           su2double *val_normal, su2double *l, su2double *m,
                           su2double **val_p_tensor) {

  // P matrix is equivalent to the L matrix in Gnoffo
  unsigned short iSpecies, iDim, iVar, jVar;
  su2double sqvel, rho, a, a2, eve;
  su2double vU, vV, vW;

  /*--- Initialize the P matrix to zero ---*/
  for (iVar = 0; iVar < nVar; iVar++)
    for (jVar = 0; jVar < nVar; jVar++)
      val_p_tensor[iVar][jVar] = 0.0;

  /*--- Pre-compute useful quantities ---*/
  sqvel = 0.0;
  rho = V[RHO_INDEX];
  eve = U[nSpecies+nDim+1]/rho;
  vU = 0.0;  vV = 0.0;  vW = 0.0;
  for (iDim = 0; iDim < nDim; iDim++) {
    vU    += V[VEL_INDEX+iDim] * val_normal[iDim];
    vV    += V[VEL_INDEX+iDim] * l[iDim];
    vW    += V[VEL_INDEX+iDim] * m[iDim];
    sqvel += V[VEL_INDEX+iDim] * V[VEL_INDEX+iDim];
  }
  a  = V[A_INDEX];
  a2 = V[A_INDEX]*V[A_INDEX];

  if(nDim == 2) {
    for (iSpecies = 0; iSpecies < nSpecies; iSpecies++) {
      val_p_tensor[iSpecies][iSpecies]   += 1.0/a2;
      val_p_tensor[iSpecies][nSpecies]   += 0.0;
      val_p_tensor[iSpecies][nSpecies+1] += V[RHOS_INDEX+iSpecies] / (2.0*rho*a2);
      val_p_tensor[iSpecies][nSpecies+2] += V[RHOS_INDEX+iSpecies] / (2.0*rho*a2);
      val_p_tensor[iSpecies][nSpecies+3] += 0.0;

      val_p_tensor[nSpecies][iSpecies]   += V[VEL_INDEX]   / a2;
      val_p_tensor[nSpecies+1][iSpecies] += V[VEL_INDEX+1] / a2;
      val_p_tensor[nSpecies+2][iSpecies] += (val_dPdU[nSpecies+nDim]*sqvel-val_dPdU[iSpecies])
          / (val_dPdU[nSpecies+nDim]*a2);
      val_p_tensor[nSpecies+3][iSpecies] += 0.0;
    }

    val_p_tensor[nSpecies][nSpecies]     += l[0];
    val_p_tensor[nSpecies][nSpecies+1]   += (V[VEL_INDEX]+a*val_normal[0]) / (2.0*a2);
    val_p_tensor[nSpecies][nSpecies+2]   += (V[VEL_INDEX]-a*val_normal[0]) / (2.0*a2);
    val_p_tensor[nSpecies][nSpecies+3]   += 0.0;

    val_p_tensor[nSpecies+1][nSpecies]   += l[1];
    val_p_tensor[nSpecies+1][nSpecies+1] += (V[VEL_INDEX+1]+a*val_normal[1]) / (2.0*a2);
    val_p_tensor[nSpecies+1][nSpecies+2] += (V[VEL_INDEX+1]-a*val_normal[1]) / (2.0*a2);
    val_p_tensor[nSpecies+1][nSpecies+3] += 0.0;

    val_p_tensor[nSpecies+2][nSpecies]   += vV;
    val_p_tensor[nSpecies+2][nSpecies+1] += ((V[H_INDEX])+a*vU) / (2.0*a2);
    val_p_tensor[nSpecies+2][nSpecies+2] += ((V[H_INDEX])-a*vU) / (2.0*a2);
    val_p_tensor[nSpecies+2][nSpecies+3] += -val_dPdU[nSpecies+nDim+1] / (val_dPdU[nSpecies+nDim]*a2);

    val_p_tensor[nSpecies+3][nSpecies]   += 0.0;
    val_p_tensor[nSpecies+3][nSpecies+1] += eve / (2.0*a2);
    val_p_tensor[nSpecies+3][nSpecies+2] += eve / (2.0*a2);
    val_p_tensor[nSpecies+3][nSpecies+3] += 1.0 / a2;
  }
  else {

    for (iSpecies = 0; iSpecies < nSpecies; iSpecies++) {
      val_p_tensor[iSpecies][iSpecies]   = 1.0/a2;
      val_p_tensor[iSpecies][nSpecies]   = 0.0;
      val_p_tensor[iSpecies][nSpecies+1] = 0.0;
      val_p_tensor[iSpecies][nSpecies+2] = V[RHOS_INDEX+iSpecies] / (2.0*rho*a2);
      val_p_tensor[iSpecies][nSpecies+3] = V[RHOS_INDEX+iSpecies] / (2.0*rho*a2);
      val_p_tensor[iSpecies][nSpecies+4] = 0.0;

      val_p_tensor[nSpecies][iSpecies]   = V[VEL_INDEX]   / a2;
      val_p_tensor[nSpecies+1][iSpecies] = V[VEL_INDEX+1] / a2;
      val_p_tensor[nSpecies+2][iSpecies] = V[VEL_INDEX+2] / a2;
      val_p_tensor[nSpecies+3][iSpecies] = (val_dPdU[nSpecies+3]*sqvel-val_dPdU[iSpecies])
          / (val_dPdU[nSpecies+3]*a2);
      val_p_tensor[nSpecies+4][iSpecies] = 0.0;
    }

    val_p_tensor[nSpecies][nSpecies]     = l[0];
    val_p_tensor[nSpecies][nSpecies+1]   = m[0];
    val_p_tensor[nSpecies][nSpecies+2]   = (V[VEL_INDEX]+a*val_normal[0]) / (2.0*a2);
    val_p_tensor[nSpecies][nSpecies+3]   = (V[VEL_INDEX]-a*val_normal[0]) / (2.0*a2);
    val_p_tensor[nSpecies][nSpecies+4]   = 0.0;

    val_p_tensor[nSpecies+1][nSpecies]   = l[1];
    val_p_tensor[nSpecies+1][nSpecies+1] = m[1];
    val_p_tensor[nSpecies+1][nSpecies+2] = (V[VEL_INDEX+1]+a*val_normal[1]) / (2.0*a2);
    val_p_tensor[nSpecies+1][nSpecies+3] = (V[VEL_INDEX+1]-a*val_normal[1]) / (2.0*a2);
    val_p_tensor[nSpecies+1][nSpecies+4] = 0.0;

    val_p_tensor[nSpecies+2][nSpecies]   = l[2];
    val_p_tensor[nSpecies+2][nSpecies+1] = m[2];
    val_p_tensor[nSpecies+2][nSpecies+2] = (V[VEL_INDEX+2]+a*val_normal[2]) / (2.0*a2);
    val_p_tensor[nSpecies+2][nSpecies+3] = (V[VEL_INDEX+2]-a*val_normal[2]) / (2.0*a2);
    val_p_tensor[nSpecies+2][nSpecies+4] = 0.0;

    val_p_tensor[nSpecies+3][nSpecies]   = vV;
    val_p_tensor[nSpecies+3][nSpecies+1] = vW;
    val_p_tensor[nSpecies+3][nSpecies+2] = ((V[H_INDEX])+a*vU) / (2.0*a2);
    val_p_tensor[nSpecies+3][nSpecies+3] = ((V[H_INDEX])-a*vU) / (2.0*a2);
    val_p_tensor[nSpecies+3][nSpecies+4] = -val_dPdU[nSpecies+nDim+1] / (val_dPdU[nSpecies+nDim]*a2);

    val_p_tensor[nSpecies+4][nSpecies]   = 0.0;
    val_p_tensor[nSpecies+4][nSpecies+1] = 0.0;
    val_p_tensor[nSpecies+4][nSpecies+2] = eve / (2.0*a2);
    val_p_tensor[nSpecies+4][nSpecies+3] = eve / (2.0*a2);
    val_p_tensor[nSpecies+4][nSpecies+4] = 1.0 / a2;
  }
}


void CNumerics::GetPMatrix_inv(su2double *val_density, su2double *val_velocity,
                               su2double *val_soundspeed, su2double *val_normal,
                               su2double **val_invp_tensor) {
=======
void CNumerics::GetPMatrix_inv(const su2double *val_density, const su2double *val_velocity,
                               const su2double *val_soundspeed, const su2double *val_normal,
                               su2double **val_invp_tensor) const {
>>>>>>> d0e10f8a

  su2double rhoxc, c2, gm1, k0orho, k1orho, gm1_o_c2, gm1_o_rhoxc, sqvel;

  rhoxc = *val_density * *val_soundspeed;
  c2 = *val_soundspeed * *val_soundspeed;
  gm1 = Gamma_Minus_One;
  k0orho = val_normal[0] / *val_density;
  k1orho = val_normal[1] / *val_density;
  gm1_o_c2 = gm1/c2;
  gm1_o_rhoxc = gm1/rhoxc;

  if (nDim == 3) {

    sqvel = val_velocity[0]*val_velocity[0]+val_velocity[1]*val_velocity[1]+val_velocity[2]*val_velocity[2];

    val_invp_tensor[0][0]=val_normal[0]-val_normal[2]*val_velocity[1] / *val_density+val_normal[1]*val_velocity[2] / *val_density-val_normal[0]*0.5*gm1*sqvel/c2;
    val_invp_tensor[0][1]=val_normal[0]*gm1*val_velocity[0]/c2;
    val_invp_tensor[0][2]=val_normal[2] / *val_density+val_normal[0]*gm1*val_velocity[1]/c2;
    val_invp_tensor[0][3]=-val_normal[1] / *val_density+val_normal[0]*gm1*val_velocity[2]/c2;
    val_invp_tensor[0][4]=-val_normal[0]*gm1/c2;

    val_invp_tensor[1][0]=val_normal[1]+val_normal[2]*val_velocity[0] / *val_density-val_normal[0]*val_velocity[2] / *val_density-val_normal[1]*0.5*gm1*sqvel/c2;
    val_invp_tensor[1][1]=-val_normal[2] / *val_density+val_normal[1]*gm1*val_velocity[0]/c2;
    val_invp_tensor[1][2]=val_normal[1]*gm1*val_velocity[1]/c2;
    val_invp_tensor[1][3]=val_normal[0] / *val_density+val_normal[1]*gm1*val_velocity[2]/c2;
    val_invp_tensor[1][4]=-val_normal[1]*gm1/c2;

    val_invp_tensor[2][0]=val_normal[2]-val_normal[1]*val_velocity[0] / *val_density+val_normal[0]*val_velocity[1] / *val_density-val_normal[2]*0.5*gm1*sqvel/c2;
    val_invp_tensor[2][1]=val_normal[1] / *val_density+val_normal[2]*gm1*val_velocity[0]/c2;
    val_invp_tensor[2][2]=-val_normal[0] / *val_density+val_normal[2]*gm1*val_velocity[1]/c2;
    val_invp_tensor[2][3]=val_normal[2]*gm1*val_velocity[2]/c2;
    val_invp_tensor[2][4]=-val_normal[2]*gm1/c2;

    val_invp_tensor[3][0]=-(val_normal[0]*val_velocity[0]+val_normal[1]*val_velocity[1]+val_normal[2]*val_velocity[2]) / *val_density+0.5*gm1*sqvel/rhoxc;
    val_invp_tensor[3][1]=val_normal[0] / *val_density-gm1*val_velocity[0]/rhoxc;
    val_invp_tensor[3][2]=val_normal[1] / *val_density-gm1*val_velocity[1]/rhoxc;
    val_invp_tensor[3][3]=val_normal[2] / *val_density-gm1*val_velocity[2]/rhoxc;
    val_invp_tensor[3][4]=Gamma_Minus_One/rhoxc;

    val_invp_tensor[4][0]=(val_normal[0]*val_velocity[0]+val_normal[1]*val_velocity[1]+val_normal[2]*val_velocity[2]) / *val_density+0.5*gm1*sqvel/rhoxc;
    val_invp_tensor[4][1]=-val_normal[0] / *val_density-gm1*val_velocity[0]/rhoxc;
    val_invp_tensor[4][2]=-val_normal[1] / *val_density-gm1*val_velocity[1]/rhoxc;
    val_invp_tensor[4][3]=-val_normal[2] / *val_density-gm1*val_velocity[2]/rhoxc;
    val_invp_tensor[4][4]=Gamma_Minus_One/rhoxc;

  }
  else {

    sqvel = val_velocity[0]*val_velocity[0]+val_velocity[1]*val_velocity[1];

    val_invp_tensor[0][0] = 1.0-0.5*gm1_o_c2*sqvel;
    val_invp_tensor[0][1]=gm1_o_c2*val_velocity[0];
    val_invp_tensor[0][2]=gm1_o_c2*val_velocity[1];
    val_invp_tensor[0][3]=-gm1_o_c2;

    val_invp_tensor[1][0]=-k1orho*val_velocity[0]+k0orho*val_velocity[1];
    val_invp_tensor[1][1]=k1orho;
    val_invp_tensor[1][2]=-k0orho;
    val_invp_tensor[1][3]=0.0;

    val_invp_tensor[2][0]=-k0orho*val_velocity[0]-k1orho*val_velocity[1]+0.5*gm1_o_rhoxc*sqvel;
    val_invp_tensor[2][1]=k0orho-gm1_o_rhoxc*val_velocity[0];
    val_invp_tensor[2][2]=k1orho-gm1_o_rhoxc*val_velocity[1];
    val_invp_tensor[2][3]=gm1_o_rhoxc;

    val_invp_tensor[3][0]=k0orho*val_velocity[0]+k1orho*val_velocity[1]+0.5*gm1_o_rhoxc*sqvel;
    val_invp_tensor[3][1]=-k0orho-gm1_o_rhoxc*val_velocity[0];
    val_invp_tensor[3][2]=-k1orho-gm1_o_rhoxc*val_velocity[1];
    val_invp_tensor[3][3]=gm1_o_rhoxc;

  }
}

void CNumerics::GetPMatrix_inv(su2double **val_invp_tensor, const su2double *val_density,
                               const su2double *val_velocity, const su2double *val_soundspeed,
                               const su2double *val_chi, const su2double *val_kappa, const su2double *val_normal) const {

  su2double rhoxc, c2, k0orho, k1orho, sqvel, k_o_c2, k_o_rhoxc, dp_drho;

  rhoxc = *val_density * *val_soundspeed;
  c2 = *val_soundspeed * *val_soundspeed;
  k0orho = val_normal[0] / *val_density;
  k1orho = val_normal[1] / *val_density;
  k_o_c2 = (*val_kappa)/c2;
  k_o_rhoxc = (*val_kappa)/rhoxc;

  if (nDim == 3) {
    sqvel = val_velocity[0]*val_velocity[0]+val_velocity[1]*val_velocity[1]+val_velocity[2]*val_velocity[2];
    dp_drho = *val_chi + 0.5*sqvel*(*val_kappa);

    val_invp_tensor[0][0]=val_normal[0]-val_normal[2]*val_velocity[1] / *val_density + val_normal[1]*val_velocity[2] / *val_density - val_normal[0]*dp_drho/c2;
    val_invp_tensor[0][1]=val_normal[0]*val_velocity[0]*k_o_c2;
    val_invp_tensor[0][2]=val_normal[2] / *val_density + val_normal[0]*val_velocity[1]*k_o_c2;
    val_invp_tensor[0][3]=-val_normal[1] / *val_density + val_normal[0]*val_velocity[2]*k_o_c2;
    val_invp_tensor[0][4]=-val_normal[0]*k_o_c2;

    val_invp_tensor[1][0]=val_normal[1]+val_normal[2]*val_velocity[0] / *val_density - val_normal[0]*val_velocity[2] / *val_density - val_normal[1]*dp_drho/c2;
    val_invp_tensor[1][1]=-val_normal[2] / *val_density + val_normal[1]*val_velocity[0]*k_o_c2;
    val_invp_tensor[1][2]=val_normal[1]*val_velocity[1]*k_o_c2;
    val_invp_tensor[1][3]=val_normal[0] / *val_density + val_normal[1]*val_velocity[2]*k_o_c2;
    val_invp_tensor[1][4]=-val_normal[1]*k_o_c2;

    val_invp_tensor[2][0]=val_normal[2]-val_normal[1]*val_velocity[0] / *val_density + val_normal[0]*val_velocity[1] / *val_density - val_normal[2]*dp_drho/c2;
    val_invp_tensor[2][1]=val_normal[1] / *val_density + val_normal[2]*val_velocity[0]*k_o_c2;
    val_invp_tensor[2][2]=-val_normal[0] / *val_density + val_normal[2]*val_velocity[1]*k_o_c2;
    val_invp_tensor[2][3]=val_normal[2]*val_velocity[2]*k_o_c2;
    val_invp_tensor[2][4]=-val_normal[2]*k_o_c2;

    val_invp_tensor[3][0]=-(val_normal[0]*val_velocity[0]+val_normal[1]*val_velocity[1]+val_normal[2]*val_velocity[2]) / *val_density+ dp_drho/rhoxc;
    val_invp_tensor[3][1]=val_normal[0] / *val_density - val_velocity[0]*k_o_rhoxc;
    val_invp_tensor[3][2]=val_normal[1] / *val_density- val_velocity[1]*k_o_rhoxc;
    val_invp_tensor[3][3]=val_normal[2] / *val_density- val_velocity[2]*k_o_rhoxc;
    val_invp_tensor[3][4]= k_o_rhoxc;

    val_invp_tensor[4][0]=(val_normal[0]*val_velocity[0]+val_normal[1]*val_velocity[1]+val_normal[2]*val_velocity[2]) / *val_density+ dp_drho/rhoxc;
    val_invp_tensor[4][1]=-val_normal[0] / *val_density- val_velocity[0]*k_o_rhoxc;
    val_invp_tensor[4][2]=-val_normal[1] / *val_density- val_velocity[1]*k_o_rhoxc;
    val_invp_tensor[4][3]=-val_normal[2] / *val_density- val_velocity[2]*k_o_rhoxc;
    val_invp_tensor[4][4]= k_o_rhoxc;
  }
  else {
    sqvel = val_velocity[0]*val_velocity[0]+val_velocity[1]*val_velocity[1];
    dp_drho = *val_chi + 0.5*sqvel*(*val_kappa);

    val_invp_tensor[0][0] = 1.0 - dp_drho/c2;
    val_invp_tensor[0][1]= k_o_c2*val_velocity[0];
    val_invp_tensor[0][2]= k_o_c2*val_velocity[1];
    val_invp_tensor[0][3]=-k_o_c2;

    val_invp_tensor[1][0]=-k1orho*val_velocity[0]+k0orho*val_velocity[1];
    val_invp_tensor[1][1]=k1orho;
    val_invp_tensor[1][2]=-k0orho;
    val_invp_tensor[1][3]=0.0;

    val_invp_tensor[2][0]=-k0orho*val_velocity[0]-k1orho*val_velocity[1] + dp_drho/rhoxc;
    val_invp_tensor[2][1]=k0orho - k_o_rhoxc*val_velocity[0];
    val_invp_tensor[2][2]=k1orho - k_o_rhoxc*val_velocity[1];
    val_invp_tensor[2][3]=k_o_rhoxc;

    val_invp_tensor[3][0]=k0orho*val_velocity[0]+k1orho*val_velocity[1] + dp_drho/rhoxc;
    val_invp_tensor[3][1]=-k0orho - k_o_rhoxc*val_velocity[0];
    val_invp_tensor[3][2]=-k1orho - k_o_rhoxc*val_velocity[1];
    val_invp_tensor[3][3]= k_o_rhoxc;
  }
}

void CNumerics::GetPMatrix_inv(su2double *U, su2double *V, su2double *val_dPdU,
                               su2double *val_normal, su2double *l, su2double *m,
                               su2double **val_invp_tensor) {

  unsigned short iSpecies, jSpecies, iDim, iVar, jVar;
  su2double rho, a, a2, eve;
  su2double vU, vV, vW;

  for (iVar = 0; iVar < nVar; iVar++)
    for (jVar = 0; jVar < nVar; jVar++)
      val_invp_tensor[iVar][jVar] = 0.0;

  /*--- Pre-compute useful quantities ---*/
  rho = V[RHO_INDEX];
  eve = U[nSpecies+nDim+1]/rho;
  vU = 0.0;  vV = 0.0;  vW = 0.0;
  for (iDim = 0; iDim < nDim; iDim++) {
    vU += V[VEL_INDEX+iDim] * val_normal[iDim];
    vV += V[VEL_INDEX+iDim] * l[iDim];
    vW += V[VEL_INDEX+iDim] * m[iDim];
  }
  a  = V[A_INDEX];
  a2 = V[A_INDEX]*V[A_INDEX];

  if (nDim == 2) {

    for (iSpecies = 0; iSpecies < nSpecies; iSpecies++) {
      for (jSpecies = 0; jSpecies < nSpecies; jSpecies++) {
        val_invp_tensor[iSpecies][jSpecies] += -(V[RHOS_INDEX+iSpecies]/rho) * val_dPdU[jSpecies];
      }
      val_invp_tensor[iSpecies][iSpecies]   += a2;
      val_invp_tensor[iSpecies][nSpecies]   += val_dPdU[nSpecies+nDim] * V[VEL_INDEX] * (V[RHOS_INDEX+iSpecies]/rho);
      val_invp_tensor[iSpecies][nSpecies+1] += val_dPdU[nSpecies+nDim] * V[VEL_INDEX+1] * (V[RHOS_INDEX+iSpecies]/rho);
      val_invp_tensor[iSpecies][nSpecies+2] += -val_dPdU[nSpecies+nDim] * (V[RHOS_INDEX+iSpecies]/rho);
      val_invp_tensor[iSpecies][nSpecies+3] += -val_dPdU[nSpecies+nDim+1] * (V[RHOS_INDEX+iSpecies]/rho);

      val_invp_tensor[nSpecies][iSpecies]   += -vV;
      val_invp_tensor[nSpecies+1][iSpecies] += val_dPdU[iSpecies] - vU*a;
      val_invp_tensor[nSpecies+2][iSpecies] += val_dPdU[iSpecies] + vU*a;
      val_invp_tensor[nSpecies+3][iSpecies] += -eve * val_dPdU[iSpecies];
    }

    val_invp_tensor[nSpecies][nSpecies]     += l[0];
    val_invp_tensor[nSpecies][nSpecies+1]   += l[1];
    val_invp_tensor[nSpecies][nSpecies+2]   += 0.0;
    val_invp_tensor[nSpecies][nSpecies+3]   += 0.0;

    val_invp_tensor[nSpecies+1][nSpecies]   += a*val_normal[0] - val_dPdU[nSpecies+nDim]*V[VEL_INDEX];
    val_invp_tensor[nSpecies+1][nSpecies+1] += a*val_normal[1] - val_dPdU[nSpecies+nDim]*V[VEL_INDEX+1];
    val_invp_tensor[nSpecies+1][nSpecies+2] += val_dPdU[nSpecies+nDim];
    val_invp_tensor[nSpecies+1][nSpecies+3] += val_dPdU[nSpecies+nDim+1];

    val_invp_tensor[nSpecies+2][nSpecies]   += -a*val_normal[0] - val_dPdU[nSpecies+nDim]*V[VEL_INDEX];
    val_invp_tensor[nSpecies+2][nSpecies+1] += -a*val_normal[1] - val_dPdU[nSpecies+nDim]*V[VEL_INDEX+1];
    val_invp_tensor[nSpecies+2][nSpecies+2] += val_dPdU[nSpecies+nDim];
    val_invp_tensor[nSpecies+2][nSpecies+3] += val_dPdU[nSpecies+nDim+1];

    val_invp_tensor[nSpecies+3][nSpecies]   += val_dPdU[nSpecies+nDim] * V[VEL_INDEX] * eve;
    val_invp_tensor[nSpecies+3][nSpecies+1] += val_dPdU[nSpecies+nDim] * V[VEL_INDEX+1] * eve;
    val_invp_tensor[nSpecies+3][nSpecies+2] += -val_dPdU[nSpecies+nDim] * eve;
    val_invp_tensor[nSpecies+3][nSpecies+3] += a2 - val_dPdU[nSpecies+nDim+1]*eve;

  } else {

    for (iSpecies = 0; iSpecies < nSpecies; iSpecies++) {
      for (jSpecies = 0; jSpecies < nSpecies; jSpecies++) {
        val_invp_tensor[iSpecies][jSpecies] += -(V[RHOS_INDEX+iSpecies]/rho) * val_dPdU[jSpecies];
      }
      val_invp_tensor[iSpecies][iSpecies]   += a2;
      val_invp_tensor[iSpecies][nSpecies]   += val_dPdU[nSpecies+nDim] * V[VEL_INDEX] * (V[RHOS_INDEX+iSpecies]/rho);
      val_invp_tensor[iSpecies][nSpecies+1] += val_dPdU[nSpecies+nDim] * V[VEL_INDEX+1] * (V[RHOS_INDEX+iSpecies]/rho);
      val_invp_tensor[iSpecies][nSpecies+2] += val_dPdU[nSpecies+nDim] * V[VEL_INDEX+2] * (V[RHOS_INDEX+iSpecies]/rho);
      val_invp_tensor[iSpecies][nSpecies+3] += -val_dPdU[nSpecies+nDim] * (V[RHOS_INDEX+iSpecies]/rho);
      val_invp_tensor[iSpecies][nSpecies+4] += -val_dPdU[nSpecies+nDim+1] * (V[RHOS_INDEX+iSpecies]/rho);

      val_invp_tensor[nSpecies][iSpecies]   += -vV;
      val_invp_tensor[nSpecies+1][iSpecies] += -vW;
      val_invp_tensor[nSpecies+2][iSpecies] += val_dPdU[iSpecies] - vU*a;
      val_invp_tensor[nSpecies+3][iSpecies] += val_dPdU[iSpecies] + vU*a;
      val_invp_tensor[nSpecies+4][iSpecies] += -eve * val_dPdU[iSpecies];
    }

    val_invp_tensor[nSpecies][nSpecies]     += l[0];
    val_invp_tensor[nSpecies][nSpecies+1]   += l[1];
    val_invp_tensor[nSpecies][nSpecies+2]   += l[2];
    val_invp_tensor[nSpecies][nSpecies+3]   += 0.0;
    val_invp_tensor[nSpecies][nSpecies+4]   += 0.0;

    val_invp_tensor[nSpecies+1][nSpecies]   += m[0];
    val_invp_tensor[nSpecies+1][nSpecies+1] += m[1];
    val_invp_tensor[nSpecies+1][nSpecies+2] += m[2];
    val_invp_tensor[nSpecies+1][nSpecies+3] += 0.0;
    val_invp_tensor[nSpecies+1][nSpecies+4] += 0.0;

    val_invp_tensor[nSpecies+2][nSpecies]   += a*val_normal[0] - val_dPdU[nSpecies+nDim]*V[VEL_INDEX];
    val_invp_tensor[nSpecies+2][nSpecies+1] += a*val_normal[1] - val_dPdU[nSpecies+nDim]*V[VEL_INDEX+1];
    val_invp_tensor[nSpecies+2][nSpecies+2] += a*val_normal[2] - val_dPdU[nSpecies+nDim]*V[VEL_INDEX+2];
    val_invp_tensor[nSpecies+2][nSpecies+3] += val_dPdU[nSpecies+nDim];
    val_invp_tensor[nSpecies+2][nSpecies+4] += val_dPdU[nSpecies+nDim+1];

    val_invp_tensor[nSpecies+3][nSpecies]   += -a*val_normal[0] - val_dPdU[nSpecies+nDim]*V[VEL_INDEX];
    val_invp_tensor[nSpecies+3][nSpecies+1] += -a*val_normal[1] - val_dPdU[nSpecies+nDim]*V[VEL_INDEX+1];
    val_invp_tensor[nSpecies+3][nSpecies+2] += -a*val_normal[2] - val_dPdU[nSpecies+nDim]*V[VEL_INDEX+2];
    val_invp_tensor[nSpecies+3][nSpecies+3] += val_dPdU[nSpecies+nDim];
    val_invp_tensor[nSpecies+3][nSpecies+4] += val_dPdU[nSpecies+nDim+1];

    val_invp_tensor[nSpecies+4][nSpecies]   += val_dPdU[nSpecies+nDim] * V[VEL_INDEX] * eve;
    val_invp_tensor[nSpecies+4][nSpecies+1] += val_dPdU[nSpecies+nDim] * V[VEL_INDEX+1] * eve;
    val_invp_tensor[nSpecies+4][nSpecies+2] += val_dPdU[nSpecies+nDim] * V[VEL_INDEX+2] * eve;
    val_invp_tensor[nSpecies+4][nSpecies+3] += -val_dPdU[nSpecies+nDim] * eve;
    val_invp_tensor[nSpecies+4][nSpecies+4] += a2 - val_dPdU[nSpecies+nDim+1]*eve;
  }
}


void CNumerics::GetinvRinvPe(su2double Beta2, su2double val_enthalpy,
                             su2double val_soundspeed, su2double val_density,
                             const su2double* val_velocity, su2double **invRinvPe) const {

  su2double sqvel;
  su2double factor = 1.0/(val_soundspeed*val_soundspeed*Beta2);

  if (nDim == 2) {

    sqvel = val_velocity[0]*val_velocity[0]+val_velocity[1]*val_velocity[1];

    invRinvPe[0][0] = factor;
    invRinvPe[0][1] = 0.0;
    invRinvPe[0][2] = 0.0;
    invRinvPe[0][3] = -val_density/Gamma;

    invRinvPe[1][0] = val_velocity[0]*factor;
    invRinvPe[1][1] = val_density;
    invRinvPe[1][2] = 0.0;
    invRinvPe[1][3] = -val_density*val_velocity[0]/Gamma;

    invRinvPe[2][0] = val_velocity[1]*factor;
    invRinvPe[2][1] = 0;
    invRinvPe[2][2] = val_density;
    invRinvPe[2][3] = -val_density*val_velocity[1]/Gamma;

    invRinvPe[3][0] = val_enthalpy*factor;
    invRinvPe[3][1] = val_density*val_velocity[0];
    invRinvPe[3][2] = val_density*val_velocity[1];
    invRinvPe[3][3] = -val_density*sqvel/(2.0*Gamma);
  }
  else {

    sqvel = val_velocity[0]*val_velocity[0]+val_velocity[1]*val_velocity[1]+val_velocity[2]*val_velocity[2];

    invRinvPe[0][0] =  factor;
    invRinvPe[0][1] = 0.0;
    invRinvPe[0][2] = 0.0;
    invRinvPe[0][3] = 0.0;
    invRinvPe[0][4] = -val_density/Gamma;

    invRinvPe[1][0] = val_velocity[0]*factor;
    invRinvPe[1][1] = val_density;
    invRinvPe[1][2] = 0.0;
    invRinvPe[1][3] = 0.0;
    invRinvPe[1][4] = -val_density*val_velocity[0]/Gamma;

    invRinvPe[2][0] = val_velocity[1]*factor;
    invRinvPe[2][1] = 0;
    invRinvPe[2][2] = val_density;
    invRinvPe[2][3] = 0.0;
    invRinvPe[2][4] = -val_density*val_velocity[1]/Gamma;


    invRinvPe[3][0] = val_velocity[2]*factor;
    invRinvPe[3][1] = 0;
    invRinvPe[3][2] = 0;
    invRinvPe[3][3] = val_density;
    invRinvPe[3][4] = -val_density*val_velocity[2]/Gamma;

    invRinvPe[4][0] = val_enthalpy*factor;
    invRinvPe[4][1] = val_density*val_velocity[0];
    invRinvPe[4][2] = val_density*val_velocity[1];
    invRinvPe[4][3] = val_density*val_velocity[2];
    invRinvPe[4][4] = -val_density*sqvel/(2.0*Gamma);

  }

}

void CNumerics::GetRMatrix(su2double val_pressure, su2double val_soundspeed, su2double val_density,
                           const su2double* val_velocity, su2double **R_Matrix) const {

  su2double sqvel;
  //su2double factor = 1.0/(val_soundspeed*val_soundspeed*1);
  su2double gm1 = Gamma - 1.0;

  if (nDim == 2) {

    sqvel = val_velocity[0]*val_velocity[0]+val_velocity[1]*val_velocity[1];

    R_Matrix[0][0] =  0.5*gm1*sqvel;
    R_Matrix[0][1] = -val_velocity[0]*gm1;
    R_Matrix[0][2] = -val_velocity[1]*gm1;
    R_Matrix[0][3] = gm1;

    R_Matrix[1][0] = -val_velocity[0]/val_density;
    R_Matrix[1][1] = 1.0/val_density;
    R_Matrix[1][2] = 0.0;
    R_Matrix[1][3] = 0.0;

    R_Matrix[2][0] = -val_velocity[1]/val_density;
    R_Matrix[2][1] = 0.0;
    R_Matrix[2][2] = 1.0/val_density;
    R_Matrix[2][3] = 0.0;

    R_Matrix[3][0] = 0.5*gm1*sqvel/val_pressure - Gamma/val_density;
    R_Matrix[3][1] = -gm1*val_velocity[0]/val_pressure;
    R_Matrix[3][2] = -gm1*val_velocity[1]/val_pressure;
    R_Matrix[3][3] = gm1/val_pressure;
  }
  else {

    sqvel = val_velocity[0]*val_velocity[0]+val_velocity[1]*val_velocity[1]+val_velocity[2]*val_velocity[2];

    R_Matrix[0][0] =  0.5*gm1*sqvel;
    R_Matrix[0][1] = -val_velocity[0]*gm1;
    R_Matrix[0][2] = -val_velocity[1]*gm1;
    R_Matrix[0][3] = -val_velocity[2]*gm1;
    R_Matrix[0][4] = gm1;

    R_Matrix[1][0] = -val_velocity[0]/val_density;
    R_Matrix[1][1] = 1.0/val_density;
    R_Matrix[1][2] = 0.0;
    R_Matrix[1][3] = 0.0;
    R_Matrix[1][4] = 0.0;

    R_Matrix[2][0] = -val_velocity[1]/val_density;
    R_Matrix[2][1] = 0.0;
    R_Matrix[2][2] = 1.0/val_density;
    R_Matrix[2][3] = 0.0;
    R_Matrix[2][4] = 0.0;

    R_Matrix[3][0] = -val_velocity[2]/val_density;
    R_Matrix[3][1] = 0.0;
    R_Matrix[3][2] = 0.0;
    R_Matrix[3][3] = 1.0/val_density;
    R_Matrix[3][4] = 0.0;

    R_Matrix[4][0] = 0.5*gm1*sqvel/val_pressure - Gamma/val_density;
    R_Matrix[4][1] = -gm1*val_velocity[0]/val_pressure;
    R_Matrix[4][2] = -gm1*val_velocity[1]/val_pressure;
    R_Matrix[4][3] = -gm1*val_velocity[2]/val_pressure;
    R_Matrix[4][4] = gm1/val_pressure;

  }

}



void CNumerics::GetRMatrix(su2double val_soundspeed, su2double val_density, su2double **R_Matrix) const {

  su2double cc, rhoc;
  cc = val_soundspeed*val_soundspeed;
  rhoc = val_density*val_soundspeed;

  if (nDim == 2) {
    R_Matrix[0][0] = -1.0/cc;
    R_Matrix[0][1] = 0.0;
    R_Matrix[0][2] = 0.5/cc;
    R_Matrix[0][3] = 0.5/cc;

    R_Matrix[1][0] = 0.0;
    R_Matrix[1][1] = 0.0;
    R_Matrix[1][2] = 0.5/rhoc;
    R_Matrix[1][3] = -0.5/rhoc;

    R_Matrix[2][0] = 0.0;
    R_Matrix[2][1] = 1.0/rhoc;
    R_Matrix[2][2] = 0.0;
    R_Matrix[2][3] = 0.0;

    R_Matrix[3][0] = 0.0;
    R_Matrix[3][1] = 0.0;
    R_Matrix[3][2] = 0.5;
    R_Matrix[3][3] = 0.5;

  }
  else {

    R_Matrix[0][0] = -1.0/cc;
    R_Matrix[0][1] = 0.0;
    R_Matrix[0][2] = 0.0;
    R_Matrix[0][3] = 0.5/cc;
    R_Matrix[0][4] = 0.5/cc;

    R_Matrix[1][0] = 0.0;
    R_Matrix[1][1] = 0.0;
    R_Matrix[1][2] = 0.0;
    R_Matrix[1][3] = 0.5/rhoc;
    R_Matrix[1][4] = -0.5/rhoc;

    R_Matrix[2][0] = 0.0;
    R_Matrix[2][1] = 1.0/rhoc;
    R_Matrix[2][2] = 0.0;
    R_Matrix[2][3] = 0.0;
    R_Matrix[2][4] = 0.0;

    R_Matrix[3][0] = 0.0;
    R_Matrix[3][1] = 0.0;
    R_Matrix[3][2] = 1.0/rhoc;
    R_Matrix[3][3] = 0.0;
    R_Matrix[3][4] = 0.0;

    R_Matrix[4][0] = 0.0;
    R_Matrix[4][1] = 0.0;
    R_Matrix[4][2] = 0.0;
    R_Matrix[4][3] = 0.5;
    R_Matrix[4][4] = 0.5;

  }

}

void CNumerics::GetLMatrix(su2double val_soundspeed, su2double val_density, su2double **L_Matrix) const {

  su2double cc, rhoc;
  cc = val_soundspeed*val_soundspeed;
  rhoc = val_density*val_soundspeed;
  if (nDim == 2) {

    L_Matrix[0][0] = -cc;
    L_Matrix[0][1] = 0.0;
    L_Matrix[0][2] = 0.0;
    L_Matrix[0][3] = 1.0;

    L_Matrix[1][0] = 0.0;
    L_Matrix[1][1] = 0.0;
    L_Matrix[1][2] = rhoc;
    L_Matrix[1][3] = 0.0;

    L_Matrix[2][0] = 0.0;
    L_Matrix[2][1] = rhoc;
    L_Matrix[2][2] = 0.0;
    L_Matrix[2][3] = 1.0;

    L_Matrix[3][0] = 0.0;
    L_Matrix[3][1] = -rhoc;
    L_Matrix[3][2] = 0.0;
    L_Matrix[3][3] = 1.0;
  }
  else {

    L_Matrix[0][0] = -cc;
    L_Matrix[0][1] = 0.0;
    L_Matrix[0][2] = 0.0;
    L_Matrix[0][3] = 0.0;
    L_Matrix[0][4] = 1.0;

    L_Matrix[1][0] = 0.0;
    L_Matrix[1][1] = 0.0;
    L_Matrix[1][2] = rhoc;
    L_Matrix[1][3] = 0.0;
    L_Matrix[1][4] = 0.0;

    L_Matrix[2][0] = 0.0;
    L_Matrix[2][1] = 0.0;
    L_Matrix[2][2] = 0.0;
    L_Matrix[2][3] = rhoc;
    L_Matrix[2][4] = 0.0;

    L_Matrix[3][0] = 0.0;
    L_Matrix[3][1] = rhoc;
    L_Matrix[3][2] = 0.0;
    L_Matrix[3][3] = 0.0;
    L_Matrix[3][4] = 1.0;

    L_Matrix[4][0] = 0.0;
    L_Matrix[4][1] = -rhoc;
    L_Matrix[4][2] = 0.0;
    L_Matrix[4][3] = 0.0;
    L_Matrix[4][4] = 1.0;

  }

}

void CNumerics::ComputeResJacobianGiles(CFluidModel *FluidModel, su2double pressure, su2double density, const su2double *turboVel, su2double alphaInBC, su2double gammaInBC,  su2double **R_c, su2double **R_c_inv){
  su2double rhoc, cc;
  su2double dhdrho_P, dhdP_rho, dsdrho_P,dsdP_rho;

  FluidModel->ComputeDerivativeNRBC_Prho(pressure, density);
  cc   = FluidModel->GetSoundSpeed2();
  rhoc = density*sqrt(cc);


  dhdrho_P  = FluidModel->Getdhdrho_P();
  dhdP_rho  = FluidModel->GetdhdP_rho();
  dsdrho_P  = FluidModel->Getdsdrho_P();
  dsdP_rho  = FluidModel->GetdsdP_rho();

  if (nDim == 2) {

    R_c[0][0] = -1/cc*dsdrho_P;                   //a11
    R_c[0][1] = 0.0;                              //a12
    R_c[0][2] = 0.5/cc*dsdrho_P + 0.5*dsdP_rho;   //a13

    R_c[1][0] = 0.0;                              //a21
    R_c[1][1] = 1/rhoc;                           //a22
    R_c[1][2] = -0.5/rhoc*tan(alphaInBC);         //a23

    R_c[2][0] = -1/cc*dhdrho_P;                   //a31
    R_c[2][1] = turboVel[1]/rhoc;                 //a32
    R_c[2][2] = 0.5/cc*dhdrho_P + 0.5*turboVel[0]/rhoc + 0.5*dhdP_rho;  //a33

    InvMatrix3D(R_c, R_c_inv);
  }
  else {
    R_c[0][0] = -1/cc*dsdrho_P;                     //a11
    R_c[0][1] = 0.0;                                //a12
    R_c[0][2] = 0.0;                                //a13
    R_c[0][3] = 0.5/cc*dsdrho_P + 0.5*dsdP_rho;     //a14

    R_c[1][0] = 0.0;                                //a21
    R_c[1][1] = 1/rhoc;                             //a22
    R_c[1][2] = 0.0;                                //a23
    R_c[1][3] = -0.5/rhoc*tan(alphaInBC);           //a24

    R_c[2][0] = 0.0;                                //a31
    R_c[2][1] = 0.0;                                //a32
    R_c[2][2] = 1/rhoc;                             //a33
    R_c[2][3] = -0.5/rhoc*tan(gammaInBC);           //a34

    R_c[3][0] = -1/cc*dhdrho_P;                                          //a41
    R_c[3][1] = turboVel[1]/rhoc;                                        //a42
    R_c[3][2] = turboVel[2]/rhoc;                                        //a43
    R_c[3][3] = 0.5/cc*dhdrho_P + 0.5*turboVel[0]/rhoc + 0.5*dhdP_rho;   //a44

    InvMatrix4D(R_c, R_c_inv);
  }
}

void CNumerics::InvMatrix3D(su2double **matrix, su2double **invMatrix){

  su2double invDet;

  invDet = 1 /
      (- matrix[0][2]*matrix[1][1]*matrix[2][0] + matrix[0][1]*matrix[1][2]*matrix[2][0] + matrix[0][2]*matrix[1][0]*matrix[2][1] -
         matrix[0][0]*matrix[1][2]*matrix[2][1] - matrix[0][1]*matrix[1][0]*matrix[2][2] + matrix[0][0]*matrix[1][1]*matrix[2][2]);

  invMatrix[0][0] = invDet*( - matrix[1][2]*matrix[2][1] + matrix[1][1]*matrix[2][2] );
  invMatrix[0][1] = invDet*( + matrix[0][2]*matrix[2][1] - matrix[0][1]*matrix[2][2] );
  invMatrix[0][2] = invDet*( - matrix[0][2]*matrix[1][1] + matrix[0][1]*matrix[1][2] );

  invMatrix[1][0] = invDet*( + matrix[1][2]*matrix[2][0] - matrix[1][0]*matrix[2][2] );
  invMatrix[1][1] = invDet*( - matrix[0][2]*matrix[2][0] + matrix[0][0]*matrix[2][2] );
  invMatrix[1][2] = invDet*( + matrix[0][2]*matrix[1][0] - matrix[0][0]*matrix[1][2] );

  invMatrix[2][0] = invDet*( - matrix[1][1]*matrix[2][0] + matrix[1][0]*matrix[2][1] );
  invMatrix[2][1] = invDet*( + matrix[0][1]*matrix[2][0] - matrix[0][0]*matrix[2][1] );
  invMatrix[2][2] = invDet*( - matrix[0][1]*matrix[1][0] + matrix[0][0]*matrix[1][1] );

}

void CNumerics::InvMatrix4D(su2double **matrix, su2double **invMatrix){
  su2double invDet;

  invDet = 1 /
      (matrix[0][3]*matrix[1][2]*matrix[2][1]*matrix[3][0] - matrix[0][2]*matrix[1][3]*matrix[2][1]*matrix[3][0] - matrix[0][3]*matrix[1][1]*matrix[2][2]*matrix[3][0] +
          matrix[0][1]*matrix[1][3]*matrix[2][2]*matrix[3][0] + matrix[0][2]*matrix[1][1]*matrix[2][3]*matrix[3][0] - matrix[0][1]*matrix[1][2]*matrix[2][3]*matrix[3][0] -
          matrix[0][3]*matrix[1][2]*matrix[2][0]*matrix[3][1] + matrix[0][2]*matrix[1][3]*matrix[2][0]*matrix[3][1] + matrix[0][3]*matrix[1][0]*matrix[2][2]*matrix[3][1] -
          matrix[0][0]*matrix[1][3]*matrix[2][2]*matrix[3][1] - matrix[0][2]*matrix[1][0]*matrix[2][3]*matrix[3][1] + matrix[0][0]*matrix[1][2]*matrix[2][3]*matrix[3][1] +
          matrix[0][3]*matrix[1][1]*matrix[2][0]*matrix[3][2] - matrix[0][1]*matrix[1][3]*matrix[2][0]*matrix[3][2] - matrix[0][3]*matrix[1][0]*matrix[2][1]*matrix[3][2] +
          matrix[0][0]*matrix[1][3]*matrix[2][1]*matrix[3][2] + matrix[0][1]*matrix[1][0]*matrix[2][3]*matrix[3][2] - matrix[0][0]*matrix[1][1]*matrix[2][3]*matrix[3][2] -
          matrix[0][2]*matrix[1][1]*matrix[2][0]*matrix[3][3] + matrix[0][1]*matrix[1][2]*matrix[2][0]*matrix[3][3] + matrix[0][2]*matrix[1][0]*matrix[2][1]*matrix[3][3] -
          matrix[0][0]*matrix[1][2]*matrix[2][1]*matrix[3][3] - matrix[0][1]*matrix[1][0]*matrix[2][2]*matrix[3][3] + matrix[0][0]*matrix[1][1]*matrix[2][2]*matrix[3][3]);

  invMatrix[0][0] = invDet*(- matrix[1][3]*matrix[2][2]*matrix[3][1] + matrix[1][2]*matrix[2][3]*matrix[3][1] + matrix[1][3]*matrix[2][1]*matrix[3][2] - matrix[1][1]*matrix[2][3]*matrix[3][2] - matrix[1][2]*matrix[2][1]*matrix[3][3] + matrix[1][1]*matrix[2][2]*matrix[3][3]) ;
  invMatrix[0][1] = invDet*(  matrix[0][3]*matrix[2][2]*matrix[3][1] - matrix[0][2]*matrix[2][3]*matrix[3][1] - matrix[0][3]*matrix[2][1]*matrix[3][2] + matrix[0][1]*matrix[2][3]*matrix[3][2] + matrix[0][2]*matrix[2][1]*matrix[3][3] - matrix[0][1]*matrix[2][2]*matrix[3][3]) ;
  invMatrix[0][2] = invDet*(- matrix[0][3]*matrix[1][2]*matrix[3][1] + matrix[0][2]*matrix[1][3]*matrix[3][1] + matrix[0][3]*matrix[1][1]*matrix[3][2] - matrix[0][1]*matrix[1][3]*matrix[3][2] - matrix[0][2]*matrix[1][1]*matrix[3][3] + matrix[0][1]*matrix[1][2]*matrix[3][3]) ;
  invMatrix[0][3] = invDet*(  matrix[0][3]*matrix[1][2]*matrix[2][1] - matrix[0][2]*matrix[1][3]*matrix[2][1] - matrix[0][3]*matrix[1][1]*matrix[2][2] + matrix[0][1]*matrix[1][3]*matrix[2][2] + matrix[0][2]*matrix[1][1]*matrix[2][3] - matrix[0][1]*matrix[1][2]*matrix[2][3]) ;

  invMatrix[1][0] = invDet*(  matrix[1][3]*matrix[2][2]*matrix[3][0] - matrix[1][2]*matrix[2][3]*matrix[3][0] - matrix[1][3]*matrix[2][0]*matrix[3][2] + matrix[1][0]*matrix[2][3]*matrix[3][2] + matrix[1][2]*matrix[2][0]*matrix[3][3] - matrix[1][0]*matrix[2][2]*matrix[3][3]) ;
  invMatrix[1][1] = invDet*(- matrix[0][3]*matrix[2][2]*matrix[3][0] + matrix[0][2]*matrix[2][3]*matrix[3][0] + matrix[0][3]*matrix[2][0]*matrix[3][2] - matrix[0][0]*matrix[2][3]*matrix[3][2] - matrix[0][2]*matrix[2][0]*matrix[3][3] + matrix[0][0]*matrix[2][2]*matrix[3][3]) ;
  invMatrix[1][2] = invDet*(  matrix[0][3]*matrix[1][2]*matrix[3][0] - matrix[0][2]*matrix[1][3]*matrix[3][0] - matrix[0][3]*matrix[1][0]*matrix[3][2] + matrix[0][0]*matrix[1][3]*matrix[3][2] + matrix[0][2]*matrix[1][0]*matrix[3][3] - matrix[0][0]*matrix[1][2]*matrix[3][3]) ;
  invMatrix[1][3] = invDet*(- matrix[0][3]*matrix[1][2]*matrix[2][0] + matrix[0][2]*matrix[1][3]*matrix[2][0] + matrix[0][3]*matrix[1][0]*matrix[2][2] - matrix[0][0]*matrix[1][3]*matrix[2][2] - matrix[0][2]*matrix[1][0]*matrix[2][3] + matrix[0][0]*matrix[1][2]*matrix[2][3]) ;

  invMatrix[2][0] = invDet*(- matrix[1][3]*matrix[2][1]*matrix[3][0] + matrix[1][1]*matrix[2][3]*matrix[3][0] + matrix[1][3]*matrix[2][0]*matrix[3][1] - matrix[1][0]*matrix[2][3]*matrix[3][1] - matrix[1][1]*matrix[2][0]*matrix[3][3] + matrix[1][0]*matrix[2][1]*matrix[3][3]) ;
  invMatrix[2][1] = invDet*(  matrix[0][3]*matrix[2][1]*matrix[3][0] - matrix[0][1]*matrix[2][3]*matrix[3][0] - matrix[0][3]*matrix[2][0]*matrix[3][1] + matrix[0][0]*matrix[2][3]*matrix[3][1] + matrix[0][1]*matrix[2][0]*matrix[3][3] - matrix[0][0]*matrix[2][1]*matrix[3][3]) ;
  invMatrix[2][2] = invDet*(- matrix[0][3]*matrix[1][1]*matrix[3][0] + matrix[0][1]*matrix[1][3]*matrix[3][0] + matrix[0][3]*matrix[1][0]*matrix[3][1] - matrix[0][0]*matrix[1][3]*matrix[3][1] - matrix[0][1]*matrix[1][0]*matrix[3][3] + matrix[0][0]*matrix[1][1]*matrix[3][3]) ;
  invMatrix[2][3] = invDet*(  matrix[0][3]*matrix[1][1]*matrix[2][0] - matrix[0][1]*matrix[1][3]*matrix[2][0] - matrix[0][3]*matrix[1][0]*matrix[2][1] + matrix[0][0]*matrix[1][3]*matrix[2][1] + matrix[0][1]*matrix[1][0]*matrix[2][3] - matrix[0][0]*matrix[1][1]*matrix[2][3]) ;

  invMatrix[3][0] = invDet*(  matrix[1][2]*matrix[2][1]*matrix[3][0] - matrix[1][1]*matrix[2][2]*matrix[3][0] - matrix[1][2]*matrix[2][0]*matrix[3][1] + matrix[1][0]*matrix[2][2]*matrix[3][1] + matrix[1][1]*matrix[2][0]*matrix[3][2] - matrix[1][0]*matrix[2][1]*matrix[3][2]) ;
  invMatrix[3][1] = invDet*(- matrix[0][2]*matrix[2][1]*matrix[3][0] + matrix[0][1]*matrix[2][2]*matrix[3][0] + matrix[0][2]*matrix[2][0]*matrix[3][1] - matrix[0][0]*matrix[2][2]*matrix[3][1] - matrix[0][1]*matrix[2][0]*matrix[3][2] + matrix[0][0]*matrix[2][1]*matrix[3][2]) ;
  invMatrix[3][2] = invDet*(  matrix[0][2]*matrix[1][1]*matrix[3][0] - matrix[0][1]*matrix[1][2]*matrix[3][0] - matrix[0][2]*matrix[1][0]*matrix[3][1] + matrix[0][0]*matrix[1][2]*matrix[3][1] + matrix[0][1]*matrix[1][0]*matrix[3][2] - matrix[0][0]*matrix[1][1]*matrix[3][2]) ;
  invMatrix[3][3] = invDet*(- matrix[0][2]*matrix[1][1]*matrix[2][0] + matrix[0][1]*matrix[1][2]*matrix[2][0] + matrix[0][2]*matrix[1][0]*matrix[2][1] - matrix[0][0]*matrix[1][2]*matrix[2][1] - matrix[0][1]*matrix[1][0]*matrix[2][2] + matrix[0][0]*matrix[1][1]*matrix[2][2]) ;


}

void CNumerics::GetCharJump(su2double val_soundspeed, su2double val_density, const su2double *delta_prim, su2double *delta_char) const{

  su2double cc, rhoc;
  cc = val_soundspeed*val_soundspeed;
  rhoc = val_density*val_soundspeed;
  if (nDim == 2) {
    delta_char[0] = -cc*delta_prim[0] + delta_prim[3];
    delta_char[1] = rhoc*delta_prim[2];
    delta_char[2] = rhoc*delta_prim[1] + delta_prim[3];                                 ;
    delta_char[3] = -rhoc*delta_prim[1] + delta_prim[3];
  }else {
    delta_char[0] = -cc*delta_prim[0] + delta_prim[4];
    delta_char[1] = rhoc*delta_prim[2];
    delta_char[2] = rhoc*delta_prim[3];
    delta_char[3] = rhoc*delta_prim[1] + delta_prim[4];
    delta_char[4] = -rhoc*delta_prim[1] + delta_prim[4];
  }
}

void CNumerics::GetPrecondJacobian(su2double Beta2, su2double r_hat, su2double s_hat, su2double t_hat,
                                   su2double rB2a2, const su2double* Lambda, const su2double *val_normal, su2double **val_absPeJac) const {

  su2double lam1, lam2, lam3, lam4;
  lam1 = Lambda[0]; lam2 = Lambda[1]; lam3 = Lambda[2]; lam4 = Lambda[3];

  if (nDim == 2) {

    val_absPeJac[0][0] =  lam3*s_hat/(2.0*t_hat) - lam4*r_hat/(2.0*t_hat);
    val_absPeJac[0][1] = -lam3*rB2a2*val_normal[0]/(2.0*t_hat) + lam4*rB2a2*val_normal[0]/(2.0*t_hat);
    val_absPeJac[0][2] = -lam3*rB2a2*val_normal[1]/(2.0*t_hat) + lam4*rB2a2*val_normal[1]/(2.0*t_hat);
    val_absPeJac[0][3] =  0.0;

    val_absPeJac[1][0] = r_hat*val_normal[0]*lam3*s_hat/(2.0*t_hat*rB2a2) + s_hat*val_normal[0]*lam4*(-r_hat)/(2.0*t_hat*rB2a2);
    val_absPeJac[1][1] = lam2*(val_normal[1]*val_normal[1]) - lam3*r_hat*val_normal[0]*val_normal[0]/(2.0*t_hat) + lam4*s_hat*val_normal[0]*val_normal[0]/(2.0*t_hat);
    val_absPeJac[1][2] = -lam2*val_normal[0]*val_normal[1] - lam3*r_hat*val_normal[0]*val_normal[1]/(2.0*t_hat) + lam4*s_hat*val_normal[0]*val_normal[1]/(2.0*t_hat);
    val_absPeJac[1][3] = 0.0;

    val_absPeJac[2][0] = lam3*r_hat*val_normal[1]*s_hat/(2.0*t_hat*rB2a2) - s_hat*val_normal[1]*lam4*r_hat/(2.0*t_hat*rB2a2);
    val_absPeJac[2][1] = -val_normal[0]*val_normal[1]*lam2 - r_hat*val_normal[1]*val_normal[0]*lam3/(2.0*t_hat) + s_hat*val_normal[0]*val_normal[1]*lam4/(2.0*t_hat);
    val_absPeJac[2][2] = val_normal[0]*val_normal[0]*lam2 -r_hat*val_normal[1]*val_normal[1]*lam3/(2.0*t_hat) + s_hat*val_normal[1]*val_normal[1]*lam4/(2.0*t_hat);
    val_absPeJac[2][3] = 0.0;

    val_absPeJac[3][0] = 0.0;
    val_absPeJac[3][1] = 0.0;
    val_absPeJac[3][2] = 0.0;
    val_absPeJac[3][3] = lam1;

  }
  else {

    su2double lam5 = Lambda[4];

    val_absPeJac[0][0] =  lam4*s_hat/(2.0*t_hat) - lam5*r_hat/(2.0*t_hat);
    val_absPeJac[0][1] = -lam4*rB2a2*val_normal[0]/(2.0*t_hat) + lam5*rB2a2*val_normal[0]/(2.0*t_hat);
    val_absPeJac[0][2] = -lam4*rB2a2*val_normal[1]/(2.0*t_hat) + lam5*rB2a2*val_normal[1]/(2.0*t_hat);
    val_absPeJac[0][3] = -lam4*rB2a2*val_normal[2]/(2.0*t_hat) + lam5*rB2a2*val_normal[2]/(2.0*t_hat);
    val_absPeJac[0][4] =  0.0;

    val_absPeJac[1][0] = r_hat*val_normal[0]*lam4*s_hat/(2.0*t_hat*rB2a2) + s_hat*val_normal[0]*lam5*(-r_hat)/(2.0*t_hat*rB2a2);
    val_absPeJac[1][1] = lam2*(val_normal[2]*val_normal[2] + val_normal[1]*val_normal[1]) - lam4*r_hat*val_normal[0]*val_normal[0]/(2.0*t_hat) + lam5*s_hat*val_normal[0]*val_normal[0]/(2.0*t_hat);
    val_absPeJac[1][2] = -lam2*val_normal[0]*val_normal[1] - lam4*r_hat*val_normal[0]*val_normal[1]/(2.0*t_hat) + lam5*s_hat*val_normal[0]*val_normal[1]/(2.0*t_hat);
    val_absPeJac[1][3] = -lam2*val_normal[0]*val_normal[2] - lam4*r_hat*val_normal[0]*val_normal[2]/(2.0*t_hat) + lam5*s_hat*val_normal[0]*val_normal[2]/(2.0*t_hat);
    val_absPeJac[1][4] = 0.0;

    val_absPeJac[2][0] = lam4*r_hat*val_normal[1]*s_hat/(2.0*t_hat*rB2a2) - s_hat*val_normal[1]*lam5*r_hat/(2.0*t_hat*rB2a2);
    val_absPeJac[2][1] = -val_normal[0]*val_normal[1]*lam2 - r_hat*val_normal[1]*val_normal[0]*lam4/(2.0*t_hat) + s_hat*val_normal[0]*val_normal[1]*lam5/(2.0*t_hat);
    val_absPeJac[2][2] = val_normal[0]*val_normal[0]*lam2 + val_normal[2]*val_normal[2]*lam3 -r_hat*val_normal[1]*val_normal[1]*lam4/(2.0*t_hat) + s_hat*val_normal[1]*val_normal[1]*lam5/(2.0*t_hat);
    val_absPeJac[2][3] = -val_normal[2]*val_normal[1]*lam2 - r_hat*val_normal[2]*val_normal[1]*lam4/(2.0*t_hat) + s_hat*lam5*val_normal[1]*val_normal[2]/(2.0*t_hat);
    val_absPeJac[2][4] = 0.0;

    val_absPeJac[3][0] = r_hat*s_hat*val_normal[2]*lam4/(2.0*t_hat*rB2a2) - r_hat*s_hat*val_normal[2]*lam5/(2.0*t_hat*rB2a2);
    val_absPeJac[3][1] = -val_normal[0]*val_normal[2]*lam3 - lam4*val_normal[0]*val_normal[2]*r_hat/(2.0*t_hat) + lam5*val_normal[0]*val_normal[2]*s_hat/(2.0*t_hat);
    val_absPeJac[3][2] = -val_normal[1]*val_normal[2]*lam3 - lam4*val_normal[1]*val_normal[2]*r_hat/(2.0*t_hat) + lam5*val_normal[1]*val_normal[2]*s_hat/(2.0*t_hat);
    val_absPeJac[3][3] = (val_normal[1]*val_normal[1] + val_normal[0]*val_normal[0])*lam3 - lam4*val_normal[2]*val_normal[2]*r_hat/(2.0*t_hat) + lam5*val_normal[2]*val_normal[2]*s_hat/(2.0*t_hat);
    val_absPeJac[3][4] = 0.0;

    val_absPeJac[4][0] = 0.0;
    val_absPeJac[4][1] = 0.0;
    val_absPeJac[4][2] = 0.0;
    val_absPeJac[4][3] = 0.0;
    val_absPeJac[4][4] = lam1;

  }

}

void CNumerics::GetJacInviscidLambda_fabs(const su2double *val_velocity, su2double val_soundspeed,
                                          const su2double *val_normal, su2double *val_Lambda_Vector) const {
  su2double ProjVelocity = 0;

  for (unsigned short iDim = 0; iDim < nDim; iDim++)
    ProjVelocity += val_velocity[iDim]*val_normal[iDim];

  if (nDim == 3) {
    val_Lambda_Vector[0] = fabs(ProjVelocity);
    val_Lambda_Vector[1] = fabs(ProjVelocity);
    val_Lambda_Vector[2] = fabs(ProjVelocity);
    val_Lambda_Vector[3] = fabs(ProjVelocity + val_soundspeed);
    val_Lambda_Vector[4] = fabs(ProjVelocity - val_soundspeed);
  }
  else {
    val_Lambda_Vector[0] = fabs(ProjVelocity);
    val_Lambda_Vector[1] = fabs(ProjVelocity);
    val_Lambda_Vector[2] = fabs(ProjVelocity + val_soundspeed);
    val_Lambda_Vector[3] = fabs(ProjVelocity - val_soundspeed);
  }
}

void CNumerics::GetAdjViscousFlux_Jac(su2double Pressure_i, su2double Pressure_j, su2double Density_i, su2double Density_j,
                                      su2double ViscDens_i, su2double ViscDens_j, const su2double *Velocity_i, const su2double *Velocity_j,
                                      su2double sq_vel_i, su2double sq_vel_j,
                                      su2double XiDens_i, su2double XiDens_j, su2double **Mean_GradPhi, const su2double *Mean_GradPsiE,
                                      su2double dPhiE_dn, const su2double *Normal, const su2double *Edge_Vector, su2double dist_ij_2, su2double *val_residual_i, su2double *val_residual_j,
                                      su2double **val_Jacobian_ii, su2double **val_Jacobian_ij, su2double **val_Jacobian_ji,
                                      su2double **val_Jacobian_jj, bool implicit) const {

  su2double Sigma_xx, Sigma_yy, Sigma_zz, Sigma_xy, Sigma_xz, Sigma_yz,
  Sigma_xx5, Sigma_yy5, Sigma_zz5, Sigma_xy5, Sigma_xz5,
  Sigma_yz5, Sigma_5, eta_xx, eta_yy, eta_zz, eta_xy, eta_xz, eta_yz;
  su2double dSigmaxx_phi1, dSigmayy_phi1, dSigmazz_phi1, dSigmaxy_phi1, dSigmaxz_phi1, dSigmayz_phi1;
  su2double dSigmaxx_phi2, dSigmayy_phi2, dSigmazz_phi2, dSigmaxy_phi2, dSigmaxz_phi2, dSigmayz_phi2;
  su2double dSigmaxx_phi3, dSigmayy_phi3, dSigmazz_phi3, dSigmaxy_phi3, dSigmaxz_phi3, dSigmayz_phi3;
  su2double dSigma5_psi5;
  unsigned short iVar, jVar;

  if (nDim == 3) {

    /*--- Residual at iPoint ---*/

    Sigma_xx = ViscDens_i * (FOUR3 * Mean_GradPhi[0][0] -  TWO3 * Mean_GradPhi[1][1] - TWO3  * Mean_GradPhi[2][2]);
    Sigma_yy = ViscDens_i * (-TWO3 * Mean_GradPhi[0][0] + FOUR3 * Mean_GradPhi[1][1] - TWO3  * Mean_GradPhi[2][2]);
    Sigma_zz = ViscDens_i * (-TWO3 * Mean_GradPhi[0][0] -  TWO3 * Mean_GradPhi[1][1] + FOUR3 * Mean_GradPhi[2][2]);
    Sigma_xy = ViscDens_i * (Mean_GradPhi[1][0] + Mean_GradPhi[0][1]);
    Sigma_xz = ViscDens_i * (Mean_GradPhi[2][0] + Mean_GradPhi[0][2]);
    Sigma_yz = ViscDens_i * (Mean_GradPhi[2][1] + Mean_GradPhi[1][2]);
    Sigma_xx5 = ViscDens_i * ( FOUR3 * Velocity_i[0] * Mean_GradPsiE[0] -  TWO3 * Velocity_i[1] * Mean_GradPsiE[1] -  TWO3 * Velocity_i[2] * Mean_GradPsiE[2]);
    Sigma_yy5 = ViscDens_i * (- TWO3 * Velocity_i[0] * Mean_GradPsiE[0] + FOUR3 * Velocity_i[1] * Mean_GradPsiE[1] -  TWO3 * Velocity_i[2] * Mean_GradPsiE[2]);
    Sigma_zz5 = ViscDens_i * (- TWO3 * Velocity_i[0] * Mean_GradPsiE[0] -  TWO3 * Velocity_i[1] * Mean_GradPsiE[1] + FOUR3 * Velocity_i[2] * Mean_GradPsiE[2]);
    Sigma_xy5 = ViscDens_i * (Velocity_i[0] * Mean_GradPsiE[1] + Velocity_i[1] * Mean_GradPsiE[0]);
    Sigma_xz5 = ViscDens_i * (Velocity_i[0] * Mean_GradPsiE[2] + Velocity_i[2] * Mean_GradPsiE[0]);
    Sigma_yz5 = ViscDens_i * (Velocity_i[1] * Mean_GradPsiE[2] + Velocity_i[2] * Mean_GradPsiE[1]);
    Sigma_5   = XiDens_i * dPhiE_dn;
    eta_xx = Sigma_xx + Sigma_xx5; eta_yy = Sigma_yy + Sigma_yy5; eta_zz = Sigma_zz + Sigma_zz5;
    eta_xy = Sigma_xy + Sigma_xy5; eta_xz = Sigma_xz + Sigma_xz5; eta_yz = Sigma_yz + Sigma_yz5;

    val_residual_i[0] = - (Velocity_i[0] * Normal[0] * eta_xx  + Velocity_i[1] * Normal[1] * eta_yy + Velocity_i[2] * Normal[2] * eta_zz
                           + (Velocity_i[0] * Normal[1] + Velocity_i[1] * Normal[0]) * eta_xy
                           + (Velocity_i[0] * Normal[2] + Velocity_i[2] * Normal[0]) * eta_xz
                           + (Velocity_i[2] * Normal[1] + Velocity_i[1] * Normal[2]) * eta_yz
                           - (sq_vel_i - Pressure_i/(Density_i*Gamma_Minus_One)) * Sigma_5);

    val_residual_i[1] = (eta_xx * Normal[0] + eta_xy * Normal[1] + eta_xz * Normal[2] - Velocity_i[0] * Sigma_5);
    val_residual_i[2] = (eta_xy * Normal[0] + eta_yy * Normal[1] + eta_yz * Normal[2] - Velocity_i[1] * Sigma_5);
    val_residual_i[3] = (eta_xz * Normal[0] + eta_yz * Normal[1] + eta_zz * Normal[2] - Velocity_i[2] * Sigma_5);
    val_residual_i[4] = (Sigma_5);

    /*--- Computation of the Jacobians at Point i---*/

    if (implicit) {

      dSigmaxx_phi1 = -FOUR3 * ViscDens_i * Edge_Vector[0]/dist_ij_2;
      dSigmaxx_phi2 =   TWO3 * ViscDens_i * Edge_Vector[1]/dist_ij_2;
      dSigmaxx_phi3 =   TWO3 * ViscDens_i * Edge_Vector[2]/dist_ij_2;
      dSigmayy_phi1 =   TWO3 * ViscDens_i * Edge_Vector[0]/dist_ij_2;
      dSigmayy_phi2 = -FOUR3 * ViscDens_i * Edge_Vector[1]/dist_ij_2;
      dSigmayy_phi3 =   TWO3 * ViscDens_i * Edge_Vector[2]/dist_ij_2;
      dSigmazz_phi1 =   TWO3 * ViscDens_i * Edge_Vector[0]/dist_ij_2;
      dSigmazz_phi2 =   TWO3 * ViscDens_i * Edge_Vector[1]/dist_ij_2;
      dSigmazz_phi3 = -FOUR3 * ViscDens_i * Edge_Vector[2]/dist_ij_2;
      dSigmaxy_phi1 = -ViscDens_i * Edge_Vector[1]/dist_ij_2;
      dSigmaxy_phi2 = -ViscDens_i * Edge_Vector[0]/dist_ij_2;
      dSigmaxy_phi3 = 0;
      dSigmaxz_phi1 = -ViscDens_i * Edge_Vector[2]/dist_ij_2;
      dSigmaxz_phi2 = 0;
      dSigmaxz_phi3 = -ViscDens_i * Edge_Vector[0]/dist_ij_2;
      dSigmayz_phi1 = 0;
      dSigmayz_phi2 = -ViscDens_i * Edge_Vector[2]/dist_ij_2;
      dSigmayz_phi3 = -ViscDens_i * Edge_Vector[1]/dist_ij_2;

      //      dSigmaxx5_psi5 = -ViscDens_i * ( FOUR3*Velocity_i[0]*Edge_Vector[0] -  TWO3*Velocity_i[1]*Edge_Vector[1] -  TWO3*Velocity_i[2]*Edge_Vector[2])/dist_ij_2;
      //      dSigmayy5_psi5 = -ViscDens_i * (- TWO3*Velocity_i[0]*Edge_Vector[0] + FOUR3*Velocity_i[1]*Edge_Vector[1] -  TWO3*Velocity_i[2]*Edge_Vector[2])/dist_ij_2;
      //      dSigmazz5_psi5 = -ViscDens_i * (- TWO3*Velocity_i[0]*Edge_Vector[0] -  TWO3*Velocity_i[1]*Edge_Vector[1] + FOUR3*Velocity_i[2]*Edge_Vector[2])/dist_ij_2;
      //      dSigmaxy5_psi5 = -ViscDens_i * ( Velocity_i[0]*Edge_Vector[1] + Velocity_i[1]*Edge_Vector[0] )/dist_ij_2;
      //      dSigmaxz5_psi5 = -ViscDens_i * ( Velocity_i[0]*Edge_Vector[2] + Velocity_i[2]*Edge_Vector[0] )/dist_ij_2;
      //      dSigmayz5_psi5 = -ViscDens_i * ( Velocity_i[1]*Edge_Vector[2] + Velocity_i[2]*Edge_Vector[1] )/dist_ij_2;
      dSigma5_psi5   = -XiDens_i * ( Edge_Vector[0]*Normal[0] + Edge_Vector[1]*Normal[1] + Edge_Vector[2]*Normal[2] )/dist_ij_2;

      val_Jacobian_ii[0][0] = 0;
      val_Jacobian_ii[0][1] = -( Velocity_i[0]*Normal[0]*dSigmaxx_phi1 + Velocity_i[1]*Normal[1]*dSigmayy_phi1 + Velocity_i[2]*Normal[2]*dSigmazz_phi1
                                + (Velocity_i[0]*Normal[1] + Velocity_i[1]*Normal[0])*dSigmaxy_phi1
                                + (Velocity_i[0]*Normal[2] + Velocity_i[2]*Normal[0])*dSigmaxz_phi1
                                + (Velocity_i[2]*Normal[1] + Velocity_i[1]*Normal[2])*dSigmayz_phi1 );
      val_Jacobian_ii[0][2] = -( Velocity_i[0]*Normal[0]*dSigmaxx_phi2 + Velocity_i[1]*Normal[1]*dSigmayy_phi2 + Velocity_i[2]*Normal[2]*dSigmazz_phi2
                                + (Velocity_i[0]*Normal[1] + Velocity_i[1]*Normal[0])*dSigmaxy_phi2
                                + (Velocity_i[0]*Normal[2] + Velocity_i[2]*Normal[0])*dSigmaxz_phi2
                                + (Velocity_i[2]*Normal[1] + Velocity_i[1]*Normal[2])*dSigmayz_phi2 );
      val_Jacobian_ii[0][3] = -( Velocity_i[0]*Normal[0]*dSigmaxx_phi3 + Velocity_i[1]*Normal[1]*dSigmayy_phi3 + Velocity_i[2]*Normal[2]*dSigmazz_phi3
                                + (Velocity_i[0]*Normal[1] + Velocity_i[1]*Normal[0])*dSigmaxy_phi3
                                + (Velocity_i[0]*Normal[2] + Velocity_i[2]*Normal[0])*dSigmaxz_phi3
                                + (Velocity_i[2]*Normal[1] + Velocity_i[1]*Normal[2])*dSigmayz_phi3 );
      val_Jacobian_ii[0][4] = (sq_vel_i - Pressure_i/(Density_i*Gamma_Minus_One)) * dSigma5_psi5;

      val_Jacobian_ii[1][0] = 0;
      val_Jacobian_ii[1][1] = Normal[0]*dSigmaxx_phi1 + Normal[1]*dSigmaxy_phi1 + Normal[2]*dSigmaxz_phi1;
      val_Jacobian_ii[1][2] = Normal[0]*dSigmaxx_phi2 + Normal[1]*dSigmaxy_phi2 + Normal[2]*dSigmaxz_phi2;
      val_Jacobian_ii[1][3] = Normal[0]*dSigmaxx_phi3 + Normal[1]*dSigmaxy_phi3 + Normal[2]*dSigmaxz_phi3;
      val_Jacobian_ii[1][4] = -Velocity_i[0]*dSigma5_psi5;

      val_Jacobian_ii[2][0] = 0;
      val_Jacobian_ii[2][1] = Normal[0]*dSigmaxy_phi1 + Normal[1]*dSigmayy_phi1 + Normal[2]*dSigmayz_phi1;
      val_Jacobian_ii[2][2] = Normal[0]*dSigmaxy_phi2 + Normal[1]*dSigmayy_phi2 + Normal[2]*dSigmayz_phi2;
      val_Jacobian_ii[2][3] = Normal[0]*dSigmaxy_phi3 + Normal[1]*dSigmayy_phi3 + Normal[2]*dSigmayz_phi3;
      val_Jacobian_ii[2][4] = -Velocity_i[1]*dSigma5_psi5;

      val_Jacobian_ii[3][0] = 0;
      val_Jacobian_ii[3][1] = Normal[0]*dSigmaxz_phi1 + Normal[1]*dSigmayz_phi1 + Normal[2]*dSigmazz_phi1;
      val_Jacobian_ii[3][2] = Normal[0]*dSigmaxz_phi2 + Normal[1]*dSigmayz_phi2 + Normal[2]*dSigmazz_phi2;
      val_Jacobian_ii[3][3] = Normal[0]*dSigmaxz_phi3 + Normal[1]*dSigmayz_phi3 + Normal[2]*dSigmazz_phi3;
      val_Jacobian_ii[3][4] = -Velocity_i[2]*dSigma5_psi5;

      val_Jacobian_ii[4][0] = 0;
      val_Jacobian_ii[4][1] = 0;
      val_Jacobian_ii[4][2] = 0;
      val_Jacobian_ii[4][3] = 0;
      val_Jacobian_ii[4][4] = dSigma5_psi5;

      for (iVar = 0; iVar < nVar; iVar++)
        for (jVar = 0; jVar < nVar; jVar++)
          val_Jacobian_ij[iVar][jVar] = -val_Jacobian_ii[iVar][jVar];
    }

    /*--- Residual at jPoint ---*/

    Sigma_xx = ViscDens_j * (FOUR3 * Mean_GradPhi[0][0] -  TWO3 * Mean_GradPhi[1][1] - TWO3  * Mean_GradPhi[2][2]);
    Sigma_yy = ViscDens_j * (-TWO3 * Mean_GradPhi[0][0] + FOUR3 * Mean_GradPhi[1][1] - TWO3  * Mean_GradPhi[2][2]);
    Sigma_zz = ViscDens_j * (-TWO3 * Mean_GradPhi[0][0] -  TWO3 * Mean_GradPhi[1][1] + FOUR3 * Mean_GradPhi[2][2]);
    Sigma_xy = ViscDens_j * (Mean_GradPhi[1][0] + Mean_GradPhi[0][1]);
    Sigma_xz = ViscDens_j * (Mean_GradPhi[2][0] + Mean_GradPhi[0][2]);
    Sigma_yz = ViscDens_j * (Mean_GradPhi[2][1] + Mean_GradPhi[1][2]);
    Sigma_xx5 = ViscDens_j * ( FOUR3 * Velocity_j[0] * Mean_GradPsiE[0] -  TWO3 * Velocity_j[1] * Mean_GradPsiE[1] -  TWO3 * Velocity_j[2] * Mean_GradPsiE[2]);
    Sigma_yy5 = ViscDens_j * (- TWO3 * Velocity_j[0] * Mean_GradPsiE[0] + FOUR3 * Velocity_j[1] * Mean_GradPsiE[1] -  TWO3 * Velocity_j[2] * Mean_GradPsiE[2]);
    Sigma_zz5 = ViscDens_j * (- TWO3 * Velocity_j[0] * Mean_GradPsiE[0] -  TWO3 * Velocity_j[1] * Mean_GradPsiE[1] + FOUR3 * Velocity_j[2] * Mean_GradPsiE[2]);
    Sigma_xy5 = ViscDens_j * (Velocity_j[0] * Mean_GradPsiE[1] + Velocity_j[1] * Mean_GradPsiE[0]);
    Sigma_xz5 = ViscDens_j * (Velocity_j[0] * Mean_GradPsiE[2] + Velocity_j[2] * Mean_GradPsiE[0]);
    Sigma_yz5 = ViscDens_j * (Velocity_j[1] * Mean_GradPsiE[2] + Velocity_j[2] * Mean_GradPsiE[1]);
    Sigma_5   = XiDens_j * dPhiE_dn;
    eta_xx = Sigma_xx + Sigma_xx5; eta_yy = Sigma_yy + Sigma_yy5; eta_zz = Sigma_zz + Sigma_zz5;
    eta_xy = Sigma_xy + Sigma_xy5; eta_xz = Sigma_xz + Sigma_xz5; eta_yz = Sigma_yz + Sigma_yz5;

    val_residual_j[0] = - (Velocity_j[0] * Normal[0] * eta_xx  + Velocity_j[1] * Normal[1] * eta_yy + Velocity_j[2] * Normal[2] * eta_zz
                           + (Velocity_j[0] * Normal[1] + Velocity_j[1] * Normal[0]) * eta_xy
                           + (Velocity_j[0] * Normal[2] + Velocity_j[2] * Normal[0]) * eta_xz
                           + (Velocity_j[2] * Normal[1] + Velocity_j[1] * Normal[2]) * eta_yz
                           - (sq_vel_j - Pressure_j/(Density_j*Gamma_Minus_One)) * Sigma_5);
    val_residual_j[1] = (eta_xx * Normal[0] + eta_xy * Normal[1] + eta_xz * Normal[2] - Velocity_j[0] * Sigma_5);
    val_residual_j[2] = (eta_xy * Normal[0] + eta_yy * Normal[1] + eta_yz * Normal[2] - Velocity_j[1] * Sigma_5);
    val_residual_j[3] = (eta_xz * Normal[0] + eta_yz * Normal[1] + eta_zz * Normal[2] - Velocity_j[2] * Sigma_5);
    val_residual_j[4] = (Sigma_5);

    /*--- Computation of the Jacobians at Point j---*/

    if (implicit) {

      dSigmaxx_phi1 = FOUR3 * ViscDens_j * Edge_Vector[0]/dist_ij_2;
      dSigmaxx_phi2 = -TWO3 * ViscDens_j * Edge_Vector[1]/dist_ij_2;
      dSigmaxx_phi3 = -TWO3 * ViscDens_j * Edge_Vector[2]/dist_ij_2;
      dSigmayy_phi1 = -TWO3 * ViscDens_j * Edge_Vector[0]/dist_ij_2;
      dSigmayy_phi2 = FOUR3 * ViscDens_j * Edge_Vector[1]/dist_ij_2;
      dSigmayy_phi3 = -TWO3 * ViscDens_j * Edge_Vector[2]/dist_ij_2;
      dSigmazz_phi1 = -TWO3 * ViscDens_j * Edge_Vector[0]/dist_ij_2;
      dSigmazz_phi2 = -TWO3 * ViscDens_j * Edge_Vector[1]/dist_ij_2;
      dSigmazz_phi3 = FOUR3 * ViscDens_j * Edge_Vector[2]/dist_ij_2;
      dSigmaxy_phi1 = ViscDens_j * Edge_Vector[1]/dist_ij_2;
      dSigmaxy_phi2 = ViscDens_j * Edge_Vector[0]/dist_ij_2;
      dSigmaxy_phi3 = 0;
      dSigmaxz_phi1 = ViscDens_j * Edge_Vector[2]/dist_ij_2;
      dSigmaxz_phi2 = 0;
      dSigmaxz_phi3 = ViscDens_j * Edge_Vector[0]/dist_ij_2;
      dSigmayz_phi1 = 0;
      dSigmayz_phi2 = ViscDens_j * Edge_Vector[2]/dist_ij_2;
      dSigmayz_phi3 = ViscDens_j * Edge_Vector[1]/dist_ij_2;

      //      dSigmaxx5_psi5 = ViscDens_j * ( FOUR3*Velocity_j[0]*Edge_Vector[0] -  TWO3*Velocity_j[1]*Edge_Vector[1] -  TWO3*Velocity_j[2]*Edge_Vector[2])/dist_ij_2;
      //      dSigmayy5_psi5 = ViscDens_j * (- TWO3*Velocity_j[0]*Edge_Vector[0] + FOUR3*Velocity_j[1]*Edge_Vector[1] -  TWO3*Velocity_j[2]*Edge_Vector[2])/dist_ij_2;
      //      dSigmazz5_psi5 = ViscDens_j * (- TWO3*Velocity_j[0]*Edge_Vector[0] -  TWO3*Velocity_j[1]*Edge_Vector[1] + FOUR3*Velocity_j[2]*Edge_Vector[2])/dist_ij_2;
      //      dSigmaxy5_psi5 = ViscDens_j * ( Velocity_j[0]*Edge_Vector[1] + Velocity_j[1]*Edge_Vector[0] )/dist_ij_2;
      //      dSigmaxz5_psi5 = ViscDens_j * ( Velocity_j[0]*Edge_Vector[2] + Velocity_j[2]*Edge_Vector[0] )/dist_ij_2;
      //      dSigmayz5_psi5 = ViscDens_j * ( Velocity_j[1]*Edge_Vector[2] + Velocity_j[2]*Edge_Vector[1] )/dist_ij_2;
      dSigma5_psi5   = XiDens_j * ( Edge_Vector[0]*Normal[0] + Edge_Vector[1]*Normal[1] + Edge_Vector[2]*Normal[2] )/dist_ij_2;

      val_Jacobian_jj[0][0] = 0;
      val_Jacobian_jj[0][1] = -( Velocity_j[0]*Normal[0]*dSigmaxx_phi1 + Velocity_j[1]*Normal[1]*dSigmayy_phi1 + Velocity_j[2]*Normal[2]*dSigmazz_phi1
                                + (Velocity_j[0]*Normal[1] + Velocity_j[1]*Normal[0])*dSigmaxy_phi1
                                + (Velocity_j[0]*Normal[2] + Velocity_j[2]*Normal[0])*dSigmaxz_phi1
                                + (Velocity_j[2]*Normal[1] + Velocity_j[1]*Normal[2])*dSigmayz_phi1 );
      val_Jacobian_jj[0][2] = -( Velocity_j[0]*Normal[0]*dSigmaxx_phi2 + Velocity_j[1]*Normal[1]*dSigmayy_phi2 + Velocity_j[2]*Normal[2]*dSigmazz_phi2
                                + (Velocity_j[0]*Normal[1] + Velocity_j[1]*Normal[0])*dSigmaxy_phi2
                                + (Velocity_j[0]*Normal[2] + Velocity_j[2]*Normal[0])*dSigmaxz_phi2
                                + (Velocity_j[2]*Normal[1] + Velocity_j[1]*Normal[2])*dSigmayz_phi2 );
      val_Jacobian_jj[0][3] = -( Velocity_j[0]*Normal[0]*dSigmaxx_phi3 + Velocity_j[1]*Normal[1]*dSigmayy_phi3 + Velocity_j[2]*Normal[2]*dSigmazz_phi3
                                + (Velocity_j[0]*Normal[1] + Velocity_j[1]*Normal[0])*dSigmaxy_phi3
                                + (Velocity_j[0]*Normal[2] + Velocity_j[2]*Normal[0])*dSigmaxz_phi3
                                + (Velocity_j[2]*Normal[1] + Velocity_j[1]*Normal[2])*dSigmayz_phi3 );
      val_Jacobian_jj[0][4] = (sq_vel_j - Pressure_j/(Density_j*Gamma_Minus_One)) * dSigma5_psi5;

      val_Jacobian_jj[1][0] = 0;
      val_Jacobian_jj[1][1] = Normal[0]*dSigmaxx_phi1 + Normal[1]*dSigmaxy_phi1 + Normal[2]*dSigmaxz_phi1;
      val_Jacobian_jj[1][2] = Normal[0]*dSigmaxx_phi2 + Normal[1]*dSigmaxy_phi2 + Normal[2]*dSigmaxz_phi2;
      val_Jacobian_jj[1][3] = Normal[0]*dSigmaxx_phi3 + Normal[1]*dSigmaxy_phi3 + Normal[2]*dSigmaxz_phi3;
      val_Jacobian_jj[1][4] = -Velocity_j[0]*dSigma5_psi5;

      val_Jacobian_jj[2][0] = 0;
      val_Jacobian_jj[2][1] = Normal[0]*dSigmaxy_phi1 + Normal[1]*dSigmayy_phi1 + Normal[2]*dSigmayz_phi1;
      val_Jacobian_jj[2][2] = Normal[0]*dSigmaxy_phi2 + Normal[1]*dSigmayy_phi2 + Normal[2]*dSigmayz_phi2;
      val_Jacobian_jj[2][3] = Normal[0]*dSigmaxy_phi3 + Normal[1]*dSigmayy_phi3 + Normal[2]*dSigmayz_phi3;
      val_Jacobian_jj[2][4] = -Velocity_j[1]*dSigma5_psi5;

      val_Jacobian_jj[3][0] = 0;
      val_Jacobian_jj[3][1] = Normal[0]*dSigmaxz_phi1 + Normal[1]*dSigmayz_phi1 + Normal[2]*dSigmazz_phi1;
      val_Jacobian_jj[3][2] = Normal[0]*dSigmaxz_phi2 + Normal[1]*dSigmayz_phi2 + Normal[2]*dSigmazz_phi2;
      val_Jacobian_jj[3][3] = Normal[0]*dSigmaxz_phi3 + Normal[1]*dSigmayz_phi3 + Normal[2]*dSigmazz_phi3;
      val_Jacobian_jj[3][4] = -Velocity_j[2]*dSigma5_psi5;

      val_Jacobian_jj[4][0] = 0;
      val_Jacobian_jj[4][1] = 0;
      val_Jacobian_jj[4][2] = 0;
      val_Jacobian_jj[4][3] = 0;
      val_Jacobian_jj[4][4] = dSigma5_psi5;

      for (iVar = 0; iVar < nVar; iVar++)
        for (jVar = 0; jVar < nVar; jVar++)
          val_Jacobian_ji[iVar][jVar] = -val_Jacobian_jj[iVar][jVar];
    }

  }
  else if (nDim == 2) {

    /*--- Residual at iPoint ---*/

    Sigma_xx = ViscDens_i * (FOUR3 * Mean_GradPhi[0][0] -  TWO3 * Mean_GradPhi[1][1]);
    Sigma_yy = ViscDens_i * (-TWO3 * Mean_GradPhi[0][0] + FOUR3 * Mean_GradPhi[1][1]);
    Sigma_xy = ViscDens_i * (Mean_GradPhi[1][0] + Mean_GradPhi[0][1]);
    Sigma_xx5 = ViscDens_i * ( FOUR3 * Velocity_i[0] * Mean_GradPsiE[0] -  TWO3 * Velocity_i[1] * Mean_GradPsiE[1]);
    Sigma_yy5 = ViscDens_i * (- TWO3 * Velocity_i[0] * Mean_GradPsiE[0] + FOUR3 * Velocity_i[1] * Mean_GradPsiE[1]);
    Sigma_xy5 = ViscDens_i * (Velocity_i[0] * Mean_GradPsiE[1] + Velocity_i[1] * Mean_GradPsiE[0]);
    Sigma_5   = XiDens_i * dPhiE_dn;
    eta_xx = Sigma_xx + Sigma_xx5; eta_yy = Sigma_yy + Sigma_yy5; eta_xy = Sigma_xy + Sigma_xy5;

    val_residual_i[0] = - (Velocity_i[0] * Normal[0] * eta_xx  + Velocity_i[1] * Normal[1] * eta_yy
                           + (Velocity_i[0] * Normal[1] + Velocity_i[1] * Normal[0]) * eta_xy
                           - (sq_vel_i - Pressure_i/(Density_i*Gamma_Minus_One)) * Sigma_5);
    val_residual_i[1] = (eta_xx * Normal[0] + eta_xy * Normal[1] - Velocity_i[0] * Sigma_5);
    val_residual_i[2] = (eta_xy * Normal[0] + eta_yy * Normal[1] - Velocity_i[1] * Sigma_5);
    val_residual_i[3] = (Sigma_5);

    /*--- Computation of the Jacobians at Point i---*/

    if (implicit) {

      dSigmaxx_phi1 = -FOUR3 * ViscDens_i * Edge_Vector[0]/dist_ij_2;
      dSigmaxx_phi2 =   TWO3 * ViscDens_i * Edge_Vector[1]/dist_ij_2;
      dSigmayy_phi1 =   TWO3 * ViscDens_i * Edge_Vector[0]/dist_ij_2;
      dSigmayy_phi2 = -FOUR3 * ViscDens_i * Edge_Vector[1]/dist_ij_2;
      dSigmaxy_phi1 = -ViscDens_i * Edge_Vector[1]/dist_ij_2;
      dSigmaxy_phi2 = -ViscDens_i * Edge_Vector[0]/dist_ij_2;

      //      dSigmaxx5_psi5 = -ViscDens_i * ( FOUR3*Velocity_i[0]*Edge_Vector[0] -  TWO3*Velocity_i[1]*Edge_Vector[1] )/dist_ij_2;
      //      dSigmayy5_psi5 = -ViscDens_i * (- TWO3*Velocity_i[0]*Edge_Vector[0] + FOUR3*Velocity_i[1]*Edge_Vector[1] )/dist_ij_2;
      //      dSigmaxy5_psi5 = -ViscDens_i * ( Velocity_i[0]*Edge_Vector[1] + Velocity_i[1]*Edge_Vector[0] )/dist_ij_2;
      dSigma5_psi5   = -XiDens_i * ( Edge_Vector[0]*Normal[0] + Edge_Vector[1]*Normal[1] )/dist_ij_2;

      val_Jacobian_ii[0][0] = 0;

      val_Jacobian_ii[0][1] = -( Velocity_i[0]*Normal[0]*dSigmaxx_phi1 + Velocity_i[1]*Normal[1]*dSigmayy_phi1
                                + (Velocity_i[0]*Normal[1] + Velocity_i[1]*Normal[0])*dSigmaxy_phi1 );
      val_Jacobian_ii[0][2] = -( Velocity_i[0]*Normal[0]*dSigmaxx_phi2 + Velocity_i[1]*Normal[1]*dSigmayy_phi2
                                + (Velocity_i[0]*Normal[1] + Velocity_i[1]*Normal[0])*dSigmaxy_phi2 );
      val_Jacobian_ii[0][3] = (sq_vel_i - Pressure_i/(Density_i*Gamma_Minus_One)) * dSigma5_psi5;

      val_Jacobian_ii[1][0] = 0;
      val_Jacobian_ii[1][1] = Normal[0]*dSigmaxx_phi1 + Normal[1]*dSigmaxy_phi1;
      val_Jacobian_ii[1][2] = Normal[0]*dSigmaxx_phi2 + Normal[1]*dSigmaxy_phi2;
      val_Jacobian_ii[1][3] = -Velocity_i[0]*dSigma5_psi5;

      val_Jacobian_ii[2][0] = 0;
      val_Jacobian_ii[2][1] = Normal[0]*dSigmaxy_phi1 + Normal[1]*dSigmayy_phi1;
      val_Jacobian_ii[2][2] = Normal[0]*dSigmaxy_phi2 + Normal[1]*dSigmayy_phi2;
      val_Jacobian_ii[2][3] = -Velocity_i[1]*dSigma5_psi5;

      val_Jacobian_ii[3][0] = 0;
      val_Jacobian_ii[3][1] = 0;
      val_Jacobian_ii[3][2] = 0;
      val_Jacobian_ii[3][3] = dSigma5_psi5;

      for (iVar = 0; iVar < nVar; iVar++)
        for (jVar = 0; jVar < nVar; jVar++)
          val_Jacobian_ij[iVar][jVar] = -val_Jacobian_ii[iVar][jVar];
    }

    /*--- Residual at jPoint ---*/
    Sigma_xx = ViscDens_j * (FOUR3 * Mean_GradPhi[0][0] -  TWO3 * Mean_GradPhi[1][1]);
    Sigma_yy = ViscDens_j * (-TWO3 * Mean_GradPhi[0][0] + FOUR3 * Mean_GradPhi[1][1]);
    Sigma_xy = ViscDens_j * (Mean_GradPhi[1][0] + Mean_GradPhi[0][1]);
    Sigma_xx5 = ViscDens_j * ( FOUR3 * Velocity_j[0] * Mean_GradPsiE[0] -  TWO3 * Velocity_j[1] * Mean_GradPsiE[1]);
    Sigma_yy5 = ViscDens_j * (- TWO3 * Velocity_j[0] * Mean_GradPsiE[0] + FOUR3 * Velocity_j[1] * Mean_GradPsiE[1]);
    Sigma_xy5 = ViscDens_j * (Velocity_j[0] * Mean_GradPsiE[1] + Velocity_j[1] * Mean_GradPsiE[0]);
    Sigma_5   = XiDens_j * dPhiE_dn;
    eta_xx = Sigma_xx + Sigma_xx5; eta_yy = Sigma_yy + Sigma_yy5; eta_xy = Sigma_xy + Sigma_xy5;

    val_residual_j[0] = - (Velocity_j[0] * Normal[0] * eta_xx  + Velocity_j[1] * Normal[1] * eta_yy
                           + (Velocity_j[0] * Normal[1] + Velocity_j[1] * Normal[0]) * eta_xy
                           - (sq_vel_j - Pressure_j/(Density_j*Gamma_Minus_One)) * Sigma_5);
    val_residual_j[1] = (eta_xx * Normal[0] + eta_xy * Normal[1]  - Velocity_j[0] * Sigma_5);
    val_residual_j[2] = (eta_xy * Normal[0] + eta_yy * Normal[1]  - Velocity_j[1] * Sigma_5);
    val_residual_j[3] = (Sigma_5);

    /*--- Computation of the Jacobians at Point j---*/
    if (implicit) {
      dSigmaxx_phi1 = FOUR3 * ViscDens_j * Edge_Vector[0]/dist_ij_2;
      dSigmaxx_phi2 = -TWO3 * ViscDens_j * Edge_Vector[1]/dist_ij_2;
      dSigmayy_phi1 = -TWO3 * ViscDens_j * Edge_Vector[0]/dist_ij_2;
      dSigmayy_phi2 = FOUR3 * ViscDens_j * Edge_Vector[1]/dist_ij_2;
      dSigmaxy_phi1 = ViscDens_j * Edge_Vector[1]/dist_ij_2;
      dSigmaxy_phi2 = ViscDens_j * Edge_Vector[0]/dist_ij_2;

      //      dSigmaxx5_psi5 = ViscDens_j * ( FOUR3*Velocity_j[0]*Edge_Vector[0] -  TWO3*Velocity_j[1]*Edge_Vector[1] )/dist_ij_2;
      //      dSigmayy5_psi5 = ViscDens_j * (- TWO3*Velocity_j[0]*Edge_Vector[0] + FOUR3*Velocity_j[1]*Edge_Vector[1] )/dist_ij_2;
      //      dSigmaxy5_psi5 = ViscDens_j * ( Velocity_j[0]*Edge_Vector[1] + Velocity_j[1]*Edge_Vector[0] )/dist_ij_2;
      dSigma5_psi5   = XiDens_j * ( Edge_Vector[0]*Normal[0] + Edge_Vector[1]*Normal[1] )/dist_ij_2;

      val_Jacobian_jj[0][0] = 0;
      val_Jacobian_jj[0][1] = -( Velocity_j[0]*Normal[0]*dSigmaxx_phi1 + Velocity_j[1]*Normal[1]*dSigmayy_phi1
                                + (Velocity_j[0]*Normal[1] + Velocity_j[1]*Normal[0])*dSigmaxy_phi1 );
      val_Jacobian_jj[0][2] = -( Velocity_j[0]*Normal[0]*dSigmaxx_phi2 + Velocity_j[1]*Normal[1]*dSigmayy_phi2
                                + (Velocity_j[0]*Normal[1] + Velocity_j[1]*Normal[0])*dSigmaxy_phi2 );
      val_Jacobian_jj[0][3] = (sq_vel_j - Pressure_j/(Density_j*Gamma_Minus_One)) * dSigma5_psi5;

      val_Jacobian_jj[1][0] = 0;
      val_Jacobian_jj[1][1] = Normal[0]*dSigmaxx_phi1 + Normal[1]*dSigmaxy_phi1;
      val_Jacobian_jj[1][2] = Normal[0]*dSigmaxx_phi2 + Normal[1]*dSigmaxy_phi2;
      val_Jacobian_jj[1][3] = -Velocity_j[0]*dSigma5_psi5;

      val_Jacobian_jj[2][0] = 0;
      val_Jacobian_jj[2][1] = Normal[0]*dSigmaxy_phi1 + Normal[1]*dSigmayy_phi1;
      val_Jacobian_jj[2][2] = Normal[0]*dSigmaxy_phi2 + Normal[1]*dSigmayy_phi2;
      val_Jacobian_jj[2][3] = -Velocity_j[1]*dSigma5_psi5;

      val_Jacobian_jj[3][0] = 0;
      val_Jacobian_jj[3][1] = 0;
      val_Jacobian_jj[3][2] = 0;
      val_Jacobian_jj[3][3] = dSigma5_psi5;

      for (iVar = 0; iVar < nVar; iVar++)
        for (jVar = 0; jVar < nVar; jVar++)
          val_Jacobian_ji[iVar][jVar] = -val_Jacobian_jj[iVar][jVar];
    }
  }

}

void CNumerics::GetPrimitive2Conservative (const su2double *val_Mean_PrimVar,
                                           const su2double *val_Mean_SecVar,
                                           su2double **val_Jac_PC) const {
  unsigned short iVar, jVar, iDim;

  // order of primitives: T, vx, vy, vz, P, rho, h, c, MuLam, MuEddy, kt, Cp
  // order of secondary: dPdrho_e, dPde_rho, dTdrho_e, dTde_rho, dmudrho_T, dmudT_rho, dktdrho_T, dktdT_rho

  su2double vx = val_Mean_PrimVar[1];
  su2double vy = val_Mean_PrimVar[2];
  su2double vz = val_Mean_PrimVar[3];
  su2double rho = val_Mean_PrimVar[nDim+2];
  su2double P = val_Mean_PrimVar[nDim+1];
  su2double e = val_Mean_PrimVar[nDim+3] - P/rho;
  su2double dTdrho_e = val_Mean_SecVar[2];
  su2double dTde_rho = val_Mean_SecVar[3];

  su2double sqvel = 0.0;

  for (iDim = 0; iDim < nDim; iDim++) {
    sqvel += val_Mean_PrimVar[iDim+1]*val_Mean_PrimVar[iDim+1];
  }

  /*--- Initialize the Jacobian matrix ---*/
  for (iVar = 0; iVar < nVar; iVar++) {
    for (jVar = 0; jVar < nVar; jVar++) {
      val_Jac_PC[iVar][jVar] = 0.0;
    }
  }

  /*--- Primitives to conservatives Jacobian matrix : (T, vx, vy, vz, rho) --> (u1, u2, u3, u4, u5) ---*/
  if (nDim == 2) {

  val_Jac_PC[0][0] = dTdrho_e - e/rho*dTde_rho + 0.5*dTde_rho*sqvel/rho;
  val_Jac_PC[0][1] = -1/rho*dTde_rho*vx;
  val_Jac_PC[0][2] = -1/rho*dTde_rho*vy;
  val_Jac_PC[0][3] = 1/rho*dTde_rho;

  val_Jac_PC[1][0] = -vx/rho;
  val_Jac_PC[1][1] = 1/rho;
  val_Jac_PC[1][2] = 0.0;
  val_Jac_PC[1][3] = 0.0;

  val_Jac_PC[2][0] = -vy/rho;
  val_Jac_PC[2][1] = 0.0;
  val_Jac_PC[2][2] = 1/rho;
  val_Jac_PC[2][3] = 0.0;

  val_Jac_PC[3][0] = 1.0;
  val_Jac_PC[3][1] = 0.0;
  val_Jac_PC[3][2] = 0.0;
  val_Jac_PC[3][3] = 0.0;

  }
  else {

  val_Jac_PC[0][0] = dTdrho_e - e/rho*dTde_rho + 0.5*dTde_rho*sqvel/rho;
  val_Jac_PC[0][1] = -1/rho*dTde_rho*vx;
  val_Jac_PC[0][2] = -1/rho*dTde_rho*vy;
  val_Jac_PC[0][3] = -1/rho*dTde_rho*vz;
  val_Jac_PC[0][4] = 1/rho*dTde_rho;

  val_Jac_PC[1][0] = -vx/rho;
  val_Jac_PC[1][1] = 1/rho;
  val_Jac_PC[1][2] = 0.0;
  val_Jac_PC[1][3] = 0.0;
  val_Jac_PC[1][4] = 0.0;

  val_Jac_PC[2][0] = -vy/rho;
  val_Jac_PC[2][1] = 0.0;
  val_Jac_PC[2][2] = 1/rho;
  val_Jac_PC[2][3] = 0.0;
  val_Jac_PC[2][4] = 0.0;

  val_Jac_PC[3][0] = -vz/rho;
  val_Jac_PC[3][1] = 0.0;
  val_Jac_PC[3][2] = 0.0;
  val_Jac_PC[3][3] = 1/rho;
  val_Jac_PC[3][4] = 0.0;

  val_Jac_PC[4][0] = 1.0;
  val_Jac_PC[4][1] = 0.0;
  val_Jac_PC[4][2] = 0.0;
  val_Jac_PC[4][3] = 0.0;
  val_Jac_PC[4][4] = 0.0;

  }
}



void CNumerics::CreateBasis(const su2double *val_Normal) {
  unsigned short iDim;
  su2double modm, modl;

  /*--- Define l as a vector in the plane normal to the supplied vector ---*/
  l[0] = 0.0;
  l[1] = -val_Normal[2];
  l[2] = val_Normal[1];

  /*--- Check for the zero vector and re-assign if needed ---*/
  if (l[0] == 0.0 && l[1] == 0.0 && l[2] == 0.0) {
    l[0] = -val_Normal[2];
    l[1] = 0.0;
    l[2] = val_Normal[0];
  }

  /*--- Take vector product of n * l to make m ---*/
  m[0] = val_Normal[1]*l[2] - val_Normal[2]*l[1];
  m[1] = val_Normal[2]*l[0] - val_Normal[0]*l[2];
  m[2] = val_Normal[0]*l[1] - val_Normal[1]*l[0];

  /*--- Normalize ---*/
  modm =0 ; modl = 0;
  for (iDim =0 ; iDim < nDim; iDim++) {
    modm += m[iDim]*m[iDim];
    modl += l[iDim]*l[iDim];
  }
  modm = sqrt(modm);
  modl = sqrt(modl);
  for (iDim =0 ; iDim < nDim; iDim++) {
    l[iDim] = l[iDim]/modl;
    m[iDim] = m[iDim]/modm;
  }
}

su2double CNumerics::GetRoe_Dissipation(const su2double Dissipation_i,
                                        const su2double Dissipation_j,
                                        const su2double Sensor_i,
                                        const su2double Sensor_j,
                                        const CConfig* config) const {

  /*--- Check for valid input ---*/

  unsigned short roe_low_diss = config->GetKind_RoeLowDiss();

  su2double Dissipation_ij = 0.0;

  assert((Dissipation_i >= 0) && (Dissipation_i <= 1));
  assert((Dissipation_j >= 0) && (Dissipation_j <= 1));
  if (roe_low_diss == FD_DUCROS || roe_low_diss == NTS_DUCROS) {
    assert((Sensor_i >= 0) && (Sensor_i <= 1));
    assert((Sensor_j >= 0) && (Sensor_j <= 1));
  }

  /*--- A minimum level of upwinding is used to enhance stability ---*/

  const su2double Min_Dissipation = 0.05;

  const su2double Mean_Dissipation = 0.5*(Dissipation_i + Dissipation_j);
  const su2double Mean_Sensor = 0.5*(Sensor_i + Sensor_j);

  if (roe_low_diss == FD || roe_low_diss == FD_DUCROS){

    Dissipation_ij = max(0.05,1.0 - (0.5 * (Dissipation_i + Dissipation_j)));

    if (roe_low_diss == FD_DUCROS){

      /*--- See Jonhsen et al. JCP 229 (2010) pag. 1234 ---*/

      su2double Ducros_ij;

      if (0.5*(Sensor_i + Sensor_j) > 0.65)
        Ducros_ij = 1.0;
      else
        Ducros_ij = 0.05;

      Dissipation_ij = max(Ducros_ij, Dissipation_ij);
    }

  } else if (roe_low_diss == NTS) {

    Dissipation_ij = max(Min_Dissipation, Mean_Dissipation);

  } else if (roe_low_diss == NTS_DUCROS) {

    /*--- See Xiao et al. INT J HEAT FLUID FL 51 (2015) pag. 141
     * https://doi.org/10.1016/j.ijheatfluidflow.2014.10.007 ---*/

    const su2double phi1 = Mean_Sensor;
    const su2double phi2 = Mean_Dissipation;

    Dissipation_ij = max(Min_Dissipation, phi1 + phi2 - (phi1*phi2));

  } else {

    SU2_MPI::Error("Unrecognized upwind/central blending scheme!",
                   CURRENT_FUNCTION);

  }
  return Dissipation_ij;
}

void CNumerics::EigenDecomposition(su2double **A_ij, su2double **Eig_Vec, su2double *Eig_Val, unsigned short n){
  int iDim,jDim;
  su2double *e = new su2double [n];
  for (iDim= 0; iDim< n; iDim++){
    e[iDim] = 0;
    for (jDim = 0; jDim < n; jDim++){
      Eig_Vec[iDim][jDim] = A_ij[iDim][jDim];
    }
  }
  tred2(Eig_Vec, Eig_Val, e, n);
  tql2(Eig_Vec, Eig_Val, e, n);

  delete [] e;
}

void CNumerics::EigenRecomposition(su2double **A_ij, su2double **Eig_Vec, const su2double *Eig_Val, unsigned short n){
  unsigned short i,j,k;
  su2double **tmp = new su2double* [n];
  su2double **deltaN = new su2double* [n];

  for (i= 0; i< n; i++){
    tmp[i] = new su2double [n];
    deltaN[i] = new su2double [n];
  }

  for (i = 0; i < n; i++) {
    for (j = 0; j < n; j++) {
      if (i == j) deltaN[i][j] = 1.0;
      else deltaN[i][j]=0.0;
    }
  }

  for (i= 0; i< n; i++){
    for (j = 0; j < n; j++){
      tmp[i][j] = 0.0;
      for (k = 0; k < n; k++){
        tmp[i][j] += Eig_Vec[i][k] * Eig_Val[k] * deltaN[k][j];
      }
    }
  }

  for (i= 0; i< n; i++){
    for (j = 0; j < n; j++){
      A_ij[i][j] = 0.0;
      for (k = 0; k < n; k++){
        A_ij[i][j] += tmp[i][k] * Eig_Vec[j][k];
      }
    }
  }

  for (i = 0; i < n; i++){
    delete [] tmp[i];
    delete [] deltaN[i];
  }
  delete [] tmp;
  delete [] deltaN;
}

void CNumerics::tred2(su2double **V, su2double *d, su2double *e, unsigned short n) {
/* Author:

 * Original FORTRAN77 version by Smith, Boyle, Dongarra, Garbow, Ikebe,
 * Klema, Moler.
 * C++ version by Aashwin Mishra and Jayant Mukhopadhaya.

 * Reference:

 * Martin, Reinsch, Wilkinson,
 * TRED2,
 * Numerische Mathematik,
 * Volume 11, pages 181-195, 1968.

 * James Wilkinson, Christian Reinsch,
 * Handbook for Automatic Computation,
 * Volume II, Linear Algebra, Part 2,
 * Springer, 1971,
 * ISBN: 0387054146,
 * LC: QA251.W67.

 * Brian Smith, James Boyle, Jack Dongarra, Burton Garbow,
 * Yasuhiko Ikebe, Virginia Klema, Cleve Moler,
 * Matrix Eigensystem Routines, EISPACK Guide,
 * Lecture Notes in Computer Science, Volume 6,
 * Springer Verlag, 1976,
 * ISBN13: 978-3540075462,
 * LC: QA193.M37

*/

  unsigned short i,j,k;

  for (j = 0; j < n; j++) {
    d[j] = V[n-1][j];
  }

  /* Householder reduction to tridiagonal form. */

  for (i = n-1; i > 0; i--) {

    /* Scale to avoid under/overflow. */

    su2double scale = 0.0;
    su2double h = 0.0;
    for (k = 0; k < i; k++) {
      scale = scale + fabs(d[k]);
    }
    if (scale == 0.0) {
      e[i] = d[i-1];
      for (j = 0; j < i; j++) {
        d[j] = V[i-1][j];
        V[i][j] = 0.0;
        V[j][i] = 0.0;
      }
    }
    else {

      /* Generate Householder vector. */

      for (k = 0; k < i; k++) {
        d[k] /= scale;
        h += d[k] * d[k];
      }
      su2double f = d[i-1];
      su2double g = sqrt(h);
      if (f > 0) {
        g = -g;
      }
      e[i] = scale * g;
      h = h - f * g;
      d[i-1] = f - g;
      for (j = 0; j < i; j++) {
        e[j] = 0.0;
      }

      /* Apply similarity transformation to remaining columns. */

      for (j = 0; j < i; j++) {
        f = d[j];
        V[j][i] = f;
        g = e[j] + V[j][j] * f;
        for (k = j+1; k <= i-1; k++) {
          g += V[k][j] * d[k];
          e[k] += V[k][j] * f;
        }
        e[j] = g;
      }
      f = 0.0;
      for (j = 0; j < i; j++) {
        e[j] /= h;
        f += e[j] * d[j];
      }
      su2double hh = f / (h + h);
      for (j = 0; j < i; j++) {
        e[j] -= hh * d[j];
      }
      for (j = 0; j < i; j++) {
        f = d[j];
        g = e[j];
        for (k = j; k <= i-1; k++) {
            V[k][j] -= (f * e[k] + g * d[k]);
        }
        d[j] = V[i-1][j];
        V[i][j] = 0.0;
      }
    }
    d[i] = h;
  }

  /* Accumulate transformations. */

  for (i = 0; i < n-1; i++) {
    V[n-1][i] = V[i][i];
    V[i][i] = 1.0;
    su2double h = d[i+1];
    if (h != 0.0) {
      for (k = 0; k <= i; k++) {
        d[k] = V[k][i+1] / h;
      }
      for (j = 0; j <= i; j++) {
        su2double g = 0.0;
        for (k = 0; k <= i; k++) {
          g += V[k][i+1] * V[k][j];
        }
        for (k = 0; k <= i; k++) {
          V[k][j] -= g * d[k];
        }
      }
    }
    for (k = 0; k <= i; k++) {
      V[k][i+1] = 0.0;
    }
  }
  for (j = 0; j < n; j++) {
    d[j] = V[n-1][j];
    V[n-1][j] = 0.0;
  }
  V[n-1][n-1] = 1.0;
  e[0] = 0.0;
}

void CNumerics::tql2(su2double **V, su2double *d, su2double *e, unsigned short n) {

/* Author:

 * Original FORTRAN77 version by Smith, Boyle, Dongarra, Garbow, Ikebe,
 * Klema, Moler.
 * C++ version by Aashwin Mishra and Jayant Mukhopadhaya.

 * Reference:

 * Bowdler, Martin, Reinsch, Wilkinson,
 * TQL2,
 * Numerische Mathematik,
 * Volume 11, pages 293-306, 1968.

 * James Wilkinson, Christian Reinsch,
 * Handbook for Automatic Computation,
 * Volume II, Linear Algebra, Part 2,
 * Springer, 1971,
 * ISBN: 0387054146,
 * LC: QA251.W67.

 * Brian Smith, James Boyle, Jack Dongarra, Burton Garbow,
 * Yasuhiko Ikebe, Virginia Klema, Cleve Moler,
 * Matrix Eigensystem Routines, EISPACK Guide,
 * Lecture Notes in Computer Science, Volume 6,
 * Springer Verlag, 1976,
 * ISBN13: 978-3540075462,
 * LC: QA193.M37

*/

  int i,j,k,l;
  for (i = 1; i < n; i++) {
    e[i-1] = e[i];
  }
  e[n-1] = 0.0;

  su2double f = 0.0;
  su2double tst1 = 0.0;
  su2double eps = pow(2.0,-52.0);
  for (l = 0; l < n; l++) {

    /* Find small subdiagonal element */

    tst1 = max(tst1,(fabs(d[l]) + fabs(e[l])));
    int m = l;
    while (m < n) {
      if (fabs(e[m]) <= eps*tst1) {
        break;
      }
      m++;
    }

    /* If m == l, d[l] is an eigenvalue, */
    /* otherwise, iterate.               */

    if (m > l) {
      int iter = 0;
      do {
        iter = iter + 1;  /* (Could check iteration count here.) */

        /* Compute implicit shift */

        su2double g = d[l];
        su2double p = (d[l+1] - g) / (2.0 * e[l]);
        su2double r = sqrt(p*p+1.0);
        if (p < 0) {
          r = -r;
        }
        d[l] = e[l] / (p + r);
        d[l+1] = e[l] * (p + r);
        su2double dl1 = d[l+1];
        su2double h = g - d[l];
        for (i = l+2; i < n; i++) {
          d[i] -= h;
        }
        f = f + h;

        /* Implicit QL transformation. */

        p = d[m];
        su2double c = 1.0;
        su2double c2 = c;
        su2double c3 = c;
        su2double el1 = e[l+1];
        su2double s = 0.0;
        su2double s2 = 0.0;
        for (i = m-1; i >= l; i--) {
          c3 = c2;
          c2 = c;
          s2 = s;
          g = c * e[i];
          h = c * p;
          r = sqrt(p*p+e[i]*e[i]);
          e[i+1] = s * r;
          s = e[i] / r;
          c = p / r;
          p = c * d[i] - s * g;
          d[i+1] = h + s * (c * g + s * d[i]);

          /* Accumulate transformation. */

          for (k = 0; k < n; k++) {
            h = V[k][i+1];
            V[k][i+1] = s * V[k][i] + c * h;
            V[k][i] = c * V[k][i] - s * h;
          }
        }
        p = -s * s2 * c3 * el1 * e[l] / dl1;
        e[l] = s * p;
        d[l] = c * p;

        /* Check for convergence. */

      } while (fabs(e[l]) > eps*tst1);
    }
    d[l] = d[l] + f;
    e[l] = 0.0;
  }

  /* Sort eigenvalues and corresponding vectors. */

  for (i = 0; i < n-1; i++) {
    k = i;
    su2double p = d[i];
    for (j = i+1; j < n; j++) {
      if (d[j] < p) {
        k = j;
        p = d[j];
      }
    }
    if (k != i) {
      d[k] = d[i];
      d[i] = p;
      for (j = 0; j < n; j++) {
          p = V[j][i];
          V[j][i] = V[j][k];
          V[j][k] = p;
      }
    }
  }
}
<|MERGE_RESOLUTION|>--- conflicted
+++ resolved
@@ -486,7 +486,6 @@
   AD_END_PASSIVE
 }
 
-<<<<<<< HEAD
 void CNumerics::GetInviscidProjJac(su2double *val_U,    su2double *val_V,
                                    su2double *val_dPdU, su2double *val_normal,
                                    su2double val_scale,
@@ -561,16 +560,11 @@
   delete [] rhos;
 }
 
-
-void CNumerics::GetInviscidIncProjJac(su2double *val_density, su2double *val_velocity, su2double *val_betainc2, su2double *val_cp, su2double *val_temperature, su2double *val_dRhodT, su2double *val_normal,
-    su2double val_scale, su2double **val_Proj_Jac_Tensor) {
-=======
 void CNumerics::GetInviscidIncProjJac(const su2double *val_density, const su2double *val_velocity,
                                       const su2double *val_betainc2, const su2double *val_cp,
                                       const su2double *val_temperature, const su2double *val_dRhodT,
                                       const su2double *val_normal, su2double val_scale,
                                       su2double **val_Proj_Jac_Tensor) const {
->>>>>>> d0e10f8a
   AD_BEGIN_PASSIVE
   unsigned short iDim;
   su2double proj_vel;
@@ -844,129 +838,84 @@
 
 }
 
-<<<<<<< HEAD
-void CNumerics::GetPMatrix(su2double *U, su2double *V, su2double *val_dPdU,
-                           su2double *val_normal, su2double *l, su2double *m,
-                           su2double **val_p_tensor) {
-
-  // P matrix is equivalent to the L matrix in Gnoffo
-  unsigned short iSpecies, iDim, iVar, jVar;
-  su2double sqvel, rho, a, a2, eve;
-  su2double vU, vV, vW;
-
-  /*--- Initialize the P matrix to zero ---*/
+void CNumerics::GetInviscidProjJac(su2double *val_U,    su2double *val_V,
+                                   su2double *val_dPdU, su2double *val_normal,
+                                   su2double val_scale,
+                                   su2double **val_Proj_Jac_Tensor) {
+
+  unsigned short iDim, jDim, iVar, jVar, iSpecies, jSpecies;
+  su2double proj_vel, rho, u[3], rhoEve, H;
+  su2double *rhos;
+
+  rhos = new su2double[nSpecies];
+
+  /*--- Initialize the Jacobian tensor ---*/
   for (iVar = 0; iVar < nVar; iVar++)
     for (jVar = 0; jVar < nVar; jVar++)
-      val_p_tensor[iVar][jVar] = 0.0;
-
-  /*--- Pre-compute useful quantities ---*/
-  sqvel = 0.0;
-  rho = V[RHO_INDEX];
-  eve = U[nSpecies+nDim+1]/rho;
-  vU = 0.0;  vV = 0.0;  vW = 0.0;
+      val_Proj_Jac_Tensor[iVar][jVar] = 0.0;
+
+  /*--- Rename for convenience ---*/
+  rho    = val_V[RHO_INDEX];
+  H      = val_V[H_INDEX];
+  //H = (val_U[nSpecies+nDim]+val_V[P_INDEX])/val_V[RHO_INDEX];
+  rhoEve = val_U[nSpecies+nDim+1];
+  for (iSpecies = 0; iSpecies < nSpecies; iSpecies++)
+    rhos[iSpecies] = val_V[RHOS_INDEX+iSpecies];
+  for (iDim = 0; iDim < nDim; iDim++)
+    u[iDim] = val_V[VEL_INDEX+iDim];
+
+  /*--- Calculate projected velocity ---*/
+  proj_vel = 0.0;
   for (iDim = 0; iDim < nDim; iDim++) {
-    vU    += V[VEL_INDEX+iDim] * val_normal[iDim];
-    vV    += V[VEL_INDEX+iDim] * l[iDim];
-    vW    += V[VEL_INDEX+iDim] * m[iDim];
-    sqvel += V[VEL_INDEX+iDim] * V[VEL_INDEX+iDim];
-  }
-  a  = V[A_INDEX];
-  a2 = V[A_INDEX]*V[A_INDEX];
-
-  if(nDim == 2) {
-    for (iSpecies = 0; iSpecies < nSpecies; iSpecies++) {
-      val_p_tensor[iSpecies][iSpecies]   += 1.0/a2;
-      val_p_tensor[iSpecies][nSpecies]   += 0.0;
-      val_p_tensor[iSpecies][nSpecies+1] += V[RHOS_INDEX+iSpecies] / (2.0*rho*a2);
-      val_p_tensor[iSpecies][nSpecies+2] += V[RHOS_INDEX+iSpecies] / (2.0*rho*a2);
-      val_p_tensor[iSpecies][nSpecies+3] += 0.0;
-
-      val_p_tensor[nSpecies][iSpecies]   += V[VEL_INDEX]   / a2;
-      val_p_tensor[nSpecies+1][iSpecies] += V[VEL_INDEX+1] / a2;
-      val_p_tensor[nSpecies+2][iSpecies] += (val_dPdU[nSpecies+nDim]*sqvel-val_dPdU[iSpecies])
-          / (val_dPdU[nSpecies+nDim]*a2);
-      val_p_tensor[nSpecies+3][iSpecies] += 0.0;
-    }
-
-    val_p_tensor[nSpecies][nSpecies]     += l[0];
-    val_p_tensor[nSpecies][nSpecies+1]   += (V[VEL_INDEX]+a*val_normal[0]) / (2.0*a2);
-    val_p_tensor[nSpecies][nSpecies+2]   += (V[VEL_INDEX]-a*val_normal[0]) / (2.0*a2);
-    val_p_tensor[nSpecies][nSpecies+3]   += 0.0;
-
-    val_p_tensor[nSpecies+1][nSpecies]   += l[1];
-    val_p_tensor[nSpecies+1][nSpecies+1] += (V[VEL_INDEX+1]+a*val_normal[1]) / (2.0*a2);
-    val_p_tensor[nSpecies+1][nSpecies+2] += (V[VEL_INDEX+1]-a*val_normal[1]) / (2.0*a2);
-    val_p_tensor[nSpecies+1][nSpecies+3] += 0.0;
-
-    val_p_tensor[nSpecies+2][nSpecies]   += vV;
-    val_p_tensor[nSpecies+2][nSpecies+1] += ((V[H_INDEX])+a*vU) / (2.0*a2);
-    val_p_tensor[nSpecies+2][nSpecies+2] += ((V[H_INDEX])-a*vU) / (2.0*a2);
-    val_p_tensor[nSpecies+2][nSpecies+3] += -val_dPdU[nSpecies+nDim+1] / (val_dPdU[nSpecies+nDim]*a2);
-
-    val_p_tensor[nSpecies+3][nSpecies]   += 0.0;
-    val_p_tensor[nSpecies+3][nSpecies+1] += eve / (2.0*a2);
-    val_p_tensor[nSpecies+3][nSpecies+2] += eve / (2.0*a2);
-    val_p_tensor[nSpecies+3][nSpecies+3] += 1.0 / a2;
-  }
-  else {
-
-    for (iSpecies = 0; iSpecies < nSpecies; iSpecies++) {
-      val_p_tensor[iSpecies][iSpecies]   = 1.0/a2;
-      val_p_tensor[iSpecies][nSpecies]   = 0.0;
-      val_p_tensor[iSpecies][nSpecies+1] = 0.0;
-      val_p_tensor[iSpecies][nSpecies+2] = V[RHOS_INDEX+iSpecies] / (2.0*rho*a2);
-      val_p_tensor[iSpecies][nSpecies+3] = V[RHOS_INDEX+iSpecies] / (2.0*rho*a2);
-      val_p_tensor[iSpecies][nSpecies+4] = 0.0;
-
-      val_p_tensor[nSpecies][iSpecies]   = V[VEL_INDEX]   / a2;
-      val_p_tensor[nSpecies+1][iSpecies] = V[VEL_INDEX+1] / a2;
-      val_p_tensor[nSpecies+2][iSpecies] = V[VEL_INDEX+2] / a2;
-      val_p_tensor[nSpecies+3][iSpecies] = (val_dPdU[nSpecies+3]*sqvel-val_dPdU[iSpecies])
-          / (val_dPdU[nSpecies+3]*a2);
-      val_p_tensor[nSpecies+4][iSpecies] = 0.0;
-    }
-
-    val_p_tensor[nSpecies][nSpecies]     = l[0];
-    val_p_tensor[nSpecies][nSpecies+1]   = m[0];
-    val_p_tensor[nSpecies][nSpecies+2]   = (V[VEL_INDEX]+a*val_normal[0]) / (2.0*a2);
-    val_p_tensor[nSpecies][nSpecies+3]   = (V[VEL_INDEX]-a*val_normal[0]) / (2.0*a2);
-    val_p_tensor[nSpecies][nSpecies+4]   = 0.0;
-
-    val_p_tensor[nSpecies+1][nSpecies]   = l[1];
-    val_p_tensor[nSpecies+1][nSpecies+1] = m[1];
-    val_p_tensor[nSpecies+1][nSpecies+2] = (V[VEL_INDEX+1]+a*val_normal[1]) / (2.0*a2);
-    val_p_tensor[nSpecies+1][nSpecies+3] = (V[VEL_INDEX+1]-a*val_normal[1]) / (2.0*a2);
-    val_p_tensor[nSpecies+1][nSpecies+4] = 0.0;
-
-    val_p_tensor[nSpecies+2][nSpecies]   = l[2];
-    val_p_tensor[nSpecies+2][nSpecies+1] = m[2];
-    val_p_tensor[nSpecies+2][nSpecies+2] = (V[VEL_INDEX+2]+a*val_normal[2]) / (2.0*a2);
-    val_p_tensor[nSpecies+2][nSpecies+3] = (V[VEL_INDEX+2]-a*val_normal[2]) / (2.0*a2);
-    val_p_tensor[nSpecies+2][nSpecies+4] = 0.0;
-
-    val_p_tensor[nSpecies+3][nSpecies]   = vV;
-    val_p_tensor[nSpecies+3][nSpecies+1] = vW;
-    val_p_tensor[nSpecies+3][nSpecies+2] = ((V[H_INDEX])+a*vU) / (2.0*a2);
-    val_p_tensor[nSpecies+3][nSpecies+3] = ((V[H_INDEX])-a*vU) / (2.0*a2);
-    val_p_tensor[nSpecies+3][nSpecies+4] = -val_dPdU[nSpecies+nDim+1] / (val_dPdU[nSpecies+nDim]*a2);
-
-    val_p_tensor[nSpecies+4][nSpecies]   = 0.0;
-    val_p_tensor[nSpecies+4][nSpecies+1] = 0.0;
-    val_p_tensor[nSpecies+4][nSpecies+2] = eve / (2.0*a2);
-    val_p_tensor[nSpecies+4][nSpecies+3] = eve / (2.0*a2);
-    val_p_tensor[nSpecies+4][nSpecies+4] = 1.0 / a2;
-  }
-}
-
-
-void CNumerics::GetPMatrix_inv(su2double *val_density, su2double *val_velocity,
-                               su2double *val_soundspeed, su2double *val_normal,
-                               su2double **val_invp_tensor) {
-=======
+    proj_vel += u[iDim]*val_normal[iDim];
+  }
+
+  /*--- Species density rows ---*/
+  for (iSpecies = 0; iSpecies < nSpecies; iSpecies++) {
+    for (jSpecies = 0; jSpecies < nSpecies; jSpecies++) {
+      val_Proj_Jac_Tensor[iSpecies][jSpecies] += -(rhos[iSpecies]/rho) * proj_vel;
+    }
+    val_Proj_Jac_Tensor[iSpecies][iSpecies]   += proj_vel;
+    for (iDim  = 0; iDim < nDim; iDim++) {
+      val_Proj_Jac_Tensor[iSpecies][nSpecies+iDim] += (rhos[iSpecies]/rho) * val_normal[iDim];
+      val_Proj_Jac_Tensor[nSpecies+iDim][iSpecies] += val_dPdU[iSpecies]*val_normal[iDim] - proj_vel*u[iDim];
+    }
+    val_Proj_Jac_Tensor[nSpecies+nDim][iSpecies]   += (val_dPdU[iSpecies]-H) * proj_vel;
+    val_Proj_Jac_Tensor[nSpecies+nDim+1][iSpecies] += -proj_vel * rhoEve/rho;
+  }
+
+  /*--- Momentum rows ---*/
+  for (iDim = 0; iDim < nDim; iDim++) {
+    for (jDim = 0; jDim < nDim; jDim++) {
+      val_Proj_Jac_Tensor[nSpecies+iDim][nSpecies+jDim] += val_dPdU[nSpecies+jDim]*val_normal[iDim] + u[iDim]*val_normal[jDim];
+    }
+    val_Proj_Jac_Tensor[nSpecies+iDim][nSpecies+iDim]   += proj_vel;
+    val_Proj_Jac_Tensor[nSpecies+iDim][nSpecies+nDim]   += val_dPdU[nSpecies+nDim]*val_normal[iDim];
+    val_Proj_Jac_Tensor[nSpecies+iDim][nSpecies+nDim+1] += val_dPdU[nSpecies+nDim+1]*val_normal[iDim];
+  }
+
+  /*--- Total energy row ---*/
+  for (iDim = 0; iDim < nDim; iDim++)
+    val_Proj_Jac_Tensor[nSpecies+nDim][nSpecies+iDim] += val_dPdU[nSpecies+iDim]*proj_vel + H*val_normal[iDim];
+  val_Proj_Jac_Tensor[nSpecies+nDim][nSpecies+nDim]   += (1+val_dPdU[nSpecies+nDim])*proj_vel;
+  val_Proj_Jac_Tensor[nSpecies+nDim][nSpecies+nDim+1] +=  val_dPdU[nSpecies+nDim+1] *proj_vel;
+
+  /*--- Vib.-el. energy row ---*/
+  for (iDim = 0; iDim < nDim; iDim++)
+    val_Proj_Jac_Tensor[nSpecies+nDim+1][nSpecies+iDim] = rhoEve/rho*val_normal[iDim];
+  val_Proj_Jac_Tensor[nSpecies+nDim+1][nSpecies+nDim+1] = proj_vel;
+
+  for (iVar = 0; iVar < nVar; iVar++)
+    for (jVar = 0; jVar < nVar; jVar++)
+      val_Proj_Jac_Tensor[iVar][jVar] = val_scale * val_Proj_Jac_Tensor[iVar][jVar];
+
+  delete [] rhos;
+}
+
+
 void CNumerics::GetPMatrix_inv(const su2double *val_density, const su2double *val_velocity,
                                const su2double *val_soundspeed, const su2double *val_normal,
                                su2double **val_invp_tensor) const {
->>>>>>> d0e10f8a
 
   su2double rhoxc, c2, gm1, k0orho, k1orho, gm1_o_c2, gm1_o_rhoxc, sqvel;
 
