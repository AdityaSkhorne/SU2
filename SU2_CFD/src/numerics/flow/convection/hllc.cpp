--- conflicted
+++ resolved
@@ -116,19 +116,20 @@
   Enthalpy_j = V_j[nDim+3];
   Gamma_j    = V_j[nDim+9];
 
-  sq_vel_i = GeometryToolbox::SquaredNorm(nDim, Velocity_i);
-  sq_vel_j = GeometryToolbox::SquaredNorm(nDim, Velocity_j);
+
+  sq_vel_i = 0.0;
+  sq_vel_j = 0.0;
+
+  for (iDim = 0; iDim < nDim; iDim++) {
+    sq_vel_i += Velocity_i[iDim] * Velocity_i[iDim];
+    sq_vel_j += Velocity_j[iDim] * Velocity_j[iDim];
+  }
 
   Energy_i = Enthalpy_i - Pressure_i / Density_i;
   Energy_j = Enthalpy_j - Pressure_j / Density_j;
 
-<<<<<<< HEAD
   SoundSpeed_i = sqrt( (Enthalpy_i - 0.5 * sq_vel_i) * (Gamma_i - 1.0));
   SoundSpeed_j = sqrt( (Enthalpy_j - 0.5 * sq_vel_j) * (Gamma_j - 1.0));
-=======
-  SoundSpeed_i = sqrt((Enthalpy_i - 0.5 * sq_vel_i) * Gamma_Minus_One);
-  SoundSpeed_j = sqrt((Enthalpy_j - 0.5 * sq_vel_j) * Gamma_Minus_One);
->>>>>>> 81cc944c
 
   /*--- Projected velocities ---*/
 
