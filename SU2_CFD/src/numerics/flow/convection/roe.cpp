--- conflicted
+++ resolved
@@ -309,18 +309,13 @@
     Flux[iVar] = 0.5*(ProjFlux_i[iVar]+ProjFlux_j[iVar]);
 
   if (implicit) {
-<<<<<<< HEAD
-    GetInviscidProjJac(Velocity_i, &Energy_i, Normal, kappa, Jacobian_i);
-    GetInviscidProjJac(Velocity_j, &Energy_j, Normal, kappa, Jacobian_j);
+    GetInviscidProjJac(Velocity_i, &Energy_i, Normal, 0.5, Jacobian_i);
+    GetInviscidProjJac(Velocity_j, &Energy_j, Normal, 0.5, Jacobian_j);
 
     if (muscl) {
       GetMUSCLJac(muscl_kappa, Jacobian_i, Limiter_i, Limiter_j, Velocity_i, &Density_i);
       GetMUSCLJac(muscl_kappa, Jacobian_j, Limiter_j, Limiter_i, Velocity_j, &Density_j);
     }
-=======
-    GetInviscidProjJac(Velocity_i, &Energy_i, Normal, 0.5, Jacobian_i);
-    GetInviscidProjJac(Velocity_j, &Energy_j, Normal, 0.5, Jacobian_j);
->>>>>>> 61c856d2
   }
 
   /*--- Finalize in children class ---*/
