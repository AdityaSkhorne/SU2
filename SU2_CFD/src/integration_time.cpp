--- conflicted
+++ resolved
@@ -300,13 +300,9 @@
   for (iMarker = 0; iMarker < config->GetnMarker_All(); iMarker++) {
     Boundary = config->GetMarker_All_KindBC(iMarker);
     if ((Boundary == HEAT_FLUX             ) ||
-<<<<<<< HEAD
-        (Boundary == ISOTHERMAL            ) ) {
-=======
         (Boundary == ISOTHERMAL            ) ||
         (Boundary == CHT_WALL_INTERFACE    )) {
->>>>>>> 5e170f46
-      
+
       for (iVertex = 0; iVertex < geo_coarse->nVertex[iMarker]; iVertex++) {
         
         Point_Coarse = geo_coarse->vertex[iMarker][iVertex]->GetNode();
