--- conflicted
+++ resolved
@@ -529,13 +529,8 @@
     /*--- Dynamic mesh update ---*/
     if ((config_container[iZone]->GetGrid_Movement()) && (!harmonic_balance) && (!fsi)) {
       iteration_container[iZone][INST_0]->SetGrid_Movement(geometry_container[iZone][INST_0],surface_movement[iZone], 
-<<<<<<< HEAD
                                                                grid_movement[iZone][INST_0], numerics_container[iZone][INST_0], solver_container[iZone][INST_0],
-                                                               config_container[iZone], 0, ExtIter);
-=======
-                                                               grid_movement[iZone][INST_0], solver_container[iZone][INST_0],
                                                                config_container[iZone], 0, TimeIter);
->>>>>>> 972606f5
     }
   }
 }
@@ -545,13 +540,8 @@
   /*--- Legacy dynamic mesh update - Only if GRID_MOVEMENT = YES ---*/
   if (config_container[ZONE_0]->GetGrid_Movement() || config_container[ZONE_0]->GetSurface_Movement(FLUID_STRUCTURE_STATIC)) {
   iteration_container[val_iZone][INST_0]->SetGrid_Movement(geometry_container[val_iZone][INST_0],surface_movement[val_iZone], 
-<<<<<<< HEAD
                                                            grid_movement[val_iZone][INST_0], numerics_container[iZone][INST_0], solver_container[val_iZone][INST_0],
-                                                           config_container[val_iZone], 0, ExtIter);
-=======
-                                                           grid_movement[val_iZone][INST_0], solver_container[val_iZone][INST_0],
                                                            config_container[val_iZone], 0, TimeIter);
->>>>>>> 972606f5
   }
 
   /*--- New solver - all the other routines in SetGrid_Movement should be adapted to this one ---*/
