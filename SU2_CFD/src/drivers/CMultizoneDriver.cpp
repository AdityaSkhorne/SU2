--- conflicted
+++ resolved
@@ -245,19 +245,12 @@
                                                                               solver_container[iZone][INST_0],
                                                                               config_container[iZone], TimeIter);
     }
-<<<<<<< HEAD
-    if (config_container[iZone]->GetKind_Species_Model() == SPECIES_MODEL::FLAMELET)
-      solver_container[iZone][INST_0][MESH_0][SPECIES_SOL]->SetInitialCondition(geometry_container[ZONE_0][INST_0],
-                                                                                solver_container[ZONE_0][INST_0],
-                                                                                config_container[ZONE_0], TimeIter);
-=======
     else if (!fsi && (config_container[iZone]->GetKind_Species_Model() != SPECIES_MODEL::NONE)) {
       /*--- Set the initial condition for SPECIES solver (species or flamelet) ----------------------*/
       solver_container[iZone][INST_0][MESH_0][SPECIES_SOL]->SetInitialCondition(geometry_container[ZONE_0][INST_0],
                                                                                 solver_container[ZONE_0][INST_0],
                                                                                 config_container[ZONE_0], TimeIter);
     }
->>>>>>> 29862d7a
 
 
   }
