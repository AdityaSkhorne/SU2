--- conflicted
+++ resolved
@@ -590,10 +590,7 @@
       const auto nMarkerInt = config_container[donorZone]->GetnMarker_MixingPlaneInterface() / 2;
 
       /*--- Transfer the average value from the donorZone to the targetZone ---*/
-<<<<<<< HEAD
-=======
       /*--- Loops over the mixing planes defined in the config file to find the correct mixing plane for the donor-target combination ---*/
->>>>>>> 13ca3f5f
       for (auto iMarkerInt = 1; iMarkerInt <= nMarkerInt; iMarkerInt++) {
             interface_container[donorZone][targetZone]->AllgatherAverage(solver_container[donorZone][INST_0][MESH_0][FLOW_SOL],solver_container[targetZone][INST_0][MESH_0][FLOW_SOL],
                 geometry_container[donorZone][INST_0][MESH_0],geometry_container[targetZone][INST_0][MESH_0],
