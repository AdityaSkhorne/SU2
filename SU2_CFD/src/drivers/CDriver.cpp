/*!
 * \file driver_structure.cpp
 * \brief The main subroutines for driving single or multi-zone problems.
 * \author T. Economon, H. Kline, R. Sanchez, F. Palacios
 * \version 6.2.0 "Falcon"
 *
 * The current SU2 release has been coordinated by the
 * SU2 International Developers Society <www.su2devsociety.org>
 * with selected contributions from the open-source community.
 *
 * The main research teams contributing to the current release are:
 *  - Prof. Juan J. Alonso's group at Stanford University.
 *  - Prof. Piero Colonna's group at Delft University of Technology.
 *  - Prof. Nicolas R. Gauger's group at Kaiserslautern University of Technology.
 *  - Prof. Alberto Guardone's group at Polytechnic University of Milan.
 *  - Prof. Rafael Palacios' group at Imperial College London.
 *  - Prof. Vincent Terrapon's group at the University of Liege.
 *  - Prof. Edwin van der Weide's group at the University of Twente.
 *  - Lab. of New Concepts in Aeronautics at Tech. Institute of Aeronautics.
 *
 * Copyright 2012-2019, Francisco D. Palacios, Thomas D. Economon,
 *                      Tim Albring, and the SU2 contributors.
 *
 * SU2 is free software; you can redistribute it and/or
 * modify it under the terms of the GNU Lesser General Public
 * License as published by the Free Software Foundation; either
 * version 2.1 of the License, or (at your option) any later version.
 *
 * SU2 is distributed in the hope that it will be useful,
 * but WITHOUT ANY WARRANTY; without even the implied warranty of
 * MERCHANTABILITY or FITNESS FOR A PARTICULAR PURPOSE. See the GNU
 * Lesser General Public License for more details.
 *
 * You should have received a copy of the GNU Lesser General Public
 * License along with SU2. If not, see <http://www.gnu.org/licenses/>.
 */

#include "../../include/drivers/CDriver.hpp"
#include "../../include/definition_structure.hpp"
#include <cassert>

#ifdef VTUNEPROF
#include <ittnotify.h>
#endif
#include <fenv.h>

CDriver::CDriver(char* confFile,
                 unsigned short val_nZone,
                 SU2_Comm MPICommunicator, bool dummy_geo):config_file_name(confFile), StartTime(0.0), StopTime(0.0), UsedTime(0.0),
                 TimeIter(0), nZone(val_nZone), StopCalc(false), fsi(false), fem_solver(false), dummy_geometry(dummy_geo) {

  /*--- Initialize Medipack (must also be here so it is initialized from python) ---*/
#ifdef HAVE_MPI
  #if defined(CODI_REVERSE_TYPE) || defined(CODI_FORWARD_TYPE)
    SU2_MPI::Init_AMPI();
  #endif
#endif

  unsigned short jZone;

  SU2_MPI::SetComm(MPICommunicator);

  rank = SU2_MPI::GetRank();
  size = SU2_MPI::GetSize();

  /*--- Start timer to track preprocessing for benchmarking. ---*/

#ifndef HAVE_MPI
  StartTime = su2double(clock())/su2double(CLOCKS_PER_SEC);
#else
  StartTime = MPI_Wtime();
#endif

  /*--- Initialize containers with null --- */

  SetContainers_Null();

  /*--- Preprocessing of the config files. In this routine, the config file is read
   and it is determined whether a problem is single physics or multiphysics. . ---*/

  Input_Preprocessing(config_container, driver_config);

  /*--- Retrieve dimension from mesh file ---*/

  nDim = CConfig::GetnDim(config_container[ZONE_0]->GetMesh_FileName(),
                          config_container[ZONE_0]->GetMesh_FileFormat());

  /*--- Output preprocessing ---*/

  Output_Preprocessing(config_container, driver_config, output_container, driver_output);


  for (iZone = 0; iZone < nZone; iZone++) {

    /*--- Read the number of instances for each zone ---*/

    nInst[iZone] = config_container[iZone]->GetnTimeInstances();

    geometry_container[iZone]    = new CGeometry**    [nInst[iZone]];
    iteration_container[iZone]   = new CIteration*    [nInst[iZone]];
    solver_container[iZone]      = new CSolver***     [nInst[iZone]];
    integration_container[iZone] = new CIntegration** [nInst[iZone]];
    numerics_container[iZone]    = new CNumerics****  [nInst[iZone]];
    grid_movement[iZone]         = new CVolumetricMovement* [nInst[iZone]];

    /*--- Allocate transfer and interpolation container --- */

    interface_container[iZone]    = new CInterface*[nZone];
    interpolator_container[iZone] = new CInterpolator*[nZone];

    for (jZone = 0; jZone < nZone; jZone++){
      interface_container[iZone][jZone]            = NULL;
      interpolator_container[iZone][jZone]         = NULL;
    }

    for (iInst = 0; iInst < nInst[iZone]; iInst++){

      config_container[iZone]->SetiInst(iInst);

      geometry_container[iZone][iInst]    = NULL;
      iteration_container[iZone][iInst]   = NULL;
      solver_container[iZone][iInst]      = NULL;
      integration_container[iZone][iInst] = NULL;
      grid_movement[iZone][iInst]         = NULL;

      /*--- Preprocessing of the geometry for all zones. In this routine, the edge-
       based data structure is constructed, i.e. node and cell neighbors are
       identified and linked, face areas and volumes of the dual mesh cells are
       computed, and the multigrid levels are created using an agglomeration procedure. ---*/

      Geometrical_Preprocessing(config_container[iZone], geometry_container[iZone][iInst], dummy_geometry);

      /*--- Definition of the solver class: solver_container[#ZONES][#INSTANCES][#MG_GRIDS][#EQ_SYSTEMS].
       The solver classes are specific to a particular set of governing equations,
       and they contain the subroutines with instructions for computing each spatial
       term of the PDE, i.e. loops over the edges to compute convective and viscous
       fluxes, loops over the nodes to compute source terms, and routines for
       imposing various boundary condition type for the PDE. ---*/

      Solver_Preprocessing(config_container[iZone], geometry_container[iZone][iInst], solver_container[iZone][iInst]);

      /*--- Definition of the numerical method class:
       numerics_container[#ZONES][#INSTANCES][#MG_GRIDS][#EQ_SYSTEMS][#EQ_TERMS].
       The numerics class contains the implementation of the numerical methods for
       evaluating convective or viscous fluxes between any two nodes in the edge-based
       data structure (centered, upwind, galerkin), as well as any source terms
       (piecewise constant reconstruction) evaluated in each dual mesh volume. ---*/

      Numerics_Preprocessing(config_container[iZone], geometry_container[iZone][iInst],
                             solver_container[iZone][iInst], numerics_container[iZone][iInst]);

      /*--- Definition of the integration class: integration_container[#ZONES][#INSTANCES][#EQ_SYSTEMS].
       The integration class orchestrates the execution of the spatial integration
       subroutines contained in the solver class (including multigrid) for computing
       the residual at each node, R(U) and then integrates the equations to a
       steady state or time-accurately. ---*/

      Integration_Preprocessing(config_container[iZone], integration_container[iZone][iInst]);

      /*--- Instantiate the type of physics iteration to be executed within each zone. For
       example, one can execute the same physics across multiple zones (mixing plane),
       different physics in different zones (fluid-structure interaction), or couple multiple
       systems tightly within a single zone by creating a new iteration class (e.g., RANS). ---*/

      Iteration_Preprocessing(config_container[iZone], iteration_container[iZone][iInst]);

      /*--- Dynamic mesh processing.  ---*/

      DynamicMesh_Preprocessing(config_container[iZone], geometry_container[iZone][iInst], solver_container[iZone][iInst],
                                 iteration_container[iZone][iInst], grid_movement[iZone][iInst], surface_movement[iZone]);
      /*--- Static mesh processing.  ---*/

      StaticMesh_Preprocessing(config_container[iZone], geometry_container[iZone][iInst], surface_movement[iZone]);

    }

  }

  /*--- Definition of the interface and transfer conditions between different zones.
   *--- The transfer container is defined for zones paired one to one.
   *--- This only works for a multizone FSI problem (nZone > 1).
   *--- Also, at the moment this capability is limited to two zones (nZone < 3).
   *--- This will change in the future. ---*/

  if ( nZone > 1 ) {
    if (rank == MASTER_NODE)
      cout << endl <<"------------------- Multizone Interface Preprocessing -------------------" << endl;

    Interface_Preprocessing(config_container, solver_container, geometry_container,
                            interface_types, interface_container, interpolator_container);
  }

  if(fsi && (config_container[ZONE_0]->GetRestart() || config_container[ZONE_0]->GetDiscrete_Adjoint())){
    if (rank == MASTER_NODE)cout << endl <<"Restarting Fluid and Structural Solvers." << endl;

    for (iZone = 0; iZone < nZone; iZone++) {
      for (iInst = 0; iInst < nInst[iZone]; iInst++){
        Solver_Restart(solver_container[iZone][iInst], geometry_container[iZone][iInst],
                       config_container[iZone], true);
      }
    }
  }

  if (config_container[ZONE_0]->GetBoolTurbomachinery()){
    if (rank == MASTER_NODE)cout << endl <<"---------------------- Turbomachinery Preprocessing ---------------------" << endl;
    Turbomachinery_Preprocessing(config_container, geometry_container, solver_container, interface_container);
  }


  PythonInterface_Preprocessing(config_container, geometry_container, solver_container);

  /*--- Open the FSI convergence history file ---*/

//  if (fsi){
//      if (rank == MASTER_NODE) cout << endl <<"Opening FSI history file." << endl;
//      unsigned short ZONE_FLOW = 0, ZONE_STRUCT = 1;
//      output_container->SpecialOutput_FSI(&FSIHist_file, geometry_container, solver_container,
//                                config_container, integration_container, 0,
//                                ZONE_FLOW, ZONE_STRUCT, true);
//  }

  /*--- Preprocessing time is reported now, but not included in the next compute portion. ---*/

#ifndef HAVE_MPI
  StopTime = su2double(clock())/su2double(CLOCKS_PER_SEC);
#else
  StopTime = MPI_Wtime();
#endif

  /*--- Compute/print the total time for performance benchmarking. ---*/

  UsedTime = StopTime-StartTime;
  UsedTimePreproc    = UsedTime;
  UsedTimeCompute    = 0.0;
  UsedTimeOutput     = 0.0;
  IterCount          = 0;
  OutputCount        = 0;
  MDOFs              = 0.0;
  MDOFsDomain        = 0.0;
  Mpoints            = 0.0;
  MpointsDomain      = 0.0;
  for (iZone = 0; iZone < nZone; iZone++) {
    Mpoints       +=(su2double)geometry_container[iZone][INST_0][MESH_0]->GetGlobal_nPoint()/(1.0e6);
    MpointsDomain +=(su2double)geometry_container[iZone][INST_0][MESH_0]->GetGlobal_nPointDomain()/(1.0e6);
    MDOFs         += (su2double)DOFsPerPoint*(su2double)geometry_container[iZone][INST_0][MESH_0]->GetGlobal_nPoint()/(1.0e6);
    MDOFsDomain   += (su2double)DOFsPerPoint*(su2double)geometry_container[iZone][INST_0][MESH_0]->GetGlobal_nPointDomain()/(1.0e6);
  }

  /*--- Reset timer for compute/output performance benchmarking. ---*/
#ifndef HAVE_MPI
  StopTime = su2double(clock())/su2double(CLOCKS_PER_SEC);
#else
  StopTime = MPI_Wtime();
#endif

  /*--- Compute/print the total time for performance benchmarking. ---*/

  UsedTime = StopTime-StartTime;
  UsedTimePreproc = UsedTime;

  /*--- Reset timer for compute performance benchmarking. ---*/
#ifndef HAVE_MPI
  StartTime = su2double(clock())/su2double(CLOCKS_PER_SEC);
#else
  StartTime = MPI_Wtime();
#endif

}

void CDriver::SetContainers_Null(){

  /*--- Create pointers to all of the classes that may be used throughout
   the SU2_CFD code. In general, the pointers are instantiated down a
   hierarchy over all zones, multigrid levels, equation sets, and equation
   terms as described in the comments below. ---*/

  ConvHist_file                  = NULL;
  iteration_container            = NULL;
  output_container               = NULL;
  integration_container          = NULL;
  geometry_container             = NULL;
  solver_container               = NULL;
  numerics_container             = NULL;
  config_container               = NULL;
  surface_movement               = NULL;
  grid_movement                  = NULL;
  FFDBox                         = NULL;
  interpolator_container         = NULL;
  interface_container            = NULL;
  interface_types                = NULL;
  nInst                          = NULL;


  /*--- Definition and of the containers for all possible zones. ---*/

  iteration_container            = new CIteration**[nZone];
  solver_container               = new CSolver****[nZone];
  integration_container          = new CIntegration***[nZone];
  numerics_container             = new CNumerics*****[nZone];
  config_container               = new CConfig*[nZone];
  geometry_container             = new CGeometry***[nZone];
  surface_movement               = new CSurfaceMovement*[nZone];
  grid_movement                  = new CVolumetricMovement**[nZone];
  FFDBox                         = new CFreeFormDefBox**[nZone];
  interpolator_container         = new CInterpolator**[nZone];
  interface_container            = new CInterface**[nZone];
  interface_types                = new unsigned short*[nZone];
  output_container               = new COutput*[nZone];
  nInst                          = new unsigned short[nZone];
  driver_config                  = NULL;
  driver_output                  = NULL;


  for (iZone = 0; iZone < nZone; iZone++) {
    solver_container[iZone]               = NULL;
    integration_container[iZone]          = NULL;
    numerics_container[iZone]             = NULL;
    config_container[iZone]               = NULL;
    geometry_container[iZone]             = NULL;
    surface_movement[iZone]               = NULL;
    grid_movement[iZone]                  = NULL;
    FFDBox[iZone]                         = NULL;
    interpolator_container[iZone]         = NULL;
    interface_container[iZone]            = NULL;
    interface_types[iZone]                = new unsigned short[nZone];
    output_container[iZone]               = NULL;
    nInst[iZone]                          = 1;
  }

  strcpy(runtime_file_name, "runtime.dat");

}


void CDriver::Postprocessing() {

  bool isBinary = config_container[ZONE_0]->GetWrt_Binary_Restart();
  bool wrt_perf = config_container[ZONE_0]->GetWrt_Performance();

    /*--- Output some information to the console. ---*/

  if (rank == MASTER_NODE) {

    /*--- Print out the number of non-physical points and reconstructions ---*/

    if (config_container[ZONE_0]->GetNonphysical_Points() > 0)
      cout << "Warning: there are " << config_container[ZONE_0]->GetNonphysical_Points() << " non-physical points in the solution." << endl;
    if (config_container[ZONE_0]->GetNonphysical_Reconstr() > 0)
      cout << "Warning: " << config_container[ZONE_0]->GetNonphysical_Reconstr() << " reconstructed states for upwinding are non-physical." << endl;
  }

  if (rank == MASTER_NODE)
    cout << endl <<"------------------------- Solver Postprocessing -------------------------" << endl;

  for (iZone = 0; iZone < nZone; iZone++) {
    for (iInst = 0; iInst < nInst[iZone]; iInst++){
      Numerics_Postprocessing(numerics_container[iZone], solver_container[iZone][iInst],
          geometry_container[iZone][iInst], config_container[iZone], iInst);
    }
    delete [] numerics_container[iZone];
  }
  delete [] numerics_container;
  if (rank == MASTER_NODE) cout << "Deleted CNumerics container." << endl;

  for (iZone = 0; iZone < nZone; iZone++) {
    for (iInst = 0; iInst < nInst[iZone]; iInst++){
      Integration_Postprocessing(integration_container[iZone],
          geometry_container[iZone][iInst],
          config_container[iZone],
          iInst);
    }
    delete [] integration_container[iZone];
  }
  delete [] integration_container;
  if (rank == MASTER_NODE) cout << "Deleted CIntegration container." << endl;

  for (iZone = 0; iZone < nZone; iZone++) {
    for (iInst = 0; iInst < nInst[iZone]; iInst++){
      Solver_Postprocessing(solver_container[iZone],
          geometry_container[iZone][iInst],
          config_container[iZone],
          iInst);
    }
    delete [] solver_container[iZone];
  }
  delete [] solver_container;
  if (rank == MASTER_NODE) cout << "Deleted CSolver container." << endl;

  for (iZone = 0; iZone < nZone; iZone++) {
  for (iInst = 0; iInst < nInst[iZone]; iInst++)
    delete iteration_container[iZone][iInst];
    delete [] iteration_container[iZone];
  }
  delete [] iteration_container;
  if (rank == MASTER_NODE) cout << "Deleted CIteration container." << endl;

  if (interpolator_container != NULL) {
    for (iZone = 0; iZone < nZone; iZone++) {
      if (interpolator_container[iZone] != NULL) {
        for (unsigned short jZone = 0; jZone < nZone; jZone++)
          if (interpolator_container[iZone][jZone] != NULL)
            delete interpolator_container[iZone][jZone];
        delete [] interpolator_container[iZone];
      }
    }
    delete [] interpolator_container;
    if (rank == MASTER_NODE) cout << "Deleted CInterpolator container." << endl;
  }

  if (interface_container != NULL) {
    for (iZone = 0; iZone < nZone; iZone++) {
      if (interface_container[iZone] != NULL) {
        for (unsigned short jZone = 0; jZone < nZone; jZone++)
          if (interface_container[iZone][jZone] != NULL)
            delete interface_container[iZone][jZone];
        delete [] interface_container[iZone];
      }
    }
    delete [] interface_container;
    if (rank == MASTER_NODE) cout << "Deleted CInterface container." << endl;
  }

  if (interface_types != NULL) {
    for (iZone = 0; iZone < nZone; iZone++) {
      if (interface_types[iZone] != NULL)
      delete [] interface_types[iZone];
    }
    delete [] interface_types;
  }

  for (iZone = 0; iZone < nZone; iZone++) {
    if (geometry_container[iZone] != NULL) {
      for (iInst = 0; iInst < nInst[iZone]; iInst++){
        for (unsigned short iMGlevel = 0; iMGlevel < config_container[iZone]->GetnMGLevels()+1; iMGlevel++) {
          if (geometry_container[iZone][iInst][iMGlevel] != NULL) delete geometry_container[iZone][iInst][iMGlevel];
        }
        if (geometry_container[iZone][iInst] != NULL) delete [] geometry_container[iZone][iInst];
      }
      delete [] geometry_container[iZone];
    }
  }
  delete [] geometry_container;
  if (rank == MASTER_NODE) cout << "Deleted CGeometry container." << endl;

  for (iZone = 0; iZone < nZone; iZone++) {
    delete [] FFDBox[iZone];
  }
  delete [] FFDBox;
  if (rank == MASTER_NODE) cout << "Deleted CFreeFormDefBox class." << endl;

  for (iZone = 0; iZone < nZone; iZone++) {
    delete surface_movement[iZone];
  }
  delete [] surface_movement;
  if (rank == MASTER_NODE) cout << "Deleted CSurfaceMovement class." << endl;

  for (iZone = 0; iZone < nZone; iZone++) {
    for (iInst = 0; iInst < nInst[iZone]; iInst++){
      if (grid_movement[iZone][iInst] != NULL) delete grid_movement[iZone][iInst];
    }
    if (grid_movement[iZone] != NULL) delete [] grid_movement[iZone];
  }
  delete [] grid_movement;
  if (rank == MASTER_NODE) cout << "Deleted CVolumetricMovement class." << endl;

  /*--- Output profiling information ---*/
  // Note that for now this is called only by a single thread, but all
  // necessary variables have been made thread private for safety (tick/tock)!!

  config_container[ZONE_0]->SetProfilingCSV();
  config_container[ZONE_0]->GEMMProfilingCSV();

  /*--- Deallocate config container ---*/
  if (config_container!= NULL) {
    for (iZone = 0; iZone < nZone; iZone++) {
      if (config_container[iZone] != NULL) {
        delete config_container[iZone];
      }
    }
    delete [] config_container;
  }
  if (driver_config != NULL) delete driver_config;
  if (rank == MASTER_NODE) cout << "Deleted CConfig container." << endl;

  if (nInst != NULL) delete [] nInst;
  if (rank == MASTER_NODE) cout << "Deleted nInst container." << endl;

  /*--- Deallocate output container ---*/

  if (output_container!= NULL) {
    for (iZone = 0; iZone < nZone; iZone++) {
      if (output_container[iZone] != NULL) {
        delete output_container[iZone];
      }
    }
    delete [] output_container;
  }

  if(driver_output != NULL){
    delete driver_output;
  }

  if (rank == MASTER_NODE) cout << "Deleted COutput class." << endl;

  if (rank == MASTER_NODE) cout << "-------------------------------------------------------------------------" << endl;


  /*--- Stop the timer and output the final performance summary. ---*/

#ifndef HAVE_MPI
  StopTime = su2double(clock())/su2double(CLOCKS_PER_SEC);
#else
  StopTime = MPI_Wtime();
#endif
  UsedTime = StopTime-StartTime;
  UsedTimeCompute += UsedTime;

  if ((rank == MASTER_NODE) && (wrt_perf)) {
    su2double TotalTime = UsedTimePreproc + UsedTimeCompute + UsedTimeOutput;
    cout.precision(6);
    cout << endl << endl <<"-------------------------- Performance Summary --------------------------" << endl;
    cout << "Simulation totals:" << endl;
    cout << setw(25) << "Cores:" << setw(12) << size << " | ";
    cout << setw(20) << "DOFs/point:" << setw(12) << (su2double)DOFsPerPoint << endl;
    cout << setw(25) << "Points/core:" << setw(12) << 1.0e6*MpointsDomain/(su2double)size << " | ";
    cout << setw(20) << "Ghost points/core:" << setw(12) << 1.0e6*(Mpoints-MpointsDomain)/(su2double)size << endl;
    cout << setw(25) << "Wall-clock time (hrs):" << setw(12) << (TotalTime)/(60.0*60.0) << " | ";
    cout << setw(20) << "Core-hrs:" << setw(12) << (su2double)size*(TotalTime)/(60.0*60.0) << endl;
    cout << endl;
    cout << "Preprocessing phase:" << endl;
    cout << setw(25) << "Preproc. Time (s):"  << setw(12)<< UsedTimePreproc << " | ";
    cout << setw(20) << "Preproc. Time (%):" << setw(12)<< ((UsedTimePreproc * 100.0) / (TotalTime)) << endl;
    cout << endl;
    cout << "Compute phase:" << endl;
    cout << setw(25) << "Compute Time (s):"  << setw(12)<< UsedTimeCompute << " | ";
    cout << setw(20) << "Compute Time (%):" << setw(12)<< ((UsedTimeCompute * 100.0) / (TotalTime)) << endl;
    cout << setw(25) << "Iteration count:"  << setw(12)<< IterCount << " | ";
    if (IterCount != 0) {
      cout << setw(20) << "Avg. s/iter:" << setw(12)<< UsedTimeCompute/(su2double)IterCount << endl;
      cout << setw(25) << "Core-s/iter/Mpoints:" << setw(12)<< (su2double)size*UsedTimeCompute/(su2double)IterCount/Mpoints << " | ";
      cout << setw(20) << "Mpoints/s:" << setw(12)<< Mpoints*(su2double)IterCount/UsedTimeCompute << endl;
    } else cout << endl;
    cout << endl;
    cout << "Output phase:" << endl;
    cout << setw(25) << "Output Time (s):"  << setw(12)<< UsedTimeOutput << " | ";
    cout << setw(20) << "Output Time (%):" << setw(12)<< ((UsedTimeOutput * 100.0) / (TotalTime)) << endl;
    cout << setw(25) << "Output count:" << setw(12)<< OutputCount << " | ";
    if (OutputCount != 0) {
      cout << setw(20)<< "Avg. s/output:" << setw(12)<< UsedTimeOutput/(su2double)OutputCount << endl;
      if (isBinary) {
        cout << setw(25)<< "Restart Aggr. BW (MB/s):" << setw(12)<< BandwidthSum/(su2double)OutputCount << " | ";
        cout << setw(20)<< "MB/s/core:" << setw(12)<< BandwidthSum/(su2double)OutputCount/(su2double)size << endl;
      }
    } else cout << endl;
    cout << "-------------------------------------------------------------------------" << endl;
    cout << endl;
  }

  /*--- Exit the solver cleanly ---*/

  if (rank == MASTER_NODE)
    cout << endl <<"------------------------- Exit Success (SU2_CFD) ------------------------" << endl << endl;

}


void CDriver::Input_Preprocessing(CConfig **&config, CConfig *&driver_config) {

  char zone_file_name[MAX_STRING_SIZE];

  /*--- Initialize the configuration of the driver ---*/

  driver_config = new CConfig(config_file_name, SU2_CFD, false);

  for (iZone = 0; iZone < nZone; iZone++) {

    if (rank == MASTER_NODE){
      cout  << endl << "Parsing config file for zone " << iZone << endl;
    }
    /*--- Definition of the configuration option class for all zones. In this
     constructor, the input configuration file is parsed and all options are
     read and stored. ---*/

    if (driver_config->GetnConfigFiles() > 0){

      strcpy(zone_file_name, driver_config->GetConfigFilename(iZone).c_str());
      config[iZone] = new CConfig(driver_config, zone_file_name, SU2_CFD, iZone, nZone, true);
    }
    else{
      config[iZone] = new CConfig(driver_config, config_file_name, SU2_CFD, iZone, nZone, true);
    }

    /*--- Set the MPI communicator ---*/

    config[iZone]->SetMPICommunicator(SU2_MPI::GetComm());
  }


  /*--- Set the multizone part of the problem. ---*/
  if (driver_config->GetMultizone_Problem()){
    for (iZone = 0; iZone < nZone; iZone++) {
      /*--- Set the interface markers for multizone ---*/
      config_container[iZone]->SetMultizone(driver_config, config_container);
    }
  }

  /*--- Determine whether or not the FEM solver is used, which decides the
 type of geometry classes that are instantiated. Only adapted for single-zone problems ---*/

  fem_solver = ((config_container[ZONE_0]->GetKind_Solver() == FEM_EULER)          ||
                (config_container[ZONE_0]->GetKind_Solver() == FEM_NAVIER_STOKES)  ||
                (config_container[ZONE_0]->GetKind_Solver() == FEM_RANS)           ||
                (config_container[ZONE_0]->GetKind_Solver() == FEM_LES)            ||
                (config_container[ZONE_0]->GetKind_Solver() == DISC_ADJ_FEM_EULER) ||
                (config_container[ZONE_0]->GetKind_Solver() == DISC_ADJ_FEM_NS)    ||
                (config_container[ZONE_0]->GetKind_Solver() == DISC_ADJ_FEM_RANS));

  fsi = config_container[ZONE_0]->GetFSI_Simulation();
}

void CDriver::Geometrical_Preprocessing(CConfig* config, CGeometry **&geometry, bool dummy){

  if (!dummy){
    if (rank == MASTER_NODE)
      cout << endl <<"------------------- Geometry Preprocessing ( Zone " << config->GetiZone() <<" ) -------------------" << endl;

    if( fem_solver ) {
      switch( config->GetKind_FEM_Flow() ) {
        case DG: {
            Geometrical_Preprocessing_DGFEM(config, geometry);
            break;
          }
      }
    }
    else {
      Geometrical_Preprocessing_FVM(config, geometry);
    }
  } else {
    if (rank == MASTER_NODE)
      cout << endl <<"-------------------------- Using Dummy Geometry -------------------------" << endl;

    unsigned short iMGlevel;

    geometry = new CGeometry*[config->GetnMGLevels()+1];

    if (!fem_solver){
      for (iMGlevel = 0; iMGlevel <= config->GetnMGLevels(); iMGlevel++) {
        geometry[iMGlevel] = new CDummyGeometry(config);
      }
    } else {
      geometry[ZONE_0] = new CDummyMeshFEM_DG(config);
    }

    nDim = geometry[ZONE_0]->GetnDim();
  }

  /*--- Computation of wall distances for turbulence modeling ---*/

  if ((config->GetKind_Solver() == RANS) ||
      (config->GetKind_Solver() == INC_RANS) ||
      (config->GetKind_Solver() == ADJ_RANS) ||
      (config->GetKind_Solver() == DISC_ADJ_INC_RANS) ||
      (config->GetKind_Solver() == DISC_ADJ_RANS) ||
      (config->GetKind_Solver() == FEM_RANS) ||
      (config->GetKind_Solver() == FEM_LES) ) {

    if (rank == MASTER_NODE)
      cout << "Computing wall distances." << endl;

    geometry[MESH_0]->ComputeWall_Distance(config);
  }

  /*--- Computation of positive surface area in the z-plane which is used for
     the calculation of force coefficient (non-dimensionalization). ---*/

  geometry[MESH_0]->SetPositive_ZArea(config);

  /*--- Set the near-field, interface and actuator disk boundary conditions, if necessary. ---*/

  for (iMesh = 0; iMesh <= config->GetnMGLevels(); iMesh++) {
    geometry[iMesh]->MatchNearField(config);
    geometry[iMesh]->MatchActuator_Disk(config);
  }

  /*--- If we have any periodic markers in this calculation, we must
       match the periodic points found on both sides of the periodic BC.
       Note that the current implementation requires a 1-to-1 matching of
       periodic points on the pair of periodic faces after the translation
       or rotation is taken into account. ---*/

  if ((config->GetnMarker_Periodic() != 0) && !fem_solver) {
    for (iMesh = 0; iMesh <= config->GetnMGLevels(); iMesh++) {

      /*--- Note that we loop over pairs of periodic markers individually
           so that repeated nodes on adjacent periodic faces are properly
           accounted for in multiple places. ---*/

      for (unsigned short iPeriodic = 1; iPeriodic <= config->GetnMarker_Periodic()/2; iPeriodic++) {
        geometry[iMesh]->MatchPeriodic(config, iPeriodic);
      }

      /*--- Initialize the communication framework for the periodic BCs. ---*/
      geometry[iMesh]->PreprocessPeriodicComms(geometry[iMesh], config);

    }
  }

  /*--- If activated by the compile directive, perform a partition analysis. ---*/
#if PARTITION
  if( fem_solver ) Partition_Analysis_FEM(geometry[MESH_0], config);
  else Partition_Analysis(geometry[MESH_0], config);
#endif

  /*--- Check if Euler & Symmetry markers are straight/plane. This information
        is used in the Euler & Symmetry boundary routines. ---*/
  if((config_container[iZone]->GetnMarker_Euler() != 0 ||
     config_container[iZone]->GetnMarker_SymWall() != 0) &&
     !fem_solver) {

    if (rank == MASTER_NODE)
      cout << "Checking if Euler & Symmetry markers are straight/plane:" << endl;

    for (iMesh = 0; iMesh <= config_container[iZone]->GetnMGLevels(); iMesh++)
      geometry_container[iZone][iInst][iMesh]->ComputeSurf_Straightness(config_container[iZone], (iMesh==MESH_0) );

  }

}

void CDriver::Geometrical_Preprocessing_FVM(CConfig *config, CGeometry **&geometry) {

  unsigned short iZone = config->GetiZone(), iMGlevel;
  unsigned short requestedMGlevels = config->GetnMGLevels();
  unsigned long iPoint;
  bool fea = false;

  /*--- Definition of the geometry class to store the primal grid in the
     partitioning process. ---*/

  CGeometry *geometry_aux = NULL;

  /*--- All ranks process the grid and call ParMETIS for partitioning ---*/

  geometry_aux = new CPhysicalGeometry(config, iZone, nZone);

  /*--- Set the dimension --- */

  nDim = geometry_aux->GetnDim();

  /*--- Color the initial grid and set the send-receive domains (ParMETIS) ---*/

  geometry_aux->SetColorGrid_Parallel(config);

  /*--- Allocate the memory of the current domain, and divide the grid
     between the ranks. ---*/

  geometry = NULL;
  geometry = new CGeometry *[config->GetnMGLevels()+1];

  /*--- Build the grid data structures using the ParMETIS coloring. ---*/

  geometry[MESH_0] = new CPhysicalGeometry(geometry_aux, config);

  /*--- Deallocate the memory of geometry_aux and solver_aux ---*/

  delete geometry_aux;

  /*--- Add the Send/Receive boundaries ---*/
  geometry[MESH_0]->SetSendReceive(config);

  /*--- Add the Send/Receive boundaries ---*/
  geometry[MESH_0]->SetBoundaries(config);

  fea = ((config->GetKind_Solver() == FEM_ELASTICITY) ||
         (config->GetKind_Solver() == DISC_ADJ_FEM));

  /*--- Compute elements surrounding points, points surrounding points ---*/

  if (rank == MASTER_NODE) cout << "Setting point connectivity." << endl;
  geometry[MESH_0]->SetPoint_Connectivity();

  /*--- Renumbering points using Reverse Cuthill McKee ordering ---*/

  if (rank == MASTER_NODE) cout << "Renumbering points (Reverse Cuthill McKee Ordering)." << endl;
  geometry[MESH_0]->SetRCM_Ordering(config);

  /*--- recompute elements surrounding points, points surrounding points ---*/

  if (rank == MASTER_NODE) cout << "Recomputing point connectivity." << endl;
  geometry[MESH_0]->SetPoint_Connectivity();

  /*--- Compute elements surrounding elements ---*/

  if (rank == MASTER_NODE) cout << "Setting element connectivity." << endl;
  geometry[MESH_0]->SetElement_Connectivity();

  /*--- Check the orientation before computing geometrical quantities ---*/

  geometry[MESH_0]->SetBoundVolume();
  if (config->GetReorientElements()) {
    if (rank == MASTER_NODE) cout << "Checking the numerical grid orientation." << endl;
    geometry[MESH_0]->Check_IntElem_Orientation(config);
    geometry[MESH_0]->Check_BoundElem_Orientation(config);
  }

  /*--- Create the edge structure ---*/

  if (rank == MASTER_NODE) cout << "Identifying edges and vertices." << endl;
  geometry[MESH_0]->SetEdges();
  geometry[MESH_0]->SetVertex(config);

  /*--- Compute cell center of gravity ---*/

  if ((rank == MASTER_NODE) && (!fea)) cout << "Computing centers of gravity." << endl;
  geometry[MESH_0]->SetCoord_CG();

  /*--- Create the control volume structures ---*/

  if ((rank == MASTER_NODE) && (!fea)) cout << "Setting the control volume structure." << endl;
  geometry[MESH_0]->SetControlVolume(config, ALLOCATE);
  geometry[MESH_0]->SetBoundControlVolume(config, ALLOCATE);

  /*--- Visualize a dual control volume if requested ---*/

  if ((config->GetVisualize_CV() >= 0) &&
      (config->GetVisualize_CV() < (long)geometry[MESH_0]->GetnPointDomain()))
    geometry[MESH_0]->VisualizeControlVolume(config, UPDATE);

  /*--- Identify closest normal neighbor ---*/

  if (rank == MASTER_NODE) cout << "Searching for the closest normal neighbors to the surfaces." << endl;
  geometry[MESH_0]->FindNormal_Neighbor(config);

  /*--- Store the global to local mapping. ---*/

  if (rank == MASTER_NODE) cout << "Storing a mapping from global to local point index." << endl;
  geometry[MESH_0]->SetGlobal_to_Local_Point();

  /*--- Compute the surface curvature ---*/

  if ((rank == MASTER_NODE) && (!fea)) cout << "Compute the surface curvature." << endl;
  geometry[MESH_0]->ComputeSurf_Curvature(config);

  /*--- Check for periodicity and disable MG if necessary. ---*/

  if (rank == MASTER_NODE) cout << "Checking for periodicity." << endl;
  geometry[MESH_0]->Check_Periodicity(config);

  /*--- Compute mesh quality statistics on the fine grid. ---*/

  if (!fea) {
    if (rank == MASTER_NODE)
      cout << "Computing mesh quality statistics for the dual control volumes." << endl;
    geometry[MESH_0]->ComputeMeshQualityStatistics(config);
  }

  geometry[MESH_0]->SetMGLevel(MESH_0);
  if ((config->GetnMGLevels() != 0) && (rank == MASTER_NODE))
    cout << "Setting the multigrid structure." << endl;

  /*--- Loop over all the new grid ---*/

  for (iMGlevel = 1; iMGlevel <= config->GetnMGLevels(); iMGlevel++) {

    /*--- Create main agglomeration structure ---*/

    geometry[iMGlevel] = new CMultiGridGeometry(geometry, config, iMGlevel);

    /*--- Compute points surrounding points. ---*/

    geometry[iMGlevel]->SetPoint_Connectivity(geometry[iMGlevel-1]);

    /*--- Create the edge structure ---*/

    geometry[iMGlevel]->SetEdges();
    geometry[iMGlevel]->SetVertex(geometry[iMGlevel-1], config);

    /*--- Create the control volume structures ---*/

    geometry[iMGlevel]->SetControlVolume(config, geometry[iMGlevel-1], ALLOCATE);
    geometry[iMGlevel]->SetBoundControlVolume(config, geometry[iMGlevel-1], ALLOCATE);
    geometry[iMGlevel]->SetCoord(geometry[iMGlevel-1]);

    /*--- Find closest neighbor to a surface point ---*/

    geometry[iMGlevel]->FindNormal_Neighbor(config);

    /*--- Store our multigrid index. ---*/

    geometry[iMGlevel]->SetMGLevel(iMGlevel);

    /*--- Protect against the situation that we were not able to complete
       the agglomeration for this level, i.e., there weren't enough points.
       We need to check if we changed the total number of levels and delete
       the incomplete CMultiGridGeometry object. ---*/

    if (config->GetnMGLevels() != requestedMGlevels) {
      delete geometry[iMGlevel];
      break;
    }

  }

  /*--- For unsteady simulations, initialize the grid volumes
   and coordinates for previous solutions. Loop over all zones/grids ---*/

  if (config->GetTime_Marching() && config->GetGrid_Movement()) {
    for (iMGlevel = 0; iMGlevel <= config->GetnMGLevels(); iMGlevel++) {
      for (iPoint = 0; iPoint < geometry[iMGlevel]->GetnPoint(); iPoint++) {

        /*--- Update cell volume ---*/

        geometry[iMGlevel]->node[iPoint]->SetVolume_n();
        geometry[iMGlevel]->node[iPoint]->SetVolume_nM1();

        /*--- Update point coordinates ---*/
        geometry[iMGlevel]->node[iPoint]->SetCoord_n();
        geometry[iMGlevel]->node[iPoint]->SetCoord_n1();

      }
    }
  }


  /*--- Create the data structure for MPI point-to-point communications. ---*/

  for (iMGlevel = 0; iMGlevel <= config->GetnMGLevels(); iMGlevel++)
    geometry[iMGlevel]->PreprocessP2PComms(geometry[iMGlevel], config);


  /*--- Perform a few preprocessing routines and communications. ---*/

  for (iMGlevel = 0; iMGlevel <= config->GetnMGLevels(); iMGlevel++) {

    /*--- Compute the max length. ---*/

    if ((rank == MASTER_NODE) && (!fea) && (iMGlevel == MESH_0)) cout << "Finding max control volume width." << endl;
    geometry[iMGlevel]->SetMaxLength(config);

    /*--- Communicate the number of neighbors. This is needed for
         some centered schemes and for multigrid in parallel. ---*/

    if ((rank == MASTER_NODE) && (size > SINGLE_NODE) && (!fea) && (iMGlevel == MESH_0)) cout << "Communicating number of neighbors." << endl;
    geometry[iMGlevel]->InitiateComms(geometry[iMGlevel], config, NEIGHBORS);
    geometry[iMGlevel]->CompleteComms(geometry[iMGlevel], config, NEIGHBORS);
  }

}

void CDriver::Geometrical_Preprocessing_DGFEM(CConfig* config, CGeometry **&geometry) {

  /*--- Definition of the geometry class to store the primal grid in the
     partitioning process. ---*/

  CGeometry *geometry_aux = NULL;

  /*--- All ranks process the grid and call ParMETIS for partitioning ---*/

  geometry_aux = new CPhysicalGeometry(config, iZone, nZone);

  /*--- Set the dimension --- */

  nDim = geometry_aux->GetnDim();

  /*--- For the FEM solver with time-accurate local time-stepping, use
       a dummy solver class to retrieve the initial flow state. ---*/

  CSolver *solver_aux = NULL;
  solver_aux = new CFEM_DG_EulerSolver(config, nDim, MESH_0);

  /*--- Color the initial grid and set the send-receive domains (ParMETIS) ---*/

  geometry_aux->SetColorFEMGrid_Parallel(config);

  /*--- Allocate the memory of the current domain, and divide the grid
     between the ranks. ---*/

  geometry = NULL;
  geometry = new CGeometry *[config->GetnMGLevels()+1];

  geometry[MESH_0] = new CMeshFEM_DG(geometry_aux, config);

  /*--- Deallocate the memory of geometry_aux and solver_aux ---*/

  delete geometry_aux;
  if (solver_aux != NULL) delete solver_aux;

  /*--- Add the Send/Receive boundaries ---*/
  geometry[MESH_0]->SetSendReceive(config);

  /*--- Add the Send/Receive boundaries ---*/
  geometry[MESH_0]->SetBoundaries(config);

  /*--- Carry out a dynamic cast to CMeshFEM_DG, such that it is not needed to
       define all virtual functions in the base class CGeometry. ---*/
  CMeshFEM_DG *DGMesh = dynamic_cast<CMeshFEM_DG *>(geometry[MESH_0]);

  /*--- Determine the standard elements for the volume elements. ---*/
  if (rank == MASTER_NODE) cout << "Creating standard volume elements." << endl;
  DGMesh->CreateStandardVolumeElements(config);

  /*--- Create the face information needed to compute the contour integral
       for the elements in the Discontinuous Galerkin formulation. ---*/
  if (rank == MASTER_NODE) cout << "Creating face information." << endl;
  DGMesh->CreateFaces(config);

  /*--- Compute the metric terms of the volume elements. ---*/
  if (rank == MASTER_NODE) cout << "Computing metric terms volume elements." << endl;
  DGMesh->MetricTermsVolumeElements(config);

  /*--- Compute the metric terms of the surface elements. ---*/
  if (rank == MASTER_NODE) cout << "Computing metric terms surface elements." << endl;
  DGMesh->MetricTermsSurfaceElements(config);

  /*--- Compute a length scale of the volume elements. ---*/
  if (rank == MASTER_NODE) cout << "Computing length scale volume elements." << endl;
  DGMesh->LengthScaleVolumeElements();

  /*--- Compute the coordinates of the integration points. ---*/
  if (rank == MASTER_NODE) cout << "Computing coordinates of the integration points." << endl;
  DGMesh->CoordinatesIntegrationPoints();

  /*--- Compute the coordinates of the location of the solution DOFs. This is different
            from the grid points when a different polynomial degree is used to represent the
            geometry and solution. ---*/
  if (rank == MASTER_NODE) cout << "Computing coordinates of the solution DOFs." << endl;
  DGMesh->CoordinatesSolDOFs();

  /*--- Perform the preprocessing tasks when wall functions are used. ---*/
  if (rank == MASTER_NODE) cout << "Preprocessing for the wall functions. " << endl;
  DGMesh->WallFunctionPreprocessing(config);

  /*--- Store the global to local mapping. ---*/
  if (rank == MASTER_NODE) cout << "Storing a mapping from global to local DOF index." << endl;
  geometry[MESH_0]->SetGlobal_to_Local_Point();


  /*--- Loop to create the coarser grid levels. ---*/

  for(unsigned short iMGlevel=1; iMGlevel<=config->GetnMGLevels(); iMGlevel++) {

    SU2_MPI::Error("Geometrical_Preprocessing_DGFEM: Coarse grid levels not implemented yet.",
                   CURRENT_FUNCTION);
  }

}

void CDriver::Solver_Preprocessing(CConfig* config, CGeometry** geometry, CSolver ***&solver) {

  unsigned short iSol;

  if (rank == MASTER_NODE)
    cout << endl <<"-------------------- Solver Preprocessing ( Zone " << config->GetiZone() <<" ) --------------------" << endl;

  solver = new CSolver**[config->GetnMGLevels()+1];

  for (iMesh = 0; iMesh <= config->GetnMGLevels(); iMesh++)
    solver[iMesh] = NULL;

  for (iMesh = 0; iMesh <= config->GetnMGLevels(); iMesh++) {
    solver[iMesh] = new CSolver* [MAX_SOLS];
    for (iSol = 0; iSol < MAX_SOLS; iSol++)
      solver[iMesh][iSol] = NULL;
  }

  unsigned short iMGlevel;
  bool euler, ns, turbulent,
      fem_euler, fem_ns, fem_turbulent, fem_transition,
      adj_euler, adj_ns, adj_turb,
      heat_fvm,
      fem, disc_adj_fem,
      spalart_allmaras, neg_spalart_allmaras, menter_sst, transition,
      template_solver, disc_adj, disc_adj_turb, disc_adj_heat,
      fem_dg_flow, fem_dg_shock_persson,
      e_spalart_allmaras, comp_spalart_allmaras, e_comp_spalart_allmaras;

  /*--- Count the number of DOFs per solution point. ---*/

  DOFsPerPoint = 0;

  /*--- Initialize some useful booleans ---*/

  euler            = false;  ns              = false;  turbulent     = false;
  fem_euler        = false;  fem_ns          = false;  fem_turbulent = false;
  adj_euler        = false;  adj_ns          = false;  adj_turb      = false;
  spalart_allmaras = false;  menter_sst      = false;  disc_adj_turb = false;
  neg_spalart_allmaras = false;
  disc_adj         = false;
  fem              = false;  disc_adj_fem     = false;
  heat_fvm         = false;  disc_adj_heat    = false;
  transition       = false;  fem_transition   = false;
  template_solver  = false;
  fem_dg_flow      = false;  fem_dg_shock_persson = false;
  e_spalart_allmaras = false; comp_spalart_allmaras = false; e_comp_spalart_allmaras = false;

  bool compressible   = false;
  bool incompressible = false;

  /*--- Assign booleans ---*/

  switch (config->GetKind_Solver()) {
    case TEMPLATE_SOLVER: template_solver = true; break;
    case EULER : euler = true; compressible = true; break;
    case NAVIER_STOKES: ns = true; compressible = true; heat_fvm = config->GetWeakly_Coupled_Heat(); break;
    case RANS : ns = true; turbulent = true; compressible = true; if (config->GetKind_Trans_Model() == LM) transition = true; heat_fvm = config->GetWeakly_Coupled_Heat(); break;
    case INC_EULER : euler = true; incompressible = true; break;
    case INC_NAVIER_STOKES: ns = true; incompressible = true; heat_fvm = config->GetWeakly_Coupled_Heat(); break;
    case INC_RANS : ns = true; turbulent = true; incompressible = true; if (config->GetKind_Trans_Model() == LM) transition = true; heat_fvm = config->GetWeakly_Coupled_Heat(); break;
    case FEM_EULER : fem_euler = true; compressible = true; break;
    case FEM_NAVIER_STOKES: fem_ns = true; compressible = true; break;
    case FEM_RANS : fem_ns = true; fem_turbulent = true; compressible = true; if(config->GetKind_Trans_Model() == LM) fem_transition = true; break;
    case FEM_LES : fem_ns = true; compressible = true; break;
    case HEAT_EQUATION_FVM: heat_fvm = true; break;
    case FEM_ELASTICITY: fem = true; break;
    case ADJ_EULER : euler = true; adj_euler = true; compressible = true; break;
    case ADJ_NAVIER_STOKES : ns = true; turbulent = (config->GetKind_Turb_Model() != NONE); compressible = true; adj_ns = true; break;
    case ADJ_RANS : ns = true; turbulent = true; adj_ns = true; compressible = true; adj_turb = (!config->GetFrozen_Visc_Cont()); break;
    case DISC_ADJ_EULER: euler = true; disc_adj = true; compressible = true; break;
    case DISC_ADJ_NAVIER_STOKES: ns = true; disc_adj = true; compressible = true; heat_fvm = config->GetWeakly_Coupled_Heat(); break;
    case DISC_ADJ_RANS: ns = true; turbulent = true; disc_adj = true; compressible = true; disc_adj_turb = (!config->GetFrozen_Visc_Disc()); heat_fvm = config->GetWeakly_Coupled_Heat(); break;
    case DISC_ADJ_INC_EULER: euler = true; disc_adj = true; incompressible = true; break;
    case DISC_ADJ_INC_NAVIER_STOKES: ns = true; disc_adj = true; incompressible = true; heat_fvm = config->GetWeakly_Coupled_Heat(); break;
    case DISC_ADJ_INC_RANS: ns = true; turbulent = true; disc_adj = true; incompressible = true; disc_adj_turb = (!config->GetFrozen_Visc_Disc()); heat_fvm = config->GetWeakly_Coupled_Heat(); break;
    case DISC_ADJ_FEM_EULER: fem_euler = true; disc_adj = true; compressible = true; break;
    case DISC_ADJ_FEM_NS: fem_ns = true; disc_adj = true; compressible = true; break;
    case DISC_ADJ_FEM_RANS: fem_ns = true; fem_turbulent = true; disc_adj = true; compressible = true; if(config->GetKind_Trans_Model() == LM) fem_transition = true; break;
    case DISC_ADJ_FEM: fem = true; disc_adj_fem = true; compressible = true; break;
    case DISC_ADJ_HEAT: heat_fvm = true; disc_adj_heat = true; break;
  }

  /*--- Determine the kind of FEM solver used for the flow. ---*/

  switch( config->GetKind_FEM_Flow() ) {
    case DG: fem_dg_flow = true; break;
  }

  /*--- Determine the kind of shock capturing method for FEM DG solver. ---*/

  switch( config->GetKind_FEM_DG_Shock() ) {
    case PERSSON: fem_dg_shock_persson = true; break;
  }

  /*--- Assign turbulence model booleans ---*/

  if (turbulent || fem_turbulent)
    switch (config->GetKind_Turb_Model()) {
      case SA:        spalart_allmaras = true;        break;
      case SA_NEG:    neg_spalart_allmaras = true;    break;
      case SA_E:      e_spalart_allmaras = true;      break;
      case SA_COMP:   comp_spalart_allmaras = true;   break;
      case SA_E_COMP: e_comp_spalart_allmaras = true; break;
      case SST:       menter_sst = true;              break;
      case SST_SUST:  menter_sst = true;              break;
      default: SU2_MPI::Error("Specified turbulence model unavailable or none selected", CURRENT_FUNCTION); break;
    }

  /*--- Definition of the Class for the solution: solver[DOMAIN][INSTANCE][MESH_LEVEL][EQUATION]. Note that euler, ns
   and potential are incompatible, they use the same position in sol container ---*/

  for (iMGlevel = 0; iMGlevel <= config->GetnMGLevels(); iMGlevel++) {

    /*--- Allocate solution for a template problem ---*/

    if (template_solver) {
      solver[iMGlevel][TEMPLATE_SOL] = new CTemplateSolver(geometry[iMGlevel], config);
      if (iMGlevel == MESH_0) DOFsPerPoint += solver[iMGlevel][TEMPLATE_SOL]->GetnVar();
    }

    /*--- Allocate solution for direct problem, and run the preprocessing and postprocessing ---*/

    if (euler) {
      if (compressible) {
        solver[iMGlevel][FLOW_SOL] = new CEulerSolver(geometry[iMGlevel], config, iMGlevel);
        solver[iMGlevel][FLOW_SOL]->Preprocessing(geometry[iMGlevel], solver[iMGlevel], config, iMGlevel, NO_RK_ITER, RUNTIME_FLOW_SYS, false);
      }
      if (incompressible) {
        solver[iMGlevel][FLOW_SOL] = new CIncEulerSolver(geometry[iMGlevel], config, iMGlevel);
        solver[iMGlevel][FLOW_SOL]->Preprocessing(geometry[iMGlevel], solver[iMGlevel], config, iMGlevel, NO_RK_ITER, RUNTIME_FLOW_SYS, false);
      }
      if (iMGlevel == MESH_0) DOFsPerPoint += solver[iMGlevel][FLOW_SOL]->GetnVar();
    }
    if (ns) {
      if (compressible) {
        solver[iMGlevel][FLOW_SOL] = new CNSSolver(geometry[iMGlevel], config, iMGlevel);
      }
      if (incompressible) {
        solver[iMGlevel][FLOW_SOL] = new CIncNSSolver(geometry[iMGlevel], config, iMGlevel);
      }
      if (iMGlevel == MESH_0) DOFsPerPoint += solver[iMGlevel][FLOW_SOL]->GetnVar();
    }
    if (turbulent) {
      if (spalart_allmaras || e_spalart_allmaras || comp_spalart_allmaras || e_comp_spalart_allmaras || neg_spalart_allmaras) {
        solver[iMGlevel][TURB_SOL] = new CTurbSASolver(geometry[iMGlevel], config, iMGlevel, solver[iMGlevel][FLOW_SOL]->GetFluidModel() );
        solver[iMGlevel][FLOW_SOL]->Preprocessing(geometry[iMGlevel], solver[iMGlevel], config, iMGlevel, NO_RK_ITER, RUNTIME_FLOW_SYS, false);
        solver[iMGlevel][TURB_SOL]->Postprocessing(geometry[iMGlevel], solver[iMGlevel], config, iMGlevel);
      }
      else if (menter_sst) {
        solver[iMGlevel][TURB_SOL] = new CTurbSSTSolver(geometry[iMGlevel], config, iMGlevel);
        solver[iMGlevel][FLOW_SOL]->Preprocessing(geometry[iMGlevel], solver[iMGlevel], config, iMGlevel, NO_RK_ITER, RUNTIME_FLOW_SYS, false);
        solver[iMGlevel][TURB_SOL]->Postprocessing(geometry[iMGlevel], solver[iMGlevel], config, iMGlevel);
        solver[iMGlevel][FLOW_SOL]->Preprocessing(geometry[iMGlevel], solver[iMGlevel], config, iMGlevel, NO_RK_ITER, RUNTIME_FLOW_SYS, false);
      }
      if (iMGlevel == MESH_0) DOFsPerPoint += solver[iMGlevel][TURB_SOL]->GetnVar();
      if (transition) {
        solver[iMGlevel][TRANS_SOL] = new CTransLMSolver(geometry[iMGlevel], config, iMGlevel);
        if (iMGlevel == MESH_0) DOFsPerPoint += solver[iMGlevel][TRANS_SOL]->GetnVar();
      }
    }
    if (fem_euler) {
      if( fem_dg_flow ) {
        if( fem_dg_shock_persson ) {
          solver[iMGlevel][FLOW_SOL] = new CFEM_DG_NSSolver(geometry[iMGlevel], config, iMGlevel);
        }
        else {
          solver[iMGlevel][FLOW_SOL] = new CFEM_DG_EulerSolver(geometry[iMGlevel], config, iMGlevel);
        }
      }
    }
    if (fem_ns) {
      if( fem_dg_flow )
        solver[iMGlevel][FLOW_SOL] = new CFEM_DG_NSSolver(geometry[iMGlevel], config, iMGlevel);
    }
    if (fem_turbulent) {
      SU2_MPI::Error("Finite element turbulence model not yet implemented.", CURRENT_FUNCTION);

      if(fem_transition)
        SU2_MPI::Error("Finite element transition model not yet implemented.", CURRENT_FUNCTION);
    }
    if (heat_fvm) {
      solver[iMGlevel][HEAT_SOL] = new CHeatSolverFVM(geometry[iMGlevel], config, iMGlevel);
      if (iMGlevel == MESH_0) DOFsPerPoint += solver[iMGlevel][HEAT_SOL]->GetnVar();
    }
    if (fem) {
      solver[iMGlevel][FEA_SOL] = new CFEASolver(geometry[iMGlevel], config);
      if (iMGlevel == MESH_0) DOFsPerPoint += solver[iMGlevel][FEA_SOL]->GetnVar();
    }

    /*--- Allocate solution for adjoint problem ---*/

    if (adj_euler) {
      if (compressible) {
        solver[iMGlevel][ADJFLOW_SOL] = new CAdjEulerSolver(geometry[iMGlevel], config, iMGlevel);
      }
      if (incompressible) {
        SU2_MPI::Error("Continuous adjoint for the incompressible solver is not currently available.", CURRENT_FUNCTION);
      }
      if (iMGlevel == MESH_0) DOFsPerPoint += solver[iMGlevel][ADJFLOW_SOL]->GetnVar();
    }
    if (adj_ns) {
      if (compressible) {
        solver[iMGlevel][ADJFLOW_SOL] = new CAdjNSSolver(geometry[iMGlevel], config, iMGlevel);
      }
      if (incompressible) {
        SU2_MPI::Error("Continuous adjoint for the incompressible solver is not currently available.", CURRENT_FUNCTION);
      }
      if (iMGlevel == MESH_0) DOFsPerPoint += solver[iMGlevel][ADJFLOW_SOL]->GetnVar();
    }
    if (adj_turb) {
      solver[iMGlevel][ADJTURB_SOL] = new CAdjTurbSolver(geometry[iMGlevel], config, iMGlevel);
      if (iMGlevel == MESH_0) DOFsPerPoint += solver[iMGlevel][ADJTURB_SOL]->GetnVar();
    }

    if (disc_adj) {
      solver[iMGlevel][ADJFLOW_SOL] = new CDiscAdjSolver(geometry[iMGlevel], config, solver[iMGlevel][FLOW_SOL], RUNTIME_FLOW_SYS, iMGlevel);
      if (iMGlevel == MESH_0) DOFsPerPoint += solver[iMGlevel][ADJFLOW_SOL]->GetnVar();
      if (disc_adj_turb) {
        solver[iMGlevel][ADJTURB_SOL] = new CDiscAdjSolver(geometry[iMGlevel], config, solver[iMGlevel][TURB_SOL], RUNTIME_TURB_SYS, iMGlevel);
        if (iMGlevel == MESH_0) DOFsPerPoint += solver[iMGlevel][ADJTURB_SOL]->GetnVar();
      }
      if (heat_fvm) {
        solver[iMGlevel][ADJHEAT_SOL] = new CDiscAdjSolver(geometry[iMGlevel], config, solver[iMGlevel][HEAT_SOL], RUNTIME_HEAT_SYS, iMGlevel);
        if (iMGlevel == MESH_0) DOFsPerPoint += solver[iMGlevel][ADJHEAT_SOL]->GetnVar();
      }
    }

    if (disc_adj_fem) {
      solver[iMGlevel][ADJFEA_SOL] = new CDiscAdjFEASolver(geometry[iMGlevel], config, solver[iMGlevel][FEA_SOL], RUNTIME_FEA_SYS, iMGlevel);
      if (iMGlevel == MESH_0) DOFsPerPoint += solver[iMGlevel][ADJFEA_SOL]->GetnVar();
    }

    if (disc_adj_heat) {
      solver[iMGlevel][ADJHEAT_SOL] = new CDiscAdjSolver(geometry[iMGlevel], config, solver[iMGlevel][HEAT_SOL], RUNTIME_HEAT_SYS, iMGlevel);
      if (iMGlevel == MESH_0) DOFsPerPoint += solver[iMGlevel][ADJHEAT_SOL]->GetnVar();
    }
  }

  /*--- Preprocess the mesh solver for dynamic meshes. ---*/
  /*--- This needs to be done before solver restart so the old coordinates are stored. ---*/
  if (config->GetDeform_Mesh()){
    solver[MESH_0][MESH_SOL] = new CMeshSolver(geometry[MESH_0], config);

    if (config->GetDiscrete_Adjoint())
      solver[MESH_0][ADJMESH_SOL] = new CDiscAdjMeshSolver(geometry[MESH_0], config, solver[MESH_0][MESH_SOL]);

  }

  /*--- Check for restarts and use the LoadRestart() routines. ---*/

  bool update_geo = true;
  if (config->GetFSI_Simulation()) update_geo = false;

  Solver_Restart(solver, geometry, config, update_geo);

  /*--- Set up any necessary inlet profiles ---*/

  Inlet_Preprocessing(solver, geometry, config);

}

void CDriver::Inlet_Preprocessing(CSolver ***solver, CGeometry **geometry,
                                  CConfig *config) {

  bool euler, ns, turbulent,
  adj_euler, adj_ns, adj_turb,
  heat,
  fem,
  template_solver, disc_adj, disc_adj_fem, disc_adj_turb;
  int val_iter = 0;
  unsigned short iMesh;

  /*--- Initialize some useful booleans ---*/

  euler            = false;  ns              = false;  turbulent = false;
  adj_euler        = false;  adj_ns          = false;  adj_turb  = false;
  disc_adj         = false;
  fem              = false;  disc_adj_fem     = false;
  heat             = false;  disc_adj_turb    = false;
  template_solver  = false;

  /*--- Adjust iteration number for unsteady restarts. ---*/

  bool dual_time = ((config->GetTime_Marching() == DT_STEPPING_1ST) ||
                    (config->GetTime_Marching() == DT_STEPPING_2ND));
  bool time_stepping = config->GetTime_Marching() == TIME_STEPPING;
  bool adjoint = (config->GetDiscrete_Adjoint() || config->GetContinuous_Adjoint());

  if (dual_time) {
    if (adjoint) val_iter = SU2_TYPE::Int(config->GetUnst_AdjointIter())-1;
    else if (config->GetTime_Marching() == DT_STEPPING_1ST)
      val_iter = SU2_TYPE::Int(config->GetRestart_Iter())-1;
    else val_iter = SU2_TYPE::Int(config->GetRestart_Iter())-2;
  }

  if (time_stepping) {
    if (adjoint) val_iter = SU2_TYPE::Int(config->GetUnst_AdjointIter())-1;
    else val_iter = SU2_TYPE::Int(config->GetRestart_Iter())-1;
  }

  /*--- Assign booleans ---*/

  switch (config->GetKind_Solver()) {
    case TEMPLATE_SOLVER: template_solver = true; break;
    case EULER : case INC_EULER: euler = true; break;
    case NAVIER_STOKES: case INC_NAVIER_STOKES: ns = true; break;
    case RANS : case INC_RANS: ns = true; turbulent = true; break;
    case HEAT_EQUATION_FVM: heat = true; break;
    case FEM_ELASTICITY: fem = true; break;
    case ADJ_EULER : euler = true; adj_euler = true; break;
    case ADJ_NAVIER_STOKES : ns = true; turbulent = (config->GetKind_Turb_Model() != NONE); adj_ns = true; break;
    case ADJ_RANS : ns = true; turbulent = true; adj_ns = true; adj_turb = (!config->GetFrozen_Visc_Cont()); break;
    case DISC_ADJ_EULER: case DISC_ADJ_INC_EULER: euler = true; disc_adj = true; break;
    case DISC_ADJ_NAVIER_STOKES: case DISC_ADJ_INC_NAVIER_STOKES: ns = true; disc_adj = true; break;
    case DISC_ADJ_RANS: case DISC_ADJ_INC_RANS: ns = true; turbulent = true; disc_adj = true; disc_adj_turb = (!config->GetFrozen_Visc_Disc()); break;
    case DISC_ADJ_FEM: fem = true; disc_adj_fem = true; break;
  }


  /*--- Load inlet profile files for any of the active solver containers.
   Note that these routines fill the fine grid data structures for the markers
   and restrict values down to all coarser MG levels. ---*/

  if (config->GetInlet_Profile_From_File()) {

    /*--- Use LoadInletProfile() routines for the particular solver. ---*/

    if (rank == MASTER_NODE) {
      cout << endl;
      cout << "Reading inlet profile from file: ";
      cout << config->GetInlet_FileName() << endl;
    }

    bool no_profile = false;

    if (euler || ns || adj_euler || adj_ns || disc_adj) {
      solver[MESH_0][FLOW_SOL]->LoadInletProfile(geometry, solver, config, val_iter, FLOW_SOL, INLET_FLOW);
    }
    if (turbulent || adj_turb || disc_adj_turb) {
      solver[MESH_0][TURB_SOL]->LoadInletProfile(geometry, solver, config, val_iter, TURB_SOL, INLET_FLOW);
    }

    if (template_solver) {
      no_profile = true;
    }
    if (heat) {
      no_profile = true;
    }
    if (fem) {
      no_profile = true;
    }
    if (disc_adj_fem) {
      no_profile = true;
    }

    /*--- Exit if profiles were requested for a solver that is not available. ---*/

    if (no_profile) {
      SU2_MPI::Error(string("Inlet profile specification via file (C++) has not been \n") +
                     string("implemented yet for this solver.\n") +
                     string("Please set SPECIFIED_INLET_PROFILE= NO and try again."), CURRENT_FUNCTION);
    }

  } else {

    /*--- Uniform inlets or python-customized inlets ---*/

    /* --- Initialize quantities for inlet boundary
     * This routine does not check if they python wrapper is being used to
     * set custom boundary conditions.  This is intentional; the
     * default values for python custom BCs are initialized with the default
     * values specified in the config (avoiding non physical values) --- */

    for (iMesh = 0; iMesh <= config->GetnMGLevels(); iMesh++) {
      for(unsigned short iMarker=0; iMarker < config->GetnMarker_All(); iMarker++) {
        if (euler || ns || adj_euler || adj_ns || disc_adj)
          solver[iMesh][FLOW_SOL]->SetUniformInlet(config, iMarker);
        if (turbulent)
          solver[iMesh][TURB_SOL]->SetUniformInlet(config, iMarker);
      }
    }

  }

}

void CDriver::Solver_Restart(CSolver ***solver, CGeometry **geometry,
                             CConfig *config, bool update_geo) {

  bool euler, ns, turbulent,
  adj_euler, adj_ns, adj_turb,
  heat_fvm, fem, fem_euler, fem_ns, fem_dg_flow,
  template_solver, disc_adj, disc_adj_fem, disc_adj_turb, disc_adj_heat;
  int val_iter = 0;

  /*--- Initialize some useful booleans ---*/

  euler            = false;  ns           = false;  turbulent   = false;
  adj_euler        = false;  adj_ns       = false;  adj_turb    = false;
  fem_euler        = false;  fem_ns       = false;  fem_dg_flow = false;
  disc_adj         = false;
  fem              = false;  disc_adj_fem     = false;
  disc_adj_turb    = false;
  heat_fvm         = false;  disc_adj_heat    = false;
  template_solver  = false;

  /*--- Check for restarts and use the LoadRestart() routines. ---*/

  bool restart      = config->GetRestart();
  bool restart_flow = config->GetRestart_Flow();
  bool no_restart   = false;

  /*--- Adjust iteration number for unsteady restarts. ---*/

  bool dual_time = ((config->GetTime_Marching() == DT_STEPPING_1ST) ||
                    (config->GetTime_Marching() == DT_STEPPING_2ND));
  bool time_stepping = config->GetTime_Marching() == TIME_STEPPING;
  bool adjoint = (config->GetDiscrete_Adjoint() || config->GetContinuous_Adjoint());
  bool time_domain = (config->GetTime_Domain()); // Dynamic simulation (FSI).

  if (dual_time) {
    if (adjoint) val_iter = SU2_TYPE::Int(config->GetUnst_AdjointIter())-1;
    else if (config->GetTime_Marching() == DT_STEPPING_1ST)
      val_iter = SU2_TYPE::Int(config->GetRestart_Iter())-1;
    else val_iter = SU2_TYPE::Int(config->GetRestart_Iter())-2;
  }

  if (time_stepping) {
    if (adjoint) val_iter = SU2_TYPE::Int(config->GetUnst_AdjointIter())-1;
    else val_iter = SU2_TYPE::Int(config->GetRestart_Iter())-1;
  }

  /*--- Assign booleans ---*/

  switch (config->GetKind_Solver()) {
    case TEMPLATE_SOLVER: template_solver = true; break;
    case EULER : case INC_EULER: euler = true; break;
    case NAVIER_STOKES: case INC_NAVIER_STOKES: ns = true; heat_fvm = config->GetWeakly_Coupled_Heat(); break;
    case RANS : case INC_RANS: ns = true; turbulent = true; heat_fvm = config->GetWeakly_Coupled_Heat(); break;
    case FEM_EULER : fem_euler = true; break;
    case FEM_NAVIER_STOKES: fem_ns = true; break;
    case FEM_RANS : fem_ns = true; break;
    case FEM_LES : fem_ns = true; break;
    case HEAT_EQUATION_FVM: heat_fvm = true; break;
    case FEM_ELASTICITY: fem = true; break;
    case ADJ_EULER : euler = true; adj_euler = true; break;
    case ADJ_NAVIER_STOKES : ns = true; turbulent = (config->GetKind_Turb_Model() != NONE); adj_ns = true; break;
    case ADJ_RANS : ns = true; turbulent = true; adj_ns = true; adj_turb = (!config->GetFrozen_Visc_Cont()); break;
    case DISC_ADJ_EULER: case DISC_ADJ_INC_EULER: euler = true; disc_adj = true; break;
    case DISC_ADJ_NAVIER_STOKES: case DISC_ADJ_INC_NAVIER_STOKES: ns = true; disc_adj = true; heat_fvm = config->GetWeakly_Coupled_Heat(); break;
    case DISC_ADJ_RANS: case DISC_ADJ_INC_RANS: ns = true; turbulent = true; disc_adj = true; disc_adj_turb = (!config->GetFrozen_Visc_Disc()); heat_fvm = config->GetWeakly_Coupled_Heat(); break;
    case DISC_ADJ_FEM_EULER: fem_euler = true; disc_adj = true; break;
    case DISC_ADJ_FEM_NS: fem_ns = true; disc_adj = true; break;
    case DISC_ADJ_FEM_RANS: fem_ns = true; turbulent = true; disc_adj = true; disc_adj_turb = (!config->GetFrozen_Visc_Disc()); break;
    case DISC_ADJ_FEM: fem = true; disc_adj_fem = true; break;
    case DISC_ADJ_HEAT: heat_fvm = true; disc_adj_heat = true; break;

  }

  /*--- Determine the kind of FEM solver used for the flow. ---*/

  switch( config->GetKind_FEM_Flow() ) {
    case DG: fem_dg_flow = true; break;
  }

  /*--- Load restarts for any of the active solver containers. Note that
   these restart routines fill the fine grid and interpolate to all MG levels. ---*/

  if (restart || restart_flow) {
    if (euler || ns) {
      solver[MESH_0][FLOW_SOL]->LoadRestart(geometry, solver, config, val_iter, update_geo);
    }
    if (turbulent) {
      solver[MESH_0][TURB_SOL]->LoadRestart(geometry, solver, config, val_iter, update_geo);
    }
    if (fem) {
      if (time_domain) {
        if (config->GetRestart()) val_iter = SU2_TYPE::Int(config->GetRestart_Iter())-1;
        else val_iter = SU2_TYPE::Int(config->GetUnst_AdjointIter())-1;
      }
      solver[MESH_0][FEA_SOL]->LoadRestart(geometry, solver, config, val_iter, update_geo);
    }
    if (fem_euler || fem_ns) {
      if (fem_dg_flow)
        solver[MESH_0][FLOW_SOL]->LoadRestart(geometry, solver, config, val_iter, update_geo);
    }
    if (heat_fvm) {
      solver[MESH_0][HEAT_SOL]->LoadRestart(geometry, solver, config, val_iter, update_geo);
    }
  }

  if (restart) {
    if (template_solver) {
      no_restart = true;
    }
    if (heat_fvm) {
      solver[MESH_0][HEAT_SOL]->LoadRestart(geometry, solver, config, val_iter, update_geo);
    }
    if (adj_euler || adj_ns) {
      solver[MESH_0][ADJFLOW_SOL]->LoadRestart(geometry, solver, config, val_iter, update_geo);
    }
    if (adj_turb) {
      no_restart = true;
    }
    if (disc_adj) {
      solver[MESH_0][ADJFLOW_SOL]->LoadRestart(geometry, solver, config, val_iter, update_geo);
      if (disc_adj_turb)
        solver[MESH_0][ADJTURB_SOL]->LoadRestart(geometry, solver, config, val_iter, update_geo);
      if (disc_adj_heat)
        solver[MESH_0][ADJHEAT_SOL]->LoadRestart(geometry, solver, config, val_iter, update_geo);
    }
    if (disc_adj_fem) {
        if (time_domain) val_iter = SU2_TYPE::Int(config->GetRestart_Iter())-1;
        solver[MESH_0][ADJFEA_SOL]->LoadRestart(geometry, solver, config, val_iter, update_geo);
    }
    if (disc_adj_heat) {
      solver[MESH_0][ADJHEAT_SOL]->LoadRestart(geometry, solver, config, val_iter, update_geo);
    }
  }

  if ((restart || restart_flow) && config->GetDeform_Mesh() && update_geo){
    /*--- Always restart with the last state ---*/
    if (config->GetRestart()) val_iter = SU2_TYPE::Int(config->GetRestart_Iter())-1;
    else val_iter = SU2_TYPE::Int(config->GetUnst_AdjointIter())-1;
    solver[MESH_0][MESH_SOL]->LoadRestart(geometry, solver, config, val_iter, update_geo);
  }

  /*--- Exit if a restart was requested for a solver that is not available. ---*/

  if (no_restart) {
    SU2_MPI::Error(string("A restart capability has not been implemented yet for this solver.\n") +
                   string("Please set RESTART_SOL= NO and try again."), CURRENT_FUNCTION);
  }

  /*--- Think about calls to pre / post-processing here, plus realizability checks. ---*/


}

void CDriver::Solver_Postprocessing(CSolver ****solver, CGeometry **geometry,
                                    CConfig *config, unsigned short val_iInst) {
  unsigned short iMGlevel;
  bool euler, ns, turbulent,
  adj_euler, adj_ns, adj_turb,
  heat_fvm, fem,
  spalart_allmaras, neg_spalart_allmaras, menter_sst, transition,
  template_solver, disc_adj, disc_adj_turb, disc_adj_fem, disc_adj_heat,
  e_spalart_allmaras, comp_spalart_allmaras, e_comp_spalart_allmaras;

  /*--- Initialize some useful booleans ---*/

  euler            = false;  ns              = false;  turbulent = false;
  adj_euler        = false;  adj_ns          = false;  adj_turb  = false;
  spalart_allmaras = false;  menter_sst      = false;  disc_adj_turb = false;
  neg_spalart_allmaras = false;
  disc_adj        = false;
  fem              = false;  disc_adj_fem    = false;
  heat_fvm        = false;   disc_adj_heat   = false;
  transition       = false;
  template_solver  = false;
  e_spalart_allmaras = false; comp_spalart_allmaras = false; e_comp_spalart_allmaras = false;

  /*--- Assign booleans ---*/

  switch (config->GetKind_Solver()) {
    case TEMPLATE_SOLVER: template_solver = true; break;
    case EULER : case INC_EULER: euler = true; break;
    case NAVIER_STOKES: case INC_NAVIER_STOKES: ns = true; heat_fvm = config->GetWeakly_Coupled_Heat(); break;
    case RANS : case INC_RANS: ns = true; turbulent = true; if (config->GetKind_Trans_Model() == LM) transition = true; heat_fvm = config->GetWeakly_Coupled_Heat(); break;
    case FEM_EULER : euler = true; break;
    case FEM_NAVIER_STOKES:
    case FEM_LES: ns = true; break;
    case FEM_RANS: ns = true; turbulent = true; if (config->GetKind_Trans_Model() == LM) transition = true; break;
    case HEAT_EQUATION_FVM: heat_fvm = true; break;
    case FEM_ELASTICITY: fem = true; break;
    case ADJ_EULER : euler = true; adj_euler = true; break;
    case ADJ_NAVIER_STOKES : ns = true; turbulent = (config->GetKind_Turb_Model() != NONE); adj_ns = true; break;
    case ADJ_RANS : ns = true; turbulent = true; adj_ns = true; adj_turb = (!config->GetFrozen_Visc_Cont()); break;
    case DISC_ADJ_EULER: case DISC_ADJ_INC_EULER: euler = true; disc_adj = true; break;
    case DISC_ADJ_NAVIER_STOKES: case DISC_ADJ_INC_NAVIER_STOKES: ns = true; disc_adj = true; heat_fvm = config->GetWeakly_Coupled_Heat(); break;
    case DISC_ADJ_RANS: case DISC_ADJ_INC_RANS: ns = true; turbulent = true; disc_adj = true; disc_adj_turb = (!config->GetFrozen_Visc_Disc()); heat_fvm = config->GetWeakly_Coupled_Heat(); break;
    case DISC_ADJ_FEM_EULER: euler = true; disc_adj = true; break;
    case DISC_ADJ_FEM_NS: ns = true; disc_adj = true; break;
    case DISC_ADJ_FEM_RANS: ns = true; turbulent = true; disc_adj = true; disc_adj_turb = (!config->GetFrozen_Visc_Disc()); break;
    case DISC_ADJ_FEM: fem = true; disc_adj_fem = true; break;
    case DISC_ADJ_HEAT: heat_fvm = true; disc_adj_heat = true; break;
  }

  /*--- Assign turbulence model booleans ---*/

  if (turbulent)
    switch (config->GetKind_Turb_Model()) {
    case SA:        spalart_allmaras = true;        break;
    case SA_NEG:    neg_spalart_allmaras = true;    break;
    case SA_E:      e_spalart_allmaras = true;      break;
    case SA_COMP:   comp_spalart_allmaras = true;   break;
    case SA_E_COMP: e_comp_spalart_allmaras = true; break;
    case SST:       menter_sst = true;              break;
    case SST_SUST:  menter_sst = true;              break;
    default: SU2_MPI::Error("Specified turbulence model unavailable or none selected", CURRENT_FUNCTION); break;
    }

  /*--- Definition of the Class for the solution: solver_container[DOMAIN][MESH_LEVEL][EQUATION]. Note that euler, ns
   and potential are incompatible, they use the same position in sol container ---*/

  for (iMGlevel = 0; iMGlevel <= config->GetnMGLevels(); iMGlevel++) {

    /*--- DeAllocate solution for a template problem ---*/

    if (template_solver) {
      delete solver[val_iInst][iMGlevel][TEMPLATE_SOL];
    }

    /*--- DeAllocate solution for adjoint problem ---*/

    if (adj_euler || adj_ns || disc_adj) {
      delete solver[val_iInst][iMGlevel][ADJFLOW_SOL];
      if (disc_adj_turb || adj_turb) {
        delete solver[val_iInst][iMGlevel][ADJTURB_SOL];
      }
      if (heat_fvm) {
        delete solver[val_iInst][iMGlevel][ADJHEAT_SOL];
      }
    }

    if (disc_adj_heat) {
      delete solver[val_iInst][iMGlevel][ADJHEAT_SOL];
    }

    /*--- DeAllocate solution for direct problem ---*/

    if (euler || ns) {
      delete solver[val_iInst][iMGlevel][FLOW_SOL];
    }

    if (turbulent) {
      if (spalart_allmaras || neg_spalart_allmaras || menter_sst || e_spalart_allmaras || comp_spalart_allmaras || e_comp_spalart_allmaras) {
        delete solver[val_iInst][iMGlevel][TURB_SOL];
      }
      if (transition) {
        delete solver[val_iInst][iMGlevel][TRANS_SOL];
      }
    }
    if (heat_fvm) {
      delete solver[val_iInst][iMGlevel][HEAT_SOL];
    }
    if (fem) {
      delete solver[val_iInst][iMGlevel][FEA_SOL];
    }
    if (disc_adj_fem) {
      delete solver[val_iInst][iMGlevel][ADJFEA_SOL];
    }

    if (iMGlevel == 0){
      if (config->GetDeform_Mesh()){
        delete solver[val_iInst][MESH_0][MESH_SOL];
        if (config->GetDiscrete_Adjoint())
          delete solver[val_iInst][MESH_0][ADJMESH_SOL];
      }
    }

    delete [] solver[val_iInst][iMGlevel];

  }

  delete [] solver[val_iInst];

}

void CDriver::Integration_Preprocessing(CConfig *config, CIntegration **&integration) {

  unsigned short iSol;

  if (rank == MASTER_NODE)
    cout << endl <<"----------------- Integration Preprocessing ( Zone " << config->GetiZone() <<" ) ------------------" << endl;

  integration = new CIntegration* [MAX_SOLS];
  for (iSol = 0; iSol < MAX_SOLS; iSol++)
    integration[iSol] = NULL;

  bool euler, adj_euler, ns, adj_ns, turbulent, adj_turb, fem,
      fem_euler, fem_ns, fem_turbulent,
      heat_fvm, template_solver, transition, disc_adj, disc_adj_fem, disc_adj_heat;

  /*--- Initialize some useful booleans ---*/
  euler            = false; adj_euler        = false;
  ns               = false; adj_ns           = false;
  turbulent        = false; adj_turb         = false;
  disc_adj         = false;
  fem_euler        = false;
  fem_ns           = false;
  fem_turbulent    = false;
  heat_fvm         = false; disc_adj_heat    = false;
  fem              = false; disc_adj_fem     = false;
  transition       = false;
  template_solver  = false;

  /*--- Assign booleans ---*/
  switch (config->GetKind_Solver()) {
    case TEMPLATE_SOLVER: template_solver = true; break;
    case EULER : case INC_EULER: euler = true; break;
    case NAVIER_STOKES: case INC_NAVIER_STOKES: ns = true;  heat_fvm = config->GetWeakly_Coupled_Heat(); break;
    case RANS : case INC_RANS: ns = true; turbulent = true; if (config->GetKind_Trans_Model() == LM) transition = true; heat_fvm = config->GetWeakly_Coupled_Heat(); break;
    case FEM_EULER : fem_euler = true; break;
    case FEM_NAVIER_STOKES: fem_ns = true; break;
    case FEM_RANS : fem_ns = true; fem_turbulent = true; break;
    case FEM_LES :  fem_ns = true; break;
    case HEAT_EQUATION_FVM: heat_fvm = true; break;
    case FEM_ELASTICITY: fem = true; break;
    case ADJ_EULER : euler = true; adj_euler = true; break;
    case ADJ_NAVIER_STOKES : ns = true; turbulent = (config->GetKind_Turb_Model() != NONE); adj_ns = true; break;
    case ADJ_RANS : ns = true; turbulent = true; adj_ns = true; adj_turb = (!config->GetFrozen_Visc_Cont()); break;
    case DISC_ADJ_EULER : case DISC_ADJ_INC_EULER: euler = true; disc_adj = true; break;
    case DISC_ADJ_FEM_EULER: fem_euler = true; disc_adj = true; break;
    case DISC_ADJ_FEM_NS: fem_ns = true; disc_adj = true; break;
    case DISC_ADJ_FEM_RANS: fem_ns = true; fem_turbulent = true; disc_adj = true; break;
    case DISC_ADJ_NAVIER_STOKES: case DISC_ADJ_INC_NAVIER_STOKES: ns = true; disc_adj = true; heat_fvm = config->GetWeakly_Coupled_Heat(); break;
    case DISC_ADJ_RANS : case DISC_ADJ_INC_RANS: ns = true; turbulent = true; disc_adj = true; heat_fvm = config->GetWeakly_Coupled_Heat(); break;
    case DISC_ADJ_FEM: fem = true; disc_adj_fem = true; break;
    case DISC_ADJ_HEAT: heat_fvm = true; disc_adj_heat = true; break;
  }

  /*--- Allocate solution for a template problem ---*/
  if (template_solver) integration[TEMPLATE_SOL] = new CSingleGridIntegration(config);

  /*--- Allocate solution for direct problem ---*/
  if (euler) integration[FLOW_SOL] = new CMultiGridIntegration(config);
  if (ns) integration[FLOW_SOL] = new CMultiGridIntegration(config);
  if (turbulent) integration[TURB_SOL] = new CSingleGridIntegration(config);
  if (transition) integration[TRANS_SOL] = new CSingleGridIntegration(config);
  if (heat_fvm) integration[HEAT_SOL] = new CSingleGridIntegration(config);
  if (fem) integration[FEA_SOL] = new CStructuralIntegration(config);

  /*--- Allocate integration container for finite element flow solver. ---*/

  if (fem_euler) integration[FLOW_SOL] = new CFEM_DG_Integration(config);
  if (fem_ns)    integration[FLOW_SOL] = new CFEM_DG_Integration(config);
  //if (fem_turbulent) integration[FEM_TURB_SOL] = new CSingleGridIntegration(config);

  if (fem_turbulent)
    SU2_MPI::Error("No turbulent FEM solver yet", CURRENT_FUNCTION);

  /*--- Allocate solution for adjoint problem ---*/
  if (adj_euler) integration[ADJFLOW_SOL] = new CMultiGridIntegration(config);
  if (adj_ns) integration[ADJFLOW_SOL] = new CMultiGridIntegration(config);
  if (adj_turb) integration[ADJTURB_SOL] = new CSingleGridIntegration(config);

  if (disc_adj) integration[ADJFLOW_SOL] = new CIntegration(config);
  if (disc_adj_fem) integration[ADJFEA_SOL] = new CIntegration(config);
  if (disc_adj_heat) integration[ADJHEAT_SOL] = new CIntegration(config);

}

void CDriver::Integration_Postprocessing(CIntegration ***integration, CGeometry **geometry, CConfig *config, unsigned short val_iInst) {
  bool euler, adj_euler, ns, adj_ns, turbulent, adj_turb, fem,
      fem_euler, fem_ns, fem_turbulent,
      heat_fvm, template_solver, transition, disc_adj, disc_adj_fem, disc_adj_heat;

  /*--- Initialize some useful booleans ---*/
  euler            = false; adj_euler        = false;
  ns               = false; adj_ns           = false;
  turbulent        = false; adj_turb         = false;
  disc_adj         = false;
  fem_euler        = false;
  fem_ns           = false;
  fem_turbulent    = false;
  heat_fvm         = false; disc_adj_heat    = false;
  fem              = false; disc_adj_fem     = false;
  transition       = false;
  template_solver  = false;

  /*--- Assign booleans ---*/
  switch (config->GetKind_Solver()) {
    case TEMPLATE_SOLVER: template_solver = true; break;
    case EULER : case INC_EULER: euler = true; break;
    case NAVIER_STOKES: case INC_NAVIER_STOKES: ns = true; heat_fvm = config->GetWeakly_Coupled_Heat(); break;
    case RANS : case INC_RANS: ns = true; turbulent = true; if (config->GetKind_Trans_Model() == LM) transition = true; heat_fvm = config->GetWeakly_Coupled_Heat(); break;
    case FEM_EULER : fem_euler = true; break;
    case FEM_NAVIER_STOKES: fem_ns = true; break;
    case FEM_RANS : fem_ns = true; fem_turbulent = true; break;
    case FEM_LES :  fem_ns = true; break;
    case HEAT_EQUATION_FVM: heat_fvm = true; break;
    case FEM_ELASTICITY: fem = true; break;
    case ADJ_EULER : euler = true; adj_euler = true; break;
    case ADJ_NAVIER_STOKES : ns = true; turbulent = (config->GetKind_Turb_Model() != NONE); adj_ns = true; break;
    case ADJ_RANS : ns = true; turbulent = true; adj_ns = true; adj_turb = (!config->GetFrozen_Visc_Cont()); break;
    case DISC_ADJ_EULER : case DISC_ADJ_INC_EULER: euler = true; disc_adj = true; break;
    case DISC_ADJ_NAVIER_STOKES: case DISC_ADJ_INC_NAVIER_STOKES: ns = true; disc_adj = true; heat_fvm = config->GetWeakly_Coupled_Heat(); break;
    case DISC_ADJ_RANS : case DISC_ADJ_INC_RANS: ns = true; turbulent = true; disc_adj = true; heat_fvm = config->GetWeakly_Coupled_Heat(); break;
    case DISC_ADJ_FEM_EULER: fem_euler = true; disc_adj = true; break;
    case DISC_ADJ_FEM_NS: fem_ns = true; disc_adj = true; break;
    case DISC_ADJ_FEM_RANS: fem_ns = true; fem_turbulent = true; disc_adj = true; break;
    case DISC_ADJ_FEM: fem = true; disc_adj_fem = true; break;
    case DISC_ADJ_HEAT: heat_fvm = true; disc_adj_heat = true; break;
  }

  /*--- DeAllocate solution for a template problem ---*/
  if (template_solver) integration[val_iInst][TEMPLATE_SOL] = new CSingleGridIntegration(config);

  /*--- DeAllocate solution for direct problem ---*/
  if (euler || ns) delete integration[val_iInst][FLOW_SOL];
  if (turbulent) delete integration[val_iInst][TURB_SOL];
  if (transition) delete integration[val_iInst][TRANS_SOL];
  if (heat_fvm) delete integration[val_iInst][HEAT_SOL];
  if (fem) delete integration[val_iInst][FEA_SOL];
  if (disc_adj_fem) delete integration[val_iInst][ADJFEA_SOL];
  if (disc_adj_heat) delete integration[val_iInst][ADJHEAT_SOL];

  /*--- DeAllocate solution for adjoint problem ---*/
  if (adj_euler || adj_ns || disc_adj) delete integration[val_iInst][ADJFLOW_SOL];
  if (adj_turb) delete integration[val_iInst][ADJTURB_SOL];

  /*--- DeAllocate integration container for finite element flow solver. ---*/
  if (fem_euler || fem_ns) delete integration[val_iInst][FLOW_SOL];
  //if (fem_turbulent)     delete integration_container[val_iInst][FEM_TURB_SOL];

  if (fem_turbulent)
    SU2_MPI::Error("No turbulent FEM solver yet", CURRENT_FUNCTION);

  delete [] integration[val_iInst];
}

void CDriver::Numerics_Preprocessing(CConfig *config, CGeometry **geometry, CSolver ***solver, CNumerics ****&numerics) {

  if (rank == MASTER_NODE)
    cout << endl <<"------------------- Numerics Preprocessing ( Zone " << config->GetiZone() <<" ) -------------------" << endl;

  unsigned short iMGlevel, iSol,

  nVar_Template         = 0,
  nVar_Flow             = 0,
  nVar_Trans            = 0,
  nVar_Turb             = 0,
  nVar_Adj_Flow         = 0,
  nVar_Adj_Turb         = 0,
  nVar_FEM              = 0,
  nVar_Heat             = 0;

  numerics = new CNumerics***[config->GetnMGLevels()+1];

  su2double *constants = NULL;
  su2double kine_Inf = 0.0, omega_Inf = 0.0;

  bool
  euler, adj_euler,
  ns, adj_ns,
  turbulent, adj_turb,
  fem_euler, fem_ns, fem_turbulent,
  spalart_allmaras, neg_spalart_allmaras, menter_sst,
  fem,
  heat_fvm,
  transition,
  template_solver;
  bool e_spalart_allmaras, comp_spalart_allmaras, e_comp_spalart_allmaras;

  bool compressible = false;
  bool incompressible = false;
  bool ideal_gas = (config->GetKind_FluidModel() == STANDARD_AIR || config->GetKind_FluidModel() == IDEAL_GAS );
  bool roe_low_dissipation = config->GetKind_RoeLowDiss() != NO_ROELOWDISS;

  /*--- Initialize some useful booleans ---*/
  euler            = false; ns     = false; turbulent     = false;
  fem_euler        = false; fem_ns = false; fem_turbulent = false;
  adj_euler        = false;   adj_ns           = false;   adj_turb         = false;
  heat_fvm         = false;
  fem              = false;
  spalart_allmaras = false; neg_spalart_allmaras = false; menter_sst       = false;
  transition       = false;
  template_solver  = false;
  e_spalart_allmaras = false; comp_spalart_allmaras = false; e_comp_spalart_allmaras = false;

  /*--- Assign booleans ---*/
  switch (config->GetKind_Solver()) {
    case TEMPLATE_SOLVER: template_solver = true; break;
    case EULER : case DISC_ADJ_EULER: compressible = true; euler = true; break;
    case NAVIER_STOKES: case DISC_ADJ_NAVIER_STOKES:compressible = true; ns = true;  break;
    case RANS : case DISC_ADJ_RANS:  ns = true; compressible = true; turbulent = true; if (config->GetKind_Trans_Model() == LM) transition = true; break;
    case INC_EULER : case DISC_ADJ_INC_EULER: incompressible =true; euler = true; break;
    case INC_NAVIER_STOKES: case DISC_ADJ_INC_NAVIER_STOKES:incompressible =true; ns = true;  heat_fvm = config->GetWeakly_Coupled_Heat(); break;
    case INC_RANS : case DISC_ADJ_INC_RANS: incompressible =true; ns = true; turbulent = true; heat_fvm = config->GetWeakly_Coupled_Heat(); if (config->GetKind_Trans_Model() == LM) transition = true; break;
    case FEM_EULER : case DISC_ADJ_FEM_EULER : compressible =true; fem_euler = true; break;
    case FEM_NAVIER_STOKES: case DISC_ADJ_FEM_NS : compressible =true; fem_ns = true; break;
    case FEM_RANS : case DISC_ADJ_FEM_RANS : compressible =true; fem_ns = true; fem_turbulent = true; break;
    case FEM_LES :  compressible =true; fem_ns = true; break;
    case HEAT_EQUATION_FVM: case DISC_ADJ_HEAT: heat_fvm = true; break;
    case FEM_ELASTICITY: case DISC_ADJ_FEM: fem = true; break;
    case ADJ_EULER : compressible =true; euler = true; adj_euler = true; break;
    case ADJ_NAVIER_STOKES : compressible =true; ns = true; turbulent = (config->GetKind_Turb_Model() != NONE); adj_ns = true; break;
    case ADJ_RANS : compressible =true; ns = true; turbulent = true; adj_ns = true; adj_turb = (!config->GetFrozen_Visc_Cont()); break;
  }

  /*--- Assign turbulence model booleans ---*/

  if (turbulent || fem_turbulent)
    switch (config->GetKind_Turb_Model()) {
      case SA:        spalart_allmaras = true;        break;
      case SA_NEG:    neg_spalart_allmaras = true;    break;
      case SA_E:      e_spalart_allmaras = true;      break;
      case SA_COMP:   comp_spalart_allmaras = true;   break;
      case SA_E_COMP: e_comp_spalart_allmaras = true; break;
      case SST:       menter_sst = true;              break;
      case SST_SUST:  menter_sst = true;              break;
      default: SU2_MPI::Error("Specified turbulence model unavailable or none selected", CURRENT_FUNCTION); break;
    }

  /*--- If the Menter SST model is used, store the constants of the model and determine the
        free stream values of the turbulent kinetic energy and dissipation rate. ---*/

  if (menter_sst) {
    constants = solver[MESH_0][TURB_SOL]->GetConstants();
    kine_Inf  = solver[MESH_0][TURB_SOL]->GetTke_Inf();
    omega_Inf = solver[MESH_0][TURB_SOL]->GetOmega_Inf();
  }

  /*--- Number of variables for the template ---*/

  if (template_solver) nVar_Flow = solver[MESH_0][FLOW_SOL]->GetnVar();

  /*--- Number of variables for direct problem ---*/

  if (euler)        nVar_Flow = solver[MESH_0][FLOW_SOL]->GetnVar();
  if (ns)           nVar_Flow = solver[MESH_0][FLOW_SOL]->GetnVar();
  if (turbulent)    nVar_Turb = solver[MESH_0][TURB_SOL]->GetnVar();
  if (transition)   nVar_Trans = solver[MESH_0][TRANS_SOL]->GetnVar();

  if (fem_euler)        nVar_Flow = solver[MESH_0][FLOW_SOL]->GetnVar();
  if (fem_ns)           nVar_Flow = solver[MESH_0][FLOW_SOL]->GetnVar();
  //if (fem_turbulent)    nVar_Turb = solver_container[MESH_0][FEM_TURB_SOL]->GetnVar();

  if (fem)          nVar_FEM = solver[MESH_0][FEA_SOL]->GetnVar();
  if (heat_fvm)     nVar_Heat = solver[MESH_0][HEAT_SOL]->GetnVar();

  /*--- Number of variables for adjoint problem ---*/

  if (adj_euler)        nVar_Adj_Flow = solver[MESH_0][ADJFLOW_SOL]->GetnVar();
  if (adj_ns)           nVar_Adj_Flow = solver[MESH_0][ADJFLOW_SOL]->GetnVar();
  if (adj_turb)         nVar_Adj_Turb = solver[MESH_0][ADJTURB_SOL]->GetnVar();

  /*--- Definition of the Class for the numerical method: numerics_container[INSTANCE_LEVEL][MESH_LEVEL][EQUATION][EQ_TERM] ---*/
  if (fem){
    for (iMGlevel = 0; iMGlevel <= config->GetnMGLevels(); iMGlevel++) {
      numerics[iMGlevel] = new CNumerics** [MAX_SOLS];
      for (iSol = 0; iSol < MAX_SOLS; iSol++)
        numerics[iMGlevel][iSol] = new CNumerics* [MAX_TERMS_FEA];
    }
  }
  else{
    for (iMGlevel = 0; iMGlevel <= config->GetnMGLevels(); iMGlevel++) {
      numerics[iMGlevel] = new CNumerics** [MAX_SOLS];
      for (iSol = 0; iSol < MAX_SOLS; iSol++)
        numerics[iMGlevel][iSol] = new CNumerics* [MAX_TERMS];
    }
  }

  /*--- Solver definition for the template problem ---*/
  if (template_solver) {

    /*--- Definition of the convective scheme for each equation and mesh level ---*/
    switch (config->GetKind_ConvNumScheme_Template()) {
      case SPACE_CENTERED : case SPACE_UPWIND :
        for (iMGlevel = 0; iMGlevel <= config->GetnMGLevels(); iMGlevel++)
          numerics[iMGlevel][TEMPLATE_SOL][CONV_TERM] = new CConvective_Template(nDim, nVar_Template, config);
        break;
      default : SU2_MPI::Error("Convective scheme not implemented (template_solver).", CURRENT_FUNCTION); break;
    }

    /*--- Definition of the viscous scheme for each equation and mesh level ---*/
    for (iMGlevel = 0; iMGlevel <= config->GetnMGLevels(); iMGlevel++)
      numerics[iMGlevel][TEMPLATE_SOL][VISC_TERM] = new CViscous_Template(nDim, nVar_Template, config);

    /*--- Definition of the source term integration scheme for each equation and mesh level ---*/
    for (iMGlevel = 0; iMGlevel <= config->GetnMGLevels(); iMGlevel++)
      numerics[iMGlevel][TEMPLATE_SOL][SOURCE_FIRST_TERM] = new CSource_Template(nDim, nVar_Template, config);

    /*--- Definition of the boundary condition method ---*/
    for (iMGlevel = 0; iMGlevel <= config->GetnMGLevels(); iMGlevel++) {
      numerics[iMGlevel][TEMPLATE_SOL][CONV_BOUND_TERM] = new CConvective_Template(nDim, nVar_Template, config);
    }

  }

  /*--- Solver definition for the Potential, Euler, Navier-Stokes problems ---*/
  if ((euler) || (ns)) {

    /*--- Definition of the convective scheme for each equation and mesh level ---*/
    switch (config->GetKind_ConvNumScheme_Flow()) {
      case NO_CONVECTIVE :
        SU2_MPI::Error("No convective scheme.", CURRENT_FUNCTION);
        break;

      case SPACE_CENTERED :
        if (compressible) {
          /*--- Compressible flow ---*/
          switch (config->GetKind_Centered_Flow()) {
            case NO_CENTERED : cout << "No centered scheme." << endl; break;
            case LAX : numerics[MESH_0][FLOW_SOL][CONV_TERM] = new CCentLax_Flow(nDim, nVar_Flow, config); break;
            case JST : numerics[MESH_0][FLOW_SOL][CONV_TERM] = new CCentJST_Flow(nDim, nVar_Flow, config); break;
            case JST_KE : numerics[MESH_0][FLOW_SOL][CONV_TERM] = new CCentJST_KE_Flow(nDim, nVar_Flow, config); break;
            default : SU2_MPI::Error("Centered scheme not implemented.", CURRENT_FUNCTION); break;
          }

          for (iMGlevel = 1; iMGlevel <= config->GetnMGLevels(); iMGlevel++)
            numerics[iMGlevel][FLOW_SOL][CONV_TERM] = new CCentLax_Flow(nDim, nVar_Flow, config);

          /*--- Definition of the boundary condition method ---*/
          for (iMGlevel = 0; iMGlevel <= config->GetnMGLevels(); iMGlevel++)
            numerics[iMGlevel][FLOW_SOL][CONV_BOUND_TERM] = new CUpwRoe_Flow(nDim, nVar_Flow, config, false);

        }
        if (incompressible) {
          /*--- Incompressible flow, use preconditioning method ---*/
          switch (config->GetKind_Centered_Flow()) {
            case NO_CENTERED : cout << "No centered scheme." << endl; break;
            case LAX : numerics[MESH_0][FLOW_SOL][CONV_TERM] = new CCentLaxInc_Flow(nDim, nVar_Flow, config); break;
            case JST : numerics[MESH_0][FLOW_SOL][CONV_TERM] = new CCentJSTInc_Flow(nDim, nVar_Flow, config); break;
            default : SU2_MPI::Error("Centered scheme not implemented.\n Currently, only JST and LAX-FRIEDRICH are available for incompressible flows.", CURRENT_FUNCTION); break;
          }
          for (iMGlevel = 1; iMGlevel <= config->GetnMGLevels(); iMGlevel++)
            numerics[iMGlevel][FLOW_SOL][CONV_TERM] = new CCentLaxInc_Flow(nDim, nVar_Flow, config);

          /*--- Definition of the boundary condition method ---*/
          for (iMGlevel = 0; iMGlevel <= config->GetnMGLevels(); iMGlevel++)
            numerics[iMGlevel][FLOW_SOL][CONV_BOUND_TERM] = new CUpwFDSInc_Flow(nDim, nVar_Flow, config);

        }
        break;
      case SPACE_UPWIND :
        if (compressible) {
          /*--- Compressible flow ---*/
          switch (config->GetKind_Upwind_Flow()) {
            case NO_UPWIND : cout << "No upwind scheme." << endl; break;
            case ROE:
              if (ideal_gas) {

                for (iMGlevel = 0; iMGlevel <= config->GetnMGLevels(); iMGlevel++) {
                  numerics[iMGlevel][FLOW_SOL][CONV_TERM] = new CUpwRoe_Flow(nDim, nVar_Flow, config, roe_low_dissipation);
                  numerics[iMGlevel][FLOW_SOL][CONV_BOUND_TERM] = new CUpwRoe_Flow(nDim, nVar_Flow, config, false);
                }
              } else {

                for (iMGlevel = 0; iMGlevel <= config->GetnMGLevels(); iMGlevel++) {
                  numerics[iMGlevel][FLOW_SOL][CONV_TERM] = new CUpwGeneralRoe_Flow(nDim, nVar_Flow, config);
                  numerics[iMGlevel][FLOW_SOL][CONV_BOUND_TERM] = new CUpwGeneralRoe_Flow(nDim, nVar_Flow, config);
                }
              }
              break;

            case AUSM:
              for (iMGlevel = 0; iMGlevel <= config->GetnMGLevels(); iMGlevel++) {
                numerics[iMGlevel][FLOW_SOL][CONV_TERM] = new CUpwAUSM_Flow(nDim, nVar_Flow, config);
                numerics[iMGlevel][FLOW_SOL][CONV_BOUND_TERM] = new CUpwAUSM_Flow(nDim, nVar_Flow, config);
              }
              break;

            case AUSMPLUSUP:
              for (iMGlevel = 0; iMGlevel <= config->GetnMGLevels(); iMGlevel++) {
                numerics[iMGlevel][FLOW_SOL][CONV_TERM] = new CUpwAUSMPLUSUP_Flow(nDim, nVar_Flow, config);
                numerics[iMGlevel][FLOW_SOL][CONV_BOUND_TERM] = new CUpwAUSMPLUSUP_Flow(nDim, nVar_Flow, config);
              }
              break;

            case AUSMPLUSUP2:
              for (iMGlevel = 0; iMGlevel <= config->GetnMGLevels(); iMGlevel++) {
                numerics[iMGlevel][FLOW_SOL][CONV_TERM] = new CUpwAUSMPLUSUP2_Flow(nDim, nVar_Flow, config);
                numerics[iMGlevel][FLOW_SOL][CONV_BOUND_TERM] = new CUpwAUSMPLUSUP2_Flow(nDim, nVar_Flow, config);
              }
              break;

            case TURKEL:
              for (iMGlevel = 0; iMGlevel <= config->GetnMGLevels(); iMGlevel++) {
                numerics[iMGlevel][FLOW_SOL][CONV_TERM] = new CUpwTurkel_Flow(nDim, nVar_Flow, config);
                numerics[iMGlevel][FLOW_SOL][CONV_BOUND_TERM] = new CUpwTurkel_Flow(nDim, nVar_Flow, config);
              }
              break;

            case L2ROE:
              for (iMGlevel = 0; iMGlevel <= config->GetnMGLevels(); iMGlevel++) {
                numerics[iMGlevel][FLOW_SOL][CONV_TERM] = new CUpwL2Roe_Flow(nDim, nVar_Flow, config);
                numerics[iMGlevel][FLOW_SOL][CONV_BOUND_TERM] = new CUpwL2Roe_Flow(nDim, nVar_Flow, config);
              }
              break;
            case LMROE:
              for (iMGlevel = 0; iMGlevel <= config->GetnMGLevels(); iMGlevel++) {
                numerics[iMGlevel][FLOW_SOL][CONV_TERM] = new CUpwLMRoe_Flow(nDim, nVar_Flow, config);
                numerics[iMGlevel][FLOW_SOL][CONV_BOUND_TERM] = new CUpwLMRoe_Flow(nDim, nVar_Flow, config);
              }
              break;

            case SLAU:
              for (iMGlevel = 0; iMGlevel <= config->GetnMGLevels(); iMGlevel++) {
                numerics[iMGlevel][FLOW_SOL][CONV_TERM] = new CUpwSLAU_Flow(nDim, nVar_Flow, config, roe_low_dissipation);
                numerics[iMGlevel][FLOW_SOL][CONV_BOUND_TERM] = new CUpwSLAU_Flow(nDim, nVar_Flow, config, false);
              }
              break;

            case SLAU2:
              for (iMGlevel = 0; iMGlevel <= config->GetnMGLevels(); iMGlevel++) {
                numerics[iMGlevel][FLOW_SOL][CONV_TERM] = new CUpwSLAU2_Flow(nDim, nVar_Flow, config, roe_low_dissipation);
                numerics[iMGlevel][FLOW_SOL][CONV_BOUND_TERM] = new CUpwSLAU2_Flow(nDim, nVar_Flow, config, false);
              }
              break;

            case HLLC:
              if (ideal_gas) {
                for (iMGlevel = 0; iMGlevel <= config->GetnMGLevels(); iMGlevel++) {
                  numerics[iMGlevel][FLOW_SOL][CONV_TERM] = new CUpwHLLC_Flow(nDim, nVar_Flow, config);
                  numerics[iMGlevel][FLOW_SOL][CONV_BOUND_TERM] = new CUpwHLLC_Flow(nDim, nVar_Flow, config);
                }
              }
              else {
                for (iMGlevel = 0; iMGlevel <= config->GetnMGLevels(); iMGlevel++) {
                  numerics[iMGlevel][FLOW_SOL][CONV_TERM] = new CUpwGeneralHLLC_Flow(nDim, nVar_Flow, config);
                  numerics[iMGlevel][FLOW_SOL][CONV_BOUND_TERM] = new CUpwGeneralHLLC_Flow(nDim, nVar_Flow, config);
                }
              }
              break;

            case MSW:
              for (iMGlevel = 0; iMGlevel <= config->GetnMGLevels(); iMGlevel++) {
                numerics[iMGlevel][FLOW_SOL][CONV_TERM] = new CUpwMSW_Flow(nDim, nVar_Flow, config);
                numerics[iMGlevel][FLOW_SOL][CONV_BOUND_TERM] = new CUpwMSW_Flow(nDim, nVar_Flow, config);
              }
              break;

            case CUSP:
              for (iMGlevel = 0; iMGlevel <= config->GetnMGLevels(); iMGlevel++) {
                numerics[iMGlevel][FLOW_SOL][CONV_TERM] = new CUpwCUSP_Flow(nDim, nVar_Flow, config);
                numerics[iMGlevel][FLOW_SOL][CONV_BOUND_TERM] = new CUpwCUSP_Flow(nDim, nVar_Flow, config);
              }
              break;

            default : SU2_MPI::Error("Upwind scheme not implemented.", CURRENT_FUNCTION); break;
          }

        }
        if (incompressible) {
          /*--- Incompressible flow, use artificial compressibility method ---*/
          switch (config->GetKind_Upwind_Flow()) {
            case NO_UPWIND : cout << "No upwind scheme." << endl; break;
            case FDS:
              for (iMGlevel = 0; iMGlevel <= config->GetnMGLevels(); iMGlevel++) {
                numerics[iMGlevel][FLOW_SOL][CONV_TERM] = new CUpwFDSInc_Flow(nDim, nVar_Flow, config);
                numerics[iMGlevel][FLOW_SOL][CONV_BOUND_TERM] = new CUpwFDSInc_Flow(nDim, nVar_Flow, config);
              }
              break;
            default : SU2_MPI::Error("Upwind scheme not implemented.\n Currently, only FDS is available for incompressible flows.", CURRENT_FUNCTION); break;
          }
        }
        break;

      default :
        SU2_MPI::Error("Convective scheme not implemented (Euler and Navier-Stokes).", CURRENT_FUNCTION);
        break;
    }

    /*--- Definition of the viscous scheme for each equation and mesh level ---*/
    if (compressible) {
      if (ideal_gas) {

        /*--- Compressible flow Ideal gas ---*/
        numerics[MESH_0][FLOW_SOL][VISC_TERM] = new CAvgGrad_Flow(nDim, nVar_Flow, true, config);
        for (iMGlevel = 1; iMGlevel <= config->GetnMGLevels(); iMGlevel++)
          numerics[iMGlevel][FLOW_SOL][VISC_TERM] = new CAvgGrad_Flow(nDim, nVar_Flow, false, config);

        /*--- Definition of the boundary condition method ---*/
        for (iMGlevel = 0; iMGlevel <= config->GetnMGLevels(); iMGlevel++)
          numerics[iMGlevel][FLOW_SOL][VISC_BOUND_TERM] = new CAvgGrad_Flow(nDim, nVar_Flow, false, config);

      } else {

        /*--- Compressible flow Realgas ---*/
        numerics[MESH_0][FLOW_SOL][VISC_TERM] = new CGeneralAvgGrad_Flow(nDim, nVar_Flow, true, config);
        for (iMGlevel = 1; iMGlevel <= config->GetnMGLevels(); iMGlevel++)
          numerics[iMGlevel][FLOW_SOL][VISC_TERM] = new CGeneralAvgGrad_Flow(nDim, nVar_Flow, false, config);

        /*--- Definition of the boundary condition method ---*/
        for (iMGlevel = 0; iMGlevel <= config->GetnMGLevels(); iMGlevel++)
          numerics[iMGlevel][FLOW_SOL][VISC_BOUND_TERM] = new CGeneralAvgGrad_Flow(nDim, nVar_Flow, false, config);

      }
    }
    if (incompressible) {
      /*--- Incompressible flow, use preconditioning method ---*/
      numerics[MESH_0][FLOW_SOL][VISC_TERM] = new CAvgGradInc_Flow(nDim, nVar_Flow, true, config);
      for (iMGlevel = 1; iMGlevel <= config->GetnMGLevels(); iMGlevel++)
        numerics[iMGlevel][FLOW_SOL][VISC_TERM] = new CAvgGradInc_Flow(nDim, nVar_Flow, false, config);

      /*--- Definition of the boundary condition method ---*/
      for (iMGlevel = 0; iMGlevel <= config->GetnMGLevels(); iMGlevel++)
        numerics[iMGlevel][FLOW_SOL][VISC_BOUND_TERM] = new CAvgGradInc_Flow(nDim, nVar_Flow, false, config);
    }

    /*--- Definition of the source term integration scheme for each equation and mesh level ---*/
    for (iMGlevel = 0; iMGlevel <= config->GetnMGLevels(); iMGlevel++) {

      if (config->GetBody_Force() == YES)
        if (incompressible) numerics[iMGlevel][FLOW_SOL][SOURCE_FIRST_TERM] = new CSourceIncBodyForce(nDim, nVar_Flow, config);
        else numerics[iMGlevel][FLOW_SOL][SOURCE_FIRST_TERM] = new CSourceBodyForce(nDim, nVar_Flow, config);
      else if (incompressible && (config->GetKind_DensityModel() == BOUSSINESQ))
        numerics[iMGlevel][FLOW_SOL][SOURCE_FIRST_TERM] = new CSourceBoussinesq(nDim, nVar_Flow, config);
      else if (config->GetRotating_Frame() == YES)
        if (incompressible) numerics[iMGlevel][FLOW_SOL][SOURCE_FIRST_TERM] = new CSourceIncRotatingFrame_Flow(nDim, nVar_Flow, config);
        else numerics[iMGlevel][FLOW_SOL][SOURCE_FIRST_TERM] = new CSourceRotatingFrame_Flow(nDim, nVar_Flow, config);
      else if (config->GetAxisymmetric() == YES)
        if (incompressible) numerics[iMGlevel][FLOW_SOL][SOURCE_FIRST_TERM] = new CSourceIncAxisymmetric_Flow(nDim, nVar_Flow, config);
      else numerics[iMGlevel][FLOW_SOL][SOURCE_FIRST_TERM] = new CSourceAxisymmetric_Flow(nDim, nVar_Flow, config);
      else if (config->GetGravityForce() == YES)
        numerics[iMGlevel][FLOW_SOL][SOURCE_FIRST_TERM] = new CSourceGravity(nDim, nVar_Flow, config);
      else if (config->GetWind_Gust() == YES)
        numerics[iMGlevel][FLOW_SOL][SOURCE_FIRST_TERM] = new CSourceWindGust(nDim, nVar_Flow, config);
      else
        numerics[iMGlevel][FLOW_SOL][SOURCE_FIRST_TERM] = new CSourceNothing(nDim, nVar_Flow, config);

      numerics[iMGlevel][FLOW_SOL][SOURCE_SECOND_TERM] = new CSourceNothing(nDim, nVar_Flow, config);
    }

  }

  /*--- Riemann solver definition for the Euler, Navier-Stokes problems for the FEM discretization. ---*/
  if ((fem_euler) || (fem_ns)) {

    switch (config->GetRiemann_Solver_FEM()) {
      case NO_UPWIND : cout << "Riemann solver disabled." << endl; break;
      case ROE:
      case LAX_FRIEDRICH:
        /* Hard coded optimized implementation is used in the DG solver. No need to allocate the
           corresponding entry in numerics. */
        break;

      case AUSM:
        for (iMGlevel = 0; iMGlevel <= config->GetnMGLevels(); iMGlevel++) {
          numerics[iMGlevel][FLOW_SOL][CONV_TERM] = new CUpwAUSM_Flow(nDim, nVar_Flow, config);
          numerics[iMGlevel][FLOW_SOL][CONV_BOUND_TERM] = new CUpwAUSM_Flow(nDim, nVar_Flow, config);
        }
        break;

      case TURKEL:
        for (iMGlevel = 0; iMGlevel <= config->GetnMGLevels(); iMGlevel++) {
          numerics[iMGlevel][FLOW_SOL][CONV_TERM] = new CUpwTurkel_Flow(nDim, nVar_Flow, config);
          numerics[iMGlevel][FLOW_SOL][CONV_BOUND_TERM] = new CUpwTurkel_Flow(nDim, nVar_Flow, config);
        }
        break;

      case HLLC:
          for (iMGlevel = 0; iMGlevel <= config->GetnMGLevels(); iMGlevel++) {
            numerics[iMGlevel][FLOW_SOL][CONV_TERM] = new CUpwHLLC_Flow(nDim, nVar_Flow, config);
            numerics[iMGlevel][FLOW_SOL][CONV_BOUND_TERM] = new CUpwHLLC_Flow(nDim, nVar_Flow, config);
          }
        break;

      case MSW:
        for (iMGlevel = 0; iMGlevel <= config->GetnMGLevels(); iMGlevel++) {
          numerics[iMGlevel][FLOW_SOL][CONV_TERM] = new CUpwMSW_Flow(nDim, nVar_Flow, config);
          numerics[iMGlevel][FLOW_SOL][CONV_BOUND_TERM] = new CUpwMSW_Flow(nDim, nVar_Flow, config);
        }
        break;

      case CUSP:
        for (iMGlevel = 0; iMGlevel <= config->GetnMGLevels(); iMGlevel++) {
          numerics[iMGlevel][FLOW_SOL][CONV_TERM] = new CUpwCUSP_Flow(nDim, nVar_Flow, config);
          numerics[iMGlevel][FLOW_SOL][CONV_BOUND_TERM] = new CUpwCUSP_Flow(nDim, nVar_Flow, config);
        }
        break;

      default :
        SU2_MPI::Error("Riemann solver not implemented.", CURRENT_FUNCTION);
    }

  }

  /*--- Solver definition for the turbulent model problem ---*/

  if (turbulent) {

    /*--- Definition of the convective scheme for each equation and mesh level ---*/

    switch (config->GetKind_ConvNumScheme_Turb()) {
      case NONE :
        break;
      case SPACE_UPWIND :
        for (iMGlevel = 0; iMGlevel <= config->GetnMGLevels(); iMGlevel++) {
          if (spalart_allmaras || neg_spalart_allmaras || e_spalart_allmaras || comp_spalart_allmaras || e_comp_spalart_allmaras ) {
            numerics[iMGlevel][TURB_SOL][CONV_TERM] = new CUpwSca_TurbSA(nDim, nVar_Turb, config);
          }
          else if (menter_sst) numerics[iMGlevel][TURB_SOL][CONV_TERM] = new CUpwSca_TurbSST(nDim, nVar_Turb, config);
        }
        break;
      default :
        SU2_MPI::Error("Convective scheme not implemented (turbulent).", CURRENT_FUNCTION);
        break;
    }

    /*--- Definition of the viscous scheme for each equation and mesh level ---*/

    for (iMGlevel = 0; iMGlevel <= config->GetnMGLevels(); iMGlevel++) {
      if (spalart_allmaras || e_spalart_allmaras || comp_spalart_allmaras || e_comp_spalart_allmaras){
        numerics[iMGlevel][TURB_SOL][VISC_TERM] = new CAvgGrad_TurbSA(nDim, nVar_Turb, true, config);
      }
      else if (neg_spalart_allmaras) numerics[iMGlevel][TURB_SOL][VISC_TERM] = new CAvgGrad_TurbSA_Neg(nDim, nVar_Turb, true, config);
      else if (menter_sst) numerics[iMGlevel][TURB_SOL][VISC_TERM] = new CAvgGrad_TurbSST(nDim, nVar_Turb, constants, true, config);
    }

    /*--- Definition of the source term integration scheme for each equation and mesh level ---*/

    for (iMGlevel = 0; iMGlevel <= config->GetnMGLevels(); iMGlevel++) {
      if (spalart_allmaras) numerics[iMGlevel][TURB_SOL][SOURCE_FIRST_TERM] = new CSourcePieceWise_TurbSA(nDim, nVar_Turb, config);
      else if (e_spalart_allmaras) numerics[iMGlevel][TURB_SOL][SOURCE_FIRST_TERM] = new CSourcePieceWise_TurbSA_E(nDim, nVar_Turb, config);
      else if (comp_spalart_allmaras) numerics[iMGlevel][TURB_SOL][SOURCE_FIRST_TERM] = new CSourcePieceWise_TurbSA_COMP(nDim, nVar_Turb, config);
      else if (e_comp_spalart_allmaras) numerics[iMGlevel][TURB_SOL][SOURCE_FIRST_TERM] = new CSourcePieceWise_TurbSA_E_COMP(nDim, nVar_Turb, config);
      else if (neg_spalart_allmaras) numerics[iMGlevel][TURB_SOL][SOURCE_FIRST_TERM] = new CSourcePieceWise_TurbSA_Neg(nDim, nVar_Turb, config);
      else if (menter_sst) numerics[iMGlevel][TURB_SOL][SOURCE_FIRST_TERM] = new CSourcePieceWise_TurbSST(nDim, nVar_Turb, constants, kine_Inf, omega_Inf, config);
      numerics[iMGlevel][TURB_SOL][SOURCE_SECOND_TERM] = new CSourceNothing(nDim, nVar_Turb, config);
    }

    /*--- Definition of the boundary condition method ---*/

    for (iMGlevel = 0; iMGlevel <= config->GetnMGLevels(); iMGlevel++) {
      if (spalart_allmaras || e_spalart_allmaras || comp_spalart_allmaras || e_comp_spalart_allmaras) {
        numerics[iMGlevel][TURB_SOL][CONV_BOUND_TERM] = new CUpwSca_TurbSA(nDim, nVar_Turb, config);
        numerics[iMGlevel][TURB_SOL][VISC_BOUND_TERM] = new CAvgGrad_TurbSA(nDim, nVar_Turb, false, config);
      }
      else if (neg_spalart_allmaras) {
        numerics[iMGlevel][TURB_SOL][CONV_BOUND_TERM] = new CUpwSca_TurbSA(nDim, nVar_Turb, config);
        numerics[iMGlevel][TURB_SOL][VISC_BOUND_TERM] = new CAvgGrad_TurbSA_Neg(nDim, nVar_Turb, false, config);
      }
      else if (menter_sst) {
        numerics[iMGlevel][TURB_SOL][CONV_BOUND_TERM] = new CUpwSca_TurbSST(nDim, nVar_Turb, config);
        numerics[iMGlevel][TURB_SOL][VISC_BOUND_TERM] = new CAvgGrad_TurbSST(nDim, nVar_Turb, constants, false, config);
      }
    }
  }

  /*--- Solver definition for the transition model problem ---*/
  if (transition) {

    /*--- Definition of the convective scheme for each equation and mesh level ---*/
    switch (config->GetKind_ConvNumScheme_Turb()) {
      case NONE :
        break;
      case SPACE_UPWIND :
        for (iMGlevel = 0; iMGlevel <= config->GetnMGLevels(); iMGlevel++) {
          numerics[iMGlevel][TRANS_SOL][CONV_TERM] = new CUpwSca_TransLM(nDim, nVar_Trans, config);
        }
        break;
      default :
        SU2_MPI::Error("Convective scheme not implemented (transition).", CURRENT_FUNCTION);
        break;
    }

    /*--- Definition of the viscous scheme for each equation and mesh level ---*/
    for (iMGlevel = 0; iMGlevel <= config->GetnMGLevels(); iMGlevel++) {
      numerics[iMGlevel][TRANS_SOL][VISC_TERM] = new CAvgGradCorrected_TransLM(nDim, nVar_Trans, config);
    }

    /*--- Definition of the source term integration scheme for each equation and mesh level ---*/
    for (iMGlevel = 0; iMGlevel <= config->GetnMGLevels(); iMGlevel++) {
      numerics[iMGlevel][TRANS_SOL][SOURCE_FIRST_TERM] = new CSourcePieceWise_TransLM(nDim, nVar_Trans, config);
      numerics[iMGlevel][TRANS_SOL][SOURCE_SECOND_TERM] = new CSourceNothing(nDim, nVar_Trans, config);
    }

    /*--- Definition of the boundary condition method ---*/
    for (iMGlevel = 0; iMGlevel <= config->GetnMGLevels(); iMGlevel++) {
      numerics[iMGlevel][TRANS_SOL][CONV_BOUND_TERM] = new CUpwLin_TransLM(nDim, nVar_Trans, config);
    }
  }

  /*--- Solver definition of the finite volume heat solver  ---*/
  if (heat_fvm) {

    /*--- Definition of the viscous scheme for each equation and mesh level ---*/
    for (iMGlevel = 0; iMGlevel <= config->GetnMGLevels(); iMGlevel++) {

      numerics[iMGlevel][HEAT_SOL][VISC_TERM] = new CAvgGradCorrected_Heat(nDim, nVar_Heat, config);
      numerics[iMGlevel][HEAT_SOL][VISC_BOUND_TERM] = new CAvgGrad_Heat(nDim, nVar_Heat, config);

      switch (config->GetKind_ConvNumScheme_Heat()) {

        case SPACE_UPWIND :
          numerics[iMGlevel][HEAT_SOL][CONV_TERM] = new CUpwSca_Heat(nDim, nVar_Heat, config);
          numerics[iMGlevel][HEAT_SOL][CONV_BOUND_TERM] = new CUpwSca_Heat(nDim, nVar_Heat, config);
          break;

        case SPACE_CENTERED :
          numerics[iMGlevel][HEAT_SOL][CONV_TERM] = new CCentSca_Heat(nDim, nVar_Heat, config);
          numerics[iMGlevel][HEAT_SOL][CONV_BOUND_TERM] = new CUpwSca_Heat(nDim, nVar_Heat, config);
        break;

        default :
          cout << "Convective scheme not implemented (heat)." << endl; exit(EXIT_FAILURE);
        break;
      }
    }
  }

  /*--- Solver definition for the flow adjoint problem ---*/

  if (adj_euler || adj_ns) {

    /*--- Definition of the convective scheme for each equation and mesh level ---*/

    switch (config->GetKind_ConvNumScheme_AdjFlow()) {
      case NO_CONVECTIVE :
        SU2_MPI::Error("No convective scheme.", CURRENT_FUNCTION);
        break;

      case SPACE_CENTERED :

        if (compressible) {

          /*--- Compressible flow ---*/

          switch (config->GetKind_Centered_AdjFlow()) {
            case NO_CENTERED : cout << "No centered scheme." << endl; break;
            case LAX : numerics[MESH_0][ADJFLOW_SOL][CONV_TERM] = new CCentLax_AdjFlow(nDim, nVar_Adj_Flow, config); break;
            case JST : numerics[MESH_0][ADJFLOW_SOL][CONV_TERM] = new CCentJST_AdjFlow(nDim, nVar_Adj_Flow, config); break;
            default : SU2_MPI::Error("Centered scheme not implemented.", CURRENT_FUNCTION); break;
          }

          for (iMGlevel = 1; iMGlevel <= config->GetnMGLevels(); iMGlevel++)
            numerics[iMGlevel][ADJFLOW_SOL][CONV_TERM] = new CCentLax_AdjFlow(nDim, nVar_Adj_Flow, config);

          for (iMGlevel = 0; iMGlevel <= config->GetnMGLevels(); iMGlevel++)
            numerics[iMGlevel][ADJFLOW_SOL][CONV_BOUND_TERM] = new CUpwRoe_AdjFlow(nDim, nVar_Adj_Flow, config);

        }

        if (incompressible) {

          SU2_MPI::Error("Schemes not implemented for incompressible continuous adjoint.", CURRENT_FUNCTION);

        }

        break;

      case SPACE_UPWIND :

        if (compressible) {

          /*--- Compressible flow ---*/

          switch (config->GetKind_Upwind_AdjFlow()) {
            case NO_UPWIND : cout << "No upwind scheme." << endl; break;
            case ROE:
              for (iMGlevel = 0; iMGlevel <= config->GetnMGLevels(); iMGlevel++) {
                numerics[iMGlevel][ADJFLOW_SOL][CONV_TERM] = new CUpwRoe_AdjFlow(nDim, nVar_Adj_Flow, config);
                numerics[iMGlevel][ADJFLOW_SOL][CONV_BOUND_TERM] = new CUpwRoe_AdjFlow(nDim, nVar_Adj_Flow, config);
              }
              break;
            default : SU2_MPI::Error("Upwind scheme not implemented.", CURRENT_FUNCTION); break;
          }
        }

        if (incompressible) {

          SU2_MPI::Error("Schemes not implemented for incompressible continuous adjoint.", CURRENT_FUNCTION);

        }

        break;

      default :
        SU2_MPI::Error("Convective scheme not implemented (adj_euler and adj_ns).", CURRENT_FUNCTION);
        break;
    }

    /*--- Definition of the viscous scheme for each equation and mesh level ---*/

    if (compressible) {

      /*--- Compressible flow ---*/

      numerics[MESH_0][ADJFLOW_SOL][VISC_TERM] = new CAvgGradCorrected_AdjFlow(nDim, nVar_Adj_Flow, config);
      numerics[MESH_0][ADJFLOW_SOL][VISC_BOUND_TERM] = new CAvgGrad_AdjFlow(nDim, nVar_Adj_Flow, config);

      for (iMGlevel = 1; iMGlevel <= config->GetnMGLevels(); iMGlevel++) {
        numerics[iMGlevel][ADJFLOW_SOL][VISC_TERM] = new CAvgGrad_AdjFlow(nDim, nVar_Adj_Flow, config);
        numerics[iMGlevel][ADJFLOW_SOL][VISC_BOUND_TERM] = new CAvgGrad_AdjFlow(nDim, nVar_Adj_Flow, config);
      }

    }

    if (incompressible) {

      SU2_MPI::Error("Schemes not implemented for incompressible continuous adjoint.", CURRENT_FUNCTION);

    }

    /*--- Definition of the source term integration scheme for each equation and mesh level ---*/

    for (iMGlevel = 0; iMGlevel <= config->GetnMGLevels(); iMGlevel++) {

      /*--- Note that RANS is incompatible with Axisymmetric or Rotational (Fix it!) ---*/

      if (compressible) {

        if (adj_ns) {

          numerics[iMGlevel][ADJFLOW_SOL][SOURCE_FIRST_TERM] = new CSourceViscous_AdjFlow(nDim, nVar_Adj_Flow, config);

          if (config->GetRotating_Frame() == YES)
            numerics[iMGlevel][ADJFLOW_SOL][SOURCE_SECOND_TERM] = new CSourceRotatingFrame_AdjFlow(nDim, nVar_Adj_Flow, config);
          else
            numerics[iMGlevel][ADJFLOW_SOL][SOURCE_SECOND_TERM] = new CSourceConservative_AdjFlow(nDim, nVar_Adj_Flow, config);

        }

        else {

          if (config->GetRotating_Frame() == YES)
            numerics[iMGlevel][ADJFLOW_SOL][SOURCE_FIRST_TERM] = new CSourceRotatingFrame_AdjFlow(nDim, nVar_Adj_Flow, config);
          else if (config->GetAxisymmetric() == YES)
            numerics[iMGlevel][ADJFLOW_SOL][SOURCE_FIRST_TERM] = new CSourceAxisymmetric_AdjFlow(nDim, nVar_Adj_Flow, config);
          else
            numerics[iMGlevel][ADJFLOW_SOL][SOURCE_FIRST_TERM] = new CSourceNothing(nDim, nVar_Adj_Flow, config);

          numerics[iMGlevel][ADJFLOW_SOL][SOURCE_SECOND_TERM] = new CSourceNothing(nDim, nVar_Adj_Flow, config);

        }

      }

      if (incompressible) {

        SU2_MPI::Error("Schemes not implemented for incompressible continuous adjoint.", CURRENT_FUNCTION);

      }

    }

  }

  /*--- Solver definition for the turbulent adjoint problem ---*/
  if (adj_turb) {
    /*--- Definition of the convective scheme for each equation and mesh level ---*/
    switch (config->GetKind_ConvNumScheme_AdjTurb()) {
      case NONE :
        break;
      case SPACE_UPWIND :
        for (iMGlevel = 0; iMGlevel <= config->GetnMGLevels(); iMGlevel++)
          if (spalart_allmaras) {
            numerics[iMGlevel][ADJTURB_SOL][CONV_TERM] = new CUpwSca_AdjTurb(nDim, nVar_Adj_Turb, config);
          }
          else if (neg_spalart_allmaras) {SU2_MPI::Error("Adjoint Neg SA turbulence model not implemented.", CURRENT_FUNCTION);}
          else if (menter_sst) {SU2_MPI::Error("Adjoint SST turbulence model not implemented.", CURRENT_FUNCTION);}
          else if (e_spalart_allmaras) {SU2_MPI::Error("Adjoint Edward's SA turbulence model not implemented.", CURRENT_FUNCTION);}
          else if (comp_spalart_allmaras) {SU2_MPI::Error("Adjoint CC SA turbulence model not implemented.", CURRENT_FUNCTION);}
          else if (e_comp_spalart_allmaras) {SU2_MPI::Error("Adjoint CC Edward's SA turbulence model not implemented.", CURRENT_FUNCTION);}
        break;
      default :
        SU2_MPI::Error("Convective scheme not implemented (adj_turb).", CURRENT_FUNCTION);
        break;
    }

    /*--- Definition of the viscous scheme for each equation and mesh level ---*/
    for (iMGlevel = 0; iMGlevel <= config->GetnMGLevels(); iMGlevel++) {
      if (spalart_allmaras) {
        numerics[iMGlevel][ADJTURB_SOL][VISC_TERM] = new CAvgGradCorrected_AdjTurb(nDim, nVar_Adj_Turb, config);
      }

      else if (neg_spalart_allmaras) {SU2_MPI::Error("Adjoint Neg SA turbulence model not implemented.", CURRENT_FUNCTION);}
      else if (menter_sst) {SU2_MPI::Error("Adjoint SST turbulence model not implemented.", CURRENT_FUNCTION);}
      else if (e_spalart_allmaras) {SU2_MPI::Error("Adjoint Edward's SA turbulence model not implemented.", CURRENT_FUNCTION);}
      else if (comp_spalart_allmaras) {SU2_MPI::Error("Adjoint CC SA turbulence model not implemented.", CURRENT_FUNCTION);}
      else if (e_comp_spalart_allmaras) {SU2_MPI::Error("Adjoint CC Edward's SA turbulence model not implemented.", CURRENT_FUNCTION);}
    }

    /*--- Definition of the source term integration scheme for each equation and mesh level ---*/
    for (iMGlevel = 0; iMGlevel <= config->GetnMGLevels(); iMGlevel++) {
      if (spalart_allmaras) {
        numerics[iMGlevel][ADJTURB_SOL][SOURCE_FIRST_TERM] = new CSourcePieceWise_AdjTurb(nDim, nVar_Adj_Turb, config);
        numerics[iMGlevel][ADJTURB_SOL][SOURCE_SECOND_TERM] = new CSourceConservative_AdjTurb(nDim, nVar_Adj_Turb, config);
      }
      else if (neg_spalart_allmaras) {SU2_MPI::Error("Adjoint Neg SA turbulence model not implemented.", CURRENT_FUNCTION);}
      else if (menter_sst) {SU2_MPI::Error("Adjoint SST turbulence model not implemented.", CURRENT_FUNCTION);}
      else if (e_spalart_allmaras) {SU2_MPI::Error("Adjoint Edward's SA turbulence model not implemented.", CURRENT_FUNCTION);}
      else if (comp_spalart_allmaras) {SU2_MPI::Error("Adjoint CC SA turbulence model not implemented.", CURRENT_FUNCTION);}
      else if (e_comp_spalart_allmaras) {SU2_MPI::Error("Adjoint CC Edward's SA turbulence model not implemented.", CURRENT_FUNCTION);}
    }

    /*--- Definition of the boundary condition method ---*/
    for (iMGlevel = 0; iMGlevel <= config->GetnMGLevels(); iMGlevel++) {
      if (spalart_allmaras) numerics[iMGlevel][ADJTURB_SOL][CONV_BOUND_TERM] = new CUpwLin_AdjTurb(nDim, nVar_Adj_Turb, config);
      else if (neg_spalart_allmaras) {SU2_MPI::Error("Adjoint Neg SA turbulence model not implemented.", CURRENT_FUNCTION);}
      else if (menter_sst) {SU2_MPI::Error("Adjoint SST turbulence model not implemented.", CURRENT_FUNCTION);}
      else if (e_spalart_allmaras) {SU2_MPI::Error("Adjoint Edward's SA turbulence model not implemented.", CURRENT_FUNCTION);}
      else if (comp_spalart_allmaras) {SU2_MPI::Error("Adjoint CC SA turbulence model not implemented.", CURRENT_FUNCTION);}
      else if (e_comp_spalart_allmaras) {SU2_MPI::Error("Adjoint CC Edward's SA turbulence model not implemented.", CURRENT_FUNCTION);}
    }

  }

  /*--- Solver definition for the FEM problem ---*/
  if (fem) {

  /*--- Initialize the container for FEA_TERM. This will be the only one for most of the cases ---*/
  switch (config->GetGeometricConditions()) {
      case SMALL_DEFORMATIONS :
        switch (config->GetMaterialModel()) {
          case LINEAR_ELASTIC: numerics[MESH_0][FEA_SOL][FEA_TERM] = new CFEALinearElasticity(nDim, nVar_FEM, config); break;
          case NEO_HOOKEAN : SU2_MPI::Error("Material model does not correspond to geometric conditions.", CURRENT_FUNCTION); break;
          default: SU2_MPI::Error("Material model not implemented.", CURRENT_FUNCTION); break;
        }
        break;
      case LARGE_DEFORMATIONS :
        switch (config->GetMaterialModel()) {
          case LINEAR_ELASTIC: SU2_MPI::Error("Material model does not correspond to geometric conditions.", CURRENT_FUNCTION); break;
          case NEO_HOOKEAN :
            switch (config->GetMaterialCompressibility()) {
              case COMPRESSIBLE_MAT : numerics[MESH_0][FEA_SOL][FEA_TERM] = new CFEM_NeoHookean_Comp(nDim, nVar_FEM, config); break;
              default: SU2_MPI::Error("Material model not implemented.", CURRENT_FUNCTION); break;
            }
            break;
          case KNOWLES:
            switch (config->GetMaterialCompressibility()) {
              case NEARLY_INCOMPRESSIBLE_MAT : numerics[MESH_0][FEA_SOL][FEA_TERM] = new CFEM_Knowles_NearInc(nDim, nVar_FEM, config); break;
              default:  SU2_MPI::Error("Material model not implemented.", CURRENT_FUNCTION); break;
            }
            break;
          case IDEAL_DE:
            switch (config->GetMaterialCompressibility()) {
              case NEARLY_INCOMPRESSIBLE_MAT : numerics[MESH_0][FEA_SOL][FEA_TERM] = new CFEM_IdealDE(nDim, nVar_FEM, config); break;
              default:  SU2_MPI::Error("Material model not implemented.", CURRENT_FUNCTION); break;
            }
            break;
          default:  SU2_MPI::Error("Material model not implemented.", CURRENT_FUNCTION); break;
        }
        break;
      default:  SU2_MPI::Error("Solver not implemented.", CURRENT_FUNCTION);  break;
    }

  /*--- The following definitions only make sense if we have a non-linear solution ---*/
  if (config->GetGeometricConditions() == LARGE_DEFORMATIONS){

      /*--- This allocates a container for electromechanical effects ---*/

      bool de_effects = config->GetDE_Effects();
      if (de_effects) numerics[MESH_0][FEA_SOL][DE_TERM] = new CFEM_DielectricElastomer(nDim, nVar_FEM, config);

      string filename;
      ifstream properties_file;

      filename = config->GetFEA_FileName();
      if (nZone > 1)
        filename = config->GetMultizone_FileName(filename, iZone, ".dat");

      properties_file.open(filename.data(), ios::in);

      /*--- In case there is a properties file, containers are allocated for a number of material models ---*/

      if (!(properties_file.fail())) {

          numerics[MESH_0][FEA_SOL][MAT_NHCOMP]  = new CFEM_NeoHookean_Comp(nDim, nVar_FEM, config);
          numerics[MESH_0][FEA_SOL][MAT_IDEALDE] = new CFEM_IdealDE(nDim, nVar_FEM, config);
          numerics[MESH_0][FEA_SOL][MAT_KNOWLES] = new CFEM_Knowles_NearInc(nDim, nVar_FEM, config);

          properties_file.close();
      }
  }

  }


  /*--- We initialize the numerics for the mesh solver ---*/
  if (config->GetDeform_Mesh())
    numerics[MESH_0][MESH_SOL][FEA_TERM] = new CFEAMeshElasticity(nDim, nDim, geometry[MESH_0]->GetnElem(), config);

}

void CDriver::Numerics_Postprocessing(CNumerics *****numerics,
                                      CSolver ***solver, CGeometry **geometry,
                                      CConfig *config, unsigned short val_iInst) {

  unsigned short iMGlevel, iSol;


  bool
  euler, adj_euler,
  ns, adj_ns,
  fem_euler, fem_ns, fem_turbulent,
  turbulent, adj_turb,
  spalart_allmaras, neg_spalart_allmaras, menter_sst,
  fem,
  heat_fvm,
  transition,
  template_solver;

  bool e_spalart_allmaras, comp_spalart_allmaras, e_comp_spalart_allmaras;

  bool compressible = false;
  bool incompressible = false;

  /*--- Initialize some useful booleans ---*/
  euler            = false; ns     = false; turbulent     = false;
  fem_euler        = false; fem_ns = false; fem_turbulent = false;
  adj_euler        = false;   adj_ns           = false;   adj_turb         = false;
  fem        = false;
  spalart_allmaras = false;   neg_spalart_allmaras = false; menter_sst       = false;
  transition       = false;   heat_fvm         = false;
  template_solver  = false;

  e_spalart_allmaras = false; comp_spalart_allmaras = false; e_comp_spalart_allmaras = false;

  /*--- Assign booleans ---*/
  switch (config->GetKind_Solver()) {
    case TEMPLATE_SOLVER: template_solver = true; break;
    case EULER : case DISC_ADJ_EULER: compressible = true; euler = true;  heat_fvm = config->GetWeakly_Coupled_Heat(); break;
    case NAVIER_STOKES: case DISC_ADJ_NAVIER_STOKES:compressible = true; ns = true;  heat_fvm = config->GetWeakly_Coupled_Heat(); break;
    case RANS : case DISC_ADJ_RANS:  ns = true; compressible = true; turbulent = true; if (config->GetKind_Trans_Model() == LM) transition = true; break;
    case INC_EULER : case DISC_ADJ_INC_EULER: incompressible =true; euler = true;  heat_fvm = config->GetWeakly_Coupled_Heat(); break;
    case INC_NAVIER_STOKES: case DISC_ADJ_INC_NAVIER_STOKES:incompressible =true; ns = true;  heat_fvm = config->GetWeakly_Coupled_Heat(); break;
    case INC_RANS : case DISC_ADJ_INC_RANS: incompressible =true; ns = true; turbulent = true; if (config->GetKind_Trans_Model() == LM) transition = true; break;
    case FEM_EULER : case DISC_ADJ_FEM_EULER : fem_euler = true; break;
    case FEM_NAVIER_STOKES: case DISC_ADJ_FEM_NS : fem_ns = true; break;
    case FEM_RANS : case DISC_ADJ_FEM_RANS : fem_ns = true; fem_turbulent = true; break;
    case FEM_LES :  fem_ns = true; break;
    case HEAT_EQUATION_FVM: heat_fvm = true; break;
    case FEM_ELASTICITY: case DISC_ADJ_FEM: fem = true; break;
    case ADJ_EULER : euler = true; adj_euler = true; break;
    case ADJ_NAVIER_STOKES : ns = true; turbulent = (config->GetKind_Turb_Model() != NONE); adj_ns = true; break;
    case ADJ_RANS : ns = true; turbulent = true; adj_ns = true; adj_turb = (!config->GetFrozen_Visc_Cont()); break;
  }

  /*--- Assign turbulence model booleans ---*/

  if (turbulent || fem_turbulent)
    switch (config->GetKind_Turb_Model()) {
      case SA:        spalart_allmaras = true;        break;
      case SA_NEG:    neg_spalart_allmaras = true;    break;
      case SA_COMP:   comp_spalart_allmaras = true;   break;
      case SA_E:      e_spalart_allmaras = true;      break;
      case SA_E_COMP: e_comp_spalart_allmaras = true; break;
      case SST:       menter_sst = true;              break;
      case SST_SUST:  menter_sst = true;              break;
      default: SU2_MPI::Error("Specified turbulence model unavailable or none selected", CURRENT_FUNCTION); break;
    }

  /*--- Solver definition for the template problem ---*/
  if (template_solver) {

    /*--- Definition of the convective scheme for each equation and mesh level ---*/
    switch (config->GetKind_ConvNumScheme_Template()) {
      case SPACE_CENTERED : case SPACE_UPWIND :
        for (iMGlevel = 0; iMGlevel <= config->GetnMGLevels(); iMGlevel++)
          delete numerics[val_iInst][iMGlevel][TEMPLATE_SOL][CONV_TERM];
        break;
    }

    for (iMGlevel = 0; iMGlevel <= config->GetnMGLevels(); iMGlevel++) {
      /*--- Definition of the viscous scheme for each equation and mesh level ---*/
      delete numerics[val_iInst][iMGlevel][TEMPLATE_SOL][VISC_TERM];
      /*--- Definition of the source term integration scheme for each equation and mesh level ---*/
      delete numerics[val_iInst][iMGlevel][TEMPLATE_SOL][SOURCE_FIRST_TERM];
      /*--- Definition of the boundary condition method ---*/
      delete numerics[val_iInst][iMGlevel][TEMPLATE_SOL][CONV_BOUND_TERM];
    }

  }

  /*--- Solver definition for the Potential, Euler, Navier-Stokes problems ---*/
  if ((euler) || (ns)) {

    /*--- Definition of the convective scheme for each equation and mesh level ---*/
    switch (config->GetKind_ConvNumScheme_Flow()) {

      case SPACE_CENTERED :
        if (compressible) {

          /*--- Compressible flow ---*/
          switch (config->GetKind_Centered_Flow()) {
            case LAX : case JST :  case JST_KE : delete numerics[val_iInst][MESH_0][FLOW_SOL][CONV_TERM]; break;
          }
          for (iMGlevel = 1; iMGlevel <= config->GetnMGLevels(); iMGlevel++)
            delete numerics[val_iInst][iMGlevel][FLOW_SOL][CONV_TERM];

          /*--- Definition of the boundary condition method ---*/
          for (iMGlevel = 0; iMGlevel <= config->GetnMGLevels(); iMGlevel++)
            delete numerics[val_iInst][iMGlevel][FLOW_SOL][CONV_BOUND_TERM];

        }
        if (incompressible) {
          /*--- Incompressible flow, use preconditioning method ---*/
          switch (config->GetKind_Centered_Flow()) {
            case LAX : case JST : delete numerics[val_iInst][MESH_0][FLOW_SOL][CONV_TERM]; break;
          }
          for (iMGlevel = 1; iMGlevel <= config->GetnMGLevels(); iMGlevel++)
            delete numerics[val_iInst][iMGlevel][FLOW_SOL][CONV_TERM];

          /*--- Definition of the boundary condition method ---*/
          for (iMGlevel = 0; iMGlevel <= config->GetnMGLevels(); iMGlevel++)
            delete numerics[val_iInst][iMGlevel][FLOW_SOL][CONV_BOUND_TERM];

        }
        break;
      case SPACE_UPWIND :

        if (compressible) {
          /*--- Compressible flow ---*/
          switch (config->GetKind_Upwind_Flow()) {
            case ROE: case AUSM : case TURKEL: case HLLC: case MSW:  case CUSP: case L2ROE: case LMROE: case SLAU: case SLAU2: case AUSMPLUSUP:
              for (iMGlevel = 0; iMGlevel <= config->GetnMGLevels(); iMGlevel++) {
                delete numerics[val_iInst][iMGlevel][FLOW_SOL][CONV_TERM];
                delete numerics[val_iInst][iMGlevel][FLOW_SOL][CONV_BOUND_TERM];
              }

              break;
          }

        }
        if (incompressible) {
          /*--- Incompressible flow, use preconditioning method ---*/
          switch (config->GetKind_Upwind_Flow()) {
            case FDS:
              for (iMGlevel = 0; iMGlevel <= config->GetnMGLevels(); iMGlevel++) {
                delete numerics[val_iInst][iMGlevel][FLOW_SOL][CONV_TERM];
                delete numerics[val_iInst][iMGlevel][FLOW_SOL][CONV_BOUND_TERM];
              }
              break;
          }
        }

        break;
    }

    /*--- Definition of the viscous scheme for each equation and mesh level ---*/
    if (compressible||incompressible) {
      /*--- Compressible flow Ideal gas ---*/
      delete numerics[val_iInst][MESH_0][FLOW_SOL][VISC_TERM];
      for (iMGlevel = 1; iMGlevel <= config->GetnMGLevels(); iMGlevel++)
        delete numerics[val_iInst][iMGlevel][FLOW_SOL][VISC_TERM];

      /*--- Definition of the boundary condition method ---*/
      for (iMGlevel = 0; iMGlevel <= config->GetnMGLevels(); iMGlevel++)
        delete numerics[val_iInst][iMGlevel][FLOW_SOL][VISC_BOUND_TERM];

    }

    /*--- Definition of the source term integration scheme for each equation and mesh level ---*/
    for (iMGlevel = 0; iMGlevel <= config->GetnMGLevels(); iMGlevel++) {
      delete numerics[val_iInst][iMGlevel][FLOW_SOL][SOURCE_FIRST_TERM];
      delete numerics[val_iInst][iMGlevel][FLOW_SOL][SOURCE_SECOND_TERM];
    }

  }

  /*--- DG-FEM solver definition for Euler, Navier-Stokes problems ---*/

  if ((fem_euler) || (fem_ns)) {

    /*--- Definition of the convective scheme for each equation and mesh level ---*/
    switch (config->GetRiemann_Solver_FEM()) {
      case AUSM: case TURKEL: case HLLC: case MSW: /* Note that not all need to be deleted. */

        for (iMGlevel = 0; iMGlevel <= config->GetnMGLevels(); iMGlevel++) {
          delete numerics[val_iInst][iMGlevel][FLOW_SOL][CONV_TERM];
          delete numerics[val_iInst][iMGlevel][FLOW_SOL][CONV_BOUND_TERM];
        }
        break;
    }
  }

  /*--- Solver definition for the turbulent model problem ---*/

  if (turbulent) {

    /*--- Definition of the convective scheme for each equation and mesh level ---*/

    switch (config->GetKind_ConvNumScheme_Turb()) {
      case SPACE_UPWIND :
        for (iMGlevel = 0; iMGlevel <= config->GetnMGLevels(); iMGlevel++) {
          if (spalart_allmaras || neg_spalart_allmaras ||menter_sst|| comp_spalart_allmaras || e_spalart_allmaras || e_comp_spalart_allmaras)
            delete numerics[val_iInst][iMGlevel][TURB_SOL][CONV_TERM];
        }
        break;
    }

    /*--- Definition of the viscous scheme for each equation and mesh level ---*/

      if (spalart_allmaras || neg_spalart_allmaras ||menter_sst|| comp_spalart_allmaras || e_spalart_allmaras || e_comp_spalart_allmaras){
        for (iMGlevel = 0; iMGlevel <= config->GetnMGLevels(); iMGlevel++) {
          delete numerics[val_iInst][iMGlevel][TURB_SOL][VISC_TERM];
          delete numerics[val_iInst][iMGlevel][TURB_SOL][SOURCE_FIRST_TERM];
          delete numerics[val_iInst][iMGlevel][TURB_SOL][SOURCE_SECOND_TERM];
          /*--- Definition of the boundary condition method ---*/
          delete numerics[val_iInst][iMGlevel][TURB_SOL][CONV_BOUND_TERM];
          delete numerics[val_iInst][iMGlevel][TURB_SOL][VISC_BOUND_TERM];

      }
    }

  }

  /*--- Solver definition for the transition model problem ---*/
  if (transition) {

    /*--- Definition of the convective scheme for each equation and mesh level ---*/
    switch (config->GetKind_ConvNumScheme_Turb()) {
      case SPACE_UPWIND :
        for (iMGlevel = 0; iMGlevel <= config->GetnMGLevels(); iMGlevel++) {
          delete numerics[val_iInst][iMGlevel][TRANS_SOL][CONV_TERM];
        }
        break;
    }

    for (iMGlevel = 0; iMGlevel <= config->GetnMGLevels(); iMGlevel++) {
      /*--- Definition of the viscous scheme for each equation and mesh level ---*/
      delete numerics[val_iInst][iMGlevel][TRANS_SOL][VISC_TERM];
      /*--- Definition of the source term integration scheme for each equation and mesh level ---*/
      delete numerics[val_iInst][iMGlevel][TRANS_SOL][SOURCE_FIRST_TERM];
      delete numerics[val_iInst][iMGlevel][TRANS_SOL][SOURCE_SECOND_TERM];
      /*--- Definition of the boundary condition method ---*/
      delete numerics[val_iInst][iMGlevel][TRANS_SOL][CONV_BOUND_TERM];
    }
  }

  if (heat_fvm) {

    /*--- Definition of the viscous scheme for each equation and mesh level ---*/
    for (iMGlevel = 0; iMGlevel <= config->GetnMGLevels(); iMGlevel++) {

      delete numerics[val_iInst][iMGlevel][HEAT_SOL][VISC_TERM];
      delete numerics[val_iInst][iMGlevel][HEAT_SOL][VISC_BOUND_TERM];

      switch (config->GetKind_ConvNumScheme_Heat()) {
        case SPACE_UPWIND :

          delete numerics[val_iInst][iMGlevel][HEAT_SOL][CONV_TERM];
          delete numerics[val_iInst][iMGlevel][HEAT_SOL][CONV_BOUND_TERM];
          break;

        case SPACE_CENTERED :

          delete numerics[val_iInst][iMGlevel][HEAT_SOL][CONV_TERM];
          delete numerics[val_iInst][iMGlevel][HEAT_SOL][CONV_BOUND_TERM];
        break;
      }
    }
  }

  /*--- Solver definition for the flow adjoint problem ---*/

  if (adj_euler || adj_ns ) {

    /*--- Definition of the convective scheme for each equation and mesh level ---*/

    switch (config->GetKind_ConvNumScheme_AdjFlow()) {
      case SPACE_CENTERED :

        if (compressible) {

          /*--- Compressible flow ---*/

          switch (config->GetKind_Centered_AdjFlow()) {
            case LAX : case JST:
              delete numerics[val_iInst][MESH_0][ADJFLOW_SOL][CONV_TERM];
              break;
          }

          for (iMGlevel = 1; iMGlevel <= config->GetnMGLevels(); iMGlevel++)
            delete numerics[val_iInst][iMGlevel][ADJFLOW_SOL][CONV_TERM];

          for (iMGlevel = 0; iMGlevel <= config->GetnMGLevels(); iMGlevel++)
            delete numerics[val_iInst][iMGlevel][ADJFLOW_SOL][CONV_BOUND_TERM];

        }

        if (incompressible) {

          /*--- Incompressible flow, use artificial compressibility method ---*/

          switch (config->GetKind_Centered_AdjFlow()) {
            case LAX : case JST:
              delete numerics[val_iInst][MESH_0][ADJFLOW_SOL][CONV_TERM]; break;
          }

          for (iMGlevel = 1; iMGlevel <= config->GetnMGLevels(); iMGlevel++)
            delete numerics[val_iInst][iMGlevel][ADJFLOW_SOL][CONV_TERM];

          for (iMGlevel = 0; iMGlevel <= config->GetnMGLevels(); iMGlevel++)
            delete numerics[val_iInst][iMGlevel][ADJFLOW_SOL][CONV_BOUND_TERM];

        }

        break;

      case SPACE_UPWIND :

        if (compressible || incompressible) {

          /*--- Compressible flow ---*/

          switch (config->GetKind_Upwind_AdjFlow()) {
            case ROE:
              for (iMGlevel = 0; iMGlevel <= config->GetnMGLevels(); iMGlevel++) {
                delete numerics[val_iInst][iMGlevel][ADJFLOW_SOL][CONV_TERM];
                delete numerics[val_iInst][iMGlevel][ADJFLOW_SOL][CONV_BOUND_TERM];
              }
              break;
          }
        }

        break;
    }

    /*--- Definition of the viscous scheme for each equation and mesh level ---*/

    if (compressible || incompressible) {

      /*--- Compressible flow ---*/
      for (iMGlevel = 0; iMGlevel <= config->GetnMGLevels(); iMGlevel++) {
        delete numerics[val_iInst][iMGlevel][ADJFLOW_SOL][VISC_TERM];
        delete numerics[val_iInst][iMGlevel][ADJFLOW_SOL][VISC_BOUND_TERM];
      }
    }

    /*--- Definition of the source term integration scheme for each equation and mesh level ---*/

    for (iMGlevel = 0; iMGlevel <= config->GetnMGLevels(); iMGlevel++) {


      if (compressible || incompressible) {

        delete numerics[val_iInst][iMGlevel][ADJFLOW_SOL][SOURCE_FIRST_TERM];
        delete numerics[val_iInst][iMGlevel][ADJFLOW_SOL][SOURCE_SECOND_TERM];

      }
    }

  }


  /*--- Solver definition for the turbulent adjoint problem ---*/
  if (adj_turb) {
    /*--- Definition of the convective scheme for each equation and mesh level ---*/
    switch (config->GetKind_ConvNumScheme_AdjTurb()) {

      case SPACE_UPWIND :
        for (iMGlevel = 0; iMGlevel <= config->GetnMGLevels(); iMGlevel++)
          if (spalart_allmaras) {
            delete numerics[val_iInst][iMGlevel][ADJTURB_SOL][CONV_TERM];
          }
        break;
    }


    for (iMGlevel = 0; iMGlevel <= config->GetnMGLevels(); iMGlevel++) {
      if (spalart_allmaras) {
        /*--- Definition of the viscous scheme for each equation and mesh level ---*/
        delete numerics[val_iInst][iMGlevel][ADJTURB_SOL][VISC_TERM];
        /*--- Definition of the source term integration scheme for each equation and mesh level ---*/
        delete numerics[val_iInst][iMGlevel][ADJTURB_SOL][SOURCE_FIRST_TERM];
        delete numerics[val_iInst][iMGlevel][ADJTURB_SOL][SOURCE_SECOND_TERM];
        /*--- Definition of the boundary condition method ---*/
        delete numerics[val_iInst][iMGlevel][ADJTURB_SOL][CONV_BOUND_TERM];
      }
    }
  }

  /*--- Solver definition for the FEA problem ---*/
  if (fem) {

    /*--- Definition of the viscous scheme for each equation and mesh level ---*/
    delete numerics[val_iInst][MESH_0][FEA_SOL][FEA_TERM];

  }

  /*--- We initialize the numerics for the mesh solver ---*/
  if (config->GetDeform_Mesh())
    delete numerics[val_iInst][MESH_0][MESH_SOL][FEA_TERM];

  /*--- Definition of the Class for the numerical method: numerics_container[INST_LEVEL][MESH_LEVEL][EQUATION][EQ_TERM] ---*/
  for (iMGlevel = 0; iMGlevel <= config->GetnMGLevels(); iMGlevel++) {
    for (iSol = 0; iSol < MAX_SOLS; iSol++) {
      delete [] numerics[val_iInst][iMGlevel][iSol];
    }
    delete[] numerics[val_iInst][iMGlevel];
  }

  delete[] numerics[val_iInst];

}

void CDriver::Iteration_Preprocessing(CConfig* config, CIteration *&iteration) {

  if (rank == MASTER_NODE)
    cout << endl <<"------------------- Iteration Preprocessing ( Zone " << config->GetiZone() <<" ) ------------------" << endl;

  /*--- Loop over all zones and instantiate the physics iteration. ---*/

  switch (config->GetKind_Solver()) {

    case EULER: case NAVIER_STOKES: case RANS:
    case INC_EULER: case INC_NAVIER_STOKES: case INC_RANS:
      if(config->GetBoolTurbomachinery()){
        if (rank == MASTER_NODE)
          cout << "Euler/Navier-Stokes/RANS turbomachinery fluid iteration." << endl;
        iteration = new CTurboIteration(config);

      }
      else{
        if (rank == MASTER_NODE)
          cout << "Euler/Navier-Stokes/RANS fluid iteration." << endl;
        iteration = new CFluidIteration(config);
      }
      break;

    case FEM_EULER: case FEM_NAVIER_STOKES: case FEM_RANS: case FEM_LES:
      if (rank == MASTER_NODE)
        cout << "Finite element Euler/Navier-Stokes/RANS/LES flow iteration." << endl;
      iteration = new CFEMFluidIteration(config);
      break;

    case HEAT_EQUATION_FVM:
      if (rank == MASTER_NODE)
        cout << "Heat iteration (finite volume method)." << endl;
      iteration = new CHeatIteration(config);
      break;

    case FEM_ELASTICITY:
      if (rank == MASTER_NODE)
        cout << "FEM iteration." << endl;
      iteration = new CFEAIteration(config);
      break;

    case ADJ_EULER: case ADJ_NAVIER_STOKES: case ADJ_RANS:
      if (rank == MASTER_NODE)
        cout << "Adjoint Euler/Navier-Stokes/RANS fluid iteration." << endl;
      iteration = new CAdjFluidIteration(config);
      break;

    case DISC_ADJ_EULER: case DISC_ADJ_NAVIER_STOKES: case DISC_ADJ_RANS:
    case DISC_ADJ_INC_EULER: case DISC_ADJ_INC_NAVIER_STOKES: case DISC_ADJ_INC_RANS:
      if (rank == MASTER_NODE)
        cout << "Discrete adjoint Euler/Navier-Stokes/RANS fluid iteration." << endl;
      iteration = new CDiscAdjFluidIteration(config);
      break;

    case DISC_ADJ_FEM_EULER : case DISC_ADJ_FEM_NS : case DISC_ADJ_FEM_RANS :
      if (rank == MASTER_NODE)
        cout << "Discrete adjoint finite element Euler/Navier-Stokes/RANS fluid iteration." << endl;
      iteration = new CDiscAdjFluidIteration(config);
      break;

    case DISC_ADJ_FEM:
      if (rank == MASTER_NODE)
        cout << "Discrete adjoint FEM structural iteration." << endl;
      iteration = new CDiscAdjFEAIteration(config);
      break;

    case DISC_ADJ_HEAT:
      if (rank == MASTER_NODE)
        cout << "Discrete adjoint heat iteration." << endl;
      iteration = new CDiscAdjHeatIteration(config);
      break;
  }
}

void CDriver::DynamicMesh_Preprocessing(CConfig *config, CGeometry **geometry, CSolver ***solver, CIteration* iteration,
                                        CVolumetricMovement *&grid_movement, CSurfaceMovement *&surface_movement){

  /*--- Instantiate the geometry movement classes for the solution of unsteady
   flows on dynamic meshes, including rigid mesh transformations, dynamically
   deforming meshes, and preprocessing of harmonic balance. ---*/

  if (!fem_solver && (config->GetGrid_Movement() ||
                      (config->GetDirectDiff() == D_DESIGN)) && !config->GetSurface_Movement(FLUID_STRUCTURE_STATIC)) {
    if (rank == MASTER_NODE)
      cout << "Setting dynamic mesh structure for zone "<< iZone + 1<<"." << endl;
    grid_movement = new CVolumetricMovement(geometry[MESH_0], config);

    surface_movement = new CSurfaceMovement();
    surface_movement->CopyBoundary(geometry[MESH_0], config);
    if (config->GetTime_Marching() == HARMONIC_BALANCE){
      if (rank == MASTER_NODE) cout << endl <<  "Instance "<< iInst + 1 <<":" << endl;
      iteration->SetGrid_Movement(geometry, surface_movement, grid_movement,  solver, config, 0, iInst);
    }
  }

  if (config->GetDirectDiff() == D_DESIGN) {
    if (rank == MASTER_NODE)
      cout << "Setting surface/volume derivatives." << endl;

    /*--- Set the surface derivatives, i.e. the derivative of the surface mesh nodes with respect to the design variables ---*/

    surface_movement->SetSurface_Derivative(geometry[MESH_0],config);

    /*--- Call the volume deformation routine with derivative mode enabled.
       This computes the derivative of the volume mesh with respect to the surface nodes ---*/


    grid_movement->SetVolume_Deformation(geometry[MESH_0],config, true, true);

    /*--- Update the multi-grid structure to propagate the derivative information to the coarser levels ---*/

    geometry[MESH_0]->UpdateGeometry(geometry,config);

    /*--- Set the derivative of the wall-distance with respect to the surface nodes ---*/

    if ( (config->GetKind_Solver() == RANS) ||
         (config->GetKind_Solver() == ADJ_RANS) ||
         (config->GetKind_Solver() == DISC_ADJ_RANS) ||
         (config->GetKind_Solver() == INC_RANS) ||
         (config->GetKind_Solver() == DISC_ADJ_INC_RANS))
      geometry[MESH_0]->ComputeWall_Distance(config);
  }


  if (config->GetSurface_Movement(FLUID_STRUCTURE_STATIC)){
    if (rank == MASTER_NODE)
      cout << "Setting moving mesh structure for FSI problems." << endl;
    /*--- Instantiate the container for the grid movement structure ---*/
    grid_movement = new CElasticityMovement(geometry[MESH_0], config);
  }

}

void CDriver::Interface_Preprocessing(CConfig **config, CSolver***** solver, CGeometry**** geometry,
                                      unsigned short** interface_types, CInterface ***&interface,
                                      CInterpolator ***&interpolation) {

  unsigned short donorZone, targetZone;
  unsigned short nVar, nVarTransfer;

  unsigned short nMarkerTarget, iMarkerTarget, nMarkerDonor, iMarkerDonor;

  /*--- Initialize some useful booleans ---*/
  bool fluid_donor, structural_donor, heat_donor;
  bool fluid_target, structural_target, heat_target;

  bool discrete_adjoint = config[ZONE_0]->GetDiscrete_Adjoint();

  int markDonor, markTarget, Donor_check, Target_check, iMarkerInt, nMarkerInt;

#ifdef HAVE_MPI
  int *Buffer_Recv_mark = NULL, iRank, nProcessor = size;

  if (rank == MASTER_NODE)
    Buffer_Recv_mark = new int[nProcessor];
#endif

  /*--- Coupling between zones ---*/
  // There's a limit here, the interface boundary must connect only 2 zones

  /*--- Loops over all target and donor zones to find which ones are connected through
   *--- an interface boundary (fsi or sliding mesh) ---*/
  for (targetZone = 0; targetZone < nZone; targetZone++) {

    for (donorZone = 0; donorZone < nZone; donorZone++) {

      interface_types[donorZone][targetZone] = NO_TRANSFER;

      if ( donorZone == targetZone ) {
        interface_types[donorZone][targetZone] = ZONES_ARE_EQUAL;
        // We're processing the same zone, so skip the following
        continue;
      }

      nMarkerInt = (int) ( config[donorZone]->GetMarker_n_ZoneInterface() / 2 );

      /*--- Loops on Interface markers to find if the 2 zones are sharing the boundary and to
       *--- determine donor and target marker tag ---*/
      for (iMarkerInt = 1; iMarkerInt <= nMarkerInt; iMarkerInt++) {

        markDonor  = -1;
        markTarget = -1;

        /*--- On the donor side ---*/
        nMarkerDonor = config[donorZone]->GetnMarker_All();

        for (iMarkerDonor = 0; iMarkerDonor < nMarkerDonor; iMarkerDonor++) {

          /*--- If the tag GetMarker_All_ZoneInterface(iMarker) equals the index we are looping at ---*/
          if ( config[donorZone]->GetMarker_All_ZoneInterface(iMarkerDonor) == iMarkerInt ) {
            /*--- We have identified the identifier for the interface marker ---*/
            markDonor = iMarkerDonor;

            break;
          }
        }

        /*--- On the target side ---*/
        nMarkerTarget = config[targetZone]->GetnMarker_All();

      for (iMarkerTarget = 0; iMarkerTarget < nMarkerTarget; iMarkerTarget++) {

          /*--- If the tag GetMarker_All_ZoneInterface(iMarker) equals the index we are looping at ---*/
        if ( config[targetZone]->GetMarker_All_ZoneInterface(iMarkerTarget) == iMarkerInt ) {
            /*--- We have identified the identifier for the interface marker ---*/
            markTarget = iMarkerTarget;

            break;
        }
        }

#ifdef HAVE_MPI

      Donor_check  = -1;
      Target_check = -1;

        /*--- We gather a vector in MASTER_NODE that determines if the boundary is not on the processor because
         * of the partition or because the zone does not include it ---*/

        SU2_MPI::Gather(&markDonor , 1, MPI_INT, Buffer_Recv_mark, 1, MPI_INT, MASTER_NODE, MPI_COMM_WORLD);

      if (rank == MASTER_NODE) {
        for (iRank = 0; iRank < nProcessor; iRank++) {
          if( Buffer_Recv_mark[iRank] != -1 ) {
              Donor_check = Buffer_Recv_mark[iRank];

              break;
            }
          }
        }

        SU2_MPI::Bcast(&Donor_check , 1, MPI_INT, MASTER_NODE, MPI_COMM_WORLD);

        SU2_MPI::Gather(&markTarget, 1, MPI_INT, Buffer_Recv_mark, 1, MPI_INT, MASTER_NODE, MPI_COMM_WORLD);

      if (rank == MASTER_NODE){
        for (iRank = 0; iRank < nProcessor; iRank++){
          if( Buffer_Recv_mark[iRank] != -1 ){
              Target_check = Buffer_Recv_mark[iRank];

              break;
            }
          }
        }

        SU2_MPI::Bcast(&Target_check, 1, MPI_INT, MASTER_NODE, MPI_COMM_WORLD);

#else
      Donor_check  = markDonor;
      Target_check = markTarget;
#endif

      /* --- Check ifzones are actually sharing the interface boundary, if not skip ---*/
      if(Target_check == -1 || Donor_check == -1) {
        interface_types[donorZone][targetZone] = NO_COMMON_INTERFACE;
        continue;
      }

        /*--- Set some boolean to properly allocate data structure later ---*/
      fluid_target      = false;
      structural_target = false;

      fluid_donor       = false;
      structural_donor  = false;

      heat_donor        = false;
      heat_target       = false;

      switch ( config[targetZone]->GetKind_Solver() ) {

        case EULER : case NAVIER_STOKES: case RANS:
        case INC_EULER : case INC_NAVIER_STOKES: case INC_RANS:
        case DISC_ADJ_INC_EULER: case DISC_ADJ_INC_NAVIER_STOKES: case DISC_ADJ_INC_RANS:
        case DISC_ADJ_EULER: case DISC_ADJ_NAVIER_STOKES: case DISC_ADJ_RANS:
          fluid_target  = true;
          break;

        case FEM_ELASTICITY: case DISC_ADJ_FEM:
          structural_target = true;
          break;

        case HEAT_EQUATION_FVM: case DISC_ADJ_HEAT:
          heat_target = true;
          break;
      }

      switch ( config[donorZone]->GetKind_Solver() ) {

        case EULER : case NAVIER_STOKES: case RANS:
        case INC_EULER : case INC_NAVIER_STOKES: case INC_RANS:
        case DISC_ADJ_INC_EULER: case DISC_ADJ_INC_NAVIER_STOKES: case DISC_ADJ_INC_RANS:
        case DISC_ADJ_EULER: case DISC_ADJ_NAVIER_STOKES: case DISC_ADJ_RANS:
          fluid_donor  = true;
          break;

        case FEM_ELASTICITY: case DISC_ADJ_FEM:
          structural_donor = true;
          break;

        case HEAT_EQUATION_FVM : case DISC_ADJ_HEAT:
          heat_donor = true;
          break;
      }

      /*--- Begin the creation of the communication pattern among zones ---*/

      /*--- Retrieve the number of conservative variables (for problems not involving structural analysis ---*/
      if (fluid_donor && fluid_target)
        nVar = solver[donorZone][INST_0][MESH_0][FLOW_SOL]->GetnVar();
      else
        /*--- If at least one of the components is structural ---*/
        nVar = nDim;

      if (rank == MASTER_NODE) cout << "From zone " << donorZone << " to zone " << targetZone << ": ";

        /*--- Match Zones ---*/
      if (rank == MASTER_NODE) cout << "Setting coupling ";

          bool conservative_interp = config[donorZone]->GetConservativeInterpolation();

          /*--- Conditions for conservative interpolation are not met, we cannot fallback on the consistent approach
                because CFlowTractionInterface relies on the information in config to be correct. ---*/
          if ( conservative_interp && targetZone == 0 && structural_target )
            SU2_MPI::Error("Conservative interpolation assumes the structural model mesh is evaluated second, "
                           "somehow this has not happened.",CURRENT_FUNCTION);

        switch (config[donorZone]->GetKindInterpolation()) {

          case NEAREST_NEIGHBOR:
            if ( conservative_interp && targetZone > 0 && structural_target ) {
              interpolation[donorZone][targetZone] = new CMirror(geometry, config, donorZone, targetZone);
              if (rank == MASTER_NODE) cout << "using a mirror approach: matching coefficients "
                                               "from opposite mesh." << endl;
            }
            else {
            interpolation[donorZone][targetZone] = new CNearestNeighbor(geometry, config, donorZone, targetZone);
            if (rank == MASTER_NODE) cout << "using a nearest-neighbor approach." << endl;
            }
            break;

          case ISOPARAMETRIC:
            if ( conservative_interp && targetZone > 0 && structural_target ) {
              interpolation[donorZone][targetZone] = new CMirror(geometry, config, donorZone, targetZone);
              if (rank == MASTER_NODE) cout << "using a mirror approach: matching coefficients "
                                               "from opposite mesh." << endl;
            }
            else {
            interpolation[donorZone][targetZone] = new CIsoparametric(geometry, config, donorZone, targetZone);
            if (rank == MASTER_NODE) cout << "using an isoparametric approach." << endl;
            }
            break;

        case WEIGHTED_AVERAGE:
          interpolation[donorZone][targetZone] = new CSlidingMesh(geometry, config, donorZone, targetZone);
          if (rank == MASTER_NODE) cout << "using an sliding mesh approach." << endl;

          break;

          case RADIAL_BASIS_FUNCTION:
            if ( conservative_interp && targetZone > 0 && structural_target ) {
                interpolation[donorZone][targetZone] = new CMirror(geometry, config, donorZone, targetZone);
                if (rank == MASTER_NODE) cout << "using a mirror approach: matching coefficients "
                                                 "from opposite mesh." << endl;
              }
              else {
                interpolation[donorZone][targetZone] = new CRadialBasisFunction(geometry, config,
                                                                                donorZone, targetZone);
                if (rank == MASTER_NODE) cout << "using a radial basis function approach." << endl;
              }
            break;
            }

        /*--- Initialize the appropriate transfer strategy ---*/
      if (rank == MASTER_NODE) cout << "Transferring ";

      if (fluid_donor && structural_target) {
        interface_types[donorZone][targetZone] = FLOW_TRACTION;
        nVarTransfer = 2;
        if(!discrete_adjoint) {
          interface[donorZone][targetZone] = new CFlowTractionInterface(nVar, nVarTransfer, config[donorZone]);
        } else {
          interface[donorZone][targetZone] = new CDiscAdjFlowTractionInterface(nVar, nVarTransfer, config[donorZone]);
        }
        if (rank == MASTER_NODE) cout << "flow tractions. " << endl;
      }
      else if (structural_donor && fluid_target) {
        /*--- If we are using the new mesh solver, we transfer the total boundary displacements (not incremental) --*/
        if (solver_container[targetZone][INST_0][MESH_0][MESH_SOL] != NULL) {
          interface_types[donorZone][targetZone] = BOUNDARY_DISPLACEMENTS;
          nVarTransfer = 0;
          interface[donorZone][targetZone] = new CDisplacementsInterface(nVar, nVarTransfer, config[donorZone]);
          if (rank == MASTER_NODE) cout << "boundary displacements from the structural solver. " << endl;
        }
        /*--- We keep the legacy method temporarily until FSI-adjoint has been adapted ---*/
        /// TODO: LEGACY CLEANUP remove the "else" part and every class and enum referenced there,
        ///       add a check above to make sure MESH_SOL has been instantiated.
        else {
          nVarTransfer = 0;
          if(!discrete_adjoint) {
            interface_types[donorZone][targetZone] = STRUCTURAL_DISPLACEMENTS_LEGACY;
            interface[donorZone][targetZone] = new CDisplacementsInterfaceLegacy(nVar, nVarTransfer, config[donorZone]);
          } else {
            interface_types[donorZone][targetZone] = STRUCTURAL_DISPLACEMENTS_DISC_ADJ;
            interface[donorZone][targetZone] = new CDiscAdjDisplacementsInterfaceLegacy(nVar, nVarTransfer, config[donorZone]);
          }
          if (rank == MASTER_NODE) cout << "structural displacements (legacy). " << endl;
        }
      }
      else if (fluid_donor && fluid_target) {
        interface_types[donorZone][targetZone] = SLIDING_INTERFACE;
        nVarTransfer = 0;
        nVar = solver[donorZone][INST_0][MESH_0][FLOW_SOL]->GetnPrimVar();
        interface[donorZone][targetZone] = new CSlidingInterface(nVar, nVarTransfer, config[donorZone]);
        if (rank == MASTER_NODE) cout << "sliding interface. " << endl;
      }
      else if (fluid_donor && heat_target) {
        nVarTransfer = 0;
        nVar = 4;
        if(config[donorZone]->GetEnergy_Equation())
          interface_types[donorZone][targetZone] = CONJUGATE_HEAT_FS;
        else if (config[donorZone]->GetWeakly_Coupled_Heat())
          interface_types[donorZone][targetZone] = CONJUGATE_HEAT_WEAKLY_FS;
        else { }
        interface[donorZone][targetZone] = new CConjugateHeatInterface(nVar, nVarTransfer, config[donorZone]);
        if (rank == MASTER_NODE) cout << "conjugate heat variables. " << endl;
      }
      else if (heat_donor && fluid_target) {
        nVarTransfer = 0;
        nVar = 4;
        if(config[targetZone]->GetEnergy_Equation())
          interface_types[donorZone][targetZone] = CONJUGATE_HEAT_SF;
        else if (config[targetZone]->GetWeakly_Coupled_Heat())
          interface_types[donorZone][targetZone] = CONJUGATE_HEAT_WEAKLY_SF;
        else { }
        interface[donorZone][targetZone] = new CConjugateHeatInterface(nVar, nVarTransfer, config[donorZone]);
        if (rank == MASTER_NODE) cout << "conjugate heat variables. " << endl;
      }
      else if (heat_donor && heat_target) {
        SU2_MPI::Error("Conjugate heat transfer between solids not implemented yet.", CURRENT_FUNCTION);
      }
      else {
        interface_types[donorZone][targetZone] = CONSERVATIVE_VARIABLES;
        nVarTransfer = 0;
        interface[donorZone][targetZone] = new CConservativeVarsInterface(nVar, nVarTransfer, config[donorZone]);
        if (rank == MASTER_NODE) cout << "generic conservative variables. " << endl;
      }

      break;

      }

      if (config[donorZone]->GetBoolMixingPlaneInterface()){
        interface_types[donorZone][targetZone] = MIXING_PLANE;
        nVarTransfer = 0;
        nVar = solver[donorZone][INST_0][MESH_0][FLOW_SOL]->GetnVar();
        interface[donorZone][targetZone] = new CMixingPlaneInterface(nVar, nVarTransfer,
                                                                     config[donorZone], config[targetZone]);
        if (rank == MASTER_NODE) cout << "Set mixing-plane interface from donor zone "<< donorZone
                                      << " to target zone " << targetZone <<"."<<endl;
      }

    }

  }

#ifdef HAVE_MPI
  if (rank == MASTER_NODE)
  delete [] Buffer_Recv_mark;
#endif
}

void CDriver::StaticMesh_Preprocessing(CConfig *config, CGeometry** geometry, CSurfaceMovement* surface_movement){

  unsigned short iMGlevel, iMGfine;
  unsigned short Kind_Grid_Movement;

  unsigned short iZone = config->GetiZone();

  Kind_Grid_Movement = config->GetKind_GridMovement();

  if (!fem_solver) {

    switch (Kind_Grid_Movement) {

      case ROTATING_FRAME:

        /*--- Steadily rotating frame: set the grid velocities just once
         before the first iteration flow solver. ---*/

        if (rank == MASTER_NODE) {
          cout << endl << " Setting rotating frame grid velocities";
          cout << " for zone " << iZone << "." << endl;
        }

        /*--- Set the grid velocities on all multigrid levels for a steadily
           rotating reference frame. ---*/

        for (iMGlevel = 0; iMGlevel <= config_container[ZONE_0]->GetnMGLevels(); iMGlevel++){
          geometry[iMGlevel]->SetRotationalVelocity(config, iZone, true);
          geometry[iMGlevel]->SetShroudVelocity(config);
        }

        break;

      case STEADY_TRANSLATION:

        /*--- Set the translational velocity and hold the grid fixed during
         the calculation (similar to rotating frame, but there is no extra
         source term for translation). ---*/

        if (rank == MASTER_NODE)
          cout << endl << " Setting translational grid velocities." << endl;

        /*--- Set the translational velocity on all grid levels. ---*/

        for (iMGlevel = 0; iMGlevel <= config_container[ZONE_0]->GetnMGLevels(); iMGlevel++)
          geometry_container[iZone][INST_0][iMGlevel]->SetTranslationalVelocity(config, iZone, true);

        break;

      default:
        break;
    }

    if ((config->GetnMarker_Moving() > 0) && !config->GetSurface_Movement(FLUID_STRUCTURE_STATIC)) {

      /*--- Fixed wall velocities: set the grid velocities only one time
       before the first iteration flow solver. ---*/
      if (rank == MASTER_NODE)
        cout << endl << " Setting the moving wall velocities." << endl;

      assert(surface_movement != NULL && "A surface_movement was not instantiated.");
      surface_movement->Moving_Walls(geometry[MESH_0], config, iZone, 0);

      /*--- Update the grid velocities on the coarser multigrid levels after
        setting the moving wall velocities for the finest mesh. ---*/
      for (iMGlevel = 1; iMGlevel <= config->GetnMGLevels(); iMGlevel++){
        iMGfine = iMGlevel-1;
        geometry[iMGlevel]->SetRestricted_GridVelocity(geometry[iMGfine], config);
      }
    }
  } else {

    /*--- Carry out a dynamic cast to CMeshFEM_DG, such that it is not needed to
         define all virtual functions in the base class CGeometry. ---*/
    CMeshFEM_DG *DGMesh = dynamic_cast<CMeshFEM_DG *>(geometry[MESH_0]);

    /*--- Initialize the static mesh movement, if necessary. ---*/
    const unsigned short Kind_Grid_Movement = config->GetKind_GridMovement();
    const bool initStaticMovement = (config->GetGrid_Movement() &&
                                     (Kind_Grid_Movement == MOVING_WALL    ||
                                      Kind_Grid_Movement == ROTATING_FRAME ||
                                      Kind_Grid_Movement == STEADY_TRANSLATION));

    if(initStaticMovement){
      if (rank == MASTER_NODE) cout << "Initialize Static Mesh Movement" << endl;
      DGMesh->InitStaticMeshMovement(config, Kind_Grid_Movement, iZone);
    }
  }

}

void CDriver::Output_Preprocessing(CConfig **config, CConfig *driver_config, COutput **&output, COutput *&driver_output){

  /*--- Definition of the output class (one for each zone). The output class
   manages the writing of all restart, volume solution, surface solution,
   surface comma-separated value, and convergence history files (both in serial
   and in parallel). ---*/

  for (iZone = 0; iZone < nZone; iZone++){

    if (rank == MASTER_NODE)
      cout << endl <<"-------------------- Output Preprocessing ( Zone " << iZone <<" ) --------------------" << endl;

    /*--- Loop over all zones and instantiate the physics iteration. ---*/

    switch (config[iZone]->GetKind_Solver()) {

    case EULER: case NAVIER_STOKES: case RANS:
      if (rank == MASTER_NODE)
        cout << "Euler/Navier-Stokes/RANS output structure." << endl;
      output[iZone] = new CFlowCompOutput(config[iZone], nDim);
      break;
    case INC_EULER: case INC_NAVIER_STOKES: case INC_RANS:
      if (rank == MASTER_NODE)
        cout << "Euler/Navier-Stokes/RANS output structure." << endl;
      output[iZone] = new CFlowIncOutput(config[iZone], nDim);
      break;
    case HEAT_EQUATION_FVM:
      if (rank == MASTER_NODE)
        cout << "Heat output structure." << endl;
      output[iZone] = new CHeatOutput(config[iZone], nDim);
      break;
    case FEM_ELASTICITY:
      if (rank == MASTER_NODE)
        cout << "FEM output structure." << endl;
      output[iZone] = new CElasticityOutput(config[iZone], nDim);
      break;
    case DISC_ADJ_EULER: case DISC_ADJ_NAVIER_STOKES: case DISC_ADJ_RANS:
    case ADJ_EULER: case ADJ_NAVIER_STOKES: case ADJ_RANS:
      if (rank == MASTER_NODE)
        cout << "Adjoint Euler/Navier-Stokes/RANS output structure." << endl;
      output[iZone] = new CAdjFlowCompOutput(config[iZone], nDim);
      break;
    case DISC_ADJ_INC_EULER: case DISC_ADJ_INC_NAVIER_STOKES: case DISC_ADJ_INC_RANS:
      if (rank == MASTER_NODE)
        cout << "Adjoint Euler/Navier-Stokes/RANS output structure." << endl;
      output[iZone] = new CAdjFlowIncOutput(config[iZone], nDim);
      break;
    case DISC_ADJ_FEM:
      if (rank == MASTER_NODE)
        cout << "Discrete adjoint FEA output structure." << endl;
      output[iZone] = new CAdjElasticityOutput(config[iZone], nDim);
      break;

    case DISC_ADJ_HEAT:
      if (rank == MASTER_NODE)
        cout << "Discrete adjoint heat output structure." << endl;
      output[iZone] = new CAdjHeatOutput(config[iZone], nDim);
      break;

    case FEM_EULER: case FEM_LES: case FEM_RANS: case FEM_NAVIER_STOKES:
      if (rank == MASTER_NODE)
        cout << "FEM output structure." << endl;
      output[iZone] = new CFlowCompFEMOutput(config[iZone], nDim);
      break;

    default:
      if (rank == MASTER_NODE)
        cout << "Default output structure." << endl;
      output[iZone] = new COutput(config[iZone], nDim, false);
      break;
    }

    output[iZone]->PreprocessHistoryOutput(config[iZone]);

    output[iZone]->PreprocessVolumeOutput(config[iZone]);

  }

  if (driver_config->GetMultizone_Problem()){
    if (rank == MASTER_NODE)
      cout << endl <<"------------------- Output Preprocessing ( Multizone ) ------------------" << endl;

    driver_output = new CMultizoneOutput(driver_config, config, nDim);
    driver_output->PreprocessMultizoneHistoryOutput(output, config, driver_config);
  }


  /*--- Check for an unsteady restart. Update ExtIter if necessary. ---*/
  if (config_container[ZONE_0]->GetTime_Domain() && config_container[ZONE_0]->GetRestart())
    TimeIter = config_container[ZONE_0]->GetRestart_Iter();

  /*--- Check for a dynamic restart (structural analysis). Update ExtIter if necessary. ---*/
  if (config_container[ZONE_0]->GetKind_Solver() == FEM_ELASTICITY
      && config_container[ZONE_0]->GetWrt_Dynamic() && config_container[ZONE_0]->GetRestart())
    TimeIter = config_container[ZONE_0]->GetRestart_Iter();


}


void CDriver::Turbomachinery_Preprocessing(CConfig** config, CGeometry**** geometry, CSolver***** solver,
                                           CInterface*** interface){

  unsigned short donorZone,targetZone, nMarkerInt, iMarkerInt;
  unsigned short nSpanMax = 0;
  bool restart   = (config[ZONE_0]->GetRestart() || config[ZONE_0]->GetRestart_Flow());
  mixingplane = config[ZONE_0]->GetBoolMixingPlaneInterface();
  bool discrete_adjoint = config[ZONE_0]->GetDiscrete_Adjoint();
  su2double areaIn, areaOut, nBlades, flowAngleIn, flowAngleOut;

  /*--- Create turbovertex structure ---*/
  if (rank == MASTER_NODE) cout<<endl<<"Initialize Turbo Vertex Structure." << endl;
  for (iZone = 0; iZone < nZone; iZone++) {
    if (config[iZone]->GetBoolTurbomachinery()){
      geometry[iZone][INST_0][MESH_0]->ComputeNSpan(config[iZone], iZone, INFLOW, true);
      geometry[iZone][INST_0][MESH_0]->ComputeNSpan(config[iZone], iZone, OUTFLOW, true);
      if (rank == MASTER_NODE) cout <<"Number of span-wise sections in Zone "<< iZone<<": "<< config[iZone]->GetnSpanWiseSections() <<"."<< endl;
      if (config[iZone]->GetnSpanWiseSections() > nSpanMax){
        nSpanMax = config[iZone]->GetnSpanWiseSections();
      }

      config[ZONE_0]->SetnSpan_iZones(config[iZone]->GetnSpanWiseSections(), iZone);

      geometry[iZone][INST_0][MESH_0]->SetTurboVertex(config[iZone], iZone, INFLOW, true);
      geometry[iZone][INST_0][MESH_0]->SetTurboVertex(config[iZone], iZone, OUTFLOW, true);
    }
  }

  /*--- Set maximum number of Span among all zones ---*/
  for (iZone = 0; iZone < nZone; iZone++) {
    if (config[iZone]->GetBoolTurbomachinery()){
      config[iZone]->SetnSpanMaxAllZones(nSpanMax);
    }
  }
  if (rank == MASTER_NODE) cout<<"Max number of span-wise sections among all zones: "<< nSpanMax<<"."<< endl;


  if (rank == MASTER_NODE) cout<<"Initialize solver containers for average and performance quantities." << endl;
  for (iZone = 0; iZone < nZone; iZone++) {
    solver[iZone][INST_0][MESH_0][FLOW_SOL]->InitTurboContainers(geometry[iZone][INST_0][MESH_0],config[iZone]);
  }

//TODO(turbo) make it general for turbo HB
  if (rank == MASTER_NODE) cout<<"Compute inflow and outflow average geometric quantities." << endl;
  for (iZone = 0; iZone < nZone; iZone++) {
    geometry[iZone][INST_0][MESH_0]->SetAvgTurboValue(config[iZone], iZone, INFLOW, true);
    geometry[iZone][INST_0][MESH_0]->SetAvgTurboValue(config[iZone],iZone, OUTFLOW, true);
    geometry[iZone][INST_0][MESH_0]->GatherInOutAverageValues(config[iZone], true);
  }


  if(mixingplane){
    if (rank == MASTER_NODE) cout << "Set span-wise sections between zones on Mixing-Plane interface." << endl;
    for (donorZone = 0; donorZone < nZone; donorZone++) {
      for (targetZone = 0; targetZone < nZone; targetZone++) {
        if (targetZone != donorZone){
          interface[donorZone][targetZone]->SetSpanWiseLevels(config[donorZone], config[targetZone]);
        }
      }
    }
  }

  if (rank == MASTER_NODE) cout << "Transfer average geometric quantities to zone 0." << endl;
  for (iZone = 1; iZone < nZone; iZone++) {
    interface[iZone][ZONE_0]->GatherAverageTurboGeoValues(geometry[iZone][INST_0][MESH_0],geometry[ZONE_0][INST_0][MESH_0], iZone);
  }

  /*--- Transfer number of blade to ZONE_0 to correctly compute turbo performance---*/
  for (iZone = 1; iZone < nZone; iZone++) {
    nBlades = config[iZone]->GetnBlades(iZone);
    config[ZONE_0]->SetnBlades(iZone, nBlades);
  }

  if (rank == MASTER_NODE){
    for (iZone = 0; iZone < nZone; iZone++) {
    areaIn  = geometry[iZone][INST_0][MESH_0]->GetSpanAreaIn(iZone, config[iZone]->GetnSpanWiseSections());
    areaOut = geometry[iZone][INST_0][MESH_0]->GetSpanAreaOut(iZone, config[iZone]->GetnSpanWiseSections());
    nBlades = config[iZone]->GetnBlades(iZone);
    cout << "Inlet area for Row "<< iZone + 1<< ": " << areaIn*10000.0 <<" cm^2."  <<endl;
    cout << "Oulet area for Row "<< iZone + 1<< ": " << areaOut*10000.0 <<" cm^2."  <<endl;
    cout << "Recomputed number of blades for Row "<< iZone + 1 << ": " << nBlades<<"."  <<endl;
    }
  }


  if(mixingplane){
    if (rank == MASTER_NODE) cout<<"Preprocessing of the Mixing-Plane Interface." << endl;
    for (donorZone = 0; donorZone < nZone; donorZone++) {
      nMarkerInt     = config_container[donorZone]->GetnMarker_MixingPlaneInterface()/2;
      for (iMarkerInt = 1; iMarkerInt <= nMarkerInt; iMarkerInt++){
        for (targetZone = 0; targetZone < nZone; targetZone++) {
          if (targetZone != donorZone){
            interface[donorZone][targetZone]->PreprocessAverage(geometry[donorZone][INST_0][MESH_0], geometry[targetZone][INST_0][MESH_0],
                config[donorZone], config[targetZone],
                iMarkerInt);
          }
        }
      }
    }
  }

  if(!restart && !discrete_adjoint){
    if (rank == MASTER_NODE) cout<<"Initialize turbomachinery solution quantities." << endl;
    for(iZone = 0; iZone < nZone; iZone++) {
      solver[iZone][INST_0][MESH_0][FLOW_SOL]->SetFreeStream_TurboSolution(config[iZone]);
    }
  }

  if (rank == MASTER_NODE) cout<<"Initialize inflow and outflow average solution quantities." << endl;
  for(iZone = 0; iZone < nZone; iZone++) {
    solver[iZone][INST_0][MESH_0][FLOW_SOL]->PreprocessAverage(solver[iZone][INST_0][MESH_0], geometry[iZone][INST_0][MESH_0],config[iZone],INFLOW);
    solver[iZone][INST_0][MESH_0][FLOW_SOL]->PreprocessAverage(solver[iZone][INST_0][MESH_0], geometry[iZone][INST_0][MESH_0],config[iZone],OUTFLOW);
    solver[iZone][INST_0][MESH_0][FLOW_SOL]->TurboAverageProcess(solver[iZone][INST_0][MESH_0], geometry[iZone][INST_0][MESH_0],config[iZone],INFLOW);
    solver[iZone][INST_0][MESH_0][FLOW_SOL]->TurboAverageProcess(solver[iZone][INST_0][MESH_0], geometry[iZone][INST_0][MESH_0],config[iZone],OUTFLOW);
    solver[iZone][INST_0][MESH_0][FLOW_SOL]->GatherInOutAverageValues(config[iZone], geometry[iZone][INST_0][MESH_0]);
    if (rank == MASTER_NODE){
      flowAngleIn = solver[iZone][INST_0][MESH_0][FLOW_SOL]->GetTurboVelocityIn(iZone, config[iZone]->GetnSpanWiseSections())[1];
      flowAngleIn /= solver[iZone][INST_0][MESH_0][FLOW_SOL]->GetTurboVelocityIn(iZone, config[iZone]->GetnSpanWiseSections())[0];
      flowAngleIn = atan(flowAngleIn)*180.0/PI_NUMBER;
      cout << "Inlet flow angle for Row "<< iZone + 1<< ": "<< flowAngleIn <<"°."  <<endl;
      flowAngleOut = solver[iZone][INST_0][MESH_0][FLOW_SOL]->GetTurboVelocityOut(iZone, config[iZone]->GetnSpanWiseSections())[1];
      flowAngleOut /= solver[iZone][INST_0][MESH_0][FLOW_SOL]->GetTurboVelocityOut(iZone, config[iZone]->GetnSpanWiseSections())[0];
      flowAngleOut = atan(flowAngleOut)*180.0/PI_NUMBER;
      cout << "Outlet flow angle for Row "<< iZone + 1<< ": "<< flowAngleOut <<"°."  <<endl;

    }
  }

}




CDriver::~CDriver(void) {}

CFluidDriver::CFluidDriver(char* confFile, unsigned short val_nZone, SU2_Comm MPICommunicator) : CDriver(confFile, val_nZone, MPICommunicator, false) {
  Max_Iter = config_container[ZONE_0]->GetnInner_Iter();
}

CFluidDriver::~CFluidDriver(void) { }

void CFluidDriver::StartSolver(){

#ifdef VTUNEPROF
  __itt_resume();
#endif

  /*--- Main external loop of the solver. Within this loop, each iteration ---*/

  if (rank == MASTER_NODE)
    cout << endl <<"------------------------------ Begin Solver -----------------------------" << endl;

  unsigned long Iter = 0;
  while ( Iter < Max_Iter ) {

    /*--- Perform some external iteration preprocessing. ---*/

    Preprocess(Iter);

    /*--- Perform a dynamic mesh update if required. ---*/
    /*--- For the Disc.Adj. of a case with (rigidly) moving grid, the appropriate
          mesh cordinates are read from the restart files. ---*/
    if (!fem_solver &&
        !(config_container[ZONE_0]->GetGrid_Movement() && config_container[ZONE_0]->GetDiscrete_Adjoint())) {
      DynamicMeshUpdate(Iter);
    }

    /*--- Run a single iteration of the problem (fluid, elasticity, heat, ...). ---*/

    Run();

    /*--- Update the solution for dual time stepping strategy ---*/

    Update();

    /*--- Terminate the simulation if only the Jacobian must be computed. ---*/
    if (config_container[ZONE_0]->GetJacobian_Spatial_Discretization_Only()) break;

    /*--- Monitor the computations after each iteration. ---*/

    Monitor(Iter);

    /*--- Output the solution in files. ---*/

    Output(Iter);

    /*--- If the convergence criteria has been met, terminate the simulation. ---*/

    if (StopCalc) break;

    Iter++;

  }
#ifdef VTUNEPROF
  __itt_pause();
#endif
}


void CFluidDriver::Preprocess(unsigned long Iter) {

  /*--- Set the value of the external iteration and physical time. ---*/

  for (iZone = 0; iZone < nZone; iZone++) {
    config_container[iZone]->SetInnerIter(Iter);
    if (config_container[iZone]->GetTime_Marching())
      config_container[iZone]->SetPhysicalTime(static_cast<su2double>(Iter)*config_container[iZone]->GetDelta_UnstTimeND());
    else
      config_container[iZone]->SetPhysicalTime(0.0);

  }


//  /*--- Read the target pressure ---*/

//  if (config_container[ZONE_0]->GetInvDesign_Cp() == YES)
//    output[ZONE_0]->SetCp_InverseDesign(solver_container[ZONE_0][INST_0][MESH_0][FLOW_SOL],
//        geometry_container[ZONE_0][INST_0][MESH_0], config_container[ZONE_0], ExtIter);

//  /*--- Read the target heat flux ---*/

//  if (config_container[ZONE_0]->GetInvDesign_HeatFlux() == YES)
//    output[ZONE_0]->SetHeatFlux_InverseDesign(solver_container[ZONE_0][INST_0][MESH_0][FLOW_SOL],
//        geometry_container[ZONE_0][INST_0][MESH_0], config_container[ZONE_0], ExtIter);

  /*--- Set the initial condition for EULER/N-S/RANS and for a non FSI simulation ---*/

  if(!fsi) {
    for (iZone = 0; iZone < nZone; iZone++) {
      if ((config_container[iZone]->GetKind_Solver() ==  EULER) ||
          (config_container[iZone]->GetKind_Solver() ==  NAVIER_STOKES) ||
          (config_container[iZone]->GetKind_Solver() ==  RANS) ||
          (config_container[iZone]->GetKind_Solver() ==  INC_EULER) ||
          (config_container[iZone]->GetKind_Solver() ==  INC_NAVIER_STOKES) ||
          (config_container[iZone]->GetKind_Solver() ==  INC_RANS)) {
        for (iInst = 0; iInst < nInst[iZone]; iInst++)
          solver_container[iZone][iInst][MESH_0][FLOW_SOL]->SetInitialCondition(geometry_container[iZone][INST_0], solver_container[iZone][iInst], config_container[iZone], Iter);
      }
    }
  }

}
void CFluidDriver::Run() {

  unsigned short iZone, jZone, checkConvergence;
  unsigned long IntIter, nIntIter;
  bool unsteady;

  /*--- Run a single iteration of a multi-zone problem by looping over all
   zones and executing the iterations. Note that data transers between zones
   and other intermediate procedures may be required. ---*/

  unsteady = (config_container[MESH_0]->GetTime_Marching() == DT_STEPPING_1ST) || (config_container[MESH_0]->GetTime_Marching() == DT_STEPPING_2ND);

  /*--- Zone preprocessing ---*/

  for (iZone = 0; iZone < nZone; iZone++)
    iteration_container[iZone][INST_0]->Preprocess(output_container[iZone], integration_container, geometry_container, solver_container, numerics_container, config_container, surface_movement, grid_movement, FFDBox, iZone, INST_0);

  /*--- Updating zone interface communication patterns,
   needed only for unsteady simulation since for steady problems
   this is done once in the interpolator_container constructor
   at the beginning of the computation ---*/

  if ( unsteady ) {
    for (iZone = 0; iZone < nZone; iZone++) {
      for (jZone = 0; jZone < nZone; jZone++)
        if(jZone != iZone && interpolator_container[iZone][jZone] != NULL)
        interpolator_container[iZone][jZone]->Set_TransferCoeff(config_container);
    }
  }

  /*--- Begin Unsteady pseudo-time stepping internal loop, if not unsteady it does only one step --*/

  if (unsteady)
    nIntIter = config_container[MESH_0]->GetUnst_nIntIter();
  else
    nIntIter = 1;

  for (IntIter = 0; IntIter < nIntIter; IntIter++) {

    /*--- At each pseudo time-step updates transfer data ---*/
    for (iZone = 0; iZone < nZone; iZone++)
      for (jZone = 0; jZone < nZone; jZone++)
        if(jZone != iZone && interface_container[iZone][jZone] != NULL)
          Transfer_Data(iZone, jZone);

    /*--- For each zone runs one single iteration ---*/

    for (iZone = 0; iZone < nZone; iZone++) {
      config_container[iZone]->SetInnerIter(IntIter);
      iteration_container[iZone][INST_0]->Iterate(output_container[iZone], integration_container, geometry_container, solver_container, numerics_container, config_container, surface_movement, grid_movement, FFDBox, iZone, INST_0);
    }

    /*--- Check convergence in each zone --*/

    checkConvergence = 0;
    for (iZone = 0; iZone < nZone; iZone++)
    checkConvergence += (int) integration_container[iZone][INST_0][FLOW_SOL]->GetConvergence();

    /*--- If convergence was reached in every zone --*/

  if (checkConvergence == nZone) break;
  }

}

void CFluidDriver::Transfer_Data(unsigned short donorZone, unsigned short targetZone) {

  interface_container[donorZone][targetZone]->BroadcastData(solver_container[donorZone][INST_0][MESH_0][FLOW_SOL],solver_container[targetZone][INST_0][MESH_0][FLOW_SOL],
      geometry_container[donorZone][INST_0][MESH_0],geometry_container[targetZone][INST_0][MESH_0],
      config_container[donorZone], config_container[targetZone]);
  if (config_container[targetZone]->GetKind_Solver() == RANS)
    interface_container[donorZone][targetZone]->BroadcastData(solver_container[donorZone][INST_0][MESH_0][TURB_SOL],solver_container[targetZone][INST_0][MESH_0][TURB_SOL],
        geometry_container[donorZone][INST_0][MESH_0],geometry_container[targetZone][INST_0][MESH_0],
        config_container[donorZone], config_container[targetZone]);

}

void CFluidDriver::Update() {

  for(iZone = 0; iZone < nZone; iZone++)
    iteration_container[iZone][INST_0]->Update(output_container[iZone], integration_container, geometry_container,
         solver_container, numerics_container, config_container,
         surface_movement, grid_movement, FFDBox, iZone, INST_0);
}

void CFluidDriver::DynamicMeshUpdate(unsigned long TimeIter) {

  bool harmonic_balance;

  for (iZone = 0; iZone < nZone; iZone++) {
   harmonic_balance = (config_container[iZone]->GetTime_Marching() == HARMONIC_BALANCE);
    /*--- Dynamic mesh update ---*/
    if ((config_container[iZone]->GetGrid_Movement()) && (!harmonic_balance)) {
      iteration_container[iZone][INST_0]->SetGrid_Movement(geometry_container[iZone][INST_0], surface_movement[iZone], grid_movement[iZone][INST_0], solver_container[iZone][INST_0], config_container[iZone], 0, TimeIter );
    }
  }
}
bool CFluidDriver::Monitor(unsigned long ExtIter) {

  /*--- Synchronization point after a single solver iteration. Compute the
   wall clock time required. ---*/

#ifndef HAVE_MPI
  StopTime = su2double(clock())/su2double(CLOCKS_PER_SEC);
#else
  StopTime = MPI_Wtime();
#endif
  IterCount++;
  UsedTime = (StopTime - StartTime) + UsedTimeCompute;


  /*--- Check if there is any change in the runtime parameters ---*/

  CConfig *runtime = NULL;
  strcpy(runtime_file_name, "runtime.dat");
  runtime = new CConfig(runtime_file_name, config_container[ZONE_0]);
  runtime->SetTimeIter(ExtIter);
  delete runtime;

  /*--- Evaluate the new CFL number (adaptive). ---*/
  if (config_container[ZONE_0]->GetCFL_Adapt() == YES) {
    for (iZone = 0; iZone < nZone; iZone++){
      if (!(config_container[iZone]->GetMultizone_Problem())) // This needs to be changed everywhere in the code, in a future PR
        output_container[iZone]->SetCFL_Number(solver_container[iZone], config_container[iZone]);
    }
  }

  /*--- Check whether the current simulation has reached the specified
   convergence criteria, and set StopCalc to true, if so. ---*/

  switch (config_container[ZONE_0]->GetKind_Solver()) {
    case EULER: case NAVIER_STOKES: case RANS:
      StopCalc = integration_container[ZONE_0][INST_0][FLOW_SOL]->GetConvergence(); break;
    case HEAT_EQUATION_FVM:
      StopCalc = integration_container[ZONE_0][INST_0][HEAT_SOL]->GetConvergence(); break;
    case FEM_ELASTICITY:
      StopCalc = integration_container[ZONE_0][INST_0][FEA_SOL]->GetConvergence(); break;
    case ADJ_EULER: case ADJ_NAVIER_STOKES: case ADJ_RANS:
    case DISC_ADJ_EULER: case DISC_ADJ_NAVIER_STOKES: case DISC_ADJ_RANS:
    case DISC_ADJ_INC_EULER: case DISC_ADJ_INC_NAVIER_STOKES: case DISC_ADJ_INC_RANS:
    case DISC_ADJ_FEM_EULER: case DISC_ADJ_FEM_NS: case DISC_ADJ_FEM_RANS:
      StopCalc = integration_container[ZONE_0][INST_0][ADJFLOW_SOL]->GetConvergence(); break;
  }

  return StopCalc;

}


void CFluidDriver::Output(unsigned long InnerIter) {

}


CTurbomachineryDriver::CTurbomachineryDriver(char* confFile, unsigned short val_nZone,
                                             SU2_Comm MPICommunicator):
                                             CFluidDriver(confFile, val_nZone, MPICommunicator) {

  output_legacy = new COutputLegacy(config_container[ZONE_0]);

  /*--- LEGACY OUTPUT (going to be removed soon) --- */

  /*--- Open the convergence history file ---*/
  ConvHist_file = NULL;
  ConvHist_file = new ofstream*[nZone];
  for (iZone = 0; iZone < nZone; iZone++) {
    ConvHist_file[iZone] = NULL;
    if (rank == MASTER_NODE){
      ConvHist_file[iZone] = new ofstream[nInst[iZone]];
      for (iInst = 0; iInst < nInst[iZone]; iInst++) {
        output_legacy->SetConvHistory_Header(&ConvHist_file[iZone][iInst], config_container[iZone], iZone, iInst);
        config_container[iZone]->SetHistFile(&ConvHist_file[iZone][INST_0]);
      }
    }
  }

  if (nZone > 1){
    Max_Iter = config_container[ZONE_0]->GetnOuter_Iter();
  }
}

CTurbomachineryDriver::~CTurbomachineryDriver(void) {
  if (rank == MASTER_NODE){
    /*--- Close the convergence history file. ---*/
    for (iZone = 0; iZone < nZone; iZone++) {
      for (iInst = 0; iInst < 1; iInst++) {
        ConvHist_file[iZone][iInst].close();
      }
      delete [] ConvHist_file[iZone];
    }
    delete [] ConvHist_file;
  }
}

void CTurbomachineryDriver::Run() {

  /*--- Run a single iteration of a multi-zone problem by looping over all
   zones and executing the iterations. Note that data transers between zones
   and other intermediate procedures may be required. ---*/

  for (iZone = 0; iZone < nZone; iZone++) {
    iteration_container[iZone][INST_0]->Preprocess(output_container[iZone], integration_container, geometry_container,
                                           solver_container, numerics_container, config_container,
                                           surface_movement, grid_movement, FFDBox, iZone, INST_0);
  }

  /* --- Update the mixing-plane interface ---*/
  for (iZone = 0; iZone < nZone; iZone++) {
    if(mixingplane)SetMixingPlane(iZone);
  }

  for (iZone = 0; iZone < nZone; iZone++) {
    iteration_container[iZone][INST_0]->Iterate(output_container[iZone], integration_container, geometry_container,
                                        solver_container, numerics_container, config_container,
                                        surface_movement, grid_movement, FFDBox, iZone, INST_0);
  }

  for (iZone = 0; iZone < nZone; iZone++) {
    iteration_container[iZone][INST_0]->Postprocess(output_container[iZone], integration_container, geometry_container,
                                      solver_container, numerics_container, config_container,
                                      surface_movement, grid_movement, FFDBox, iZone, INST_0);
  }

  if (rank == MASTER_NODE){
    SetTurboPerformance(ZONE_0);
  }


}

void CTurbomachineryDriver::SetMixingPlane(unsigned short donorZone){

  unsigned short targetZone, nMarkerInt, iMarkerInt ;
  nMarkerInt     = config_container[donorZone]->GetnMarker_MixingPlaneInterface()/2;

  /* --- transfer the average value from the donorZone to the targetZone*/
  for (iMarkerInt = 1; iMarkerInt <= nMarkerInt; iMarkerInt++){
    for (targetZone = 0; targetZone < nZone; targetZone++) {
      if (targetZone != donorZone){
        interface_container[donorZone][targetZone]->AllgatherAverage(solver_container[donorZone][INST_0][MESH_0][FLOW_SOL],solver_container[targetZone][INST_0][MESH_0][FLOW_SOL],
            geometry_container[donorZone][INST_0][MESH_0],geometry_container[targetZone][INST_0][MESH_0],
            config_container[donorZone], config_container[targetZone], iMarkerInt );
      }
    }
  }
}

void CTurbomachineryDriver::SetTurboPerformance(unsigned short targetZone){

  unsigned short donorZone;
  //IMPORTANT this approach of multi-zone performances rely upon the fact that turbomachinery markers follow the natural (stator-rotor) development of the real machine.
  /* --- transfer the local turboperfomance quantities (for each blade)  from all the donorZones to the targetZone (ZONE_0) ---*/
  for (donorZone = 1; donorZone < nZone; donorZone++) {
    interface_container[donorZone][targetZone]->GatherAverageValues(solver_container[donorZone][INST_0][MESH_0][FLOW_SOL],solver_container[targetZone][INST_0][MESH_0][FLOW_SOL], donorZone);
  }

  /* --- compute turboperformance for each stage and the global machine ---*/

 output_legacy->ComputeTurboPerformance(solver_container[targetZone][INST_0][MESH_0][FLOW_SOL], geometry_container[targetZone][INST_0][MESH_0], config_container[targetZone]);

}


bool CTurbomachineryDriver::Monitor(unsigned long ExtIter) {

  su2double CFL;
  su2double rot_z_ini, rot_z_final ,rot_z;
  su2double outPres_ini, outPres_final, outPres;
  unsigned long rampFreq, finalRamp_Iter;
  unsigned short iMarker, KindBC, KindBCOption;
  string Marker_Tag;

  bool print;

  /*--- Synchronization point after a single solver iteration. Compute the
   wall clock time required. ---*/

#ifndef HAVE_MPI
  StopTime = su2double(clock())/su2double(CLOCKS_PER_SEC);
#else
  StopTime = MPI_Wtime();
#endif
  IterCount++;
  UsedTime = (StopTime - StartTime);


  /*--- Check if there is any change in the runtime parameters ---*/
  CConfig *runtime = NULL;
  strcpy(runtime_file_name, "runtime.dat");
  runtime = new CConfig(runtime_file_name, config_container[ZONE_0]);
  runtime->SetInnerIter(ExtIter);
  delete runtime;

  /*--- Update the convergence history file (serial and parallel computations). ---*/

  for (iZone = 0; iZone < nZone; iZone++) {
    for (iInst = 0; iInst < nInst[iZone]; iInst++)
      output_legacy->SetConvHistory_Body(&ConvHist_file[iZone][iInst], geometry_container, solver_container,
          config_container, integration_container, false, UsedTime, iZone, iInst);
  }


  /*--- Evaluate the new CFL number (adaptive). ---*/
  if (config_container[ZONE_0]->GetCFL_Adapt() == YES) {
    if(mixingplane){
      CFL = 0;
      for (iZone = 0; iZone < nZone; iZone++){
        output_container[iZone]->SetCFL_Number(solver_container[iZone], config_container[iZone]);
        CFL += config_container[iZone]->GetCFL(MESH_0);
      }
      /*--- For fluid-multizone the new CFL number is the same for all the zones and it is equal to the zones' minimum value. ---*/
      for (iZone = 0; iZone < nZone; iZone++){
        config_container[iZone]->SetCFL(MESH_0, CFL/nZone);
      }
    }
    else{
      output_container[ZONE_0]->SetCFL_Number(solver_container[ZONE_0], config_container[ZONE_0]);
    }
  }


  /*--- ROTATING FRAME Ramp: Compute the updated rotational velocity. ---*/
  if (config_container[ZONE_0]->GetGrid_Movement() && config_container[ZONE_0]->GetRampRotatingFrame()) {
    rampFreq       = SU2_TYPE::Int(config_container[ZONE_0]->GetRampRotatingFrame_Coeff(1));
    finalRamp_Iter = SU2_TYPE::Int(config_container[ZONE_0]->GetRampRotatingFrame_Coeff(2));
    rot_z_ini = config_container[ZONE_0]->GetRampRotatingFrame_Coeff(0);
    print = false;
    if(ExtIter % rampFreq == 0 &&  ExtIter <= finalRamp_Iter){

      for (iZone = 0; iZone < nZone; iZone++) {
        rot_z_final = config_container[iZone]->GetFinalRotation_Rate_Z();
        if(abs(rot_z_final) > 0.0){
          rot_z = rot_z_ini + ExtIter*( rot_z_final - rot_z_ini)/finalRamp_Iter;
          config_container[iZone]->SetRotation_Rate(2, rot_z);
          if(rank == MASTER_NODE && print && ExtIter > 0) {
            cout << endl << " Updated rotating frame grid velocities";
            cout << " for zone " << iZone << "." << endl;
          }
          geometry_container[iZone][INST_0][MESH_0]->SetRotationalVelocity(config_container[iZone], iZone, print);
          geometry_container[iZone][INST_0][MESH_0]->SetShroudVelocity(config_container[iZone]);
        }
      }

      for (iZone = 0; iZone < nZone; iZone++) {
        geometry_container[iZone][INST_0][MESH_0]->SetAvgTurboValue(config_container[iZone], iZone, INFLOW, false);
        geometry_container[iZone][INST_0][MESH_0]->SetAvgTurboValue(config_container[iZone],iZone, OUTFLOW, false);
        geometry_container[iZone][INST_0][MESH_0]->GatherInOutAverageValues(config_container[iZone], false);

      }

      for (iZone = 1; iZone < nZone; iZone++) {
        interface_container[iZone][ZONE_0]->GatherAverageTurboGeoValues(geometry_container[iZone][INST_0][MESH_0],geometry_container[ZONE_0][INST_0][MESH_0], iZone);
      }

    }
  }


  /*--- Outlet Pressure Ramp: Compute the updated rotational velocity. ---*/
  if (config_container[ZONE_0]->GetRampOutletPressure()) {
    rampFreq       = SU2_TYPE::Int(config_container[ZONE_0]->GetRampOutletPressure_Coeff(1));
    finalRamp_Iter = SU2_TYPE::Int(config_container[ZONE_0]->GetRampOutletPressure_Coeff(2));
    outPres_ini    = config_container[ZONE_0]->GetRampOutletPressure_Coeff(0);
    outPres_final  = config_container[ZONE_0]->GetFinalOutletPressure();

    if(ExtIter % rampFreq == 0 &&  ExtIter <= finalRamp_Iter){
      outPres = outPres_ini + ExtIter*(outPres_final - outPres_ini)/finalRamp_Iter;
      if(rank == MASTER_NODE) config_container[ZONE_0]->SetMonitotOutletPressure(outPres);

      for (iZone = 0; iZone < nZone; iZone++) {
        for (iMarker = 0; iMarker < config_container[iZone]->GetnMarker_All(); iMarker++) {
          KindBC = config_container[iZone]->GetMarker_All_KindBC(iMarker);
          switch (KindBC) {
          case RIEMANN_BOUNDARY:
            Marker_Tag         = config_container[iZone]->GetMarker_All_TagBound(iMarker);
            KindBCOption       = config_container[iZone]->GetKind_Data_Riemann(Marker_Tag);
            if(KindBCOption == STATIC_PRESSURE || KindBCOption == RADIAL_EQUILIBRIUM ){
              SU2_MPI::Error("Outlet pressure ramp only implemented for NRBC", CURRENT_FUNCTION);
            }
            break;
          case GILES_BOUNDARY:
            Marker_Tag         = config_container[iZone]->GetMarker_All_TagBound(iMarker);
            KindBCOption       = config_container[iZone]->GetKind_Data_Giles(Marker_Tag);
            if(KindBCOption == STATIC_PRESSURE || KindBCOption == STATIC_PRESSURE_1D || KindBCOption == RADIAL_EQUILIBRIUM ){
              config_container[iZone]->SetGiles_Var1(outPres, Marker_Tag);
            }
            break;
          }
        }
      }
    }
  }


  /*--- Check whether the current simulation has reached the specified
   convergence criteria, and set StopCalc to true, if so. ---*/

  switch (config_container[ZONE_0]->GetKind_Solver()) {
  case EULER: case NAVIER_STOKES: case RANS:
  case INC_EULER: case INC_NAVIER_STOKES: case INC_RANS:
    StopCalc = integration_container[ZONE_0][INST_0][FLOW_SOL]->GetConvergence(); break;
  case DISC_ADJ_EULER: case DISC_ADJ_NAVIER_STOKES: case DISC_ADJ_RANS:
  case DISC_ADJ_INC_EULER: case DISC_ADJ_INC_NAVIER_STOKES: case DISC_ADJ_INC_RANS:
  case DISC_ADJ_FEM_EULER: case DISC_ADJ_FEM_NS: case DISC_ADJ_FEM_RANS:
    StopCalc = integration_container[ZONE_0][INST_0][ADJFLOW_SOL]->GetConvergence(); break;
  }

  return StopCalc;

}

CHBDriver::CHBDriver(char* confFile,
    unsigned short val_nZone,
    SU2_Comm MPICommunicator) : CFluidDriver(confFile,
        val_nZone,
        MPICommunicator) {
  unsigned short kInst;

  nInstHB = nInst[ZONE_0];

  D = NULL;
  /*--- allocate dynamic memory for the Harmonic Balance operator ---*/
  D = new su2double*[nInstHB]; for (kInst = 0; kInst < nInstHB; kInst++) D[kInst] = new su2double[nInstHB];

  output_legacy = new COutputLegacy(config_container[ZONE_0]);

  /*--- Open the convergence history file ---*/
  ConvHist_file = NULL;
  ConvHist_file = new ofstream*[nZone];
  for (iZone = 0; iZone < nZone; iZone++) {
    ConvHist_file[iZone] = NULL;
    if (rank == MASTER_NODE){
      ConvHist_file[iZone] = new ofstream[nInst[iZone]];
      for (iInst = 0; iInst < nInst[iZone]; iInst++) {
        output_legacy->SetConvHistory_Header(&ConvHist_file[iZone][iInst], config_container[iZone], iZone, iInst);
        config_container[iZone]->SetHistFile(&ConvHist_file[iZone][iInst]);
      }
    }
  }


}

CHBDriver::~CHBDriver(void) {

  unsigned short kInst;

  /*--- delete dynamic memory for the Harmonic Balance operator ---*/
  for (kInst = 0; kInst < nInstHB; kInst++) if (D[kInst] != NULL) delete [] D[kInst];
  if (D[kInst] != NULL) delete [] D;

  if (rank == MASTER_NODE){
  /*--- Close the convergence history file. ---*/
  for (iZone = 0; iZone < nZone; iZone++) {
    for (iInst = 0; iInst < nInstHB; iInst++) {
      ConvHist_file[iZone][iInst].close();
    }
    delete [] ConvHist_file[iZone];
  }
  delete [] ConvHist_file;
  }
}


void CHBDriver::Run() {

  /*--- Run a single iteration of a Harmonic Balance problem. Preprocess all
   all zones before beginning the iteration. ---*/

  for (iInst = 0; iInst < nInstHB; iInst++)
    iteration_container[ZONE_0][iInst]->Preprocess(output_container[ZONE_0], integration_container, geometry_container,
        solver_container, numerics_container, config_container,
        surface_movement, grid_movement, FFDBox, ZONE_0, iInst);

  for (iInst = 0; iInst < nInstHB; iInst++)
    iteration_container[ZONE_0][iInst]->Iterate(output_container[ZONE_0], integration_container, geometry_container,
        solver_container, numerics_container, config_container,
        surface_movement, grid_movement, FFDBox, ZONE_0, iInst);

  /*--- Update the convergence history file (serial and parallel computations). ---*/

  for (iZone = 0; iZone < nZone; iZone++) {
    for (iInst = 0; iInst < nInst[iZone]; iInst++)
      output_legacy->SetConvHistory_Body(&ConvHist_file[iZone][iInst], geometry_container, solver_container,
          config_container, integration_container, false, UsedTime, iZone, iInst);
  }

}

void CHBDriver::Update() {

  for (iInst = 0; iInst < nInstHB; iInst++) {
    /*--- Compute the harmonic balance terms across all zones ---*/
    SetHarmonicBalance(iInst);

  }

  /*--- Precondition the harmonic balance source terms ---*/
  if (config_container[ZONE_0]->GetHB_Precondition() == YES) {
    StabilizeHarmonicBalance();

  }

  for (iInst = 0; iInst < nInstHB; iInst++) {

    /*--- Update the harmonic balance terms across all zones ---*/
    iteration_container[ZONE_0][iInst]->Update(output_container[ZONE_0], integration_container, geometry_container,
        solver_container, numerics_container, config_container,
        surface_movement, grid_movement, FFDBox, ZONE_0, iInst);

  }

}

void CHBDriver::ResetConvergence() {

  for(iInst = 0; iInst < nZone; iInst++) {
    switch (config_container[ZONE_0]->GetKind_Solver()) {

    case EULER: case NAVIER_STOKES: case RANS:
      integration_container[ZONE_0][iInst][FLOW_SOL]->SetConvergence(false);
      if (config_container[ZONE_0]->GetKind_Solver() == RANS) integration_container[ZONE_0][iInst][TURB_SOL]->SetConvergence(false);
      if(config_container[ZONE_0]->GetKind_Trans_Model() == LM) integration_container[ZONE_0][iInst][TRANS_SOL]->SetConvergence(false);
      break;

    case FEM_ELASTICITY:
      integration_container[ZONE_0][iInst][FEA_SOL]->SetConvergence(false);
      break;

    case ADJ_EULER: case ADJ_NAVIER_STOKES: case ADJ_RANS: case DISC_ADJ_EULER: case DISC_ADJ_NAVIER_STOKES: case DISC_ADJ_RANS:
      integration_container[ZONE_0][iInst][ADJFLOW_SOL]->SetConvergence(false);
      if( (config_container[ZONE_0]->GetKind_Solver() == ADJ_RANS) || (config_container[ZONE_0]->GetKind_Solver() == DISC_ADJ_RANS) )
        integration_container[ZONE_0][iInst][ADJTURB_SOL]->SetConvergence(false);
      break;
    }
  }

}

void CHBDriver::SetHarmonicBalance(unsigned short iInst) {

  unsigned short iVar, jInst, iMGlevel;
  unsigned short nVar = solver_container[ZONE_0][INST_0][MESH_0][FLOW_SOL]->GetnVar();
  unsigned long iPoint;
  bool implicit = (config_container[ZONE_0]->GetKind_TimeIntScheme_Flow() == EULER_IMPLICIT);
  bool adjoint = (config_container[ZONE_0]->GetContinuous_Adjoint());
  if (adjoint) {
    implicit = (config_container[ZONE_0]->GetKind_TimeIntScheme_AdjFlow() == EULER_IMPLICIT);
  }

  unsigned long InnerIter = config_container[ZONE_0]->GetInnerIter();

  /*--- Retrieve values from the config file ---*/
  su2double *U = new su2double[nVar];
  su2double *U_old = new su2double[nVar];
  su2double *Psi = new su2double[nVar];
  su2double *Psi_old = new su2double[nVar];
  su2double *Source = new su2double[nVar];
  su2double deltaU, deltaPsi;

  /*--- Compute period of oscillation ---*/
  su2double period = config_container[ZONE_0]->GetHarmonicBalance_Period();

  /*--- Non-dimensionalize the input period, if necessary.  */
  period /= config_container[ZONE_0]->GetTime_Ref();

  if (InnerIter == 0)
    ComputeHB_Operator();

  /*--- Compute various source terms for explicit direct, implicit direct, and adjoint problems ---*/
  /*--- Loop over all grid levels ---*/
  for (iMGlevel = 0; iMGlevel <= config_container[ZONE_0]->GetnMGLevels(); iMGlevel++) {

    /*--- Loop over each node in the volume mesh ---*/
    for (iPoint = 0; iPoint < geometry_container[ZONE_0][iInst][iMGlevel]->GetnPoint(); iPoint++) {

      for (iVar = 0; iVar < nVar; iVar++) {
        Source[iVar] = 0.0;
      }

      /*--- Step across the columns ---*/
      for (jInst = 0; jInst < nInstHB; jInst++) {

        /*--- Retrieve solution at this node in current zone ---*/
        for (iVar = 0; iVar < nVar; iVar++) {

          if (!adjoint) {
            U[iVar] = solver_container[ZONE_0][jInst][iMGlevel][FLOW_SOL]->GetNodes()->GetSolution(iPoint, iVar);
            Source[iVar] += U[iVar]*D[iInst][jInst];

            if (implicit) {
              U_old[iVar] = solver_container[ZONE_0][jInst][iMGlevel][FLOW_SOL]->GetNodes()->GetSolution_Old(iPoint, iVar);
              deltaU = U[iVar] - U_old[iVar];
              Source[iVar] += deltaU*D[iInst][jInst];
            }

          }

          else {
            Psi[iVar] = solver_container[ZONE_0][jInst][iMGlevel][ADJFLOW_SOL]->GetNodes()->GetSolution(iPoint, iVar);
            Source[iVar] += Psi[iVar]*D[jInst][iInst];

            if (implicit) {
              Psi_old[iVar] = solver_container[ZONE_0][jInst][iMGlevel][ADJFLOW_SOL]->GetNodes()->GetSolution_Old(iPoint, iVar);
              deltaPsi = Psi[iVar] - Psi_old[iVar];
              Source[iVar] += deltaPsi*D[jInst][iInst];
            }
          }
        }

        /*--- Store sources for current row ---*/
        for (iVar = 0; iVar < nVar; iVar++) {
          if (!adjoint) {
            solver_container[ZONE_0][iInst][iMGlevel][FLOW_SOL]->GetNodes()->SetHarmonicBalance_Source(iPoint, iVar, Source[iVar]);
          }
          else {
            solver_container[ZONE_0][iInst][iMGlevel][ADJFLOW_SOL]->GetNodes()->SetHarmonicBalance_Source(iPoint, iVar, Source[iVar]);
          }
        }

      }
    }
  }

  /*--- Source term for a turbulence model ---*/
  if (config_container[ZONE_0]->GetKind_Solver() == RANS) {

    /*--- Extra variables needed if we have a turbulence model. ---*/
    unsigned short nVar_Turb = solver_container[ZONE_0][INST_0][MESH_0][TURB_SOL]->GetnVar();
    su2double *U_Turb = new su2double[nVar_Turb];
    su2double *Source_Turb = new su2double[nVar_Turb];

    /*--- Loop over only the finest mesh level (turbulence is always solved
     on the original grid only). ---*/
    for (iPoint = 0; iPoint < geometry_container[ZONE_0][INST_0][MESH_0]->GetnPoint(); iPoint++) {
      for (iVar = 0; iVar < nVar_Turb; iVar++) Source_Turb[iVar] = 0.0;
      for (jInst = 0; jInst < nInstHB; jInst++) {

        /*--- Retrieve solution at this node in current zone ---*/
        for (iVar = 0; iVar < nVar_Turb; iVar++) {
          U_Turb[iVar] = solver_container[ZONE_0][jInst][MESH_0][TURB_SOL]->GetNodes()->GetSolution(iPoint, iVar);
          Source_Turb[iVar] += U_Turb[iVar]*D[iInst][jInst];
        }
      }

      /*--- Store sources for current iZone ---*/
      for (iVar = 0; iVar < nVar_Turb; iVar++)
        solver_container[ZONE_0][iInst][MESH_0][TURB_SOL]->GetNodes()->SetHarmonicBalance_Source(iPoint, iVar, Source_Turb[iVar]);
    }

    delete [] U_Turb;
    delete [] Source_Turb;
  }

  delete [] Source;
  delete [] U;
  delete [] U_old;
  delete [] Psi;
  delete [] Psi_old;

}

void CHBDriver::StabilizeHarmonicBalance() {

  unsigned short i, j, k, iVar, iInst, jInst, iMGlevel;
  unsigned short nVar = solver_container[ZONE_0][INST_0][MESH_0][FLOW_SOL]->GetnVar();
  unsigned long iPoint;
  bool adjoint = (config_container[ZONE_0]->GetContinuous_Adjoint());

  /*--- Retrieve values from the config file ---*/
  su2double *Source     = new su2double[nInstHB];
  su2double *Source_old = new su2double[nInstHB];
  su2double Delta;

  su2double **Pinv     = new su2double*[nInstHB];
  su2double **P        = new su2double*[nInstHB];
  for (iInst = 0; iInst < nInstHB; iInst++) {
    Pinv[iInst]       = new su2double[nInstHB];
    P[iInst]          = new su2double[nInstHB];
  }

  /*--- Loop over all grid levels ---*/
  for (iMGlevel = 0; iMGlevel <= config_container[ZONE_0]->GetnMGLevels(); iMGlevel++) {

    /*--- Loop over each node in the volume mesh ---*/
    for (iPoint = 0; iPoint < geometry_container[ZONE_0][INST_0][iMGlevel]->GetnPoint(); iPoint++) {

      /*--- Get time step for current node ---*/
      Delta = solver_container[ZONE_0][INST_0][iMGlevel][FLOW_SOL]->GetNodes()->GetDelta_Time(iPoint);

      /*--- Setup stabilization matrix for this node ---*/
      for (iInst = 0; iInst < nInstHB; iInst++) {
        for (jInst = 0; jInst < nInstHB; jInst++) {
          if (jInst == iInst ) {
            Pinv[iInst][jInst] = 1.0 + Delta*D[iInst][jInst];
          }
          else {
            Pinv[iInst][jInst] = Delta*D[iInst][jInst];
          }
        }
      }

      /*--- Invert stabilization matrix Pinv with Gauss elimination---*/

      /*--  A temporary matrix to hold the inverse, dynamically allocated ---*/
      su2double **temp = new su2double*[nInstHB];
      for (i = 0; i < nInstHB; i++) {
        temp[i] = new su2double[2 * nInstHB];
      }

      /*---  Copy the desired matrix into the temporary matrix ---*/
      for (i = 0; i < nInstHB; i++) {
        for (j = 0; j < nInstHB; j++) {
          temp[i][j] = Pinv[i][j];
          temp[i][nInstHB + j] = 0;
        }
        temp[i][nInstHB + i] = 1;
      }

      su2double max_val;
      unsigned short max_idx;

      /*---  Pivot each column such that the largest number possible divides the other rows  ---*/
      for (k = 0; k < nInstHB - 1; k++) {
        max_idx = k;
        max_val = abs(temp[k][k]);
        /*---  Find the largest value (pivot) in the column  ---*/
        for (j = k; j < nInstHB; j++) {
          if (abs(temp[j][k]) > max_val) {
            max_idx = j;
            max_val = abs(temp[j][k]);
          }
        }

        /*---  Move the row with the highest value up  ---*/
        for (j = 0; j < (nInstHB * 2); j++) {
          su2double d = temp[k][j];
          temp[k][j] = temp[max_idx][j];
          temp[max_idx][j] = d;
        }
        /*---  Subtract the moved row from all other rows ---*/
        for (i = k + 1; i < nInstHB; i++) {
          su2double c = temp[i][k] / temp[k][k];
          for (j = 0; j < (nInstHB * 2); j++) {
            temp[i][j] = temp[i][j] - temp[k][j] * c;
          }
        }
      }

      /*---  Back-substitution  ---*/
      for (k = nInstHB - 1; k > 0; k--) {
        if (temp[k][k] != su2double(0.0)) {
          for (int i = k - 1; i > -1; i--) {
            su2double c = temp[i][k] / temp[k][k];
            for (j = 0; j < (nInstHB * 2); j++) {
              temp[i][j] = temp[i][j] - temp[k][j] * c;
            }
          }
        }
      }

      /*---  Normalize the inverse  ---*/
      for (i = 0; i < nInstHB; i++) {
        su2double c = temp[i][i];
        for (j = 0; j < nInstHB; j++) {
          temp[i][j + nInstHB] = temp[i][j + nInstHB] / c;
        }
      }

      /*---  Copy the inverse back to the main program flow ---*/
      for (i = 0; i < nInstHB; i++) {
        for (j = 0; j < nInstHB; j++) {
          P[i][j] = temp[i][j + nInstHB];
        }
      }

      /*---  Delete dynamic template  ---*/
      for (iInst = 0; iInst < nInstHB; iInst++) {
        delete[] temp[iInst];
      }
      delete[] temp;

      /*--- Loop through variables to precondition ---*/
      for (iVar = 0; iVar < nVar; iVar++) {

        /*--- Get current source terms (not yet preconditioned) and zero source array to prepare preconditioning ---*/
        for (iInst = 0; iInst < nInstHB; iInst++) {
          Source_old[iInst] = solver_container[ZONE_0][iInst][iMGlevel][FLOW_SOL]->GetNodes()->GetHarmonicBalance_Source(iPoint, iVar);
          Source[iInst] = 0;
        }

        /*--- Step through columns ---*/
        for (iInst = 0; iInst < nInstHB; iInst++) {
          for (jInst = 0; jInst < nInstHB; jInst++) {
            Source[iInst] += P[iInst][jInst]*Source_old[jInst];
          }

          /*--- Store updated source terms for current node ---*/
          if (!adjoint) {
            solver_container[ZONE_0][iInst][iMGlevel][FLOW_SOL]->GetNodes()->SetHarmonicBalance_Source(iPoint, iVar, Source[iInst]);
          }
          else {
            solver_container[ZONE_0][iInst][iMGlevel][ADJFLOW_SOL]->GetNodes()->SetHarmonicBalance_Source(iPoint, iVar, Source[iInst]);
          }
        }

      }
    }
  }

  /*--- Deallocate dynamic memory ---*/
  for (iInst = 0; iInst < nInstHB; iInst++){
    delete [] P[iInst];
    delete [] Pinv[iInst];
  }
  delete [] P;
  delete [] Pinv;
  delete [] Source;
  delete [] Source_old;

}

void CHBDriver::ComputeHB_Operator() {

  const   complex<su2double> J(0.0,1.0);
  unsigned short i, j, k, iInst;

  su2double *Omega_HB       = new su2double[nInstHB];
  complex<su2double> **E    = new complex<su2double>*[nInstHB];
  complex<su2double> **Einv = new complex<su2double>*[nInstHB];
  complex<su2double> **DD   = new complex<su2double>*[nInstHB];
  for (iInst = 0; iInst < nInstHB; iInst++) {
    E[iInst]    = new complex<su2double>[nInstHB];
    Einv[iInst] = new complex<su2double>[nInstHB];
    DD[iInst]   = new complex<su2double>[nInstHB];
  }

  /*--- Get simualation period from config file ---*/
  su2double Period = config_container[ZONE_0]->GetHarmonicBalance_Period();

  /*--- Non-dimensionalize the input period, if necessary.      */
  Period /= config_container[ZONE_0]->GetTime_Ref();

  /*--- Build the array containing the selected frequencies to solve ---*/
  for (iInst = 0; iInst < nInstHB; iInst++) {
    Omega_HB[iInst]  = config_container[ZONE_0]->GetOmega_HB()[iInst];
    Omega_HB[iInst] /= config_container[ZONE_0]->GetOmega_Ref(); //TODO: check
  }

  /*--- Build the diagonal matrix of the frequencies DD ---*/
  for (i = 0; i < nInstHB; i++) {
    for (k = 0; k < nInstHB; k++) {
      if (k == i ) {
        DD[i][k] = J*Omega_HB[k];
      }
    }
  }


  /*--- Build the harmonic balance inverse matrix ---*/
  for (i = 0; i < nInstHB; i++) {
    for (k = 0; k < nInstHB; k++) {
      Einv[i][k] = complex<su2double>(cos(Omega_HB[k]*(i*Period/nInstHB))) + J*complex<su2double>(sin(Omega_HB[k]*(i*Period/nInstHB)));
    }
  }

  /*---  Invert inverse harmonic balance Einv with Gauss elimination ---*/

  /*--  A temporary matrix to hold the inverse, dynamically allocated ---*/
  complex<su2double> **temp = new complex<su2double>*[nInstHB];
  for (i = 0; i < nInstHB; i++) {
    temp[i] = new complex<su2double>[2 * nInstHB];
  }

  /*---  Copy the desired matrix into the temporary matrix ---*/
  for (i = 0; i < nInstHB; i++) {
    for (j = 0; j < nInstHB; j++) {
      temp[i][j] = Einv[i][j];
      temp[i][nInstHB + j] = 0;
    }
    temp[i][nInstHB + i] = 1;
  }

  su2double max_val;
  unsigned short max_idx;

  /*---  Pivot each column such that the largest number possible divides the other rows  ---*/
  for (k = 0; k < nInstHB - 1; k++) {
    max_idx = k;
    max_val = abs(temp[k][k]);
    /*---  Find the largest value (pivot) in the column  ---*/
    for (j = k; j < nInstHB; j++) {
      if (abs(temp[j][k]) > max_val) {
        max_idx = j;
        max_val = abs(temp[j][k]);
      }
    }
    /*---  Move the row with the highest value up  ---*/
    for (j = 0; j < (nInstHB * 2); j++) {
      complex<su2double> d = temp[k][j];
      temp[k][j] = temp[max_idx][j];
      temp[max_idx][j] = d;
    }
    /*---  Subtract the moved row from all other rows ---*/
    for (i = k + 1; i < nInstHB; i++) {
      complex<su2double> c = temp[i][k] / temp[k][k];
      for (j = 0; j < (nInstHB * 2); j++) {
        temp[i][j] = temp[i][j] - temp[k][j] * c;
      }
    }
  }
  /*---  Back-substitution  ---*/
  for (k = nInstHB - 1; k > 0; k--) {
    if (temp[k][k] != complex<su2double>(0.0)) {
      for (int i = k - 1; i > -1; i--) {
        complex<su2double> c = temp[i][k] / temp[k][k];
        for (j = 0; j < (nInstHB * 2); j++) {
          temp[i][j] = temp[i][j] - temp[k][j] * c;
        }
      }
    }
  }
  /*---  Normalize the inverse  ---*/
  for (i = 0; i < nInstHB; i++) {
    complex<su2double> c = temp[i][i];
    for (j = 0; j < nInstHB; j++) {
      temp[i][j + nInstHB] = temp[i][j + nInstHB] / c;
    }
  }
  /*---  Copy the inverse back to the main program flow ---*/
  for (i = 0; i < nInstHB; i++) {
    for (j = 0; j < nInstHB; j++) {
      E[i][j] = temp[i][j + nInstHB];
    }
  }
  /*---  Delete dynamic template  ---*/
  for (i = 0; i < nInstHB; i++) {
    delete[] temp[i];
  }
  delete[] temp;


  /*---  Temporary matrix for performing product  ---*/
  complex<su2double> **Temp    = new complex<su2double>*[nInstHB];

  /*---  Temporary complex HB operator  ---*/
  complex<su2double> **Dcpx    = new complex<su2double>*[nInstHB];

  for (iInst = 0; iInst < nInstHB; iInst++){
    Temp[iInst]    = new complex<su2double>[nInstHB];
    Dcpx[iInst]   = new complex<su2double>[nInstHB];
  }


  /*---  Calculation of the HB operator matrix ---*/
  for (int row = 0; row < nInstHB; row++) {
    for (int col = 0; col < nInstHB; col++) {
      for (int inner = 0; inner < nInstHB; inner++) {
        Temp[row][col] += Einv[row][inner] * DD[inner][col];
      }
    }
  }

  unsigned short row, col, inner;

  for (row = 0; row < nInstHB; row++) {
    for (col = 0; col < nInstHB; col++) {
      for (inner = 0; inner < nInstHB; inner++) {
        Dcpx[row][col] += Temp[row][inner] * E[inner][col];
      }
    }
  }

  /*---  Take just the real part of the HB operator matrix ---*/
  for (i = 0; i < nInstHB; i++) {
    for (k = 0; k < nInstHB; k++) {
      D[i][k] = real(Dcpx[i][k]);
    }
  }

  /*--- Deallocate dynamic memory ---*/
  for (iInst = 0; iInst < nInstHB; iInst++){
    delete [] E[iInst];
    delete [] Einv[iInst];
    delete [] DD[iInst];
    delete [] Temp[iInst];
    delete [] Dcpx[iInst];
  }
  delete [] E;
  delete [] Einv;
  delete [] DD;
  delete [] Temp;
  delete [] Dcpx;
  delete [] Omega_HB;

}

CDiscAdjFSIDriver::CDiscAdjFSIDriver(char* confFile,
                                     unsigned short val_nZone,
                                     SU2_Comm MPICommunicator) : CDriver(confFile,
                                                                         val_nZone,
                                                                         MPICommunicator,
                                                                         false) {

  unsigned short iVar;
  unsigned short nVar_Flow = 0, nVar_Struct = 0;
  RecordingState = 0;
  CurrentRecording = 0;

  switch (config_container[ZONE_0]->GetKind_ObjFunc()){
  case DRAG_COEFFICIENT:
  case LIFT_COEFFICIENT:
  case SIDEFORCE_COEFFICIENT:
  case EFFICIENCY:
  case MOMENT_X_COEFFICIENT:
  case MOMENT_Y_COEFFICIENT:
  case MOMENT_Z_COEFFICIENT:
  case EQUIVALENT_AREA:
    Kind_Objective_Function = FLOW_OBJECTIVE_FUNCTION;
    break;
  case REFERENCE_GEOMETRY:
  case REFERENCE_NODE:
  case VOLUME_FRACTION:
  case TOPOL_DISCRETENESS:
  case TOPOL_COMPLIANCE:
    Kind_Objective_Function = FEM_OBJECTIVE_FUNCTION;
    break;
  default:
    Kind_Objective_Function = NO_OBJECTIVE_FUNCTION;
    break;
  }

  direct_iteration = new CIteration*[nZone];

  unsigned short iZone;
  for (iZone = 0; iZone < nZone; iZone++){
    switch (config_container[iZone]->GetKind_Solver()) {
      case DISC_ADJ_INC_RANS: case DISC_ADJ_INC_EULER: case DISC_ADJ_INC_NAVIER_STOKES:
       case DISC_ADJ_RANS: case DISC_ADJ_EULER: case DISC_ADJ_NAVIER_STOKES:
         direct_iteration[iZone] = new CFluidIteration(config_container[iZone]);
         nVar_Flow = solver_container[iZone][INST_0][MESH_0][ADJFLOW_SOL]->GetnVar();
         flow_criteria = -8.0;  // Temporarily hard coded until adapted into new structure
         flow_criteria_rel = 3.0;
         break;
       case DISC_ADJ_FEM:
         direct_iteration[iZone] = new CFEAIteration(config_container[iZone]);
         nVar_Struct = solver_container[iZone][INST_0][MESH_0][ADJFEA_SOL]->GetnVar();
         structure_criteria    = -8.0;
         structure_criteria_rel = 3.0;
         break;
    }
  }

  init_res_flow   = new su2double[nVar_Flow];
  init_res_struct = new su2double[nVar_Struct];

  residual_flow   = new su2double[nVar_Flow];
  residual_struct = new su2double[nVar_Struct];

  residual_flow_rel   = new su2double[nVar_Flow];
  residual_struct_rel = new su2double[nVar_Struct];

  for (iVar = 0; iVar < nVar_Flow; iVar++){
    init_res_flow[iVar] = 0.0;
    residual_flow[iVar] = 0.0;
    residual_flow_rel[iVar] = 0.0;
  }
  for (iVar = 0; iVar < nVar_Struct; iVar++){
    init_res_struct[iVar] = 0.0;
    residual_struct[iVar] = 0.0;
    residual_struct_rel[iVar] = 0.0;
  }


  bool write_history = true;

  /*--- Header of the temporary output file ---*/
  if ((write_history) && (rank == MASTER_NODE)){
    ofstream myfile_res;
    myfile_res.open ("history_adjoint_FSI.csv");

    myfile_res << "BGS_Iter";

    for (iVar = 0; iVar < nVar_Flow; iVar++){
      myfile_res << ", " << "ResFlow[" << iVar << "]";
    }

    for (iVar = 0; iVar < nVar_Struct; iVar++){
      myfile_res << ", " << "ResFEA[" << iVar << "]";
    }


    bool de_effects = config_container[ZONE_0]->GetDE_Effects();
    for (iVar = 0; iVar < config_container[ZONE_0]->GetnElasticityMod(); iVar++)
        myfile_res << ", " << "Sens_E_" << iVar;

    for (iVar = 0; iVar < config_container[ZONE_0]->GetnPoissonRatio(); iVar++)
      myfile_res << ", " << "Sens_Nu_" << iVar;

    if (de_effects){
        for (iVar = 0; iVar < config_container[ZONE_0]->GetnElectric_Field(); iVar++)
          myfile_res << ", " << "Sens_EField_" << iVar;
    }

    myfile_res << endl;

    myfile_res.close();
  }

  // TEST: for implementation of python framework in standalone structural problems
  if ((config_container[ZONE_1]->GetDV_FEA() != NODV_FEA) && (rank == MASTER_NODE)){

    /*--- Header of the temporary output file ---*/
    ofstream myfile_res;

    switch (config_container[ZONE_1]->GetDV_FEA()) {
      case YOUNG_MODULUS:
        myfile_res.open("grad_young.opt");
        break;
      case POISSON_RATIO:
        myfile_res.open("grad_poisson.opt");
        break;
      case DENSITY_VAL:
      case DEAD_WEIGHT:
        myfile_res.open("grad_density.opt");
        break;
      case ELECTRIC_FIELD:
        myfile_res.open("grad_efield.opt");
        break;
      default:
        myfile_res.open("grad.opt");
        break;
    }

    unsigned short iDV;
    unsigned short nDV = solver_container[ZONE_1][INST_0][MESH_0][ADJFEA_SOL]->GetnDVFEA();

    myfile_res << "INDEX" << "\t" << "GRAD" << endl;

    myfile_res.precision(15);

    for (iDV = 0; iDV < nDV; iDV++){
      myfile_res << iDV;
      myfile_res << "\t";
      myfile_res << scientific << solver_container[ZONE_1][INST_0][MESH_0][ADJFEA_SOL]->GetGlobal_Sens_DVFEA(iDV);
      myfile_res << endl;
    }

    myfile_res.close();
  }
  output_legacy = new COutputLegacy(config_container[ZONE_0]);

  /*--- TODO: This is a workaround until the TestCases.py script incorporates new classes for nested loops. ---*/
//  if (config_container[ZONE_0]->GetUnsteady_Simulation() == NONE) config_container[ZONE_0]->SetnExtIter(1);
//  if (config_container[ZONE_1]->GetDynamic_Analysis() != DYNAMIC) config_container[ZONE_1]->SetnExtIter(1);
//  config_container[ZONE_0]->SetnExtIter(1);
//  config_container[ZONE_1]->SetnExtIter(1);
  ConvHist_file = NULL;
  ConvHist_file = new ofstream*[nZone];
  for (iZone = 0; iZone < nZone; iZone++) {
    ConvHist_file[iZone] = NULL;
    if (rank == MASTER_NODE){
      ConvHist_file[iZone] = new ofstream[nInst[iZone]];
      for (iInst = 0; iInst < nInst[iZone]; iInst++) {
        output_legacy->SetConvHistory_Header(&ConvHist_file[iZone][iInst], config_container[iZone], iZone, iInst);
        config_container[iZone]->SetHistFile(&ConvHist_file[iZone][INST_0]);
      }
    }
  }
}

CDiscAdjFSIDriver::~CDiscAdjFSIDriver(void) {

  delete [] direct_iteration;
  delete [] init_res_flow;
  delete [] init_res_struct;
  delete [] residual_flow;
  delete [] residual_struct;
  delete [] residual_flow_rel;
  delete [] residual_struct_rel;

}

void CDiscAdjFSIDriver::DynamicMeshUpdate(unsigned long ExtIter){

}

void CDiscAdjFSIDriver::Run( ) {


  while ( TimeIter < config_container[ZONE_0]->GetnTime_Iter()) {

    /*--- Perform some external iteration preprocessing. ---*/

    //PreprocessExtIter(TimeIter);
    /*--- Set the value of the external iteration and physical time. ---*/

    for (iZone = 0; iZone < nZone; iZone++) {
      config_container[iZone]->SetTimeIter(TimeIter);
    
      if (config_container[iZone]->GetTime_Domain())
        config_container[iZone]->SetPhysicalTime(static_cast<su2double>(TimeIter)*config_container[iZone]->GetDelta_UnstTimeND());
      else
        config_container[iZone]->SetPhysicalTime(0.0);
    
    }

<<<<<<< HEAD
    /*--- As of now, we are coding it for just 2 zones. ---*/
    /*--- This will become more general, but we need to modify the configuration for that ---*/
    unsigned short ZONE_FLOW = 0, ZONE_STRUCT = 1;
    unsigned short iZone;
    bool BGS_Converged = false;

    unsigned long IntIter = 0; for (iZone = 0; iZone < nZone; iZone++) config_container[iZone]->SetInnerIter(IntIter);
    unsigned long iOuterIter = 0; for (iZone = 0; iZone < nZone; iZone++) config_container[iZone]->SetOuterIter(iOuterIter);
    unsigned long nOuterIter = driver_config->GetnOuter_Iter();

    ofstream myfile_struc, myfile_flow, myfile_geo;
    
    Preprocess(ZONE_FLOW, ZONE_STRUCT, ALL_VARIABLES);
=======
    for (iZone = 0; iZone < nZone; iZone++) config_container[iZone]->SetOuterIter(iOuterIter);

    /*--- Start with structural terms if OF is based on displacements ---*/
>>>>>>> bba84450

    // /*--- Perform a dynamic mesh update if required. ---*/

    // if (!fem_solver && !(config_container[ZONE_0]->GetGrid_Movement() && config_container[ZONE_0]->GetDiscrete_Adjoint())) {
    //   DynamicMeshUpdate(TimeIter);
    // }

    for (iOuterIter = 0; iOuterIter < nOuterIter && !BGS_Converged; iOuterIter++){

      if (rank == MASTER_NODE){
        cout << endl << "                    ****** BGS ITERATION ";
        cout << iOuterIter;
        cout << " ******" << endl;
      }

      for (iZone = 0; iZone < nZone; iZone++) config_container[iZone]->SetOuterIter(iOuterIter);
      
      /*--- Start with structural terms if OF is based on displacements ---*/

      if (Kind_Objective_Function == FEM_OBJECTIVE_FUNCTION)
        Iterate_Block(ZONE_FLOW, ZONE_STRUCT, FEA_DISP_VARS);

<<<<<<< HEAD
      /*--- Iterate fluid (including cross term) ---*/
=======
    Iterate_Block(ZONE_FLOW, ZONE_STRUCT, FEM_CROSS_TERM_GEOMETRY);

    /*--- End with structural terms if OF is based on fluid variables ---*/

    if (Kind_Objective_Function == FLOW_OBJECTIVE_FUNCTION)
      Iterate_Block(ZONE_FLOW, ZONE_STRUCT, FEA_DISP_VARS);
>>>>>>> bba84450

      Iterate_Block(ZONE_FLOW, ZONE_STRUCT, FLOW_CONS_VARS);

      /*--- Compute mesh (it is a cross term dF / dMv ) ---*/

      Iterate_Block(ZONE_FLOW, ZONE_STRUCT, MESH_COORDS);

      /*--- Compute mesh cross term (dM / dSv) ---*/

      Iterate_Block(ZONE_FLOW, ZONE_STRUCT, FEM_CROSS_TERM_GEOMETRY);
      
      /*--- End with structural terms if OF is based on fluid variables ---*/
      
      if (Kind_Objective_Function == FLOW_OBJECTIVE_FUNCTION)
        Iterate_Block(ZONE_FLOW, ZONE_STRUCT, FEA_DISP_VARS);

      /*--- Check convergence of the BGS method ---*/
      BGS_Converged = BGSConvergence(iOuterIter, ZONE_FLOW, ZONE_STRUCT);

    }


    for (iZone = 0; iZone < nZone; iZone++){
      output_container[iZone]->SetResult_Files(geometry_container[iZone][INST_0][MESH_0],
                                                              config_container[iZone],
                                                              solver_container[iZone][INST_0][MESH_0], TimeIter, true);
    }

    TimeIter++;
  }
}


void CDiscAdjFSIDriver::Preprocess(unsigned short ZONE_FLOW,
                  unsigned short ZONE_STRUCT,
                  unsigned short kind_recording){

  unsigned long IntIter = 0, iPoint;
  config_container[ZONE_0]->SetInnerIter(IntIter);
  unsigned short ExtIter = config_container[ZONE_FLOW]->GetTimeIter();

  bool dual_time_1st = (config_container[ZONE_FLOW]->GetTime_Marching() == DT_STEPPING_1ST);
  bool dual_time_2nd = (config_container[ZONE_FLOW]->GetTime_Marching() == DT_STEPPING_2ND);
  bool turbulent = (config_container[ZONE_FLOW]->GetKind_Solver() == DISC_ADJ_RANS) ||
                   (config_container[ZONE_FLOW]->GetKind_Solver() == DISC_ADJ_INC_RANS);
  bool dual_time = (dual_time_1st || dual_time_2nd);
  unsigned short iMesh;
  int Direct_Iter_Flow;
  bool update_geo = false;

  /*----------------------------------------------------------------------------*/
  /*------------------------------ FLOW SOLUTION -------------------------------*/
  /*----------------------------------------------------------------------------*/

  /*--- For the unsteady adjoint, load direct solutions from restart files. ---*/

  if (config_container[ZONE_FLOW]->GetTime_Marching()) {

    Direct_Iter_Flow = SU2_TYPE::Int(config_container[ZONE_FLOW]->GetUnst_AdjointIter()) - SU2_TYPE::Int(ExtIter) - 2;

    /*--- For dual-time stepping we want to load the already converged solution at timestep n ---*/

    if (dual_time) {
      Direct_Iter_Flow += 1;
    }

    if (ExtIter == 0){

      if (dual_time_2nd) {

        /*--- Load solution at timestep n-2 ---*/

        iteration_container[ZONE_FLOW][INST_0]->LoadUnsteady_Solution(geometry_container, solver_container,config_container, ZONE_FLOW, INST_0, Direct_Iter_Flow-2);

        /*--- Push solution back to correct array ---*/

        for (iMesh=0; iMesh<=config_container[ZONE_FLOW]->GetnMGLevels();iMesh++) {
          solver_container[ZONE_FLOW][INST_0][iMesh][FLOW_SOL]->GetNodes()->Set_Solution_time_n();
          solver_container[ZONE_FLOW][INST_0][iMesh][FLOW_SOL]->GetNodes()->Set_Solution_time_n1();
          if (turbulent) {
            solver_container[ZONE_FLOW][INST_0][iMesh][TURB_SOL]->GetNodes()->Set_Solution_time_n();
            solver_container[ZONE_FLOW][INST_0][iMesh][TURB_SOL]->GetNodes()->Set_Solution_time_n1();
          }
        }
      }
      if (dual_time) {

        /*--- Load solution at timestep n-1 ---*/

        iteration_container[ZONE_FLOW][INST_0]->LoadUnsteady_Solution(geometry_container, solver_container,config_container, ZONE_FLOW, INST_0, Direct_Iter_Flow-1);

        /*--- Push solution back to correct array ---*/

        for (iMesh=0; iMesh<=config_container[ZONE_FLOW]->GetnMGLevels();iMesh++) {
          solver_container[ZONE_FLOW][INST_0][iMesh][FLOW_SOL]->GetNodes()->Set_Solution_time_n();
          if (turbulent) {
            solver_container[ZONE_FLOW][INST_0][iMesh][TURB_SOL]->GetNodes()->Set_Solution_time_n();
          }
        }
      }

      /*--- Load solution timestep n ---*/

      iteration_container[ZONE_FLOW][INST_0]->LoadUnsteady_Solution(geometry_container, solver_container,config_container, ZONE_FLOW, INST_0, Direct_Iter_Flow);

    }


    if ((ExtIter > 0) && dual_time){

      /*--- Load solution timestep n - 2 ---*/

      iteration_container[ZONE_FLOW][INST_0]->LoadUnsteady_Solution(geometry_container, solver_container,config_container, ZONE_FLOW, INST_0, Direct_Iter_Flow - 2);

      //CVC: Debug
      /*--- Load solution timestep n-1 | n-2 for DualTimestepping 1st | 2nd order ---*/
      //if (dual_time_1st){
      //  iteration_container[ZONE_FLOW][INST_0]->LoadUnsteady_Solution(geometry_container, solver_container,config_container, ZONE_FLOW, INST_0, Direct_Iter_Flow - 1);
      //} else {
      //  iteration_container[ZONE_FLOW][INST_0]->LoadUnsteady_Solution(geometry_container, solver_container,config_container, ZONE_FLOW, INST_0, Direct_Iter_Flow - 2);
      //}

      /*--- Temporarily store the loaded solution in the Solution_Old array ---*/

      for (iMesh=0; iMesh<=config_container[ZONE_FLOW]->GetnMGLevels();iMesh++) {
        solver_container[ZONE_FLOW][INST_0][iMesh][FLOW_SOL]->GetNodes()->Set_OldSolution();
        if (turbulent){
         solver_container[ZONE_FLOW][INST_0][iMesh][TURB_SOL]->GetNodes()->Set_OldSolution();
        }
      }

      /*--- Set Solution at timestep n to solution at n-1 ---*/

      for (iMesh=0; iMesh<=config_container[ZONE_FLOW]->GetnMGLevels();iMesh++) {
        for(iPoint=0; iPoint<geometry_container[ZONE_FLOW][INST_0][iMesh]->GetnPoint();iPoint++) {
          solver_container[ZONE_FLOW][INST_0][iMesh][FLOW_SOL]->GetNodes()->SetSolution(iPoint, solver_container[ZONE_FLOW][INST_0][iMesh][FLOW_SOL]->GetNodes()->GetSolution_time_n(iPoint));
          if (turbulent) {
            solver_container[ZONE_FLOW][INST_0][iMesh][TURB_SOL]->GetNodes()->SetSolution(iPoint, solver_container[ZONE_FLOW][INST_0][iMesh][TURB_SOL]->GetNodes()->GetSolution_time_n(iPoint));
          }
        }
      }
      if (dual_time_1st){
      /*--- Set Solution at timestep n-1 to the previously loaded solution ---*/
        for (iMesh=0; iMesh<=config_container[ZONE_FLOW]->GetnMGLevels();iMesh++) {
          for(iPoint=0; iPoint<geometry_container[ZONE_FLOW][INST_0][iMesh]->GetnPoint();iPoint++) {
//            solver_container[ZONE_FLOW][INST_0][iMesh][FLOW_SOL]->node[iPoint]->Set_Solution_time_n(solver_container[ZONE_FLOW][INST_0][iMesh][FLOW_SOL]->node[iPoint]->GetSolution_Old());
//            if (turbulent) {
//              solver_container[ZONE_FLOW][INST_0][iMesh][TURB_SOL]->node[iPoint]->Set_Solution_time_n(solver_container[ZONE_FLOW][INST_0][iMesh][TURB_SOL]->node[iPoint]->GetSolution_Old());
            solver_container[ZONE_FLOW][INST_0][iMesh][FLOW_SOL]->GetNodes()->Set_Solution_time_n(iPoint, solver_container[ZONE_FLOW][INST_0][iMesh][FLOW_SOL]->GetNodes()->GetSolution_time_n1(iPoint));
            if (turbulent) {
              solver_container[ZONE_FLOW][INST_0][iMesh][TURB_SOL]->GetNodes()->Set_Solution_time_n(iPoint, solver_container[ZONE_FLOW][INST_0][iMesh][TURB_SOL]->GetNodes()->GetSolution_time_n1(iPoint));
            }
          }
        }
      }
      if (dual_time_2nd){
        /*--- Set Solution at timestep n-1 to solution at n-2 ---*/
        for (iMesh=0; iMesh<=config_container[ZONE_FLOW]->GetnMGLevels();iMesh++) {
          for(iPoint=0; iPoint<geometry_container[ZONE_FLOW][INST_0][iMesh]->GetnPoint();iPoint++) {
            solver_container[ZONE_FLOW][INST_0][iMesh][FLOW_SOL]->GetNodes()->Set_Solution_time_n(iPoint, solver_container[ZONE_FLOW][INST_0][iMesh][FLOW_SOL]->GetNodes()->GetSolution_time_n1(iPoint));
            if (turbulent) {
              solver_container[ZONE_FLOW][INST_0][iMesh][TURB_SOL]->GetNodes()->Set_Solution_time_n(iPoint, solver_container[ZONE_FLOW][INST_0][iMesh][TURB_SOL]->GetNodes()->GetSolution_time_n1(iPoint));
            }
          }
        }
        /*--- Set Solution at timestep n-2 to the previously loaded solution ---*/
        for (iMesh=0; iMesh<=config_container[ZONE_FLOW]->GetnMGLevels();iMesh++) {
          for(iPoint=0; iPoint<geometry_container[ZONE_FLOW][INST_0][iMesh]->GetnPoint();iPoint++) {
            solver_container[ZONE_FLOW][INST_0][iMesh][FLOW_SOL]->GetNodes()->Set_Solution_time_n1(iPoint, solver_container[ZONE_FLOW][INST_0][iMesh][FLOW_SOL]->GetNodes()->GetSolution_Old(iPoint));
            if (turbulent) {
              solver_container[ZONE_FLOW][INST_0][iMesh][TURB_SOL]->GetNodes()->Set_Solution_time_n1(iPoint, solver_container[ZONE_FLOW][INST_0][iMesh][TURB_SOL]->GetNodes()->GetSolution_Old(iPoint));
            }
          }
        }
      }
    }
  }
  else{

    /*--- Load the restart (we need to use the routine in order to get the GEOMETRY, otherwise it's restarted from the base mesh ---*/

    solver_container[ZONE_FLOW][INST_0][MESH_0][FLOW_SOL]->LoadRestart(geometry_container[ZONE_FLOW][INST_0], solver_container[ZONE_FLOW][INST_0], config_container[ZONE_FLOW], 0, true);
  }

  if (ExtIter == 0 || dual_time) {

    for (iMesh=0; iMesh<=config_container[ZONE_FLOW]->GetnMGLevels();iMesh++) {
      for (iPoint = 0; iPoint < geometry_container[ZONE_FLOW][INST_0][iMesh]->GetnPoint(); iPoint++) {
        solver_container[ZONE_FLOW][INST_0][iMesh][ADJFLOW_SOL]->GetNodes()->SetSolution_Direct(iPoint, solver_container[ZONE_FLOW][INST_0][iMesh][FLOW_SOL]->GetNodes()->GetSolution(iPoint));
      }
    }
    if (turbulent && !config_container[ZONE_FLOW]->GetFrozen_Visc_Disc()) {
      for (iPoint = 0; iPoint < geometry_container[ZONE_FLOW][INST_0][MESH_0]->GetnPoint(); iPoint++) {
        solver_container[ZONE_FLOW][INST_0][MESH_0][ADJTURB_SOL]->GetNodes()->SetSolution_Direct(iPoint, solver_container[ZONE_FLOW][INST_0][MESH_0][TURB_SOL]->GetNodes()->GetSolution(iPoint));
      }
    }
  }

    /*--- Store geometry of the converged solution also in the adjoint solver in order to be able to reset it later ---*/

    for (iPoint = 0; iPoint < geometry_container[ZONE_FLOW][INST_0][MESH_0]->GetnPoint(); iPoint++){
      solver_container[ZONE_FLOW][INST_0][MESH_0][ADJFLOW_SOL]->GetNodes()->SetGeometry_Direct(iPoint, geometry_container[ZONE_FLOW][INST_0][MESH_0]->node[iPoint]->GetCoord());
    }


  /*----------------------------------------------------------------------------*/
  /*-------------------------- STRUCTURAL SOLUTION -----------------------------*/
  /*----------------------------------------------------------------------------*/

  IntIter = 0;
  config_container[ZONE_STRUCT]->SetInnerIter(IntIter);
  ExtIter = config_container[ZONE_STRUCT]->GetTimeIter();
  bool dynamic = (config_container[ZONE_STRUCT]->GetTime_Domain());

  int Direct_Iter_FEA;

  /*--- For the dynamic adjoint, load direct solutions from restart files. ---*/

  if (dynamic) {

    Direct_Iter_FEA = SU2_TYPE::Int(config_container[ZONE_STRUCT]->GetUnst_AdjointIter()) - SU2_TYPE::Int(ExtIter) - 1;

    /*--- We want to load the already converged solution at timesteps n and n-1 ---*/

    /*--- Load solution at timestep n-1 ---*/

    iteration_container[ZONE_STRUCT][INST_0]->LoadDynamic_Solution(geometry_container, solver_container,config_container, ZONE_STRUCT, INST_0, Direct_Iter_FEA-1);

    /*--- Push solution back to correct array ---*/

    solver_container[ZONE_STRUCT][INST_0][MESH_0][FEA_SOL]->GetNodes()->Set_Solution_time_n();

    /*--- Push solution back to correct array ---*/

    solver_container[ZONE_STRUCT][INST_0][MESH_0][FEA_SOL]->GetNodes()->SetSolution_Accel_time_n();

    /*--- Push solution back to correct array ---*/

    solver_container[ZONE_STRUCT][INST_0][MESH_0][FEA_SOL]->GetNodes()->SetSolution_Vel_time_n();

    /*--- Load solution timestep n ---*/

    iteration_container[ZONE_STRUCT][INST_0]->LoadDynamic_Solution(geometry_container, solver_container,config_container, ZONE_STRUCT, INST_0, Direct_Iter_FEA);

    /*--- Store FEA solution also in the adjoint solver in order to be able to reset it later ---*/

    for (iPoint = 0; iPoint < geometry_container[ZONE_STRUCT][INST_0][MESH_0]->GetnPoint(); iPoint++){
      solver_container[ZONE_STRUCT][INST_0][MESH_0][ADJFEA_SOL]->GetNodes()->SetSolution_Direct(iPoint, solver_container[ZONE_STRUCT][INST_0][MESH_0][FEA_SOL]->GetNodes()->GetSolution(iPoint));
    }

    for (iPoint = 0; iPoint < geometry_container[ZONE_STRUCT][INST_0][MESH_0]->GetnPoint(); iPoint++){
      solver_container[ZONE_STRUCT][INST_0][MESH_0][ADJFEA_SOL]->GetNodes()->SetSolution_Accel_Direct(iPoint, solver_container[ZONE_STRUCT][INST_0][MESH_0][FEA_SOL]->GetNodes()->GetSolution_Accel(iPoint));
    }

    for (iPoint = 0; iPoint < geometry_container[ZONE_STRUCT][INST_0][MESH_0]->GetnPoint(); iPoint++){
      solver_container[ZONE_STRUCT][INST_0][MESH_0][ADJFEA_SOL]->GetNodes()->SetSolution_Vel_Direct(iPoint, solver_container[ZONE_STRUCT][INST_0][MESH_0][FEA_SOL]->GetNodes()->GetSolution_Vel(iPoint));
    }

  }
  else {

    solver_container[ZONE_STRUCT][INST_0][MESH_0][FEA_SOL]->LoadRestart(geometry_container[ZONE_STRUCT][INST_0], solver_container[ZONE_STRUCT][INST_0], config_container[ZONE_STRUCT], 0, update_geo);

    /*--- Store FEA solution also in the adjoint solver in order to be able to reset it later ---*/

    for (iPoint = 0; iPoint < geometry_container[ZONE_STRUCT][INST_0][MESH_0]->GetnPoint(); iPoint++){
      solver_container[ZONE_STRUCT][INST_0][MESH_0][ADJFEA_SOL]->GetNodes()->SetSolution_Direct(iPoint, solver_container[ZONE_STRUCT][INST_0][MESH_0][FEA_SOL]->GetNodes()->GetSolution(iPoint));
    }

  }

  /*----------------------------------------------------------------------------*/
  /*--------------------- ADJOINT SOLVER PREPROCESSING -------------------------*/
  /*----------------------------------------------------------------------------*/

  solver_container[ZONE_FLOW][INST_0][MESH_0][ADJFLOW_SOL]->Preprocessing(geometry_container[ZONE_FLOW][INST_0][MESH_0], solver_container[ZONE_FLOW][INST_0][MESH_0],  config_container[ZONE_FLOW] , MESH_0, 0, RUNTIME_ADJFLOW_SYS, false);

  if (turbulent){
    solver_container[ZONE_FLOW][INST_0][MESH_0][ADJTURB_SOL]->Preprocessing(geometry_container[ZONE_FLOW][INST_0][MESH_0], solver_container[ZONE_FLOW][INST_0][MESH_0],  config_container[ZONE_FLOW] , MESH_0, 0, RUNTIME_ADJTURB_SYS, false);
  }

  solver_container[ZONE_STRUCT][INST_0][MESH_0][ADJFEA_SOL]->Preprocessing(geometry_container[ZONE_STRUCT][INST_0][MESH_0], solver_container[ZONE_STRUCT][INST_0][MESH_0],  config_container[ZONE_STRUCT] , MESH_0, 0, RUNTIME_ADJFEA_SYS, false);



}

void CDiscAdjFSIDriver::PrintDirect_Residuals(unsigned short ZONE_FLOW,
                                                          unsigned short ZONE_STRUCT,
                                                          unsigned short kind_recording){

  unsigned short ExtIter = config_container[ZONE_FLOW]->GetTimeIter();
  bool turbulent = (config_container[ZONE_FLOW]->GetKind_Solver() == DISC_ADJ_RANS) ||
                   (config_container[ZONE_FLOW]->GetKind_Solver() == DISC_ADJ_INC_RANS);
  bool nonlinear_analysis = (config_container[ZONE_STRUCT]->GetGeometricConditions() == LARGE_DEFORMATIONS);   // Nonlinear analysis.
  bool unsteady = config_container[ZONE_FLOW]->GetTime_Marching() != NONE;
  bool dynamic = (config_container[ZONE_STRUCT]->GetTime_Domain());

  su2double val_OFunction = 0.0;
  string kind_OFunction;

  cout.precision(6);
  cout.setf(ios::scientific, ios::floatfield);

  if ((kind_recording == FLOW_CONS_VARS) || (kind_recording == MESH_COORDS)) {

    /*--- Print residuals in the first iteration ---*/

    if (rank == MASTER_NODE && ((ExtIter == 0) || unsteady )){
      cout << "log10[RMS Density]: "<< log10(solver_container[ZONE_FLOW][INST_0][MESH_0][FLOW_SOL]->GetRes_RMS(0))
                     <<", Drag: " <<solver_container[ZONE_FLOW][INST_0][MESH_0][FLOW_SOL]->GetTotal_CD()
                     <<", Lift: " << solver_container[ZONE_FLOW][INST_0][MESH_0][FLOW_SOL]->GetTotal_CL() << "." << endl;

      if (turbulent){
        cout << "log10[RMS k]: " << log10(solver_container[ZONE_FLOW][INST_0][MESH_0][TURB_SOL]->GetRes_RMS(0)) << endl;
      }
      if (Kind_Objective_Function == FLOW_OBJECTIVE_FUNCTION){
        switch (config_container[ZONE_FLOW]->GetKind_ObjFunc()){
        case DRAG_COEFFICIENT:
          kind_OFunction = "(Drag coefficient): ";
          val_OFunction = solver_container[ZONE_FLOW][INST_0][MESH_0][FLOW_SOL]->GetTotal_CD();
          break;
        case LIFT_COEFFICIENT:
          kind_OFunction = "(Lift coefficient): ";
          val_OFunction = solver_container[ZONE_FLOW][INST_0][MESH_0][FLOW_SOL]->GetTotal_CL();
          break;
        case SIDEFORCE_COEFFICIENT:
          kind_OFunction = "(Sideforce coefficient): ";
          val_OFunction = solver_container[ZONE_FLOW][INST_0][MESH_0][FLOW_SOL]->GetTotal_CSF();
          break;
        case EFFICIENCY:
          kind_OFunction = "(Efficiency): ";
          val_OFunction = solver_container[ZONE_FLOW][INST_0][MESH_0][FLOW_SOL]->GetTotal_CEff();
          break;
        case MOMENT_X_COEFFICIENT:
          kind_OFunction = "(Moment X coefficient): ";
          val_OFunction = solver_container[ZONE_FLOW][INST_0][MESH_0][FLOW_SOL]->GetTotal_CMx();
          break;
        case MOMENT_Y_COEFFICIENT:
          kind_OFunction = "(Moment Y coefficient): ";
          val_OFunction = solver_container[ZONE_FLOW][INST_0][MESH_0][FLOW_SOL]->GetTotal_CMy();
          break;
        case MOMENT_Z_COEFFICIENT:
          kind_OFunction = "(Moment Z coefficient): ";
          val_OFunction = solver_container[ZONE_FLOW][INST_0][MESH_0][FLOW_SOL]->GetTotal_CMz();
          break;
        case EQUIVALENT_AREA:
          kind_OFunction = "(Equivalent area): ";
          val_OFunction = solver_container[ZONE_FLOW][INST_0][MESH_0][FLOW_SOL]->GetTotal_CEquivArea();
          break;
        default:
          val_OFunction = 0.0;  // If the objective function is computed in a different physical problem
          break;
        }
        cout << "Objective function " << kind_OFunction << val_OFunction << endl;
      }
    }

  }

  if ((kind_recording == FEA_DISP_VARS) || (kind_recording == FLOW_CROSS_TERM) || (kind_recording == GEOMETRY_CROSS_TERM)) {

    if (rank == MASTER_NODE && ((ExtIter == 0) || dynamic )){
      if (nonlinear_analysis){
        cout << "UTOL-A: "   << log10(solver_container[ZONE_STRUCT][INST_0][MESH_0][FEA_SOL]->GetRes_FEM(0))
             << ", RTOL-A: " << log10(solver_container[ZONE_STRUCT][INST_0][MESH_0][FEA_SOL]->GetRes_FEM(1))
             << ", ETOL-A: " << log10(solver_container[ZONE_STRUCT][INST_0][MESH_0][FEA_SOL]->GetRes_FEM(2)) << "." << endl;
      }
      else{
        if (solver_container[ZONE_STRUCT][INST_0][MESH_0][FEA_SOL]->GetnVar() == 2){
          cout << "log10[RMS Ux]: "   << log10(solver_container[ZONE_STRUCT][INST_0][MESH_0][FEA_SOL]->GetRes_RMS(0))
               << ", log10[RMS Uy]: " << log10(solver_container[ZONE_STRUCT][INST_0][MESH_0][FEA_SOL]->GetRes_RMS(1)) << "." << endl;

        }
        else{
          cout << "log10[RMS Ux]: "   << log10(solver_container[ZONE_STRUCT][INST_0][MESH_0][FEA_SOL]->GetRes_RMS(0))
               << ", log10[RMS Uy]: " << log10(solver_container[ZONE_STRUCT][INST_0][MESH_0][FEA_SOL]->GetRes_RMS(1))
               << ", log10[RMS Uz]: " << log10(solver_container[ZONE_STRUCT][INST_0][MESH_0][FEA_SOL]->GetRes_RMS(2))<< "." << endl;
        }

      }
      if (Kind_Objective_Function == FEM_OBJECTIVE_FUNCTION){
        switch (config_container[ZONE_STRUCT]->GetKind_ObjFunc()){
        case REFERENCE_GEOMETRY:
          kind_OFunction = "(Reference Geometry): ";
          val_OFunction = solver_container[ZONE_STRUCT][INST_0][MESH_0][FEA_SOL]->GetTotal_OFRefGeom();
          break;
        case REFERENCE_NODE:
          kind_OFunction = "(Reference Node): ";
          val_OFunction = solver_container[ZONE_STRUCT][INST_0][MESH_0][FEA_SOL]->GetTotal_OFRefNode();
          break;
        case VOLUME_FRACTION:
          kind_OFunction = "(Volume Fraction): ";
          val_OFunction = solver_container[ZONE_STRUCT][INST_0][MESH_0][FEA_SOL]->GetTotal_OFVolFrac();
          break;
        case TOPOL_DISCRETENESS:
          kind_OFunction = "(Topology discreteness): ";
          val_OFunction = solver_container[ZONE_STRUCT][INST_0][MESH_0][FEA_SOL]->GetTotal_OFVolFrac();
          break;
        case TOPOL_COMPLIANCE:
          kind_OFunction = "(Topology compliance): ";
          val_OFunction = solver_container[ZONE_STRUCT][INST_0][MESH_0][FEA_SOL]->GetTotal_OFCompliance();
          break;
        default:
          val_OFunction = 0.0;  // If the objective function is computed in a different physical problem
          break;
        }
        cout << "Objective function " << kind_OFunction << val_OFunction << endl;
      }
    }

  }

}

void CDiscAdjFSIDriver::Iterate_Direct(unsigned short ZONE_FLOW, unsigned short ZONE_STRUCT, unsigned short kind_recording){

  if ((kind_recording == FLOW_CONS_VARS) ||
      (kind_recording == MESH_COORDS)) {

    Fluid_Iteration_Direct(ZONE_FLOW, ZONE_STRUCT);


  }

  if ((kind_recording == FEA_DISP_VARS) ||
      (kind_recording == FLOW_CROSS_TERM) ||
      (kind_recording == GEOMETRY_CROSS_TERM)) {

    Structural_Iteration_Direct(ZONE_FLOW, ZONE_STRUCT);

  }


  if (kind_recording == FEM_CROSS_TERM_GEOMETRY) {

    Mesh_Deformation_Direct(ZONE_FLOW, ZONE_STRUCT);

  }


}

void CDiscAdjFSIDriver::Fluid_Iteration_Direct(unsigned short ZONE_FLOW, unsigned short ZONE_STRUCT) {

  bool turbulent = (config_container[ZONE_FLOW]->GetKind_Solver() == DISC_ADJ_RANS) ||
                   (config_container[ZONE_FLOW]->GetKind_Solver() == DISC_ADJ_INC_RANS);
  bool frozen_visc = config_container[ZONE_FLOW]->GetFrozen_Visc_Disc();

  /*-----------------------------------------------------------------*/
  /*------------------- Set Dependency on Geometry ------------------*/
  /*-----------------------------------------------------------------*/

  geometry_container[ZONE_FLOW][INST_0][MESH_0]->UpdateGeometry(geometry_container[ZONE_FLOW][INST_0], config_container[ZONE_FLOW]);

  solver_container[ZONE_FLOW][INST_0][MESH_0][FLOW_SOL]->InitiateComms(geometry_container[ZONE_FLOW][INST_0][MESH_0], config_container[ZONE_FLOW], SOLUTION);
  solver_container[ZONE_FLOW][INST_0][MESH_0][FLOW_SOL]->CompleteComms(geometry_container[ZONE_FLOW][INST_0][MESH_0], config_container[ZONE_FLOW], SOLUTION);

  solver_container[ZONE_FLOW][INST_0][MESH_0][FLOW_SOL]->Preprocessing(geometry_container[ZONE_FLOW][INST_0][MESH_0],solver_container[ZONE_FLOW][INST_0][MESH_0], config_container[ZONE_FLOW], MESH_0, NO_RK_ITER, RUNTIME_FLOW_SYS, true);

  if (turbulent && !frozen_visc) {
    solver_container[ZONE_FLOW][INST_0][MESH_0][TURB_SOL]->Postprocessing(geometry_container[ZONE_FLOW][INST_0][MESH_0], solver_container[ZONE_FLOW][INST_0][MESH_0], config_container[ZONE_FLOW], MESH_0);

    solver_container[ZONE_FLOW][INST_0][MESH_0][TURB_SOL]->InitiateComms(geometry_container[ZONE_FLOW][INST_0][MESH_0], config_container[ZONE_FLOW], SOLUTION_EDDY);
    solver_container[ZONE_FLOW][INST_0][MESH_0][TURB_SOL]->CompleteComms(geometry_container[ZONE_FLOW][INST_0][MESH_0], config_container[ZONE_FLOW], SOLUTION_EDDY);

  }

  /*-----------------------------------------------------------------*/
  /*----------------- Iterate the flow solver -----------------------*/
  /*---- Sets all the cross dependencies for the flow variables -----*/
  /*-----------------------------------------------------------------*/

  config_container[ZONE_FLOW]->SetInnerIter(0);

  direct_iteration[ZONE_FLOW]->Iterate(output_container[ZONE_FLOW], integration_container, geometry_container,
      solver_container, numerics_container, config_container,
      surface_movement, grid_movement, FFDBox, ZONE_FLOW, INST_0);

  /*-----------------------------------------------------------------*/
  /*--------------------- Set MPI Solution --------------------------*/
  /*-----------------------------------------------------------------*/

  solver_container[ZONE_FLOW][INST_0][MESH_0][FLOW_SOL]->InitiateComms(geometry_container[ZONE_FLOW][INST_0][MESH_0], config_container[ZONE_FLOW], SOLUTION);
  solver_container[ZONE_FLOW][INST_0][MESH_0][FLOW_SOL]->CompleteComms(geometry_container[ZONE_FLOW][INST_0][MESH_0], config_container[ZONE_FLOW], SOLUTION);

}

void CDiscAdjFSIDriver::Structural_Iteration_Direct(unsigned short ZONE_FLOW, unsigned short ZONE_STRUCT) {

  bool turbulent = (config_container[ZONE_FLOW]->GetKind_Solver() == DISC_ADJ_RANS) ||
                   (config_container[ZONE_FLOW]->GetKind_Solver() == DISC_ADJ_INC_RANS);
  bool frozen_visc = config_container[ZONE_FLOW]->GetFrozen_Visc_Disc();

  /*-----------------------------------------------------------------*/
  /*---------- Set Dependencies on Geometry and Flow ----------------*/
  /*-----------------------------------------------------------------*/

  solver_container[ZONE_STRUCT][INST_0][MESH_0][FEA_SOL]->InitiateComms(geometry_container[ZONE_STRUCT][INST_0][MESH_0], config_container[ZONE_STRUCT], SOLUTION_FEA);
  solver_container[ZONE_STRUCT][INST_0][MESH_0][FEA_SOL]->CompleteComms(geometry_container[ZONE_STRUCT][INST_0][MESH_0], config_container[ZONE_STRUCT], SOLUTION_FEA);

  geometry_container[ZONE_FLOW][INST_0][MESH_0]->UpdateGeometry(geometry_container[ZONE_FLOW][INST_0], config_container[ZONE_FLOW]);

  solver_container[ZONE_FLOW][INST_0][MESH_0][FLOW_SOL]->InitiateComms(geometry_container[ZONE_FLOW][INST_0][MESH_0], config_container[ZONE_FLOW], SOLUTION);
  solver_container[ZONE_FLOW][INST_0][MESH_0][FLOW_SOL]->CompleteComms(geometry_container[ZONE_FLOW][INST_0][MESH_0], config_container[ZONE_FLOW], SOLUTION);

  solver_container[ZONE_FLOW][INST_0][MESH_0][FLOW_SOL]->Preprocessing(geometry_container[ZONE_FLOW][INST_0][MESH_0],solver_container[ZONE_FLOW][INST_0][MESH_0], config_container[ZONE_FLOW], MESH_0, NO_RK_ITER, RUNTIME_FLOW_SYS, true);

  if (turbulent && !frozen_visc) {
    solver_container[ZONE_FLOW][INST_0][MESH_0][TURB_SOL]->Postprocessing(geometry_container[ZONE_FLOW][INST_0][MESH_0], solver_container[ZONE_FLOW][INST_0][MESH_0], config_container[ZONE_FLOW], MESH_0);

    solver_container[ZONE_FLOW][INST_0][MESH_0][TURB_SOL]->InitiateComms(geometry_container[ZONE_FLOW][INST_0][MESH_0], config_container[ZONE_FLOW], SOLUTION_EDDY);
    solver_container[ZONE_FLOW][INST_0][MESH_0][TURB_SOL]->CompleteComms(geometry_container[ZONE_FLOW][INST_0][MESH_0], config_container[ZONE_FLOW], SOLUTION_EDDY);

  }

  /*-----------------------------------------------------------------*/
  /*-------------------- Transfer Tractions -------------------------*/
  /*-----------------------------------------------------------------*/

  Transfer_Tractions(ZONE_FLOW, ZONE_STRUCT);

  /*-----------------------------------------------------------------*/
  /*--------------- Iterate the structural solver -------------------*/
  /*-----------------------------------------------------------------*/

  direct_iteration[ZONE_STRUCT]->Iterate(output_container[ZONE_STRUCT], integration_container, geometry_container,
                                        solver_container, numerics_container, config_container,
                                        surface_movement, grid_movement, FFDBox, ZONE_STRUCT, INST_0);

  /*-----------------------------------------------------------------*/
  /*--------------------- Set MPI Solution --------------------------*/
  /*-----------------------------------------------------------------*/

  solver_container[ZONE_STRUCT][INST_0][MESH_0][FEA_SOL]->InitiateComms(geometry_container[ZONE_STRUCT][INST_0][MESH_0], config_container[ZONE_STRUCT], SOLUTION_FEA);
  solver_container[ZONE_STRUCT][INST_0][MESH_0][FEA_SOL]->CompleteComms(geometry_container[ZONE_STRUCT][INST_0][MESH_0], config_container[ZONE_STRUCT], SOLUTION_FEA);

}

void CDiscAdjFSIDriver::Mesh_Deformation_Direct(unsigned short ZONE_FLOW, unsigned short ZONE_STRUCT) {

  unsigned long ExtIter = config_container[ZONE_STRUCT]->GetTimeIter();

  /*-----------------------------------------------------------------*/
  /*--------------------- Set MPI Solution --------------------------*/
  /*-----------------------------------------------------------------*/

  geometry_container[ZONE_FLOW][INST_0][MESH_0]->UpdateGeometry(geometry_container[ZONE_FLOW][INST_0], config_container[ZONE_FLOW]);

  solver_container[ZONE_FLOW][INST_0][MESH_0][FLOW_SOL]->InitiateComms(geometry_container[ZONE_FLOW][INST_0][MESH_0], config_container[ZONE_FLOW], SOLUTION);
  solver_container[ZONE_FLOW][INST_0][MESH_0][FLOW_SOL]->CompleteComms(geometry_container[ZONE_FLOW][INST_0][MESH_0], config_container[ZONE_FLOW], SOLUTION);

  solver_container[ZONE_FLOW][INST_0][MESH_0][FLOW_SOL]->Preprocessing(geometry_container[ZONE_FLOW][INST_0][MESH_0],solver_container[ZONE_FLOW][INST_0][MESH_0], config_container[ZONE_FLOW], MESH_0, NO_RK_ITER, RUNTIME_FLOW_SYS, true);

  solver_container[ZONE_STRUCT][INST_0][MESH_0][FEA_SOL]->InitiateComms(geometry_container[ZONE_STRUCT][INST_0][MESH_0], config_container[ZONE_STRUCT], SOLUTION_FEA);
  solver_container[ZONE_STRUCT][INST_0][MESH_0][FEA_SOL]->CompleteComms(geometry_container[ZONE_STRUCT][INST_0][MESH_0], config_container[ZONE_STRUCT], SOLUTION_FEA);

  /*-----------------------------------------------------------------*/
  /*------------------- Transfer Displacements ----------------------*/
  /*-----------------------------------------------------------------*/

  Transfer_Displacements(ZONE_STRUCT, ZONE_FLOW);

  /*-----------------------------------------------------------------*/
  /*------------------- Set the Grid movement -----------------------*/
  /*---- No longer done in the preprocess of the flow iteration -----*/
  /*---- as the flag Grid_Movement is set to false in this case -----*/
  /*-----------------------------------------------------------------*/

  direct_iteration[ZONE_FLOW]->SetGrid_Movement(geometry_container[ZONE_FLOW][INST_0],
                                                               surface_movement[ZONE_FLOW], grid_movement[ZONE_FLOW][INST_0],
                                                               solver_container[ZONE_FLOW][INST_0], config_container[ZONE_FLOW], 0, ExtIter );
  
  geometry_container[ZONE_FLOW][INST_0][MESH_0]->UpdateGeometry(geometry_container[ZONE_FLOW][INST_0], config_container[ZONE_FLOW]);

  solver_container[ZONE_STRUCT][INST_0][MESH_0][FEA_SOL]->InitiateComms(geometry_container[ZONE_STRUCT][INST_0][MESH_0], config_container[ZONE_STRUCT], SOLUTION_FEA);
  solver_container[ZONE_STRUCT][INST_0][MESH_0][FEA_SOL]->CompleteComms(geometry_container[ZONE_STRUCT][INST_0][MESH_0], config_container[ZONE_STRUCT], SOLUTION_FEA);

}

void CDiscAdjFSIDriver::SetRecording(unsigned short ZONE_FLOW,
                                              unsigned short ZONE_STRUCT,
                                              unsigned short kind_recording){

  unsigned long IntIter = config_container[ZONE_0]->GetInnerIter();
  bool unsteady = (config_container[ZONE_FLOW]->GetTime_Marching() != NONE);
  bool dynamic = (config_container[ZONE_STRUCT]->GetTime_Domain());

  string kind_DirectIteration = " ";
  string kind_AdjointIteration = " ";

  /*if (unsteady || dynamic){
    SU2_MPI::Error("DYNAMIC ADJOINT SOLVER NOT IMPLEMENTED FOR FSI APPLICATIONS", CURRENT_FUNCTION);
  }*/


  if (rank == MASTER_NODE){
    cout << endl;
    switch (kind_recording){
    case FLOW_CONS_VARS:
      kind_AdjointIteration = "Flow iteration: flow input -> flow output";
      kind_DirectIteration = "flow ";
      break;
    case MESH_COORDS:
      kind_AdjointIteration = "Geometry cross term from flow: geometry input -> flow output";
      kind_DirectIteration = "flow ";
      break;
    case FEA_DISP_VARS:
      kind_AdjointIteration = "Structural iteration: structural input -> structural output";
      kind_DirectIteration = "structural ";
      break;
    case FLOW_CROSS_TERM:
      kind_AdjointIteration = "Flow cross term: flow input -> structural output";
      kind_DirectIteration = "structural ";
      break;
    case GEOMETRY_CROSS_TERM:
      kind_AdjointIteration = "Geometry cross term from structure: geometry input -> structural output";
      kind_DirectIteration = "structural ";
      break;
    case FEM_CROSS_TERM_GEOMETRY:
      kind_AdjointIteration = "Structural cross term from geometry: structural input -> geometry output";
      kind_DirectIteration = "mesh deformation ";
      break;
    }
    cout << kind_AdjointIteration << endl;
    cout << "Direct " << kind_DirectIteration << "iteration to store computational graph." << endl;
    switch (kind_recording){
    case FLOW_CONS_VARS: case MESH_COORDS:
    case FEA_DISP_VARS: case FLOW_CROSS_TERM: case GEOMETRY_CROSS_TERM:
      cout << "Compute residuals to check the convergence of the direct problem." << endl; break;
    case FEM_CROSS_TERM_GEOMETRY:
      cout << "Deform the grid using the converged solution of the direct problem." << endl; break;
    }
  }


  AD::Reset();

  if (CurrentRecording != kind_recording && (CurrentRecording != NONE) ){

    /*--- Clear indices ---*/

    PrepareRecording(ZONE_FLOW, ZONE_STRUCT, ALL_VARIABLES);

    /*--- Clear indices of coupling variables ---*/

    SetDependencies(ZONE_FLOW, ZONE_STRUCT, ALL_VARIABLES);

    /*--- Run one iteration while tape is passive - this clears all indices ---*/
    Iterate_Direct(ZONE_FLOW, ZONE_STRUCT, kind_recording);

  }

  /*--- Prepare for recording ---*/

  PrepareRecording(ZONE_FLOW, ZONE_STRUCT, kind_recording);

  /*--- Start the recording of all operations ---*/

  AD::StartRecording();

  /*--- Register input variables ---*/

  RegisterInput(ZONE_FLOW, ZONE_STRUCT, kind_recording);

  /*--- Set dependencies for flow, geometry and structural solvers ---*/

  SetDependencies(ZONE_FLOW, ZONE_STRUCT, kind_recording);

  /*--- Run a direct iteration ---*/
  Iterate_Direct(ZONE_FLOW, ZONE_STRUCT, kind_recording);

  /*--- Register objective function and output variables ---*/

  RegisterOutput(ZONE_FLOW, ZONE_STRUCT, kind_recording);

  /*--- Stop the recording ---*/
  AD::StopRecording();

  /*--- Set the recording status ---*/

  CurrentRecording = kind_recording;

  /* --- Reset the number of the internal iterations---*/

  config_container[ZONE_0]->SetInnerIter(IntIter);


}

void CDiscAdjFSIDriver::PrepareRecording(unsigned short ZONE_FLOW,
                                                   unsigned short ZONE_STRUCT,
                                                   unsigned short kind_recording){

  unsigned short iMesh;
  bool turbulent = (config_container[ZONE_FLOW]->GetKind_Solver() == DISC_ADJ_RANS) ||
                   (config_container[ZONE_FLOW]->GetKind_Solver() == DISC_ADJ_INC_RANS);

  /*--- Set fluid variables to direct solver values ---*/
  for (iMesh = 0; iMesh <= config_container[ZONE_FLOW]->GetnMGLevels(); iMesh++){
    solver_container[ZONE_FLOW][INST_0][iMesh][ADJFLOW_SOL]->SetRecording(geometry_container[ZONE_FLOW][INST_0][MESH_0], config_container[ZONE_FLOW]);
  }
  if (turbulent){
    solver_container[ZONE_FLOW][INST_0][MESH_0][ADJTURB_SOL]->SetRecording(geometry_container[ZONE_FLOW][INST_0][MESH_0], config_container[ZONE_FLOW]);
  }

  /*--- Set geometry to the converged values ---*/

  solver_container[ZONE_FLOW][INST_0][MESH_0][ADJFLOW_SOL]->SetMesh_Recording(geometry_container[ZONE_FLOW][INST_0], grid_movement[ZONE_FLOW][INST_0], config_container[ZONE_FLOW]);

  /*--- Set structural variables to direct solver values ---*/

  solver_container[ZONE_STRUCT][INST_0][MESH_0][ADJFEA_SOL]->SetRecording(geometry_container[ZONE_STRUCT][INST_0][MESH_0], config_container[ZONE_STRUCT]);

}

void CDiscAdjFSIDriver::RegisterInput(unsigned short ZONE_FLOW,
                                               unsigned short ZONE_STRUCT,
                                               unsigned short kind_recording){

  /*--- Register flow variables ---*/
  if (kind_recording == FLOW_CONS_VARS) {
    iteration_container[ZONE_FLOW][INST_0]->RegisterInput(solver_container, geometry_container, config_container, ZONE_FLOW, INST_0, kind_recording);
  }

  /*--- Register geometry variables ---*/
  if (kind_recording == MESH_COORDS) {
    iteration_container[ZONE_FLOW][INST_0]->RegisterInput(solver_container, geometry_container, config_container, ZONE_FLOW, INST_0, kind_recording);
  }

  /*--- Register structural variables ---*/
  if (kind_recording == FEM_CROSS_TERM_GEOMETRY) {
    iteration_container[ZONE_STRUCT][INST_0]->RegisterInput(solver_container, geometry_container, config_container, ZONE_STRUCT, INST_0, kind_recording);
  }

  /*--- Register all variables ---*/
  if (kind_recording == FEA_DISP_VARS) {
    iteration_container[ZONE_STRUCT][INST_0]->RegisterInput(solver_container, geometry_container, config_container, ZONE_STRUCT, INST_0, FEA_DISP_VARS);
    iteration_container[ZONE_FLOW][INST_0]->RegisterInput(solver_container, geometry_container, config_container, ZONE_FLOW, INST_0, FLOW_CROSS_TERM);
    iteration_container[ZONE_FLOW][INST_0]->RegisterInput(solver_container, geometry_container, config_container, ZONE_FLOW, INST_0, GEOMETRY_CROSS_TERM);
  }

}

void CDiscAdjFSIDriver::SetDependencies(unsigned short ZONE_FLOW,
                                                  unsigned short ZONE_STRUCT,
                                                  unsigned short kind_recording){

  /*--- Add dependencies for geometrical and turbulent variables ---*/

  iteration_container[ZONE_FLOW][INST_0]->SetDependencies(solver_container, geometry_container, numerics_container, config_container, ZONE_FLOW, INST_0, kind_recording);

  /*--- Add dependencies for E, Nu, Rho, and Rho_DL variables ---*/

  iteration_container[ZONE_STRUCT][INST_0]->SetDependencies(solver_container, geometry_container, numerics_container, config_container, ZONE_STRUCT, INST_0, kind_recording);


}

void CDiscAdjFSIDriver::RegisterOutput(unsigned short ZONE_FLOW,
                                                 unsigned short ZONE_STRUCT,
                                                 unsigned short kind_recording){

  bool turbulent = (config_container[ZONE_FLOW]->GetKind_Solver() == DISC_ADJ_RANS) ||
                   (config_container[ZONE_FLOW]->GetKind_Solver() == DISC_ADJ_INC_RANS);
  bool frozen_visc = config_container[ZONE_FLOW]->GetFrozen_Visc_Disc();


  /*--- Register a flow-type objective function and the conservative variables of the flow as output of the iteration. ---*/
  if ((kind_recording == FLOW_CONS_VARS) ||
      (kind_recording == MESH_COORDS)) {
    solver_container[ZONE_FLOW][INST_0][MESH_0][ADJFLOW_SOL]->RegisterObj_Func(config_container[ZONE_FLOW]);

    solver_container[ZONE_FLOW][INST_0][MESH_0][ADJFLOW_SOL]->RegisterOutput(geometry_container[ZONE_FLOW][INST_0][MESH_0],config_container[ZONE_FLOW]);

    if (turbulent && !frozen_visc) {
      solver_container[ZONE_FLOW][INST_0][MESH_0][ADJTURB_SOL]->RegisterOutput(geometry_container[ZONE_FLOW][INST_0][MESH_0],config_container[ZONE_FLOW]);
    }
  }


  /*--- Register a structural-type objective function and the displacements of the structure as output of the iteration. ---*/
  if (kind_recording == FEA_DISP_VARS) {
    solver_container[ZONE_STRUCT][INST_0][MESH_0][ADJFEA_SOL]->RegisterObj_Func(config_container[ZONE_STRUCT]);

    solver_container[ZONE_STRUCT][INST_0][MESH_0][ADJFEA_SOL]->RegisterOutput(geometry_container[ZONE_STRUCT][INST_0][MESH_0],config_container[ZONE_STRUCT]);
  }


  /*--- The FEM_CROSS_TERM_GEOMETRY evaluates the mesh routines, they do not throw any dependency on the objective function. ---*/
  /*--- Register the displacements of the fluid nodes as output of the iteration. ---*/
  if (kind_recording == FEM_CROSS_TERM_GEOMETRY) {
    geometry_container[ZONE_FLOW][INST_0][MESH_0]->RegisterOutput_Coordinates(config_container[ZONE_FLOW]);
  }

}


void CDiscAdjFSIDriver::Iterate_Block(unsigned short ZONE_FLOW,
                                                unsigned short ZONE_STRUCT,
                                                unsigned short kind_recording){

  unsigned long IntIter=0, nIntIter = 1;
  bool dual_time_1st = (config_container[ZONE_0]->GetTime_Marching() == DT_STEPPING_1ST);
  bool dual_time_2nd = (config_container[ZONE_0]->GetTime_Marching() == DT_STEPPING_2ND);
  bool dual_time = (dual_time_1st || dual_time_2nd);
  bool dynamic = (config_container[ZONE_STRUCT]->GetTime_Domain());

  bool adjoint_convergence = false;

  /*--- Record one direct iteration with kind_recording as input ---*/

  SetRecording(ZONE_FLOW, ZONE_STRUCT, kind_recording);

  /*--- Print the residuals of the direct subiteration ---*/

  PrintDirect_Residuals(ZONE_FLOW, ZONE_STRUCT, kind_recording);

  /*--- Run the iteration ---*/

  switch (kind_recording){
  case FLOW_CONS_VARS:
    nIntIter = config_container[ZONE_FLOW]->GetnInner_Iter();
    break;
  case FEA_DISP_VARS:
    nIntIter = config_container[ZONE_STRUCT]->GetnInner_Iter();
    break;
  case MESH_COORDS:
  case FEM_CROSS_TERM_GEOMETRY:
  case FLOW_CROSS_TERM:
  case GEOMETRY_CROSS_TERM:
    nIntIter = 1;
    break;
  }

  for (unsigned short iZone = 0; iZone < config_container[ZONE_FLOW]->GetnZone(); iZone++)
    config_container[iZone]->SetInnerIter(IntIter);

  for(IntIter = 0; IntIter < nIntIter; IntIter++){

    /*--- Set the internal iteration ---*/

    for (unsigned short iZone = 0; iZone < config_container[ZONE_FLOW]->GetnZone(); iZone++)
      config_container[iZone]->SetInnerIter(IntIter);

    /*--- Set the adjoint values of the flow and objective function ---*/

    InitializeAdjoint(ZONE_FLOW, ZONE_STRUCT, kind_recording);

    /*--- Run the adjoint computation ---*/

    AD::ComputeAdjoint();

    /*--- Extract the adjoints of the input variables and store them for the next iteration ---*/

    ExtractAdjoint(ZONE_FLOW, ZONE_STRUCT, kind_recording);

    /*--- Clear all adjoints to re-use the stored computational graph in the next iteration ---*/
    AD::ClearAdjoints();

    /*--- Check the convergence of the adjoint block ---*/

    adjoint_convergence = CheckConvergence(IntIter, ZONE_FLOW, ZONE_STRUCT, kind_recording);

    /*--- Write the convergence history (only screen output) ---*/

    ConvergenceHistory(IntIter, nIntIter, ZONE_FLOW, ZONE_STRUCT, kind_recording);

    /*--- Break the loop if converged ---*/

    if (adjoint_convergence) break;


  }

  if (dual_time){
    integration_container[ZONE_FLOW][INST_0][ADJFLOW_SOL]->SetConvergence(false);
  }
  if (dynamic){
    integration_container[ZONE_FLOW][INST_0][ADJFLOW_SOL]->SetConvergence(false);
  }

}


void CDiscAdjFSIDriver::InitializeAdjoint(unsigned short ZONE_FLOW,
                                                     unsigned short ZONE_STRUCT,
                                                     unsigned short kind_recording){

  bool turbulent = (config_container[ZONE_FLOW]->GetKind_Solver() == DISC_ADJ_RANS) ||
                   (config_container[ZONE_FLOW]->GetKind_Solver() == DISC_ADJ_INC_RANS);
  bool frozen_visc = config_container[ZONE_FLOW]->GetFrozen_Visc_Disc();

  /*--- Seed a fluid-type objective function and initialize the adjoints of fluid conservative variables. ---*/
  if ((kind_recording == FLOW_CONS_VARS) ||
      (kind_recording == MESH_COORDS)) {
    solver_container[ZONE_FLOW][INST_0][MESH_0][ADJFLOW_SOL]->SetAdj_ObjFunc(geometry_container[ZONE_FLOW][INST_0][MESH_0],
                                                                             config_container[ZONE_FLOW]);

    solver_container[ZONE_FLOW][INST_0][MESH_0][ADJFLOW_SOL]->SetAdjoint_Output(geometry_container[ZONE_FLOW][INST_0][MESH_0],
                                                                                config_container[ZONE_FLOW]);
    if (turbulent && !frozen_visc) {
      solver_container[ZONE_FLOW][INST_0][MESH_0][ADJTURB_SOL]->SetAdjoint_Output(geometry_container[ZONE_FLOW][INST_0][MESH_0],
                                                                                  config_container[ZONE_FLOW]);
    }
  }

  /*--- Seed a structural-type objective function and initialize the adjoints of structural displacements. ---*/
  if (kind_recording == FEA_DISP_VARS) {
    solver_container[ZONE_STRUCT][INST_0][MESH_0][ADJFEA_SOL]->SetAdj_ObjFunc(geometry_container[ZONE_STRUCT][INST_0][MESH_0],
                                                                              config_container[ZONE_STRUCT]);

    solver_container[ZONE_STRUCT][INST_0][MESH_0][ADJFEA_SOL]->SetAdjoint_Output(geometry_container[ZONE_STRUCT][INST_0][MESH_0],
                                                                                 config_container[ZONE_STRUCT]);
  }

  /*--- Initialize the adjoints of fluid grid nodes. ---*/
  if (kind_recording == FEM_CROSS_TERM_GEOMETRY) {
    solver_container[ZONE_FLOW][INST_0][MESH_0][ADJFLOW_SOL]->SetAdjoint_OutputMesh(geometry_container[ZONE_FLOW][INST_0][MESH_0],
                                                                                    config_container[ZONE_FLOW]);
  }
}

void CDiscAdjFSIDriver::ExtractAdjoint(unsigned short ZONE_FLOW,
                                                  unsigned short ZONE_STRUCT,
                                                  unsigned short kind_recording){

  bool turbulent = (config_container[ZONE_FLOW]->GetKind_Solver() == DISC_ADJ_RANS) ||
                   (config_container[ZONE_FLOW]->GetKind_Solver() == DISC_ADJ_INC_RANS);
  bool frozen_visc = config_container[ZONE_FLOW]->GetFrozen_Visc_Disc();

  /*--- Extract the adjoint of the fluid conservative variables ---*/

  if (kind_recording == FLOW_CONS_VARS) {

    /*--- Extract the adjoints of the conservative input variables and store them for the next iteration ---*/

    solver_container[ZONE_FLOW][INST_0][MESH_0][ADJFLOW_SOL]->ExtractAdjoint_Solution(geometry_container[ZONE_FLOW][INST_0][MESH_0],
                                                      config_container[ZONE_FLOW]);

    solver_container[ZONE_FLOW][INST_0][MESH_0][ADJFLOW_SOL]->ExtractAdjoint_Variables(geometry_container[ZONE_FLOW][INST_0][MESH_0],
                                                      config_container[ZONE_FLOW]);

    if (turbulent && !frozen_visc) {
      solver_container[ZONE_FLOW][INST_0][MESH_0][ADJTURB_SOL]->ExtractAdjoint_Solution(geometry_container[ZONE_FLOW][INST_0][MESH_0],
                                                        config_container[ZONE_FLOW]);
    }

  }

  /*--- Extract the adjoint of the mesh coordinates ---*/

  if (kind_recording == MESH_COORDS) {

    /*--- Extract the adjoints of the flow geometry and store them for the next iteration ---*/

    solver_container[ZONE_FLOW][INST_0][MESH_0][ADJFLOW_SOL]->ExtractAdjoint_CrossTerm_Geometry_Flow(geometry_container[ZONE_FLOW][INST_0][MESH_0],
                                                      config_container[ZONE_FLOW]);

  }

  /*--- Extract the adjoint of the structural displacements ---*/

  if (kind_recording == FEA_DISP_VARS) {

    /*--- Extract the adjoints of the conservative input variables and store them for the next iteration ---*/

    solver_container[ZONE_STRUCT][INST_0][MESH_0][ADJFEA_SOL]->ExtractAdjoint_Solution(geometry_container[ZONE_STRUCT][INST_0][MESH_0],
                                                                               config_container[ZONE_STRUCT]);

    solver_container[ZONE_STRUCT][INST_0][MESH_0][ADJFEA_SOL]->ExtractAdjoint_Variables(geometry_container[ZONE_STRUCT][INST_0][MESH_0],
                                                                                config_container[ZONE_STRUCT]);

    solver_container[ZONE_FLOW][INST_0][MESH_0][ADJFLOW_SOL]->ExtractAdjoint_CrossTerm(geometry_container[ZONE_FLOW][INST_0][MESH_0],
                                                      config_container[ZONE_FLOW]);

    if (turbulent && !frozen_visc)
      solver_container[ZONE_FLOW][INST_0][MESH_0][ADJTURB_SOL]->ExtractAdjoint_CrossTerm(geometry_container[ZONE_FLOW][INST_0][MESH_0],
                                                                                         config_container[ZONE_FLOW]);

    solver_container[ZONE_FLOW][INST_0][MESH_0][ADJFLOW_SOL]->ExtractAdjoint_CrossTerm_Geometry(geometry_container[ZONE_FLOW][INST_0][MESH_0],
                                                                                                config_container[ZONE_FLOW]);
  }


  if (kind_recording == FEM_CROSS_TERM_GEOMETRY) {

    /*--- Extract the adjoints of the displacements (input variables) and store them for the next iteration ---*/

    solver_container[ZONE_STRUCT][INST_0][MESH_0][ADJFEA_SOL]->ExtractAdjoint_CrossTerm_Geometry(geometry_container[ZONE_STRUCT][INST_0][MESH_0],
                                                                                config_container[ZONE_STRUCT]);
  }

}


bool CDiscAdjFSIDriver::CheckConvergence(unsigned long IntIter,
                                                   unsigned short ZONE_FLOW,
                                                   unsigned short ZONE_STRUCT,
                                                   unsigned short kind_recording){

  bool flow_convergence    = false,
       struct_convergence  = false,
       adjoint_convergence = false;

//  su2double residual_1, residual_2;

//  if (kind_recording == FLOW_CONS_VARS) {

//      /*--- Set the convergence criteria (only residual possible as of now) ---*/

//      residual_1 = log10(solver_container[ZONE_FLOW][INST_0][MESH_0][ADJFLOW_SOL]->GetRes_RMS(0));
//      residual_2 = log10(solver_container[ZONE_FLOW][INST_0][MESH_0][ADJFLOW_SOL]->GetRes_RMS(1));

//      flow_convergence = ((residual_1 < config_container[ZONE_FLOW]->GetMinLogResidual()) &&
//                          (residual_2 < config_container[ZONE_FLOW]->GetMinLogResidual()));

//  }

//  if (kind_recording == FEA_DISP_VARS) {

//    /*--- Set the convergence criteria (only residual possible as of now) ---*/

//    residual_1 = log10(solver_container[ZONE_STRUCT][INST_0][MESH_0][ADJFEA_SOL]->GetRes_RMS(0));
//    residual_2 = log10(solver_container[ZONE_STRUCT][INST_0][MESH_0][ADJFEA_SOL]->GetRes_RMS(1));

//    // Temporary, until function is added
//    struct_convergence = ((residual_1 < config_container[ZONE_STRUCT]->GetResidual_FEM_UTOL()) &&
//                          (residual_2 < config_container[ZONE_STRUCT]->GetResidual_FEM_UTOL()));

//  }

  switch (kind_recording){
  case FLOW_CONS_VARS:      adjoint_convergence = flow_convergence; break;
  case MESH_COORDS:  adjoint_convergence = true; break;
  case FEA_DISP_VARS:       adjoint_convergence = struct_convergence; break;
  case FLOW_CROSS_TERM:     adjoint_convergence = true; break;
  case FEM_CROSS_TERM_GEOMETRY:      adjoint_convergence = true; break;
  case GEOMETRY_CROSS_TERM: adjoint_convergence = true; break;
  default:                  adjoint_convergence = false; break;
  }

  /*--- Apply the same convergence criteria to all the processors ---*/

#ifdef HAVE_MPI

  unsigned short *sbuf_conv = NULL, *rbuf_conv = NULL;
  sbuf_conv = new unsigned short[1]; sbuf_conv[0] = 0;
  rbuf_conv = new unsigned short[1]; rbuf_conv[0] = 0;

  /*--- Convergence criteria ---*/

  sbuf_conv[0] = adjoint_convergence;
  SU2_MPI::Reduce(sbuf_conv, rbuf_conv, 1, MPI_UNSIGNED_SHORT, MPI_SUM, MASTER_NODE, MPI_COMM_WORLD);

  /*-- Compute global convergence criteria in the master node --*/

  sbuf_conv[0] = 0;
  if (rank == MASTER_NODE) {
    if (rbuf_conv[0] == size) sbuf_conv[0] = 1;
    else sbuf_conv[0] = 0;
  }

  SU2_MPI::Bcast(sbuf_conv, 1, MPI_UNSIGNED_SHORT, MASTER_NODE, MPI_COMM_WORLD);

  if (sbuf_conv[0] == 1) { adjoint_convergence = true;}
  else { adjoint_convergence = false;}

  delete [] sbuf_conv;
  delete [] rbuf_conv;

#endif

  return adjoint_convergence;

}

void CDiscAdjFSIDriver::ConvergenceHistory(unsigned long IntIter,
                                                      unsigned long nIntIter,
                                                      unsigned short ZONE_FLOW,
                                                      unsigned short ZONE_STRUCT,
                                                      unsigned short kind_recording){

  unsigned long BGS_Iter = config_container[ZONE_FLOW]->GetOuterIter();


  if (rank == MASTER_NODE)
     output_legacy->SetConvHistory_Header(&ConvHist_file[ZONE_0][INST_0], config_container[ZONE_0], ZONE_0, INST_0);

  if (kind_recording == FLOW_CONS_VARS) {

    if (rank == MASTER_NODE){
      if (IntIter == 0){
        cout << endl;
        cout << " IntIter" << "    BGSIter" << "   Res[Psi_Rho]" << "     Res[Psi_E]" << endl;
      }

      if (IntIter % config_container[ZONE_FLOW]->GetWrt_Con_Freq() == 0){
        /*--- Output the flow convergence ---*/
        /*--- This is temporary as it requires several changes in the output structure ---*/
        unsigned short nVar_Flow = solver_container[ZONE_FLOW][INST_0][MESH_0][ADJFLOW_SOL]->GetnVar();
        cout.width(8);     cout << IntIter;
        cout.width(11);    cout << BGS_Iter + 1;
        cout.precision(6); cout.setf(ios::fixed, ios::floatfield);
        cout.width(15);    cout << log10(solver_container[ZONE_FLOW][INST_0][MESH_0][ADJFLOW_SOL]->GetRes_RMS(0));
        cout.width(15);    cout << log10(solver_container[ZONE_FLOW][INST_0][MESH_0][ADJFLOW_SOL]->GetRes_RMS(nVar_Flow-1));
        cout << endl;
      }

    }
  }

  if (kind_recording == FEA_DISP_VARS) {
    /*--- Set the convergence criteria (only residual possible) ---*/
       output_legacy->SetConvHistory_Body(NULL, geometry_container, solver_container, config_container, integration_container, true, 0.0, ZONE_STRUCT, INST_0);

  }


}


bool CDiscAdjFSIDriver::BGSConvergence(unsigned long IntIter,
                                                 unsigned short ZONE_FLOW,
                                                 unsigned short ZONE_STRUCT){

  unsigned short nVar_Flow = solver_container[ZONE_FLOW][INST_0][MESH_0][ADJFLOW_SOL]->GetnVar(),
                   nVar_Struct = solver_container[ZONE_STRUCT][INST_0][MESH_0][ADJFEA_SOL]->GetnVar();
  unsigned short iRes;

  bool flow_converged_absolute = false,
        flow_converged_relative = false,
        struct_converged_absolute = false,
        struct_converged_relative = false;

  bool Convergence = false;

  /*--- Compute the residual for the flow and structural zones ---*/

  /*--- Flow ---*/

  solver_container[ZONE_FLOW][INST_0][MESH_0][ADJFLOW_SOL]->ComputeResidual_Multizone(geometry_container[ZONE_FLOW][INST_0][MESH_0],
                                                                        config_container[ZONE_FLOW]);

  /*--- Structure ---*/

  solver_container[ZONE_STRUCT][INST_0][MESH_0][ADJFEA_SOL]->ComputeResidual_Multizone(geometry_container[ZONE_STRUCT][INST_0][MESH_0],
                                                                         config_container[ZONE_STRUCT]);


  /*--- Retrieve residuals ---*/

  /*--- Flow residuals ---*/

  for (iRes = 0; iRes < nVar_Flow; iRes++){
    residual_flow[iRes] = log10(solver_container[ZONE_FLOW][INST_0][MESH_0][ADJFLOW_SOL]->GetRes_BGS(iRes));
    if (IntIter == 0) init_res_flow[iRes] = residual_flow[iRes];
    residual_flow_rel[iRes] = fabs(residual_flow[iRes] - init_res_flow[iRes]);
  }

  /*--- Structure residuals ---*/

  for (iRes = 0; iRes < nVar_Struct; iRes++){
    residual_struct[iRes] = log10(solver_container[ZONE_STRUCT][INST_0][MESH_0][ADJFEA_SOL]->GetRes_BGS(iRes));
    if (IntIter == 0) init_res_struct[iRes] = residual_struct[iRes];
    residual_struct_rel[iRes] = fabs(residual_struct[iRes] - init_res_struct[iRes]);
  }

  /*--- Check convergence ---*/
  flow_converged_absolute = ((residual_flow[0] < flow_criteria) && (residual_flow[nVar_Flow-1] < flow_criteria));
  flow_converged_relative = ((residual_flow_rel[0] > flow_criteria_rel) && (residual_flow_rel[nVar_Flow-1] > flow_criteria_rel));

  struct_converged_absolute = ((residual_struct[0] < structure_criteria) && (residual_struct[nVar_Struct-1] < structure_criteria));
  struct_converged_relative = ((residual_struct_rel[0] > structure_criteria_rel) && (residual_struct_rel[nVar_Struct-1] > structure_criteria_rel));

  Convergence = ((flow_converged_absolute && struct_converged_absolute) ||
                 (flow_converged_absolute && struct_converged_relative) ||
                 (flow_converged_relative && struct_converged_relative) ||
                 (flow_converged_relative && struct_converged_absolute));

  if (rank == MASTER_NODE){

    cout << "\n-------------------------------------------------------------------------\n\n";
    cout << "Convergence summary for BGS iteration " << IntIter << "\n\n";
    /*--- TODO: This is a workaround until the TestCases.py script incorporates new classes for nested loops. ---*/
    cout << "Iter[ID]" << "  BGSRes[Psi_Rho]" << "  BGSRes[Psi_E]" << "  BGSRes[Psi_Ux]" << "  BGSRes[Psi_Uy]\n";
    cout.precision(6); cout.setf(ios::fixed, ios::floatfield);
    cout << "|"; cout.width(8);  cout << IntIter*1000;
    cout << "|"; cout.width(17); cout << residual_flow[0];
    cout << "|"; cout.width(15); cout << residual_flow[nVar_Flow-1];
    cout << "|"; cout.width(16); cout << residual_struct[0];
    cout << "|"; cout.width(16); cout << residual_struct[1];
    cout << "|"; cout << "\n\n-------------------------------------------------------------------------" << endl;


    bool write_history = true;
    unsigned short iVar;

    /*--- Header of the temporary output file ---*/
    if ((write_history) && (rank == MASTER_NODE)){
      ofstream myfile_res;
      bool de_effects = config_container[ZONE_STRUCT]->GetDE_Effects();

      myfile_res.open ("history_adjoint_FSI.csv", ios::app);

      myfile_res << IntIter;

      myfile_res.precision(15);

      for (iVar = 0; iVar < nVar_Flow; iVar++){
        myfile_res << fixed << ", " << residual_flow[iVar];
      }

      for (iVar = 0; iVar < nVar_Struct; iVar++){
        myfile_res << fixed << ", " << residual_struct[iVar];
      }

      for (iVar = 0; iVar < config_container[ZONE_STRUCT]->GetnElasticityMod(); iVar++)
      myfile_res << scientific << ", " << solver_container[ZONE_STRUCT][INST_0][MESH_0][ADJFEA_SOL]->GetGlobal_Sens_E(iVar);
      for (iVar = 0; iVar < config_container[ZONE_STRUCT]->GetnPoissonRatio(); iVar++)
         myfile_res << scientific << ", " << solver_container[ZONE_STRUCT][INST_0][MESH_0][ADJFEA_SOL]->GetGlobal_Sens_Nu(iVar);
      if (de_effects){
        for (iVar = 0; iVar < config_container[ZONE_STRUCT]->GetnElectric_Field(); iVar++)
          myfile_res << scientific << ", " << solver_container[ZONE_STRUCT][INST_0][MESH_0][ADJFEA_SOL]->GetGlobal_Sens_EField(0);
      }

      myfile_res << endl;

      myfile_res.close();
    }

    // TEST: for implementation of python framework in coupled FSI problems
    if ((config_container[ZONE_1]->GetDV_FEA() != NODV_FEA) && (rank == MASTER_NODE)){

      /*--- Header of the temporary output file ---*/
      ofstream myfile_res;

      switch (config_container[ZONE_1]->GetDV_FEA()) {
        case YOUNG_MODULUS:
          myfile_res.open("grad_young.opt");
          break;
        case POISSON_RATIO:
          myfile_res.open("grad_poisson.opt");
          break;
        case DENSITY_VAL:
        case DEAD_WEIGHT:
          myfile_res.open("grad_density.opt");
          break;
        case ELECTRIC_FIELD:
          myfile_res.open("grad_efield.opt");
          break;
        default:
          myfile_res.open("grad.opt");
          break;
      }

      unsigned short iDV;
      unsigned short nDV = solver_container[ZONE_1][INST_0][MESH_0][ADJFEA_SOL]->GetnDVFEA();

      myfile_res << "INDEX" << "\t" << "GRAD" << endl;

      myfile_res.precision(15);

      for (iDV = 0; iDV < nDV; iDV++){
        myfile_res << iDV;
        myfile_res << "\t";
        myfile_res << scientific << solver_container[ZONE_1][INST_0][MESH_0][ADJFEA_SOL]->GetGlobal_Sens_DVFEA(iDV);
        myfile_res << endl;
      }

      myfile_res.close();
    }


  }

  /*--- Apply the same convergence criteria to all the processors ---*/

#ifdef HAVE_MPI

  unsigned short *sbuf_conv = NULL, *rbuf_conv = NULL;
  sbuf_conv = new unsigned short[1]; sbuf_conv[0] = 0;
  rbuf_conv = new unsigned short[1]; rbuf_conv[0] = 0;

  /*--- Convergence criteria ---*/

  sbuf_conv[0] = Convergence;
  SU2_MPI::Reduce(sbuf_conv, rbuf_conv, 1, MPI_UNSIGNED_SHORT, MPI_SUM, MASTER_NODE, MPI_COMM_WORLD);

  /*-- Compute global convergence criteria in the master node --*/

  sbuf_conv[0] = 0;
  if (rank == MASTER_NODE) {
    if (rbuf_conv[0] == size) sbuf_conv[0] = 1;
    else sbuf_conv[0] = 0;
  }

  SU2_MPI::Bcast(sbuf_conv, 1, MPI_UNSIGNED_SHORT, MASTER_NODE, MPI_COMM_WORLD);

  if (sbuf_conv[0] == 1) { Convergence = true;}
  else { Convergence = false;}

  delete [] sbuf_conv;
  delete [] rbuf_conv;

#endif

  /*--- Update the solution for the flow and structural zones ---*/

  /*--- Flow ---*/

  solver_container[ZONE_FLOW][INST_0][MESH_0][ADJFLOW_SOL]->UpdateSolution_BGS(geometry_container[ZONE_FLOW][INST_0][MESH_0],
                                                                       config_container[ZONE_FLOW]);

  /*--- Structure ---*/

  solver_container[ZONE_STRUCT][INST_0][MESH_0][ADJFEA_SOL]->UpdateSolution_BGS(geometry_container[ZONE_STRUCT][INST_0][MESH_0],
                                                                       config_container[ZONE_STRUCT]);

  return Convergence;
}

void CDiscAdjFSIDriver::Transfer_Displacements(unsigned short donorZone, unsigned short targetZone) {


  interface_container[donorZone][targetZone]->BroadcastData(solver_container[donorZone][INST_0][MESH_0][FEA_SOL],solver_container[targetZone][INST_0][MESH_0][FLOW_SOL],
                                                                     geometry_container[donorZone][INST_0][MESH_0],geometry_container[targetZone][INST_0][MESH_0],
                                                                     config_container[donorZone], config_container[targetZone]);

}

void CDiscAdjFSIDriver::Transfer_Tractions(unsigned short donorZone, unsigned short targetZone) {

  interface_container[donorZone][targetZone]->BroadcastData(solver_container[donorZone][INST_0][MESH_0][FEA_SOL],solver_container[targetZone][INST_0][MESH_0][FLOW_SOL],
                                                                     geometry_container[donorZone][INST_0][MESH_0],geometry_container[targetZone][INST_0][MESH_0],
                                                                     config_container[donorZone], config_container[targetZone]);
}<|MERGE_RESOLUTION|>--- conflicted
+++ resolved
@@ -5239,7 +5239,6 @@
     
     }
 
-<<<<<<< HEAD
     /*--- As of now, we are coding it for just 2 zones. ---*/
     /*--- This will become more general, but we need to modify the configuration for that ---*/
     unsigned short ZONE_FLOW = 0, ZONE_STRUCT = 1;
@@ -5253,11 +5252,6 @@
     ofstream myfile_struc, myfile_flow, myfile_geo;
     
     Preprocess(ZONE_FLOW, ZONE_STRUCT, ALL_VARIABLES);
-=======
-    for (iZone = 0; iZone < nZone; iZone++) config_container[iZone]->SetOuterIter(iOuterIter);
-
-    /*--- Start with structural terms if OF is based on displacements ---*/
->>>>>>> bba84450
 
     // /*--- Perform a dynamic mesh update if required. ---*/
 
@@ -5280,16 +5274,7 @@
       if (Kind_Objective_Function == FEM_OBJECTIVE_FUNCTION)
         Iterate_Block(ZONE_FLOW, ZONE_STRUCT, FEA_DISP_VARS);
 
-<<<<<<< HEAD
       /*--- Iterate fluid (including cross term) ---*/
-=======
-    Iterate_Block(ZONE_FLOW, ZONE_STRUCT, FEM_CROSS_TERM_GEOMETRY);
-
-    /*--- End with structural terms if OF is based on fluid variables ---*/
-
-    if (Kind_Objective_Function == FLOW_OBJECTIVE_FUNCTION)
-      Iterate_Block(ZONE_FLOW, ZONE_STRUCT, FEA_DISP_VARS);
->>>>>>> bba84450
 
       Iterate_Block(ZONE_FLOW, ZONE_STRUCT, FLOW_CONS_VARS);
 
