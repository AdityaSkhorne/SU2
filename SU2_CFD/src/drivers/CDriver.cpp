/*!
 * \file driver_structure.cpp
 * \brief The main subroutines for driving single or multi-zone problems.
 * \author T. Economon, H. Kline, R. Sanchez, F. Palacios
 * \version 7.2.1 "Blackbird"
 *
 * SU2 Project Website: https://su2code.github.io
 *
 * The SU2 Project is maintained by the SU2 Foundation
 * (http://su2foundation.org)
 *
 * Copyright 2012-2021, SU2 Contributors (cf. AUTHORS.md)
 *
 * SU2 is free software; you can redistribute it and/or
 * modify it under the terms of the GNU Lesser General Public
 * License as published by the Free Software Foundation; either
 * version 2.1 of the License, or (at your option) any later version.
 *
 * SU2 is distributed in the hope that it will be useful,
 * but WITHOUT ANY WARRANTY; without even the implied warranty of
 * MERCHANTABILITY or FITNESS FOR A PARTICULAR PURPOSE. See the GNU
 * Lesser General Public License for more details.
 *
 * You should have received a copy of the GNU Lesser General Public
 * License along with SU2. If not, see <http://www.gnu.org/licenses/>.
 */

#include "../../include/drivers/CDriver.hpp"
#include "../../include/definition_structure.hpp"

#include "../../../Common/include/geometry/CDummyGeometry.hpp"
#include "../../../Common/include/geometry/CPhysicalGeometry.hpp"
#include "../../../Common/include/geometry/CMultiGridGeometry.hpp"

#include "../../include/solvers/CSolverFactory.hpp"
#include "../../include/solvers/CFEM_DG_EulerSolver.hpp"

#include "../../include/output/COutputFactory.hpp"
#include "../../include/output/COutput.hpp"

#include "../../include/output/COutputLegacy.hpp"

#include "../../../Common/include/interface_interpolation/CInterpolator.hpp"
#include "../../../Common/include/interface_interpolation/CInterpolatorFactory.hpp"

#include "../../include/interfaces/cfd/CConservativeVarsInterface.hpp"
#include "../../include/interfaces/cfd/CMixingPlaneInterface.hpp"
#include "../../include/interfaces/cfd/CSlidingInterface.hpp"
#include "../../include/interfaces/cht/CConjugateHeatInterface.hpp"
#include "../../include/interfaces/fsi/CDisplacementsInterface.hpp"
#include "../../include/interfaces/fsi/CFlowTractionInterface.hpp"
#include "../../include/interfaces/fsi/CDiscAdjFlowTractionInterface.hpp"

#include "../../include/variables/CEulerVariable.hpp"
#include "../../include/variables/CIncEulerVariable.hpp"
#include "../../include/variables/CNEMOEulerVariable.hpp"

#include "../../include/numerics/template.hpp"
#include "../../include/numerics/transition.hpp"
#include "../../include/numerics/radiation.hpp"
#include "../../include/numerics/heat.hpp"
#include "../../include/numerics/flow/convection/roe.hpp"
#include "../../include/numerics/flow/convection/fds.hpp"
#include "../../include/numerics/flow/convection/fvs.hpp"
#include "../../include/numerics/flow/convection/cusp.hpp"
#include "../../include/numerics/flow/convection/hllc.hpp"
#include "../../include/numerics/flow/convection/ausm_slau.hpp"
#include "../../include/numerics/flow/convection/centered.hpp"
#include "../../include/numerics/flow/flow_diffusion.hpp"
#include "../../include/numerics/flow/flow_sources.hpp"
#include "../../include/numerics/NEMO/convection/roe.hpp"
#include "../../include/numerics/NEMO/convection/lax.hpp"
#include "../../include/numerics/NEMO/convection/ausm.hpp"
#include "../../include/numerics/NEMO/convection/ausmplusup2.hpp"
#include "../../include/numerics/NEMO/convection/ausmpwplus.hpp"
#include "../../include/numerics/NEMO/convection/msw.hpp"
#include "../../include/numerics/NEMO/NEMO_diffusion.hpp"
#include "../../include/numerics/NEMO/NEMO_sources.hpp"
#include "../../include/numerics/continuous_adjoint/adj_convection.hpp"
#include "../../include/numerics/continuous_adjoint/adj_diffusion.hpp"
#include "../../include/numerics/continuous_adjoint/adj_sources.hpp"
#include "../../include/numerics/scalar/scalar_convection.hpp"
#include "../../include/numerics/scalar/scalar_diffusion.hpp"
#include "../../include/numerics/scalar/scalar_sources.hpp"
#include "../../include/numerics/turbulent/turb_convection.hpp"
#include "../../include/numerics/turbulent/turb_diffusion.hpp"
#include "../../include/numerics/turbulent/turb_sources.hpp"
#include "../../include/numerics/species/species_convection.hpp"
#include "../../include/numerics/species/species_diffusion.hpp"
#include "../../include/numerics/species/species_sources.hpp"
#include "../../include/numerics/elasticity/CFEAElasticity.hpp"
#include "../../include/numerics/elasticity/CFEALinearElasticity.hpp"
#include "../../include/numerics/elasticity/CFEANonlinearElasticity.hpp"
#include "../../include/numerics/elasticity/nonlinear_models.hpp"

#include "../../include/integration/CIntegrationFactory.hpp"

#include "../../include/iteration/CIterationFactory.hpp"

#include "../../../Common/include/parallelization/omp_structure.hpp"

#include <cassert>

#ifdef VTUNEPROF
#include <ittnotify.h>
#endif
#include <fenv.h>

CDriver::CDriver(char* confFile, unsigned short val_nZone, SU2_Comm MPICommunicator, bool dummy_geo) :
  config_file_name(confFile), StartTime(0.0), StopTime(0.0), UsedTime(0.0),
  TimeIter(0), nZone(val_nZone), StopCalc(false), fsi(false), fem_solver(false), dry_run(dummy_geo) {

  /*--- Initialize Medipack (must also be here so it is initialized from python) ---*/
#ifdef HAVE_MPI
  #if defined(CODI_REVERSE_TYPE) || defined(CODI_FORWARD_TYPE)
    SU2_MPI::Init_AMPI();
  #endif
#endif

  SU2_MPI::SetComm(MPICommunicator);

  rank = SU2_MPI::GetRank();
  size = SU2_MPI::GetSize();

  /*--- Start timer to track preprocessing for benchmarking. ---*/

  StartTime = SU2_MPI::Wtime();

  /*--- Initialize containers with null --- */

  SetContainers_Null();

  /*--- Preprocessing of the config files. ---*/

  Input_Preprocessing(config_container, driver_config);

  /*--- Retrieve dimension from mesh file ---*/

  nDim = CConfig::GetnDim(config_container[ZONE_0]->GetMesh_FileName(),
                          config_container[ZONE_0]->GetMesh_FileFormat());

  /*--- Output preprocessing ---*/

  Output_Preprocessing(config_container, driver_config, output_container, driver_output);


  for (iZone = 0; iZone < nZone; iZone++) {

    /*--- Read the number of instances for each zone ---*/

    nInst[iZone] = config_container[iZone]->GetnTimeInstances();

    geometry_container[iZone]    = new CGeometry**    [nInst[iZone]] ();
    iteration_container[iZone]   = new CIteration*    [nInst[iZone]] ();
    solver_container[iZone]      = new CSolver***     [nInst[iZone]] ();
    integration_container[iZone] = new CIntegration** [nInst[iZone]] ();
    numerics_container[iZone]    = new CNumerics****  [nInst[iZone]] ();
    grid_movement[iZone]         = new CVolumetricMovement* [nInst[iZone]] ();

    /*--- Allocate transfer and interpolation container --- */

    interface_container[iZone]    = new CInterface*[nZone] ();
    interpolator_container[iZone].resize(nZone);

    for (iInst = 0; iInst < nInst[iZone]; iInst++) {

      config_container[iZone]->SetiInst(iInst);

      /*--- Preprocessing of the geometry for all zones. In this routine, the edge-
       based data structure is constructed, i.e. node and cell neighbors are
       identified and linked, face areas and volumes of the dual mesh cells are
       computed, and the multigrid levels are created using an agglomeration procedure. ---*/

      Geometrical_Preprocessing(config_container[iZone], geometry_container[iZone][iInst], dry_run);

    }
  }

  /*--- Before we proceed with the zone loop we have to compute the wall distances.
     * This computation depends on all zones at once. ---*/
  if (rank == MASTER_NODE)
    cout << "Computing wall distances." << endl;

  CGeometry::ComputeWallDistance(config_container, geometry_container);

  for (iZone = 0; iZone < nZone; iZone++) {

    for (iInst = 0; iInst < nInst[iZone]; iInst++){

      /*--- Definition of the solver class: solver_container[#ZONES][#INSTANCES][#MG_GRIDS][#EQ_SYSTEMS].
       The solver classes are specific to a particular set of governing equations,
       and they contain the subroutines with instructions for computing each spatial
       term of the PDE, i.e. loops over the edges to compute convective and viscous
       fluxes, loops over the nodes to compute source terms, and routines for
       imposing various boundary condition type for the PDE. ---*/

      Solver_Preprocessing(config_container[iZone], geometry_container[iZone][iInst], solver_container[iZone][iInst]);

      /*--- Definition of the numerical method class:
       numerics_container[#ZONES][#INSTANCES][#MG_GRIDS][#EQ_SYSTEMS][#EQ_TERMS].
       The numerics class contains the implementation of the numerical methods for
       evaluating convective or viscous fluxes between any two nodes in the edge-based
       data structure (centered, upwind, galerkin), as well as any source terms
       (piecewise constant reconstruction) evaluated in each dual mesh volume. ---*/

      Numerics_Preprocessing(config_container[iZone], geometry_container[iZone][iInst],
                             solver_container[iZone][iInst], numerics_container[iZone][iInst]);

      /*--- Definition of the integration class: integration_container[#ZONES][#INSTANCES][#EQ_SYSTEMS].
       The integration class orchestrates the execution of the spatial integration
       subroutines contained in the solver class (including multigrid) for computing
       the residual at each node, R(U) and then integrates the equations to a
       steady state or time-accurately. ---*/

      Integration_Preprocessing(config_container[iZone], solver_container[iZone][iInst][MESH_0],
                                integration_container[iZone][iInst]);

      /*--- Instantiate the type of physics iteration to be executed within each zone. For
       example, one can execute the same physics across multiple zones (mixing plane),
       different physics in different zones (fluid-structure interaction), or couple multiple
       systems tightly within a single zone by creating a new iteration class (e.g., RANS). ---*/

      Iteration_Preprocessing(config_container[iZone], iteration_container[iZone][iInst]);

      /*--- Dynamic mesh processing.  ---*/

      DynamicMesh_Preprocessing(config_container[iZone], geometry_container[iZone][iInst], solver_container[iZone][iInst],
                                iteration_container[iZone][iInst], grid_movement[iZone][iInst], surface_movement[iZone]);
      /*--- Static mesh processing.  ---*/

      StaticMesh_Preprocessing(config_container[iZone], geometry_container[iZone][iInst]);

    }

  }

  /*! --- Compute the wall distance again to correctly compute the derivatives if we are running direct diff mode --- */
  if (driver_config->GetDirectDiff() == D_DESIGN){
    CGeometry::ComputeWallDistance(config_container, geometry_container);
  }

  /*--- Definition of the interface and transfer conditions between different zones. ---*/

  if (nZone > 1) {
    if (rank == MASTER_NODE)
      cout << endl <<"------------------- Multizone Interface Preprocessing -------------------" << endl;

    Interface_Preprocessing(config_container, solver_container, geometry_container,
                            interface_types, interface_container, interpolator_container);
  }

  if (fsi) {
    for (iZone = 0; iZone < nZone; iZone++) {
      for (iInst = 0; iInst < nInst[iZone]; iInst++){
        Solver_Restart(solver_container[iZone][iInst], geometry_container[iZone][iInst],
                       config_container[iZone], true);
      }
    }
  }

  if (config_container[ZONE_0]->GetBoolTurbomachinery()){
    if (rank == MASTER_NODE)
      cout << endl <<"---------------------- Turbomachinery Preprocessing ---------------------" << endl;

    Turbomachinery_Preprocessing(config_container, geometry_container, solver_container, interface_container);
  }


  PythonInterface_Preprocessing(config_container, geometry_container, solver_container);


  /*--- Preprocessing time is reported now, but not included in the next compute portion. ---*/

  StopTime = SU2_MPI::Wtime();

  /*--- Compute/print the total time for performance benchmarking. ---*/

  UsedTime = StopTime-StartTime;
  UsedTimePreproc    = UsedTime;
  UsedTimeCompute    = 0.0;
  UsedTimeOutput     = 0.0;
  IterCount          = 0;
  OutputCount        = 0;
  MDOFs              = 0.0;
  MDOFsDomain        = 0.0;
  Mpoints            = 0.0;
  MpointsDomain      = 0.0;
  for (iZone = 0; iZone < nZone; iZone++) {
    Mpoints       += geometry_container[iZone][INST_0][MESH_0]->GetGlobal_nPoint()/(1.0e6);
    MpointsDomain += geometry_container[iZone][INST_0][MESH_0]->GetGlobal_nPointDomain()/(1.0e6);
    MDOFs         += DOFsPerPoint*geometry_container[iZone][INST_0][MESH_0]->GetGlobal_nPoint()/(1.0e6);
    MDOFsDomain   += DOFsPerPoint*geometry_container[iZone][INST_0][MESH_0]->GetGlobal_nPointDomain()/(1.0e6);
  }

  /*--- Reset timer for compute/output performance benchmarking. ---*/

  StopTime = SU2_MPI::Wtime();

  /*--- Compute/print the total time for performance benchmarking. ---*/

  UsedTime = StopTime-StartTime;
  UsedTimePreproc = UsedTime;

  /*--- Reset timer for compute performance benchmarking. ---*/

  StartTime = SU2_MPI::Wtime();

}

void CDriver::SetContainers_Null(){

  /*--- Create pointers to all of the classes that may be used throughout
   the SU2_CFD code. In general, the pointers are instantiated down a
   hierarchy over all zones, multigrid levels, equation sets, and equation
   terms as described in the comments below. ---*/

  ConvHist_file                  = nullptr;
  iteration_container            = nullptr;
  output_container               = nullptr;
  integration_container          = nullptr;
  geometry_container             = nullptr;
  solver_container               = nullptr;
  numerics_container             = nullptr;
  config_container               = nullptr;
  surface_movement               = nullptr;
  grid_movement                  = nullptr;
  FFDBox                         = nullptr;
  interface_container            = nullptr;
  interface_types                = nullptr;
  nInst                          = nullptr;

  /*--- Definition and of the containers for all possible zones. ---*/

  iteration_container            = new CIteration**[nZone] ();
  solver_container               = new CSolver****[nZone] ();
  integration_container          = new CIntegration***[nZone] ();
  numerics_container             = new CNumerics*****[nZone] ();
  config_container               = new CConfig*[nZone] ();
  geometry_container             = new CGeometry***[nZone] ();
  surface_movement               = new CSurfaceMovement*[nZone] ();
  grid_movement                  = new CVolumetricMovement**[nZone] ();
  FFDBox                         = new CFreeFormDefBox**[nZone] ();
  interpolator_container.resize(nZone);
  interface_container            = new CInterface**[nZone] ();
  interface_types                = new unsigned short*[nZone] ();
  output_container               = new COutput*[nZone] ();
  nInst                          = new unsigned short[nZone] ();
  driver_config                  = nullptr;
  driver_output                  = nullptr;

  for (iZone = 0; iZone < nZone; iZone++) {
    interface_types[iZone] = new unsigned short[nZone];
    nInst[iZone] = 1;
  }

  strcpy(runtime_file_name, "runtime.dat");

}


void CDriver::Postprocessing() {

  const bool wrt_perf = config_container[ZONE_0]->GetWrt_Performance();

    /*--- Output some information to the console. ---*/

  if (rank == MASTER_NODE) {

    /*--- Print out the number of non-physical points and reconstructions ---*/

    if (config_container[ZONE_0]->GetNonphysical_Points() > 0)
      cout << "Warning: there are " << config_container[ZONE_0]->GetNonphysical_Points() << " non-physical points in the solution." << endl;
    if (config_container[ZONE_0]->GetNonphysical_Reconstr() > 0)
      cout << "Warning: " << config_container[ZONE_0]->GetNonphysical_Reconstr() << " reconstructed states for upwinding are non-physical." << endl;
  }

  if (rank == MASTER_NODE)
    cout << endl <<"------------------------- Solver Postprocessing -------------------------" << endl;

  for (iZone = 0; iZone < nZone; iZone++) {
    for (iInst = 0; iInst < nInst[iZone]; iInst++){
      Numerics_Postprocessing(numerics_container[iZone], solver_container[iZone][iInst],
          geometry_container[iZone][iInst], config_container[iZone], iInst);
    }
    delete [] numerics_container[iZone];
  }
  delete [] numerics_container;
  if (rank == MASTER_NODE) cout << "Deleted CNumerics container." << endl;

  for (iZone = 0; iZone < nZone; iZone++) {
    for (iInst = 0; iInst < nInst[iZone]; iInst++){
      Integration_Postprocessing(integration_container[iZone],
          geometry_container[iZone][iInst],
          config_container[iZone],
          iInst);
    }
    delete [] integration_container[iZone];
  }
  delete [] integration_container;
  if (rank == MASTER_NODE) cout << "Deleted CIntegration container." << endl;

  for (iZone = 0; iZone < nZone; iZone++) {
    for (iInst = 0; iInst < nInst[iZone]; iInst++){
      Solver_Postprocessing(solver_container[iZone],
          geometry_container[iZone][iInst],
          config_container[iZone],
          iInst);
    }
    delete [] solver_container[iZone];
  }
  delete [] solver_container;
  if (rank == MASTER_NODE) cout << "Deleted CSolver container." << endl;

  for (iZone = 0; iZone < nZone; iZone++) {
    for (iInst = 0; iInst < nInst[iZone]; iInst++)
      delete iteration_container[iZone][iInst];
    delete [] iteration_container[iZone];
  }
  delete [] iteration_container;
  if (rank == MASTER_NODE) cout << "Deleted CIteration container." << endl;

  if (interface_container != nullptr) {
    for (iZone = 0; iZone < nZone; iZone++) {
      if (interface_container[iZone] != nullptr) {
        for (unsigned short jZone = 0; jZone < nZone; jZone++)
          delete interface_container[iZone][jZone];
        delete [] interface_container[iZone];
      }
    }
    delete [] interface_container;
    if (rank == MASTER_NODE) cout << "Deleted CInterface container." << endl;
  }

  if (interface_types != nullptr) {
    for (iZone = 0; iZone < nZone; iZone++)
      delete [] interface_types[iZone];
    delete [] interface_types;
  }

  for (iZone = 0; iZone < nZone; iZone++) {
    if (geometry_container[iZone] != nullptr) {
      for (iInst = 0; iInst < nInst[iZone]; iInst++){
        for (unsigned short iMGlevel = 0; iMGlevel < config_container[iZone]->GetnMGLevels()+1; iMGlevel++)
          delete geometry_container[iZone][iInst][iMGlevel];
        delete [] geometry_container[iZone][iInst];
      }
      delete [] geometry_container[iZone];
    }
  }
  delete [] geometry_container;
  if (rank == MASTER_NODE) cout << "Deleted CGeometry container." << endl;

  for (iZone = 0; iZone < nZone; iZone++) {
    delete [] FFDBox[iZone];
  }
  delete [] FFDBox;
  if (rank == MASTER_NODE) cout << "Deleted CFreeFormDefBox class." << endl;

  for (iZone = 0; iZone < nZone; iZone++) {
    delete surface_movement[iZone];
  }
  delete [] surface_movement;
  if (rank == MASTER_NODE) cout << "Deleted CSurfaceMovement class." << endl;

  for (iZone = 0; iZone < nZone; iZone++) {
    for (iInst = 0; iInst < nInst[iZone]; iInst++)
      delete grid_movement[iZone][iInst];
    delete [] grid_movement[iZone];
  }
  delete [] grid_movement;
  if (rank == MASTER_NODE) cout << "Deleted CVolumetricMovement class." << endl;

  /*--- Output profiling information ---*/
  // Note that for now this is called only by a single thread, but all
  // necessary variables have been made thread private for safety (tick/tock)!!

  config_container[ZONE_0]->SetProfilingCSV();
  config_container[ZONE_0]->GEMMProfilingCSV();

  /*--- Deallocate config container ---*/
  if (config_container!= nullptr) {
    for (iZone = 0; iZone < nZone; iZone++)
      delete config_container[iZone];
    delete [] config_container;
  }
  delete driver_config;
  if (rank == MASTER_NODE) cout << "Deleted CConfig container." << endl;

  delete [] nInst;
  if (rank == MASTER_NODE) cout << "Deleted nInst container." << endl;

  /*--- Deallocate output container ---*/

  if (output_container!= nullptr) {
    for (iZone = 0; iZone < nZone; iZone++)
      delete output_container[iZone];
    delete [] output_container;
  }

  delete driver_output;

  if (rank == MASTER_NODE) cout << "Deleted COutput class." << endl;

  if (rank == MASTER_NODE) cout << "-------------------------------------------------------------------------" << endl;


  /*--- Stop the timer and output the final performance summary. ---*/

  StopTime = SU2_MPI::Wtime();

  UsedTime = StopTime-StartTime;
  UsedTimeCompute += UsedTime;

  if ((rank == MASTER_NODE) && (wrt_perf)) {
    su2double TotalTime = UsedTimePreproc + UsedTimeCompute + UsedTimeOutput;
    cout.precision(6);
    cout << endl << endl <<"-------------------------- Performance Summary --------------------------" << endl;
    cout << "Simulation totals:" << endl;
    cout << setw(25) << "Wall-clock time (hrs):" << setw(12) << (TotalTime)/(60.0*60.0) << " | ";
    cout << setw(20) << "Core-hrs:" << setw(12) << size*TotalTime/(60.0*60.0) << endl;
    cout << setw(25) << "Cores:" << setw(12) << size << " | ";
    cout << setw(20) << "DOFs/point:" << setw(12) << DOFsPerPoint << endl;
    cout << setw(25) << "Points/core:" << setw(12) << 1.0e6*MpointsDomain/size << " | ";
    cout << setw(20) << "Ghost points/core:" << setw(12) << 1.0e6*(Mpoints-MpointsDomain)/size << endl;
    cout << setw(25) << "Ghost/Owned Point Ratio:" << setw(12) << (Mpoints-MpointsDomain)/MpointsDomain << " | " << endl;
    cout << endl;
    cout << "Preprocessing phase:" << endl;
    cout << setw(25) << "Preproc. Time (s):"  << setw(12)<< UsedTimePreproc << " | ";
    cout << setw(20) << "Preproc. Time (%):" << setw(12)<< ((UsedTimePreproc * 100.0) / (TotalTime)) << endl;
    cout << endl;
    cout << "Compute phase:" << endl;
    cout << setw(25) << "Compute Time (s):"  << setw(12)<< UsedTimeCompute << " | ";
    cout << setw(20) << "Compute Time (%):" << setw(12)<< ((UsedTimeCompute * 100.0) / (TotalTime)) << endl;
    cout << setw(25) << "Iteration count:"  << setw(12)<< IterCount << " | ";
    if (IterCount != 0) {
      cout << setw(20) << "Avg. s/iter:" << setw(12)<< UsedTimeCompute/IterCount << endl;
      cout << setw(25) << "Core-s/iter/Mpoints:" << setw(12)<< size*UsedTimeCompute/IterCount/Mpoints << " | ";
      cout << setw(20) << "Mpoints/s:" << setw(12)<< Mpoints*IterCount/UsedTimeCompute << endl;
    } else cout << endl;
    cout << endl;
    cout << "Output phase:" << endl;
    cout << setw(25) << "Output Time (s):"  << setw(12)<< UsedTimeOutput << " | ";
    cout << setw(20) << "Output Time (%):" << setw(12)<< ((UsedTimeOutput * 100.0) / (TotalTime)) << endl;
    cout << setw(25) << "Output count:" << setw(12)<< OutputCount << " | ";
    if (OutputCount != 0) {
      cout << setw(20)<< "Avg. s/output:" << setw(12)<< UsedTimeOutput/OutputCount << endl;
      if (BandwidthSum > 0) {
        cout << setw(25)<< "Restart Aggr. BW (MB/s):" << setw(12)<< BandwidthSum/OutputCount << " | ";
        cout << setw(20)<< "MB/s/core:" << setw(12)<< BandwidthSum/OutputCount/size << endl;
      }
    } else cout << endl;
    cout << "-------------------------------------------------------------------------" << endl;
    cout << endl;
  }

  /*--- Exit the solver cleanly ---*/

  if (rank == MASTER_NODE)
    cout << endl <<"------------------------- Exit Success (SU2_CFD) ------------------------" << endl << endl;

}


void CDriver::Input_Preprocessing(CConfig **&config, CConfig *&driver_config) {

  char zone_file_name[MAX_STRING_SIZE];

  /*--- Initialize the configuration of the driver ---*/

  driver_config = new CConfig(config_file_name, SU2_COMPONENT::SU2_CFD, false);

  for (iZone = 0; iZone < nZone; iZone++) {

    if (rank == MASTER_NODE){
      cout  << endl << "Parsing config file for zone " << iZone << endl;
    }
    /*--- Definition of the configuration option class for all zones. In this
     constructor, the input configuration file is parsed and all options are
     read and stored. ---*/

    if (driver_config->GetnConfigFiles() > 0){

      strcpy(zone_file_name, driver_config->GetConfigFilename(iZone).c_str());
      config[iZone] = new CConfig(driver_config, zone_file_name, SU2_COMPONENT::SU2_CFD, iZone, nZone, true);
    }
    else{
      config[iZone] = new CConfig(driver_config, config_file_name, SU2_COMPONENT::SU2_CFD, iZone, nZone, true);
    }

    /*--- Set the MPI communicator ---*/

    config[iZone]->SetMPICommunicator(SU2_MPI::GetComm());
  }


  /*--- Set the multizone part of the problem. ---*/
  if (driver_config->GetMultizone_Problem()){
    for (iZone = 0; iZone < nZone; iZone++) {
      /*--- Set the interface markers for multizone ---*/
      config_container[iZone]->SetMultizone(driver_config, config_container);
    }
  }

  /*--- Determine whether or not the FEM solver is used, which decides the type of
   *    geometry classes that are instantiated. Only adapted for single-zone problems ---*/

  fem_solver = config_container[ZONE_0]->GetFEMSolver();

  fsi = config_container[ZONE_0]->GetFSI_Simulation();
}

void CDriver::Geometrical_Preprocessing(CConfig* config, CGeometry **&geometry, bool dummy){

  if (!dummy){
    if (rank == MASTER_NODE)
      cout << endl <<"------------------- Geometry Preprocessing ( Zone " << config->GetiZone() <<" ) -------------------" << endl;

    if( fem_solver ) {
      switch( config->GetKind_FEM_Flow() ) {
        case DG: {
            Geometrical_Preprocessing_DGFEM(config, geometry);
            break;
          }
      }
    }
    else {
      Geometrical_Preprocessing_FVM(config, geometry);
    }
  } else {
    if (rank == MASTER_NODE)
      cout << endl <<"-------------------------- Using Dummy Geometry -------------------------" << endl;

    unsigned short iMGlevel;

    geometry = new CGeometry*[config->GetnMGLevels()+1] ();

    if (!fem_solver){
      for (iMGlevel = 0; iMGlevel <= config->GetnMGLevels(); iMGlevel++) {
        geometry[iMGlevel] = new CDummyGeometry(config);
      }
    } else {
      geometry[MESH_0] = new CDummyMeshFEM_DG(config);
    }

    nDim = geometry[MESH_0]->GetnDim();
  }

  /*--- Computation of positive surface area in the z-plane which is used for
     the calculation of force coefficient (non-dimensionalization). ---*/

  geometry[MESH_0]->SetPositive_ZArea(config);

  /*--- Set the actuator disk boundary conditions, if necessary. ---*/

  for (iMesh = 0; iMesh <= config->GetnMGLevels(); iMesh++) {
    geometry[iMesh]->MatchActuator_Disk(config);
  }

  /*--- If we have any periodic markers in this calculation, we must
       match the periodic points found on both sides of the periodic BC.
       Note that the current implementation requires a 1-to-1 matching of
       periodic points on the pair of periodic faces after the translation
       or rotation is taken into account. ---*/

  if ((config->GetnMarker_Periodic() != 0) && !fem_solver) {
    for (iMesh = 0; iMesh <= config->GetnMGLevels(); iMesh++) {

      /*--- Note that we loop over pairs of periodic markers individually
           so that repeated nodes on adjacent periodic faces are properly
           accounted for in multiple places. ---*/

      for (unsigned short iPeriodic = 1; iPeriodic <= config->GetnMarker_Periodic()/2; iPeriodic++) {
        geometry[iMesh]->MatchPeriodic(config, iPeriodic);
      }

      /*--- For Streamwise Periodic flow, find a unique reference node on the dedicated inlet marker. ---*/
      if (config->GetKind_Streamwise_Periodic() != ENUM_STREAMWISE_PERIODIC::NONE)
        geometry[iMesh]->FindUniqueNode_PeriodicBound(config);

      /*--- Initialize the communication framework for the periodic BCs. ---*/
      geometry[iMesh]->PreprocessPeriodicComms(geometry[iMesh], config);

    }
  }

  /*--- If activated by the compile directive, perform a partition analysis. ---*/
#if PARTITION
  if (!dummy){
    if( fem_solver ) Partition_Analysis_FEM(geometry[MESH_0], config);
    else Partition_Analysis(geometry[MESH_0], config);
  }
#endif

  /*--- Check if Euler & Symmetry markers are straight/plane. This information
        is used in the Euler & Symmetry boundary routines. ---*/
  if((config_container[iZone]->GetnMarker_Euler() != 0 ||
     config_container[iZone]->GetnMarker_SymWall() != 0) &&
     !fem_solver) {

    if (rank == MASTER_NODE)
      cout << "Checking if Euler & Symmetry markers are straight/plane:" << endl;

    for (iMesh = 0; iMesh <= config_container[iZone]->GetnMGLevels(); iMesh++)
      geometry_container[iZone][iInst][iMesh]->ComputeSurf_Straightness(config_container[iZone], (iMesh==MESH_0) );

  }

}

void CDriver::Geometrical_Preprocessing_FVM(CConfig *config, CGeometry **&geometry) {

  unsigned short iZone = config->GetiZone(), iMGlevel;
  unsigned short requestedMGlevels = config->GetnMGLevels();
  const bool fea = config->GetStructuralProblem();

  /*--- Definition of the geometry class to store the primal grid in the partitioning process.
   *    All ranks process the grid and call ParMETIS for partitioning ---*/

  CGeometry *geometry_aux = new CPhysicalGeometry(config, iZone, nZone);

  /*--- Set the dimension --- */

  nDim = geometry_aux->GetnDim();

  /*--- Color the initial grid and set the send-receive domains (ParMETIS) ---*/

  geometry_aux->SetColorGrid_Parallel(config);

  /*--- Allocate the memory of the current domain, and divide the grid
     between the ranks. ---*/

  geometry = new CGeometry *[config->GetnMGLevels()+1] ();

  /*--- Build the grid data structures using the ParMETIS coloring. ---*/

  geometry[MESH_0] = new CPhysicalGeometry(geometry_aux, config);

  /*--- Deallocate the memory of geometry_aux and solver_aux ---*/

  delete geometry_aux;

  /*--- Add the Send/Receive boundaries ---*/
  geometry[MESH_0]->SetSendReceive(config);

  /*--- Add the Send/Receive boundaries ---*/
  geometry[MESH_0]->SetBoundaries(config);

  /*--- Compute elements surrounding points, points surrounding points ---*/

  if (rank == MASTER_NODE) cout << "Setting point connectivity." << endl;
  geometry[MESH_0]->SetPoint_Connectivity();

  /*--- Renumbering points using Reverse Cuthill McKee ordering ---*/

  if (rank == MASTER_NODE) cout << "Renumbering points (Reverse Cuthill McKee Ordering)." << endl;
  geometry[MESH_0]->SetRCM_Ordering(config);

  /*--- recompute elements surrounding points, points surrounding points ---*/

  if (rank == MASTER_NODE) cout << "Recomputing point connectivity." << endl;
  geometry[MESH_0]->SetPoint_Connectivity();

  /*--- Compute elements surrounding elements ---*/

  if (rank == MASTER_NODE) cout << "Setting element connectivity." << endl;
  geometry[MESH_0]->SetElement_Connectivity();

  /*--- Check the orientation before computing geometrical quantities ---*/

  geometry[MESH_0]->SetBoundVolume();
  if (config->GetReorientElements()) {
    if (rank == MASTER_NODE) cout << "Checking the numerical grid orientation." << endl;
    geometry[MESH_0]->Check_IntElem_Orientation(config);
    geometry[MESH_0]->Check_BoundElem_Orientation(config);
  }

  /*--- Create the edge structure ---*/

  if (rank == MASTER_NODE) cout << "Identifying edges and vertices." << endl;
  geometry[MESH_0]->SetEdges();
  geometry[MESH_0]->SetVertex(config);

  /*--- Create the control volume structures ---*/

  if (rank == MASTER_NODE) cout << "Setting the control volume structure." << endl;
  SU2_OMP_PARALLEL {
    geometry[MESH_0]->SetControlVolume(config, ALLOCATE);
    geometry[MESH_0]->SetBoundControlVolume(config, ALLOCATE);
  }
  END_SU2_OMP_PARALLEL

  /*--- Visualize a dual control volume if requested ---*/

  if ((config->GetVisualize_CV() >= 0) &&
      (config->GetVisualize_CV() < (long)geometry[MESH_0]->GetGlobal_nPointDomain()))
    geometry[MESH_0]->VisualizeControlVolume(config);

  /*--- Identify closest normal neighbor ---*/

  if (rank == MASTER_NODE) cout << "Searching for the closest normal neighbors to the surfaces." << endl;
  geometry[MESH_0]->FindNormal_Neighbor(config);

  /*--- Store the global to local mapping. ---*/

  if (rank == MASTER_NODE) cout << "Storing a mapping from global to local point index." << endl;
  geometry[MESH_0]->SetGlobal_to_Local_Point();

  /*--- Compute the surface curvature ---*/

  if (!fea) {
    if (rank == MASTER_NODE) cout << "Compute the surface curvature." << endl;
    geometry[MESH_0]->ComputeSurf_Curvature(config);
  }

  /*--- Check for periodicity and disable MG if necessary. ---*/

  if (rank == MASTER_NODE) cout << "Checking for periodicity." << endl;
  geometry[MESH_0]->Check_Periodicity(config);

  /*--- Compute mesh quality statistics on the fine grid. ---*/

  if (!fea) {
    if (rank == MASTER_NODE)
      cout << "Computing mesh quality statistics for the dual control volumes." << endl;
    geometry[MESH_0]->ComputeMeshQualityStatistics(config);
  }

  geometry[MESH_0]->SetMGLevel(MESH_0);
  if ((config->GetnMGLevels() != 0) && (rank == MASTER_NODE))
    cout << "Setting the multigrid structure." << endl;

  /*--- Loop over all the new grid ---*/

  for (iMGlevel = 1; iMGlevel <= config->GetnMGLevels(); iMGlevel++) {

    /*--- Create main agglomeration structure ---*/

    geometry[iMGlevel] = new CMultiGridGeometry(geometry[iMGlevel-1], config, iMGlevel);

    /*--- Compute points surrounding points. ---*/

    geometry[iMGlevel]->SetPoint_Connectivity(geometry[iMGlevel-1]);

    /*--- Create the edge structure ---*/

    geometry[iMGlevel]->SetEdges();
    geometry[iMGlevel]->SetVertex(geometry[iMGlevel-1], config);

    /*--- Create the control volume structures ---*/

    geometry[iMGlevel]->SetControlVolume(geometry[iMGlevel-1], ALLOCATE);
    geometry[iMGlevel]->SetBoundControlVolume(geometry[iMGlevel-1], ALLOCATE);
    geometry[iMGlevel]->SetCoord(geometry[iMGlevel-1]);

    /*--- Find closest neighbor to a surface point ---*/

    geometry[iMGlevel]->FindNormal_Neighbor(config);

    /*--- Store our multigrid index. ---*/

    geometry[iMGlevel]->SetMGLevel(iMGlevel);

    /*--- Protect against the situation that we were not able to complete
       the agglomeration for this level, i.e., there weren't enough points.
       We need to check if we changed the total number of levels and delete
       the incomplete CMultiGridGeometry object. ---*/

    if (config->GetnMGLevels() != requestedMGlevels) {
      delete geometry[iMGlevel];
      geometry[iMGlevel] = nullptr;
      break;
    }

  }

  if (config->GetWrt_MultiGrid()) geometry[MESH_0]->ColorMGLevels(config->GetnMGLevels(), geometry);

  /*--- For unsteady simulations, initialize the grid volumes
   and coordinates for previous solutions. Loop over all zones/grids ---*/

  if ((config->GetTime_Marching() != TIME_MARCHING::STEADY) && config->GetDynamic_Grid()) {
    for (iMGlevel = 0; iMGlevel <= config->GetnMGLevels(); iMGlevel++) {

      /*--- Update cell volume ---*/
      geometry[iMGlevel]->nodes->SetVolume_n();
      geometry[iMGlevel]->nodes->SetVolume_nM1();

      if (config->GetGrid_Movement()) {
        /*--- Update point coordinates ---*/
        geometry[iMGlevel]->nodes->SetCoord_n();
        geometry[iMGlevel]->nodes->SetCoord_n1();
      }
    }
  }


  /*--- Create the data structure for MPI point-to-point communications. ---*/

  for (iMGlevel = 0; iMGlevel <= config->GetnMGLevels(); iMGlevel++)
    geometry[iMGlevel]->PreprocessP2PComms(geometry[iMGlevel], config);


  /*--- Perform a few preprocessing routines and communications. ---*/

  for (iMGlevel = 0; iMGlevel <= config->GetnMGLevels(); iMGlevel++) {

    /*--- Compute the max length. ---*/

    if (!fea) {
      if ((rank == MASTER_NODE) && (iMGlevel == MESH_0))
        cout << "Finding max control volume width." << endl;
      geometry[iMGlevel]->SetMaxLength(config);
    }

    /*--- Communicate the number of neighbors. This is needed for
         some centered schemes and for multigrid in parallel. ---*/

    if ((rank == MASTER_NODE) && (size > SINGLE_NODE) && (iMGlevel == MESH_0))
      cout << "Communicating number of neighbors." << endl;
    geometry[iMGlevel]->InitiateComms(geometry[iMGlevel], config, NEIGHBORS);
    geometry[iMGlevel]->CompleteComms(geometry[iMGlevel], config, NEIGHBORS);
  }

}

void CDriver::Geometrical_Preprocessing_DGFEM(CConfig* config, CGeometry **&geometry) {

  /*--- Definition of the geometry class to store the primal grid in the partitioning process. ---*/
  /*--- All ranks process the grid and call ParMETIS for partitioning ---*/

  CGeometry *geometry_aux = new CPhysicalGeometry(config, iZone, nZone);

  /*--- Set the dimension --- */

  nDim = geometry_aux->GetnDim();

  /*--- For the FEM solver with time-accurate local time-stepping, use
       a dummy solver class to retrieve the initial flow state. ---*/

  CSolver *solver_aux = new CFEM_DG_EulerSolver(config, nDim, MESH_0);

  /*--- Color the initial grid and set the send-receive domains (ParMETIS) ---*/

  geometry_aux->SetColorFEMGrid_Parallel(config);

  /*--- Allocate the memory of the current domain, and divide the grid
     between the ranks. ---*/

  geometry = new CGeometry *[config->GetnMGLevels()+1] ();

  geometry[MESH_0] = new CMeshFEM_DG(geometry_aux, config);

  /*--- Deallocate the memory of geometry_aux and solver_aux ---*/

  delete geometry_aux;
  delete solver_aux;

  /*--- Add the Send/Receive boundaries ---*/
  geometry[MESH_0]->SetSendReceive(config);

  /*--- Add the Send/Receive boundaries ---*/
  geometry[MESH_0]->SetBoundaries(config);

  /*--- Carry out a dynamic cast to CMeshFEM_DG, such that it is not needed to
       define all virtual functions in the base class CGeometry. ---*/
  CMeshFEM_DG *DGMesh = dynamic_cast<CMeshFEM_DG *>(geometry[MESH_0]);

  /*--- Determine the standard elements for the volume elements. ---*/
  if (rank == MASTER_NODE) cout << "Creating standard volume elements." << endl;
  DGMesh->CreateStandardVolumeElements(config);

  /*--- Create the face information needed to compute the contour integral
       for the elements in the Discontinuous Galerkin formulation. ---*/
  if (rank == MASTER_NODE) cout << "Creating face information." << endl;
  DGMesh->CreateFaces(config);

  /*--- Compute the metric terms of the volume elements. ---*/
  if (rank == MASTER_NODE) cout << "Computing metric terms volume elements." << endl;
  DGMesh->MetricTermsVolumeElements(config);

  /*--- Compute the metric terms of the surface elements. ---*/
  if (rank == MASTER_NODE) cout << "Computing metric terms surface elements." << endl;
  DGMesh->MetricTermsSurfaceElements(config);

  /*--- Compute a length scale of the volume elements. ---*/
  if (rank == MASTER_NODE) cout << "Computing length scale volume elements." << endl;
  DGMesh->LengthScaleVolumeElements();

  /*--- Compute the coordinates of the integration points. ---*/
  if (rank == MASTER_NODE) cout << "Computing coordinates of the integration points." << endl;
  DGMesh->CoordinatesIntegrationPoints();

  /*--- Compute the coordinates of the location of the solution DOFs. This is different
            from the grid points when a different polynomial degree is used to represent the
            geometry and solution. ---*/
  if (rank == MASTER_NODE) cout << "Computing coordinates of the solution DOFs." << endl;
  DGMesh->CoordinatesSolDOFs();

  /*--- Perform the preprocessing tasks when wall functions are used. ---*/
  if (rank == MASTER_NODE) cout << "Preprocessing for the wall functions. " << endl;
  DGMesh->WallFunctionPreprocessing(config);

  /*--- Store the global to local mapping. ---*/
  if (rank == MASTER_NODE) cout << "Storing a mapping from global to local DOF index." << endl;
  geometry[MESH_0]->SetGlobal_to_Local_Point();


  /*--- Loop to create the coarser grid levels. ---*/

  for(unsigned short iMGlevel=1; iMGlevel<=config->GetnMGLevels(); iMGlevel++) {

    SU2_MPI::Error("Geometrical_Preprocessing_DGFEM: Coarse grid levels not implemented yet.",
                   CURRENT_FUNCTION);
  }

}

void CDriver::Solver_Preprocessing(CConfig* config, CGeometry** geometry, CSolver ***&solver) {

  MAIN_SOLVER kindSolver = config->GetKind_Solver();

  if (rank == MASTER_NODE)
    cout << endl <<"-------------------- Solver Preprocessing ( Zone " << config->GetiZone() <<" ) --------------------" << endl;

<<<<<<< HEAD
  solver = new CSolver**[config->GetnMGLevels()+1];
  
  if (config->GetReduced_Model() && config->GetnMGLevels()>0) {
    SU2_MPI::Error("MGLEVEL must equal zero for ROM simulations", CURRENT_FUNCTION);
  }
  
=======
  solver = new CSolver**[config->GetnMGLevels()+1] ();

>>>>>>> 4f85841f
  for (iMesh = 0; iMesh <= config->GetnMGLevels(); iMesh++){
    solver[iMesh] = CSolverFactory::CreateSolverContainer(kindSolver, config, geometry[iMesh], iMesh);
  }

  /*--- Count the number of DOFs per solution point. ---*/

  DOFsPerPoint = 0;

  for (unsigned int iSol = 0; iSol < MAX_SOLS; iSol++)
    if (solver[MESH_0][iSol]) DOFsPerPoint += solver[MESH_0][iSol]->GetnVar();

  /*--- Restart solvers, for FSI the geometry cannot be updated because the interpolation classes
   * should always use the undeformed mesh (otherwise the results would not be repeatable). ---*/

  if (!fsi) Solver_Restart(solver, geometry, config, true);

  /*--- Set up any necessary inlet profiles ---*/

  Inlet_Preprocessing(solver, geometry, config);

}

void CDriver::Inlet_Preprocessing(CSolver ***solver, CGeometry **geometry,
                                  CConfig *config) const {

  /*--- Adjust iteration number for unsteady restarts. ---*/

  const bool adjoint = config->GetDiscrete_Adjoint() || config->GetContinuous_Adjoint();

  int val_iter = 0;

  if (config->GetTime_Domain()) {
    val_iter = adjoint? config->GetUnst_AdjointIter() : config->GetRestart_Iter();
    val_iter -= 1;
    if (!adjoint && config->GetTime_Marching() == TIME_MARCHING::DT_STEPPING_2ND)
      val_iter -= 1;
    if (!adjoint && !config->GetRestart()) val_iter = 0;
  }

  /*--- Load inlet profile files for any of the active solver containers.
   Note that these routines fill the fine grid data structures for the markers
   and restrict values down to all coarser MG levels. ---*/

  if (config->GetInlet_Profile_From_File()) {

    /*--- Use LoadInletProfile() routines for the particular solver. ---*/

    if (rank == MASTER_NODE) {
      cout << endl;
      cout << "Reading inlet profile from file: ";
      cout << config->GetInlet_FileName() << endl;
    }

    if (solver[MESH_0][FLOW_SOL]) {
      solver[MESH_0][FLOW_SOL]->LoadInletProfile(geometry, solver, config, val_iter, FLOW_SOL, INLET_FLOW);
    }
    if (solver[MESH_0][TURB_SOL]) {
      solver[MESH_0][TURB_SOL]->LoadInletProfile(geometry, solver, config, val_iter, TURB_SOL, INLET_FLOW);
    }
    if (solver[MESH_0][SPECIES_SOL]) {
      solver[MESH_0][SPECIES_SOL]->LoadInletProfile(geometry, solver, config, val_iter, SPECIES_SOL, INLET_FLOW);
    }

    /*--- Exit if profiles were requested for a solver that is not available. ---*/

    if (!config->GetFluidProblem()) {
      SU2_MPI::Error(string("Inlet profile specification via file (C++) has not been \n") +
                     string("implemented yet for this solver.\n") +
                     string("Please set SPECIFIED_INLET_PROFILE= NO and try again."), CURRENT_FUNCTION);
    }

  } else {

    /*--- Uniform inlets or python-customized inlets ---*/

    /* --- Initialize quantities for inlet boundary
     * This routine does not check if they python wrapper is being used to
     * set custom boundary conditions.  This is intentional; the
     * default values for python custom BCs are initialized with the default
     * values specified in the config (avoiding non physical values) --- */

    for (unsigned short iMesh = 0; iMesh <= config->GetnMGLevels(); iMesh++) {
      for(unsigned short iMarker=0; iMarker < config->GetnMarker_All(); iMarker++) {
        if (solver[iMesh][FLOW_SOL]) solver[iMesh][FLOW_SOL]->SetUniformInlet(config, iMarker);
        if (solver[iMesh][TURB_SOL]) solver[iMesh][TURB_SOL]->SetUniformInlet(config, iMarker);
        if (solver[iMesh][SPECIES_SOL]) solver[iMesh][SPECIES_SOL]->SetUniformInlet(config, iMarker);
      }
    }

  }

}

void CDriver::Solver_Restart(CSolver ***solver, CGeometry **geometry,
                             CConfig *config, bool update_geo) {

  /*--- Check for restarts and use the LoadRestart() routines. ---*/

  const bool restart = config->GetRestart();
  const bool restart_flow = config->GetRestart_Flow();

  /*--- Adjust iteration number for unsteady restarts. ---*/

  int val_iter = 0;

  const bool adjoint = (config->GetDiscrete_Adjoint() || config->GetContinuous_Adjoint());
  const bool time_domain = config->GetTime_Domain();
  const bool dt_step_2nd = (config->GetTime_Marching() == TIME_MARCHING::DT_STEPPING_2ND) &&
                           !config->GetStructuralProblem() && !config->GetFEMSolver() &&
                           !adjoint && time_domain;

  if (time_domain) {
    if (adjoint) val_iter = config->GetUnst_AdjointIter() - 1;
    else val_iter = config->GetRestart_Iter() - 1 - dt_step_2nd;
  }

  /*--- Restart direct solvers. ---*/

  if (restart || restart_flow) {
    for (auto iSol = 0u; iSol < MAX_SOLS; ++iSol) {
      auto sol = solver[MESH_0][iSol];
      if (sol && !sol->GetAdjoint()) {
        /*--- Note that the mesh solver always loads the most recent file (and not -2). ---*/
        SU2_OMP_PARALLEL_(if(sol->GetHasHybridParallel()))
        sol->LoadRestart(geometry, solver, config, val_iter + (iSol==MESH_SOL && dt_step_2nd), update_geo);
        END_SU2_OMP_PARALLEL
      }
    }
  }

  /*--- Restart adjoint solvers. ---*/

  if (restart) {
    if ((config->GetKind_Solver() == MAIN_SOLVER::TEMPLATE_SOLVER) ||
        (config->GetKind_Solver() == MAIN_SOLVER::ADJ_RANS && !config->GetFrozen_Visc_Cont())) {
      SU2_MPI::Error("A restart capability has not been implemented yet for this solver.\n"
                     "Please set RESTART_SOL= NO and try again.", CURRENT_FUNCTION);
    }

    for (auto iSol = 0u; iSol < MAX_SOLS; ++iSol) {
      auto sol = solver[MESH_0][iSol];
      if (sol && sol->GetAdjoint())
        sol->LoadRestart(geometry, solver, config, val_iter, update_geo);
    }
  }

}

void CDriver::Solver_Postprocessing(CSolver ****solver, CGeometry **geometry,
                                    CConfig *config, unsigned short val_iInst) {

  for (int iMGlevel = 0; iMGlevel <= config->GetnMGLevels(); iMGlevel++) {
    for (unsigned int iSol = 0; iSol < MAX_SOLS; iSol++){
      delete solver[val_iInst][iMGlevel][iSol];
    }
    delete [] solver[val_iInst][iMGlevel];
  }
  delete [] solver[val_iInst];

  CSolverFactory::ClearSolverMeta();

}

void CDriver::Integration_Preprocessing(CConfig *config, CSolver **solver, CIntegration **&integration) const {

  if (rank == MASTER_NODE)
    cout << endl <<"----------------- Integration Preprocessing ( Zone " << config->GetiZone() <<" ) ------------------" << endl;

  MAIN_SOLVER kindMainSolver = config->GetKind_Solver();

  integration = CIntegrationFactory::CreateIntegrationContainer(kindMainSolver, solver);

}

void CDriver::Integration_Postprocessing(CIntegration ***integration, CGeometry **geometry, CConfig *config, unsigned short val_iInst) {

  for (unsigned int iSol = 0; iSol < MAX_SOLS; iSol++){
    delete integration[val_iInst][iSol];
  }

  delete [] integration[val_iInst];

}

template <class Indices>
void CDriver::InstantiateTurbulentNumerics(unsigned short nVar_Turb, int offset, const CConfig *config,
                                           const CSolver* turb_solver, CNumerics ****&numerics) const {
  const int conv_term = CONV_TERM + offset;
  const int visc_term = VISC_TERM + offset;

  const int source_first_term = SOURCE_FIRST_TERM + offset;
  const int source_second_term = SOURCE_SECOND_TERM + offset;

  const int conv_bound_term = CONV_BOUND_TERM + offset;
  const int visc_bound_term = VISC_BOUND_TERM + offset;

  bool spalart_allmaras, neg_spalart_allmaras, e_spalart_allmaras, comp_spalart_allmaras, e_comp_spalart_allmaras, menter_sst;
  spalart_allmaras = neg_spalart_allmaras = e_spalart_allmaras = comp_spalart_allmaras = e_comp_spalart_allmaras = menter_sst = false;

  /*--- Assign turbulence model booleans ---*/

  switch (config->GetKind_Turb_Model()) {
    case TURB_MODEL::NONE:
      SU2_MPI::Error("No turbulence model selected.", CURRENT_FUNCTION);
      break;
    case TURB_MODEL::SA:        spalart_allmaras = true;        break;
    case TURB_MODEL::SA_NEG:    neg_spalart_allmaras = true;    break;
    case TURB_MODEL::SA_E:      e_spalart_allmaras = true;      break;
    case TURB_MODEL::SA_COMP:   comp_spalart_allmaras = true;   break;
    case TURB_MODEL::SA_E_COMP: e_comp_spalart_allmaras = true; break;
    case TURB_MODEL::SST:       menter_sst = true;              break;
    case TURB_MODEL::SST_SUST:  menter_sst = true;              break;
  }

  /*--- If the Menter SST model is used, store the constants of the model and determine the
        free stream values of the turbulent kinetic energy and dissipation rate. ---*/

  const su2double *constants = nullptr;
  su2double kine_Inf = 0.0, omega_Inf = 0.0;

  if (menter_sst) {
    constants = turb_solver->GetConstants();
    kine_Inf  = turb_solver->GetTke_Inf();
    omega_Inf = turb_solver->GetOmega_Inf();
  }

  /*--- Definition of the convective scheme for each equation and mesh level ---*/

  switch (config->GetKind_ConvNumScheme_Turb()) {
    case NO_UPWIND:
      SU2_MPI::Error("Config file is missing the CONV_NUM_METHOD_TURB option.", CURRENT_FUNCTION);
      break;
    case SPACE_UPWIND :
      for (auto iMGlevel = 0u; iMGlevel <= config->GetnMGLevels(); iMGlevel++) {
        if (spalart_allmaras || neg_spalart_allmaras || e_spalart_allmaras || comp_spalart_allmaras || e_comp_spalart_allmaras) {
          numerics[iMGlevel][TURB_SOL][conv_term] = new CUpwSca_TurbSA<Indices>(nDim, nVar_Turb, config);
        }
        else if (menter_sst) numerics[iMGlevel][TURB_SOL][conv_term] = new CUpwSca_TurbSST<Indices>(nDim, nVar_Turb, config);
      }
      break;
    default:
      SU2_MPI::Error("Invalid convective scheme for the turbulence equations.", CURRENT_FUNCTION);
      break;
  }

  /*--- Definition of the viscous scheme for each equation and mesh level ---*/

  for (auto iMGlevel = 0u; iMGlevel <= config->GetnMGLevels(); iMGlevel++) {
    if (spalart_allmaras || e_spalart_allmaras || comp_spalart_allmaras || e_comp_spalart_allmaras) {
      numerics[iMGlevel][TURB_SOL][visc_term] = new CAvgGrad_TurbSA<Indices>(nDim, nVar_Turb, true, config);
    }
    else if (neg_spalart_allmaras)
      numerics[iMGlevel][TURB_SOL][visc_term] = new CAvgGrad_TurbSA_Neg<Indices>(nDim, nVar_Turb, true, config);
    else if (menter_sst)
      numerics[iMGlevel][TURB_SOL][visc_term] = new CAvgGrad_TurbSST<Indices>(nDim, nVar_Turb, constants, true, config);
  }

  /*--- Definition of the source term integration scheme for each equation and mesh level ---*/

  for (auto iMGlevel = 0u; iMGlevel <= config->GetnMGLevels(); iMGlevel++) {
    auto& turb_source_first_term = numerics[iMGlevel][TURB_SOL][source_first_term];

    if (spalart_allmaras)
      turb_source_first_term = new CSourcePieceWise_TurbSA<Indices>(nDim, nVar_Turb, config);
    else if (e_spalart_allmaras)
      turb_source_first_term = new CSourcePieceWise_TurbSA_E<Indices>(nDim, nVar_Turb, config);
    else if (comp_spalart_allmaras)
      turb_source_first_term = new CSourcePieceWise_TurbSA_COMP<Indices>(nDim, nVar_Turb, config);
    else if (e_comp_spalart_allmaras)
      turb_source_first_term = new CSourcePieceWise_TurbSA_E_COMP<Indices>(nDim, nVar_Turb, config);
    else if (neg_spalart_allmaras)
      turb_source_first_term = new CSourcePieceWise_TurbSA_Neg<Indices>(nDim, nVar_Turb, config);
    else if (menter_sst)
      turb_source_first_term = new CSourcePieceWise_TurbSST<Indices>(nDim, nVar_Turb, constants, kine_Inf, omega_Inf,
                                                                     config);

    numerics[iMGlevel][TURB_SOL][source_second_term] = new CSourceNothing(nDim, nVar_Turb, config);
  }

  /*--- Definition of the boundary condition method ---*/

  for (auto iMGlevel = 0u; iMGlevel <= config->GetnMGLevels(); iMGlevel++) {
    if (spalart_allmaras || e_spalart_allmaras || comp_spalart_allmaras || e_comp_spalart_allmaras) {
      numerics[iMGlevel][TURB_SOL][conv_bound_term] = new CUpwSca_TurbSA<Indices>(nDim, nVar_Turb, config);
      numerics[iMGlevel][TURB_SOL][visc_bound_term] = new CAvgGrad_TurbSA<Indices>(nDim, nVar_Turb, false, config);
    }
    else if (neg_spalart_allmaras) {
      numerics[iMGlevel][TURB_SOL][conv_bound_term] = new CUpwSca_TurbSA<Indices>(nDim, nVar_Turb, config);
      numerics[iMGlevel][TURB_SOL][visc_bound_term] = new CAvgGrad_TurbSA_Neg<Indices>(nDim, nVar_Turb, false, config);
    }
    else if (menter_sst) {
      numerics[iMGlevel][TURB_SOL][conv_bound_term] = new CUpwSca_TurbSST<Indices>(nDim, nVar_Turb, config);
      numerics[iMGlevel][TURB_SOL][visc_bound_term] = new CAvgGrad_TurbSST<Indices>(nDim, nVar_Turb, constants, false,
                                                                                    config);
    }
  }
}
/*--- Explicit instantiation of the template above, needed because it is defined in a cpp file, instead of hpp. ---*/
template void CDriver::InstantiateTurbulentNumerics<CEulerVariable::CIndices<unsigned short>>(
    unsigned short, int, const CConfig*, const CSolver*, CNumerics****&) const;

template void CDriver::InstantiateTurbulentNumerics<CIncEulerVariable::CIndices<unsigned short>>(
    unsigned short, int, const CConfig*, const CSolver*, CNumerics****&) const;

template void CDriver::InstantiateTurbulentNumerics<CNEMOEulerVariable::CIndices<unsigned short>>(
    unsigned short, int, const CConfig*, const CSolver*, CNumerics****&) const;

template <class Indices>
void CDriver::InstantiateSpeciesNumerics(unsigned short nVar_Species, int offset, const CConfig *config,
                                         const CSolver* species_solver, CNumerics ****&numerics) const {
  const int conv_term = CONV_TERM + offset;
  const int visc_term = VISC_TERM + offset;

  const int source_first_term = SOURCE_FIRST_TERM + offset;
  const int source_second_term = SOURCE_SECOND_TERM + offset;

  const int conv_bound_term = CONV_BOUND_TERM + offset;
  const int visc_bound_term = VISC_BOUND_TERM + offset;

  /*--- Definition of the convective scheme for each equation and mesh level. Also for boundary conditions. ---*/

  switch (config->GetKind_ConvNumScheme_Species()) {
    case NONE :
      break;
    case SPACE_UPWIND :
      for (auto iMGlevel = 0; iMGlevel <= config->GetnMGLevels(); iMGlevel++) {
        numerics[iMGlevel][SPECIES_SOL][conv_term] = new CUpwSca_Species<Indices>(nDim, nVar_Species, config);
        numerics[iMGlevel][SPECIES_SOL][conv_bound_term] = new CUpwSca_Species<Indices>(nDim, nVar_Species, config);
      }
      break;
    default :
      SU2_MPI::Error("Invalid convective scheme for the species transport equations. Use SCALAR_UPWIND.", CURRENT_FUNCTION);
      break;
  }

  /*--- Definition of the viscous scheme for each equation and mesh level ---*/

  for (auto iMGlevel = 0u; iMGlevel <= config->GetnMGLevels(); iMGlevel++) {
    numerics[iMGlevel][SPECIES_SOL][visc_term] = new CAvgGrad_Species<Indices>(nDim, nVar_Species, true, config);
    numerics[iMGlevel][SPECIES_SOL][visc_bound_term] = new CAvgGrad_Species<Indices>(nDim, nVar_Species, false, config);
  }

  /*--- Definition of the source term integration scheme for each equation and mesh level ---*/

  for (auto iMGlevel = 0u; iMGlevel <= config->GetnMGLevels(); iMGlevel++) {
    if (config->GetAxisymmetric() == YES) {
      numerics[iMGlevel][SPECIES_SOL][source_first_term] = new CSourceAxisymmetric_Species<Indices>(nDim, nVar_Species, config);
    }
    else {
      numerics[iMGlevel][SPECIES_SOL][source_first_term] = new CSourceNothing(nDim, nVar_Species, config);
    }
    numerics[iMGlevel][SPECIES_SOL][source_second_term] = new CSourceNothing(nDim, nVar_Species, config);
  }
}
/*--- Explicit instantiation of the template above, needed because it is defined in a cpp file, instead of hpp. ---*/
template void CDriver::InstantiateSpeciesNumerics<CEulerVariable::CIndices<unsigned short>>(
    unsigned short, int, const CConfig*, const CSolver*, CNumerics****&) const;

template void CDriver::InstantiateSpeciesNumerics<CIncEulerVariable::CIndices<unsigned short>>(
    unsigned short, int, const CConfig*, const CSolver*, CNumerics****&) const;

template void CDriver::InstantiateSpeciesNumerics<CNEMOEulerVariable::CIndices<unsigned short>>(
    unsigned short, int, const CConfig*, const CSolver*, CNumerics****&) const;

void CDriver::Numerics_Preprocessing(CConfig *config, CGeometry **geometry, CSolver ***solver, CNumerics ****&numerics) const {

  if (rank == MASTER_NODE)
    cout << endl <<"------------------- Numerics Preprocessing ( Zone " << config->GetiZone() <<" ) -------------------" << endl;

  unsigned short iMGlevel, iSol,

  nVar_Template         = 0,
  nVar_Flow             = 0,
  nVar_NEMO             = 0,
  nPrimVar_NEMO         = 0,
  nPrimVarGrad_NEMO     = 0,
  nVar_Trans            = 0,
  nVar_Turb             = 0,
  nVar_Species          = 0,
  nVar_Adj_Flow         = 0,
  nVar_Adj_Turb         = 0,
  nVar_FEM              = 0,
  nVar_Rad              = 0,
  nVar_Heat             = 0;

  numerics = new CNumerics***[config->GetnMGLevels()+1] ();

  bool compressible = false;
  bool incompressible = false;
  bool ideal_gas = (config->GetKind_FluidModel() == STANDARD_AIR) || (config->GetKind_FluidModel() == IDEAL_GAS);
  bool roe_low_dissipation = (config->GetKind_RoeLowDiss() != NO_ROELOWDISS);

  /*--- Initialize some useful booleans ---*/
  bool euler, ns, NEMO_euler, NEMO_ns, turbulent, adj_euler, adj_ns, adj_turb, fem_euler, fem_ns;
  bool fem, heat, transition, template_solver;

  euler = ns = NEMO_euler = NEMO_ns = turbulent = adj_euler = adj_ns = adj_turb = fem_euler = fem_ns = false;
  fem = heat = transition = template_solver = false;
  bool species = false;

  /*--- Assign booleans ---*/
  switch (config->GetKind_Solver()) {
    case MAIN_SOLVER::TEMPLATE_SOLVER:
      template_solver = true; break;

    case MAIN_SOLVER::EULER:
    case MAIN_SOLVER::DISC_ADJ_EULER:
      euler = compressible = true; break;

    case MAIN_SOLVER::NAVIER_STOKES:
    case MAIN_SOLVER::DISC_ADJ_NAVIER_STOKES:
      ns = compressible = true;
      species = (config->GetKind_Species_Model() != SPECIES_MODEL::NONE); break;

    case MAIN_SOLVER::NEMO_EULER:
      NEMO_euler = compressible = true; break;

    case MAIN_SOLVER::NEMO_NAVIER_STOKES:
      NEMO_ns = compressible = true; break;

    case MAIN_SOLVER::RANS:
    case MAIN_SOLVER::DISC_ADJ_RANS:
      ns = compressible = turbulent = true;
      transition = (config->GetKind_Trans_Model() == TURB_TRANS_MODEL::LM);
      species = config->GetKind_Species_Model() != SPECIES_MODEL::NONE; break;

    case MAIN_SOLVER::INC_EULER:
    case MAIN_SOLVER::DISC_ADJ_INC_EULER:
      euler = incompressible = true; break;

    case MAIN_SOLVER::INC_NAVIER_STOKES:
    case MAIN_SOLVER::DISC_ADJ_INC_NAVIER_STOKES:
      ns = incompressible = true;
      heat = config->GetWeakly_Coupled_Heat();
      species = (config->GetKind_Species_Model() != SPECIES_MODEL::NONE); break;

    case MAIN_SOLVER::INC_RANS:
    case MAIN_SOLVER::DISC_ADJ_INC_RANS:
      ns = incompressible = turbulent = true;
      heat = config->GetWeakly_Coupled_Heat();
      transition = (config->GetKind_Trans_Model() == TURB_TRANS_MODEL::LM);
      species = (config->GetKind_Species_Model() != SPECIES_MODEL::NONE); break;

    case MAIN_SOLVER::FEM_EULER:
    case MAIN_SOLVER::DISC_ADJ_FEM_EULER:
      fem_euler = compressible = true; break;

    case MAIN_SOLVER::FEM_NAVIER_STOKES:
    case MAIN_SOLVER::DISC_ADJ_FEM_NS:
      fem_ns = compressible = true; break;

    case MAIN_SOLVER::FEM_RANS:
    case MAIN_SOLVER::DISC_ADJ_FEM_RANS:
      fem_ns = compressible = true; break;

    case MAIN_SOLVER::FEM_LES:
      fem_ns = compressible = true; break;

    case MAIN_SOLVER::HEAT_EQUATION:
    case MAIN_SOLVER::DISC_ADJ_HEAT:
      heat = true; break;

    case MAIN_SOLVER::FEM_ELASTICITY:
    case MAIN_SOLVER::DISC_ADJ_FEM:
      fem = true; break;

    case MAIN_SOLVER::ADJ_EULER:
      adj_euler = euler = compressible = true; break;

    case MAIN_SOLVER::ADJ_NAVIER_STOKES:
      adj_ns = ns = compressible = true;
      turbulent = (config->GetKind_Turb_Model() != TURB_MODEL::NONE); break;

    case MAIN_SOLVER::ADJ_RANS:
      adj_ns = ns = compressible = turbulent = true;
      adj_turb = !config->GetFrozen_Visc_Cont(); break;

    default:
      break;

  }

  /*--- Number of variables for the template ---*/

  if (template_solver) nVar_Flow = solver[MESH_0][FLOW_SOL]->GetnVar();

  /*--- Number of variables for direct problem ---*/

  if (euler)        nVar_Flow = solver[MESH_0][FLOW_SOL]->GetnVar();
  if (ns)           nVar_Flow = solver[MESH_0][FLOW_SOL]->GetnVar();
  if (NEMO_euler)   nVar_NEMO = solver[MESH_0][FLOW_SOL]->GetnVar();
  if (NEMO_ns)      nVar_NEMO = solver[MESH_0][FLOW_SOL]->GetnVar();
  if (turbulent)    nVar_Turb = solver[MESH_0][TURB_SOL]->GetnVar();
  if (transition)   nVar_Trans = solver[MESH_0][TRANS_SOL]->GetnVar();
  if (species)      nVar_Species = solver[MESH_0][SPECIES_SOL]->GetnVar();

  if (fem_euler)    nVar_Flow = solver[MESH_0][FLOW_SOL]->GetnVar();
  if (fem_ns)       nVar_Flow = solver[MESH_0][FLOW_SOL]->GetnVar();

  if (fem)          nVar_FEM = solver[MESH_0][FEA_SOL]->GetnVar();
  if (heat)         nVar_Heat = solver[MESH_0][HEAT_SOL]->GetnVar();

  if (config->AddRadiation()) nVar_Rad = solver[MESH_0][RAD_SOL]->GetnVar();

  /*--- Number of variables for adjoint problem ---*/

  if (adj_euler)    nVar_Adj_Flow = solver[MESH_0][ADJFLOW_SOL]->GetnVar();
  if (adj_ns)       nVar_Adj_Flow = solver[MESH_0][ADJFLOW_SOL]->GetnVar();
  if (adj_turb)     nVar_Adj_Turb = solver[MESH_0][ADJTURB_SOL]->GetnVar();

  /*--- Additional Variables required for NEMO solver ---*/

  if (NEMO_euler || NEMO_ns) nPrimVar_NEMO     = solver[MESH_0][FLOW_SOL]->GetnPrimVar();
  if (NEMO_euler || NEMO_ns) nPrimVarGrad_NEMO = solver[MESH_0][FLOW_SOL]->GetnPrimVarGrad();

  /*--- Definition of the Class for the numerical method:
    numerics_container[INSTANCE_LEVEL][MESH_LEVEL][EQUATION][EQ_TERM] ---*/

  for (iMGlevel = 0; iMGlevel <= config->GetnMGLevels(); iMGlevel++) {
    numerics[iMGlevel] = new CNumerics** [MAX_SOLS];
    for (iSol = 0; iSol < MAX_SOLS; iSol++)
      numerics[iMGlevel][iSol] = new CNumerics* [MAX_TERMS*omp_get_max_threads()]();
  }

  /*--- Instantiate one numerics object per thread for each required term. ---*/

  for (int thread = 0; thread < omp_get_max_threads(); ++thread)
  {
  const int offset = thread * MAX_TERMS;

  const int conv_term = CONV_TERM + offset;
  const int visc_term = VISC_TERM + offset;

  const int source_first_term = SOURCE_FIRST_TERM + offset;
  const int source_second_term = SOURCE_SECOND_TERM + offset;

  const int conv_bound_term = CONV_BOUND_TERM + offset;
  const int visc_bound_term = VISC_BOUND_TERM + offset;

  const int fea_term = FEA_TERM + offset;

  /*--- Solver definition for the template problem ---*/
  if (template_solver) {

    /*--- Definition of the convective scheme for each equation and mesh level ---*/
    switch (config->GetKind_ConvNumScheme_Template()) {
      case SPACE_CENTERED : case SPACE_UPWIND :
        for (iMGlevel = 0; iMGlevel <= config->GetnMGLevels(); iMGlevel++)
          numerics[iMGlevel][TEMPLATE_SOL][conv_term] = new CConvective_Template(nDim, nVar_Template, config);
        break;
      default:
        SU2_MPI::Error("Convective scheme not implemented (template_solver).", CURRENT_FUNCTION);
        break;
    }

    /*--- Definition of the viscous scheme for each equation and mesh level ---*/
    for (iMGlevel = 0; iMGlevel <= config->GetnMGLevels(); iMGlevel++)
      numerics[iMGlevel][TEMPLATE_SOL][visc_term] = new CViscous_Template(nDim, nVar_Template, config);

    /*--- Definition of the source term integration scheme for each equation and mesh level ---*/
    for (iMGlevel = 0; iMGlevel <= config->GetnMGLevels(); iMGlevel++)
      numerics[iMGlevel][TEMPLATE_SOL][source_first_term] = new CSource_Template(nDim, nVar_Template, config);

    /*--- Definition of the boundary condition method ---*/
    for (iMGlevel = 0; iMGlevel <= config->GetnMGLevels(); iMGlevel++) {
      numerics[iMGlevel][TEMPLATE_SOL][conv_bound_term] = new CConvective_Template(nDim, nVar_Template, config);
    }

  }

  /*--- Solver definition for the Potential, Euler, Navier-Stokes problems ---*/
  if ((euler) || (ns)) {

    /*--- Definition of the convective scheme for each equation and mesh level ---*/
    switch (config->GetKind_ConvNumScheme_Flow()) {
      case NO_CONVECTIVE :
        SU2_MPI::Error("Config file is missing the CONV_NUM_METHOD_FLOW option.", CURRENT_FUNCTION);
        break;

      case SPACE_CENTERED :
        if (compressible) {
          /*--- "conv_term" is not instantiated as all compressible centered schemes are vectorized. ---*/

          /*--- Definition of the boundary condition method ---*/
          for (iMGlevel = 0; iMGlevel <= config->GetnMGLevels(); iMGlevel++)
            numerics[iMGlevel][FLOW_SOL][conv_bound_term] = new CUpwRoe_Flow(nDim, nVar_Flow, config, false);

        }
        if (incompressible) {
          /*--- Incompressible flow, use preconditioning method ---*/
          switch (config->GetKind_Centered_Flow()) {
            case LAX : numerics[MESH_0][FLOW_SOL][conv_term] = new CCentLaxInc_Flow(nDim, nVar_Flow, config); break;
            case JST : numerics[MESH_0][FLOW_SOL][conv_term] = new CCentJSTInc_Flow(nDim, nVar_Flow, config); break;
            default:
              SU2_MPI::Error("Invalid centered scheme or not implemented.\n Currently, only JST and LAX-FRIEDRICH are available for incompressible flows.", CURRENT_FUNCTION);
              break;
          }
          for (iMGlevel = 1; iMGlevel <= config->GetnMGLevels(); iMGlevel++)
            numerics[iMGlevel][FLOW_SOL][conv_term] = new CCentLaxInc_Flow(nDim, nVar_Flow, config);

          /*--- Definition of the boundary condition method ---*/
          for (iMGlevel = 0; iMGlevel <= config->GetnMGLevels(); iMGlevel++)
            numerics[iMGlevel][FLOW_SOL][conv_bound_term] = new CUpwFDSInc_Flow(nDim, nVar_Flow, config);

        }
        break;
      case SPACE_UPWIND :
        if (compressible) {
          /*--- Compressible flow ---*/
          switch (config->GetKind_Upwind_Flow()) {
            case ROE:
              if (ideal_gas) {

                for (iMGlevel = 0; iMGlevel <= config->GetnMGLevels(); iMGlevel++) {
                  numerics[iMGlevel][FLOW_SOL][conv_term] = new CUpwRoe_Flow(nDim, nVar_Flow, config, roe_low_dissipation);
                  numerics[iMGlevel][FLOW_SOL][conv_bound_term] = new CUpwRoe_Flow(nDim, nVar_Flow, config, false);
                }
              } else {

                for (iMGlevel = 0; iMGlevel <= config->GetnMGLevels(); iMGlevel++) {
                  numerics[iMGlevel][FLOW_SOL][conv_term] = new CUpwGeneralRoe_Flow(nDim, nVar_Flow, config);
                  numerics[iMGlevel][FLOW_SOL][conv_bound_term] = new CUpwGeneralRoe_Flow(nDim, nVar_Flow, config);
                }
              }
              break;

            case AUSM:
              for (iMGlevel = 0; iMGlevel <= config->GetnMGLevels(); iMGlevel++) {
                numerics[iMGlevel][FLOW_SOL][conv_term] = new CUpwAUSM_Flow(nDim, nVar_Flow, config);
                numerics[iMGlevel][FLOW_SOL][conv_bound_term] = new CUpwAUSM_Flow(nDim, nVar_Flow, config);
              }
              break;

            case AUSMPLUSUP:
              for (iMGlevel = 0; iMGlevel <= config->GetnMGLevels(); iMGlevel++) {
                numerics[iMGlevel][FLOW_SOL][conv_term] = new CUpwAUSMPLUSUP_Flow(nDim, nVar_Flow, config);
                numerics[iMGlevel][FLOW_SOL][conv_bound_term] = new CUpwAUSMPLUSUP_Flow(nDim, nVar_Flow, config);
              }
              break;

            case AUSMPLUSUP2:
              for (iMGlevel = 0; iMGlevel <= config->GetnMGLevels(); iMGlevel++) {
                numerics[iMGlevel][FLOW_SOL][conv_term] = new CUpwAUSMPLUSUP2_Flow(nDim, nVar_Flow, config);
                numerics[iMGlevel][FLOW_SOL][conv_bound_term] = new CUpwAUSMPLUSUP2_Flow(nDim, nVar_Flow, config);
              }
              break;

            case TURKEL:
              for (iMGlevel = 0; iMGlevel <= config->GetnMGLevels(); iMGlevel++) {
                numerics[iMGlevel][FLOW_SOL][conv_term] = new CUpwTurkel_Flow(nDim, nVar_Flow, config);
                numerics[iMGlevel][FLOW_SOL][conv_bound_term] = new CUpwTurkel_Flow(nDim, nVar_Flow, config);
              }
              break;

            case L2ROE:
              for (iMGlevel = 0; iMGlevel <= config->GetnMGLevels(); iMGlevel++) {
                numerics[iMGlevel][FLOW_SOL][conv_term] = new CUpwL2Roe_Flow(nDim, nVar_Flow, config);
                numerics[iMGlevel][FLOW_SOL][conv_bound_term] = new CUpwL2Roe_Flow(nDim, nVar_Flow, config);
              }
              break;
            case LMROE:
              for (iMGlevel = 0; iMGlevel <= config->GetnMGLevels(); iMGlevel++) {
                numerics[iMGlevel][FLOW_SOL][conv_term] = new CUpwLMRoe_Flow(nDim, nVar_Flow, config);
                numerics[iMGlevel][FLOW_SOL][conv_bound_term] = new CUpwLMRoe_Flow(nDim, nVar_Flow, config);
              }
              break;

            case SLAU:
              for (iMGlevel = 0; iMGlevel <= config->GetnMGLevels(); iMGlevel++) {
                numerics[iMGlevel][FLOW_SOL][conv_term] = new CUpwSLAU_Flow(nDim, nVar_Flow, config, roe_low_dissipation);
                numerics[iMGlevel][FLOW_SOL][conv_bound_term] = new CUpwSLAU_Flow(nDim, nVar_Flow, config, false);
              }
              break;

            case SLAU2:
              for (iMGlevel = 0; iMGlevel <= config->GetnMGLevels(); iMGlevel++) {
                numerics[iMGlevel][FLOW_SOL][conv_term] = new CUpwSLAU2_Flow(nDim, nVar_Flow, config, roe_low_dissipation);
                numerics[iMGlevel][FLOW_SOL][conv_bound_term] = new CUpwSLAU2_Flow(nDim, nVar_Flow, config, false);
              }
              break;

            case HLLC:
              if (ideal_gas) {
                for (iMGlevel = 0; iMGlevel <= config->GetnMGLevels(); iMGlevel++) {
                  numerics[iMGlevel][FLOW_SOL][conv_term] = new CUpwHLLC_Flow(nDim, nVar_Flow, config);
                  numerics[iMGlevel][FLOW_SOL][conv_bound_term] = new CUpwHLLC_Flow(nDim, nVar_Flow, config);
                }
              }
              else {
                for (iMGlevel = 0; iMGlevel <= config->GetnMGLevels(); iMGlevel++) {
                  numerics[iMGlevel][FLOW_SOL][conv_term] = new CUpwGeneralHLLC_Flow(nDim, nVar_Flow, config);
                  numerics[iMGlevel][FLOW_SOL][conv_bound_term] = new CUpwGeneralHLLC_Flow(nDim, nVar_Flow, config);
                }
              }
              break;

            case MSW:
              for (iMGlevel = 0; iMGlevel <= config->GetnMGLevels(); iMGlevel++) {
                numerics[iMGlevel][FLOW_SOL][conv_term] = new CUpwMSW_Flow(nDim, nVar_Flow, config);
                numerics[iMGlevel][FLOW_SOL][conv_bound_term] = new CUpwMSW_Flow(nDim, nVar_Flow, config);
              }
              break;

            case CUSP:
              for (iMGlevel = 0; iMGlevel <= config->GetnMGLevels(); iMGlevel++) {
                numerics[iMGlevel][FLOW_SOL][conv_term] = new CUpwCUSP_Flow(nDim, nVar_Flow, config);
                numerics[iMGlevel][FLOW_SOL][conv_bound_term] = new CUpwCUSP_Flow(nDim, nVar_Flow, config);
              }
              break;

            default:
              SU2_MPI::Error("Invalid upwind scheme or not implemented.", CURRENT_FUNCTION);
              break;
          }

        }
        if (incompressible) {
          /*--- Incompressible flow, use artificial compressibility method ---*/
          switch (config->GetKind_Upwind_Flow()) {
            case FDS:
              for (iMGlevel = 0; iMGlevel <= config->GetnMGLevels(); iMGlevel++) {
                numerics[iMGlevel][FLOW_SOL][conv_term] = new CUpwFDSInc_Flow(nDim, nVar_Flow, config);
                numerics[iMGlevel][FLOW_SOL][conv_bound_term] = new CUpwFDSInc_Flow(nDim, nVar_Flow, config);
              }
              break;
            default:
              SU2_MPI::Error("Invalid upwind scheme or not implemented.\n Currently, only FDS is available for incompressible flows.", CURRENT_FUNCTION);
              break;
          }
        }
        break;

      default:
        SU2_MPI::Error("Invalid convective scheme for the Euler / Navier-Stokes equations.", CURRENT_FUNCTION);
        break;
    }

    /*--- Definition of the viscous scheme for each equation and mesh level ---*/
    if (compressible) {
      if (ideal_gas) {

        /*--- Compressible flow Ideal gas ---*/
        numerics[MESH_0][FLOW_SOL][visc_term] = new CAvgGrad_Flow(nDim, nVar_Flow, true, config);
        for (iMGlevel = 1; iMGlevel <= config->GetnMGLevels(); iMGlevel++)
          numerics[iMGlevel][FLOW_SOL][visc_term] = new CAvgGrad_Flow(nDim, nVar_Flow, false, config);

        /*--- Definition of the boundary condition method ---*/
        for (iMGlevel = 0; iMGlevel <= config->GetnMGLevels(); iMGlevel++)
          numerics[iMGlevel][FLOW_SOL][visc_bound_term] = new CAvgGrad_Flow(nDim, nVar_Flow, false, config);

      } else {

        /*--- Compressible flow Real gas ---*/
        numerics[MESH_0][FLOW_SOL][visc_term] = new CGeneralAvgGrad_Flow(nDim, nVar_Flow, true, config);
        for (iMGlevel = 1; iMGlevel <= config->GetnMGLevels(); iMGlevel++)
          numerics[iMGlevel][FLOW_SOL][visc_term] = new CGeneralAvgGrad_Flow(nDim, nVar_Flow, false, config);

        /*--- Definition of the boundary condition method ---*/
        for (iMGlevel = 0; iMGlevel <= config->GetnMGLevels(); iMGlevel++)
          numerics[iMGlevel][FLOW_SOL][visc_bound_term] = new CGeneralAvgGrad_Flow(nDim, nVar_Flow, false, config);

      }
    }
    if (incompressible) {
      /*--- Incompressible flow, use preconditioning method ---*/
      numerics[MESH_0][FLOW_SOL][visc_term] = new CAvgGradInc_Flow(nDim, nVar_Flow, true, config);
      for (iMGlevel = 1; iMGlevel <= config->GetnMGLevels(); iMGlevel++)
        numerics[iMGlevel][FLOW_SOL][visc_term] = new CAvgGradInc_Flow(nDim, nVar_Flow, false, config);

      /*--- Definition of the boundary condition method ---*/
      for (iMGlevel = 0; iMGlevel <= config->GetnMGLevels(); iMGlevel++)
        numerics[iMGlevel][FLOW_SOL][visc_bound_term] = new CAvgGradInc_Flow(nDim, nVar_Flow, false, config);
    }

    /*--- Definition of the source term integration scheme for each equation and mesh level ---*/
    for (iMGlevel = 0; iMGlevel <= config->GetnMGLevels(); iMGlevel++) {

      if (config->GetBody_Force() == YES) {
        if (incompressible)
          numerics[iMGlevel][FLOW_SOL][source_first_term] = new CSourceIncBodyForce(nDim, nVar_Flow, config);
        else
          numerics[iMGlevel][FLOW_SOL][source_first_term] = new CSourceBodyForce(nDim, nVar_Flow, config);
      }
      else if (incompressible && (config->GetKind_Streamwise_Periodic() != ENUM_STREAMWISE_PERIODIC::NONE)) {
        numerics[iMGlevel][FLOW_SOL][source_first_term] = new CSourceIncStreamwise_Periodic(nDim, nVar_Flow, config);
      }
      else if (incompressible && (config->GetKind_DensityModel() == INC_DENSITYMODEL::BOUSSINESQ)) {
        numerics[iMGlevel][FLOW_SOL][source_first_term] = new CSourceBoussinesq(nDim, nVar_Flow, config);
      }
      else if (config->GetRotating_Frame() == YES) {
        if (incompressible)
          numerics[iMGlevel][FLOW_SOL][source_first_term] = new CSourceIncRotatingFrame_Flow(nDim, nVar_Flow, config);
        else
        numerics[iMGlevel][FLOW_SOL][source_first_term] = new CSourceRotatingFrame_Flow(nDim, nVar_Flow, config);
      }
      else if (config->GetAxisymmetric() == YES) {
        if (incompressible)
          numerics[iMGlevel][FLOW_SOL][source_first_term] = new CSourceIncAxisymmetric_Flow(nDim, nVar_Flow, config);
        else if (ideal_gas)
          numerics[iMGlevel][FLOW_SOL][source_first_term] = new CSourceAxisymmetric_Flow(nDim, nVar_Flow, config);
        else
          numerics[iMGlevel][FLOW_SOL][source_first_term] = new CSourceGeneralAxisymmetric_Flow(nDim, nVar_Flow, config);
      }
      else if (config->GetGravityForce() == YES) {
        numerics[iMGlevel][FLOW_SOL][source_first_term] = new CSourceGravity(nDim, nVar_Flow, config);
      }
      else if (config->GetWind_Gust() == YES) {
        numerics[iMGlevel][FLOW_SOL][source_first_term] = new CSourceWindGust(nDim, nVar_Flow, config);
      }
      else {
        numerics[iMGlevel][FLOW_SOL][source_first_term] = new CSourceNothing(nDim, nVar_Flow, config);
      }

      /*--- At the moment it is necessary to have the RHT equation in order to have a volumetric heat source. ---*/
      if (config->AddRadiation())
        numerics[iMGlevel][FLOW_SOL][source_second_term] = new CSourceRadiation(nDim, nVar_Flow, config);
      else if ((incompressible && (config->GetKind_Streamwise_Periodic() != ENUM_STREAMWISE_PERIODIC::NONE)) &&
               (config->GetEnergy_Equation() && !config->GetStreamwise_Periodic_Temperature()))
        numerics[iMGlevel][FLOW_SOL][source_second_term] = new CSourceIncStreamwisePeriodic_Outlet(nDim, nVar_Flow, config);
      else
        numerics[iMGlevel][FLOW_SOL][source_second_term] = new CSourceNothing(nDim, nVar_Flow, config);
    }

  }

   /*--- Solver definition for the Potential, Euler, Navier-Stokes NEMO problems ---*/

  if (NEMO_euler || NEMO_ns) {

    /*--- Definition of the convective scheme for each equation and mesh level ---*/
    switch (config->GetKind_ConvNumScheme_Flow()) {
      case NO_CONVECTIVE :
        SU2_MPI::Error("Config file is missing the CONV_NUM_METHOD_FLOW option.", CURRENT_FUNCTION);
        break;

      case SPACE_CENTERED :
        if (compressible) {
          /*--- Compressible flow ---*/
          switch (config->GetKind_Centered_Flow()) {
            case LAX : numerics[MESH_0][FLOW_SOL][conv_term] = new CCentLax_NEMO(nDim, nVar_NEMO, nPrimVar_NEMO, nPrimVarGrad_NEMO, config); break;
            default:
            SU2_MPI::Error("Invalid centered scheme or not implemented.", CURRENT_FUNCTION);
            break;
          }

          for (iMGlevel = 1; iMGlevel <= config->GetnMGLevels(); iMGlevel++)
            numerics[iMGlevel][FLOW_SOL][conv_term] = new CCentLax_NEMO(nDim, nVar_NEMO, nPrimVar_NEMO, nPrimVarGrad_NEMO, config);

          /*--- Definition of the boundary condition method ---*/
          for (iMGlevel = 0; iMGlevel <= config->GetnMGLevels(); iMGlevel++)
            numerics[iMGlevel][FLOW_SOL][conv_bound_term] = new CUpwRoe_NEMO(nDim, nVar_NEMO, nPrimVar_NEMO, nPrimVarGrad_NEMO, config);
        }
        break;
      case SPACE_UPWIND :
        if (compressible) {
          /*--- Compressible flow ---*/
          switch (config->GetKind_Upwind_Flow()) {
            case ROE:
              for (iMGlevel = 0; iMGlevel <= config->GetnMGLevels(); iMGlevel++) {
                numerics[iMGlevel][FLOW_SOL][conv_term] = new CUpwRoe_NEMO(nDim, nVar_NEMO, nPrimVar_NEMO, nPrimVarGrad_NEMO, config);
                numerics[iMGlevel][FLOW_SOL][conv_bound_term] = new CUpwRoe_NEMO(nDim, nVar_NEMO, nPrimVar_NEMO, nPrimVarGrad_NEMO, config);
              }
              break;

            case AUSM:
              for (iMGlevel = 0; iMGlevel <= config->GetnMGLevels(); iMGlevel++) {
                numerics[iMGlevel][FLOW_SOL][conv_term] = new CUpwAUSM_NEMO(nDim, nVar_NEMO, nPrimVar_NEMO, nPrimVarGrad_NEMO, config);
                numerics[iMGlevel][FLOW_SOL][conv_bound_term] = new CUpwAUSM_NEMO(nDim, nVar_NEMO, nPrimVar_NEMO, nPrimVarGrad_NEMO, config);
              }
              break;

            case AUSMPLUSUP2:
              for (iMGlevel = 0; iMGlevel <= config->GetnMGLevels(); iMGlevel++) {
                numerics[iMGlevel][FLOW_SOL][conv_term] = new CUpwAUSMPLUSUP2_NEMO(nDim, nVar_NEMO, nPrimVar_NEMO, nPrimVarGrad_NEMO, config);
                numerics[iMGlevel][FLOW_SOL][conv_bound_term] = new CUpwAUSMPLUSUP2_NEMO(nDim, nVar_NEMO, nPrimVar_NEMO, nPrimVarGrad_NEMO, config);
              }
              break;

            case MSW:
              for (iMGlevel = 0; iMGlevel <= config->GetnMGLevels(); iMGlevel++) {
                numerics[iMGlevel][FLOW_SOL][conv_term] = new CUpwMSW_NEMO(nDim, nVar_NEMO, nPrimVar_NEMO, nPrimVarGrad_NEMO, config);
                numerics[iMGlevel][FLOW_SOL][conv_bound_term] = new CUpwMSW_NEMO(nDim, nVar_NEMO, nPrimVar_NEMO, nPrimVarGrad_NEMO, config);
              }
              break;

            case AUSMPWPLUS:
              for (iMGlevel = 0; iMGlevel <= config->GetnMGLevels(); iMGlevel++) {
                numerics[iMGlevel][FLOW_SOL][conv_term] = new CUpwAUSMPWplus_NEMO(nDim, nVar_NEMO, nPrimVar_NEMO, nPrimVarGrad_NEMO, config);
                numerics[iMGlevel][FLOW_SOL][conv_bound_term] = new CUpwAUSMPWplus_NEMO(nDim, nVar_NEMO, nPrimVar_NEMO, nPrimVarGrad_NEMO, config);
              }
              break;

            default:
              SU2_MPI::Error("Invalid upwind scheme or not implemented.", CURRENT_FUNCTION);
              break;
          }

        }
        break;

      default:
        SU2_MPI::Error("Invalid convective scheme for the NEMO Euler / Navier-Stokes equations.", CURRENT_FUNCTION);
        break;
    }

    /*--- Definition of the viscous scheme for each equation and mesh level ---*/
    if (compressible) {

      numerics[MESH_0][FLOW_SOL][visc_term] = new CAvgGradCorrected_NEMO(nDim, nVar_NEMO, nPrimVar_NEMO, nPrimVarGrad_NEMO, config);
      for (iMGlevel = 1; iMGlevel <= config->GetnMGLevels(); iMGlevel++)
        numerics[iMGlevel][FLOW_SOL][visc_term] = new CAvgGrad_NEMO(nDim, nVar_NEMO, nPrimVar_NEMO, nPrimVarGrad_NEMO, config);

      /*--- Definition of the boundary condition method ---*/
      for (iMGlevel = 0; iMGlevel <= config->GetnMGLevels(); iMGlevel++)
        numerics[iMGlevel][FLOW_SOL][visc_bound_term] = new CAvgGrad_NEMO(nDim, nVar_NEMO, nPrimVar_NEMO, nPrimVarGrad_NEMO, config);
    }

    /*--- Definition of the source term integration scheme for each equation and mesh level ---*/
    for (iMGlevel = 0; iMGlevel <= config->GetnMGLevels(); iMGlevel++) {

      numerics[iMGlevel][FLOW_SOL][source_first_term] = new CSource_NEMO(nDim, nVar_NEMO, nPrimVar_NEMO, nPrimVarGrad_NEMO, config);
      numerics[iMGlevel][FLOW_SOL][source_second_term] = new CSourceNothing(nDim, nVar_NEMO, config);
    }
  }

  /*--- Riemann solver definition for the Euler, Navier-Stokes problems for the FEM discretization. ---*/
  if ((fem_euler) || (fem_ns)) {

    switch (config->GetRiemann_Solver_FEM()) {
      case ROE:
      case LAX_FRIEDRICH:
        /* Hard coded optimized implementation is used in the DG solver. No need to allocate the
           corresponding entry in numerics. */
        break;

      case AUSM:
        for (iMGlevel = 0; iMGlevel <= config->GetnMGLevels(); iMGlevel++) {
          numerics[iMGlevel][FLOW_SOL][conv_term] = new CUpwAUSM_Flow(nDim, nVar_Flow, config);
          numerics[iMGlevel][FLOW_SOL][conv_bound_term] = new CUpwAUSM_Flow(nDim, nVar_Flow, config);
        }
        break;

      case TURKEL:
        for (iMGlevel = 0; iMGlevel <= config->GetnMGLevels(); iMGlevel++) {
          numerics[iMGlevel][FLOW_SOL][conv_term] = new CUpwTurkel_Flow(nDim, nVar_Flow, config);
          numerics[iMGlevel][FLOW_SOL][conv_bound_term] = new CUpwTurkel_Flow(nDim, nVar_Flow, config);
        }
        break;

      case HLLC:
          for (iMGlevel = 0; iMGlevel <= config->GetnMGLevels(); iMGlevel++) {
            numerics[iMGlevel][FLOW_SOL][conv_term] = new CUpwHLLC_Flow(nDim, nVar_Flow, config);
            numerics[iMGlevel][FLOW_SOL][conv_bound_term] = new CUpwHLLC_Flow(nDim, nVar_Flow, config);
          }
        break;

      case MSW:
        for (iMGlevel = 0; iMGlevel <= config->GetnMGLevels(); iMGlevel++) {
          numerics[iMGlevel][FLOW_SOL][conv_term] = new CUpwMSW_Flow(nDim, nVar_Flow, config);
          numerics[iMGlevel][FLOW_SOL][conv_bound_term] = new CUpwMSW_Flow(nDim, nVar_Flow, config);
        }
        break;

      case CUSP:
        for (iMGlevel = 0; iMGlevel <= config->GetnMGLevels(); iMGlevel++) {
          numerics[iMGlevel][FLOW_SOL][conv_term] = new CUpwCUSP_Flow(nDim, nVar_Flow, config);
          numerics[iMGlevel][FLOW_SOL][conv_bound_term] = new CUpwCUSP_Flow(nDim, nVar_Flow, config);
        }
        break;

      default:
        SU2_MPI::Error("Riemann solver not implemented.", CURRENT_FUNCTION);
        break;
    }

  }

  /*--- Solver definition for the turbulent model problem ---*/

  if (turbulent) {
    if (incompressible)
      InstantiateTurbulentNumerics<CIncEulerVariable::CIndices<unsigned short> >(nVar_Turb, offset, config,
                                                                                 solver[MESH_0][TURB_SOL], numerics);
    else if (NEMO_ns)
      InstantiateTurbulentNumerics<CNEMOEulerVariable::CIndices<unsigned short> >(nVar_Turb, offset, config,
                                                                                  solver[MESH_0][TURB_SOL], numerics);
    else
      InstantiateTurbulentNumerics<CEulerVariable::CIndices<unsigned short> >(nVar_Turb, offset, config,
                                                                              solver[MESH_0][TURB_SOL], numerics);
  }

  /*--- Solver definition for the transition model problem ---*/
  if (transition) {

    /*--- Definition of the convective scheme for each equation and mesh level ---*/
    switch (config->GetKind_ConvNumScheme_Turb()) {
      case NO_UPWIND:
        SU2_MPI::Error("Config file is missing the CONV_NUM_METHOD_TURB option.", CURRENT_FUNCTION);
        break;
      case SPACE_UPWIND:
        for (iMGlevel = 0; iMGlevel <= config->GetnMGLevels(); iMGlevel++) {
          numerics[iMGlevel][TRANS_SOL][conv_term] = new CUpwSca_TransLM(nDim, nVar_Trans, config);
        }
        break;
      default:
        SU2_MPI::Error("Invalid convective scheme for the transition equations.", CURRENT_FUNCTION);
        break;
    }

    /*--- Definition of the viscous scheme for each equation and mesh level ---*/
    for (iMGlevel = 0; iMGlevel <= config->GetnMGLevels(); iMGlevel++) {
      numerics[iMGlevel][TRANS_SOL][visc_term] = new CAvgGradCorrected_TransLM(nDim, nVar_Trans, config);
    }

    /*--- Definition of the source term integration scheme for each equation and mesh level ---*/
    for (iMGlevel = 0; iMGlevel <= config->GetnMGLevels(); iMGlevel++) {
      numerics[iMGlevel][TRANS_SOL][source_first_term] = new CSourcePieceWise_TransLM(nDim, nVar_Trans, config);
      numerics[iMGlevel][TRANS_SOL][source_second_term] = new CSourceNothing(nDim, nVar_Trans, config);
    }

    /*--- Definition of the boundary condition method ---*/
    for (iMGlevel = 0; iMGlevel <= config->GetnMGLevels(); iMGlevel++) {
      numerics[iMGlevel][TRANS_SOL][conv_bound_term] = new CUpwLin_TransLM(nDim, nVar_Trans, config);
    }
  }

  /*--- Solver definition for the species transport problem ---*/

  if (species) {
    if (incompressible)
      InstantiateSpeciesNumerics<CIncEulerVariable::CIndices<unsigned short> >(nVar_Species, offset, config,
                                                                               solver[MESH_0][SPECIES_SOL], numerics);
    else if (compressible)
      InstantiateSpeciesNumerics<CEulerVariable::CIndices<unsigned short> >(nVar_Species, offset, config,
                                                                            solver[MESH_0][SPECIES_SOL], numerics);
    else
      SU2_MPI::Error("Species transport only available for standard compressible and incompressible flow.", CURRENT_FUNCTION);
  }

  /*--- Solver definition of the finite volume heat solver  ---*/
  if (heat) {

    /*--- Definition of the viscous scheme for each equation and mesh level ---*/
    for (iMGlevel = 0; iMGlevel <= config->GetnMGLevels(); iMGlevel++) {

      numerics[iMGlevel][HEAT_SOL][visc_term] = new CAvgGrad_Heat(nDim, nVar_Heat, config, true);
      numerics[iMGlevel][HEAT_SOL][visc_bound_term] = new CAvgGrad_Heat(nDim, nVar_Heat, config, false);

      switch (config->GetKind_ConvNumScheme_Heat()) {

        case SPACE_UPWIND :
          numerics[iMGlevel][HEAT_SOL][conv_term] = new CUpwSca_Heat(nDim, nVar_Heat, config);
          numerics[iMGlevel][HEAT_SOL][conv_bound_term] = new CUpwSca_Heat(nDim, nVar_Heat, config);
          break;

        case SPACE_CENTERED :
          numerics[iMGlevel][HEAT_SOL][conv_term] = new CCentSca_Heat(nDim, nVar_Heat, config);
          numerics[iMGlevel][HEAT_SOL][conv_bound_term] = new CUpwSca_Heat(nDim, nVar_Heat, config);
          break;

        default:
          SU2_MPI::Error("Invalid convective scheme for the heat transfer equations.", CURRENT_FUNCTION);
          break;
      }
    }
  }

  /*--- Solver definition for the radiation model problem ---*/

  if (config->AddRadiation()) {
    /*--- Definition of the viscous scheme for each equation and mesh level ---*/
    numerics[MESH_0][RAD_SOL][VISC_TERM] = new CAvgGradCorrected_P1(nDim, nVar_Rad, config);

    /*--- Definition of the source term integration scheme for each equation and mesh level ---*/
    numerics[MESH_0][RAD_SOL][SOURCE_FIRST_TERM] = new CSourceP1(nDim, nVar_Rad, config);

    /*--- Definition of the boundary condition method ---*/
    numerics[MESH_0][RAD_SOL][VISC_BOUND_TERM] = new CAvgGradCorrected_P1(nDim, nVar_Rad, config);
  }

  /*--- Solver definition for the flow adjoint problem ---*/

  if (adj_euler || adj_ns) {

    if (incompressible)
      SU2_MPI::Error("Convective schemes not implemented for incompressible continuous adjoint.", CURRENT_FUNCTION);

    /*--- Definition of the convective scheme for each equation and mesh level ---*/

    switch (config->GetKind_ConvNumScheme_AdjFlow()) {
      case NO_CONVECTIVE:
        SU2_MPI::Error("Config file is missing the CONV_NUM_METHOD_ADJFLOW option.", CURRENT_FUNCTION);
        break;

      case SPACE_CENTERED :

        if (compressible) {

          /*--- Compressible flow ---*/

          switch (config->GetKind_Centered_AdjFlow()) {
            case LAX : numerics[MESH_0][ADJFLOW_SOL][conv_term] = new CCentLax_AdjFlow(nDim, nVar_Adj_Flow, config); break;
            case JST : numerics[MESH_0][ADJFLOW_SOL][conv_term] = new CCentJST_AdjFlow(nDim, nVar_Adj_Flow, config); break;
            default:
              SU2_MPI::Error("Centered scheme not implemented.", CURRENT_FUNCTION);
              break;
          }

          for (iMGlevel = 1; iMGlevel <= config->GetnMGLevels(); iMGlevel++)
            numerics[iMGlevel][ADJFLOW_SOL][conv_term] = new CCentLax_AdjFlow(nDim, nVar_Adj_Flow, config);

          for (iMGlevel = 0; iMGlevel <= config->GetnMGLevels(); iMGlevel++)
            numerics[iMGlevel][ADJFLOW_SOL][conv_bound_term] = new CUpwRoe_AdjFlow(nDim, nVar_Adj_Flow, config);

        }
        break;

      case SPACE_UPWIND :

        if (compressible) {

          /*--- Compressible flow ---*/

          switch (config->GetKind_Upwind_AdjFlow()) {
            case ROE:
              for (iMGlevel = 0; iMGlevel <= config->GetnMGLevels(); iMGlevel++) {
                numerics[iMGlevel][ADJFLOW_SOL][conv_term] = new CUpwRoe_AdjFlow(nDim, nVar_Adj_Flow, config);
                numerics[iMGlevel][ADJFLOW_SOL][conv_bound_term] = new CUpwRoe_AdjFlow(nDim, nVar_Adj_Flow, config);
              }
              break;
            default:
              SU2_MPI::Error("Upwind scheme not implemented.", CURRENT_FUNCTION);
              break;
          }
        }
        break;

      default:
        SU2_MPI::Error("Invalid convective scheme for the continuous adjoint Euler / Navier-Stokes equations.", CURRENT_FUNCTION);
        break;
    }

    /*--- Definition of the viscous scheme for each equation and mesh level ---*/

    if (compressible) {

      /*--- Compressible flow ---*/

      numerics[MESH_0][ADJFLOW_SOL][visc_term] = new CAvgGradCorrected_AdjFlow(nDim, nVar_Adj_Flow, config);
      numerics[MESH_0][ADJFLOW_SOL][visc_bound_term] = new CAvgGrad_AdjFlow(nDim, nVar_Adj_Flow, config);

      for (iMGlevel = 1; iMGlevel <= config->GetnMGLevels(); iMGlevel++) {
        numerics[iMGlevel][ADJFLOW_SOL][visc_term] = new CAvgGrad_AdjFlow(nDim, nVar_Adj_Flow, config);
        numerics[iMGlevel][ADJFLOW_SOL][visc_bound_term] = new CAvgGrad_AdjFlow(nDim, nVar_Adj_Flow, config);
      }

    }

    /*--- Definition of the source term integration scheme for each equation and mesh level ---*/

    for (iMGlevel = 0; iMGlevel <= config->GetnMGLevels(); iMGlevel++) {

      /*--- Note that RANS is incompatible with Axisymmetric or Rotational (Fix it!) ---*/

      if (compressible) {

        if (adj_ns) {

          numerics[iMGlevel][ADJFLOW_SOL][source_first_term] = new CSourceViscous_AdjFlow(nDim, nVar_Adj_Flow, config);

          if (config->GetRotating_Frame() == YES)
            numerics[iMGlevel][ADJFLOW_SOL][source_second_term] = new CSourceRotatingFrame_AdjFlow(nDim, nVar_Adj_Flow, config);
          else
            numerics[iMGlevel][ADJFLOW_SOL][source_second_term] = new CSourceConservative_AdjFlow(nDim, nVar_Adj_Flow, config);

        }

        else {

          if (config->GetRotating_Frame() == YES)
            numerics[iMGlevel][ADJFLOW_SOL][source_first_term] = new CSourceRotatingFrame_AdjFlow(nDim, nVar_Adj_Flow, config);
          else if (config->GetAxisymmetric() == YES)
            numerics[iMGlevel][ADJFLOW_SOL][source_first_term] = new CSourceAxisymmetric_AdjFlow(nDim, nVar_Adj_Flow, config);
          else
            numerics[iMGlevel][ADJFLOW_SOL][source_first_term] = new CSourceNothing(nDim, nVar_Adj_Flow, config);

          numerics[iMGlevel][ADJFLOW_SOL][source_second_term] = new CSourceNothing(nDim, nVar_Adj_Flow, config);

        }

      }

    }

  }

  /*--- Solver definition for the turbulent adjoint problem ---*/
  if (adj_turb) {

    if (config->GetKind_Turb_Model() != TURB_MODEL::SA)
      SU2_MPI::Error("Only the SA turbulence model can be used with the continuous adjoint solver.", CURRENT_FUNCTION);

    /*--- Definition of the convective scheme for each equation and mesh level ---*/
    switch (config->GetKind_ConvNumScheme_AdjTurb()) {
      case NO_CONVECTIVE:
        SU2_MPI::Error("Config file is missing the CONV_NUM_METHOD_ADJTURB option.", CURRENT_FUNCTION);
        break;
      case SPACE_UPWIND :
        for (iMGlevel = 0; iMGlevel <= config->GetnMGLevels(); iMGlevel++)
          numerics[iMGlevel][ADJTURB_SOL][conv_term] = new CUpwSca_AdjTurb(nDim, nVar_Adj_Turb, config);
        break;
      default:
        SU2_MPI::Error("Convective scheme not implemented (adjoint turbulence).", CURRENT_FUNCTION);
        break;
    }

    /*--- Definition of the viscous scheme for each equation and mesh level ---*/
    for (iMGlevel = 0; iMGlevel <= config->GetnMGLevels(); iMGlevel++)
      numerics[iMGlevel][ADJTURB_SOL][visc_term] = new CAvgGradCorrected_AdjTurb(nDim, nVar_Adj_Turb, config);

    /*--- Definition of the source term integration scheme for each equation and mesh level ---*/
    for (iMGlevel = 0; iMGlevel <= config->GetnMGLevels(); iMGlevel++) {
      numerics[iMGlevel][ADJTURB_SOL][source_first_term] = new CSourcePieceWise_AdjTurb(nDim, nVar_Adj_Turb, config);
      numerics[iMGlevel][ADJTURB_SOL][source_second_term] = new CSourceConservative_AdjTurb(nDim, nVar_Adj_Turb, config);
    }

    /*--- Definition of the boundary condition method ---*/
    for (iMGlevel = 0; iMGlevel <= config->GetnMGLevels(); iMGlevel++)
      numerics[iMGlevel][ADJTURB_SOL][conv_bound_term] = new CUpwLin_AdjTurb(nDim, nVar_Adj_Turb, config);

  }

  /*--- Numerics definition for FEM-like problems. ---*/

  if (fem) {
    /*--- Initialize the container for FEA_TERM. This will be the only one for most of the cases. ---*/
    switch (config->GetGeometricConditions()) {
      case STRUCT_DEFORMATION::SMALL:
        switch (config->GetMaterialModel()) {
          case STRUCT_MODEL::LINEAR_ELASTIC:
            numerics[MESH_0][FEA_SOL][fea_term] = new CFEALinearElasticity(nDim, nVar_FEM, config);
            break;
          default:
            SU2_MPI::Error("Material model does not correspond to geometric conditions.", CURRENT_FUNCTION);
            break;
        }
        break;
      case STRUCT_DEFORMATION::LARGE:
        switch (config->GetMaterialModel()) {
          case STRUCT_MODEL::LINEAR_ELASTIC:
            SU2_MPI::Error("Material model does not correspond to geometric conditions.", CURRENT_FUNCTION);
            break;
          case STRUCT_MODEL::NEO_HOOKEAN:
            if (config->GetMaterialCompressibility() == STRUCT_COMPRESS::COMPRESSIBLE) {
              numerics[MESH_0][FEA_SOL][fea_term] = new CFEM_NeoHookean_Comp(nDim, nVar_FEM, config);
            } else {
              SU2_MPI::Error("Material model not implemented.", CURRENT_FUNCTION);
            }
            break;
          case STRUCT_MODEL::KNOWLES:
            if (config->GetMaterialCompressibility() == STRUCT_COMPRESS::NEARLY_INCOMP) {
              numerics[MESH_0][FEA_SOL][fea_term] = new CFEM_Knowles_NearInc(nDim, nVar_FEM, config);
            } else {
              SU2_MPI::Error("Material model not implemented.", CURRENT_FUNCTION);
            }
            break;
          case STRUCT_MODEL::IDEAL_DE:
            if (config->GetMaterialCompressibility() == STRUCT_COMPRESS::NEARLY_INCOMP) {
              numerics[MESH_0][FEA_SOL][fea_term] = new CFEM_IdealDE(nDim, nVar_FEM, config);
            } else {
              SU2_MPI::Error("Material model not implemented.", CURRENT_FUNCTION);
            }
            break;
        }
        break;
    }

    /*--- The following definitions only make sense if we have a non-linear solution. ---*/
    if (config->GetGeometricConditions() == STRUCT_DEFORMATION::LARGE) {

      /*--- This allocates a container for electromechanical effects. ---*/

      bool de_effects = config->GetDE_Effects();
      if (de_effects)
        numerics[MESH_0][FEA_SOL][DE_TERM+offset] = new CFEM_DielectricElastomer(nDim, nVar_FEM, config);

      ifstream properties_file;

      string filename = config->GetFEA_FileName();
      if (nZone > 1)
        filename = config->GetMultizone_FileName(filename, iZone, ".dat");

      properties_file.open(filename.data(), ios::in);

      /*--- In case there is a properties file, containers are allocated for a number of material models. ---*/

      if (!(properties_file.fail())) {
        numerics[MESH_0][FEA_SOL][MAT_NHCOMP+offset]  = new CFEM_NeoHookean_Comp(nDim, nVar_FEM, config);
        numerics[MESH_0][FEA_SOL][MAT_IDEALDE+offset] = new CFEM_IdealDE(nDim, nVar_FEM, config);
        numerics[MESH_0][FEA_SOL][MAT_KNOWLES+offset] = new CFEM_Knowles_NearInc(nDim, nVar_FEM, config);
      }
    }
  }

  /*--- Instantiate the numerics for the mesh solver. ---*/
  if (config->GetDeform_Mesh())
    numerics[MESH_0][MESH_SOL][fea_term] = new CFEAMeshElasticity(nDim, nDim, geometry[MESH_0]->GetnElem(), config);

  } // end "per-thread" allocation loop

}

void CDriver::Numerics_Postprocessing(CNumerics *****numerics, CSolver***, CGeometry**,
                                      CConfig *config, unsigned short val_iInst) {

  for (unsigned short iMGlevel = 0; iMGlevel <= config->GetnMGLevels(); iMGlevel++) {

    for (unsigned int iSol = 0; iSol < MAX_SOLS; iSol++) {

      for (unsigned int iTerm = 0; iTerm < MAX_TERMS*omp_get_max_threads(); iTerm++) {

        delete numerics[val_iInst][iMGlevel][iSol][iTerm];
      }
      delete [] numerics[val_iInst][iMGlevel][iSol];
    }
    delete[] numerics[val_iInst][iMGlevel];
  }
  delete[] numerics[val_iInst];

}

void CDriver::Iteration_Preprocessing(CConfig* config, CIteration *&iteration) const {

  if (rank == MASTER_NODE)
    cout << endl <<"------------------- Iteration Preprocessing ( Zone " << config->GetiZone() <<" ) ------------------" << endl;

  iteration = CIterationFactory::CreateIteration(config->GetKind_Solver(), config);

}

void CDriver::DynamicMesh_Preprocessing(CConfig *config, CGeometry **geometry, CSolver ***solver, CIteration* iteration,
                                        CVolumetricMovement *&grid_movement, CSurfaceMovement *&surface_movement) const{

  /*--- Instantiate the geometry movement classes for the solution of unsteady
   flows on dynamic meshes, including rigid mesh transformations, dynamically
   deforming meshes, and preprocessing of harmonic balance. ---*/

  if (!fem_solver && (config->GetGrid_Movement() || (config->GetDirectDiff() == D_DESIGN))) {
    if (rank == MASTER_NODE)
      cout << "Setting dynamic mesh structure for zone "<< iZone + 1<<"." << endl;
    grid_movement = new CVolumetricMovement(geometry[MESH_0], config);

    surface_movement = new CSurfaceMovement();
    surface_movement->CopyBoundary(geometry[MESH_0], config);
    if (config->GetTime_Marching() == TIME_MARCHING::HARMONIC_BALANCE){
      if (rank == MASTER_NODE) cout << endl <<  "Instance "<< iInst + 1 <<":" << endl;
      iteration->SetGrid_Movement(geometry, surface_movement, grid_movement,  solver, config, 0, iInst);
    }
  }

  if (config->GetDirectDiff() == D_DESIGN) {
    if (rank == MASTER_NODE)
      cout << "Setting surface/volume derivatives." << endl;

    /*--- Set the surface derivatives, i.e. the derivative of the surface mesh nodes with respect to the design variables ---*/

    surface_movement->SetSurface_Derivative(geometry[MESH_0],config);

    /*--- Call the volume deformation routine with derivative mode enabled.
       This computes the derivative of the volume mesh with respect to the surface nodes ---*/

    grid_movement->SetVolume_Deformation(geometry[MESH_0],config, true, true);

    /*--- Update the multi-grid structure to propagate the derivative information to the coarser levels ---*/

    CGeometry::UpdateGeometry(geometry,config);

  }

}

void CDriver::Interface_Preprocessing(CConfig **config, CSolver***** solver, CGeometry**** geometry,
                                      unsigned short** interface_types, CInterface ***interface,
                                      vector<vector<unique_ptr<CInterpolator> > >& interpolation) {

  /*--- Setup interpolation and transfer for all possible donor/target pairs. ---*/

  for (auto target = 0u; target < nZone; target++) {

    for (auto donor = 0u; donor < nZone; donor++) {

      /*--- Aliases to make code less verbose. ---*/
      auto& interface_type = interface_types[donor][target];

      if (donor == target) {
        interface_type = ZONES_ARE_EQUAL;
        continue;
      }
      interface_type = NO_TRANSFER;

      /*--- If there is a common interface setup the interpolation and transfer. ---*/

      if (!CInterpolator::CheckZonesInterface(config[donor], config[target])) {
        interface_type = NO_COMMON_INTERFACE;
      }
      else {
        /*--- Begin the creation of the communication pattern among zones. ---*/

        if (rank == MASTER_NODE) cout << "From zone " << donor << " to zone " << target << ":" << endl;

        /*--- Setup the interpolation. ---*/

        interpolation[donor][target] = unique_ptr<CInterpolator>(CInterpolatorFactory::CreateInterpolator(
                                       geometry, config, interpolation[target][donor].get(), donor, target));

        /*--- The type of variables transferred depends on the donor/target physics. ---*/

        const bool heat_target = config[target]->GetHeatProblem();
        const bool fluid_target = config[target]->GetFluidProblem();
        const bool structural_target = config[target]->GetStructuralProblem();

        const bool heat_donor = config[donor]->GetHeatProblem();
        const bool fluid_donor = config[donor]->GetFluidProblem();
        const bool structural_donor = config[donor]->GetStructuralProblem();

        /*--- Initialize the appropriate transfer strategy. ---*/

        if (rank == MASTER_NODE) cout << " Transferring ";

        if (fluid_donor && structural_target) {
          interface_type = FLOW_TRACTION;
          auto nConst = 2;
          bool conservative = config[target]->GetConservativeInterpolation();
          if(!config[ZONE_0]->GetDiscrete_Adjoint()) {
            interface[donor][target] = new CFlowTractionInterface(nDim, nConst, config[donor], conservative);
          } else {
            interface[donor][target] = new CDiscAdjFlowTractionInterface(nDim, nConst, config[donor], conservative);
          }
          if (rank == MASTER_NODE) cout << "fluid " << (conservative? "forces." : "tractions.") << endl;
        }
        else if (structural_donor && (fluid_target || heat_target)) {
          if (solver_container[target][INST_0][MESH_0][MESH_SOL] == nullptr) {
            SU2_MPI::Error("Mesh deformation was not correctly specified for the fluid/heat zone.\n"
                           "Use DEFORM_MESH=YES, and setup MARKER_DEFORM_MESH=(...)", CURRENT_FUNCTION);
          }
          interface_type = BOUNDARY_DISPLACEMENTS;
          if (!config[donor]->GetTime_Domain()) interface[donor][target] = new CDisplacementsInterface(nDim, 0);
          else interface[donor][target] = new CDisplacementsInterface(2*nDim, 0);
          if (rank == MASTER_NODE) cout << "boundary displacements from the structural solver." << endl;
        }
        else if (fluid_donor && fluid_target) {
          interface_type = SLIDING_INTERFACE;
          auto nVar = solver[donor][INST_0][MESH_0][FLOW_SOL]->GetnPrimVar();
          interface[donor][target] = new CSlidingInterface(nVar, 0);
          if (rank == MASTER_NODE) cout << "sliding interface." << endl;
        }
        else if (heat_donor || heat_target) {
          if (heat_donor && heat_target)
            SU2_MPI::Error("Conjugate heat transfer between solids is not implemented.", CURRENT_FUNCTION);

          const auto fluidZone = heat_target? donor : target;

          if (config[fluidZone]->GetEnergy_Equation() || (config[fluidZone]->GetKind_Regime() == ENUM_REGIME::COMPRESSIBLE))
            interface_type = heat_target? CONJUGATE_HEAT_FS : CONJUGATE_HEAT_SF;
          else if (config[fluidZone]->GetWeakly_Coupled_Heat())
            interface_type = heat_target? CONJUGATE_HEAT_WEAKLY_FS : CONJUGATE_HEAT_WEAKLY_SF;
          else
            interface_type = NO_TRANSFER;

          if (interface_type != NO_TRANSFER) {
            auto nVar = 4;
            interface[donor][target] = new CConjugateHeatInterface(nVar, 0);
            if (rank == MASTER_NODE) cout << "conjugate heat variables." << endl;
          }
          else {
            if (rank == MASTER_NODE) cout << "NO heat variables." << endl;
          }
        }
        else {
          if (solver[donor][INST_0][MESH_0][FLOW_SOL] == nullptr)
            SU2_MPI::Error("Could not determine the number of variables for transfer.", CURRENT_FUNCTION);

          auto nVar = solver[donor][INST_0][MESH_0][FLOW_SOL]->GetnVar();
          interface_type = CONSERVATIVE_VARIABLES;
          interface[donor][target] = new CConservativeVarsInterface(nVar, 0);
          if (rank == MASTER_NODE) cout << "generic conservative variables." << endl;
        }
      }

      /*--- Mixing plane for turbo machinery applications. ---*/

      if (config[donor]->GetBoolMixingPlaneInterface()) {
        interface_type = MIXING_PLANE;
        auto nVar = solver[donor][INST_0][MESH_0][FLOW_SOL]->GetnVar();
        interface[donor][target] = new CMixingPlaneInterface(nVar, 0);
        if (rank == MASTER_NODE) {
          cout << "Set mixing-plane interface from donor zone "
               << donor << " to target zone " << target << "." << endl;
        }
      }

    }

  }

}

void CDriver::StaticMesh_Preprocessing(const CConfig *config, CGeometry** geometry){

  unsigned short iMGlevel, iMGfine;
  unsigned short Kind_Grid_Movement;

  unsigned short iZone = config->GetiZone();

  Kind_Grid_Movement = config->GetKind_GridMovement();

  if (!fem_solver) {

    switch (Kind_Grid_Movement) {

      case ROTATING_FRAME:

        /*--- Steadily rotating frame: set the grid velocities just once
         before the first iteration flow solver. ---*/

        if (rank == MASTER_NODE) {
          cout << endl << " Setting rotating frame grid velocities";
          cout << " for zone " << iZone << "." << endl;
        }

        /*--- Set the grid velocities on all multigrid levels for a steadily
           rotating reference frame. ---*/

        for (iMGlevel = 0; iMGlevel <= config_container[ZONE_0]->GetnMGLevels(); iMGlevel++){
          geometry[iMGlevel]->SetRotationalVelocity(config, true);
          geometry[iMGlevel]->SetShroudVelocity(config);
        }

        break;

      case STEADY_TRANSLATION:

        /*--- Set the translational velocity and hold the grid fixed during
         the calculation (similar to rotating frame, but there is no extra
         source term for translation). ---*/

        if (rank == MASTER_NODE)
          cout << endl << " Setting translational grid velocities." << endl;

        /*--- Set the translational velocity on all grid levels. ---*/

        for (iMGlevel = 0; iMGlevel <= config_container[ZONE_0]->GetnMGLevels(); iMGlevel++)
          geometry_container[iZone][INST_0][iMGlevel]->SetTranslationalVelocity(config, true);

        break;

      default:
        break;
    }

    if (config->GetnMarker_Moving() > 0) {

      /*--- Fixed wall velocities: set the grid velocities only one time
       before the first iteration flow solver. ---*/
      if (rank == MASTER_NODE)
        cout << endl << " Setting the moving wall velocities." << endl;

      geometry[MESH_0]->SetWallVelocity(config, true);

      /*--- Update the grid velocities on the coarser multigrid levels after
        setting the moving wall velocities for the finest mesh. ---*/
      for (iMGlevel = 1; iMGlevel <= config->GetnMGLevels(); iMGlevel++){
        iMGfine = iMGlevel-1;
        geometry[iMGlevel]->SetRestricted_GridVelocity(geometry[iMGfine]);
      }
    }
  } else {

    /*--- Carry out a dynamic cast to CMeshFEM_DG, such that it is not needed to
         define all virtual functions in the base class CGeometry. ---*/
    CMeshFEM_DG *DGMesh = dynamic_cast<CMeshFEM_DG *>(geometry[MESH_0]);

    /*--- Initialize the static mesh movement, if necessary. ---*/
    const unsigned short Kind_Grid_Movement = config->GetKind_GridMovement();
    const bool initStaticMovement = (config->GetGrid_Movement() &&
                                     (Kind_Grid_Movement == MOVING_WALL    ||
                                      Kind_Grid_Movement == ROTATING_FRAME ||
                                      Kind_Grid_Movement == STEADY_TRANSLATION));

    if(initStaticMovement){
      if (rank == MASTER_NODE) cout << "Initialize Static Mesh Movement" << endl;
      DGMesh->InitStaticMeshMovement(config, Kind_Grid_Movement, iZone);
    }
  }

}

void CDriver::Output_Preprocessing(CConfig **config, CConfig *driver_config, COutput **&output, COutput *&driver_output){

  /*--- Definition of the output class (one for each zone). The output class
   manages the writing of all restart, volume solution, surface solution,
   surface comma-separated value, and convergence history files (both in serial
   and in parallel). ---*/

  for (iZone = 0; iZone < nZone; iZone++){

    if (rank == MASTER_NODE)
      cout << endl <<"-------------------- Output Preprocessing ( Zone " << iZone <<" ) --------------------" << endl;

    MAIN_SOLVER kindSolver = config[iZone]->GetKind_Solver();

    output[iZone] = COutputFactory::CreateOutput(kindSolver, config[iZone], nDim);

    /*--- If dry-run is used, do not open/overwrite history file. ---*/
    output[iZone]->PreprocessHistoryOutput(config[iZone], !dry_run);

    output[iZone]->PreprocessVolumeOutput(config[iZone]);

  }

  if (driver_config->GetMultizone_Problem()){
    if (rank == MASTER_NODE)
      cout << endl <<"------------------- Output Preprocessing ( Multizone ) ------------------" << endl;

    driver_output = COutputFactory::CreateMultizoneOutput(driver_config, config, nDim);

    driver_output->PreprocessMultizoneHistoryOutput(output, config, driver_config, !dry_run);
  }

  /*--- Check for an unsteady restart. Update ExtIter if necessary. ---*/
  if (config_container[ZONE_0]->GetTime_Domain() && config_container[ZONE_0]->GetRestart())
    TimeIter = config_container[ZONE_0]->GetRestart_Iter();

}


void CDriver::Turbomachinery_Preprocessing(CConfig** config, CGeometry**** geometry, CSolver***** solver,
                                           CInterface*** interface){

  unsigned short donorZone,targetZone, nMarkerInt, iMarkerInt;
  unsigned short nSpanMax = 0;
  bool restart   = (config[ZONE_0]->GetRestart() || config[ZONE_0]->GetRestart_Flow());
  mixingplane = config[ZONE_0]->GetBoolMixingPlaneInterface();
  bool discrete_adjoint = config[ZONE_0]->GetDiscrete_Adjoint();
  su2double areaIn, areaOut, nBlades, flowAngleIn, flowAngleOut;

  /*--- Create turbovertex structure ---*/
  if (rank == MASTER_NODE) cout<<endl<<"Initialize Turbo Vertex Structure." << endl;
  for (iZone = 0; iZone < nZone; iZone++) {
    if (config[iZone]->GetBoolTurbomachinery()){
      geometry[iZone][INST_0][MESH_0]->ComputeNSpan(config[iZone], iZone, INFLOW, true);
      geometry[iZone][INST_0][MESH_0]->ComputeNSpan(config[iZone], iZone, OUTFLOW, true);
      if (rank == MASTER_NODE) cout <<"Number of span-wise sections in Zone "<< iZone<<": "<< config[iZone]->GetnSpanWiseSections() <<"."<< endl;
      if (config[iZone]->GetnSpanWiseSections() > nSpanMax){
        nSpanMax = config[iZone]->GetnSpanWiseSections();
      }

      config[ZONE_0]->SetnSpan_iZones(config[iZone]->GetnSpanWiseSections(), iZone);

      geometry[iZone][INST_0][MESH_0]->SetTurboVertex(config[iZone], iZone, INFLOW, true);
      geometry[iZone][INST_0][MESH_0]->SetTurboVertex(config[iZone], iZone, OUTFLOW, true);
    }
  }

  /*--- Set maximum number of Span among all zones ---*/
  for (iZone = 0; iZone < nZone; iZone++) {
    if (config[iZone]->GetBoolTurbomachinery()){
      config[iZone]->SetnSpanMaxAllZones(nSpanMax);
    }
  }
  if (rank == MASTER_NODE) cout<<"Max number of span-wise sections among all zones: "<< nSpanMax<<"."<< endl;


  if (rank == MASTER_NODE) cout<<"Initialize solver containers for average and performance quantities." << endl;
  for (iZone = 0; iZone < nZone; iZone++) {
    solver[iZone][INST_0][MESH_0][FLOW_SOL]->InitTurboContainers(geometry[iZone][INST_0][MESH_0],config[iZone]);
  }

//TODO(turbo) make it general for turbo HB
  if (rank == MASTER_NODE) cout<<"Compute inflow and outflow average geometric quantities." << endl;
  for (iZone = 0; iZone < nZone; iZone++) {
    geometry[iZone][INST_0][MESH_0]->SetAvgTurboValue(config[iZone], iZone, INFLOW, true);
    geometry[iZone][INST_0][MESH_0]->SetAvgTurboValue(config[iZone],iZone, OUTFLOW, true);
    geometry[iZone][INST_0][MESH_0]->GatherInOutAverageValues(config[iZone], true);
  }


  if(mixingplane){
    if (rank == MASTER_NODE) cout << "Set span-wise sections between zones on Mixing-Plane interface." << endl;
    for (donorZone = 0; donorZone < nZone; donorZone++) {
      for (targetZone = 0; targetZone < nZone; targetZone++) {
        if (targetZone != donorZone){
          interface[donorZone][targetZone]->SetSpanWiseLevels(config[donorZone], config[targetZone]);
        }
      }
    }
  }

  if (rank == MASTER_NODE) cout << "Transfer average geometric quantities to zone 0." << endl;
  for (iZone = 1; iZone < nZone; iZone++) {
    interface[iZone][ZONE_0]->GatherAverageTurboGeoValues(geometry[iZone][INST_0][MESH_0],geometry[ZONE_0][INST_0][MESH_0], iZone);
  }

  /*--- Transfer number of blade to ZONE_0 to correctly compute turbo performance---*/
  for (iZone = 1; iZone < nZone; iZone++) {
    nBlades = config[iZone]->GetnBlades(iZone);
    config[ZONE_0]->SetnBlades(iZone, nBlades);
  }

  if (rank == MASTER_NODE){
    for (iZone = 0; iZone < nZone; iZone++) {
    areaIn  = geometry[iZone][INST_0][MESH_0]->GetSpanAreaIn(iZone, config[iZone]->GetnSpanWiseSections());
    areaOut = geometry[iZone][INST_0][MESH_0]->GetSpanAreaOut(iZone, config[iZone]->GetnSpanWiseSections());
    nBlades = config[iZone]->GetnBlades(iZone);
    cout << "Inlet area for Row "<< iZone + 1<< ": " << areaIn*10000.0 <<" cm^2."  <<endl;
    cout << "Oulet area for Row "<< iZone + 1<< ": " << areaOut*10000.0 <<" cm^2."  <<endl;
    cout << "Recomputed number of blades for Row "<< iZone + 1 << ": " << nBlades<<"."  <<endl;
    }
  }


  if(mixingplane){
    if (rank == MASTER_NODE) cout<<"Preprocessing of the Mixing-Plane Interface." << endl;
    for (donorZone = 0; donorZone < nZone; donorZone++) {
      nMarkerInt     = config_container[donorZone]->GetnMarker_MixingPlaneInterface()/2;
      for (iMarkerInt = 1; iMarkerInt <= nMarkerInt; iMarkerInt++){
        for (targetZone = 0; targetZone < nZone; targetZone++) {
          if (targetZone != donorZone){
            interface[donorZone][targetZone]->PreprocessAverage(geometry[donorZone][INST_0][MESH_0], geometry[targetZone][INST_0][MESH_0],
                config[donorZone], config[targetZone],
                iMarkerInt);
          }
        }
      }
    }
  }

  if(!restart && !discrete_adjoint){
    if (rank == MASTER_NODE) cout<<"Initialize turbomachinery solution quantities." << endl;
    for(iZone = 0; iZone < nZone; iZone++) {
      solver[iZone][INST_0][MESH_0][FLOW_SOL]->SetFreeStream_TurboSolution(config[iZone]);
    }
  }

  if (rank == MASTER_NODE) cout<<"Initialize inflow and outflow average solution quantities." << endl;
  for(iZone = 0; iZone < nZone; iZone++) {
    solver[iZone][INST_0][MESH_0][FLOW_SOL]->PreprocessAverage(solver[iZone][INST_0][MESH_0], geometry[iZone][INST_0][MESH_0],config[iZone],INFLOW);
    solver[iZone][INST_0][MESH_0][FLOW_SOL]->PreprocessAverage(solver[iZone][INST_0][MESH_0], geometry[iZone][INST_0][MESH_0],config[iZone],OUTFLOW);
    solver[iZone][INST_0][MESH_0][FLOW_SOL]->TurboAverageProcess(solver[iZone][INST_0][MESH_0], geometry[iZone][INST_0][MESH_0],config[iZone],INFLOW);
    solver[iZone][INST_0][MESH_0][FLOW_SOL]->TurboAverageProcess(solver[iZone][INST_0][MESH_0], geometry[iZone][INST_0][MESH_0],config[iZone],OUTFLOW);
    solver[iZone][INST_0][MESH_0][FLOW_SOL]->GatherInOutAverageValues(config[iZone], geometry[iZone][INST_0][MESH_0]);
    if (rank == MASTER_NODE){
      flowAngleIn = solver[iZone][INST_0][MESH_0][FLOW_SOL]->GetTurboVelocityIn(iZone, config[iZone]->GetnSpanWiseSections())[1];
      flowAngleIn /= solver[iZone][INST_0][MESH_0][FLOW_SOL]->GetTurboVelocityIn(iZone, config[iZone]->GetnSpanWiseSections())[0];
      flowAngleIn = atan(flowAngleIn)*180.0/PI_NUMBER;
      cout << "Inlet flow angle for Row "<< iZone + 1<< ": "<< flowAngleIn <<"°."  <<endl;
      flowAngleOut = solver[iZone][INST_0][MESH_0][FLOW_SOL]->GetTurboVelocityOut(iZone, config[iZone]->GetnSpanWiseSections())[1];
      flowAngleOut /= solver[iZone][INST_0][MESH_0][FLOW_SOL]->GetTurboVelocityOut(iZone, config[iZone]->GetnSpanWiseSections())[0];
      flowAngleOut = atan(flowAngleOut)*180.0/PI_NUMBER;
      cout << "Outlet flow angle for Row "<< iZone + 1<< ": "<< flowAngleOut <<"°."  <<endl;

    }
  }

}

CDriver::~CDriver(void) {}

void CDriver::Print_DirectResidual(RECORDING kind_recording) {

  if (!(rank == MASTER_NODE && kind_recording == RECORDING::SOLUTION_VARIABLES)) return;

  const bool multizone = config_container[ZONE_0]->GetMultizone_Problem();

  /*--- Helper lambda func to return lenghty [iVar][iZone] string.  ---*/
  auto iVar_iZone2string = [&](unsigned short ivar, unsigned short izone) {
    if (multizone)
      return "[" + std::to_string(ivar) + "][" + std::to_string(izone) + "]";
    else
      return "[" + std::to_string(ivar) + "]";
  };

  /*--- Print residuals in the first iteration ---*/

  const unsigned short fieldWidth = 15;
  PrintingToolbox::CTablePrinter RMSTable(&std::cout);
  RMSTable.SetPrecision(config_container[ZONE_0]->GetOutput_Precision());

  /*--- The CTablePrinter requires two sweeps:
    *--- 0. Add the colum names (addVals=0=false) plus CTablePrinter.PrintHeader()
    *--- 1. Add the RMS-residual values (addVals=1=true) plus CTablePrinter.PrintFooter() ---*/
  for (int addVals = 0; addVals < 2; addVals++) {

    for (unsigned short iZone = 0; iZone < nZone; iZone++) {

      auto solvers = solver_container[iZone][INST_0][MESH_0];
      auto configs = config_container[iZone];

      /*--- Note: the FEM-Flow solvers are availalbe for disc. adjoint runs only for SingleZone. ---*/
      if (configs->GetFluidProblem() || configs->GetFEMSolver()) {

        for (unsigned short iVar = 0; iVar < solvers[FLOW_SOL]->GetnVar(); iVar++) {
          if (!addVals)
            RMSTable.AddColumn("rms_Flow" + iVar_iZone2string(iVar, iZone), fieldWidth);
          else
            RMSTable << log10(solvers[FLOW_SOL]->GetRes_RMS(iVar));
        }

        if (configs->GetKind_Turb_Model() != TURB_MODEL::NONE && !configs->GetFrozen_Visc_Disc()) {
          for (unsigned short iVar = 0; iVar < solvers[TURB_SOL]->GetnVar(); iVar++) {
            if (!addVals)
              RMSTable.AddColumn("rms_Turb" + iVar_iZone2string(iVar, iZone), fieldWidth);
            else
              RMSTable << log10(solvers[TURB_SOL]->GetRes_RMS(iVar));
          }
        }

        if (configs->GetKind_Species_Model() != SPECIES_MODEL::NONE) {
          for (unsigned short iVar = 0; iVar < solvers[SPECIES_SOL]->GetnVar(); iVar++) {
            if (!addVals)
              RMSTable.AddColumn("rms_Spec" + iVar_iZone2string(iVar, iZone), fieldWidth);
            else
              RMSTable << log10(solvers[SPECIES_SOL]->GetRes_RMS(iVar));
          }
        }

        if (!multizone && configs->GetWeakly_Coupled_Heat()){
          if (!addVals) RMSTable.AddColumn("rms_Heat" + iVar_iZone2string(0, iZone), fieldWidth);
          else RMSTable << log10(solvers[HEAT_SOL]->GetRes_RMS(0));
        }

        if (configs->AddRadiation()) {
          if (!addVals) RMSTable.AddColumn("rms_Rad" + iVar_iZone2string(0, iZone), fieldWidth);
          else RMSTable << log10(solvers[RAD_SOL]->GetRes_RMS(0));
        }

      }
      else if (configs->GetStructuralProblem()) {

        if (configs->GetGeometricConditions() == STRUCT_DEFORMATION::LARGE){
          if (!addVals) {
            RMSTable.AddColumn("UTOL-A", fieldWidth);
            RMSTable.AddColumn("RTOL-A", fieldWidth);
            RMSTable.AddColumn("ETOL-A", fieldWidth);
          }
          else {
            RMSTable << log10(solvers[FEA_SOL]->GetRes_FEM(0))
                     << log10(solvers[FEA_SOL]->GetRes_FEM(1))
                     << log10(solvers[FEA_SOL]->GetRes_FEM(2));
          }
        }
        else{
          if (!addVals) {
            RMSTable.AddColumn("log10[RMS Ux]", fieldWidth);
            RMSTable.AddColumn("log10[RMS Uy]", fieldWidth);
            if (nDim == 3) RMSTable.AddColumn("log10[RMS Uz]", fieldWidth);
          }
          else {
            RMSTable << log10(solvers[FEA_SOL]->GetRes_FEM(0))
                     << log10(solvers[FEA_SOL]->GetRes_FEM(1));
            if (nDim == 3) RMSTable << log10(solvers[FEA_SOL]->GetRes_FEM(2));
          }
        }

      }
      else if (configs->GetHeatProblem()) {

        if (!addVals) RMSTable.AddColumn("rms_Heat" + iVar_iZone2string(0, iZone), fieldWidth);
        else RMSTable << log10(solvers[HEAT_SOL]->GetRes_RMS(0));
      } else {
        SU2_MPI::Error("Invalid KindSolver for CDiscAdj-MultiZone/SingleZone-Driver.", CURRENT_FUNCTION);
      }
    } // loop iZone

    if (!addVals) RMSTable.PrintHeader();
    else RMSTable.PrintFooter();

  } // for addVals

  cout << "\n-------------------------------------------------------------------------\n" << endl;

}

CFluidDriver::CFluidDriver(char* confFile, unsigned short val_nZone, SU2_Comm MPICommunicator) : CDriver(confFile, val_nZone, MPICommunicator, false) {
  Max_Iter = config_container[ZONE_0]->GetnInner_Iter();
}

CFluidDriver::~CFluidDriver(void) { }

void CFluidDriver::StartSolver(){

#ifdef VTUNEPROF
  __itt_resume();
#endif

  /*--- Main external loop of the solver. Within this loop, each iteration ---*/

  if (rank == MASTER_NODE){
    cout << endl <<"------------------------------ Begin Solver -----------------------------" << endl;
  }

  unsigned long Iter = 0;
  while ( Iter < Max_Iter ) {

    /*--- Perform some external iteration preprocessing. ---*/

    Preprocess(Iter);

    /*--- Perform a dynamic mesh update if required. ---*/
    /*--- For the Disc.Adj. of a case with (rigidly) moving grid, the appropriate
          mesh cordinates are read from the restart files. ---*/
    if (!fem_solver &&
        !(config_container[ZONE_0]->GetGrid_Movement() && config_container[ZONE_0]->GetDiscrete_Adjoint())) {
      DynamicMeshUpdate(Iter);
    }

    /*--- Run a single iteration of the problem (fluid, elasticity, heat, ...). ---*/

    Run();

    /*--- Update the solution for dual time stepping strategy ---*/

    Update();

    /*--- Terminate the simulation if only the Jacobian must be computed. ---*/
    if (config_container[ZONE_0]->GetJacobian_Spatial_Discretization_Only()) break;

    /*--- Monitor the computations after each iteration. ---*/

    Monitor(Iter);

    /*--- Output the solution in files. ---*/

    Output(Iter);

    /*--- If the convergence criteria has been met, terminate the simulation. ---*/

    if (StopCalc) break;

    Iter++;

  }
#ifdef VTUNEPROF
  __itt_pause();
#endif
}


void CFluidDriver::Preprocess(unsigned long Iter) {

  /*--- Set the value of the external iteration and physical time. ---*/

  for (iZone = 0; iZone < nZone; iZone++) {
    config_container[iZone]->SetInnerIter(Iter);
    if (config_container[iZone]->GetTime_Marching() != TIME_MARCHING::STEADY)
      config_container[iZone]->SetPhysicalTime(static_cast<su2double>(Iter)*config_container[iZone]->GetDelta_UnstTimeND());
    else
      config_container[iZone]->SetPhysicalTime(0.0);
  }

  /*--- Set the initial condition for EULER/N-S/RANS and for a non FSI simulation ---*/

  if(!fsi) {
    for (iZone = 0; iZone < nZone; iZone++) {
      if (config_container[iZone]->GetFluidProblem()) {
        for (iInst = 0; iInst < nInst[iZone]; iInst++) {
          solver_container[iZone][iInst][MESH_0][FLOW_SOL]->SetInitialCondition(geometry_container[iZone][INST_0], solver_container[iZone][iInst], config_container[iZone], Iter);
        }
      }
    }
  }
}

void CFluidDriver::Run() {

  unsigned short iZone, jZone, checkConvergence;
  unsigned long IntIter, nIntIter;
  bool unsteady;

  /*--- Run a single iteration of a multi-zone problem by looping over all
   zones and executing the iterations. Note that data transers between zones
   and other intermediate procedures may be required. ---*/

  unsteady = (config_container[MESH_0]->GetTime_Marching() == TIME_MARCHING::DT_STEPPING_1ST) ||
             (config_container[MESH_0]->GetTime_Marching() == TIME_MARCHING::DT_STEPPING_2ND);

  /*--- Zone preprocessing ---*/

  for (iZone = 0; iZone < nZone; iZone++)
    iteration_container[iZone][INST_0]->Preprocess(output_container[iZone], integration_container, geometry_container, solver_container, numerics_container, config_container, surface_movement, grid_movement, FFDBox, iZone, INST_0);

  /*--- Updating zone interface communication patterns,
   needed only for unsteady simulation since for steady problems
   this is done once in the interpolator_container constructor
   at the beginning of the computation ---*/

  if ( unsteady ) {
    for (iZone = 0; iZone < nZone; iZone++) {
      for (jZone = 0; jZone < nZone; jZone++)
        if(jZone != iZone && interpolator_container[iZone][jZone] != nullptr)
        interpolator_container[iZone][jZone]->SetTransferCoeff(config_container);
    }
  }

  /*--- Begin Unsteady pseudo-time stepping internal loop, if not unsteady it does only one step --*/

  if (unsteady)
    nIntIter = config_container[MESH_0]->GetnInner_Iter();
  else
    nIntIter = 1;

  for (IntIter = 0; IntIter < nIntIter; IntIter++) {

    /*--- At each pseudo time-step updates transfer data ---*/
    for (iZone = 0; iZone < nZone; iZone++)
      for (jZone = 0; jZone < nZone; jZone++)
        if(jZone != iZone && interface_container[iZone][jZone] != nullptr)
          Transfer_Data(iZone, jZone);

    /*--- For each zone runs one single iteration ---*/

    for (iZone = 0; iZone < nZone; iZone++) {
      config_container[iZone]->SetInnerIter(IntIter);
      iteration_container[iZone][INST_0]->Iterate(output_container[iZone], integration_container, geometry_container, solver_container, numerics_container,
                                                  config_container, surface_movement, grid_movement, FFDBox, iZone, INST_0);
    }

    /*--- Check convergence in each zone --*/

    checkConvergence = 0;
    for (iZone = 0; iZone < nZone; iZone++)
    checkConvergence += (int) integration_container[iZone][INST_0][FLOW_SOL]->GetConvergence();

    /*--- If convergence was reached in every zone --*/

  if (checkConvergence == nZone) break;
  }

}

void CFluidDriver::Transfer_Data(unsigned short donorZone, unsigned short targetZone) {

  interface_container[donorZone][targetZone]->BroadcastData(*interpolator_container[donorZone][targetZone].get(),
    solver_container[donorZone][INST_0][MESH_0][FLOW_SOL], solver_container[targetZone][INST_0][MESH_0][FLOW_SOL],
    geometry_container[donorZone][INST_0][MESH_0], geometry_container[targetZone][INST_0][MESH_0],
    config_container[donorZone], config_container[targetZone]);

  if (config_container[targetZone]->GetKind_Solver() == MAIN_SOLVER::RANS) {
    interface_container[donorZone][targetZone]->BroadcastData(*interpolator_container[donorZone][targetZone].get(),
      solver_container[donorZone][INST_0][MESH_0][TURB_SOL], solver_container[targetZone][INST_0][MESH_0][TURB_SOL],
      geometry_container[donorZone][INST_0][MESH_0], geometry_container[targetZone][INST_0][MESH_0],
      config_container[donorZone], config_container[targetZone]);
  }
}

void CFluidDriver::Update() {

  for(iZone = 0; iZone < nZone; iZone++)
    iteration_container[iZone][INST_0]->Update(output_container[iZone], integration_container, geometry_container,
         solver_container, numerics_container, config_container,
         surface_movement, grid_movement, FFDBox, iZone, INST_0);
}

void CFluidDriver::DynamicMeshUpdate(unsigned long TimeIter) {

  bool harmonic_balance;

  for (iZone = 0; iZone < nZone; iZone++) {
   harmonic_balance = (config_container[iZone]->GetTime_Marching() == TIME_MARCHING::HARMONIC_BALANCE);
    /*--- Dynamic mesh update ---*/
    if ((config_container[iZone]->GetGrid_Movement()) && (!harmonic_balance)) {
      iteration_container[iZone][INST_0]->SetGrid_Movement(geometry_container[iZone][INST_0], surface_movement[iZone], grid_movement[iZone][INST_0], solver_container[iZone][INST_0], config_container[iZone], 0, TimeIter );
    }
  }

}
bool CFluidDriver::Monitor(unsigned long ExtIter) {

  /*--- Synchronization point after a single solver iteration. Compute the
   wall clock time required. ---*/

  StopTime = SU2_MPI::Wtime();

  IterCount++;
  UsedTime = (StopTime - StartTime) + UsedTimeCompute;

  /*--- Check if there is any change in the runtime parameters ---*/

  CConfig *runtime = nullptr;
  strcpy(runtime_file_name, "runtime.dat");
  runtime = new CConfig(runtime_file_name, config_container[ZONE_0]);
  runtime->SetTimeIter(ExtIter);
  delete runtime;

  /*--- Check whether the current simulation has reached the specified
   convergence criteria, and set StopCalc to true, if so. ---*/

  switch (config_container[ZONE_0]->GetKind_Solver()) {
    case MAIN_SOLVER::EULER: case MAIN_SOLVER::NAVIER_STOKES: case MAIN_SOLVER::RANS:
      StopCalc = integration_container[ZONE_0][INST_0][FLOW_SOL]->GetConvergence(); break;
    case MAIN_SOLVER::NEMO_EULER: case MAIN_SOLVER::NEMO_NAVIER_STOKES:
      StopCalc = integration_container[ZONE_0][INST_0][FLOW_SOL]->GetConvergence(); break;
    case MAIN_SOLVER::HEAT_EQUATION:
      StopCalc = integration_container[ZONE_0][INST_0][HEAT_SOL]->GetConvergence(); break;
    case MAIN_SOLVER::FEM_ELASTICITY:
      StopCalc = integration_container[ZONE_0][INST_0][FEA_SOL]->GetConvergence(); break;
    case MAIN_SOLVER::ADJ_EULER: case MAIN_SOLVER::ADJ_NAVIER_STOKES: case MAIN_SOLVER::ADJ_RANS:
    case MAIN_SOLVER::DISC_ADJ_EULER: case MAIN_SOLVER::DISC_ADJ_NAVIER_STOKES: case MAIN_SOLVER::DISC_ADJ_RANS:
    case MAIN_SOLVER::DISC_ADJ_INC_EULER: case MAIN_SOLVER::DISC_ADJ_INC_NAVIER_STOKES: case MAIN_SOLVER::DISC_ADJ_INC_RANS:
    case MAIN_SOLVER::DISC_ADJ_FEM_EULER: case MAIN_SOLVER::DISC_ADJ_FEM_NS: case MAIN_SOLVER::DISC_ADJ_FEM_RANS:
      StopCalc = integration_container[ZONE_0][INST_0][ADJFLOW_SOL]->GetConvergence(); break;
    default:
      break;
  }

  /*--- Set StopCalc to true if max. number of iterations has been reached ---*/

  StopCalc = StopCalc || (ExtIter == Max_Iter - 1);

  return StopCalc;

}


void CFluidDriver::Output(unsigned long InnerIter) {

  for (iZone = 0; iZone < nZone; iZone++) {
    const auto inst = config_container[iZone]->GetiInst();

    for (iInst = 0; iInst < nInst[iZone]; ++iInst) {
      config_container[iZone]->SetiInst(iInst);
      output_container[iZone]->SetResult_Files(geometry_container[iZone][iInst][MESH_0],
                                               config_container[iZone],
                                               solver_container[iZone][iInst][MESH_0],
                                               InnerIter, StopCalc);
    }
    config_container[iZone]->SetiInst(inst);
  }

}


CTurbomachineryDriver::CTurbomachineryDriver(char* confFile, unsigned short val_nZone,
                                             SU2_Comm MPICommunicator):
                                             CFluidDriver(confFile, val_nZone, MPICommunicator) {

  output_legacy = COutputFactory::CreateLegacyOutput(config_container[ZONE_0]);

  /*--- LEGACY OUTPUT (going to be removed soon) --- */

  /*--- Open the convergence history file ---*/
  ConvHist_file = nullptr;
  ConvHist_file = new ofstream*[nZone];
  for (iZone = 0; iZone < nZone; iZone++) {
    ConvHist_file[iZone] = nullptr;
    if (rank == MASTER_NODE){
      ConvHist_file[iZone] = new ofstream[nInst[iZone]];
      for (iInst = 0; iInst < nInst[iZone]; iInst++) {
        output_legacy->SetConvHistory_Header(&ConvHist_file[iZone][iInst], config_container[iZone], iZone, iInst);
      }
    }
  }

  if (nZone > 1){
    Max_Iter = config_container[ZONE_0]->GetnOuter_Iter();
  }
}

CTurbomachineryDriver::~CTurbomachineryDriver(void) {
  if (rank == MASTER_NODE){
    /*--- Close the convergence history file. ---*/
    for (iZone = 0; iZone < nZone; iZone++) {
      for (iInst = 0; iInst < 1; iInst++) {
        ConvHist_file[iZone][iInst].close();
      }
      delete [] ConvHist_file[iZone];
    }
    delete [] ConvHist_file;
  }
}

void CTurbomachineryDriver::Run() {

  /*--- Run a single iteration of a multi-zone problem by looping over all
   zones and executing the iterations. Note that data transers between zones
   and other intermediate procedures may be required. ---*/

  for (iZone = 0; iZone < nZone; iZone++) {
    iteration_container[iZone][INST_0]->Preprocess(output_container[iZone], integration_container, geometry_container,
                                           solver_container, numerics_container, config_container,
                                           surface_movement, grid_movement, FFDBox, iZone, INST_0);
  }

  /* --- Update the mixing-plane interface ---*/
  for (iZone = 0; iZone < nZone; iZone++) {
    if(mixingplane)SetMixingPlane(iZone);
  }

  for (iZone = 0; iZone < nZone; iZone++) {
    iteration_container[iZone][INST_0]->Iterate(output_container[iZone], integration_container, geometry_container,
                                        solver_container, numerics_container, config_container,
                                        surface_movement, grid_movement, FFDBox, iZone, INST_0);
  }

  for (iZone = 0; iZone < nZone; iZone++) {
    iteration_container[iZone][INST_0]->Postprocess(output_container[iZone], integration_container, geometry_container,
                                      solver_container, numerics_container, config_container,
                                      surface_movement, grid_movement, FFDBox, iZone, INST_0);
  }

  if (rank == MASTER_NODE){
    SetTurboPerformance(ZONE_0);
  }


}

void CTurbomachineryDriver::SetMixingPlane(unsigned short donorZone){

  unsigned short targetZone, nMarkerInt, iMarkerInt ;
  nMarkerInt     = config_container[donorZone]->GetnMarker_MixingPlaneInterface()/2;

  /* --- transfer the average value from the donorZone to the targetZone*/
  for (iMarkerInt = 1; iMarkerInt <= nMarkerInt; iMarkerInt++){
    for (targetZone = 0; targetZone < nZone; targetZone++) {
      if (targetZone != donorZone){
        interface_container[donorZone][targetZone]->AllgatherAverage(solver_container[donorZone][INST_0][MESH_0][FLOW_SOL],solver_container[targetZone][INST_0][MESH_0][FLOW_SOL],
            geometry_container[donorZone][INST_0][MESH_0],geometry_container[targetZone][INST_0][MESH_0],
            config_container[donorZone], config_container[targetZone], iMarkerInt );
      }
    }
  }
}

void CTurbomachineryDriver::SetTurboPerformance(unsigned short targetZone){

  unsigned short donorZone;
  //IMPORTANT this approach of multi-zone performances rely upon the fact that turbomachinery markers follow the natural (stator-rotor) development of the real machine.
  /* --- transfer the local turboperfomance quantities (for each blade)  from all the donorZones to the targetZone (ZONE_0) ---*/
  for (donorZone = 1; donorZone < nZone; donorZone++) {
    interface_container[donorZone][targetZone]->GatherAverageValues(solver_container[donorZone][INST_0][MESH_0][FLOW_SOL],solver_container[targetZone][INST_0][MESH_0][FLOW_SOL], donorZone);
  }

  /* --- compute turboperformance for each stage and the global machine ---*/

 output_legacy->ComputeTurboPerformance(solver_container[targetZone][INST_0][MESH_0][FLOW_SOL], geometry_container[targetZone][INST_0][MESH_0], config_container[targetZone]);

}


bool CTurbomachineryDriver::Monitor(unsigned long ExtIter) {

  su2double rot_z_ini, rot_z_final ,rot_z;
  su2double outPres_ini, outPres_final, outPres;
  unsigned long rampFreq, finalRamp_Iter;
  unsigned short iMarker, KindBC, KindBCOption;
  string Marker_Tag;

  bool print;

  /*--- Synchronization point after a single solver iteration. Compute the
   wall clock time required. ---*/

  StopTime = SU2_MPI::Wtime();

  IterCount++;
  UsedTime = (StopTime - StartTime);


  /*--- Check if there is any change in the runtime parameters ---*/
  CConfig *runtime = nullptr;
  strcpy(runtime_file_name, "runtime.dat");
  runtime = new CConfig(runtime_file_name, config_container[ZONE_0]);
  runtime->SetInnerIter(ExtIter);
  delete runtime;

  /*--- Update the convergence history file (serial and parallel computations). ---*/

  for (iZone = 0; iZone < nZone; iZone++) {
    for (iInst = 0; iInst < nInst[iZone]; iInst++)
      output_legacy->SetConvHistory_Body(&ConvHist_file[iZone][iInst], geometry_container, solver_container,
          config_container, integration_container, false, UsedTime, iZone, iInst);
  }

  /*--- ROTATING FRAME Ramp: Compute the updated rotational velocity. ---*/
  if (config_container[ZONE_0]->GetGrid_Movement() && config_container[ZONE_0]->GetRampRotatingFrame()) {
    rampFreq       = SU2_TYPE::Int(config_container[ZONE_0]->GetRampRotatingFrame_Coeff(1));
    finalRamp_Iter = SU2_TYPE::Int(config_container[ZONE_0]->GetRampRotatingFrame_Coeff(2));
    rot_z_ini = config_container[ZONE_0]->GetRampRotatingFrame_Coeff(0);
    print = false;
    if(ExtIter % rampFreq == 0 &&  ExtIter <= finalRamp_Iter){

      for (iZone = 0; iZone < nZone; iZone++) {
        rot_z_final = config_container[iZone]->GetFinalRotation_Rate_Z();
        if(abs(rot_z_final) > 0.0){
          rot_z = rot_z_ini + ExtIter*( rot_z_final - rot_z_ini)/finalRamp_Iter;
          config_container[iZone]->SetRotation_Rate(2, rot_z);
          if(rank == MASTER_NODE && print && ExtIter > 0) {
            cout << endl << " Updated rotating frame grid velocities";
            cout << " for zone " << iZone << "." << endl;
          }
          geometry_container[iZone][INST_0][MESH_0]->SetRotationalVelocity(config_container[iZone], print);
          geometry_container[iZone][INST_0][MESH_0]->SetShroudVelocity(config_container[iZone]);
        }
      }

      for (iZone = 0; iZone < nZone; iZone++) {
        geometry_container[iZone][INST_0][MESH_0]->SetAvgTurboValue(config_container[iZone], iZone, INFLOW, false);
        geometry_container[iZone][INST_0][MESH_0]->SetAvgTurboValue(config_container[iZone],iZone, OUTFLOW, false);
        geometry_container[iZone][INST_0][MESH_0]->GatherInOutAverageValues(config_container[iZone], false);

      }

      for (iZone = 1; iZone < nZone; iZone++) {
        interface_container[iZone][ZONE_0]->GatherAverageTurboGeoValues(geometry_container[iZone][INST_0][MESH_0],geometry_container[ZONE_0][INST_0][MESH_0], iZone);
      }

    }
  }


  /*--- Outlet Pressure Ramp: Compute the updated rotational velocity. ---*/
  if (config_container[ZONE_0]->GetRampOutletPressure()) {
    rampFreq       = SU2_TYPE::Int(config_container[ZONE_0]->GetRampOutletPressure_Coeff(1));
    finalRamp_Iter = SU2_TYPE::Int(config_container[ZONE_0]->GetRampOutletPressure_Coeff(2));
    outPres_ini    = config_container[ZONE_0]->GetRampOutletPressure_Coeff(0);
    outPres_final  = config_container[ZONE_0]->GetFinalOutletPressure();

    if(ExtIter % rampFreq == 0 &&  ExtIter <= finalRamp_Iter){
      outPres = outPres_ini + ExtIter*(outPres_final - outPres_ini)/finalRamp_Iter;
      if(rank == MASTER_NODE) config_container[ZONE_0]->SetMonitotOutletPressure(outPres);

      for (iZone = 0; iZone < nZone; iZone++) {
        for (iMarker = 0; iMarker < config_container[iZone]->GetnMarker_All(); iMarker++) {
          KindBC = config_container[iZone]->GetMarker_All_KindBC(iMarker);
          switch (KindBC) {
          case RIEMANN_BOUNDARY:
            Marker_Tag         = config_container[iZone]->GetMarker_All_TagBound(iMarker);
            KindBCOption       = config_container[iZone]->GetKind_Data_Riemann(Marker_Tag);
            if(KindBCOption == STATIC_PRESSURE || KindBCOption == RADIAL_EQUILIBRIUM ){
              SU2_MPI::Error("Outlet pressure ramp only implemented for NRBC", CURRENT_FUNCTION);
            }
            break;
          case GILES_BOUNDARY:
            Marker_Tag         = config_container[iZone]->GetMarker_All_TagBound(iMarker);
            KindBCOption       = config_container[iZone]->GetKind_Data_Giles(Marker_Tag);
            if(KindBCOption == STATIC_PRESSURE || KindBCOption == STATIC_PRESSURE_1D || KindBCOption == RADIAL_EQUILIBRIUM ){
              config_container[iZone]->SetGiles_Var1(outPres, Marker_Tag);
            }
            break;
          }
        }
      }
    }
  }


  /*--- Check whether the current simulation has reached the specified
   convergence criteria, and set StopCalc to true, if so. ---*/

  switch (config_container[ZONE_0]->GetKind_Solver()) {
  case MAIN_SOLVER::EULER: case MAIN_SOLVER::NAVIER_STOKES: case MAIN_SOLVER::RANS:
  case MAIN_SOLVER::INC_EULER: case MAIN_SOLVER::INC_NAVIER_STOKES: case MAIN_SOLVER::INC_RANS:
  case MAIN_SOLVER::NEMO_EULER: case MAIN_SOLVER::NEMO_NAVIER_STOKES:
    StopCalc = integration_container[ZONE_0][INST_0][FLOW_SOL]->GetConvergence(); 
    break;
  case MAIN_SOLVER::DISC_ADJ_EULER: case MAIN_SOLVER::DISC_ADJ_NAVIER_STOKES: case MAIN_SOLVER::DISC_ADJ_RANS:
  case MAIN_SOLVER::DISC_ADJ_INC_EULER: case MAIN_SOLVER::DISC_ADJ_INC_NAVIER_STOKES: case MAIN_SOLVER::DISC_ADJ_INC_RANS:
  case MAIN_SOLVER::DISC_ADJ_FEM_EULER: case MAIN_SOLVER::DISC_ADJ_FEM_NS: case MAIN_SOLVER::DISC_ADJ_FEM_RANS:
    StopCalc = integration_container[ZONE_0][INST_0][ADJFLOW_SOL]->GetConvergence(); 
    break;
  default:
    break;

  }

  /*--- Set StopCalc to true if max. number of iterations has been reached ---*/

  StopCalc = StopCalc || (ExtIter == Max_Iter - 1);

  return StopCalc;

}

CHBDriver::CHBDriver(char* confFile,
    unsigned short val_nZone,
    SU2_Comm MPICommunicator) : CFluidDriver(confFile,
        val_nZone,
        MPICommunicator) {
  unsigned short kInst;

  nInstHB = nInst[ZONE_0];

  D = nullptr;
  /*--- allocate dynamic memory for the Harmonic Balance operator ---*/
  D = new su2double*[nInstHB]; for (kInst = 0; kInst < nInstHB; kInst++) D[kInst] = new su2double[nInstHB];

  output_legacy = COutputFactory::CreateLegacyOutput(config_container[ZONE_0]);

  /*--- Open the convergence history file ---*/
  ConvHist_file = nullptr;
  ConvHist_file = new ofstream*[nZone];
  for (iZone = 0; iZone < nZone; iZone++) {
    ConvHist_file[iZone] = nullptr;
    if (rank == MASTER_NODE){
      ConvHist_file[iZone] = new ofstream[nInst[iZone]];
      for (iInst = 0; iInst < nInst[iZone]; iInst++) {
        output_legacy->SetConvHistory_Header(&ConvHist_file[iZone][iInst], config_container[iZone], iZone, iInst);
      }
    }
  }


}

CHBDriver::~CHBDriver(void) {

  unsigned short kInst;

  /*--- delete dynamic memory for the Harmonic Balance operator ---*/
  for (kInst = 0; kInst < nInstHB; kInst++) delete [] D[kInst];
  delete [] D;

  if (rank == MASTER_NODE){
  /*--- Close the convergence history file. ---*/
  for (iZone = 0; iZone < nZone; iZone++) {
    for (iInst = 0; iInst < nInstHB; iInst++) {
      ConvHist_file[iZone][iInst].close();
    }
    delete [] ConvHist_file[iZone];
  }
  delete [] ConvHist_file;
  }
}


void CHBDriver::Run() {

  /*--- Run a single iteration of a Harmonic Balance problem. Preprocess all
   all zones before beginning the iteration. ---*/

  for (iInst = 0; iInst < nInstHB; iInst++)
    iteration_container[ZONE_0][iInst]->Preprocess(output_container[ZONE_0], integration_container, geometry_container,
        solver_container, numerics_container, config_container,
        surface_movement, grid_movement, FFDBox, ZONE_0, iInst);

  for (iInst = 0; iInst < nInstHB; iInst++)
    iteration_container[ZONE_0][iInst]->Iterate(output_container[ZONE_0], integration_container, geometry_container,
        solver_container, numerics_container, config_container,
        surface_movement, grid_movement, FFDBox, ZONE_0, iInst);

  /*--- Update the convergence history file (serial and parallel computations). ---*/

  for (iZone = 0; iZone < nZone; iZone++) {
    for (iInst = 0; iInst < nInst[iZone]; iInst++)
      output_legacy->SetConvHistory_Body(&ConvHist_file[iZone][iInst], geometry_container, solver_container,
          config_container, integration_container, false, UsedTime, iZone, iInst);
  }

}

void CHBDriver::Update() {

  for (iInst = 0; iInst < nInstHB; iInst++) {
    /*--- Compute the harmonic balance terms across all zones ---*/
    SetHarmonicBalance(iInst);

  }

  /*--- Precondition the harmonic balance source terms ---*/
  if (config_container[ZONE_0]->GetHB_Precondition() == YES) {
    StabilizeHarmonicBalance();

  }

  for (iInst = 0; iInst < nInstHB; iInst++) {

    /*--- Update the harmonic balance terms across all zones ---*/
    iteration_container[ZONE_0][iInst]->Update(output_container[ZONE_0], integration_container, geometry_container,
        solver_container, numerics_container, config_container,
        surface_movement, grid_movement, FFDBox, ZONE_0, iInst);

  }

}

void CHBDriver::ResetConvergence() {

  for(iInst = 0; iInst < nZone; iInst++) {
    switch (config_container[ZONE_0]->GetKind_Solver()) {

    case MAIN_SOLVER::EULER: case MAIN_SOLVER::NAVIER_STOKES: case MAIN_SOLVER::RANS:
      integration_container[ZONE_0][iInst][FLOW_SOL]->SetConvergence(false);
      if (config_container[ZONE_0]->GetKind_Solver() == MAIN_SOLVER::RANS) integration_container[ZONE_0][iInst][TURB_SOL]->SetConvergence(false);
      if(config_container[ZONE_0]->GetKind_Trans_Model() == TURB_TRANS_MODEL::LM) integration_container[ZONE_0][iInst][TRANS_SOL]->SetConvergence(false);
      break;

    case MAIN_SOLVER::FEM_ELASTICITY:
      integration_container[ZONE_0][iInst][FEA_SOL]->SetConvergence(false);
      break;

    case MAIN_SOLVER::ADJ_EULER: case MAIN_SOLVER::ADJ_NAVIER_STOKES: case MAIN_SOLVER::ADJ_RANS: case MAIN_SOLVER::DISC_ADJ_EULER: case MAIN_SOLVER::DISC_ADJ_NAVIER_STOKES: case MAIN_SOLVER::DISC_ADJ_RANS:
      integration_container[ZONE_0][iInst][ADJFLOW_SOL]->SetConvergence(false);
      if( (config_container[ZONE_0]->GetKind_Solver() == MAIN_SOLVER::ADJ_RANS) || (config_container[ZONE_0]->GetKind_Solver() == MAIN_SOLVER::DISC_ADJ_RANS) )
        integration_container[ZONE_0][iInst][ADJTURB_SOL]->SetConvergence(false);
      break;
    
    default:
      SU2_MPI::Error("Harmonic Balance has not been set up for this solver.", CURRENT_FUNCTION);
    }
  }

}

void CHBDriver::SetHarmonicBalance(unsigned short iInst) {

  unsigned short iVar, jInst, iMGlevel;
  unsigned short nVar = solver_container[ZONE_0][INST_0][MESH_0][FLOW_SOL]->GetnVar();
  unsigned long iPoint;
  bool implicit = (config_container[ZONE_0]->GetKind_TimeIntScheme_Flow() == EULER_IMPLICIT);
  bool adjoint = (config_container[ZONE_0]->GetContinuous_Adjoint());
  if (adjoint) {
    implicit = (config_container[ZONE_0]->GetKind_TimeIntScheme_AdjFlow() == EULER_IMPLICIT);
  }

  unsigned long InnerIter = config_container[ZONE_0]->GetInnerIter();

  /*--- Retrieve values from the config file ---*/
  su2double *U = new su2double[nVar];
  su2double *U_old = new su2double[nVar];
  su2double *Psi = new su2double[nVar];
  su2double *Psi_old = new su2double[nVar];
  su2double *Source = new su2double[nVar];
  su2double deltaU, deltaPsi;

  /*--- Compute period of oscillation ---*/
  su2double period = config_container[ZONE_0]->GetHarmonicBalance_Period();

  /*--- Non-dimensionalize the input period, if necessary.  */
  period /= config_container[ZONE_0]->GetTime_Ref();

  if (InnerIter == 0)
    ComputeHB_Operator();

  /*--- Compute various source terms for explicit direct, implicit direct, and adjoint problems ---*/
  /*--- Loop over all grid levels ---*/
  for (iMGlevel = 0; iMGlevel <= config_container[ZONE_0]->GetnMGLevels(); iMGlevel++) {

    /*--- Loop over each node in the volume mesh ---*/
    for (iPoint = 0; iPoint < geometry_container[ZONE_0][iInst][iMGlevel]->GetnPoint(); iPoint++) {

      for (iVar = 0; iVar < nVar; iVar++) {
        Source[iVar] = 0.0;
      }

      /*--- Step across the columns ---*/
      for (jInst = 0; jInst < nInstHB; jInst++) {

        /*--- Retrieve solution at this node in current zone ---*/
        for (iVar = 0; iVar < nVar; iVar++) {

          if (!adjoint) {
            U[iVar] = solver_container[ZONE_0][jInst][iMGlevel][FLOW_SOL]->GetNodes()->GetSolution(iPoint, iVar);
            Source[iVar] += U[iVar]*D[iInst][jInst];

            if (implicit) {
              U_old[iVar] = solver_container[ZONE_0][jInst][iMGlevel][FLOW_SOL]->GetNodes()->GetSolution_Old(iPoint, iVar);
              deltaU = U[iVar] - U_old[iVar];
              Source[iVar] += deltaU*D[iInst][jInst];
            }

          }

          else {
            Psi[iVar] = solver_container[ZONE_0][jInst][iMGlevel][ADJFLOW_SOL]->GetNodes()->GetSolution(iPoint, iVar);
            Source[iVar] += Psi[iVar]*D[jInst][iInst];

            if (implicit) {
              Psi_old[iVar] = solver_container[ZONE_0][jInst][iMGlevel][ADJFLOW_SOL]->GetNodes()->GetSolution_Old(iPoint, iVar);
              deltaPsi = Psi[iVar] - Psi_old[iVar];
              Source[iVar] += deltaPsi*D[jInst][iInst];
            }
          }
        }

        /*--- Store sources for current row ---*/
        for (iVar = 0; iVar < nVar; iVar++) {
          if (!adjoint) {
            solver_container[ZONE_0][iInst][iMGlevel][FLOW_SOL]->GetNodes()->SetHarmonicBalance_Source(iPoint, iVar, Source[iVar]);
          }
          else {
            solver_container[ZONE_0][iInst][iMGlevel][ADJFLOW_SOL]->GetNodes()->SetHarmonicBalance_Source(iPoint, iVar, Source[iVar]);
          }
        }

      }
    }
  }

  /*--- Source term for a turbulence model ---*/
  if (config_container[ZONE_0]->GetKind_Solver() == MAIN_SOLVER::RANS) {

    /*--- Extra variables needed if we have a turbulence model. ---*/
    unsigned short nVar_Turb = solver_container[ZONE_0][INST_0][MESH_0][TURB_SOL]->GetnVar();
    su2double *U_Turb = new su2double[nVar_Turb];
    su2double *Source_Turb = new su2double[nVar_Turb];

    /*--- Loop over only the finest mesh level (turbulence is always solved
     on the original grid only). ---*/
    for (iPoint = 0; iPoint < geometry_container[ZONE_0][INST_0][MESH_0]->GetnPoint(); iPoint++) {
      for (iVar = 0; iVar < nVar_Turb; iVar++) Source_Turb[iVar] = 0.0;
      for (jInst = 0; jInst < nInstHB; jInst++) {

        /*--- Retrieve solution at this node in current zone ---*/
        for (iVar = 0; iVar < nVar_Turb; iVar++) {
          U_Turb[iVar] = solver_container[ZONE_0][jInst][MESH_0][TURB_SOL]->GetNodes()->GetSolution(iPoint, iVar);
          Source_Turb[iVar] += U_Turb[iVar]*D[iInst][jInst];
        }
      }

      /*--- Store sources for current iZone ---*/
      for (iVar = 0; iVar < nVar_Turb; iVar++)
        solver_container[ZONE_0][iInst][MESH_0][TURB_SOL]->GetNodes()->SetHarmonicBalance_Source(iPoint, iVar, Source_Turb[iVar]);
    }

    delete [] U_Turb;
    delete [] Source_Turb;
  }

  delete [] Source;
  delete [] U;
  delete [] U_old;
  delete [] Psi;
  delete [] Psi_old;

}

void CHBDriver::StabilizeHarmonicBalance() {

  unsigned short i, j, k, iVar, iInst, jInst, iMGlevel;
  unsigned short nVar = solver_container[ZONE_0][INST_0][MESH_0][FLOW_SOL]->GetnVar();
  unsigned long iPoint;
  bool adjoint = (config_container[ZONE_0]->GetContinuous_Adjoint());

  /*--- Retrieve values from the config file ---*/
  su2double *Source     = new su2double[nInstHB];
  su2double *Source_old = new su2double[nInstHB];
  su2double Delta;

  su2double **Pinv     = new su2double*[nInstHB];
  su2double **P        = new su2double*[nInstHB];
  for (iInst = 0; iInst < nInstHB; iInst++) {
    Pinv[iInst]       = new su2double[nInstHB];
    P[iInst]          = new su2double[nInstHB];
  }

  /*--- Loop over all grid levels ---*/
  for (iMGlevel = 0; iMGlevel <= config_container[ZONE_0]->GetnMGLevels(); iMGlevel++) {

    /*--- Loop over each node in the volume mesh ---*/
    for (iPoint = 0; iPoint < geometry_container[ZONE_0][INST_0][iMGlevel]->GetnPoint(); iPoint++) {

      /*--- Get time step for current node ---*/
      Delta = solver_container[ZONE_0][INST_0][iMGlevel][FLOW_SOL]->GetNodes()->GetDelta_Time(iPoint);

      /*--- Setup stabilization matrix for this node ---*/
      for (iInst = 0; iInst < nInstHB; iInst++) {
        for (jInst = 0; jInst < nInstHB; jInst++) {
          if (jInst == iInst ) {
            Pinv[iInst][jInst] = 1.0 + Delta*D[iInst][jInst];
          }
          else {
            Pinv[iInst][jInst] = Delta*D[iInst][jInst];
          }
        }
      }

      /*--- Invert stabilization matrix Pinv with Gauss elimination---*/

      /*--  A temporary matrix to hold the inverse, dynamically allocated ---*/
      su2double **temp = new su2double*[nInstHB];
      for (i = 0; i < nInstHB; i++) {
        temp[i] = new su2double[2 * nInstHB];
      }

      /*---  Copy the desired matrix into the temporary matrix ---*/
      for (i = 0; i < nInstHB; i++) {
        for (j = 0; j < nInstHB; j++) {
          temp[i][j] = Pinv[i][j];
          temp[i][nInstHB + j] = 0;
        }
        temp[i][nInstHB + i] = 1;
      }

      su2double max_val;
      unsigned short max_idx;

      /*---  Pivot each column such that the largest number possible divides the other rows  ---*/
      for (k = 0; k < nInstHB - 1; k++) {
        max_idx = k;
        max_val = abs(temp[k][k]);
        /*---  Find the largest value (pivot) in the column  ---*/
        for (j = k; j < nInstHB; j++) {
          if (abs(temp[j][k]) > max_val) {
            max_idx = j;
            max_val = abs(temp[j][k]);
          }
        }

        /*---  Move the row with the highest value up  ---*/
        for (j = 0; j < (nInstHB * 2); j++) {
          su2double d = temp[k][j];
          temp[k][j] = temp[max_idx][j];
          temp[max_idx][j] = d;
        }
        /*---  Subtract the moved row from all other rows ---*/
        for (i = k + 1; i < nInstHB; i++) {
          su2double c = temp[i][k] / temp[k][k];
          for (j = 0; j < (nInstHB * 2); j++) {
            temp[i][j] = temp[i][j] - temp[k][j] * c;
          }
        }
      }

      /*---  Back-substitution  ---*/
      for (k = nInstHB - 1; k > 0; k--) {
        if (temp[k][k] != su2double(0.0)) {
          for (int i = k - 1; i > -1; i--) {
            su2double c = temp[i][k] / temp[k][k];
            for (j = 0; j < (nInstHB * 2); j++) {
              temp[i][j] = temp[i][j] - temp[k][j] * c;
            }
          }
        }
      }

      /*---  Normalize the inverse  ---*/
      for (i = 0; i < nInstHB; i++) {
        su2double c = temp[i][i];
        for (j = 0; j < nInstHB; j++) {
          temp[i][j + nInstHB] = temp[i][j + nInstHB] / c;
        }
      }

      /*---  Copy the inverse back to the main program flow ---*/
      for (i = 0; i < nInstHB; i++) {
        for (j = 0; j < nInstHB; j++) {
          P[i][j] = temp[i][j + nInstHB];
        }
      }

      /*---  Delete dynamic template  ---*/
      for (iInst = 0; iInst < nInstHB; iInst++) {
        delete[] temp[iInst];
      }
      delete[] temp;

      /*--- Loop through variables to precondition ---*/
      for (iVar = 0; iVar < nVar; iVar++) {

        /*--- Get current source terms (not yet preconditioned) and zero source array to prepare preconditioning ---*/
        for (iInst = 0; iInst < nInstHB; iInst++) {
          Source_old[iInst] = solver_container[ZONE_0][iInst][iMGlevel][FLOW_SOL]->GetNodes()->GetHarmonicBalance_Source(iPoint, iVar);
          Source[iInst] = 0;
        }

        /*--- Step through columns ---*/
        for (iInst = 0; iInst < nInstHB; iInst++) {
          for (jInst = 0; jInst < nInstHB; jInst++) {
            Source[iInst] += P[iInst][jInst]*Source_old[jInst];
          }

          /*--- Store updated source terms for current node ---*/
          if (!adjoint) {
            solver_container[ZONE_0][iInst][iMGlevel][FLOW_SOL]->GetNodes()->SetHarmonicBalance_Source(iPoint, iVar, Source[iInst]);
          }
          else {
            solver_container[ZONE_0][iInst][iMGlevel][ADJFLOW_SOL]->GetNodes()->SetHarmonicBalance_Source(iPoint, iVar, Source[iInst]);
          }
        }

      }
    }
  }

  /*--- Deallocate dynamic memory ---*/
  for (iInst = 0; iInst < nInstHB; iInst++){
    delete [] P[iInst];
    delete [] Pinv[iInst];
  }
  delete [] P;
  delete [] Pinv;
  delete [] Source;
  delete [] Source_old;

}

void CHBDriver::ComputeHB_Operator() {

  const   complex<su2double> J(0.0,1.0);
  unsigned short i, j, k, iInst;

  su2double *Omega_HB       = new su2double[nInstHB];
  complex<su2double> **E    = new complex<su2double>*[nInstHB];
  complex<su2double> **Einv = new complex<su2double>*[nInstHB];
  complex<su2double> **DD   = new complex<su2double>*[nInstHB];
  for (iInst = 0; iInst < nInstHB; iInst++) {
    E[iInst]    = new complex<su2double>[nInstHB];
    Einv[iInst] = new complex<su2double>[nInstHB];
    DD[iInst]   = new complex<su2double>[nInstHB];
  }

  /*--- Get simualation period from config file ---*/
  su2double Period = config_container[ZONE_0]->GetHarmonicBalance_Period();

  /*--- Non-dimensionalize the input period, if necessary.      */
  Period /= config_container[ZONE_0]->GetTime_Ref();

  /*--- Build the array containing the selected frequencies to solve ---*/
  for (iInst = 0; iInst < nInstHB; iInst++) {
    Omega_HB[iInst]  = config_container[ZONE_0]->GetOmega_HB()[iInst];
    Omega_HB[iInst] /= config_container[ZONE_0]->GetOmega_Ref(); //TODO: check
  }

  /*--- Build the diagonal matrix of the frequencies DD ---*/
  for (i = 0; i < nInstHB; i++) {
    for (k = 0; k < nInstHB; k++) {
      if (k == i ) {
        DD[i][k] = J*Omega_HB[k];
      }
    }
  }


  /*--- Build the harmonic balance inverse matrix ---*/
  for (i = 0; i < nInstHB; i++) {
    for (k = 0; k < nInstHB; k++) {
      Einv[i][k] = complex<su2double>(cos(Omega_HB[k]*(i*Period/nInstHB))) + J*complex<su2double>(sin(Omega_HB[k]*(i*Period/nInstHB)));
    }
  }

  /*---  Invert inverse harmonic balance Einv with Gauss elimination ---*/

  /*--  A temporary matrix to hold the inverse, dynamically allocated ---*/
  complex<su2double> **temp = new complex<su2double>*[nInstHB];
  for (i = 0; i < nInstHB; i++) {
    temp[i] = new complex<su2double>[2 * nInstHB];
  }

  /*---  Copy the desired matrix into the temporary matrix ---*/
  for (i = 0; i < nInstHB; i++) {
    for (j = 0; j < nInstHB; j++) {
      temp[i][j] = Einv[i][j];
      temp[i][nInstHB + j] = 0;
    }
    temp[i][nInstHB + i] = 1;
  }

  su2double max_val;
  unsigned short max_idx;

  /*---  Pivot each column such that the largest number possible divides the other rows  ---*/
  for (k = 0; k < nInstHB - 1; k++) {
    max_idx = k;
    max_val = abs(temp[k][k]);
    /*---  Find the largest value (pivot) in the column  ---*/
    for (j = k; j < nInstHB; j++) {
      if (abs(temp[j][k]) > max_val) {
        max_idx = j;
        max_val = abs(temp[j][k]);
      }
    }
    /*---  Move the row with the highest value up  ---*/
    for (j = 0; j < (nInstHB * 2); j++) {
      complex<su2double> d = temp[k][j];
      temp[k][j] = temp[max_idx][j];
      temp[max_idx][j] = d;
    }
    /*---  Subtract the moved row from all other rows ---*/
    for (i = k + 1; i < nInstHB; i++) {
      complex<su2double> c = temp[i][k] / temp[k][k];
      for (j = 0; j < (nInstHB * 2); j++) {
        temp[i][j] = temp[i][j] - temp[k][j] * c;
      }
    }
  }
  /*---  Back-substitution  ---*/
  for (k = nInstHB - 1; k > 0; k--) {
    if (temp[k][k] != complex<su2double>(0.0)) {
      for (int i = k - 1; i > -1; i--) {
        complex<su2double> c = temp[i][k] / temp[k][k];
        for (j = 0; j < (nInstHB * 2); j++) {
          temp[i][j] = temp[i][j] - temp[k][j] * c;
        }
      }
    }
  }
  /*---  Normalize the inverse  ---*/
  for (i = 0; i < nInstHB; i++) {
    complex<su2double> c = temp[i][i];
    for (j = 0; j < nInstHB; j++) {
      temp[i][j + nInstHB] = temp[i][j + nInstHB] / c;
    }
  }
  /*---  Copy the inverse back to the main program flow ---*/
  for (i = 0; i < nInstHB; i++) {
    for (j = 0; j < nInstHB; j++) {
      E[i][j] = temp[i][j + nInstHB];
    }
  }
  /*---  Delete dynamic template  ---*/
  for (i = 0; i < nInstHB; i++) {
    delete[] temp[i];
  }
  delete[] temp;


  /*---  Temporary matrix for performing product  ---*/
  complex<su2double> **Temp    = new complex<su2double>*[nInstHB];

  /*---  Temporary complex HB operator  ---*/
  complex<su2double> **Dcpx    = new complex<su2double>*[nInstHB];

  for (iInst = 0; iInst < nInstHB; iInst++){
    Temp[iInst]    = new complex<su2double>[nInstHB];
    Dcpx[iInst]   = new complex<su2double>[nInstHB];
  }


  /*---  Calculation of the HB operator matrix ---*/
  for (int row = 0; row < nInstHB; row++) {
    for (int col = 0; col < nInstHB; col++) {
      for (int inner = 0; inner < nInstHB; inner++) {
        Temp[row][col] += Einv[row][inner] * DD[inner][col];
      }
    }
  }

  unsigned short row, col, inner;

  for (row = 0; row < nInstHB; row++) {
    for (col = 0; col < nInstHB; col++) {
      for (inner = 0; inner < nInstHB; inner++) {
        Dcpx[row][col] += Temp[row][inner] * E[inner][col];
      }
    }
  }

  /*---  Take just the real part of the HB operator matrix ---*/
  for (i = 0; i < nInstHB; i++) {
    for (k = 0; k < nInstHB; k++) {
      D[i][k] = real(Dcpx[i][k]);
    }
  }

  /*--- Deallocate dynamic memory ---*/
  for (iInst = 0; iInst < nInstHB; iInst++){
    delete [] E[iInst];
    delete [] Einv[iInst];
    delete [] DD[iInst];
    delete [] Temp[iInst];
    delete [] Dcpx[iInst];
  }
  delete [] E;
  delete [] Einv;
  delete [] DD;
  delete [] Temp;
  delete [] Dcpx;
  delete [] Omega_HB;

}<|MERGE_RESOLUTION|>--- conflicted
+++ resolved
@@ -1022,17 +1022,12 @@
   if (rank == MASTER_NODE)
     cout << endl <<"-------------------- Solver Preprocessing ( Zone " << config->GetiZone() <<" ) --------------------" << endl;
 
-<<<<<<< HEAD
-  solver = new CSolver**[config->GetnMGLevels()+1];
+  solver = new CSolver**[config->GetnMGLevels()+1] ();
   
   if (config->GetReduced_Model() && config->GetnMGLevels()>0) {
     SU2_MPI::Error("MGLEVEL must equal zero for ROM simulations", CURRENT_FUNCTION);
   }
   
-=======
-  solver = new CSolver**[config->GetnMGLevels()+1] ();
-
->>>>>>> 4f85841f
   for (iMesh = 0; iMesh <= config->GetnMGLevels(); iMesh++){
     solver[iMesh] = CSolverFactory::CreateSolverContainer(kindSolver, config, geometry[iMesh], iMesh);
   }
