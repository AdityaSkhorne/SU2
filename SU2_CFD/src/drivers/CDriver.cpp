/*!
 * \file CDriver.cpp
 * \brief The main subroutines for driving single or multi-zone problems.
 * \author T. Economon, H. Kline, R. Sanchez, F. Palacios
 * \version 7.5.1 "Blackbird"
 *
 * SU2 Project Website: https://su2code.github.io
 *
 * The SU2 Project is maintained by the SU2 Foundation
 * (http://su2foundation.org)
 *
 * Copyright 2012-2023, SU2 Contributors (cf. AUTHORS.md)
 *
 * SU2 is free software; you can redistribute it and/or
 * modify it under the terms of the GNU Lesser General Public
 * License as published by the Free Software Foundation; either
 * version 2.1 of the License, or (at your option) any later version.
 *
 * SU2 is distributed in the hope that it will be useful,
 * but WITHOUT ANY WARRANTY; without even the implied warranty of
 * MERCHANTABILITY or FITNESS FOR A PARTICULAR PURPOSE. See the GNU
 * Lesser General Public License for more details.
 *
 * You should have received a copy of the GNU Lesser General Public
 * License along with SU2. If not, see <http://www.gnu.org/licenses/>.
 */

#include "../../include/drivers/CDriver.hpp"
#include "../../include/definition_structure.hpp"

#include "../../../Common/include/geometry/CDummyGeometry.hpp"
#include "../../../Common/include/geometry/CPhysicalGeometry.hpp"
#include "../../../Common/include/geometry/CMultiGridGeometry.hpp"

#include "../../include/solvers/CSolverFactory.hpp"
#include "../../include/solvers/CFEM_DG_EulerSolver.hpp"

#include "../../include/output/COutputFactory.hpp"
#include "../../include/output/COutput.hpp"

#include "../../include/output/COutputLegacy.hpp"

#include "../../../Common/include/interface_interpolation/CInterpolator.hpp"
#include "../../../Common/include/interface_interpolation/CInterpolatorFactory.hpp"

#include "../../include/interfaces/cfd/CConservativeVarsInterface.hpp"
#include "../../include/interfaces/cfd/CMixingPlaneInterface.hpp"
#include "../../include/interfaces/cfd/CSlidingInterface.hpp"
#include "../../include/interfaces/cht/CConjugateHeatInterface.hpp"
#include "../../include/interfaces/fsi/CDisplacementsInterface.hpp"
#include "../../include/interfaces/fsi/CFlowTractionInterface.hpp"
#include "../../include/interfaces/fsi/CDiscAdjFlowTractionInterface.hpp"

#include "../../include/variables/CEulerVariable.hpp"
#include "../../include/variables/CIncEulerVariable.hpp"
#include "../../include/variables/CNEMOEulerVariable.hpp"

#include "../../include/numerics/template.hpp"
#include "../../include/numerics/radiation.hpp"
#include "../../include/numerics/heat.hpp"
#include "../../include/numerics/flow/convection/roe.hpp"
#include "../../include/numerics/flow/convection/fds.hpp"
#include "../../include/numerics/flow/convection/fvs.hpp"
#include "../../include/numerics/flow/convection/hllc.hpp"
#include "../../include/numerics/flow/convection/ausm_slau.hpp"
#include "../../include/numerics/flow/convection/centered.hpp"
#include "../../include/numerics/flow/flow_diffusion.hpp"
#include "../../include/numerics/flow/flow_sources.hpp"
#include "../../include/numerics/NEMO/convection/roe.hpp"
#include "../../include/numerics/NEMO/convection/lax.hpp"
#include "../../include/numerics/NEMO/convection/ausm_slau.hpp"
#include "../../include/numerics/NEMO/convection/msw.hpp"
#include "../../include/numerics/NEMO/NEMO_diffusion.hpp"
#include "../../include/numerics/NEMO/NEMO_sources.hpp"
#include "../../include/numerics/continuous_adjoint/adj_convection.hpp"
#include "../../include/numerics/continuous_adjoint/adj_diffusion.hpp"
#include "../../include/numerics/continuous_adjoint/adj_sources.hpp"
#include "../../include/numerics/scalar/scalar_convection.hpp"
#include "../../include/numerics/scalar/scalar_diffusion.hpp"
#include "../../include/numerics/scalar/scalar_sources.hpp"
#include "../../include/numerics/turbulent/turb_convection.hpp"
#include "../../include/numerics/turbulent/turb_diffusion.hpp"
#include "../../include/numerics/turbulent/turb_sources.hpp"
#include "../../include/numerics/turbulent/transition/trans_convection.hpp"
#include "../../include/numerics/turbulent/transition/trans_diffusion.hpp"
#include "../../include/numerics/turbulent/transition/trans_sources.hpp"
#include "../../include/numerics/species/species_convection.hpp"
#include "../../include/numerics/species/species_diffusion.hpp"
#include "../../include/numerics/species/species_sources.hpp"
#include "../../include/numerics/elasticity/CFEAElasticity.hpp"
#include "../../include/numerics/elasticity/CFEALinearElasticity.hpp"
#include "../../include/numerics/elasticity/CFEANonlinearElasticity.hpp"
#include "../../include/numerics/elasticity/nonlinear_models.hpp"

#include "../../include/integration/CIntegrationFactory.hpp"

#include "../../include/iteration/CIterationFactory.hpp"

#include "../../../Common/include/parallelization/omp_structure.hpp"

#include <cassert>

#ifdef VTUNEPROF
#include <ittnotify.h>
#endif
#include <fenv.h>

CDriver::CDriver(char* confFile, unsigned short val_nZone, SU2_Comm MPICommunicator, bool dummy_geo) :
CDriverBase(confFile, val_nZone, MPICommunicator), StopCalc(false), fsi(false), fem_solver(false), dry_run(dummy_geo) {

  /*--- Start timer to track preprocessing for benchmarking. ---*/

  StartTime = SU2_MPI::Wtime();

  /*--- Initialize containers with null --- */

  SetContainers_Null();

  /*--- Preprocessing of the config files. ---*/

  Input_Preprocessing(config_container, driver_config);

  /*--- Retrieve dimension from mesh file ---*/

  nDim = CConfig::GetnDim(config_container[ZONE_0]->GetMesh_FileName(),
                          config_container[ZONE_0]->GetMesh_FileFormat());

  /*--- Output preprocessing ---*/

  Output_Preprocessing(config_container, driver_config, output_container, driver_output);


  for (iZone = 0; iZone < nZone; iZone++) {

    /*--- Read the number of instances for each zone ---*/

    nInst[iZone] = config_container[iZone]->GetnTimeInstances();

    geometry_container[iZone]    = new CGeometry**    [nInst[iZone]] ();
    iteration_container[iZone]   = new CIteration*    [nInst[iZone]] ();
    solver_container[iZone]      = new CSolver***     [nInst[iZone]] ();
    integration_container[iZone] = new CIntegration** [nInst[iZone]] ();
    numerics_container[iZone]    = new CNumerics****  [nInst[iZone]] ();
    grid_movement[iZone]         = new CVolumetricMovement* [nInst[iZone]] ();

    /*--- Allocate transfer and interpolation container --- */

    interface_container[iZone]    = new CInterface*[nZone] ();
    interpolator_container[iZone].resize(nZone);

    for (iInst = 0; iInst < nInst[iZone]; iInst++) {

      config_container[iZone]->SetiInst(iInst);

      /*--- Preprocessing of the geometry for all zones. In this routine, the edge-
       based data structure is constructed, i.e. node and cell neighbors are
       identified and linked, face areas and volumes of the dual mesh cells are
       computed, and the multigrid levels are created using an agglomeration procedure. ---*/

      Geometrical_Preprocessing(config_container[iZone], geometry_container[iZone][iInst], dry_run);

    }
  }

  /*--- Before we proceed with the zone loop we have to compute the wall distances.
     * This computation depends on all zones at once. ---*/
  if (rank == MASTER_NODE)
    cout << "Computing wall distances." << endl;

  CGeometry::ComputeWallDistance(config_container, geometry_container);

  for (iZone = 0; iZone < nZone; iZone++) {

    for (iInst = 0; iInst < nInst[iZone]; iInst++){

      /*--- Definition of the solver class: solver_container[#ZONES][#INSTANCES][#MG_GRIDS][#EQ_SYSTEMS].
       The solver classes are specific to a particular set of governing equations,
       and they contain the subroutines with instructions for computing each spatial
       term of the PDE, i.e. loops over the edges to compute convective and viscous
       fluxes, loops over the nodes to compute source terms, and routines for
       imposing various boundary condition type for the PDE. ---*/

      Solver_Preprocessing(config_container[iZone], geometry_container[iZone][iInst], solver_container[iZone][iInst]);

      /*--- Definition of the numerical method class:
       numerics_container[#ZONES][#INSTANCES][#MG_GRIDS][#EQ_SYSTEMS][#EQ_TERMS].
       The numerics class contains the implementation of the numerical methods for
       evaluating convective or viscous fluxes between any two nodes in the edge-based
       data structure (centered, upwind, galerkin), as well as any source terms
       (piecewise constant reconstruction) evaluated in each dual mesh volume. ---*/

      Numerics_Preprocessing(config_container[iZone], geometry_container[iZone][iInst],
                             solver_container[iZone][iInst], numerics_container[iZone][iInst]);

      /*--- Definition of the integration class: integration_container[#ZONES][#INSTANCES][#EQ_SYSTEMS].
       The integration class orchestrates the execution of the spatial integration
       subroutines contained in the solver class (including multigrid) for computing
       the residual at each node, R(U) and then integrates the equations to a
       steady state or time-accurately. ---*/

      Integration_Preprocessing(config_container[iZone], solver_container[iZone][iInst][MESH_0],
                                integration_container[iZone][iInst]);

      /*--- Instantiate the type of physics iteration to be executed within each zone. For
       example, one can execute the same physics across multiple zones (mixing plane),
       different physics in different zones (fluid-structure interaction), or couple multiple
       systems tightly within a single zone by creating a new iteration class (e.g., RANS). ---*/

      Iteration_Preprocessing(config_container[iZone], iteration_container[iZone][iInst]);

      /*--- Dynamic mesh processing.  ---*/

      DynamicMesh_Preprocessing(config_container[iZone], geometry_container[iZone][iInst], solver_container[iZone][iInst],
                                iteration_container[iZone][iInst], grid_movement[iZone][iInst], surface_movement[iZone]);

      /*--- Static mesh processing.  ---*/

      StaticMesh_Preprocessing(config_container[iZone], geometry_container[iZone][iInst]);

    }

  }

  /*! --- Compute the wall distance again to correctly compute the derivatives if we are running direct diff mode --- */
  if (driver_config->GetDirectDiff() == D_DESIGN){
    CGeometry::ComputeWallDistance(config_container, geometry_container);
  }

  /*--- Definition of the interface and transfer conditions between different zones. ---*/

  if (nZone > 1) {
    if (rank == MASTER_NODE)
      cout << endl <<"------------------- Multizone Interface Preprocessing -------------------" << endl;

    Interface_Preprocessing(config_container, solver_container, geometry_container,
                            interface_types, interface_container, interpolator_container);
  }

  if (fsi) {
    for (iZone = 0; iZone < nZone; iZone++) {
      for (iInst = 0; iInst < nInst[iZone]; iInst++){
        Solver_Restart(solver_container[iZone][iInst], geometry_container[iZone][iInst],
                       config_container[iZone], true);
      }
    }
  }

  if (config_container[ZONE_0]->GetBoolTurbomachinery()){
    if (rank == MASTER_NODE)
      cout << endl <<"---------------------- Turbomachinery Preprocessing ---------------------" << endl;

    Turbomachinery_Preprocessing(config_container, geometry_container, solver_container, interface_container);
  }


  PythonInterfacePreprocessing(config_container, geometry_container, solver_container);


  /*--- Preprocessing time is reported now, but not included in the next compute portion. ---*/

  StopTime = SU2_MPI::Wtime();

  /*--- Compute/print the total time for performance benchmarking. ---*/

  UsedTime = StopTime-StartTime;
  UsedTimePreproc    = UsedTime;
  UsedTimeCompute    = 0.0;
  UsedTimeOutput     = 0.0;
  IterCount          = 0;
  OutputCount        = 0;
  MDOFs              = 0.0;
  MDOFsDomain        = 0.0;
  Mpoints            = 0.0;
  MpointsDomain      = 0.0;
  for (iZone = 0; iZone < nZone; iZone++) {
    Mpoints       += geometry_container[iZone][INST_0][MESH_0]->GetGlobal_nPoint()/(1.0e6);
    MpointsDomain += geometry_container[iZone][INST_0][MESH_0]->GetGlobal_nPointDomain()/(1.0e6);
    MDOFs         += DOFsPerPoint*geometry_container[iZone][INST_0][MESH_0]->GetGlobal_nPoint()/(1.0e6);
    MDOFsDomain   += DOFsPerPoint*geometry_container[iZone][INST_0][MESH_0]->GetGlobal_nPointDomain()/(1.0e6);
  }

  /*--- Reset timer for compute/output performance benchmarking. ---*/

  StopTime = SU2_MPI::Wtime();

  /*--- Compute/print the total time for performance benchmarking. ---*/

  UsedTime = StopTime-StartTime;
  UsedTimePreproc = UsedTime;

  /*--- Reset timer for compute performance benchmarking. ---*/

  StartTime = SU2_MPI::Wtime();

}

void CDriver::SetContainers_Null(){

  /*--- Create pointers to all of the classes that may be used throughout
   the SU2_CFD code. In general, the pointers are instantiated down a
   hierarchy over all zones, multigrid levels, equation sets, and equation
   terms as described in the comments below. ---*/

  ConvHist_file                  = nullptr;
  iteration_container            = nullptr;
  output_container               = nullptr;
  integration_container          = nullptr;
  geometry_container             = nullptr;
  solver_container               = nullptr;
  numerics_container             = nullptr;
  config_container               = nullptr;
  surface_movement               = nullptr;
  grid_movement                  = nullptr;
  FFDBox                         = nullptr;
  interface_container            = nullptr;
  interface_types                = nullptr;
  nInst                          = nullptr;

  /*--- Definition and of the containers for all possible zones. ---*/

  iteration_container            = new CIteration**[nZone] ();
  solver_container               = new CSolver****[nZone] ();
  integration_container          = new CIntegration***[nZone] ();
  numerics_container             = new CNumerics*****[nZone] ();
  config_container               = new CConfig*[nZone] ();
  geometry_container             = new CGeometry***[nZone] ();
  surface_movement               = new CSurfaceMovement*[nZone] ();
  grid_movement                  = new CVolumetricMovement**[nZone] ();
  FFDBox                         = new CFreeFormDefBox**[nZone] ();
  interpolator_container.resize(nZone);
  interface_container            = new CInterface**[nZone] ();
  interface_types                = new unsigned short*[nZone] ();
  output_container               = new COutput*[nZone] ();
  nInst                          = new unsigned short[nZone] ();
  driver_config                  = nullptr;
  driver_output                  = nullptr;

  for (iZone = 0; iZone < nZone; iZone++) {
    interface_types[iZone] = new unsigned short[nZone];
    nInst[iZone] = 1;
  }

  strcpy(runtime_file_name, "runtime.dat");

}


void CDriver::Finalize() {

  const bool wrt_perf = config_container[ZONE_0]->GetWrt_Performance();

    /*--- Output some information to the console. ---*/

  if (rank == MASTER_NODE) {

    /*--- Print out the number of non-physical points and reconstructions ---*/

    if (config_container[ZONE_0]->GetNonphysical_Points() > 0)
      cout << "Warning: there are " << config_container[ZONE_0]->GetNonphysical_Points() << " non-physical points in the solution." << endl;
    if (config_container[ZONE_0]->GetNonphysical_Reconstr() > 0)
      cout << "Warning: " << config_container[ZONE_0]->GetNonphysical_Reconstr() << " reconstructed states for upwinding are non-physical." << endl;
  }

  if (rank == MASTER_NODE)
    cout << endl <<"------------------------- Finalizing Solver -------------------------" << endl;

  for (iZone = 0; iZone < nZone; iZone++) {
    for (iInst = 0; iInst < nInst[iZone]; iInst++){
      Numerics_Postprocessing(numerics_container[iZone], solver_container[iZone][iInst],
          geometry_container[iZone][iInst], config_container[iZone], iInst);
    }
    delete [] numerics_container[iZone];
  }
  delete [] numerics_container;
  if (rank == MASTER_NODE) cout << "Deleted CNumerics container." << endl;

  for (iZone = 0; iZone < nZone; iZone++) {
    for (iInst = 0; iInst < nInst[iZone]; iInst++){
      Integration_Postprocessing(integration_container[iZone],
          geometry_container[iZone][iInst],
          config_container[iZone],
          iInst);
    }
    delete [] integration_container[iZone];
  }
  delete [] integration_container;
  if (rank == MASTER_NODE) cout << "Deleted CIntegration container." << endl;

  for (iZone = 0; iZone < nZone; iZone++) {
    for (iInst = 0; iInst < nInst[iZone]; iInst++){
      Solver_Postprocessing(solver_container[iZone],
          geometry_container[iZone][iInst],
          config_container[iZone],
          iInst);
    }
    delete [] solver_container[iZone];
  }
  delete [] solver_container;
  if (rank == MASTER_NODE) cout << "Deleted CSolver container." << endl;

  for (iZone = 0; iZone < nZone; iZone++) {
    for (iInst = 0; iInst < nInst[iZone]; iInst++)
      delete iteration_container[iZone][iInst];
    delete [] iteration_container[iZone];
  }
  delete [] iteration_container;
  if (rank == MASTER_NODE) cout << "Deleted CIteration container." << endl;

  if (interface_container != nullptr) {
    for (iZone = 0; iZone < nZone; iZone++) {
      if (interface_container[iZone] != nullptr) {
        for (unsigned short jZone = 0; jZone < nZone; jZone++)
          delete interface_container[iZone][jZone];
        delete [] interface_container[iZone];
      }
    }
    delete [] interface_container;
    if (rank == MASTER_NODE) cout << "Deleted CInterface container." << endl;
  }

  if (interface_types != nullptr) {
    for (iZone = 0; iZone < nZone; iZone++)
      delete [] interface_types[iZone];
    delete [] interface_types;
  }

  for (iZone = 0; iZone < nZone; iZone++) {
    if (geometry_container[iZone] != nullptr) {
      for (iInst = 0; iInst < nInst[iZone]; iInst++){
        for (unsigned short iMGlevel = 0; iMGlevel < config_container[iZone]->GetnMGLevels()+1; iMGlevel++)
          delete geometry_container[iZone][iInst][iMGlevel];
        delete [] geometry_container[iZone][iInst];
      }
      delete [] geometry_container[iZone];
    }
  }
  delete [] geometry_container;
  if (rank == MASTER_NODE) cout << "Deleted CGeometry container." << endl;

  for (iZone = 0; iZone < nZone; iZone++) {
    delete [] FFDBox[iZone];
  }
  delete [] FFDBox;
  if (rank == MASTER_NODE) cout << "Deleted CFreeFormDefBox class." << endl;

  for (iZone = 0; iZone < nZone; iZone++) {
    delete surface_movement[iZone];
  }
  delete [] surface_movement;
  if (rank == MASTER_NODE) cout << "Deleted CSurfaceMovement class." << endl;

  for (iZone = 0; iZone < nZone; iZone++) {
    for (iInst = 0; iInst < nInst[iZone]; iInst++)
      delete grid_movement[iZone][iInst];
    delete [] grid_movement[iZone];
  }
  delete [] grid_movement;
  if (rank == MASTER_NODE) cout << "Deleted CVolumetricMovement class." << endl;

  /*--- Output profiling information ---*/
  // Note that for now this is called only by a single thread, but all
  // necessary variables have been made thread private for safety (tick/tock)!!

  config_container[ZONE_0]->SetProfilingCSV();
  config_container[ZONE_0]->GEMMProfilingCSV();

  /*--- Deallocate config container ---*/
  if (config_container!= nullptr) {
    for (iZone = 0; iZone < nZone; iZone++)
      delete config_container[iZone];
    delete [] config_container;
  }
  delete driver_config;
  if (rank == MASTER_NODE) cout << "Deleted CConfig container." << endl;

  delete [] nInst;
  if (rank == MASTER_NODE) cout << "Deleted nInst container." << endl;

  /*--- Deallocate output container ---*/

  if (output_container!= nullptr) {
    for (iZone = 0; iZone < nZone; iZone++)
      delete output_container[iZone];
    delete [] output_container;
  }

  delete driver_output;

  if (rank == MASTER_NODE) cout << "Deleted COutput class." << endl;

  if (rank == MASTER_NODE) cout << "-------------------------------------------------------------------------" << endl;


  /*--- Stop the timer and output the final performance summary. ---*/

  StopTime = SU2_MPI::Wtime();

  UsedTime = StopTime-StartTime;
  UsedTimeCompute += UsedTime;

  if ((rank == MASTER_NODE) && (wrt_perf)) {
    su2double TotalTime = UsedTimePreproc + UsedTimeCompute + UsedTimeOutput;
    cout.precision(6);
    cout << endl << endl <<"-------------------------- Performance Summary --------------------------" << endl;
    cout << "Simulation totals:" << endl;
    cout << setw(25) << "Wall-clock time (hrs):" << setw(12) << (TotalTime)/(60.0*60.0) << " | ";
    cout << setw(20) << "Core-hrs:" << setw(12) << size*TotalTime/(60.0*60.0) << endl;
    cout << setw(25) << "Cores:" << setw(12) << size << " | ";
    cout << setw(20) << "DOFs/point:" << setw(12) << DOFsPerPoint << endl;
    cout << setw(25) << "Points/core:" << setw(12) << 1.0e6*MpointsDomain/size << " | ";
    cout << setw(20) << "Ghost points/core:" << setw(12) << 1.0e6*(Mpoints-MpointsDomain)/size << endl;
    cout << setw(25) << "Ghost/Owned Point Ratio:" << setw(12) << (Mpoints-MpointsDomain)/MpointsDomain << " | " << endl;
    cout << endl;
    cout << "Preprocessing phase:" << endl;
    cout << setw(25) << "Preproc. Time (s):"  << setw(12)<< UsedTimePreproc << " | ";
    cout << setw(20) << "Preproc. Time (%):" << setw(12)<< ((UsedTimePreproc * 100.0) / (TotalTime)) << endl;
    cout << endl;
    cout << "Compute phase:" << endl;
    cout << setw(25) << "Compute Time (s):"  << setw(12)<< UsedTimeCompute << " | ";
    cout << setw(20) << "Compute Time (%):" << setw(12)<< ((UsedTimeCompute * 100.0) / (TotalTime)) << endl;
    cout << setw(25) << "Iteration count:"  << setw(12)<< IterCount << " | ";
    if (IterCount != 0) {
      cout << setw(20) << "Avg. s/iter:" << setw(12)<< UsedTimeCompute/IterCount << endl;
      cout << setw(25) << "Core-s/iter/Mpoints:" << setw(12)<< size*UsedTimeCompute/IterCount/Mpoints << " | ";
      cout << setw(20) << "Mpoints/s:" << setw(12)<< Mpoints*IterCount/UsedTimeCompute << endl;
    } else cout << endl;
    cout << endl;
    cout << "Output phase:" << endl;
    cout << setw(25) << "Output Time (s):"  << setw(12)<< UsedTimeOutput << " | ";
    cout << setw(20) << "Output Time (%):" << setw(12)<< ((UsedTimeOutput * 100.0) / (TotalTime)) << endl;
    cout << setw(25) << "Output count:" << setw(12)<< OutputCount << " | ";
    if (OutputCount != 0) {
      cout << setw(20)<< "Avg. s/output:" << setw(12)<< UsedTimeOutput/OutputCount << endl;
      if (BandwidthSum > 0) {
        cout << setw(25)<< "Restart Aggr. BW (MB/s):" << setw(12)<< BandwidthSum/OutputCount << " | ";
        cout << setw(20)<< "MB/s/core:" << setw(12)<< BandwidthSum/OutputCount/size << endl;
      }
    } else cout << endl;
    cout << "-------------------------------------------------------------------------" << endl;
    cout << endl;
  }

  /*--- Exit the solver cleanly ---*/

  if (rank == MASTER_NODE)
    cout << endl <<"------------------------- Exit Success (SU2_CFD) ------------------------" << endl << endl;

}


void CDriver::Input_Preprocessing(CConfig **&config, CConfig *&driver_config) {

  char zone_file_name[MAX_STRING_SIZE];

  /*--- Initialize the configuration of the driver ---*/

  driver_config = new CConfig(config_file_name, SU2_COMPONENT::SU2_CFD, false);

  for (iZone = 0; iZone < nZone; iZone++) {

    if (rank == MASTER_NODE){
      cout  << endl << "Parsing config file for zone " << iZone << endl;
    }
    /*--- Definition of the configuration option class for all zones. In this
     constructor, the input configuration file is parsed and all options are
     read and stored. ---*/

    if (driver_config->GetnConfigFiles() > 0){

      strcpy(zone_file_name, driver_config->GetConfigFilename(iZone).c_str());
      config[iZone] = new CConfig(driver_config, zone_file_name, SU2_COMPONENT::SU2_CFD, iZone, nZone, true);
    }
    else{
      config[iZone] = new CConfig(driver_config, config_file_name, SU2_COMPONENT::SU2_CFD, iZone, nZone, true);
    }

    /*--- Set the MPI communicator ---*/

    config[iZone]->SetMPICommunicator(SU2_MPI::GetComm());
  }


  /*--- Set the multizone part of the problem. ---*/
  if (driver_config->GetMultizone_Problem()){
    for (iZone = 0; iZone < nZone; iZone++) {
      /*--- Set the interface markers for multizone ---*/
      config_container[iZone]->SetMultizone(driver_config, config_container);
    }
  }

  /*--- Keep a reference to the main (ZONE 0) config. ---*/

  main_config = config_container[ZONE_0];

  /*--- Determine whether or not the FEM solver is used, which decides the type of
   *    geometry classes that are instantiated. Only adapted for single-zone problems ---*/

  fem_solver = config_container[ZONE_0]->GetFEMSolver();

  fsi = config_container[ZONE_0]->GetFSI_Simulation();
}

void CDriver::Geometrical_Preprocessing(CConfig* config, CGeometry **&geometry, bool dummy){

  if (!dummy){
    if (rank == MASTER_NODE)
      cout << endl <<"------------------- Geometry Preprocessing ( Zone " << config->GetiZone() <<" ) -------------------" << endl;

    if( fem_solver ) {
      switch( config->GetKind_FEM_Flow() ) {
        case DG: {
            Geometrical_Preprocessing_DGFEM(config, geometry);
            break;
          }
      }
    }
    else {
      Geometrical_Preprocessing_FVM(config, geometry);
    }
  } else {
    if (rank == MASTER_NODE)
      cout << endl <<"-------------------------- Using Dummy Geometry -------------------------" << endl;

    unsigned short iMGlevel;

    geometry = new CGeometry*[config->GetnMGLevels()+1] ();

    if (!fem_solver){
      for (iMGlevel = 0; iMGlevel <= config->GetnMGLevels(); iMGlevel++) {
        geometry[iMGlevel] = new CDummyGeometry(config);
      }
    } else {
      geometry[MESH_0] = new CDummyMeshFEM_DG(config);
    }

    nDim = geometry[MESH_0]->GetnDim();
  }

  /*--- Computation of positive surface area in the z-plane which is used for
     the calculation of force coefficient (non-dimensionalization). ---*/

  geometry[MESH_0]->SetPositive_ZArea(config);

  /*--- Set the actuator disk boundary conditions, if necessary. ---*/

  for (iMesh = 0; iMesh <= config->GetnMGLevels(); iMesh++) {
    geometry[iMesh]->MatchActuator_Disk(config);
  }

  /*--- If we have any periodic markers in this calculation, we must
       match the periodic points found on both sides of the periodic BC.
       Note that the current implementation requires a 1-to-1 matching of
       periodic points on the pair of periodic faces after the translation
       or rotation is taken into account. ---*/

  if ((config->GetnMarker_Periodic() != 0) && !fem_solver) {
    for (iMesh = 0; iMesh <= config->GetnMGLevels(); iMesh++) {

      /*--- Note that we loop over pairs of periodic markers individually
           so that repeated nodes on adjacent periodic faces are properly
           accounted for in multiple places. ---*/

      for (unsigned short iPeriodic = 1; iPeriodic <= config->GetnMarker_Periodic()/2; iPeriodic++) {
        geometry[iMesh]->MatchPeriodic(config, iPeriodic);
      }

      /*--- For Streamwise Periodic flow, find a unique reference node on the dedicated inlet marker. ---*/
      if (config->GetKind_Streamwise_Periodic() != ENUM_STREAMWISE_PERIODIC::NONE)
        geometry[iMesh]->FindUniqueNode_PeriodicBound(config);

      /*--- Initialize the communication framework for the periodic BCs. ---*/
      geometry[iMesh]->PreprocessPeriodicComms(geometry[iMesh], config);

    }
  }

  /*--- If activated by the compile directive, perform a partition analysis. ---*/
#if PARTITION
  if (!dummy){
    if( fem_solver ) Partition_Analysis_FEM(geometry[MESH_0], config);
    else Partition_Analysis(geometry[MESH_0], config);
  }
#endif

  /*--- Check if Euler & Symmetry markers are straight/plane. This information
        is used in the Euler & Symmetry boundary routines. ---*/
  if((config_container[iZone]->GetnMarker_Euler() != 0 ||
     config_container[iZone]->GetnMarker_SymWall() != 0) &&
     !fem_solver) {

    if (rank == MASTER_NODE)
      cout << "Checking if Euler & Symmetry markers are straight/plane:" << endl;

    for (iMesh = 0; iMesh <= config_container[iZone]->GetnMGLevels(); iMesh++)
      geometry_container[iZone][iInst][iMesh]->ComputeSurf_Straightness(config_container[iZone], (iMesh==MESH_0) );

  }

  /*--- Keep a reference to the main (ZONE_0, INST_0, MESH_0) geometry. ---*/

  main_geometry = geometry_container[ZONE_0][INST_0][MESH_0];
}

void CDriver::Geometrical_Preprocessing_FVM(CConfig *config, CGeometry **&geometry) {

  unsigned short iZone = config->GetiZone(), iMGlevel;
  unsigned short requestedMGlevels = config->GetnMGLevels();
  const bool fea = config->GetStructuralProblem();

  /*--- Definition of the geometry class to store the primal grid in the partitioning process.
   *    All ranks process the grid and call ParMETIS for partitioning ---*/

  CGeometry *geometry_aux = new CPhysicalGeometry(config, iZone, nZone);

  /*--- Set the dimension --- */

  nDim = geometry_aux->GetnDim();

  /*--- Color the initial grid and set the send-receive domains (ParMETIS) ---*/

  geometry_aux->SetColorGrid_Parallel(config);

  /*--- Allocate the memory of the current domain, and divide the grid
     between the ranks. ---*/

  geometry = new CGeometry *[config->GetnMGLevels()+1] ();

  /*--- Build the grid data structures using the ParMETIS coloring. ---*/

  geometry[MESH_0] = new CPhysicalGeometry(geometry_aux, config);

  /*--- Deallocate the memory of geometry_aux and solver_aux ---*/

  delete geometry_aux;

  /*--- Add the Send/Receive boundaries ---*/
  geometry[MESH_0]->SetSendReceive(config);

  /*--- Add the Send/Receive boundaries ---*/
  geometry[MESH_0]->SetBoundaries(config);

  /*--- Compute elements surrounding points, points surrounding points ---*/

  if (rank == MASTER_NODE) cout << "Setting point connectivity." << endl;
  geometry[MESH_0]->SetPoint_Connectivity();

  /*--- Renumbering points using Reverse Cuthill McKee ordering ---*/

  if (rank == MASTER_NODE) cout << "Renumbering points (Reverse Cuthill McKee Ordering)." << endl;
  geometry[MESH_0]->SetRCM_Ordering(config);

  /*--- recompute elements surrounding points, points surrounding points ---*/

  if (rank == MASTER_NODE) cout << "Recomputing point connectivity." << endl;
  geometry[MESH_0]->SetPoint_Connectivity();

  /*--- Compute elements surrounding elements ---*/

  if (rank == MASTER_NODE) cout << "Setting element connectivity." << endl;
  geometry[MESH_0]->SetElement_Connectivity();

  /*--- Check the orientation before computing geometrical quantities ---*/

  geometry[MESH_0]->SetBoundVolume();
  if (config->GetReorientElements()) {
    if (rank == MASTER_NODE) cout << "Checking the numerical grid orientation." << endl;
    geometry[MESH_0]->Check_IntElem_Orientation(config);
    geometry[MESH_0]->Check_BoundElem_Orientation(config);
  }

  /*--- Create the edge structure ---*/

  if (rank == MASTER_NODE) cout << "Identifying edges and vertices." << endl;
  geometry[MESH_0]->SetEdges();
  geometry[MESH_0]->SetVertex(config);

  /*--- Create the control volume structures ---*/

  if (rank == MASTER_NODE) cout << "Setting the control volume structure." << endl;
  SU2_OMP_PARALLEL {
    geometry[MESH_0]->SetControlVolume(config, ALLOCATE);
    geometry[MESH_0]->SetBoundControlVolume(config, ALLOCATE);
  }
  END_SU2_OMP_PARALLEL

  /*--- Visualize a dual control volume if requested ---*/

  if ((config->GetVisualize_CV() >= 0) &&
      (config->GetVisualize_CV() < (long)geometry[MESH_0]->GetGlobal_nPointDomain()))
    geometry[MESH_0]->VisualizeControlVolume(config);

  /*--- Identify closest normal neighbor ---*/

  if (rank == MASTER_NODE) cout << "Searching for the closest normal neighbors to the surfaces." << endl;
  geometry[MESH_0]->FindNormal_Neighbor(config);

  /*--- Store the global to local mapping. ---*/

  if (rank == MASTER_NODE) cout << "Storing a mapping from global to local point index." << endl;
  geometry[MESH_0]->SetGlobal_to_Local_Point();

  /*--- Compute the surface curvature ---*/

  if (!fea) {
    if (rank == MASTER_NODE) cout << "Compute the surface curvature." << endl;
    geometry[MESH_0]->ComputeSurf_Curvature(config);
  }

  /*--- Compute the global surface areas for all markers. ---*/

  geometry[MESH_0]->ComputeSurfaceAreaCfgFile(config);

  /*--- Check for periodicity and disable MG if necessary. ---*/

  if (rank == MASTER_NODE) cout << "Checking for periodicity." << endl;
  geometry[MESH_0]->Check_Periodicity(config);

  /*--- Compute mesh quality statistics on the fine grid. ---*/

  if (!fea) {
    if (rank == MASTER_NODE)
      cout << "Computing mesh quality statistics for the dual control volumes." << endl;
    geometry[MESH_0]->ComputeMeshQualityStatistics(config);
  }

  geometry[MESH_0]->SetMGLevel(MESH_0);
  if ((config->GetnMGLevels() != 0) && (rank == MASTER_NODE))
    cout << "Setting the multigrid structure." << endl;

  /*--- Loop over all the new grid ---*/

  for (iMGlevel = 1; iMGlevel <= config->GetnMGLevels(); iMGlevel++) {

    /*--- Create main agglomeration structure ---*/

    geometry[iMGlevel] = new CMultiGridGeometry(geometry[iMGlevel-1], config, iMGlevel);

    /*--- Compute points surrounding points. ---*/

    geometry[iMGlevel]->SetPoint_Connectivity(geometry[iMGlevel-1]);

    /*--- Create the edge structure ---*/

    geometry[iMGlevel]->SetEdges();
    geometry[iMGlevel]->SetVertex(geometry[iMGlevel-1], config);

    /*--- Create the control volume structures ---*/

    geometry[iMGlevel]->SetControlVolume(geometry[iMGlevel-1], ALLOCATE);
    geometry[iMGlevel]->SetBoundControlVolume(geometry[iMGlevel-1], ALLOCATE);
    geometry[iMGlevel]->SetCoord(geometry[iMGlevel-1]);

    /*--- Find closest neighbor to a surface point ---*/

    geometry[iMGlevel]->FindNormal_Neighbor(config);

    /*--- Store our multigrid index. ---*/

    geometry[iMGlevel]->SetMGLevel(iMGlevel);

    /*--- Protect against the situation that we were not able to complete
       the agglomeration for this level, i.e., there weren't enough points.
       We need to check if we changed the total number of levels and delete
       the incomplete CMultiGridGeometry object. ---*/

    if (config->GetnMGLevels() != requestedMGlevels) {
      delete geometry[iMGlevel];
      geometry[iMGlevel] = nullptr;
      break;
    }

  }

  if (config->GetWrt_MultiGrid()) geometry[MESH_0]->ColorMGLevels(config->GetnMGLevels(), geometry);

  /*--- For unsteady simulations, initialize the grid volumes
   and coordinates for previous solutions. Loop over all zones/grids ---*/

  if ((config->GetTime_Marching() != TIME_MARCHING::STEADY) && config->GetDynamic_Grid()) {
    for (iMGlevel = 0; iMGlevel <= config->GetnMGLevels(); iMGlevel++) {

      /*--- Update cell volume ---*/
      geometry[iMGlevel]->nodes->SetVolume_n();
      geometry[iMGlevel]->nodes->SetVolume_nM1();

      if (config->GetGrid_Movement()) {
        /*--- Update point coordinates ---*/
        geometry[iMGlevel]->nodes->SetCoord_n();
        geometry[iMGlevel]->nodes->SetCoord_n1();
      }
    }
  }


  /*--- Create the data structure for MPI point-to-point communications. ---*/

  for (iMGlevel = 0; iMGlevel <= config->GetnMGLevels(); iMGlevel++)
    geometry[iMGlevel]->PreprocessP2PComms(geometry[iMGlevel], config);


  /*--- Perform a few preprocessing routines and communications. ---*/

  for (iMGlevel = 0; iMGlevel <= config->GetnMGLevels(); iMGlevel++) {

    /*--- Compute the max length. ---*/

    if (!fea) {
      if ((rank == MASTER_NODE) && (iMGlevel == MESH_0))
        cout << "Finding max control volume width." << endl;
      geometry[iMGlevel]->SetMaxLength(config);
    }

    /*--- Communicate the number of neighbors. This is needed for
         some centered schemes and for multigrid in parallel. ---*/

    if ((rank == MASTER_NODE) && (size > SINGLE_NODE) && (iMGlevel == MESH_0))
      cout << "Communicating number of neighbors." << endl;
    geometry[iMGlevel]->InitiateComms(geometry[iMGlevel], config, NEIGHBORS);
    geometry[iMGlevel]->CompleteComms(geometry[iMGlevel], config, NEIGHBORS);
  }

}

void CDriver::Geometrical_Preprocessing_DGFEM(CConfig* config, CGeometry **&geometry) {

  /*--- Definition of the geometry class to store the primal grid in the partitioning process. ---*/
  /*--- All ranks process the grid and call ParMETIS for partitioning ---*/

  CGeometry *geometry_aux = new CPhysicalGeometry(config, iZone, nZone);

  /*--- Set the dimension --- */

  nDim = geometry_aux->GetnDim();

  /*--- For the FEM solver with time-accurate local time-stepping, use
       a dummy solver class to retrieve the initial flow state. ---*/

  CSolver *solver_aux = new CFEM_DG_EulerSolver(config, nDim, MESH_0);

  /*--- Color the initial grid and set the send-receive domains (ParMETIS) ---*/

  geometry_aux->SetColorFEMGrid_Parallel(config);

  /*--- Allocate the memory of the current domain, and divide the grid
     between the ranks. ---*/

  geometry = new CGeometry *[config->GetnMGLevels()+1] ();

  geometry[MESH_0] = new CMeshFEM_DG(geometry_aux, config);

  /*--- Deallocate the memory of geometry_aux and solver_aux ---*/

  delete geometry_aux;
  delete solver_aux;

  /*--- Add the Send/Receive boundaries ---*/
  geometry[MESH_0]->SetSendReceive(config);

  /*--- Add the Send/Receive boundaries ---*/
  geometry[MESH_0]->SetBoundaries(config);

  /*--- Carry out a dynamic cast to CMeshFEM_DG, such that it is not needed to
       define all virtual functions in the base class CGeometry. ---*/
  CMeshFEM_DG *DGMesh = dynamic_cast<CMeshFEM_DG *>(geometry[MESH_0]);

  /*--- Determine the standard elements for the volume elements. ---*/
  if (rank == MASTER_NODE) cout << "Creating standard volume elements." << endl;
  DGMesh->CreateStandardVolumeElements(config);

  /*--- Create the face information needed to compute the contour integral
       for the elements in the Discontinuous Galerkin formulation. ---*/
  if (rank == MASTER_NODE) cout << "Creating face information." << endl;
  DGMesh->CreateFaces(config);

  /*--- Compute the metric terms of the volume elements. ---*/
  if (rank == MASTER_NODE) cout << "Computing metric terms volume elements." << endl;
  DGMesh->MetricTermsVolumeElements(config);

  /*--- Compute the metric terms of the surface elements. ---*/
  if (rank == MASTER_NODE) cout << "Computing metric terms surface elements." << endl;
  DGMesh->MetricTermsSurfaceElements(config);

  /*--- Compute a length scale of the volume elements. ---*/
  if (rank == MASTER_NODE) cout << "Computing length scale volume elements." << endl;
  DGMesh->LengthScaleVolumeElements();

  /*--- Compute the coordinates of the integration points. ---*/
  if (rank == MASTER_NODE) cout << "Computing coordinates of the integration points." << endl;
  DGMesh->CoordinatesIntegrationPoints();

  /*--- Compute the coordinates of the location of the solution DOFs. This is different
            from the grid points when a different polynomial degree is used to represent the
            geometry and solution. ---*/
  if (rank == MASTER_NODE) cout << "Computing coordinates of the solution DOFs." << endl;
  DGMesh->CoordinatesSolDOFs();

  /*--- Perform the preprocessing tasks when wall functions are used. ---*/
  if (rank == MASTER_NODE) cout << "Preprocessing for the wall functions. " << endl;
  DGMesh->WallFunctionPreprocessing(config);

  /*--- Store the global to local mapping. ---*/
  if (rank == MASTER_NODE) cout << "Storing a mapping from global to local DOF index." << endl;
  geometry[MESH_0]->SetGlobal_to_Local_Point();


  /*--- Loop to create the coarser grid levels. ---*/

  for(unsigned short iMGlevel=1; iMGlevel<=config->GetnMGLevels(); iMGlevel++) {

    SU2_MPI::Error("Geometrical_Preprocessing_DGFEM: Coarse grid levels not implemented yet.",
                   CURRENT_FUNCTION);
  }

}

void CDriver::Solver_Preprocessing(CConfig* config, CGeometry** geometry, CSolver ***&solver) {

  MAIN_SOLVER kindSolver = config->GetKind_Solver();

  if (rank == MASTER_NODE)
    cout << endl <<"-------------------- Solver Preprocessing ( Zone " << config->GetiZone() <<" ) --------------------" << endl;

  solver = new CSolver**[config->GetnMGLevels()+1] ();

  for (iMesh = 0; iMesh <= config->GetnMGLevels(); iMesh++){
    solver[iMesh] = CSolverFactory::CreateSolverContainer(kindSolver, config, geometry[iMesh], iMesh);
  }

  /*--- Count the number of DOFs per solution point. ---*/

  DOFsPerPoint = 0;

  for (unsigned int iSol = 0; iSol < MAX_SOLS; iSol++)
    if (solver[MESH_0][iSol]) DOFsPerPoint += solver[MESH_0][iSol]->GetnVar();

  /*--- Restart solvers, for FSI the geometry cannot be updated because the interpolation classes
   * should always use the undeformed mesh (otherwise the results would not be repeatable). ---*/

  if (!fsi) Solver_Restart(solver, geometry, config, true);

  /*--- Set up any necessary inlet profiles ---*/

  Inlet_Preprocessing(solver, geometry, config);

}

void CDriver::Inlet_Preprocessing(CSolver ***solver, CGeometry **geometry,
                                  CConfig *config) const {

  /*--- Adjust iteration number for unsteady restarts. ---*/

  const bool adjoint = config->GetDiscrete_Adjoint() || config->GetContinuous_Adjoint();

  int val_iter = 0;

  if (config->GetTime_Domain()) {
    val_iter = adjoint? config->GetUnst_AdjointIter() : config->GetRestart_Iter();
    val_iter -= 1;
    if (!adjoint && config->GetTime_Marching() == TIME_MARCHING::DT_STEPPING_2ND)
      val_iter -= 1;
    if (!adjoint && !config->GetRestart()) val_iter = 0;
  }

  /*--- Load inlet profile files for any of the active solver containers.
   Note that these routines fill the fine grid data structures for the markers
   and restrict values down to all coarser MG levels. ---*/

  if (config->GetInlet_Profile_From_File()) {

    /*--- Use LoadInletProfile() routines for the particular solver. ---*/

    if (rank == MASTER_NODE) {
      cout << endl;
      cout << "Reading inlet profile from file: ";
      cout << config->GetInlet_FileName() << endl;
    }

    if (solver[MESH_0][FLOW_SOL]) {
      solver[MESH_0][FLOW_SOL]->LoadInletProfile(geometry, solver, config, val_iter, FLOW_SOL, INLET_FLOW);
    }
    if (solver[MESH_0][TURB_SOL]) {
      solver[MESH_0][TURB_SOL]->LoadInletProfile(geometry, solver, config, val_iter, TURB_SOL, INLET_FLOW);
    }
    if (solver[MESH_0][SPECIES_SOL]) {
      solver[MESH_0][SPECIES_SOL]->LoadInletProfile(geometry, solver, config, val_iter, SPECIES_SOL, INLET_FLOW);
    }

    /*--- Exit if profiles were requested for a solver that is not available. ---*/

    if (!config->GetFluidProblem()) {
      SU2_MPI::Error(string("Inlet profile specification via file (C++) has not been \n") +
                     string("implemented yet for this solver.\n") +
                     string("Please set SPECIFIED_INLET_PROFILE= NO and try again."), CURRENT_FUNCTION);
    }

  } else {

    /*--- Uniform inlets or python-customized inlets ---*/

    /* --- Initialize quantities for inlet boundary
     * This routine does not check if the python wrapper is being used to
     * set custom boundary conditions.  This is intentional; the
     * default values for python custom BCs are initialized with the default
     * values specified in the config (avoiding non physical values) --- */

    for (unsigned short iMesh = 0; iMesh <= config->GetnMGLevels(); iMesh++) {
      for(unsigned short iMarker=0; iMarker < config->GetnMarker_All(); iMarker++) {
        if (solver[iMesh][FLOW_SOL]) solver[iMesh][FLOW_SOL]->SetUniformInlet(config, iMarker);
        if (solver[iMesh][TURB_SOL]) solver[iMesh][TURB_SOL]->SetUniformInlet(config, iMarker);
        if (solver[iMesh][TRANS_SOL]) solver[iMesh][TRANS_SOL]->SetUniformInlet(config, iMarker);
        if (solver[iMesh][SPECIES_SOL]) solver[iMesh][SPECIES_SOL]->SetUniformInlet(config, iMarker);
      }
    }

  }

}

void CDriver::Solver_Restart(CSolver ***solver, CGeometry **geometry,
                             CConfig *config, bool update_geo) {

  /*--- Check for restarts and use the LoadRestart() routines. ---*/

  const bool restart = config->GetRestart();
  const bool restart_flow = config->GetRestart_Flow();

  /*--- Adjust iteration number for unsteady restarts. ---*/

  int val_iter = 0;

  const bool adjoint = (config->GetDiscrete_Adjoint() || config->GetContinuous_Adjoint());
  const bool time_domain = config->GetTime_Domain();
  const bool dt_step_2nd = (config->GetTime_Marching() == TIME_MARCHING::DT_STEPPING_2ND) &&
                           !config->GetStructuralProblem() && !config->GetFEMSolver() &&
                           !adjoint && time_domain;

  if (time_domain) {
    if (adjoint) val_iter = config->GetUnst_AdjointIter() - 1;
    else val_iter = config->GetRestart_Iter() - 1 - dt_step_2nd;
  }

  /*--- Restart direct solvers. ---*/

  if (restart || restart_flow) {
    for (auto iSol = 0u; iSol < MAX_SOLS; ++iSol) {
      auto sol = solver[MESH_0][iSol];
      if (sol && !sol->GetAdjoint()) {
        /*--- Note that the mesh solver always loads the most recent file (and not -2). ---*/
        SU2_OMP_PARALLEL_(if(sol->GetHasHybridParallel()))
        sol->LoadRestart(geometry, solver, config, val_iter + (iSol==MESH_SOL && dt_step_2nd), update_geo);
        END_SU2_OMP_PARALLEL
      }
    }
  }

  /*--- Restart adjoint solvers. ---*/

  if (restart) {
    if ((config->GetKind_Solver() == MAIN_SOLVER::TEMPLATE_SOLVER) ||
        (config->GetKind_Solver() == MAIN_SOLVER::ADJ_RANS && !config->GetFrozen_Visc_Cont())) {
      SU2_MPI::Error("A restart capability has not been implemented yet for this solver.\n"
                     "Please set RESTART_SOL= NO and try again.", CURRENT_FUNCTION);
    }

    for (auto iSol = 0u; iSol < MAX_SOLS; ++iSol) {
      auto sol = solver[MESH_0][iSol];
      if (sol && sol->GetAdjoint())
        sol->LoadRestart(geometry, solver, config, val_iter, update_geo);
    }
  }

}

void CDriver::Solver_Postprocessing(CSolver ****solver, CGeometry **geometry,
                                    CConfig *config, unsigned short val_iInst) {

  for (int iMGlevel = 0; iMGlevel <= config->GetnMGLevels(); iMGlevel++) {
    for (unsigned int iSol = 0; iSol < MAX_SOLS; iSol++){
      delete solver[val_iInst][iMGlevel][iSol];
    }
    delete [] solver[val_iInst][iMGlevel];
  }
  delete [] solver[val_iInst];

  CSolverFactory::ClearSolverMeta();

}

void CDriver::Integration_Preprocessing(CConfig *config, CSolver **solver, CIntegration **&integration) const {

  if (rank == MASTER_NODE)
    cout << endl <<"----------------- Integration Preprocessing ( Zone " << config->GetiZone() <<" ) ------------------" << endl;

  MAIN_SOLVER kindMainSolver = config->GetKind_Solver();

  integration = CIntegrationFactory::CreateIntegrationContainer(kindMainSolver, solver);

}

void CDriver::Integration_Postprocessing(CIntegration ***integration, CGeometry **geometry, CConfig *config, unsigned short val_iInst) {

  for (unsigned int iSol = 0; iSol < MAX_SOLS; iSol++){
    delete integration[val_iInst][iSol];
  }

  delete [] integration[val_iInst];

}

template <class Indices>
void CDriver::InstantiateTurbulentNumerics(unsigned short nVar_Turb, int offset, const CConfig *config,
                                           const CSolver* turb_solver, CNumerics ****&numerics) const {
  const int conv_term = CONV_TERM + offset;
  const int visc_term = VISC_TERM + offset;

  const int source_first_term = SOURCE_FIRST_TERM + offset;
  const int source_second_term = SOURCE_SECOND_TERM + offset;

  const int conv_bound_term = CONV_BOUND_TERM + offset;
  const int visc_bound_term = VISC_BOUND_TERM + offset;

  /*--- Assign turbulence model booleans ---*/

  bool spalart_allmaras = false, menter_sst = false;

  switch (config->GetKind_Turb_Model()) {
    case TURB_MODEL::NONE:
      SU2_MPI::Error("No turbulence model selected.", CURRENT_FUNCTION);
      break;
    case TURB_MODEL::SA:
      spalart_allmaras = true;
      break;
    case TURB_MODEL::SST:
      menter_sst = true;
      break;
  }

  /*--- If the Menter SST model is used, store the constants of the model and determine the
        free stream values of the turbulent kinetic energy and dissipation rate. ---*/

  const su2double *constants = nullptr;
  su2double kine_Inf = 0.0, omega_Inf = 0.0;

  if (menter_sst) {
    constants = turb_solver->GetConstants();
    kine_Inf  = turb_solver->GetTke_Inf();
    omega_Inf = turb_solver->GetOmega_Inf();
  }

  /*--- Definition of the convective scheme for each equation and mesh level ---*/

  switch (config->GetKind_ConvNumScheme_Turb()) {
    case NO_CONVECTIVE:
      SU2_MPI::Error("Config file is missing the CONV_NUM_METHOD_TURB option.", CURRENT_FUNCTION);
      break;
    case SPACE_UPWIND :
      for (auto iMGlevel = 0u; iMGlevel <= config->GetnMGLevels(); iMGlevel++) {
        if (spalart_allmaras) {
          numerics[iMGlevel][TURB_SOL][conv_term] = new CUpwSca_TurbSA<Indices>(nDim, nVar_Turb, config);
        }
        else if (menter_sst)
          numerics[iMGlevel][TURB_SOL][conv_term] = new CUpwSca_TurbSST<Indices>(nDim, nVar_Turb, config);
      }
      break;
    default:
      SU2_MPI::Error("Invalid convective scheme for the turbulence equations.", CURRENT_FUNCTION);
      break;
  }

  /*--- Definition of the viscous scheme for each equation and mesh level ---*/

  for (auto iMGlevel = 0u; iMGlevel <= config->GetnMGLevels(); iMGlevel++) {
    if (spalart_allmaras) {
      if (config->GetSAParsedOptions().version == SA_OPTIONS::NEG) {
        numerics[iMGlevel][TURB_SOL][visc_term] = new CAvgGrad_TurbSA_Neg<Indices>(nDim, nVar_Turb, true, config);
      } else {
        numerics[iMGlevel][TURB_SOL][visc_term] = new CAvgGrad_TurbSA<Indices>(nDim, nVar_Turb, true, config);
      }
    }
    else if (menter_sst)
      numerics[iMGlevel][TURB_SOL][visc_term] = new CAvgGrad_TurbSST<Indices>(nDim, nVar_Turb, constants, true, config);
  }

  /*--- Definition of the source term integration scheme for each equation and mesh level ---*/

  for (auto iMGlevel = 0u; iMGlevel <= config->GetnMGLevels(); iMGlevel++) {
    auto& turb_source_first_term = numerics[iMGlevel][TURB_SOL][source_first_term];

    if (spalart_allmaras)
      turb_source_first_term = SAFactory<Indices>(nDim, config);
    else if (menter_sst)
      turb_source_first_term = new CSourcePieceWise_TurbSST<Indices>(nDim, nVar_Turb, constants, kine_Inf, omega_Inf,
                                                                     config);

    numerics[iMGlevel][TURB_SOL][source_second_term] = new CSourceNothing(nDim, nVar_Turb, config);
  }

  /*--- Definition of the boundary condition method ---*/

  for (auto iMGlevel = 0u; iMGlevel <= config->GetnMGLevels(); iMGlevel++) {
    if (spalart_allmaras) {
      numerics[iMGlevel][TURB_SOL][conv_bound_term] = new CUpwSca_TurbSA<Indices>(nDim, nVar_Turb, config);

      if (config->GetSAParsedOptions().version == SA_OPTIONS::NEG) {
        numerics[iMGlevel][TURB_SOL][visc_bound_term] = new CAvgGrad_TurbSA_Neg<Indices>(nDim, nVar_Turb, false, config);
      } else {
        numerics[iMGlevel][TURB_SOL][visc_bound_term] = new CAvgGrad_TurbSA<Indices>(nDim, nVar_Turb, false, config);
      }
    }
    else if (menter_sst) {
      numerics[iMGlevel][TURB_SOL][conv_bound_term] = new CUpwSca_TurbSST<Indices>(nDim, nVar_Turb, config);
      numerics[iMGlevel][TURB_SOL][visc_bound_term] = new CAvgGrad_TurbSST<Indices>(nDim, nVar_Turb, constants, false,
                                                                                    config);
    }
  }
}
/*--- Explicit instantiation of the template above, needed because it is defined in a cpp file, instead of hpp. ---*/
template void CDriver::InstantiateTurbulentNumerics<CEulerVariable::CIndices<unsigned short>>(
    unsigned short, int, const CConfig*, const CSolver*, CNumerics****&) const;

template void CDriver::InstantiateTurbulentNumerics<CIncEulerVariable::CIndices<unsigned short>>(
    unsigned short, int, const CConfig*, const CSolver*, CNumerics****&) const;

template void CDriver::InstantiateTurbulentNumerics<CNEMOEulerVariable::CIndices<unsigned short>>(
    unsigned short, int, const CConfig*, const CSolver*, CNumerics****&) const;

template <class Indices>
void CDriver::InstantiateTransitionNumerics(unsigned short nVar_Trans, int offset, const CConfig *config,
                                           const CSolver* trans_solver, CNumerics ****&numerics) const {
  const int conv_term = CONV_TERM + offset;
  const int visc_term = VISC_TERM + offset;

  const int source_first_term = SOURCE_FIRST_TERM + offset;
  const int source_second_term = SOURCE_SECOND_TERM + offset;

  const int conv_bound_term = CONV_BOUND_TERM + offset;
  const int visc_bound_term = VISC_BOUND_TERM + offset;

  const bool LM = config->GetKind_Trans_Model() == TURB_TRANS_MODEL::LM;

  /*--- Definition of the convective scheme for each equation and mesh level ---*/

  switch (config->GetKind_ConvNumScheme_Turb()) {
    case NONE:
      SU2_MPI::Error("Config file is missing the CONV_NUM_METHOD_TURB option.", CURRENT_FUNCTION);
      break;
    case SPACE_UPWIND :
      for (auto iMGlevel = 0u; iMGlevel <= config->GetnMGLevels(); iMGlevel++) {
        if (LM) numerics[iMGlevel][TRANS_SOL][conv_term] = new CUpwSca_TransLM<Indices>(nDim, nVar_Trans, config);
      }
      break;
    default:
      SU2_MPI::Error("Invalid convective scheme for the transition equations.", CURRENT_FUNCTION);
      break;
  }

  /*--- Definition of the viscous scheme for each equation and mesh level ---*/

  for (auto iMGlevel = 0u; iMGlevel <= config->GetnMGLevels(); iMGlevel++) {
    if (LM) numerics[iMGlevel][TRANS_SOL][visc_term] = new CAvgGrad_TransLM<Indices>(nDim, nVar_Trans, true, config);
  }

  /*--- Definition of the source term integration scheme for each equation and mesh level ---*/

  for (auto iMGlevel = 0u; iMGlevel <= config->GetnMGLevels(); iMGlevel++) {
    auto& trans_source_first_term = numerics[iMGlevel][TRANS_SOL][source_first_term];

    if (LM) trans_source_first_term = new CSourcePieceWise_TransLM<Indices>(nDim, nVar_Trans, config);

    numerics[iMGlevel][TRANS_SOL][source_second_term] = new CSourceNothing(nDim, nVar_Trans, config);
  }

  /*--- Definition of the boundary condition method ---*/

  for (auto iMGlevel = 0u; iMGlevel <= config->GetnMGLevels(); iMGlevel++) {
    if (LM) {
      numerics[iMGlevel][TRANS_SOL][conv_bound_term] = new CUpwSca_TransLM<Indices>(nDim, nVar_Trans, config);
      numerics[iMGlevel][TRANS_SOL][visc_bound_term] = new CAvgGrad_TransLM<Indices>(nDim, nVar_Trans, false, config);
    }
  }
}
/*--- Explicit instantiation of the template above, needed because it is defined in a cpp file, instead of hpp. ---*/
template void CDriver::InstantiateTransitionNumerics<CEulerVariable::CIndices<unsigned short>>(
    unsigned short, int, const CConfig*, const CSolver*, CNumerics****&) const;

template void CDriver::InstantiateTransitionNumerics<CIncEulerVariable::CIndices<unsigned short>>(
    unsigned short, int, const CConfig*, const CSolver*, CNumerics****&) const;

template void CDriver::InstantiateTransitionNumerics<CNEMOEulerVariable::CIndices<unsigned short>>(
    unsigned short, int, const CConfig*, const CSolver*, CNumerics****&) const;

template <class Indices>
void CDriver::InstantiateSpeciesNumerics(unsigned short nVar_Species, int offset, const CConfig *config,
                                         const CSolver* species_solver, CNumerics ****&numerics) const {
  const int conv_term = CONV_TERM + offset;
  const int visc_term = VISC_TERM + offset;

  const int source_first_term = SOURCE_FIRST_TERM + offset;
  const int source_second_term = SOURCE_SECOND_TERM + offset;

  const int conv_bound_term = CONV_BOUND_TERM + offset;
  const int visc_bound_term = VISC_BOUND_TERM + offset;

  /*--- Definition of the convective scheme for each equation and mesh level. Also for boundary conditions. ---*/

  switch (config->GetKind_ConvNumScheme_Species()) {
    case NONE :
      break;
    case SPACE_UPWIND :
      for (auto iMGlevel = 0; iMGlevel <= config->GetnMGLevels(); iMGlevel++) {
        numerics[iMGlevel][SPECIES_SOL][conv_term] = new CUpwSca_Species<Indices>(nDim, nVar_Species, config);
        numerics[iMGlevel][SPECIES_SOL][conv_bound_term] = new CUpwSca_Species<Indices>(nDim, nVar_Species, config);
      }
      break;
    default :
      SU2_MPI::Error("Invalid convective scheme for the species transport equations. Use SCALAR_UPWIND.", CURRENT_FUNCTION);
      break;
  }

  /*--- Definition of the viscous scheme for each equation and mesh level ---*/

  for (auto iMGlevel = 0u; iMGlevel <= config->GetnMGLevels(); iMGlevel++) {
    numerics[iMGlevel][SPECIES_SOL][visc_term] = new CAvgGrad_Species<Indices>(nDim, nVar_Species, true, config);
    numerics[iMGlevel][SPECIES_SOL][visc_bound_term] = new CAvgGrad_Species<Indices>(nDim, nVar_Species, false, config);
  }

  /*--- Definition of the source term integration scheme for each equation and mesh level ---*/

  for (auto iMGlevel = 0u; iMGlevel <= config->GetnMGLevels(); iMGlevel++) {
    if (config->GetAxisymmetric() == YES) {
      numerics[iMGlevel][SPECIES_SOL][source_second_term] = new CSourceAxisymmetric_Species<Indices>(nDim, nVar_Species, config);
    }
    else {
      numerics[iMGlevel][SPECIES_SOL][source_second_term] = new CSourceNothing(nDim, nVar_Species, config);
    }

    if (config->GetKind_Species_Model() == SPECIES_MODEL::FLAMELET){
<<<<<<< HEAD
      numerics[iMGlevel][SPECIES_SOL][source_first_term]  = new CSourcePieceWise_transportedScalar_general(nDim, nVar_Species, config);
=======
      numerics[iMGlevel][SPECIES_SOL][source_first_term]  = new CSourcePieceWiseTransportedScalarGeneral(nDim, nVar_Species, config);
>>>>>>> 29862d7a
    }
    else {
      numerics[iMGlevel][SPECIES_SOL][source_first_term] = new CSourceNothing(nDim, nVar_Species, config);
    }
  }
}

/*--- Explicit instantiation of the template above, needed because it is defined in a cpp file, instead of hpp. ---*/
template void CDriver::InstantiateSpeciesNumerics<CEulerVariable::CIndices<unsigned short>>(
    unsigned short, int, const CConfig*, const CSolver*, CNumerics****&) const;

template void CDriver::InstantiateSpeciesNumerics<CIncEulerVariable::CIndices<unsigned short>>(
    unsigned short, int, const CConfig*, const CSolver*, CNumerics****&) const;

template void CDriver::InstantiateSpeciesNumerics<CNEMOEulerVariable::CIndices<unsigned short>>(
    unsigned short, int, const CConfig*, const CSolver*, CNumerics****&) const;

void CDriver::Numerics_Preprocessing(CConfig *config, CGeometry **geometry, CSolver ***solver, CNumerics ****&numerics) const {

  if (rank == MASTER_NODE)
    cout << endl <<"------------------- Numerics Preprocessing ( Zone " << config->GetiZone() <<" ) -------------------" << endl;

  unsigned short iMGlevel, iSol,
  nVar_Template         = 0,
  nVar_Flow             = 0,
  nVar_NEMO             = 0,
  nPrimVar_NEMO         = 0,
  nPrimVarGrad_NEMO     = 0,
  nVar_Trans            = 0,
  nVar_Turb             = 0,
  nVar_Species          = 0,
  nVar_Adj_Flow         = 0,
  nVar_Adj_Turb         = 0,
  nVar_FEM              = 0,
  nVar_Rad              = 0;

  numerics = new CNumerics***[config->GetnMGLevels()+1] ();

  bool compressible = false;
  bool incompressible = false;
  bool ideal_gas = (config->GetKind_FluidModel() == STANDARD_AIR) || (config->GetKind_FluidModel() == IDEAL_GAS);
  bool roe_low_dissipation = (config->GetKind_RoeLowDiss() != NO_ROELOWDISS);

  /*--- Initialize some useful booleans ---*/
  bool euler, ns, NEMO_euler, NEMO_ns, turbulent, adj_euler, adj_ns, adj_turb, fem_euler, fem_ns;
  bool fem, heat, transition, template_solver;

  euler = ns = NEMO_euler = NEMO_ns = turbulent = adj_euler = adj_ns = adj_turb = fem_euler = fem_ns = false;
  fem = heat = transition = template_solver = false;
  bool species = false;

  /*--- Assign booleans ---*/
  switch (config->GetKind_Solver()) {
    case MAIN_SOLVER::TEMPLATE_SOLVER:
      template_solver = true; break;

    case MAIN_SOLVER::EULER:
    case MAIN_SOLVER::DISC_ADJ_EULER:
      euler = compressible = true; break;

    case MAIN_SOLVER::NAVIER_STOKES:
    case MAIN_SOLVER::DISC_ADJ_NAVIER_STOKES:
      ns = compressible = true;
      species = (config->GetKind_Species_Model() != SPECIES_MODEL::NONE); break;

    case MAIN_SOLVER::NEMO_EULER:
      NEMO_euler = compressible = true; break;

    case MAIN_SOLVER::NEMO_NAVIER_STOKES:
      NEMO_ns = compressible = true; break;

    case MAIN_SOLVER::RANS:
    case MAIN_SOLVER::DISC_ADJ_RANS:
      ns = compressible = turbulent = true;
      transition = (config->GetKind_Trans_Model() == TURB_TRANS_MODEL::LM);
      species = config->GetKind_Species_Model() != SPECIES_MODEL::NONE; break;

    case MAIN_SOLVER::INC_EULER:
    case MAIN_SOLVER::DISC_ADJ_INC_EULER:
      euler = incompressible = true; break;

    case MAIN_SOLVER::INC_NAVIER_STOKES:
    case MAIN_SOLVER::DISC_ADJ_INC_NAVIER_STOKES:
      ns = incompressible = true;
      heat = config->GetWeakly_Coupled_Heat();
      species = (config->GetKind_Species_Model() != SPECIES_MODEL::NONE); break;

    case MAIN_SOLVER::INC_RANS:
    case MAIN_SOLVER::DISC_ADJ_INC_RANS:
      ns = incompressible = turbulent = true;
      heat = config->GetWeakly_Coupled_Heat();
      transition = (config->GetKind_Trans_Model() == TURB_TRANS_MODEL::LM);
      species = (config->GetKind_Species_Model() != SPECIES_MODEL::NONE); break;

    case MAIN_SOLVER::FEM_EULER:
    case MAIN_SOLVER::DISC_ADJ_FEM_EULER:
      fem_euler = compressible = true; break;

    case MAIN_SOLVER::FEM_NAVIER_STOKES:
    case MAIN_SOLVER::DISC_ADJ_FEM_NS:
      fem_ns = compressible = true; break;

    case MAIN_SOLVER::FEM_RANS:
    case MAIN_SOLVER::DISC_ADJ_FEM_RANS:
      fem_ns = compressible = true; break;

    case MAIN_SOLVER::FEM_LES:
      fem_ns = compressible = true; break;

    case MAIN_SOLVER::HEAT_EQUATION:
    case MAIN_SOLVER::DISC_ADJ_HEAT:
      heat = true; break;

    case MAIN_SOLVER::FEM_ELASTICITY:
    case MAIN_SOLVER::DISC_ADJ_FEM:
      fem = true; break;

    case MAIN_SOLVER::ADJ_EULER:
      adj_euler = euler = compressible = true; break;

    case MAIN_SOLVER::ADJ_NAVIER_STOKES:
      adj_ns = ns = compressible = true;
      turbulent = (config->GetKind_Turb_Model() != TURB_MODEL::NONE); break;

    case MAIN_SOLVER::ADJ_RANS:
      adj_ns = ns = compressible = turbulent = true;
      adj_turb = !config->GetFrozen_Visc_Cont(); break;

    default:
      break;

  }

  /*--- Number of variables for the template ---*/

  if (template_solver) nVar_Flow = solver[MESH_0][FLOW_SOL]->GetnVar();

  /*--- Number of variables for direct problem ---*/

  if (euler)        nVar_Flow = solver[MESH_0][FLOW_SOL]->GetnVar();
  if (ns)           nVar_Flow = solver[MESH_0][FLOW_SOL]->GetnVar();
  if (NEMO_euler)   nVar_NEMO = solver[MESH_0][FLOW_SOL]->GetnVar();
  if (NEMO_ns)      nVar_NEMO = solver[MESH_0][FLOW_SOL]->GetnVar();
  if (turbulent)    nVar_Turb = solver[MESH_0][TURB_SOL]->GetnVar();
  if (transition)   nVar_Trans = solver[MESH_0][TRANS_SOL]->GetnVar();
  if (species)      nVar_Species = solver[MESH_0][SPECIES_SOL]->GetnVar();

  if (fem_euler)    nVar_Flow = solver[MESH_0][FLOW_SOL]->GetnVar();
  if (fem_ns)       nVar_Flow = solver[MESH_0][FLOW_SOL]->GetnVar();

  if (fem)          nVar_FEM = solver[MESH_0][FEA_SOL]->GetnVar();

  if (config->AddRadiation()) nVar_Rad = solver[MESH_0][RAD_SOL]->GetnVar();

  /*--- Number of variables for adjoint problem ---*/

  if (adj_euler)    nVar_Adj_Flow = solver[MESH_0][ADJFLOW_SOL]->GetnVar();
  if (adj_ns)       nVar_Adj_Flow = solver[MESH_0][ADJFLOW_SOL]->GetnVar();
  if (adj_turb)     nVar_Adj_Turb = solver[MESH_0][ADJTURB_SOL]->GetnVar();

  /*--- Additional Variables required for NEMO solver ---*/

  if (NEMO_euler || NEMO_ns) nPrimVar_NEMO     = solver[MESH_0][FLOW_SOL]->GetnPrimVar();
  if (NEMO_euler || NEMO_ns) nPrimVarGrad_NEMO = solver[MESH_0][FLOW_SOL]->GetnPrimVarGrad();

  /*--- Definition of the Class for the numerical method:
    numerics_container[INSTANCE_LEVEL][MESH_LEVEL][EQUATION][EQ_TERM] ---*/

  for (iMGlevel = 0; iMGlevel <= config->GetnMGLevels(); iMGlevel++) {
    numerics[iMGlevel] = new CNumerics** [MAX_SOLS];
    for (iSol = 0; iSol < MAX_SOLS; iSol++)
      numerics[iMGlevel][iSol] = new CNumerics* [MAX_TERMS*omp_get_max_threads()]();
  }

  /*--- Instantiate one numerics object per thread for each required term. ---*/

  for (int thread = 0; thread < omp_get_max_threads(); ++thread)
  {
  const int offset = thread * MAX_TERMS;

  const int conv_term = CONV_TERM + offset;
  const int visc_term = VISC_TERM + offset;

  const int source_first_term = SOURCE_FIRST_TERM + offset;
  const int source_second_term = SOURCE_SECOND_TERM + offset;

  const int conv_bound_term = CONV_BOUND_TERM + offset;
  const int visc_bound_term = VISC_BOUND_TERM + offset;

  const int fea_term = FEA_TERM + offset;

  /*--- Solver definition for the template problem ---*/
  if (template_solver) {

    /*--- Definition of the convective scheme for each equation and mesh level ---*/
    switch (config->GetKind_ConvNumScheme_Template()) {
      case SPACE_CENTERED : case SPACE_UPWIND :
        for (iMGlevel = 0; iMGlevel <= config->GetnMGLevels(); iMGlevel++)
          numerics[iMGlevel][TEMPLATE_SOL][conv_term] = new CConvective_Template(nDim, nVar_Template, config);
        break;
      default:
        SU2_MPI::Error("Convective scheme not implemented (template_solver).", CURRENT_FUNCTION);
        break;
    }

    /*--- Definition of the viscous scheme for each equation and mesh level ---*/
    for (iMGlevel = 0; iMGlevel <= config->GetnMGLevels(); iMGlevel++)
      numerics[iMGlevel][TEMPLATE_SOL][visc_term] = new CViscous_Template(nDim, nVar_Template, config);

    /*--- Definition of the source term integration scheme for each equation and mesh level ---*/
    for (iMGlevel = 0; iMGlevel <= config->GetnMGLevels(); iMGlevel++)
      numerics[iMGlevel][TEMPLATE_SOL][source_first_term] = new CSource_Template(nDim, nVar_Template, config);

    /*--- Definition of the boundary condition method ---*/
    for (iMGlevel = 0; iMGlevel <= config->GetnMGLevels(); iMGlevel++) {
      numerics[iMGlevel][TEMPLATE_SOL][conv_bound_term] = new CConvective_Template(nDim, nVar_Template, config);
    }

  }

  /*--- Solver definition for the Potential, Euler, Navier-Stokes problems ---*/
  if ((euler) || (ns)) {

    /*--- Definition of the convective scheme for each equation and mesh level ---*/
    switch (config->GetKind_ConvNumScheme_Flow()) {
      case NO_CONVECTIVE :
        SU2_MPI::Error("Config file is missing the CONV_NUM_METHOD_FLOW option.", CURRENT_FUNCTION);
        break;

      case SPACE_CENTERED :
        if (compressible) {
          /*--- "conv_term" is not instantiated as all compressible centered schemes are vectorized. ---*/

          /*--- Definition of the boundary condition method ---*/
          for (iMGlevel = 0; iMGlevel <= config->GetnMGLevels(); iMGlevel++)
            numerics[iMGlevel][FLOW_SOL][conv_bound_term] = new CUpwRoe_Flow(nDim, nVar_Flow, config, false);

        }
        if (incompressible) {
          /*--- Incompressible flow, use preconditioning method ---*/
          switch (config->GetKind_Centered_Flow()) {
            case CENTERED::LAX : numerics[MESH_0][FLOW_SOL][conv_term] = new CCentLaxInc_Flow(nDim, nVar_Flow, config); break;
            case CENTERED::JST : numerics[MESH_0][FLOW_SOL][conv_term] = new CCentJSTInc_Flow(nDim, nVar_Flow, config); break;
            default:
              SU2_MPI::Error("Invalid centered scheme or not implemented.\n Currently, only JST and LAX-FRIEDRICH are available for incompressible flows.", CURRENT_FUNCTION);
              break;
          }
          for (iMGlevel = 1; iMGlevel <= config->GetnMGLevels(); iMGlevel++)
            numerics[iMGlevel][FLOW_SOL][conv_term] = new CCentLaxInc_Flow(nDim, nVar_Flow, config);

          /*--- Definition of the boundary condition method ---*/
          for (iMGlevel = 0; iMGlevel <= config->GetnMGLevels(); iMGlevel++)
            numerics[iMGlevel][FLOW_SOL][conv_bound_term] = new CUpwFDSInc_Flow(nDim, nVar_Flow, config);

        }
        break;
      case SPACE_UPWIND :
        if (compressible) {
          /*--- Compressible flow ---*/
          switch (config->GetKind_Upwind_Flow()) {
            case UPWIND::ROE:
              if (ideal_gas) {

                for (iMGlevel = 0; iMGlevel <= config->GetnMGLevels(); iMGlevel++) {
                  numerics[iMGlevel][FLOW_SOL][conv_term] = new CUpwRoe_Flow(nDim, nVar_Flow, config, roe_low_dissipation);
                  numerics[iMGlevel][FLOW_SOL][conv_bound_term] = new CUpwRoe_Flow(nDim, nVar_Flow, config, false);
                }
              } else {

                for (iMGlevel = 0; iMGlevel <= config->GetnMGLevels(); iMGlevel++) {
                  numerics[iMGlevel][FLOW_SOL][conv_term] = new CUpwGeneralRoe_Flow(nDim, nVar_Flow, config);
                  numerics[iMGlevel][FLOW_SOL][conv_bound_term] = new CUpwGeneralRoe_Flow(nDim, nVar_Flow, config);
                }
              }
              break;

            case UPWIND::AUSM:
              for (iMGlevel = 0; iMGlevel <= config->GetnMGLevels(); iMGlevel++) {
                numerics[iMGlevel][FLOW_SOL][conv_term] = new CUpwAUSM_Flow(nDim, nVar_Flow, config);
                numerics[iMGlevel][FLOW_SOL][conv_bound_term] = new CUpwAUSM_Flow(nDim, nVar_Flow, config);
              }
              break;

            case UPWIND::AUSMPLUSUP:
              for (iMGlevel = 0; iMGlevel <= config->GetnMGLevels(); iMGlevel++) {
                numerics[iMGlevel][FLOW_SOL][conv_term] = new CUpwAUSMPLUSUP_Flow(nDim, nVar_Flow, config);
                numerics[iMGlevel][FLOW_SOL][conv_bound_term] = new CUpwAUSMPLUSUP_Flow(nDim, nVar_Flow, config);
              }
              break;

            case UPWIND::AUSMPLUSUP2:
              for (iMGlevel = 0; iMGlevel <= config->GetnMGLevels(); iMGlevel++) {
                numerics[iMGlevel][FLOW_SOL][conv_term] = new CUpwAUSMPLUSUP2_Flow(nDim, nVar_Flow, config);
                numerics[iMGlevel][FLOW_SOL][conv_bound_term] = new CUpwAUSMPLUSUP2_Flow(nDim, nVar_Flow, config);
              }
              break;

            case UPWIND::TURKEL:
              for (iMGlevel = 0; iMGlevel <= config->GetnMGLevels(); iMGlevel++) {
                numerics[iMGlevel][FLOW_SOL][conv_term] = new CUpwTurkel_Flow(nDim, nVar_Flow, config);
                numerics[iMGlevel][FLOW_SOL][conv_bound_term] = new CUpwTurkel_Flow(nDim, nVar_Flow, config);
              }
              break;

            case UPWIND::L2ROE:
              for (iMGlevel = 0; iMGlevel <= config->GetnMGLevels(); iMGlevel++) {
                numerics[iMGlevel][FLOW_SOL][conv_term] = new CUpwL2Roe_Flow(nDim, nVar_Flow, config);
                numerics[iMGlevel][FLOW_SOL][conv_bound_term] = new CUpwL2Roe_Flow(nDim, nVar_Flow, config);
              }
              break;
            case UPWIND::LMROE:
              for (iMGlevel = 0; iMGlevel <= config->GetnMGLevels(); iMGlevel++) {
                numerics[iMGlevel][FLOW_SOL][conv_term] = new CUpwLMRoe_Flow(nDim, nVar_Flow, config);
                numerics[iMGlevel][FLOW_SOL][conv_bound_term] = new CUpwLMRoe_Flow(nDim, nVar_Flow, config);
              }
              break;

            case UPWIND::SLAU:
              for (iMGlevel = 0; iMGlevel <= config->GetnMGLevels(); iMGlevel++) {
                numerics[iMGlevel][FLOW_SOL][conv_term] = new CUpwSLAU_Flow(nDim, nVar_Flow, config, roe_low_dissipation);
                numerics[iMGlevel][FLOW_SOL][conv_bound_term] = new CUpwSLAU_Flow(nDim, nVar_Flow, config, false);
              }
              break;

            case UPWIND::SLAU2:
              for (iMGlevel = 0; iMGlevel <= config->GetnMGLevels(); iMGlevel++) {
                numerics[iMGlevel][FLOW_SOL][conv_term] = new CUpwSLAU2_Flow(nDim, nVar_Flow, config, roe_low_dissipation);
                numerics[iMGlevel][FLOW_SOL][conv_bound_term] = new CUpwSLAU2_Flow(nDim, nVar_Flow, config, false);
              }
              break;

            case UPWIND::HLLC:
              if (ideal_gas) {
                for (iMGlevel = 0; iMGlevel <= config->GetnMGLevels(); iMGlevel++) {
                  numerics[iMGlevel][FLOW_SOL][conv_term] = new CUpwHLLC_Flow(nDim, nVar_Flow, config);
                  numerics[iMGlevel][FLOW_SOL][conv_bound_term] = new CUpwHLLC_Flow(nDim, nVar_Flow, config);
                }
              }
              else {
                for (iMGlevel = 0; iMGlevel <= config->GetnMGLevels(); iMGlevel++) {
                  numerics[iMGlevel][FLOW_SOL][conv_term] = new CUpwGeneralHLLC_Flow(nDim, nVar_Flow, config);
                  numerics[iMGlevel][FLOW_SOL][conv_bound_term] = new CUpwGeneralHLLC_Flow(nDim, nVar_Flow, config);
                }
              }
              break;

            case UPWIND::MSW:
              for (iMGlevel = 0; iMGlevel <= config->GetnMGLevels(); iMGlevel++) {
                numerics[iMGlevel][FLOW_SOL][conv_term] = new CUpwMSW_Flow(nDim, nVar_Flow, config);
                numerics[iMGlevel][FLOW_SOL][conv_bound_term] = new CUpwMSW_Flow(nDim, nVar_Flow, config);
              }
              break;

            default:
              SU2_MPI::Error("Invalid upwind scheme or not implemented.", CURRENT_FUNCTION);
              break;
          }

        }
        if (incompressible) {
          /*--- Incompressible flow, use artificial compressibility method ---*/
          switch (config->GetKind_Upwind_Flow()) {
            case UPWIND::FDS:
              for (iMGlevel = 0; iMGlevel <= config->GetnMGLevels(); iMGlevel++) {
                numerics[iMGlevel][FLOW_SOL][conv_term] = new CUpwFDSInc_Flow(nDim, nVar_Flow, config);
                numerics[iMGlevel][FLOW_SOL][conv_bound_term] = new CUpwFDSInc_Flow(nDim, nVar_Flow, config);
              }
              break;
            default:
              SU2_MPI::Error("Invalid upwind scheme or not implemented.\n Currently, only FDS is available for incompressible flows.", CURRENT_FUNCTION);
              break;
          }
        }
        break;

      default:
        SU2_MPI::Error("Invalid convective scheme for the Euler / Navier-Stokes equations.", CURRENT_FUNCTION);
        break;
    }

    /*--- Definition of the viscous scheme for each equation and mesh level ---*/
    if (compressible) {
      if (ideal_gas) {

        /*--- Compressible flow Ideal gas ---*/
        numerics[MESH_0][FLOW_SOL][visc_term] = new CAvgGrad_Flow(nDim, nVar_Flow, true, config);
        for (iMGlevel = 1; iMGlevel <= config->GetnMGLevels(); iMGlevel++)
          numerics[iMGlevel][FLOW_SOL][visc_term] = new CAvgGrad_Flow(nDim, nVar_Flow, false, config);

        /*--- Definition of the boundary condition method ---*/
        for (iMGlevel = 0; iMGlevel <= config->GetnMGLevels(); iMGlevel++)
          numerics[iMGlevel][FLOW_SOL][visc_bound_term] = new CAvgGrad_Flow(nDim, nVar_Flow, false, config);

      } else {

        /*--- Compressible flow Real gas ---*/
        numerics[MESH_0][FLOW_SOL][visc_term] = new CGeneralAvgGrad_Flow(nDim, nVar_Flow, true, config);
        for (iMGlevel = 1; iMGlevel <= config->GetnMGLevels(); iMGlevel++)
          numerics[iMGlevel][FLOW_SOL][visc_term] = new CGeneralAvgGrad_Flow(nDim, nVar_Flow, false, config);

        /*--- Definition of the boundary condition method ---*/
        for (iMGlevel = 0; iMGlevel <= config->GetnMGLevels(); iMGlevel++)
          numerics[iMGlevel][FLOW_SOL][visc_bound_term] = new CGeneralAvgGrad_Flow(nDim, nVar_Flow, false, config);

      }
    }
    if (incompressible) {
      /*--- Incompressible flow, use preconditioning method ---*/
      numerics[MESH_0][FLOW_SOL][visc_term] = new CAvgGradInc_Flow(nDim, nVar_Flow, true, config);
      for (iMGlevel = 1; iMGlevel <= config->GetnMGLevels(); iMGlevel++)
        numerics[iMGlevel][FLOW_SOL][visc_term] = new CAvgGradInc_Flow(nDim, nVar_Flow, false, config);

      /*--- Definition of the boundary condition method ---*/
      for (iMGlevel = 0; iMGlevel <= config->GetnMGLevels(); iMGlevel++)
        numerics[iMGlevel][FLOW_SOL][visc_bound_term] = new CAvgGradInc_Flow(nDim, nVar_Flow, false, config);
    }

    /*--- Definition of the source term integration scheme for each equation and mesh level ---*/
    for (iMGlevel = 0; iMGlevel <= config->GetnMGLevels(); iMGlevel++) {

      if (config->GetBody_Force() == YES) {
        if (incompressible)
          numerics[iMGlevel][FLOW_SOL][source_first_term] = new CSourceIncBodyForce(nDim, nVar_Flow, config);
        else
          numerics[iMGlevel][FLOW_SOL][source_first_term] = new CSourceBodyForce(nDim, nVar_Flow, config);
      }
      else if (incompressible && (config->GetKind_Streamwise_Periodic() != ENUM_STREAMWISE_PERIODIC::NONE)) {
        numerics[iMGlevel][FLOW_SOL][source_first_term] = new CSourceIncStreamwise_Periodic(nDim, nVar_Flow, config);
      }
      else if (incompressible && (config->GetKind_DensityModel() == INC_DENSITYMODEL::BOUSSINESQ)) {
        numerics[iMGlevel][FLOW_SOL][source_first_term] = new CSourceBoussinesq(nDim, nVar_Flow, config);
      }
      else if (config->GetRotating_Frame() == YES) {
        if (incompressible)
          numerics[iMGlevel][FLOW_SOL][source_first_term] = new CSourceIncRotatingFrame_Flow(nDim, nVar_Flow, config);
        else
        numerics[iMGlevel][FLOW_SOL][source_first_term] = new CSourceRotatingFrame_Flow(nDim, nVar_Flow, config);
      }
      else if (config->GetAxisymmetric() == YES) {
        if (incompressible)
          numerics[iMGlevel][FLOW_SOL][source_first_term] = new CSourceIncAxisymmetric_Flow(nDim, nVar_Flow, config);
        else if (ideal_gas)
          numerics[iMGlevel][FLOW_SOL][source_first_term] = new CSourceAxisymmetric_Flow(nDim, nVar_Flow, config);
        else
          numerics[iMGlevel][FLOW_SOL][source_first_term] = new CSourceGeneralAxisymmetric_Flow(nDim, nVar_Flow, config);
      }
      else if (config->GetGravityForce() == YES) {
        numerics[iMGlevel][FLOW_SOL][source_first_term] = new CSourceGravity(nDim, nVar_Flow, config);
      }
      else if (config->GetWind_Gust() == YES) {
        numerics[iMGlevel][FLOW_SOL][source_first_term] = new CSourceWindGust(nDim, nVar_Flow, config);
      }
      else {
        numerics[iMGlevel][FLOW_SOL][source_first_term] = new CSourceNothing(nDim, nVar_Flow, config);
      }

      /*--- At the moment it is necessary to have the RHT equation in order to have a volumetric heat source. ---*/
      if (config->AddRadiation())
        numerics[iMGlevel][FLOW_SOL][source_second_term] = new CSourceRadiation(nDim, nVar_Flow, config);
      else if ((incompressible && (config->GetKind_Streamwise_Periodic() != ENUM_STREAMWISE_PERIODIC::NONE)) &&
               (config->GetEnergy_Equation() && !config->GetStreamwise_Periodic_Temperature()))
        numerics[iMGlevel][FLOW_SOL][source_second_term] = new CSourceIncStreamwisePeriodic_Outlet(nDim, nVar_Flow, config);
      else if (config->GetVorticityConfinement() == YES) {
        /*--- Vorticity Confinement term as a second source term to allow the use of VC along with other source terms ---*/
        numerics[iMGlevel][FLOW_SOL][source_second_term] = new CSourceVorticityConfinement(nDim, nVar_Flow, config);
      }
      else
        numerics[iMGlevel][FLOW_SOL][source_second_term] = new CSourceNothing(nDim, nVar_Flow, config);

    }

  }

   /*--- Solver definition for the Potential, Euler, Navier-Stokes NEMO problems ---*/

  if (NEMO_euler || NEMO_ns) {

    /*--- Definition of the convective scheme for each equation and mesh level ---*/
    switch (config->GetKind_ConvNumScheme_Flow()) {
      case NO_CONVECTIVE :
        SU2_MPI::Error("Config file is missing the CONV_NUM_METHOD_FLOW option.", CURRENT_FUNCTION);
        break;

      case SPACE_CENTERED :
        if (compressible) {
          /*--- Compressible flow ---*/
          switch (config->GetKind_Centered_Flow()) {
            case CENTERED::LAX : numerics[MESH_0][FLOW_SOL][conv_term] = new CCentLax_NEMO(nDim, nVar_NEMO, nPrimVar_NEMO, nPrimVarGrad_NEMO, config); break;
            default:
            SU2_MPI::Error("Invalid centered scheme or not implemented.", CURRENT_FUNCTION);
            break;
          }

          for (iMGlevel = 1; iMGlevel <= config->GetnMGLevels(); iMGlevel++)
            numerics[iMGlevel][FLOW_SOL][conv_term] = new CCentLax_NEMO(nDim, nVar_NEMO, nPrimVar_NEMO, nPrimVarGrad_NEMO, config);

          /*--- Definition of the boundary condition method ---*/
          for (iMGlevel = 0; iMGlevel <= config->GetnMGLevels(); iMGlevel++)
            numerics[iMGlevel][FLOW_SOL][conv_bound_term] = new CUpwRoe_NEMO(nDim, nVar_NEMO, nPrimVar_NEMO, nPrimVarGrad_NEMO, config);
        }
        break;
      case SPACE_UPWIND :
        if (compressible) {
          /*--- Compressible flow ---*/
          switch (config->GetKind_Upwind_Flow()) {
            case UPWIND::ROE:
              for (iMGlevel = 0; iMGlevel <= config->GetnMGLevels(); iMGlevel++) {
                numerics[iMGlevel][FLOW_SOL][conv_term] = new CUpwRoe_NEMO(nDim, nVar_NEMO, nPrimVar_NEMO, nPrimVarGrad_NEMO, config);
                numerics[iMGlevel][FLOW_SOL][conv_bound_term] = new CUpwRoe_NEMO(nDim, nVar_NEMO, nPrimVar_NEMO, nPrimVarGrad_NEMO, config);
              }
              break;

            case UPWIND::AUSM:
              for (iMGlevel = 0; iMGlevel <= config->GetnMGLevels(); iMGlevel++) {
                numerics[iMGlevel][FLOW_SOL][conv_term] = new CUpwAUSM_NEMO(nDim, nVar_NEMO, nPrimVar_NEMO, nPrimVarGrad_NEMO, config);
                numerics[iMGlevel][FLOW_SOL][conv_bound_term] = new CUpwAUSM_NEMO(nDim, nVar_NEMO, nPrimVar_NEMO, nPrimVarGrad_NEMO, config);
              }
              break;

            case UPWIND::AUSMPLUSUP2:
              for (iMGlevel = 0; iMGlevel <= config->GetnMGLevels(); iMGlevel++) {
                numerics[iMGlevel][FLOW_SOL][conv_term] = new CUpwAUSMPLUSUP2_NEMO(nDim, nVar_NEMO, nPrimVar_NEMO, nPrimVarGrad_NEMO, config);
                numerics[iMGlevel][FLOW_SOL][conv_bound_term] = new CUpwAUSMPLUSUP2_NEMO(nDim, nVar_NEMO, nPrimVar_NEMO, nPrimVarGrad_NEMO, config);
              }
              break;

            case UPWIND::AUSMPLUSM:
              for (iMGlevel = 0; iMGlevel <= config->GetnMGLevels(); iMGlevel++) {
                numerics[iMGlevel][FLOW_SOL][conv_term] = new CUpwAUSMPLUSM_NEMO(nDim, nVar_NEMO, nPrimVar_NEMO, nPrimVarGrad_NEMO, config);
                numerics[iMGlevel][FLOW_SOL][conv_bound_term] = new CUpwAUSMPLUSM_NEMO(nDim, nVar_NEMO, nPrimVar_NEMO, nPrimVarGrad_NEMO, config);
              }
              break;

            case UPWIND::MSW:
              for (iMGlevel = 0; iMGlevel <= config->GetnMGLevels(); iMGlevel++) {
                numerics[iMGlevel][FLOW_SOL][conv_term] = new CUpwMSW_NEMO(nDim, nVar_NEMO, nPrimVar_NEMO, nPrimVarGrad_NEMO, config);
                numerics[iMGlevel][FLOW_SOL][conv_bound_term] = new CUpwMSW_NEMO(nDim, nVar_NEMO, nPrimVar_NEMO, nPrimVarGrad_NEMO, config);
              }
              break;

            default:
              SU2_MPI::Error("Invalid upwind scheme or not implemented.", CURRENT_FUNCTION);
              break;
          }

        }
        break;

      default:
        SU2_MPI::Error("Invalid convective scheme for the NEMO Euler / Navier-Stokes equations.", CURRENT_FUNCTION);
        break;
    }

    /*--- Definition of the viscous scheme for each equation and mesh level ---*/
    if (compressible) {

      numerics[MESH_0][FLOW_SOL][visc_term] = new CAvgGradCorrected_NEMO(nDim, nVar_NEMO, nPrimVar_NEMO, nPrimVarGrad_NEMO, config);
      for (iMGlevel = 1; iMGlevel <= config->GetnMGLevels(); iMGlevel++)
        numerics[iMGlevel][FLOW_SOL][visc_term] = new CAvgGrad_NEMO(nDim, nVar_NEMO, nPrimVar_NEMO, nPrimVarGrad_NEMO, config);

      /*--- Definition of the boundary condition method ---*/
      for (iMGlevel = 0; iMGlevel <= config->GetnMGLevels(); iMGlevel++)
        numerics[iMGlevel][FLOW_SOL][visc_bound_term] = new CAvgGrad_NEMO(nDim, nVar_NEMO, nPrimVar_NEMO, nPrimVarGrad_NEMO, config);
    }

    /*--- Definition of the source term integration scheme for each equation and mesh level ---*/
    for (iMGlevel = 0; iMGlevel <= config->GetnMGLevels(); iMGlevel++) {

      numerics[iMGlevel][FLOW_SOL][source_first_term] = new CSource_NEMO(nDim, nVar_NEMO, nPrimVar_NEMO, nPrimVarGrad_NEMO, config);
      numerics[iMGlevel][FLOW_SOL][source_second_term] = new CSourceNothing(nDim, nVar_NEMO, config);
    }
  }

  /*--- Riemann solver definition for the Euler, Navier-Stokes problems for the FEM discretization. ---*/
  if ((fem_euler) || (fem_ns)) {

    switch (config->GetRiemann_Solver_FEM()) {
      case UPWIND::ROE:
      case UPWIND::LAX_FRIEDRICH:
        /* Hard coded optimized implementation is used in the DG solver. No need to allocate the
           corresponding entry in numerics. */
        break;

      case UPWIND::AUSM:
        for (iMGlevel = 0; iMGlevel <= config->GetnMGLevels(); iMGlevel++) {
          numerics[iMGlevel][FLOW_SOL][conv_term] = new CUpwAUSM_Flow(nDim, nVar_Flow, config);
          numerics[iMGlevel][FLOW_SOL][conv_bound_term] = new CUpwAUSM_Flow(nDim, nVar_Flow, config);
        }
        break;

      case UPWIND::TURKEL:
        for (iMGlevel = 0; iMGlevel <= config->GetnMGLevels(); iMGlevel++) {
          numerics[iMGlevel][FLOW_SOL][conv_term] = new CUpwTurkel_Flow(nDim, nVar_Flow, config);
          numerics[iMGlevel][FLOW_SOL][conv_bound_term] = new CUpwTurkel_Flow(nDim, nVar_Flow, config);
        }
        break;

      case UPWIND::HLLC:
          for (iMGlevel = 0; iMGlevel <= config->GetnMGLevels(); iMGlevel++) {
            numerics[iMGlevel][FLOW_SOL][conv_term] = new CUpwHLLC_Flow(nDim, nVar_Flow, config);
            numerics[iMGlevel][FLOW_SOL][conv_bound_term] = new CUpwHLLC_Flow(nDim, nVar_Flow, config);
          }
        break;

      case UPWIND::MSW:
        for (iMGlevel = 0; iMGlevel <= config->GetnMGLevels(); iMGlevel++) {
          numerics[iMGlevel][FLOW_SOL][conv_term] = new CUpwMSW_Flow(nDim, nVar_Flow, config);
          numerics[iMGlevel][FLOW_SOL][conv_bound_term] = new CUpwMSW_Flow(nDim, nVar_Flow, config);
        }
        break;

      default:
        SU2_MPI::Error("Riemann solver not implemented.", CURRENT_FUNCTION);
        break;
    }

  }

  /*--- Solver definition for the turbulent model problem ---*/

  if (turbulent) {
    if (incompressible)
      InstantiateTurbulentNumerics<CIncEulerVariable::CIndices<unsigned short> >(nVar_Turb, offset, config,
                                                                                 solver[MESH_0][TURB_SOL], numerics);
    else if (NEMO_ns)
      InstantiateTurbulentNumerics<CNEMOEulerVariable::CIndices<unsigned short> >(nVar_Turb, offset, config,
                                                                                  solver[MESH_0][TURB_SOL], numerics);
    else
      InstantiateTurbulentNumerics<CEulerVariable::CIndices<unsigned short> >(nVar_Turb, offset, config,
                                                                              solver[MESH_0][TURB_SOL], numerics);
  }

  /*--- Solver definition for the transition model problem ---*/
  if (transition) {
    if (incompressible)
      InstantiateTransitionNumerics<CIncEulerVariable::CIndices<unsigned short> >(nVar_Trans, offset, config,
                                                                                 solver[MESH_0][TRANS_SOL], numerics);
    else if (NEMO_ns)
      InstantiateTransitionNumerics<CNEMOEulerVariable::CIndices<unsigned short> >(nVar_Trans, offset, config,
                                                                                  solver[MESH_0][TRANS_SOL], numerics);
    else
      InstantiateTransitionNumerics<CEulerVariable::CIndices<unsigned short> >(nVar_Trans, offset, config,
                                                                              solver[MESH_0][TRANS_SOL], numerics);
  }

  /*--- Solver definition for the species transport problem ---*/

  if (species) {
    if (incompressible)
      InstantiateSpeciesNumerics<CIncEulerVariable::CIndices<unsigned short> >(nVar_Species, offset, config,
                                                                               solver[MESH_0][SPECIES_SOL], numerics);
    else if (compressible)
      InstantiateSpeciesNumerics<CEulerVariable::CIndices<unsigned short> >(nVar_Species, offset, config,
                                                                            solver[MESH_0][SPECIES_SOL], numerics);
    else
      SU2_MPI::Error("Species transport only available for standard compressible and incompressible flow.", CURRENT_FUNCTION);
  }

  /*--- Solver definition of the finite volume heat solver  ---*/
  if (heat) {

    /*--- Definition of the viscous scheme for each equation and mesh level ---*/
    for (iMGlevel = 0; iMGlevel <= config->GetnMGLevels(); iMGlevel++) {

      numerics[iMGlevel][HEAT_SOL][visc_term] = new CAvgGrad_Heat(nDim, config, true);
      numerics[iMGlevel][HEAT_SOL][visc_bound_term] = new CAvgGrad_Heat(nDim, config, false);

      switch (config->GetKind_ConvNumScheme_Heat()) {

        case SPACE_UPWIND :
          numerics[iMGlevel][HEAT_SOL][conv_term] = new CUpwSca_Heat(nDim, config);
          numerics[iMGlevel][HEAT_SOL][conv_bound_term] = new CUpwSca_Heat(nDim, config);
          break;

        default:
          SU2_MPI::Error("Invalid convective scheme for the heat transfer equations.", CURRENT_FUNCTION);
          break;
      }
    }
  }

  /*--- Solver definition for the radiation model problem ---*/

  if (config->AddRadiation()) {
    /*--- Definition of the viscous scheme for each equation and mesh level ---*/
    numerics[MESH_0][RAD_SOL][VISC_TERM] = new CAvgGradCorrected_P1(nDim, nVar_Rad, config);

    /*--- Definition of the source term integration scheme for each equation and mesh level ---*/
    numerics[MESH_0][RAD_SOL][SOURCE_FIRST_TERM] = new CSourceP1(nDim, nVar_Rad, config);

    /*--- Definition of the boundary condition method ---*/
    numerics[MESH_0][RAD_SOL][VISC_BOUND_TERM] = new CAvgGradCorrected_P1(nDim, nVar_Rad, config);
  }

  /*--- Solver definition for the flow adjoint problem ---*/

  if (adj_euler || adj_ns) {

    if (incompressible)
      SU2_MPI::Error("Convective schemes not implemented for incompressible continuous adjoint.", CURRENT_FUNCTION);

    /*--- Definition of the convective scheme for each equation and mesh level ---*/

    switch (config->GetKind_ConvNumScheme_AdjFlow()) {
      case NO_CONVECTIVE:
        SU2_MPI::Error("Config file is missing the CONV_NUM_METHOD_ADJFLOW option.", CURRENT_FUNCTION);
        break;

      case SPACE_CENTERED :

        if (compressible) {

          /*--- Compressible flow ---*/

          switch (config->GetKind_Centered_AdjFlow()) {
            case CENTERED::LAX : numerics[MESH_0][ADJFLOW_SOL][conv_term] = new CCentLax_AdjFlow(nDim, nVar_Adj_Flow, config); break;
            case CENTERED::JST : numerics[MESH_0][ADJFLOW_SOL][conv_term] = new CCentJST_AdjFlow(nDim, nVar_Adj_Flow, config); break;
            default:
              SU2_MPI::Error("Centered scheme not implemented.", CURRENT_FUNCTION);
              break;
          }

          for (iMGlevel = 1; iMGlevel <= config->GetnMGLevels(); iMGlevel++)
            numerics[iMGlevel][ADJFLOW_SOL][conv_term] = new CCentLax_AdjFlow(nDim, nVar_Adj_Flow, config);

          for (iMGlevel = 0; iMGlevel <= config->GetnMGLevels(); iMGlevel++)
            numerics[iMGlevel][ADJFLOW_SOL][conv_bound_term] = new CUpwRoe_AdjFlow(nDim, nVar_Adj_Flow, config);

        }
        break;

      case SPACE_UPWIND :

        if (compressible) {

          /*--- Compressible flow ---*/

          switch (config->GetKind_Upwind_AdjFlow()) {
            case UPWIND::ROE:
              for (iMGlevel = 0; iMGlevel <= config->GetnMGLevels(); iMGlevel++) {
                numerics[iMGlevel][ADJFLOW_SOL][conv_term] = new CUpwRoe_AdjFlow(nDim, nVar_Adj_Flow, config);
                numerics[iMGlevel][ADJFLOW_SOL][conv_bound_term] = new CUpwRoe_AdjFlow(nDim, nVar_Adj_Flow, config);
              }
              break;
            default:
              SU2_MPI::Error("Upwind scheme not implemented.", CURRENT_FUNCTION);
              break;
          }
        }
        break;

      default:
        SU2_MPI::Error("Invalid convective scheme for the continuous adjoint Euler / Navier-Stokes equations.", CURRENT_FUNCTION);
        break;
    }

    /*--- Definition of the viscous scheme for each equation and mesh level ---*/

    if (compressible) {

      /*--- Compressible flow ---*/

      numerics[MESH_0][ADJFLOW_SOL][visc_term] = new CAvgGradCorrected_AdjFlow(nDim, nVar_Adj_Flow, config);
      numerics[MESH_0][ADJFLOW_SOL][visc_bound_term] = new CAvgGrad_AdjFlow(nDim, nVar_Adj_Flow, config);

      for (iMGlevel = 1; iMGlevel <= config->GetnMGLevels(); iMGlevel++) {
        numerics[iMGlevel][ADJFLOW_SOL][visc_term] = new CAvgGrad_AdjFlow(nDim, nVar_Adj_Flow, config);
        numerics[iMGlevel][ADJFLOW_SOL][visc_bound_term] = new CAvgGrad_AdjFlow(nDim, nVar_Adj_Flow, config);
      }

    }

    /*--- Definition of the source term integration scheme for each equation and mesh level ---*/

    for (iMGlevel = 0; iMGlevel <= config->GetnMGLevels(); iMGlevel++) {

      /*--- Note that RANS is incompatible with Axisymmetric or Rotational (Fix it!) ---*/

      if (compressible) {

        if (adj_ns) {

          numerics[iMGlevel][ADJFLOW_SOL][source_first_term] = new CSourceViscous_AdjFlow(nDim, nVar_Adj_Flow, config);

          if (config->GetRotating_Frame() == YES)
            numerics[iMGlevel][ADJFLOW_SOL][source_second_term] = new CSourceRotatingFrame_AdjFlow(nDim, nVar_Adj_Flow, config);
          else
            numerics[iMGlevel][ADJFLOW_SOL][source_second_term] = new CSourceConservative_AdjFlow(nDim, nVar_Adj_Flow, config);

        }

        else {

          if (config->GetRotating_Frame() == YES)
            numerics[iMGlevel][ADJFLOW_SOL][source_first_term] = new CSourceRotatingFrame_AdjFlow(nDim, nVar_Adj_Flow, config);
          else if (config->GetAxisymmetric() == YES)
            numerics[iMGlevel][ADJFLOW_SOL][source_first_term] = new CSourceAxisymmetric_AdjFlow(nDim, nVar_Adj_Flow, config);
          else
            numerics[iMGlevel][ADJFLOW_SOL][source_first_term] = new CSourceNothing(nDim, nVar_Adj_Flow, config);

          numerics[iMGlevel][ADJFLOW_SOL][source_second_term] = new CSourceNothing(nDim, nVar_Adj_Flow, config);

        }

      }

    }

  }

  /*--- Solver definition for the turbulent adjoint problem ---*/
  if (adj_turb) {

    if (config->GetKind_Turb_Model() != TURB_MODEL::SA)
      SU2_MPI::Error("Only the SA turbulence model can be used with the continuous adjoint solver.", CURRENT_FUNCTION);

    /*--- Definition of the convective scheme for each equation and mesh level ---*/
    switch (config->GetKind_ConvNumScheme_AdjTurb()) {
      case NO_CONVECTIVE:
        SU2_MPI::Error("Config file is missing the CONV_NUM_METHOD_ADJTURB option.", CURRENT_FUNCTION);
        break;
      case SPACE_UPWIND :
        for (iMGlevel = 0; iMGlevel <= config->GetnMGLevels(); iMGlevel++)
          numerics[iMGlevel][ADJTURB_SOL][conv_term] = new CUpwSca_AdjTurb(nDim, nVar_Adj_Turb, config);
        break;
      default:
        SU2_MPI::Error("Convective scheme not implemented (adjoint turbulence).", CURRENT_FUNCTION);
        break;
    }

    /*--- Definition of the viscous scheme for each equation and mesh level ---*/
    for (iMGlevel = 0; iMGlevel <= config->GetnMGLevels(); iMGlevel++)
      numerics[iMGlevel][ADJTURB_SOL][visc_term] = new CAvgGradCorrected_AdjTurb(nDim, nVar_Adj_Turb, config);

    /*--- Definition of the source term integration scheme for each equation and mesh level ---*/
    for (iMGlevel = 0; iMGlevel <= config->GetnMGLevels(); iMGlevel++) {
      numerics[iMGlevel][ADJTURB_SOL][source_first_term] = new CSourcePieceWise_AdjTurb(nDim, nVar_Adj_Turb, config);
      numerics[iMGlevel][ADJTURB_SOL][source_second_term] = new CSourceConservative_AdjTurb(nDim, nVar_Adj_Turb, config);
    }

    /*--- Definition of the boundary condition method ---*/
    for (iMGlevel = 0; iMGlevel <= config->GetnMGLevels(); iMGlevel++)
      numerics[iMGlevel][ADJTURB_SOL][conv_bound_term] = new CUpwLin_AdjTurb(nDim, nVar_Adj_Turb, config);

  }

  /*--- Numerics definition for FEM-like problems. ---*/

  if (fem) {
    /*--- Initialize the container for FEA_TERM. This will be the only one for most of the cases. ---*/
    switch (config->GetGeometricConditions()) {
      case STRUCT_DEFORMATION::SMALL:
        switch (config->GetMaterialModel()) {
          case STRUCT_MODEL::LINEAR_ELASTIC:
            numerics[MESH_0][FEA_SOL][fea_term] = new CFEALinearElasticity(nDim, nVar_FEM, config);
            break;
          default:
            SU2_MPI::Error("Material model does not correspond to geometric conditions.", CURRENT_FUNCTION);
            break;
        }
        break;
      case STRUCT_DEFORMATION::LARGE:
        switch (config->GetMaterialModel()) {
          case STRUCT_MODEL::LINEAR_ELASTIC:
            SU2_MPI::Error("Material model does not correspond to geometric conditions.", CURRENT_FUNCTION);
            break;
          case STRUCT_MODEL::NEO_HOOKEAN:
            if (config->GetMaterialCompressibility() == STRUCT_COMPRESS::COMPRESSIBLE) {
              numerics[MESH_0][FEA_SOL][fea_term] = new CFEM_NeoHookean_Comp(nDim, nVar_FEM, config);
            } else {
              SU2_MPI::Error("Material model not implemented.", CURRENT_FUNCTION);
            }
            break;
          case STRUCT_MODEL::KNOWLES:
            if (config->GetMaterialCompressibility() == STRUCT_COMPRESS::NEARLY_INCOMP) {
              numerics[MESH_0][FEA_SOL][fea_term] = new CFEM_Knowles_NearInc(nDim, nVar_FEM, config);
            } else {
              SU2_MPI::Error("Material model not implemented.", CURRENT_FUNCTION);
            }
            break;
          case STRUCT_MODEL::IDEAL_DE:
            if (config->GetMaterialCompressibility() == STRUCT_COMPRESS::NEARLY_INCOMP) {
              numerics[MESH_0][FEA_SOL][fea_term] = new CFEM_IdealDE(nDim, nVar_FEM, config);
            } else {
              SU2_MPI::Error("Material model not implemented.", CURRENT_FUNCTION);
            }
            break;
        }
        break;
    }

    /*--- The following definitions only make sense if we have a non-linear solution. ---*/
    if (config->GetGeometricConditions() == STRUCT_DEFORMATION::LARGE) {

      /*--- This allocates a container for electromechanical effects. ---*/

      bool de_effects = config->GetDE_Effects();
      if (de_effects)
        numerics[MESH_0][FEA_SOL][DE_TERM+offset] = new CFEM_DielectricElastomer(nDim, nVar_FEM, config);

      ifstream properties_file;

      string filename = config->GetFEA_FileName();
      if (nZone > 1)
        filename = config->GetMultizone_FileName(filename, iZone, ".dat");

      properties_file.open(filename.data(), ios::in);

      /*--- In case there is a properties file, containers are allocated for a number of material models. ---*/

      if (!(properties_file.fail())) {
        numerics[MESH_0][FEA_SOL][MAT_NHCOMP+offset]  = new CFEM_NeoHookean_Comp(nDim, nVar_FEM, config);
        numerics[MESH_0][FEA_SOL][MAT_IDEALDE+offset] = new CFEM_IdealDE(nDim, nVar_FEM, config);
        numerics[MESH_0][FEA_SOL][MAT_KNOWLES+offset] = new CFEM_Knowles_NearInc(nDim, nVar_FEM, config);
      }
    }
  }

  /*--- Instantiate the numerics for the mesh solver. ---*/
  if (config->GetDeform_Mesh())
    numerics[MESH_0][MESH_SOL][fea_term] = new CFEAMeshElasticity(nDim, nDim, geometry[MESH_0]->GetnElem(), config);

  } // end "per-thread" allocation loop

}

void CDriver::Numerics_Postprocessing(CNumerics *****numerics, CSolver***, CGeometry**,
                                      CConfig *config, unsigned short val_iInst) {

  for (unsigned short iMGlevel = 0; iMGlevel <= config->GetnMGLevels(); iMGlevel++) {

    for (unsigned int iSol = 0; iSol < MAX_SOLS; iSol++) {

      for (unsigned int iTerm = 0; iTerm < MAX_TERMS*omp_get_max_threads(); iTerm++) {

        delete numerics[val_iInst][iMGlevel][iSol][iTerm];
      }
      delete [] numerics[val_iInst][iMGlevel][iSol];
    }
    delete[] numerics[val_iInst][iMGlevel];
  }
  delete[] numerics[val_iInst];

}

void CDriver::Iteration_Preprocessing(CConfig* config, CIteration *&iteration) const {

  if (rank == MASTER_NODE)
    cout << endl <<"------------------- Iteration Preprocessing ( Zone " << config->GetiZone() <<" ) ------------------" << endl;

  iteration = CIterationFactory::CreateIteration(config->GetKind_Solver(), config);

}

void CDriver::DynamicMesh_Preprocessing(CConfig *config, CGeometry **geometry, CSolver ***solver, CIteration* iteration,
                                        CVolumetricMovement *&grid_movement, CSurfaceMovement *&surface_movement) const{

  /*--- Instantiate the geometry movement classes for the solution of unsteady
   flows on dynamic meshes, including rigid mesh transformations, dynamically
   deforming meshes, and preprocessing of harmonic balance. ---*/

  if (!fem_solver && (config->GetGrid_Movement() || (config->GetDirectDiff() == D_DESIGN))) {
    if (rank == MASTER_NODE)
      cout << "Setting dynamic mesh structure for zone "<< iZone + 1<<"." << endl;
    grid_movement = new CVolumetricMovement(geometry[MESH_0], config);

    surface_movement = new CSurfaceMovement();
    surface_movement->CopyBoundary(geometry[MESH_0], config);
    if (config->GetTime_Marching() == TIME_MARCHING::HARMONIC_BALANCE){
      if (rank == MASTER_NODE) cout << endl <<  "Instance "<< iInst + 1 <<":" << endl;
      iteration->SetGrid_Movement(geometry, surface_movement, grid_movement,  solver, config, 0, iInst);
    }
  }

  if (config->GetDirectDiff() == D_DESIGN) {
    if (rank == MASTER_NODE)
      cout << "Setting surface/volume derivatives." << endl;

    /*--- Set the surface derivatives, i.e. the derivative of the surface mesh nodes with respect to the design variables ---*/

    surface_movement->SetSurface_Derivative(geometry[MESH_0],config);

    /*--- Call the volume deformation routine with derivative mode enabled.
       This computes the derivative of the volume mesh with respect to the surface nodes ---*/

    grid_movement->SetVolume_Deformation(geometry[MESH_0],config, true, true);

    /*--- Update the multi-grid structure to propagate the derivative information to the coarser levels ---*/

    CGeometry::UpdateGeometry(geometry,config);

  }

}

void CDriver::Interface_Preprocessing(CConfig **config, CSolver***** solver, CGeometry**** geometry,
                                      unsigned short** interface_types, CInterface ***interface,
                                      vector<vector<unique_ptr<CInterpolator> > >& interpolation) {

  /*--- Setup interpolation and transfer for all possible donor/target pairs. ---*/

  for (auto target = 0u; target < nZone; target++) {

    for (auto donor = 0u; donor < nZone; donor++) {

      /*--- Aliases to make code less verbose. ---*/
      auto& interface_type = interface_types[donor][target];

      if (donor == target) {
        interface_type = ZONES_ARE_EQUAL;
        continue;
      }
      interface_type = NO_TRANSFER;

      /*--- If there is a common interface setup the interpolation and transfer. ---*/

      if (!CInterpolator::CheckZonesInterface(config[donor], config[target])) {
        interface_type = NO_COMMON_INTERFACE;
      }
      else {
        /*--- Begin the creation of the communication pattern among zones. ---*/

        if (rank == MASTER_NODE) cout << "From zone " << donor << " to zone " << target << ":" << endl;

        /*--- Setup the interpolation. ---*/

        interpolation[donor][target] = unique_ptr<CInterpolator>(CInterpolatorFactory::CreateInterpolator(
                                       geometry, config, interpolation[target][donor].get(), donor, target));

        /*--- The type of variables transferred depends on the donor/target physics. ---*/

        const bool heat_target = config[target]->GetHeatProblem();
        const bool fluid_target = config[target]->GetFluidProblem();
        const bool structural_target = config[target]->GetStructuralProblem();

        const bool heat_donor = config[donor]->GetHeatProblem();
        const bool fluid_donor = config[donor]->GetFluidProblem();
        const bool structural_donor = config[donor]->GetStructuralProblem();

        /*--- Initialize the appropriate transfer strategy. ---*/

        if (rank == MASTER_NODE) cout << " Transferring ";

        if (fluid_donor && structural_target) {
          interface_type = FLOW_TRACTION;
          auto nConst = 2;
          bool conservative = config[target]->GetConservativeInterpolation();
          if(!config[ZONE_0]->GetDiscrete_Adjoint()) {
            interface[donor][target] = new CFlowTractionInterface(nDim, nConst, config[donor], conservative);
          } else {
            interface[donor][target] = new CDiscAdjFlowTractionInterface(nDim, nConst, config[donor], conservative);
          }
          if (rank == MASTER_NODE) cout << "fluid " << (conservative? "forces." : "tractions.") << endl;
        }
        else if (structural_donor && (fluid_target || heat_target)) {
          if (solver_container[target][INST_0][MESH_0][MESH_SOL] == nullptr) {
            SU2_MPI::Error("Mesh deformation was not correctly specified for the fluid/heat zone.\n"
                           "Use DEFORM_MESH=YES, and setup MARKER_DEFORM_MESH=(...)", CURRENT_FUNCTION);
          }
          interface_type = BOUNDARY_DISPLACEMENTS;
          if (!config[donor]->GetTime_Domain()) interface[donor][target] = new CDisplacementsInterface(nDim, 0);
          else interface[donor][target] = new CDisplacementsInterface(2*nDim, 0);
          if (rank == MASTER_NODE) cout << "boundary displacements from the structural solver." << endl;
        }
        else if (fluid_donor && fluid_target) {
          interface_type = SLIDING_INTERFACE;
          auto nVar = solver[donor][INST_0][MESH_0][FLOW_SOL]->GetnPrimVar();
          interface[donor][target] = new CSlidingInterface(nVar, 0);
          if (rank == MASTER_NODE) cout << "sliding interface." << endl;
        }
        else if (heat_donor || heat_target) {
          if (heat_donor && heat_target)
            SU2_MPI::Error("Conjugate heat transfer between solids is not implemented.", CURRENT_FUNCTION);

          const auto fluidZone = heat_target? donor : target;

          if (config[fluidZone]->GetEnergy_Equation() || (config[fluidZone]->GetKind_Regime() == ENUM_REGIME::COMPRESSIBLE) || config[fluidZone]->GetKind_Species_Model()==SPECIES_MODEL::FLAMELET)
            interface_type = heat_target? CONJUGATE_HEAT_FS : CONJUGATE_HEAT_SF;
          else if (config[fluidZone]->GetWeakly_Coupled_Heat())
            interface_type = heat_target? CONJUGATE_HEAT_WEAKLY_FS : CONJUGATE_HEAT_WEAKLY_SF;
          else
            interface_type = NO_TRANSFER;

          if (interface_type != NO_TRANSFER) {
            auto nVar = 4;
            interface[donor][target] = new CConjugateHeatInterface(nVar, 0);
            if (rank == MASTER_NODE) cout << "conjugate heat variables." << endl;
          }
          else {
            if (rank == MASTER_NODE) cout << "NO heat variables." << endl;
          }
        }
        else {
          if (solver[donor][INST_0][MESH_0][FLOW_SOL] == nullptr)
            SU2_MPI::Error("Could not determine the number of variables for transfer.", CURRENT_FUNCTION);

          auto nVar = solver[donor][INST_0][MESH_0][FLOW_SOL]->GetnVar();
          interface_type = CONSERVATIVE_VARIABLES;
          interface[donor][target] = new CConservativeVarsInterface(nVar, 0);
          if (rank == MASTER_NODE) cout << "generic conservative variables." << endl;
        }
      }

      /*--- Mixing plane for turbo machinery applications. ---*/

      if (config[donor]->GetBoolMixingPlaneInterface()) {
        interface_type = MIXING_PLANE;
        auto nVar = solver[donor][INST_0][MESH_0][FLOW_SOL]->GetnVar();
        interface[donor][target] = new CMixingPlaneInterface(nVar, 0);
        if (rank == MASTER_NODE) {
          cout << "Set mixing-plane interface from donor zone "
               << donor << " to target zone " << target << "." << endl;
        }
      }

    }

  }

}

void CDriver::StaticMesh_Preprocessing(const CConfig *config, CGeometry** geometry){

  unsigned short iMGlevel, iMGfine;
  unsigned short Kind_Grid_Movement;

  unsigned short iZone = config->GetiZone();

  Kind_Grid_Movement = config->GetKind_GridMovement();

  if (!fem_solver) {

    switch (Kind_Grid_Movement) {

      case ROTATING_FRAME:

        /*--- Steadily rotating frame: set the grid velocities just once
         before the first iteration flow solver. ---*/

        if (rank == MASTER_NODE) {
          cout << endl << " Setting rotating frame grid velocities";
          cout << " for zone " << iZone << "." << endl;
        }

        /*--- Set the grid velocities on all multigrid levels for a steadily
           rotating reference frame. ---*/

        for (iMGlevel = 0; iMGlevel <= config_container[ZONE_0]->GetnMGLevels(); iMGlevel++){
          geometry[iMGlevel]->SetRotationalVelocity(config, true);
          geometry[iMGlevel]->SetShroudVelocity(config);
        }

        break;

      case STEADY_TRANSLATION:

        /*--- Set the translational velocity and hold the grid fixed during
         the calculation (similar to rotating frame, but there is no extra
         source term for translation). ---*/

        if (rank == MASTER_NODE)
          cout << endl << " Setting translational grid velocities." << endl;

        /*--- Set the translational velocity on all grid levels. ---*/

        for (iMGlevel = 0; iMGlevel <= config_container[ZONE_0]->GetnMGLevels(); iMGlevel++)
          geometry_container[iZone][INST_0][iMGlevel]->SetTranslationalVelocity(config, true);

        break;

      default:
        break;
    }

    if (config->GetnMarker_Moving() > 0) {

      /*--- Fixed wall velocities: set the grid velocities only one time
       before the first iteration flow solver. ---*/
      if (rank == MASTER_NODE)
        cout << endl << " Setting the moving wall velocities." << endl;

      geometry[MESH_0]->SetWallVelocity(config, true);

      /*--- Update the grid velocities on the coarser multigrid levels after
        setting the moving wall velocities for the finest mesh. ---*/
      for (iMGlevel = 1; iMGlevel <= config->GetnMGLevels(); iMGlevel++){
        iMGfine = iMGlevel-1;
        geometry[iMGlevel]->SetRestricted_GridVelocity(geometry[iMGfine]);
      }
    }
  } else {

    /*--- Carry out a dynamic cast to CMeshFEM_DG, such that it is not needed to
         define all virtual functions in the base class CGeometry. ---*/
    CMeshFEM_DG *DGMesh = dynamic_cast<CMeshFEM_DG *>(geometry[MESH_0]);

    /*--- Initialize the static mesh movement, if necessary. ---*/
    const unsigned short Kind_Grid_Movement = config->GetKind_GridMovement();
    const bool initStaticMovement = (config->GetGrid_Movement() &&
                                     (Kind_Grid_Movement == MOVING_WALL    ||
                                      Kind_Grid_Movement == ROTATING_FRAME ||
                                      Kind_Grid_Movement == STEADY_TRANSLATION));

    if(initStaticMovement){
      if (rank == MASTER_NODE) cout << "Initialize Static Mesh Movement" << endl;
      DGMesh->InitStaticMeshMovement(config, Kind_Grid_Movement, iZone);
    }
  }

}

void CDriver::Output_Preprocessing(CConfig **config, CConfig *driver_config, COutput **&output, COutput *&driver_output){

  /*--- Definition of the output class (one for each zone). The output class
   manages the writing of all restart, volume solution, surface solution,
   surface comma-separated value, and convergence history files (both in serial
   and in parallel). ---*/

  for (iZone = 0; iZone < nZone; iZone++){

    if (rank == MASTER_NODE)
      cout << endl <<"-------------------- Output Preprocessing ( Zone " << iZone <<" ) --------------------" << endl;

    MAIN_SOLVER kindSolver = config[iZone]->GetKind_Solver();

    output[iZone] = COutputFactory::CreateOutput(kindSolver, config[iZone], nDim);

    /*--- If dry-run is used, do not open/overwrite history file. ---*/
    output[iZone]->PreprocessHistoryOutput(config[iZone], !dry_run);

    output[iZone]->PreprocessVolumeOutput(config[iZone]);

  }

  if (driver_config->GetMultizone_Problem()){
    if (rank == MASTER_NODE)
      cout << endl <<"------------------- Output Preprocessing ( Multizone ) ------------------" << endl;

    driver_output = COutputFactory::CreateMultizoneOutput(driver_config, config, nDim);

    driver_output->PreprocessMultizoneHistoryOutput(output, config, driver_config, !dry_run);
  }

  /*--- Check for an unsteady restart. Update ExtIter if necessary. ---*/
  if (config_container[ZONE_0]->GetTime_Domain() && config_container[ZONE_0]->GetRestart())
    TimeIter = config_container[ZONE_0]->GetRestart_Iter();

}


void CDriver::Turbomachinery_Preprocessing(CConfig** config, CGeometry**** geometry, CSolver***** solver,
                                           CInterface*** interface){

  unsigned short donorZone,targetZone, nMarkerInt, iMarkerInt;
  unsigned short nSpanMax = 0;
  bool restart   = (config[ZONE_0]->GetRestart() || config[ZONE_0]->GetRestart_Flow());
  mixingplane = config[ZONE_0]->GetBoolMixingPlaneInterface();
  bool discrete_adjoint = config[ZONE_0]->GetDiscrete_Adjoint();
  su2double areaIn, areaOut, nBlades, flowAngleIn, flowAngleOut;

  /*--- Create turbovertex structure ---*/
  if (rank == MASTER_NODE) cout<<endl<<"Initialize Turbo Vertex Structure." << endl;
  for (iZone = 0; iZone < nZone; iZone++) {
    if (config[iZone]->GetBoolTurbomachinery()){
      geometry[iZone][INST_0][MESH_0]->ComputeNSpan(config[iZone], iZone, INFLOW, true);
      geometry[iZone][INST_0][MESH_0]->ComputeNSpan(config[iZone], iZone, OUTFLOW, true);
      if (rank == MASTER_NODE) cout <<"Number of span-wise sections in Zone "<< iZone<<": "<< config[iZone]->GetnSpanWiseSections() <<"."<< endl;
      if (config[iZone]->GetnSpanWiseSections() > nSpanMax){
        nSpanMax = config[iZone]->GetnSpanWiseSections();
      }

      config[ZONE_0]->SetnSpan_iZones(config[iZone]->GetnSpanWiseSections(), iZone);

      geometry[iZone][INST_0][MESH_0]->SetTurboVertex(config[iZone], iZone, INFLOW, true);
      geometry[iZone][INST_0][MESH_0]->SetTurboVertex(config[iZone], iZone, OUTFLOW, true);
    }
  }

  /*--- Set maximum number of Span among all zones ---*/
  for (iZone = 0; iZone < nZone; iZone++) {
    if (config[iZone]->GetBoolTurbomachinery()){
      config[iZone]->SetnSpanMaxAllZones(nSpanMax);
    }
  }
  if (rank == MASTER_NODE) cout<<"Max number of span-wise sections among all zones: "<< nSpanMax<<"."<< endl;


  if (rank == MASTER_NODE) cout<<"Initialize solver containers for average and performance quantities." << endl;
  for (iZone = 0; iZone < nZone; iZone++) {
    solver[iZone][INST_0][MESH_0][FLOW_SOL]->InitTurboContainers(geometry[iZone][INST_0][MESH_0],config[iZone]);
  }

//TODO(turbo) make it general for turbo HB
  if (rank == MASTER_NODE) cout<<"Compute inflow and outflow average geometric quantities." << endl;
  for (iZone = 0; iZone < nZone; iZone++) {
    geometry[iZone][INST_0][MESH_0]->SetAvgTurboValue(config[iZone], iZone, INFLOW, true);
    geometry[iZone][INST_0][MESH_0]->SetAvgTurboValue(config[iZone],iZone, OUTFLOW, true);
    geometry[iZone][INST_0][MESH_0]->GatherInOutAverageValues(config[iZone], true);
  }


  if(mixingplane){
    if (rank == MASTER_NODE) cout << "Set span-wise sections between zones on Mixing-Plane interface." << endl;
    for (donorZone = 0; donorZone < nZone; donorZone++) {
      for (targetZone = 0; targetZone < nZone; targetZone++) {
        if (targetZone != donorZone){
          interface[donorZone][targetZone]->SetSpanWiseLevels(config[donorZone], config[targetZone]);
        }
      }
    }
  }

  if (rank == MASTER_NODE) cout << "Transfer average geometric quantities to zone 0." << endl;
  for (iZone = 1; iZone < nZone; iZone++) {
    interface[iZone][ZONE_0]->GatherAverageTurboGeoValues(geometry[iZone][INST_0][MESH_0],geometry[ZONE_0][INST_0][MESH_0], iZone);
  }

  /*--- Transfer number of blade to ZONE_0 to correctly compute turbo performance---*/
  for (iZone = 1; iZone < nZone; iZone++) {
    nBlades = config[iZone]->GetnBlades(iZone);
    config[ZONE_0]->SetnBlades(iZone, nBlades);
  }

  if (rank == MASTER_NODE){
    for (iZone = 0; iZone < nZone; iZone++) {
    areaIn  = geometry[iZone][INST_0][MESH_0]->GetSpanAreaIn(iZone, config[iZone]->GetnSpanWiseSections());
    areaOut = geometry[iZone][INST_0][MESH_0]->GetSpanAreaOut(iZone, config[iZone]->GetnSpanWiseSections());
    nBlades = config[iZone]->GetnBlades(iZone);
    cout << "Inlet area for Row "<< iZone + 1<< ": " << areaIn*10000.0 <<" cm^2."  <<endl;
    cout << "Oulet area for Row "<< iZone + 1<< ": " << areaOut*10000.0 <<" cm^2."  <<endl;
    cout << "Recomputed number of blades for Row "<< iZone + 1 << ": " << nBlades<<"."  <<endl;
    }
  }


  if(mixingplane){
    if (rank == MASTER_NODE) cout<<"Preprocessing of the Mixing-Plane Interface." << endl;
    for (donorZone = 0; donorZone < nZone; donorZone++) {
      nMarkerInt     = config_container[donorZone]->GetnMarker_MixingPlaneInterface()/2;
      for (iMarkerInt = 1; iMarkerInt <= nMarkerInt; iMarkerInt++){
        for (targetZone = 0; targetZone < nZone; targetZone++) {
          if (targetZone != donorZone){
            interface[donorZone][targetZone]->PreprocessAverage(geometry[donorZone][INST_0][MESH_0], geometry[targetZone][INST_0][MESH_0],
                config[donorZone], config[targetZone],
                iMarkerInt);
          }
        }
      }
    }
  }

  if(!restart && !discrete_adjoint){
    if (rank == MASTER_NODE) cout<<"Initialize turbomachinery solution quantities." << endl;
    for(iZone = 0; iZone < nZone; iZone++) {
      solver[iZone][INST_0][MESH_0][FLOW_SOL]->SetFreeStream_TurboSolution(config[iZone]);
    }
  }

  if (rank == MASTER_NODE) cout<<"Initialize inflow and outflow average solution quantities." << endl;
  for(iZone = 0; iZone < nZone; iZone++) {
    solver[iZone][INST_0][MESH_0][FLOW_SOL]->PreprocessAverage(solver[iZone][INST_0][MESH_0], geometry[iZone][INST_0][MESH_0],config[iZone],INFLOW);
    solver[iZone][INST_0][MESH_0][FLOW_SOL]->PreprocessAverage(solver[iZone][INST_0][MESH_0], geometry[iZone][INST_0][MESH_0],config[iZone],OUTFLOW);
    solver[iZone][INST_0][MESH_0][FLOW_SOL]->TurboAverageProcess(solver[iZone][INST_0][MESH_0], geometry[iZone][INST_0][MESH_0],config[iZone],INFLOW);
    solver[iZone][INST_0][MESH_0][FLOW_SOL]->TurboAverageProcess(solver[iZone][INST_0][MESH_0], geometry[iZone][INST_0][MESH_0],config[iZone],OUTFLOW);
    solver[iZone][INST_0][MESH_0][FLOW_SOL]->GatherInOutAverageValues(config[iZone], geometry[iZone][INST_0][MESH_0]);
    if (rank == MASTER_NODE){
      flowAngleIn = solver[iZone][INST_0][MESH_0][FLOW_SOL]->GetTurboVelocityIn(iZone, config[iZone]->GetnSpanWiseSections())[1];
      flowAngleIn /= solver[iZone][INST_0][MESH_0][FLOW_SOL]->GetTurboVelocityIn(iZone, config[iZone]->GetnSpanWiseSections())[0];
      flowAngleIn = atan(flowAngleIn)*180.0/PI_NUMBER;
      cout << "Inlet flow angle for Row "<< iZone + 1<< ": "<< flowAngleIn <<"°."  <<endl;
      flowAngleOut = solver[iZone][INST_0][MESH_0][FLOW_SOL]->GetTurboVelocityOut(iZone, config[iZone]->GetnSpanWiseSections())[1];
      flowAngleOut /= solver[iZone][INST_0][MESH_0][FLOW_SOL]->GetTurboVelocityOut(iZone, config[iZone]->GetnSpanWiseSections())[0];
      flowAngleOut = atan(flowAngleOut)*180.0/PI_NUMBER;
      cout << "Outlet flow angle for Row "<< iZone + 1<< ": "<< flowAngleOut <<"°."  <<endl;

    }
  }

}

CDriver::~CDriver(void) {}

void CDriver::Print_DirectResidual(RECORDING kind_recording) {

  if (!(rank == MASTER_NODE && kind_recording == RECORDING::SOLUTION_VARIABLES)) return;

  const bool multizone = config_container[ZONE_0]->GetMultizone_Problem();

  /*--- Helper lambda func to return lenghty [iVar][iZone] string.  ---*/
  auto iVar_iZone2string = [&](unsigned short ivar, unsigned short izone) {
    if (multizone)
      return "[" + std::to_string(ivar) + "][" + std::to_string(izone) + "]";
    else
      return "[" + std::to_string(ivar) + "]";
  };

  /*--- Print residuals in the first iteration ---*/

  const unsigned short fieldWidth = 15;
  PrintingToolbox::CTablePrinter RMSTable(&std::cout);
  RMSTable.SetPrecision(config_container[ZONE_0]->GetOutput_Precision());

  /*--- The CTablePrinter requires two sweeps:
    *--- 0. Add the colum names (addVals=0=false) plus CTablePrinter.PrintHeader()
    *--- 1. Add the RMS-residual values (addVals=1=true) plus CTablePrinter.PrintFooter() ---*/
  for (int addVals = 0; addVals < 2; addVals++) {

    for (unsigned short iZone = 0; iZone < nZone; iZone++) {

      auto solvers = solver_container[iZone][INST_0][MESH_0];
      auto configs = config_container[iZone];

      /*--- Note: the FEM-Flow solvers are availalbe for disc. adjoint runs only for SingleZone. ---*/
      if (configs->GetFluidProblem() || configs->GetFEMSolver()) {

        for (unsigned short iVar = 0; iVar < solvers[FLOW_SOL]->GetnVar(); iVar++) {
          if (!addVals)
            RMSTable.AddColumn("rms_Flow" + iVar_iZone2string(iVar, iZone), fieldWidth);
          else
            RMSTable << log10(solvers[FLOW_SOL]->GetRes_RMS(iVar));
        }

        if (configs->GetKind_Turb_Model() != TURB_MODEL::NONE && !configs->GetFrozen_Visc_Disc()) {
          for (unsigned short iVar = 0; iVar < solvers[TURB_SOL]->GetnVar(); iVar++) {
            if (!addVals)
              RMSTable.AddColumn("rms_Turb" + iVar_iZone2string(iVar, iZone), fieldWidth);
            else
              RMSTable << log10(solvers[TURB_SOL]->GetRes_RMS(iVar));
          }
        }

        if (configs->GetKind_Species_Model() != SPECIES_MODEL::NONE) {
          for (unsigned short iVar = 0; iVar < solvers[SPECIES_SOL]->GetnVar(); iVar++) {
            if (!addVals)
              RMSTable.AddColumn("rms_Spec" + iVar_iZone2string(iVar, iZone), fieldWidth);
            else
              RMSTable << log10(solvers[SPECIES_SOL]->GetRes_RMS(iVar));
          }
        }

        if (!multizone && configs->GetWeakly_Coupled_Heat()){
          if (!addVals) RMSTable.AddColumn("rms_Heat" + iVar_iZone2string(0, iZone), fieldWidth);
          else RMSTable << log10(solvers[HEAT_SOL]->GetRes_RMS(0));
        }

        if (configs->AddRadiation()) {
          if (!addVals) RMSTable.AddColumn("rms_Rad" + iVar_iZone2string(0, iZone), fieldWidth);
          else RMSTable << log10(solvers[RAD_SOL]->GetRes_RMS(0));
        }

      }
      else if (configs->GetStructuralProblem()) {

        if (configs->GetGeometricConditions() == STRUCT_DEFORMATION::LARGE){
          if (!addVals) {
            RMSTable.AddColumn("UTOL-A", fieldWidth);
            RMSTable.AddColumn("RTOL-A", fieldWidth);
            RMSTable.AddColumn("ETOL-A", fieldWidth);
          }
          else {
            RMSTable << log10(solvers[FEA_SOL]->GetRes_FEM(0))
                     << log10(solvers[FEA_SOL]->GetRes_FEM(1))
                     << log10(solvers[FEA_SOL]->GetRes_FEM(2));
          }
        }
        else{
          if (!addVals) {
            RMSTable.AddColumn("log10[RMS Ux]", fieldWidth);
            RMSTable.AddColumn("log10[RMS Uy]", fieldWidth);
            if (nDim == 3) RMSTable.AddColumn("log10[RMS Uz]", fieldWidth);
          }
          else {
            RMSTable << log10(solvers[FEA_SOL]->GetRes_FEM(0))
                     << log10(solvers[FEA_SOL]->GetRes_FEM(1));
            if (nDim == 3) RMSTable << log10(solvers[FEA_SOL]->GetRes_FEM(2));
          }
        }

      }
      else if (configs->GetHeatProblem()) {

        if (!addVals) RMSTable.AddColumn("rms_Heat" + iVar_iZone2string(0, iZone), fieldWidth);
        else RMSTable << log10(solvers[HEAT_SOL]->GetRes_RMS(0));
      } else {
        SU2_MPI::Error("Invalid KindSolver for CDiscAdj-MultiZone/SingleZone-Driver.", CURRENT_FUNCTION);
      }
    } // loop iZone

    if (!addVals) RMSTable.PrintHeader();
    else RMSTable.PrintFooter();

  } // for addVals

  cout << "\n-------------------------------------------------------------------------\n" << endl;

}

CFluidDriver::CFluidDriver(char* confFile, unsigned short val_nZone, SU2_Comm MPICommunicator) : CDriver(confFile, val_nZone, MPICommunicator, false) {
  Max_Iter = config_container[ZONE_0]->GetnInner_Iter();
}

CFluidDriver::~CFluidDriver(void) { }

void CFluidDriver::StartSolver(){

#ifdef VTUNEPROF
  __itt_resume();
#endif

  /*--- Main external loop of the solver. Within this loop, each iteration ---*/

  if (rank == MASTER_NODE){
    cout << endl <<"------------------------------ Begin Solver -----------------------------" << endl;
  }

  unsigned long Iter = 0;
  while ( Iter < Max_Iter ) {

    /*--- Perform some external iteration preprocessing. ---*/

    Preprocess(Iter);

    /*--- Perform a dynamic mesh update if required. ---*/
    /*--- For the Disc.Adj. of a case with (rigidly) moving grid, the appropriate
          mesh cordinates are read from the restart files. ---*/
    if (!fem_solver &&
        !(config_container[ZONE_0]->GetGrid_Movement() && config_container[ZONE_0]->GetDiscrete_Adjoint())) {
      DynamicMeshUpdate(Iter);
    }

    /*--- Run a single iteration of the problem (fluid, elasticity, heat, ...). ---*/

    Run();

    /*--- Update the solution for dual time stepping strategy ---*/

    Update();

    /*--- Terminate the simulation if only the Jacobian must be computed. ---*/
    if (config_container[ZONE_0]->GetJacobian_Spatial_Discretization_Only()) break;

    /*--- Monitor the computations after each iteration. ---*/

    Monitor(Iter);

    /*--- Output the solution in files. ---*/

    Output(Iter);

    /*--- If the convergence criteria has been met, terminate the simulation. ---*/

    if (StopCalc) break;

    Iter++;

  }
#ifdef VTUNEPROF
  __itt_pause();
#endif
}


void CFluidDriver::Preprocess(unsigned long Iter) {

  /*--- Set the value of the external iteration and physical time. ---*/

  for (iZone = 0; iZone < nZone; iZone++) {
    config_container[iZone]->SetInnerIter(Iter);
    if (config_container[iZone]->GetTime_Marching() != TIME_MARCHING::STEADY)
      config_container[iZone]->SetPhysicalTime(static_cast<su2double>(Iter)*config_container[iZone]->GetDelta_UnstTimeND());
    else
      config_container[iZone]->SetPhysicalTime(0.0);
  }

  /*--- Set the initial condition for EULER/N-S/RANS and for a non FSI simulation ---*/

  if(!fsi) {
    for (iZone = 0; iZone < nZone; iZone++) {
      if (config_container[iZone]->GetFluidProblem()) {
        for (iInst = 0; iInst < nInst[iZone]; iInst++) {
          solver_container[iZone][iInst][MESH_0][FLOW_SOL]->SetInitialCondition(geometry_container[iZone][INST_0], solver_container[iZone][iInst], config_container[iZone], Iter);
<<<<<<< HEAD
          if (config_container[iZone]->GetKind_Species_Model() == SPECIES_MODEL::FLAMELET)
=======
          // nijso asks: do we really need this? 
          if (config_container[iZone]->GetKind_Species_Model() != SPECIES_MODEL::NONE)
>>>>>>> 29862d7a
            solver_container[iZone][iInst][MESH_0][SPECIES_SOL]->SetInitialCondition(geometry_container[iZone][INST_0], solver_container[iZone][iInst], config_container[iZone], Iter);
        }
      }
    }
  }
}

void CFluidDriver::Run() {

  unsigned short iZone, jZone, checkConvergence;
  unsigned long IntIter, nIntIter;
  bool unsteady;

  /*--- Run a single iteration of a multi-zone problem by looping over all
   zones and executing the iterations. Note that data transers between zones
   and other intermediate procedures may be required. ---*/

  unsteady = (config_container[MESH_0]->GetTime_Marching() == TIME_MARCHING::DT_STEPPING_1ST) ||
             (config_container[MESH_0]->GetTime_Marching() == TIME_MARCHING::DT_STEPPING_2ND);

  /*--- Zone preprocessing ---*/

  for (iZone = 0; iZone < nZone; iZone++)
    iteration_container[iZone][INST_0]->Preprocess(output_container[iZone], integration_container, geometry_container, solver_container, numerics_container, config_container, surface_movement, grid_movement, FFDBox, iZone, INST_0);

  /*--- Updating zone interface communication patterns,
   needed only for unsteady simulation since for steady problems
   this is done once in the interpolator_container constructor
   at the beginning of the computation ---*/

  if ( unsteady ) {
    for (iZone = 0; iZone < nZone; iZone++) {
      for (jZone = 0; jZone < nZone; jZone++)
        if(jZone != iZone && interpolator_container[iZone][jZone] != nullptr)
        interpolator_container[iZone][jZone]->SetTransferCoeff(config_container);
    }
  }

  /*--- Begin Unsteady pseudo-time stepping internal loop, if not unsteady it does only one step --*/

  if (unsteady)
    nIntIter = config_container[MESH_0]->GetnInner_Iter();
  else
    nIntIter = 1;

  for (IntIter = 0; IntIter < nIntIter; IntIter++) {

    /*--- At each pseudo time-step updates transfer data ---*/
    for (iZone = 0; iZone < nZone; iZone++)
      for (jZone = 0; jZone < nZone; jZone++)
        if(jZone != iZone && interface_container[iZone][jZone] != nullptr)
          Transfer_Data(iZone, jZone);

    /*--- For each zone runs one single iteration ---*/

    for (iZone = 0; iZone < nZone; iZone++) {
      config_container[iZone]->SetInnerIter(IntIter);
      iteration_container[iZone][INST_0]->Iterate(output_container[iZone], integration_container, geometry_container, solver_container, numerics_container,
                                                  config_container, surface_movement, grid_movement, FFDBox, iZone, INST_0);
    }

    /*--- Check convergence in each zone --*/

    checkConvergence = 0;
    for (iZone = 0; iZone < nZone; iZone++)
    checkConvergence += (int) integration_container[iZone][INST_0][FLOW_SOL]->GetConvergence();

    /*--- If convergence was reached in every zone --*/

  if (checkConvergence == nZone) break;
  }

}

void CFluidDriver::Transfer_Data(unsigned short donorZone, unsigned short targetZone) {

  auto BroadcastData = [&](unsigned int solIdx) {
    interface_container[donorZone][targetZone]->BroadcastData(*interpolator_container[donorZone][targetZone].get(),
      solver_container[donorZone][INST_0][MESH_0][solIdx], solver_container[targetZone][INST_0][MESH_0][solIdx],
      geometry_container[donorZone][INST_0][MESH_0], geometry_container[targetZone][INST_0][MESH_0],
      config_container[donorZone], config_container[targetZone]);
  };
  BroadcastData(FLOW_SOL);

  if (config_container[targetZone]->GetKind_Solver() == MAIN_SOLVER::RANS) {
    BroadcastData(TURB_SOL);
  }
  if (config_container[targetZone]->GetKind_Species_Model() != SPECIES_MODEL::NONE) {
    BroadcastData(SPECIES_SOL);
  }
}

void CFluidDriver::Update() {

  for(iZone = 0; iZone < nZone; iZone++)
    iteration_container[iZone][INST_0]->Update(output_container[iZone], integration_container, geometry_container,
         solver_container, numerics_container, config_container,
         surface_movement, grid_movement, FFDBox, iZone, INST_0);
}

void CFluidDriver::DynamicMeshUpdate(unsigned long TimeIter) {

  bool harmonic_balance;

  for (iZone = 0; iZone < nZone; iZone++) {
   harmonic_balance = (config_container[iZone]->GetTime_Marching() == TIME_MARCHING::HARMONIC_BALANCE);
    /*--- Dynamic mesh update ---*/
    if ((config_container[iZone]->GetGrid_Movement()) && (!harmonic_balance)) {
      iteration_container[iZone][INST_0]->SetGrid_Movement(geometry_container[iZone][INST_0], surface_movement[iZone], grid_movement[iZone][INST_0], solver_container[iZone][INST_0], config_container[iZone], 0, TimeIter );
    }
  }

}
bool CFluidDriver::Monitor(unsigned long ExtIter) {

  /*--- Synchronization point after a single solver iteration. Compute the
   wall clock time required. ---*/

  StopTime = SU2_MPI::Wtime();

  IterCount++;
  UsedTime = (StopTime - StartTime) + UsedTimeCompute;

  /*--- Check if there is any change in the runtime parameters ---*/

  CConfig *runtime = nullptr;
  strcpy(runtime_file_name, "runtime.dat");
  runtime = new CConfig(runtime_file_name, config_container[ZONE_0]);
  runtime->SetTimeIter(ExtIter);
  delete runtime;

  /*--- Check whether the current simulation has reached the specified
   convergence criteria, and set StopCalc to true, if so. ---*/

  switch (config_container[ZONE_0]->GetKind_Solver()) {
    case MAIN_SOLVER::EULER: case MAIN_SOLVER::NAVIER_STOKES: case MAIN_SOLVER::RANS:
    case MAIN_SOLVER::NEMO_EULER: case MAIN_SOLVER::NEMO_NAVIER_STOKES:
      StopCalc = integration_container[ZONE_0][INST_0][FLOW_SOL]->GetConvergence(); break;
    case MAIN_SOLVER::HEAT_EQUATION:
      StopCalc = integration_container[ZONE_0][INST_0][HEAT_SOL]->GetConvergence(); break;
    case MAIN_SOLVER::FEM_ELASTICITY:
      StopCalc = integration_container[ZONE_0][INST_0][FEA_SOL]->GetConvergence(); break;
    case MAIN_SOLVER::ADJ_EULER: case MAIN_SOLVER::ADJ_NAVIER_STOKES: case MAIN_SOLVER::ADJ_RANS:
    case MAIN_SOLVER::DISC_ADJ_EULER: case MAIN_SOLVER::DISC_ADJ_NAVIER_STOKES: case MAIN_SOLVER::DISC_ADJ_RANS:
    case MAIN_SOLVER::DISC_ADJ_INC_EULER: case MAIN_SOLVER::DISC_ADJ_INC_NAVIER_STOKES: case MAIN_SOLVER::DISC_ADJ_INC_RANS:
    case MAIN_SOLVER::DISC_ADJ_FEM_EULER: case MAIN_SOLVER::DISC_ADJ_FEM_NS: case MAIN_SOLVER::DISC_ADJ_FEM_RANS:
      StopCalc = integration_container[ZONE_0][INST_0][ADJFLOW_SOL]->GetConvergence(); break;
    default:
      break;
  }

  /*--- Set StopCalc to true if max. number of iterations has been reached ---*/

  StopCalc = StopCalc || (ExtIter == Max_Iter - 1);

  return StopCalc;

}


void CFluidDriver::Output(unsigned long InnerIter) {

  for (iZone = 0; iZone < nZone; iZone++) {
    const auto inst = config_container[iZone]->GetiInst();

    for (iInst = 0; iInst < nInst[iZone]; ++iInst) {
      config_container[iZone]->SetiInst(iInst);
      output_container[iZone]->SetResultFiles(geometry_container[iZone][iInst][MESH_0],
                                               config_container[iZone],
                                               solver_container[iZone][iInst][MESH_0],
                                               InnerIter, StopCalc);
    }
    config_container[iZone]->SetiInst(inst);
  }

}


CTurbomachineryDriver::CTurbomachineryDriver(char* confFile, unsigned short val_nZone,
                                             SU2_Comm MPICommunicator):
                                             CFluidDriver(confFile, val_nZone, MPICommunicator) {

  output_legacy = COutputFactory::CreateLegacyOutput(config_container[ZONE_0]);

  /*--- LEGACY OUTPUT (going to be removed soon) --- */

  /*--- Open the convergence history file ---*/
  ConvHist_file = nullptr;
  ConvHist_file = new ofstream*[nZone];
  for (iZone = 0; iZone < nZone; iZone++) {
    ConvHist_file[iZone] = nullptr;
    if (rank == MASTER_NODE){
      ConvHist_file[iZone] = new ofstream[nInst[iZone]];
      for (iInst = 0; iInst < nInst[iZone]; iInst++) {
        output_legacy->SetConvHistoryHeader(&ConvHist_file[iZone][iInst], config_container[iZone], iZone, iInst);
      }
    }
  }

  if (nZone > 1){
    Max_Iter = config_container[ZONE_0]->GetnOuter_Iter();
  }
}

CTurbomachineryDriver::~CTurbomachineryDriver(void) {
  if (rank == MASTER_NODE){
    /*--- Close the convergence history file. ---*/
    for (iZone = 0; iZone < nZone; iZone++) {
      for (iInst = 0; iInst < 1; iInst++) {
        ConvHist_file[iZone][iInst].close();
      }
      delete [] ConvHist_file[iZone];
    }
    delete [] ConvHist_file;
  }
}

void CTurbomachineryDriver::Run() {

  /*--- Run a single iteration of a multi-zone problem by looping over all
   zones and executing the iterations. Note that data transers between zones
   and other intermediate procedures may be required. ---*/

  for (iZone = 0; iZone < nZone; iZone++) {
    iteration_container[iZone][INST_0]->Preprocess(output_container[iZone], integration_container, geometry_container,
                                           solver_container, numerics_container, config_container,
                                           surface_movement, grid_movement, FFDBox, iZone, INST_0);
  }

  /* --- Update the mixing-plane interface ---*/
  for (iZone = 0; iZone < nZone; iZone++) {
    if(mixingplane)SetMixingPlane(iZone);
  }

  for (iZone = 0; iZone < nZone; iZone++) {
    iteration_container[iZone][INST_0]->Iterate(output_container[iZone], integration_container, geometry_container,
                                        solver_container, numerics_container, config_container,
                                        surface_movement, grid_movement, FFDBox, iZone, INST_0);
  }

  for (iZone = 0; iZone < nZone; iZone++) {
    iteration_container[iZone][INST_0]->Postprocess(output_container[iZone], integration_container, geometry_container,
                                      solver_container, numerics_container, config_container,
                                      surface_movement, grid_movement, FFDBox, iZone, INST_0);
  }

  if (rank == MASTER_NODE){
    SetTurboPerformance(ZONE_0);
  }


}

void CTurbomachineryDriver::SetMixingPlane(unsigned short donorZone){

  unsigned short targetZone, nMarkerInt, iMarkerInt ;
  nMarkerInt     = config_container[donorZone]->GetnMarker_MixingPlaneInterface()/2;

  /* --- transfer the average value from the donorZone to the targetZone*/
  for (iMarkerInt = 1; iMarkerInt <= nMarkerInt; iMarkerInt++){
    for (targetZone = 0; targetZone < nZone; targetZone++) {
      if (targetZone != donorZone){
        interface_container[donorZone][targetZone]->AllgatherAverage(solver_container[donorZone][INST_0][MESH_0][FLOW_SOL],solver_container[targetZone][INST_0][MESH_0][FLOW_SOL],
            geometry_container[donorZone][INST_0][MESH_0],geometry_container[targetZone][INST_0][MESH_0],
            config_container[donorZone], config_container[targetZone], iMarkerInt );
      }
    }
  }
}

void CTurbomachineryDriver::SetTurboPerformance(unsigned short targetZone){

  unsigned short donorZone;
  //IMPORTANT this approach of multi-zone performances rely upon the fact that turbomachinery markers follow the natural (stator-rotor) development of the real machine.
  /* --- transfer the local turboperfomance quantities (for each blade)  from all the donorZones to the targetZone (ZONE_0) ---*/
  for (donorZone = 1; donorZone < nZone; donorZone++) {
    interface_container[donorZone][targetZone]->GatherAverageValues(solver_container[donorZone][INST_0][MESH_0][FLOW_SOL],solver_container[targetZone][INST_0][MESH_0][FLOW_SOL], donorZone);
  }

  /* --- compute turboperformance for each stage and the global machine ---*/

 output_legacy->ComputeTurboPerformance(solver_container[targetZone][INST_0][MESH_0][FLOW_SOL], geometry_container[targetZone][INST_0][MESH_0], config_container[targetZone]);

}


bool CTurbomachineryDriver::Monitor(unsigned long ExtIter) {

  su2double rot_z_ini, rot_z_final ,rot_z;
  su2double outPres_ini, outPres_final, outPres;
  unsigned long rampFreq, finalRamp_Iter;
  unsigned short iMarker, KindBC, KindBCOption;
  string Marker_Tag;

  bool print;

  /*--- Synchronization point after a single solver iteration. Compute the
   wall clock time required. ---*/

  StopTime = SU2_MPI::Wtime();

  IterCount++;
  UsedTime = (StopTime - StartTime);


  /*--- Check if there is any change in the runtime parameters ---*/
  CConfig *runtime = nullptr;
  strcpy(runtime_file_name, "runtime.dat");
  runtime = new CConfig(runtime_file_name, config_container[ZONE_0]);
  runtime->SetInnerIter(ExtIter);
  delete runtime;

  /*--- Update the convergence history file (serial and parallel computations). ---*/

  for (iZone = 0; iZone < nZone; iZone++) {
    for (iInst = 0; iInst < nInst[iZone]; iInst++)
      output_legacy->SetConvHistoryBody(&ConvHist_file[iZone][iInst], geometry_container, solver_container,
          config_container, integration_container, false, UsedTime, iZone, iInst);
  }

  /*--- ROTATING FRAME Ramp: Compute the updated rotational velocity. ---*/
  if (config_container[ZONE_0]->GetGrid_Movement() && config_container[ZONE_0]->GetRampRotatingFrame()) {
    rampFreq       = SU2_TYPE::Int(config_container[ZONE_0]->GetRampRotatingFrame_Coeff(1));
    finalRamp_Iter = SU2_TYPE::Int(config_container[ZONE_0]->GetRampRotatingFrame_Coeff(2));
    rot_z_ini = config_container[ZONE_0]->GetRampRotatingFrame_Coeff(0);
    print = false;
    if(ExtIter % rampFreq == 0 &&  ExtIter <= finalRamp_Iter){

      for (iZone = 0; iZone < nZone; iZone++) {
        rot_z_final = config_container[iZone]->GetFinalRotation_Rate_Z();
        if(abs(rot_z_final) > 0.0){
          rot_z = rot_z_ini + ExtIter*( rot_z_final - rot_z_ini)/finalRamp_Iter;
          config_container[iZone]->SetRotation_Rate(2, rot_z);
          if(rank == MASTER_NODE && print && ExtIter > 0) {
            cout << endl << " Updated rotating frame grid velocities";
            cout << " for zone " << iZone << "." << endl;
          }
          geometry_container[iZone][INST_0][MESH_0]->SetRotationalVelocity(config_container[iZone], print);
          geometry_container[iZone][INST_0][MESH_0]->SetShroudVelocity(config_container[iZone]);
        }
      }

      for (iZone = 0; iZone < nZone; iZone++) {
        geometry_container[iZone][INST_0][MESH_0]->SetAvgTurboValue(config_container[iZone], iZone, INFLOW, false);
        geometry_container[iZone][INST_0][MESH_0]->SetAvgTurboValue(config_container[iZone],iZone, OUTFLOW, false);
        geometry_container[iZone][INST_0][MESH_0]->GatherInOutAverageValues(config_container[iZone], false);

      }

      for (iZone = 1; iZone < nZone; iZone++) {
        interface_container[iZone][ZONE_0]->GatherAverageTurboGeoValues(geometry_container[iZone][INST_0][MESH_0],geometry_container[ZONE_0][INST_0][MESH_0], iZone);
      }

    }
  }


  /*--- Outlet Pressure Ramp: Compute the updated rotational velocity. ---*/
  if (config_container[ZONE_0]->GetRampOutletPressure()) {
    rampFreq       = SU2_TYPE::Int(config_container[ZONE_0]->GetRampOutletPressure_Coeff(1));
    finalRamp_Iter = SU2_TYPE::Int(config_container[ZONE_0]->GetRampOutletPressure_Coeff(2));
    outPres_ini    = config_container[ZONE_0]->GetRampOutletPressure_Coeff(0);
    outPres_final  = config_container[ZONE_0]->GetFinalOutletPressure();

    if(ExtIter % rampFreq == 0 &&  ExtIter <= finalRamp_Iter){
      outPres = outPres_ini + ExtIter*(outPres_final - outPres_ini)/finalRamp_Iter;
      if(rank == MASTER_NODE) config_container[ZONE_0]->SetMonitotOutletPressure(outPres);

      for (iZone = 0; iZone < nZone; iZone++) {
        for (iMarker = 0; iMarker < config_container[iZone]->GetnMarker_All(); iMarker++) {
          KindBC = config_container[iZone]->GetMarker_All_KindBC(iMarker);
          switch (KindBC) {
          case RIEMANN_BOUNDARY:
            Marker_Tag         = config_container[iZone]->GetMarker_All_TagBound(iMarker);
            KindBCOption       = config_container[iZone]->GetKind_Data_Riemann(Marker_Tag);
            if(KindBCOption == STATIC_PRESSURE || KindBCOption == RADIAL_EQUILIBRIUM ){
              SU2_MPI::Error("Outlet pressure ramp only implemented for NRBC", CURRENT_FUNCTION);
            }
            break;
          case GILES_BOUNDARY:
            Marker_Tag         = config_container[iZone]->GetMarker_All_TagBound(iMarker);
            KindBCOption       = config_container[iZone]->GetKind_Data_Giles(Marker_Tag);
            if(KindBCOption == STATIC_PRESSURE || KindBCOption == STATIC_PRESSURE_1D || KindBCOption == RADIAL_EQUILIBRIUM ){
              config_container[iZone]->SetGiles_Var1(outPres, Marker_Tag);
            }
            break;
          }
        }
      }
    }
  }


  /*--- Check whether the current simulation has reached the specified
   convergence criteria, and set StopCalc to true, if so. ---*/

  switch (config_container[ZONE_0]->GetKind_Solver()) {
  case MAIN_SOLVER::EULER: case MAIN_SOLVER::NAVIER_STOKES: case MAIN_SOLVER::RANS:
  case MAIN_SOLVER::INC_EULER: case MAIN_SOLVER::INC_NAVIER_STOKES: case MAIN_SOLVER::INC_RANS:
  case MAIN_SOLVER::NEMO_EULER: case MAIN_SOLVER::NEMO_NAVIER_STOKES:
    StopCalc = integration_container[ZONE_0][INST_0][FLOW_SOL]->GetConvergence();
    break;
  case MAIN_SOLVER::DISC_ADJ_EULER: case MAIN_SOLVER::DISC_ADJ_NAVIER_STOKES: case MAIN_SOLVER::DISC_ADJ_RANS:
  case MAIN_SOLVER::DISC_ADJ_INC_EULER: case MAIN_SOLVER::DISC_ADJ_INC_NAVIER_STOKES: case MAIN_SOLVER::DISC_ADJ_INC_RANS:
  case MAIN_SOLVER::DISC_ADJ_FEM_EULER: case MAIN_SOLVER::DISC_ADJ_FEM_NS: case MAIN_SOLVER::DISC_ADJ_FEM_RANS:
    StopCalc = integration_container[ZONE_0][INST_0][ADJFLOW_SOL]->GetConvergence();
    break;
  default:
    break;

  }

  /*--- Set StopCalc to true if max. number of iterations has been reached ---*/

  StopCalc = StopCalc || (ExtIter == Max_Iter - 1);

  return StopCalc;

}

CHBDriver::CHBDriver(char* confFile,
    unsigned short val_nZone,
    SU2_Comm MPICommunicator) : CFluidDriver(confFile,
        val_nZone,
        MPICommunicator) {
  unsigned short kInst;

  nInstHB = nInst[ZONE_0];

  D = nullptr;
  /*--- allocate dynamic memory for the Harmonic Balance operator ---*/
  D = new su2double*[nInstHB]; for (kInst = 0; kInst < nInstHB; kInst++) D[kInst] = new su2double[nInstHB];

  output_legacy = COutputFactory::CreateLegacyOutput(config_container[ZONE_0]);

  /*--- Open the convergence history file ---*/
  ConvHist_file = nullptr;
  ConvHist_file = new ofstream*[nZone];
  for (iZone = 0; iZone < nZone; iZone++) {
    ConvHist_file[iZone] = nullptr;
    if (rank == MASTER_NODE){
      ConvHist_file[iZone] = new ofstream[nInst[iZone]];
      for (iInst = 0; iInst < nInst[iZone]; iInst++) {
        output_legacy->SetConvHistoryHeader(&ConvHist_file[iZone][iInst], config_container[iZone], iZone, iInst);
      }
    }
  }


}

CHBDriver::~CHBDriver(void) {

  unsigned short kInst;

  /*--- delete dynamic memory for the Harmonic Balance operator ---*/
  for (kInst = 0; kInst < nInstHB; kInst++) delete [] D[kInst];
  delete [] D;

  if (rank == MASTER_NODE){
  /*--- Close the convergence history file. ---*/
  for (iZone = 0; iZone < nZone; iZone++) {
    for (iInst = 0; iInst < nInstHB; iInst++) {
      ConvHist_file[iZone][iInst].close();
    }
    delete [] ConvHist_file[iZone];
  }
  delete [] ConvHist_file;
  }
}


void CHBDriver::Run() {

  /*--- Run a single iteration of a Harmonic Balance problem. Preprocess all
   all zones before beginning the iteration. ---*/

  for (iInst = 0; iInst < nInstHB; iInst++)
    iteration_container[ZONE_0][iInst]->Preprocess(output_container[ZONE_0], integration_container, geometry_container,
        solver_container, numerics_container, config_container,
        surface_movement, grid_movement, FFDBox, ZONE_0, iInst);

  for (iInst = 0; iInst < nInstHB; iInst++)
    iteration_container[ZONE_0][iInst]->Iterate(output_container[ZONE_0], integration_container, geometry_container,
        solver_container, numerics_container, config_container,
        surface_movement, grid_movement, FFDBox, ZONE_0, iInst);

  /*--- Update the convergence history file (serial and parallel computations). ---*/

  for (iZone = 0; iZone < nZone; iZone++) {
    for (iInst = 0; iInst < nInst[iZone]; iInst++)
      output_legacy->SetConvHistoryBody(&ConvHist_file[iZone][iInst], geometry_container, solver_container,
          config_container, integration_container, false, UsedTime, iZone, iInst);
  }

}

void CHBDriver::Update() {

  for (iInst = 0; iInst < nInstHB; iInst++) {
    /*--- Compute the harmonic balance terms across all zones ---*/
    SetHarmonicBalance(iInst);

  }

  /*--- Precondition the harmonic balance source terms ---*/
  if (config_container[ZONE_0]->GetHB_Precondition() == YES) {
    StabilizeHarmonicBalance();

  }

  for (iInst = 0; iInst < nInstHB; iInst++) {

    /*--- Update the harmonic balance terms across all zones ---*/
    iteration_container[ZONE_0][iInst]->Update(output_container[ZONE_0], integration_container, geometry_container,
        solver_container, numerics_container, config_container,
        surface_movement, grid_movement, FFDBox, ZONE_0, iInst);

  }

}

void CHBDriver::ResetConvergence() {

  for(iInst = 0; iInst < nZone; iInst++) {
    switch (config_container[ZONE_0]->GetKind_Solver()) {

    case MAIN_SOLVER::EULER: case MAIN_SOLVER::NAVIER_STOKES: case MAIN_SOLVER::RANS:
      integration_container[ZONE_0][iInst][FLOW_SOL]->SetConvergence(false);
      if (config_container[ZONE_0]->GetKind_Solver() == MAIN_SOLVER::RANS) integration_container[ZONE_0][iInst][TURB_SOL]->SetConvergence(false);
      if(config_container[ZONE_0]->GetKind_Trans_Model() == TURB_TRANS_MODEL::LM) integration_container[ZONE_0][iInst][TRANS_SOL]->SetConvergence(false);
      break;

    case MAIN_SOLVER::FEM_ELASTICITY:
      integration_container[ZONE_0][iInst][FEA_SOL]->SetConvergence(false);
      break;

    case MAIN_SOLVER::ADJ_EULER: case MAIN_SOLVER::ADJ_NAVIER_STOKES: case MAIN_SOLVER::ADJ_RANS: case MAIN_SOLVER::DISC_ADJ_EULER: case MAIN_SOLVER::DISC_ADJ_NAVIER_STOKES: case MAIN_SOLVER::DISC_ADJ_RANS:
      integration_container[ZONE_0][iInst][ADJFLOW_SOL]->SetConvergence(false);
      if( (config_container[ZONE_0]->GetKind_Solver() == MAIN_SOLVER::ADJ_RANS) || (config_container[ZONE_0]->GetKind_Solver() == MAIN_SOLVER::DISC_ADJ_RANS) )
        integration_container[ZONE_0][iInst][ADJTURB_SOL]->SetConvergence(false);
      break;

    default:
      SU2_MPI::Error("Harmonic Balance has not been set up for this solver.", CURRENT_FUNCTION);
    }
  }

}

void CHBDriver::SetHarmonicBalance(unsigned short iInst) {

  unsigned short iVar, jInst, iMGlevel;
  unsigned short nVar = solver_container[ZONE_0][INST_0][MESH_0][FLOW_SOL]->GetnVar();
  unsigned long iPoint;
  bool implicit = (config_container[ZONE_0]->GetKind_TimeIntScheme_Flow() == EULER_IMPLICIT);
  bool adjoint = (config_container[ZONE_0]->GetContinuous_Adjoint());
  if (adjoint) {
    implicit = (config_container[ZONE_0]->GetKind_TimeIntScheme_AdjFlow() == EULER_IMPLICIT);
  }

  unsigned long InnerIter = config_container[ZONE_0]->GetInnerIter();

  /*--- Retrieve values from the config file ---*/
  su2double *U = new su2double[nVar];
  su2double *U_old = new su2double[nVar];
  su2double *Psi = new su2double[nVar];
  su2double *Psi_old = new su2double[nVar];
  su2double *Source = new su2double[nVar];
  su2double deltaU, deltaPsi;

  /*--- Compute period of oscillation ---*/
  su2double period = config_container[ZONE_0]->GetHarmonicBalance_Period();

  /*--- Non-dimensionalize the input period, if necessary.  */
  period /= config_container[ZONE_0]->GetTime_Ref();

  if (InnerIter == 0)
    ComputeHB_Operator();

  /*--- Compute various source terms for explicit direct, implicit direct, and adjoint problems ---*/
  /*--- Loop over all grid levels ---*/
  for (iMGlevel = 0; iMGlevel <= config_container[ZONE_0]->GetnMGLevels(); iMGlevel++) {

    /*--- Loop over each node in the volume mesh ---*/
    for (iPoint = 0; iPoint < geometry_container[ZONE_0][iInst][iMGlevel]->GetnPoint(); iPoint++) {

      for (iVar = 0; iVar < nVar; iVar++) {
        Source[iVar] = 0.0;
      }

      /*--- Step across the columns ---*/
      for (jInst = 0; jInst < nInstHB; jInst++) {

        /*--- Retrieve solution at this node in current zone ---*/
        for (iVar = 0; iVar < nVar; iVar++) {

          if (!adjoint) {
            U[iVar] = solver_container[ZONE_0][jInst][iMGlevel][FLOW_SOL]->GetNodes()->GetSolution(iPoint, iVar);
            Source[iVar] += U[iVar]*D[iInst][jInst];

            if (implicit) {
              U_old[iVar] = solver_container[ZONE_0][jInst][iMGlevel][FLOW_SOL]->GetNodes()->GetSolution_Old(iPoint, iVar);
              deltaU = U[iVar] - U_old[iVar];
              Source[iVar] += deltaU*D[iInst][jInst];
            }

          }

          else {
            Psi[iVar] = solver_container[ZONE_0][jInst][iMGlevel][ADJFLOW_SOL]->GetNodes()->GetSolution(iPoint, iVar);
            Source[iVar] += Psi[iVar]*D[jInst][iInst];

            if (implicit) {
              Psi_old[iVar] = solver_container[ZONE_0][jInst][iMGlevel][ADJFLOW_SOL]->GetNodes()->GetSolution_Old(iPoint, iVar);
              deltaPsi = Psi[iVar] - Psi_old[iVar];
              Source[iVar] += deltaPsi*D[jInst][iInst];
            }
          }
        }

        /*--- Store sources for current row ---*/
        for (iVar = 0; iVar < nVar; iVar++) {
          if (!adjoint) {
            solver_container[ZONE_0][iInst][iMGlevel][FLOW_SOL]->GetNodes()->SetHarmonicBalance_Source(iPoint, iVar, Source[iVar]);
          }
          else {
            solver_container[ZONE_0][iInst][iMGlevel][ADJFLOW_SOL]->GetNodes()->SetHarmonicBalance_Source(iPoint, iVar, Source[iVar]);
          }
        }

      }
    }
  }

  /*--- Source term for a turbulence model ---*/
  if (config_container[ZONE_0]->GetKind_Solver() == MAIN_SOLVER::RANS) {

    /*--- Extra variables needed if we have a turbulence model. ---*/
    unsigned short nVar_Turb = solver_container[ZONE_0][INST_0][MESH_0][TURB_SOL]->GetnVar();
    su2double *U_Turb = new su2double[nVar_Turb];
    su2double *Source_Turb = new su2double[nVar_Turb];

    /*--- Loop over only the finest mesh level (turbulence is always solved
     on the original grid only). ---*/
    for (iPoint = 0; iPoint < geometry_container[ZONE_0][INST_0][MESH_0]->GetnPoint(); iPoint++) {
      for (iVar = 0; iVar < nVar_Turb; iVar++) Source_Turb[iVar] = 0.0;
      for (jInst = 0; jInst < nInstHB; jInst++) {

        /*--- Retrieve solution at this node in current zone ---*/
        for (iVar = 0; iVar < nVar_Turb; iVar++) {
          U_Turb[iVar] = solver_container[ZONE_0][jInst][MESH_0][TURB_SOL]->GetNodes()->GetSolution(iPoint, iVar);
          Source_Turb[iVar] += U_Turb[iVar]*D[iInst][jInst];
        }
      }

      /*--- Store sources for current iZone ---*/
      for (iVar = 0; iVar < nVar_Turb; iVar++)
        solver_container[ZONE_0][iInst][MESH_0][TURB_SOL]->GetNodes()->SetHarmonicBalance_Source(iPoint, iVar, Source_Turb[iVar]);
    }

    delete [] U_Turb;
    delete [] Source_Turb;
  }

  delete [] Source;
  delete [] U;
  delete [] U_old;
  delete [] Psi;
  delete [] Psi_old;

}

void CHBDriver::StabilizeHarmonicBalance() {

  unsigned short i, j, k, iVar, iInst, jInst, iMGlevel;
  unsigned short nVar = solver_container[ZONE_0][INST_0][MESH_0][FLOW_SOL]->GetnVar();
  unsigned long iPoint;
  bool adjoint = (config_container[ZONE_0]->GetContinuous_Adjoint());

  /*--- Retrieve values from the config file ---*/
  su2double *Source     = new su2double[nInstHB];
  su2double *Source_old = new su2double[nInstHB];
  su2double Delta;

  su2double **Pinv     = new su2double*[nInstHB];
  su2double **P        = new su2double*[nInstHB];
  for (iInst = 0; iInst < nInstHB; iInst++) {
    Pinv[iInst]       = new su2double[nInstHB];
    P[iInst]          = new su2double[nInstHB];
  }

  /*--- Loop over all grid levels ---*/
  for (iMGlevel = 0; iMGlevel <= config_container[ZONE_0]->GetnMGLevels(); iMGlevel++) {

    /*--- Loop over each node in the volume mesh ---*/
    for (iPoint = 0; iPoint < geometry_container[ZONE_0][INST_0][iMGlevel]->GetnPoint(); iPoint++) {

      /*--- Get time step for current node ---*/
      Delta = solver_container[ZONE_0][INST_0][iMGlevel][FLOW_SOL]->GetNodes()->GetDelta_Time(iPoint);

      /*--- Setup stabilization matrix for this node ---*/
      for (iInst = 0; iInst < nInstHB; iInst++) {
        for (jInst = 0; jInst < nInstHB; jInst++) {
          if (jInst == iInst ) {
            Pinv[iInst][jInst] = 1.0 + Delta*D[iInst][jInst];
          }
          else {
            Pinv[iInst][jInst] = Delta*D[iInst][jInst];
          }
        }
      }

      /*--- Invert stabilization matrix Pinv with Gauss elimination---*/

      /*--  A temporary matrix to hold the inverse, dynamically allocated ---*/
      su2double **temp = new su2double*[nInstHB];
      for (i = 0; i < nInstHB; i++) {
        temp[i] = new su2double[2 * nInstHB];
      }

      /*---  Copy the desired matrix into the temporary matrix ---*/
      for (i = 0; i < nInstHB; i++) {
        for (j = 0; j < nInstHB; j++) {
          temp[i][j] = Pinv[i][j];
          temp[i][nInstHB + j] = 0;
        }
        temp[i][nInstHB + i] = 1;
      }

      su2double max_val;
      unsigned short max_idx;

      /*---  Pivot each column such that the largest number possible divides the other rows  ---*/
      for (k = 0; k < nInstHB - 1; k++) {
        max_idx = k;
        max_val = abs(temp[k][k]);
        /*---  Find the largest value (pivot) in the column  ---*/
        for (j = k; j < nInstHB; j++) {
          if (abs(temp[j][k]) > max_val) {
            max_idx = j;
            max_val = abs(temp[j][k]);
          }
        }

        /*---  Move the row with the highest value up  ---*/
        for (j = 0; j < (nInstHB * 2); j++) {
          su2double d = temp[k][j];
          temp[k][j] = temp[max_idx][j];
          temp[max_idx][j] = d;
        }
        /*---  Subtract the moved row from all other rows ---*/
        for (i = k + 1; i < nInstHB; i++) {
          su2double c = temp[i][k] / temp[k][k];
          for (j = 0; j < (nInstHB * 2); j++) {
            temp[i][j] = temp[i][j] - temp[k][j] * c;
          }
        }
      }

      /*---  Back-substitution  ---*/
      for (k = nInstHB - 1; k > 0; k--) {
        if (temp[k][k] != su2double(0.0)) {
          for (int i = k - 1; i > -1; i--) {
            su2double c = temp[i][k] / temp[k][k];
            for (j = 0; j < (nInstHB * 2); j++) {
              temp[i][j] = temp[i][j] - temp[k][j] * c;
            }
          }
        }
      }

      /*---  Normalize the inverse  ---*/
      for (i = 0; i < nInstHB; i++) {
        su2double c = temp[i][i];
        for (j = 0; j < nInstHB; j++) {
          temp[i][j + nInstHB] = temp[i][j + nInstHB] / c;
        }
      }

      /*---  Copy the inverse back to the main program flow ---*/
      for (i = 0; i < nInstHB; i++) {
        for (j = 0; j < nInstHB; j++) {
          P[i][j] = temp[i][j + nInstHB];
        }
      }

      /*---  Delete dynamic template  ---*/
      for (iInst = 0; iInst < nInstHB; iInst++) {
        delete[] temp[iInst];
      }
      delete[] temp;

      /*--- Loop through variables to precondition ---*/
      for (iVar = 0; iVar < nVar; iVar++) {

        /*--- Get current source terms (not yet preconditioned) and zero source array to prepare preconditioning ---*/
        for (iInst = 0; iInst < nInstHB; iInst++) {
          Source_old[iInst] = solver_container[ZONE_0][iInst][iMGlevel][FLOW_SOL]->GetNodes()->GetHarmonicBalance_Source(iPoint, iVar);
          Source[iInst] = 0;
        }

        /*--- Step through columns ---*/
        for (iInst = 0; iInst < nInstHB; iInst++) {
          for (jInst = 0; jInst < nInstHB; jInst++) {
            Source[iInst] += P[iInst][jInst]*Source_old[jInst];
          }

          /*--- Store updated source terms for current node ---*/
          if (!adjoint) {
            solver_container[ZONE_0][iInst][iMGlevel][FLOW_SOL]->GetNodes()->SetHarmonicBalance_Source(iPoint, iVar, Source[iInst]);
          }
          else {
            solver_container[ZONE_0][iInst][iMGlevel][ADJFLOW_SOL]->GetNodes()->SetHarmonicBalance_Source(iPoint, iVar, Source[iInst]);
          }
        }

      }
    }
  }

  /*--- Deallocate dynamic memory ---*/
  for (iInst = 0; iInst < nInstHB; iInst++){
    delete [] P[iInst];
    delete [] Pinv[iInst];
  }
  delete [] P;
  delete [] Pinv;
  delete [] Source;
  delete [] Source_old;

}

void CHBDriver::ComputeHB_Operator() {

  const   complex<su2double> J(0.0,1.0);
  unsigned short i, j, k, iInst;

  su2double *Omega_HB       = new su2double[nInstHB];
  complex<su2double> **E    = new complex<su2double>*[nInstHB];
  complex<su2double> **Einv = new complex<su2double>*[nInstHB];
  complex<su2double> **DD   = new complex<su2double>*[nInstHB];
  for (iInst = 0; iInst < nInstHB; iInst++) {
    E[iInst]    = new complex<su2double>[nInstHB];
    Einv[iInst] = new complex<su2double>[nInstHB];
    DD[iInst]   = new complex<su2double>[nInstHB];
  }

  /*--- Get simualation period from config file ---*/
  su2double Period = config_container[ZONE_0]->GetHarmonicBalance_Period();

  /*--- Non-dimensionalize the input period, if necessary.      */
  Period /= config_container[ZONE_0]->GetTime_Ref();

  /*--- Build the array containing the selected frequencies to solve ---*/
  for (iInst = 0; iInst < nInstHB; iInst++) {
    Omega_HB[iInst]  = config_container[ZONE_0]->GetOmega_HB()[iInst];
    Omega_HB[iInst] /= config_container[ZONE_0]->GetOmega_Ref(); //TODO: check
  }

  /*--- Build the diagonal matrix of the frequencies DD ---*/
  for (i = 0; i < nInstHB; i++) {
    for (k = 0; k < nInstHB; k++) {
      if (k == i ) {
        DD[i][k] = J*Omega_HB[k];
      }
    }
  }


  /*--- Build the harmonic balance inverse matrix ---*/
  for (i = 0; i < nInstHB; i++) {
    for (k = 0; k < nInstHB; k++) {
      Einv[i][k] = complex<su2double>(cos(Omega_HB[k]*(i*Period/nInstHB))) + J*complex<su2double>(sin(Omega_HB[k]*(i*Period/nInstHB)));
    }
  }

  /*---  Invert inverse harmonic balance Einv with Gauss elimination ---*/

  /*--  A temporary matrix to hold the inverse, dynamically allocated ---*/
  complex<su2double> **temp = new complex<su2double>*[nInstHB];
  for (i = 0; i < nInstHB; i++) {
    temp[i] = new complex<su2double>[2 * nInstHB];
  }

  /*---  Copy the desired matrix into the temporary matrix ---*/
  for (i = 0; i < nInstHB; i++) {
    for (j = 0; j < nInstHB; j++) {
      temp[i][j] = Einv[i][j];
      temp[i][nInstHB + j] = 0;
    }
    temp[i][nInstHB + i] = 1;
  }

  su2double max_val;
  unsigned short max_idx;

  /*---  Pivot each column such that the largest number possible divides the other rows  ---*/
  for (k = 0; k < nInstHB - 1; k++) {
    max_idx = k;
    max_val = abs(temp[k][k]);
    /*---  Find the largest value (pivot) in the column  ---*/
    for (j = k; j < nInstHB; j++) {
      if (abs(temp[j][k]) > max_val) {
        max_idx = j;
        max_val = abs(temp[j][k]);
      }
    }
    /*---  Move the row with the highest value up  ---*/
    for (j = 0; j < (nInstHB * 2); j++) {
      complex<su2double> d = temp[k][j];
      temp[k][j] = temp[max_idx][j];
      temp[max_idx][j] = d;
    }
    /*---  Subtract the moved row from all other rows ---*/
    for (i = k + 1; i < nInstHB; i++) {
      complex<su2double> c = temp[i][k] / temp[k][k];
      for (j = 0; j < (nInstHB * 2); j++) {
        temp[i][j] = temp[i][j] - temp[k][j] * c;
      }
    }
  }
  /*---  Back-substitution  ---*/
  for (k = nInstHB - 1; k > 0; k--) {
    if (temp[k][k] != complex<su2double>(0.0)) {
      for (int i = k - 1; i > -1; i--) {
        complex<su2double> c = temp[i][k] / temp[k][k];
        for (j = 0; j < (nInstHB * 2); j++) {
          temp[i][j] = temp[i][j] - temp[k][j] * c;
        }
      }
    }
  }
  /*---  Normalize the inverse  ---*/
  for (i = 0; i < nInstHB; i++) {
    complex<su2double> c = temp[i][i];
    for (j = 0; j < nInstHB; j++) {
      temp[i][j + nInstHB] = temp[i][j + nInstHB] / c;
    }
  }
  /*---  Copy the inverse back to the main program flow ---*/
  for (i = 0; i < nInstHB; i++) {
    for (j = 0; j < nInstHB; j++) {
      E[i][j] = temp[i][j + nInstHB];
    }
  }
  /*---  Delete dynamic template  ---*/
  for (i = 0; i < nInstHB; i++) {
    delete[] temp[i];
  }
  delete[] temp;


  /*---  Temporary matrix for performing product  ---*/
  complex<su2double> **Temp    = new complex<su2double>*[nInstHB];

  /*---  Temporary complex HB operator  ---*/
  complex<su2double> **Dcpx    = new complex<su2double>*[nInstHB];

  for (iInst = 0; iInst < nInstHB; iInst++){
    Temp[iInst]    = new complex<su2double>[nInstHB];
    Dcpx[iInst]   = new complex<su2double>[nInstHB];
  }


  /*---  Calculation of the HB operator matrix ---*/
  for (int row = 0; row < nInstHB; row++) {
    for (int col = 0; col < nInstHB; col++) {
      for (int inner = 0; inner < nInstHB; inner++) {
        Temp[row][col] += Einv[row][inner] * DD[inner][col];
      }
    }
  }

  unsigned short row, col, inner;

  for (row = 0; row < nInstHB; row++) {
    for (col = 0; col < nInstHB; col++) {
      for (inner = 0; inner < nInstHB; inner++) {
        Dcpx[row][col] += Temp[row][inner] * E[inner][col];
      }
    }
  }

  /*---  Take just the real part of the HB operator matrix ---*/
  for (i = 0; i < nInstHB; i++) {
    for (k = 0; k < nInstHB; k++) {
      D[i][k] = real(Dcpx[i][k]);
    }
  }

  /*--- Deallocate dynamic memory ---*/
  for (iInst = 0; iInst < nInstHB; iInst++){
    delete [] E[iInst];
    delete [] Einv[iInst];
    delete [] DD[iInst];
    delete [] Temp[iInst];
    delete [] Dcpx[iInst];
  }
  delete [] E;
  delete [] Einv;
  delete [] DD;
  delete [] Temp;
  delete [] Dcpx;
  delete [] Omega_HB;

}<|MERGE_RESOLUTION|>--- conflicted
+++ resolved
@@ -1435,11 +1435,7 @@
     }
 
     if (config->GetKind_Species_Model() == SPECIES_MODEL::FLAMELET){
-<<<<<<< HEAD
-      numerics[iMGlevel][SPECIES_SOL][source_first_term]  = new CSourcePieceWise_transportedScalar_general(nDim, nVar_Species, config);
-=======
       numerics[iMGlevel][SPECIES_SOL][source_first_term]  = new CSourcePieceWiseTransportedScalarGeneral(nDim, nVar_Species, config);
->>>>>>> 29862d7a
     }
     else {
       numerics[iMGlevel][SPECIES_SOL][source_first_term] = new CSourceNothing(nDim, nVar_Species, config);
@@ -3021,12 +3017,8 @@
       if (config_container[iZone]->GetFluidProblem()) {
         for (iInst = 0; iInst < nInst[iZone]; iInst++) {
           solver_container[iZone][iInst][MESH_0][FLOW_SOL]->SetInitialCondition(geometry_container[iZone][INST_0], solver_container[iZone][iInst], config_container[iZone], Iter);
-<<<<<<< HEAD
-          if (config_container[iZone]->GetKind_Species_Model() == SPECIES_MODEL::FLAMELET)
-=======
           // nijso asks: do we really need this? 
           if (config_container[iZone]->GetKind_Species_Model() != SPECIES_MODEL::NONE)
->>>>>>> 29862d7a
             solver_container[iZone][iInst][MESH_0][SPECIES_SOL]->SetInitialCondition(geometry_container[iZone][INST_0], solver_container[iZone][iInst], config_container[iZone], Iter);
         }
       }
