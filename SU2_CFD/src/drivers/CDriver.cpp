--- conflicted
+++ resolved
@@ -1100,11 +1100,8 @@
 
   bool compressible   = false;
   bool incompressible = false;
-<<<<<<< HEAD
   bool pressure_based = false;
-=======
-
->>>>>>> d93803a6
+
   /*--- Assign booleans ---*/
 
   switch (config->GetKind_Solver()) {
@@ -1653,13 +1650,10 @@
     case DISC_ADJ_FEM: fem = true; disc_adj_fem = true; break;
     case DISC_ADJ_HEAT: heat_fvm = true; disc_adj_heat = true; break;
   }
-<<<<<<< HEAD
   
   if (config->GetKind_Incomp_System()==PRESSURE_BASED) pressure_based = true;
   
-=======
-
->>>>>>> d93803a6
+
   /*--- Assign turbulence model booleans ---*/
 
   if (turbulent)
@@ -1768,13 +1762,9 @@
   fem_ns           = false;
   fem_turbulent    = false;
   heat_fvm         = false; disc_adj_heat    = false;
-<<<<<<< HEAD
-  fem 			       = false; disc_adj_fem     = false;
-  transition       = false; pressure_based = false;
-=======
-  fem              = false; disc_adj_fem     = false;
-  transition       = false;
->>>>>>> d93803a6
+  fem 			   = false; disc_adj_fem     = false;
+  transition       = false; 
+  pressure_based   = false;
   template_solver  = false;
 
   /*--- Assign booleans ---*/
@@ -1937,14 +1927,9 @@
   nVar_Adj_Flow         = 0,
   nVar_Adj_Turb         = 0,
   nVar_FEM              = 0,
-<<<<<<< HEAD
   nVar_Heat             = 0,
   nVar_Poisson          = 0;
-  
-=======
-  nVar_Heat             = 0;
-
->>>>>>> d93803a6
+
   numerics = new CNumerics***[config->GetnMGLevels()+1];
 
   su2double *constants = NULL;
@@ -1980,12 +1965,7 @@
   transition       = false;
   template_solver  = false;
   e_spalart_allmaras = false; comp_spalart_allmaras = false; e_comp_spalart_allmaras = false;
-<<<<<<< HEAD
-  
-  
-=======
-
->>>>>>> d93803a6
+
   /*--- Assign booleans ---*/
   switch (config->GetKind_Solver()) {
     case TEMPLATE_SOLVER: template_solver = true; break;
@@ -2029,11 +2009,8 @@
     omega_Inf = solver[MESH_0][TURB_SOL]->GetOmega_Inf();
   }
 
-<<<<<<< HEAD
   if (pressure_based) poisson = true;
     
-=======
->>>>>>> d93803a6
   /*--- Number of variables for the template ---*/
 
   if (template_solver) nVar_Flow = solver[MESH_0][FLOW_SOL]->GetnVar();
@@ -2129,23 +2106,22 @@
 
         }
         if (incompressible) {
-		 /*--- Incompressible flow, use pressure-based method ---*/
-		 if (pressure_based) {
+		  /*--- Incompressible flow, use pressure-based method ---*/
+		  if (pressure_based) {
 			 switch (config->GetKind_Centered_Flow()) {
-				case NO_CENTERED : cout << "No centered scheme." << endl; break;
-				case JST : numerics[MESH_0][FLOW_SOL][CONV_TERM] = new CCentPB_Flow(nDim, nVar_Flow, config); break;
-				default : SU2_MPI::Error("Centered scheme not implemented.\n Currently, use the keyword JST for pressure based incompressible flows.", CURRENT_FUNCTION); break;
+                case NO_CENTERED : cout << "No centered scheme." << endl; break;
+                case JST : numerics[MESH_0][FLOW_SOL][CONV_TERM] = new CCentPB_Flow(nDim, nVar_Flow, config); break;
+                default : SU2_MPI::Error("Centered scheme not implemented.\n Currently, use the keyword JST for pressure based incompressible flows.", CURRENT_FUNCTION); break;
 		     }
              for (iMGlevel = 1; iMGlevel <= config->GetnMGLevels(); iMGlevel++)
-				numerics[iMGlevel][FLOW_SOL][CONV_TERM] = new CCentPB_Flow(nDim, nVar_Flow, config);
+               numerics[iMGlevel][FLOW_SOL][CONV_TERM] = new CCentPB_Flow(nDim, nVar_Flow, config);
 
 			 /*--- Definition of the boundary condition method ---*/
 			 for (iMGlevel = 0; iMGlevel <= config->GetnMGLevels(); iMGlevel++)
 				numerics[iMGlevel][FLOW_SOL][CONV_BOUND_TERM] = new CUpwPB_Flow(nDim, nVar_Flow, config);
-		}
+		  }
           else {
           /*--- Incompressible flow, use preconditioning method ---*/
-<<<<<<< HEAD
 			switch (config->GetKind_Centered_Flow()) {
 				case NO_CENTERED : cout << "No centered scheme." << endl; break;
 				case LAX : numerics[MESH_0][FLOW_SOL][CONV_TERM] = new CCentLaxInc_Flow(nDim, nVar_Flow, config); break;
@@ -2159,23 +2135,7 @@
 			for (iMGlevel = 0; iMGlevel <= config->GetnMGLevels(); iMGlevel++)
 				numerics[iMGlevel][FLOW_SOL][CONV_BOUND_TERM] = new CUpwFDSInc_Flow(nDim, nVar_Flow, config);
            }
-	   }
-=======
-          switch (config->GetKind_Centered_Flow()) {
-            case NO_CENTERED : cout << "No centered scheme." << endl; break;
-            case LAX : numerics[MESH_0][FLOW_SOL][CONV_TERM] = new CCentLaxInc_Flow(nDim, nVar_Flow, config); break;
-            case JST : numerics[MESH_0][FLOW_SOL][CONV_TERM] = new CCentJSTInc_Flow(nDim, nVar_Flow, config); break;
-            default : SU2_MPI::Error("Centered scheme not implemented.\n Currently, only JST and LAX-FRIEDRICH are available for incompressible flows.", CURRENT_FUNCTION); break;
-          }
-          for (iMGlevel = 1; iMGlevel <= config->GetnMGLevels(); iMGlevel++)
-            numerics[iMGlevel][FLOW_SOL][CONV_TERM] = new CCentLaxInc_Flow(nDim, nVar_Flow, config);
-
-          /*--- Definition of the boundary condition method ---*/
-          for (iMGlevel = 0; iMGlevel <= config->GetnMGLevels(); iMGlevel++)
-            numerics[iMGlevel][FLOW_SOL][CONV_BOUND_TERM] = new CUpwFDSInc_Flow(nDim, nVar_Flow, config);
-
-        }
->>>>>>> d93803a6
+	    }
         break;
       case SPACE_UPWIND :
         if (compressible) {
@@ -2281,19 +2241,14 @@
                 numerics[iMGlevel][FLOW_SOL][CONV_BOUND_TERM] = new CUpwCUSP_Flow(nDim, nVar_Flow, config);
               }
               break;
-<<<<<<< HEAD
-              
-            default : cout<<"default"<<endl;SU2_MPI::Error("Upwind scheme not implemented.", CURRENT_FUNCTION); break;
-=======
 
             default : SU2_MPI::Error("Upwind scheme not implemented.", CURRENT_FUNCTION); break;
->>>>>>> d93803a6
           }
 
         }
         if (incompressible) {
-			/*--- Incompressible flow, use pressure-based method ---*/
-			if(pressure_based) {			
+            /*--- Incompressible flow, check if density or pressure-based method ---*/
+			if(pressure_based) {
 				/*--- Momentum Equations ---*/
 				switch (config->GetKind_Upwind_Flow()) {
 					case NO_UPWIND : cout << "No upwind scheme." << endl; break;
@@ -2304,7 +2259,7 @@
 					}
 					break;
 					default : SU2_MPI::Error("Upwind scheme not implemented.\n Please use the option SCALAR_UPWIND.", CURRENT_FUNCTION); break;
-				}		    	  
+				}
 			}
 			else {
 			/*--- Incompressible flow, use artificial compressibility method ---*/
@@ -2319,13 +2274,8 @@
             default : SU2_MPI::Error("Upwind scheme not implemented.\n Currently, only FDS is available for incompressible flows.", CURRENT_FUNCTION); break;
           }
         }
-<<<<<<< HEAD
 	   }
 	   break;
-=======
-        break;
-
->>>>>>> d93803a6
       default :
         SU2_MPI::Error("Convective scheme not implemented (Euler and Navier-Stokes).", CURRENT_FUNCTION);
         break;
@@ -2358,15 +2308,14 @@
       }
     }
     if (incompressible) {
-<<<<<<< HEAD
-		if (pressure_based)  {
-			/*--- Incompressible flow, use pressure based method ---*/
-			numerics[MESH_0][FLOW_SOL][VISC_TERM] = new CAvgGradCorrectedPBInc_Flow(nDim, nVar_Flow, config);
+       if (pressure_based)  {
+            /*--- Incompressible flow, use pressure based method ---*/
+            numerics[MESH_0][FLOW_SOL][VISC_TERM] = new CAvgGradCorrectedPBInc_Flow(nDim, nVar_Flow, config);
 			for (iMGlevel = 1; iMGlevel <= config->GetnMGLevels(); iMGlevel++) {
-			  numerics[iMGlevel][FLOW_SOL][VISC_TERM] = new CAvgGradPBInc_Flow(nDim, nVar_Flow, config);
+              numerics[iMGlevel][FLOW_SOL][VISC_TERM] = new CAvgGradPBInc_Flow(nDim, nVar_Flow, config);
 		     }
-			  
-			/*--- Definition of the boundary condition method ---*/
+
+            /*--- Definition of the boundary condition method ---*/
             for (iMGlevel = 0; iMGlevel <= config->GetnMGLevels(); iMGlevel++)
               numerics[iMGlevel][FLOW_SOL][VISC_BOUND_TERM] = new CAvgGradPBInc_Flow(nDim, nVar_Flow, config);			
 		}
@@ -2379,17 +2328,7 @@
 			/*--- Definition of the boundary condition method ---*/
 			for (iMGlevel = 0; iMGlevel <= config->GetnMGLevels(); iMGlevel++)
 				numerics[iMGlevel][FLOW_SOL][VISC_BOUND_TERM] = new CAvgGradInc_Flow(nDim, nVar_Flow, false, config);
-		}
-=======
-      /*--- Incompressible flow, use preconditioning method ---*/
-      numerics[MESH_0][FLOW_SOL][VISC_TERM] = new CAvgGradInc_Flow(nDim, nVar_Flow, true, config);
-      for (iMGlevel = 1; iMGlevel <= config->GetnMGLevels(); iMGlevel++)
-        numerics[iMGlevel][FLOW_SOL][VISC_TERM] = new CAvgGradInc_Flow(nDim, nVar_Flow, false, config);
-
-      /*--- Definition of the boundary condition method ---*/
-      for (iMGlevel = 0; iMGlevel <= config->GetnMGLevels(); iMGlevel++)
-        numerics[iMGlevel][FLOW_SOL][VISC_BOUND_TERM] = new CAvgGradInc_Flow(nDim, nVar_Flow, false, config);
->>>>>>> d93803a6
+		 }
     }
 
     /*--- Definition of the source term integration scheme for each equation and mesh level ---*/
@@ -2415,10 +2354,7 @@
 
       numerics[iMGlevel][FLOW_SOL][SOURCE_SECOND_TERM] = new CSourceNothing(nDim, nVar_Flow, config);
     }
-<<<<<<< HEAD
-=======
-
->>>>>>> d93803a6
+
   }
 
   /*--- Riemann solver definition for the Euler, Navier-Stokes problems for the FEM discretization. ---*/
@@ -2569,7 +2505,6 @@
     }
   }
 
-<<<<<<< HEAD
  /*--- Solver definition for the poisson/pressure correction problem ---*/
   if (poisson) {
 		  /*--- Pressure correction (Poisson) equation ---*/
@@ -2589,8 +2524,7 @@
 	   }
   }
 
-=======
->>>>>>> d93803a6
+
   /*--- Solver definition of the finite volume heat solver  ---*/
   if (heat_fvm) {
 
@@ -2961,11 +2895,8 @@
       default: SU2_MPI::Error("Specified turbulence model unavailable or none selected", CURRENT_FUNCTION); break;
     }
 
-<<<<<<< HEAD
-	bool pressure_based = (config->GetKind_Incomp_System() == PRESSURE_BASED);  
+  bool pressure_based = (config->GetKind_Incomp_System() == PRESSURE_BASED);  
   
-=======
->>>>>>> d93803a6
   /*--- Solver definition for the template problem ---*/
   if (template_solver) {
 
@@ -3173,8 +3104,7 @@
       }
     }
   }
-<<<<<<< HEAD
-  
+
   if (pressure_based) {
 	  for (iMGlevel = 0; iMGlevel <= config->GetnMGLevels(); iMGlevel++) {
 		  /*--- Delete the visc containers. ---*/
@@ -3187,10 +3117,7 @@
 	  }
 	  
   }
-  
-=======
-
->>>>>>> d93803a6
+
   /*--- Solver definition for the flow adjoint problem ---*/
 
   if (adj_euler || adj_ns ) {
@@ -4238,8 +4165,7 @@
           (config_container[iZone]->GetKind_Solver() ==  INC_NAVIER_STOKES) ||
           (config_container[iZone]->GetKind_Solver() ==  INC_RANS)) {
         for (iInst = 0; iInst < nInst[iZone]; iInst++)
-<<<<<<< HEAD
-          solver_container[iZone][iInst][MESH_0][FLOW_SOL]->SetInitialCondition(geometry_container[iZone][INST_0], solver_container[iZone][iInst], config_container[iZone], ExtIter);
+          solver_container[iZone][iInst][MESH_0][FLOW_SOL]->SetInitialCondition(geometry_container[iZone][INST_0], solver_container[iZone][iInst], config_container[iZone], Iter);
 
       }
     }
@@ -4247,205 +4173,6 @@
 
 }
 
-bool CDriver::Monitor(unsigned long ExtIter) {
-
-  /*--- Synchronization point after a single solver iteration. Compute the
-   wall clock time required. ---*/
-
-#ifndef HAVE_MPI
-  StopTime = su2double(clock())/su2double(CLOCKS_PER_SEC);
-#else
-  StopTime = MPI_Wtime();
-#endif
-  IterCount++;
-  UsedTime = (StopTime - StartTime) + UsedTimeCompute;
-  
-  
-  /*--- Check if there is any change in the runtime parameters ---*/
-  
-  CConfig *runtime = NULL;
-  strcpy(runtime_file_name, "runtime.dat");
-  runtime = new CConfig(runtime_file_name, config_container[ZONE_0]);
-  runtime->SetExtIter(ExtIter);
-  delete runtime;
-  
-  /*--- Update the convergence history file (serial and parallel computations). ---*/
-  
-  if (!fsi) {
-    for (iZone = 0; iZone < nZone; iZone++) {
-      for (iInst = 0; iInst < nInst[iZone]; iInst++)
-        output->SetConvHistory_Body(&ConvHist_file[iZone][iInst], geometry_container, solver_container,
-            config_container, integration_container, false, UsedTime, iZone, iInst);
-    }
-  }
-
-  /*--- Evaluate the new CFL number (adaptive). ---*/
-  if (config_container[ZONE_0]->GetCFL_Adapt() == YES) {
-    for (iZone = 0; iZone < nZone; iZone++){
-      if (!(config_container[iZone]->GetMultizone_Problem())) // This needs to be changed everywhere in the code, in a future PR
-        output->SetCFL_Number(solver_container, config_container, iZone);
-    }
-  }
-
-  /*--- Check whether the current simulation has reached the specified
-   convergence criteria, and set StopCalc to true, if so. ---*/
-  
-  switch (config_container[ZONE_0]->GetKind_Solver()) {
-    case EULER: case NAVIER_STOKES: case RANS:
-    case INC_EULER: case INC_NAVIER_STOKES: case INC_RANS:      
-      StopCalc = integration_container[ZONE_0][INST_0][FLOW_SOL]->GetConvergence(); break;
-    case HEAT_EQUATION_FVM:
-      StopCalc = integration_container[ZONE_0][INST_0][HEAT_SOL]->GetConvergence(); break;
-    case POISSON_EQUATION:
-      StopCalc = integration_container[ZONE_0][INST_0][POISSON_SOL]->GetConvergence(); break;
-    case FEM_ELASTICITY:
-      StopCalc = integration_container[ZONE_0][INST_0][FEA_SOL]->GetConvergence(); break;
-    case ADJ_EULER: case ADJ_NAVIER_STOKES: case ADJ_RANS:
-    case DISC_ADJ_EULER: case DISC_ADJ_NAVIER_STOKES: case DISC_ADJ_RANS:
-    case DISC_ADJ_INC_EULER: case DISC_ADJ_INC_NAVIER_STOKES: case DISC_ADJ_INC_RANS:      
-    case DISC_ADJ_FEM_EULER: case DISC_ADJ_FEM_NS: case DISC_ADJ_FEM_RANS:
-      StopCalc = integration_container[ZONE_0][INST_0][ADJFLOW_SOL]->GetConvergence(); break;
-  }
-  
-  return StopCalc;
-  
-}
-
-void CDriver::Output(unsigned long ExtIter) {
-  
-  unsigned long nExtIter = config_container[ZONE_0]->GetnExtIter();
-  bool output_files = false;
-  
-  /*--- Determine whether a solution needs to be written
-   after the current iteration ---*/
-  
-  if (
-      
-      /*--- General if statements to print output statements ---*/
-      
-      (ExtIter+1 >= nExtIter) || (StopCalc) ||
-      
-      /*--- Fixed CL problem ---*/
-      
-      ((config_container[ZONE_0]->GetFixed_CL_Mode()) &&
-       (config_container[ZONE_0]->GetnExtIter()-config_container[ZONE_0]->GetIter_dCL_dAlpha() - 1 == ExtIter)) ||
-      
-      /*--- Steady problems ---*/
-      
-      ((ExtIter % config_container[ZONE_0]->GetWrt_Sol_Freq() == 0) && (ExtIter != 0) &&
-       ((config_container[ZONE_0]->GetUnsteady_Simulation() == STEADY) ||
-        (config_container[ZONE_0]->GetUnsteady_Simulation() == HARMONIC_BALANCE) ||
-        (config_container[ZONE_0]->GetUnsteady_Simulation() == ROTATIONAL_FRAME))) ||
-      
-      /*--- Unsteady problems ---*/
-      
-      (((config_container[ZONE_0]->GetUnsteady_Simulation() == DT_STEPPING_1ST) ||
-        (config_container[ZONE_0]->GetUnsteady_Simulation() == TIME_STEPPING)) &&
-       ((ExtIter == 0) || (ExtIter % config_container[ZONE_0]->GetWrt_Sol_Freq_DualTime() == 0))) ||
-      
-      ((config_container[ZONE_0]->GetUnsteady_Simulation() == DT_STEPPING_2ND) && (!fsi) &&
-       ((ExtIter == 0) || ((ExtIter % config_container[ZONE_0]->GetWrt_Sol_Freq_DualTime() == 0) ||
-                           ((ExtIter-1) % config_container[ZONE_0]->GetWrt_Sol_Freq_DualTime() == 0)))) ||
-      
-      ((config_container[ZONE_0]->GetUnsteady_Simulation() == DT_STEPPING_2ND) && (fsi) &&
-       ((ExtIter == 0) || ((ExtIter % config_container[ZONE_0]->GetWrt_Sol_Freq_DualTime() == 0)))) ||
-      
-      ((config_container[ZONE_0]->GetDynamic_Analysis() == DYNAMIC) &&
-       ((ExtIter == 0) || (ExtIter % config_container[ZONE_0]->GetWrt_Sol_Freq_DualTime() == 0))) ||
-      
-      /*--- No inlet profile file found. Print template. ---*/
-      
-      (config_container[ZONE_0]->GetWrt_InletFile())
-      
-      ) {
-    
-    output_files = true;
-    
-  }
-  
-  /*--- Determine whether a solution doesn't need to be written
-   after the current iteration ---*/
-  
-  if (config_container[ZONE_0]->GetFixed_CL_Mode()) {
-    if (config_container[ZONE_0]->GetnExtIter()-config_container[ZONE_0]->GetIter_dCL_dAlpha() - 1 < ExtIter) output_files = false;
-    if (config_container[ZONE_0]->GetnExtIter() - 1 == ExtIter) output_files = true;
-  }
-  
-  /*--- write the solution ---*/
-  
-  if (output_files) {
-    
-    /*--- Time the output for performance benchmarking. ---*/
-#ifndef HAVE_MPI
-    StopTime = su2double(clock())/su2double(CLOCKS_PER_SEC);
-#else
-    StopTime = MPI_Wtime();
-#endif
-    UsedTimeCompute += StopTime-StartTime;
-#ifndef HAVE_MPI
-    StartTime = su2double(clock())/su2double(CLOCKS_PER_SEC);
-#else
-    StartTime = MPI_Wtime();
-#endif
-    
-    /*--- Add a statement about the type of solver exit. ---*/
-    
-    if (((ExtIter+1 >= nExtIter) || StopCalc) && (rank == MASTER_NODE)) {
-      cout << endl << "----------------------------- Solver Exit -------------------------------";
-      if (StopCalc) cout << endl << "Convergence criteria satisfied." << endl;
-      else cout << endl << "Maximum number of external iterations reached (EXT_ITER)." << endl;
-      cout << "-------------------------------------------------------------------------" << endl;
-    }
-
-    if (rank == MASTER_NODE) cout << endl << "-------------------------- File Output Summary --------------------------";
-    
-    /*--- Execute the routine for writing restart, volume solution,
-     surface solution, and surface comma-separated value files. ---*/
-    
-    output->SetResult_Files_Parallel(solver_container, geometry_container, config_container, ExtIter, nZone);
-    
-    
-    if (rank == MASTER_NODE) cout << "-------------------------------------------------------------------------" << endl << endl;
-    
-    /*--- Store output time and restart the timer for the compute phase. ---*/
-#ifndef HAVE_MPI
-    StopTime = su2double(clock())/su2double(CLOCKS_PER_SEC);
-#else
-    StopTime = MPI_Wtime();
-#endif
-    UsedTimeOutput += StopTime-StartTime;
-    OutputCount++;
-    BandwidthSum = config_container[ZONE_0]->GetRestart_Bandwidth_Agg();
-#ifndef HAVE_MPI
-    StartTime = su2double(clock())/su2double(CLOCKS_PER_SEC);
-#else
-    StartTime = MPI_Wtime();
-#endif
-    
-  }
-
-  /*--- Export Surface Solution File for Unsteady Simulations ---*/
-  /*--- When calculate mean/fluctuation option will be available, delete the following part ---*/
-  if ((config_container[ZONE_0]->GetUnsteady_Simulation() == DT_STEPPING_2ND) && (ExtIter % config_container[ZONE_0]->GetWrt_Surf_Freq_DualTime() == 0) && config_container[ZONE_0]->GetWrt_Csv_Sol()) {
-      output->SetSurfaceCSV_Flow(config_container[ZONE_0], geometry_container[ZONE_0][INST_0][MESH_0], solver_container[ZONE_0][INST_0][MESH_0][FLOW_SOL], ExtIter, ZONE_0, INST_0);}
-
-}
-
-CDriver::~CDriver(void) {}
-
-CFluidDriver::CFluidDriver(char* confFile, unsigned short val_nZone, SU2_Comm MPICommunicator) : CDriver(confFile, val_nZone, MPICommunicator, false) { }
-
-CFluidDriver::~CFluidDriver(void) { }
-
-=======
-          solver_container[iZone][iInst][MESH_0][FLOW_SOL]->SetInitialCondition(geometry_container[iZone][INST_0], solver_container[iZone][iInst], config_container[iZone], Iter);
-      }
-    }
-  }
-
-}
-
->>>>>>> d93803a6
 void CFluidDriver::Run() {
 
   unsigned short iZone, jZone, checkConvergence;
