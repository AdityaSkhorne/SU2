--- conflicted
+++ resolved
@@ -1075,57 +1075,18 @@
 void CDriver::Inlet_Preprocessing(CSolver ***solver, CGeometry **geometry,
                                   CConfig *config) const {
 
-<<<<<<< HEAD
-  bool euler, ns, turbulent,
-  adj_euler, adj_ns, adj_turb,
-  heat,
-  fem,
-  template_solver, disc_adj, disc_adj_fem, disc_adj_turb;
-  bool is_scalar_model;
+  /*--- Adjust iteration number for unsteady restarts. ---*/
+
+  const bool adjoint = config->GetDiscrete_Adjoint() || config->GetContinuous_Adjoint();
+
   int val_iter = 0;
-  unsigned short iMesh;
-
-  /*--- Initialize some useful booleans ---*/
-
-  euler            = false;  ns              = false;  turbulent = false;
-  adj_euler        = false;  adj_ns          = false;  adj_turb  = false;
-  disc_adj         = false;
-  fem              = false;  disc_adj_fem     = false;
-  heat             = false;  disc_adj_turb    = false;
-  template_solver  = false;
-  is_scalar_model  = false;
-
-=======
->>>>>>> eb55a079
-  /*--- Adjust iteration number for unsteady restarts. ---*/
-
-  const bool adjoint = config->GetDiscrete_Adjoint() || config->GetContinuous_Adjoint();
-
-  int val_iter = 0;
-
-<<<<<<< HEAD
-  switch (config->GetKind_Solver()) {
-    case TEMPLATE_SOLVER: template_solver = true; break;
-    case EULER : case INC_EULER: euler = true; break;
-    case NAVIER_STOKES: case INC_NAVIER_STOKES: ns = true; is_scalar_model = (config->GetKind_Scalar_Model() != NONE); break;
-    case RANS : case INC_RANS: ns = true; turbulent = true; is_scalar_model = (config->GetKind_Scalar_Model() != NONE); break;
-    case HEAT_EQUATION: heat = true; break;
-    case FEM_ELASTICITY: fem = true; break;
-    case ADJ_EULER : euler = true; adj_euler = true; break;
-    case ADJ_NAVIER_STOKES : ns = true; turbulent = (config->GetKind_Turb_Model() != NONE); adj_ns = true; break;
-    case ADJ_RANS : ns = true; turbulent = true; adj_ns = true; adj_turb = (!config->GetFrozen_Visc_Cont()); break;
-    case DISC_ADJ_EULER: case DISC_ADJ_INC_EULER: euler = true; disc_adj = true; break;
-    case DISC_ADJ_NAVIER_STOKES: case DISC_ADJ_INC_NAVIER_STOKES: ns = true; disc_adj = true; is_scalar_model = (config->GetKind_Scalar_Model() != NONE); break;
-    case DISC_ADJ_RANS: case DISC_ADJ_INC_RANS: ns = true; turbulent = true; disc_adj = true; disc_adj_turb = (!config->GetFrozen_Visc_Disc()); is_scalar_model = (config->GetKind_Scalar_Model() != NONE); break;
-    case DISC_ADJ_FEM: fem = true; disc_adj_fem = true; break;
-=======
+
   if (config->GetTime_Domain()) {
     val_iter = adjoint? config->GetUnst_AdjointIter() : config->GetRestart_Iter();
     val_iter -= 1;
     if (!adjoint && config->GetTime_Marching() == TIME_MARCHING::DT_STEPPING_2ND)
       val_iter -= 1;
     if (!adjoint && !config->GetRestart()) val_iter = 0;
->>>>>>> eb55a079
   }
 
   /*--- Load inlet profile files for any of the active solver containers.
@@ -1148,24 +1109,9 @@
     if (solver[MESH_0][TURB_SOL]) {
       solver[MESH_0][TURB_SOL]->LoadInletProfile(geometry, solver, config, val_iter, TURB_SOL, INLET_FLOW);
     }
-<<<<<<< HEAD
-    if (is_scalar_model) {
+    if (solver[MESH_0][SCALAR_SOL]) {
       solver[MESH_0][SCALAR_SOL]->LoadInletProfile(geometry, solver, config, val_iter, SCALAR_SOL, INLET_FLOW);
     }
-    if (template_solver) {
-      no_profile = true;
-    }
-    if (heat) {
-      no_profile = true;
-    }
-    if (fem) {
-      no_profile = true;
-    }
-    if (disc_adj_fem) {
-      no_profile = true;
-    }
-=======
->>>>>>> eb55a079
 
     /*--- Exit if profiles were requested for a solver that is not available. ---*/
 
@@ -1187,17 +1133,9 @@
 
     for (unsigned short iMesh = 0; iMesh <= config->GetnMGLevels(); iMesh++) {
       for(unsigned short iMarker=0; iMarker < config->GetnMarker_All(); iMarker++) {
-<<<<<<< HEAD
-        if (euler || ns || adj_euler || adj_ns || disc_adj)
-          solver[iMesh][FLOW_SOL]->SetUniformInlet(config, iMarker);
-        if (turbulent)
-          solver[iMesh][TURB_SOL]->SetUniformInlet(config, iMarker);
-        if (is_scalar_model)
-          solver[iMesh][SCALAR_SOL]->SetUniformInlet(config, iMarker);
-=======
         if (solver[iMesh][FLOW_SOL]) solver[iMesh][FLOW_SOL]->SetUniformInlet(config, iMarker);
         if (solver[iMesh][TURB_SOL]) solver[iMesh][TURB_SOL]->SetUniformInlet(config, iMarker);
->>>>>>> eb55a079
+        if (solver[iMesh][SCALAR_SOL]) solver[iMesh][SCALAR_SOL]->SetUniformInlet(config, iMarker);
       }
     }
 
