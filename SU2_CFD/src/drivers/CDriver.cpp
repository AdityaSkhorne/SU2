/*!
 * \file CDriver.cpp
 * \brief The main subroutines for driving single or multi-zone problems.
 * \author T. Economon, H. Kline, R. Sanchez, F. Palacios
 * \version 8.0.1 "Harrier"
 *
 * SU2 Project Website: https://su2code.github.io
 *
 * The SU2 Project is maintained by the SU2 Foundation
 * (http://su2foundation.org)
 *
 * Copyright 2012-2024, SU2 Contributors (cf. AUTHORS.md)
 *
 * SU2 is free software; you can redistribute it and/or
 * modify it under the terms of the GNU Lesser General Public
 * License as published by the Free Software Foundation; either
 * version 2.1 of the License, or (at your option) any later version.
 *
 * SU2 is distributed in the hope that it will be useful,
 * but WITHOUT ANY WARRANTY; without even the implied warranty of
 * MERCHANTABILITY or FITNESS FOR A PARTICULAR PURPOSE. See the GNU
 * Lesser General Public License for more details.
 *
 * You should have received a copy of the GNU Lesser General Public
 * License along with SU2. If not, see <http://www.gnu.org/licenses/>.
 */

#include "../../include/drivers/CDriver.hpp"
#include "../../include/definition_structure.hpp"

#include "../../../Common/include/geometry/CDummyGeometry.hpp"
#include "../../../Common/include/geometry/CPhysicalGeometry.hpp"
#include "../../../Common/include/geometry/CMultiGridGeometry.hpp"

#include "../../include/solvers/CSolverFactory.hpp"
#include "../../include/solvers/CFEM_DG_EulerSolver.hpp"

#include "../../include/output/COutputFactory.hpp"
#include "../../include/output/COutput.hpp"

#include "../../../Common/include/interface_interpolation/CInterpolator.hpp"
#include "../../../Common/include/interface_interpolation/CInterpolatorFactory.hpp"

#include "../../include/interfaces/cfd/CConservativeVarsInterface.hpp"
#include "../../include/interfaces/cfd/CMixingPlaneInterface.hpp"
#include "../../include/interfaces/cfd/CSlidingInterface.hpp"
#include "../../include/interfaces/cht/CConjugateHeatInterface.hpp"
#include "../../include/interfaces/fsi/CDisplacementsInterface.hpp"
#include "../../include/interfaces/fsi/CFlowTractionInterface.hpp"
#include "../../include/interfaces/fsi/CDiscAdjFlowTractionInterface.hpp"

#include "../../include/variables/CEulerVariable.hpp"
#include "../../include/variables/CIncEulerVariable.hpp"
#include "../../include/variables/CNEMOEulerVariable.hpp"

#include "../../include/numerics/template.hpp"
#include "../../include/numerics/radiation.hpp"
#include "../../include/numerics/heat.hpp"
#include "../../include/numerics/flow/convection/roe.hpp"
#include "../../include/numerics/flow/convection/fds.hpp"
#include "../../include/numerics/flow/convection/fvs.hpp"
#include "../../include/numerics/flow/convection/hllc.hpp"
#include "../../include/numerics/flow/convection/ausm_slau.hpp"
#include "../../include/numerics/flow/convection/centered.hpp"
#include "../../include/numerics/flow/flow_diffusion.hpp"
#include "../../include/numerics/flow/flow_sources.hpp"
#include "../../include/numerics/NEMO/convection/roe.hpp"
#include "../../include/numerics/NEMO/convection/lax.hpp"
#include "../../include/numerics/NEMO/convection/ausm_slau.hpp"
#include "../../include/numerics/NEMO/convection/msw.hpp"
#include "../../include/numerics/NEMO/NEMO_diffusion.hpp"
#include "../../include/numerics/NEMO/NEMO_sources.hpp"
#include "../../include/numerics/continuous_adjoint/adj_convection.hpp"
#include "../../include/numerics/continuous_adjoint/adj_diffusion.hpp"
#include "../../include/numerics/continuous_adjoint/adj_sources.hpp"
#include "../../include/numerics/scalar/scalar_convection.hpp"
#include "../../include/numerics/scalar/scalar_diffusion.hpp"
#include "../../include/numerics/scalar/scalar_sources.hpp"
#include "../../include/numerics/turbulent/turb_convection.hpp"
#include "../../include/numerics/turbulent/turb_diffusion.hpp"
#include "../../include/numerics/turbulent/turb_sources.hpp"
#include "../../include/numerics/turbulent/transition/trans_convection.hpp"
#include "../../include/numerics/turbulent/transition/trans_diffusion.hpp"
#include "../../include/numerics/turbulent/transition/trans_sources.hpp"
#include "../../include/numerics/species/species_convection.hpp"
#include "../../include/numerics/species/species_diffusion.hpp"
#include "../../include/numerics/species/species_sources.hpp"
#include "../../include/numerics/elasticity/CFEAElasticity.hpp"
#include "../../include/numerics/elasticity/CFEALinearElasticity.hpp"
#include "../../include/numerics/elasticity/CFEANonlinearElasticity.hpp"
#include "../../include/numerics/elasticity/nonlinear_models.hpp"

#include "../../include/integration/CIntegrationFactory.hpp"

#include "../../include/iteration/CIterationFactory.hpp"

#include "../../../Common/include/parallelization/omp_structure.hpp"

#include <cassert>

#ifdef VTUNEPROF
#include <ittnotify.h>
#endif
#include <cfenv>

CDriver::CDriver(char* confFile, unsigned short val_nZone, SU2_Comm MPICommunicator, bool dummy_geo) :
CDriverBase(confFile, val_nZone, MPICommunicator), StopCalc(false), fsi(false), fem_solver(false), dry_run(dummy_geo) {

  /*--- Start timer to track preprocessing for benchmarking. ---*/

  StartTime = SU2_MPI::Wtime();

  /*--- Initialize containers with null --- */

  InitializeContainers();

  /*--- Preprocessing of the config files. ---*/

  PreprocessInput(config_container, driver_config);

  /*--- Retrieve dimension from mesh file ---*/

  nDim = CConfig::GetnDim(config_container[ZONE_0]->GetMesh_FileName(),
                          config_container[ZONE_0]->GetMesh_FileFormat());

  /*--- Output preprocessing ---*/

  PreprocessOutput(config_container, driver_config, output_container, driver_output);


  for (iZone = 0; iZone < nZone; iZone++) {

    /*--- Read the number of instances for each zone ---*/

    nInst[iZone] = config_container[iZone]->GetnTimeInstances();

    geometry_container[iZone]    = new CGeometry**    [nInst[iZone]] ();
    iteration_container[iZone]   = new CIteration*    [nInst[iZone]] ();
    solver_container[iZone]      = new CSolver***     [nInst[iZone]] ();
    integration_container[iZone] = new CIntegration** [nInst[iZone]] ();
    numerics_container[iZone]    = new CNumerics****  [nInst[iZone]] ();
    grid_movement[iZone]         = new CVolumetricMovement* [nInst[iZone]] ();

    /*--- Allocate transfer and interpolation container --- */

    interface_container[iZone]    = new CInterface*[nZone] ();
    interpolator_container[iZone].resize(nZone);

    for (iInst = 0; iInst < nInst[iZone]; iInst++) {

      config_container[iZone]->SetiInst(iInst);

      /*--- Preprocessing of the geometry for all zones. In this routine, the edge-
       based data structure is constructed, i.e. node and cell neighbors are
       identified and linked, face areas and volumes of the dual mesh cells are
       computed, and the multigrid levels are created using an agglomeration procedure. ---*/

      InitializeGeometry(config_container[iZone], geometry_container[iZone][iInst], dry_run);

    }
  }

  /*--- Before we proceed with the zone loop we have to compute the wall distances.
     * This computation depends on all zones at once. ---*/
  if (rank == MASTER_NODE)
    cout << "Computing wall distances." << endl;

  CGeometry::ComputeWallDistance(config_container, geometry_container);

  for (iZone = 0; iZone < nZone; iZone++) {

    for (iInst = 0; iInst < nInst[iZone]; iInst++){

      /*--- Definition of the solver class: solver_container[#ZONES][#INSTANCES][#MG_GRIDS][#EQ_SYSTEMS].
       The solver classes are specific to a particular set of governing equations,
       and they contain the subroutines with instructions for computing each spatial
       term of the PDE, i.e. loops over the edges to compute convective and viscous
       fluxes, loops over the nodes to compute source terms, and routines for
       imposing various boundary condition type for the PDE. ---*/

      InitializeSolver(config_container[iZone], geometry_container[iZone][iInst], solver_container[iZone][iInst]);

      /*--- Definition of the numerical method class:
       numerics_container[#ZONES][#INSTANCES][#MG_GRIDS][#EQ_SYSTEMS][#EQ_TERMS].
       The numerics class contains the implementation of the numerical methods for
       evaluating convective or viscous fluxes between any two nodes in the edge-based
       data structure (centered, upwind, galerkin), as well as any source terms
       (piecewise constant reconstruction) evaluated in each dual mesh volume. ---*/

      InitializeNumerics(config_container[iZone], geometry_container[iZone][iInst],
                             solver_container[iZone][iInst], numerics_container[iZone][iInst]);

      /*--- Definition of the integration class: integration_container[#ZONES][#INSTANCES][#EQ_SYSTEMS].
       The integration class orchestrates the execution of the spatial integration
       subroutines contained in the solver class (including multigrid) for computing
       the residual at each node, R(U) and then integrates the equations to a
       steady state or time-accurately. ---*/

      InitializeIntegration(config_container[iZone], solver_container[iZone][iInst][MESH_0],
                                integration_container[iZone][iInst]);

      /*--- Instantiate the type of physics iteration to be executed within each zone. For
       example, one can execute the same physics across multiple zones (mixing plane),
       different physics in different zones (fluid-structure interaction), or couple multiple
       systems tightly within a single zone by creating a new iteration class (e.g., RANS). ---*/

      PreprocessIteration(config_container[iZone], iteration_container[iZone][iInst]);

      /*--- Dynamic mesh processing.  ---*/

      PreprocessDynamicMesh(config_container[iZone], geometry_container[iZone][iInst], solver_container[iZone][iInst],
                                iteration_container[iZone][iInst], grid_movement[iZone][iInst], surface_movement[iZone]);

      /*--- Static mesh processing.  ---*/

      PreprocessStaticMesh(config_container[iZone], geometry_container[iZone][iInst]);

    }

  }

  /*! --- Compute the wall distance again to correctly compute the derivatives if we are running direct diff mode --- */
  if (driver_config->GetDirectDiff() == D_DESIGN){
    CGeometry::ComputeWallDistance(config_container, geometry_container);
  }

  /*--- Definition of the interface and transfer conditions between different zones. ---*/

  if (nZone > 1) {
    if (rank == MASTER_NODE)
      cout << endl <<"------------------- Multizone Interface Preprocessing -------------------" << endl;

    InitializeInterface(config_container, solver_container, geometry_container,
                            interface_types, interface_container, interpolator_container);
  }

  if (fsi) {
    for (iZone = 0; iZone < nZone; iZone++) {
      for (iInst = 0; iInst < nInst[iZone]; iInst++){
        RestartSolver(solver_container[iZone][iInst], geometry_container[iZone][iInst],
                       config_container[iZone], true);
      }
    }
  }

  if (config_container[ZONE_0]->GetBoolTurbomachinery()){
    if (rank == MASTER_NODE)
      cout << endl <<"---------------------- Turbomachinery Preprocessing ---------------------" << endl;

    PreprocessTurbomachinery(config_container, geometry_container, solver_container, interface_container, dummy_geo);
  } else {
    mixingplane = false;
  }


  PreprocessPythonInterface(config_container, geometry_container, solver_container);


  /*--- Preprocessing time is reported now, but not included in the next compute portion. ---*/

  StopTime = SU2_MPI::Wtime();

  /*--- Compute/print the total time for performance benchmarking. ---*/

  UsedTime = StopTime-StartTime;
  UsedTimePreproc    = UsedTime;
  UsedTimeCompute    = 0.0;
  UsedTimeOutput     = 0.0;
  IterCount          = 0;
  OutputCount        = 0;
  MDOFs              = 0.0;
  MDOFsDomain        = 0.0;
  Mpoints            = 0.0;
  MpointsDomain      = 0.0;
  for (iZone = 0; iZone < nZone; iZone++) {
    Mpoints       += geometry_container[iZone][INST_0][MESH_0]->GetGlobal_nPoint()/(1.0e6);
    MpointsDomain += geometry_container[iZone][INST_0][MESH_0]->GetGlobal_nPointDomain()/(1.0e6);
    MDOFs         += DOFsPerPoint*geometry_container[iZone][INST_0][MESH_0]->GetGlobal_nPoint()/(1.0e6);
    MDOFsDomain   += DOFsPerPoint*geometry_container[iZone][INST_0][MESH_0]->GetGlobal_nPointDomain()/(1.0e6);
  }

  /*--- Reset timer for compute/output performance benchmarking. ---*/

  StopTime = SU2_MPI::Wtime();

  /*--- Compute/print the total time for performance benchmarking. ---*/

  UsedTime = StopTime-StartTime;
  UsedTimePreproc = UsedTime;

  /*--- Reset timer for compute performance benchmarking. ---*/

  StartTime = SU2_MPI::Wtime();

}

void CDriver::InitializeContainers(){

  /*--- Create pointers to all of the classes that may be used throughout
   the SU2_CFD code. In general, the pointers are instantiated down a
   hierarchy over all zones, multigrid levels, equation sets, and equation
   terms as described in the comments below. ---*/

  iteration_container            = nullptr;
  output_container               = nullptr;
  integration_container          = nullptr;
  geometry_container             = nullptr;
  solver_container               = nullptr;
  numerics_container             = nullptr;
  config_container               = nullptr;
  surface_movement               = nullptr;
  grid_movement                  = nullptr;
  FFDBox                         = nullptr;
  interface_container            = nullptr;
  interface_types                = nullptr;
  nInst                          = nullptr;

  /*--- Definition and of the containers for all possible zones. ---*/

  iteration_container            = new CIteration**[nZone] ();
  solver_container               = new CSolver****[nZone] ();
  integration_container          = new CIntegration***[nZone] ();
  numerics_container             = new CNumerics*****[nZone] ();
  config_container               = new CConfig*[nZone] ();
  geometry_container             = new CGeometry***[nZone] ();
  surface_movement               = new CSurfaceMovement*[nZone] ();
  grid_movement                  = new CVolumetricMovement**[nZone] ();
  FFDBox                         = new CFreeFormDefBox**[nZone] ();
  interpolator_container.resize(nZone);
  interface_container            = new CInterface**[nZone] ();
  interface_types                = new unsigned short*[nZone] ();
  output_container               = new COutput*[nZone] ();
  nInst                          = new unsigned short[nZone] ();
  driver_config                  = nullptr;
  driver_output                  = nullptr;

  for (iZone = 0; iZone < nZone; iZone++) {
    interface_types[iZone] = new unsigned short[nZone];
    nInst[iZone] = 1;
  }

}


void CDriver::Finalize() {

  const bool wrt_perf = config_container[ZONE_0]->GetWrt_Performance();

    /*--- Output some information to the console. ---*/

  if (rank == MASTER_NODE) {

    /*--- Print out the number of non-physical points and reconstructions ---*/

    if (config_container[ZONE_0]->GetNonphysical_Points() > 0)
      cout << "Warning: there are " << config_container[ZONE_0]->GetNonphysical_Points() << " non-physical points in the solution." << endl;
    if (config_container[ZONE_0]->GetNonphysical_Reconstr() > 0)
      cout << "Warning: " << config_container[ZONE_0]->GetNonphysical_Reconstr() << " reconstructed states for upwinding are non-physical." << endl;
  }

  if (rank == MASTER_NODE)
    cout <<"\n--------------------------- Finalizing Solver ---------------------------" << endl;

  for (iZone = 0; iZone < nZone; iZone++) {
    for (iInst = 0; iInst < nInst[iZone]; iInst++){
      FinalizeNumerics(numerics_container[iZone], solver_container[iZone][iInst],
          geometry_container[iZone][iInst], config_container[iZone], iInst);
    }
    delete [] numerics_container[iZone];
  }
  delete [] numerics_container;
  if (rank == MASTER_NODE) cout << "Deleted CNumerics container." << endl;

  for (iZone = 0; iZone < nZone; iZone++) {
    for (iInst = 0; iInst < nInst[iZone]; iInst++){
      FinalizeIntegration(integration_container[iZone],
          geometry_container[iZone][iInst],
          config_container[iZone],
          iInst);
    }
    delete [] integration_container[iZone];
  }
  delete [] integration_container;
  if (rank == MASTER_NODE) cout << "Deleted CIntegration container." << endl;

  for (iZone = 0; iZone < nZone; iZone++) {
    for (iInst = 0; iInst < nInst[iZone]; iInst++){
      FinalizeSolver(solver_container[iZone],
          geometry_container[iZone][iInst],
          config_container[iZone],
          iInst);
    }
    delete [] solver_container[iZone];
  }
  delete [] solver_container;
  if (rank == MASTER_NODE) cout << "Deleted CSolver container." << endl;

  for (iZone = 0; iZone < nZone; iZone++) {
    for (iInst = 0; iInst < nInst[iZone]; iInst++)
      delete iteration_container[iZone][iInst];
    delete [] iteration_container[iZone];
  }
  delete [] iteration_container;
  if (rank == MASTER_NODE) cout << "Deleted CIteration container." << endl;

  if (interface_container != nullptr) {
    for (iZone = 0; iZone < nZone; iZone++) {
      if (interface_container[iZone] != nullptr) {
        for (unsigned short jZone = 0; jZone < nZone; jZone++)
          delete interface_container[iZone][jZone];
        delete [] interface_container[iZone];
      }
    }
    delete [] interface_container;
    if (rank == MASTER_NODE) cout << "Deleted CInterface container." << endl;
  }

  if (interface_types != nullptr) {
    for (iZone = 0; iZone < nZone; iZone++)
      delete [] interface_types[iZone];
    delete [] interface_types;
  }

  for (iZone = 0; iZone < nZone; iZone++) {
    if (geometry_container[iZone] != nullptr) {
      for (iInst = 0; iInst < nInst[iZone]; iInst++){
        for (unsigned short iMGlevel = 0; iMGlevel < config_container[iZone]->GetnMGLevels()+1; iMGlevel++)
          delete geometry_container[iZone][iInst][iMGlevel];
        delete [] geometry_container[iZone][iInst];
      }
      delete [] geometry_container[iZone];
    }
  }
  delete [] geometry_container;
  if (rank == MASTER_NODE) cout << "Deleted CGeometry container." << endl;

  for (iZone = 0; iZone < nZone; iZone++) {
    delete [] FFDBox[iZone];
  }
  delete [] FFDBox;
  if (rank == MASTER_NODE) cout << "Deleted CFreeFormDefBox class." << endl;

  for (iZone = 0; iZone < nZone; iZone++) {
    delete surface_movement[iZone];
  }
  delete [] surface_movement;
  if (rank == MASTER_NODE) cout << "Deleted CSurfaceMovement class." << endl;

  for (iZone = 0; iZone < nZone; iZone++) {
    for (iInst = 0; iInst < nInst[iZone]; iInst++)
      delete grid_movement[iZone][iInst];
    delete [] grid_movement[iZone];
  }
  delete [] grid_movement;
  if (rank == MASTER_NODE) cout << "Deleted CVolumetricMovement class." << endl;

  /*--- Output profiling information ---*/
  // Note that for now this is called only by a single thread, but all
  // necessary variables have been made thread private for safety (tick/tock)!!

  config_container[ZONE_0]->SetProfilingCSV();
  config_container[ZONE_0]->GEMMProfilingCSV();

  /*--- Deallocate config container ---*/
  if (config_container!= nullptr) {
    for (iZone = 0; iZone < nZone; iZone++)
      delete config_container[iZone];
    delete [] config_container;
  }
  delete driver_config;
  if (rank == MASTER_NODE) cout << "Deleted CConfig container." << endl;

  delete [] nInst;
  if (rank == MASTER_NODE) cout << "Deleted nInst container." << endl;

  /*--- Deallocate output container ---*/

  if (output_container!= nullptr) {
    for (iZone = 0; iZone < nZone; iZone++)
      delete output_container[iZone];
    delete [] output_container;
  }

  delete driver_output;

  if (rank == MASTER_NODE) cout << "Deleted COutput class." << endl;

  if (rank == MASTER_NODE) cout << "-------------------------------------------------------------------------" << endl;


  /*--- Stop the timer and output the final performance summary. ---*/

  StopTime = SU2_MPI::Wtime();

  UsedTime = StopTime-StartTime;
  UsedTimeCompute += UsedTime;

  if ((rank == MASTER_NODE) && (wrt_perf)) {
    su2double TotalTime = UsedTimePreproc + UsedTimeCompute + UsedTimeOutput;
    cout.precision(6);
    cout << endl << endl <<"-------------------------- Performance Summary --------------------------" << endl;
    cout << "Simulation totals:" << endl;
    cout << setw(25) << "Wall-clock time (hrs):" << setw(12) << (TotalTime)/(60.0*60.0) << " | ";
    cout << setw(20) << "Core-hrs:" << setw(12) << size*TotalTime/(60.0*60.0) << endl;
    cout << setw(25) << "Cores:" << setw(12) << size << " | ";
    cout << setw(20) << "DOFs/point:" << setw(12) << DOFsPerPoint << endl;
    cout << setw(25) << "Points/core:" << setw(12) << 1.0e6*MpointsDomain/size << " | ";
    cout << setw(20) << "Ghost points/core:" << setw(12) << 1.0e6*(Mpoints-MpointsDomain)/size << endl;
    cout << setw(25) << "Ghost/Owned Point Ratio:" << setw(12) << (Mpoints-MpointsDomain)/MpointsDomain << " | " << endl;
    cout << endl;
    cout << "Preprocessing phase:" << endl;
    cout << setw(25) << "Preproc. Time (s):"  << setw(12)<< UsedTimePreproc << " | ";
    cout << setw(20) << "Preproc. Time (%):" << setw(12)<< ((UsedTimePreproc * 100.0) / (TotalTime)) << endl;
    cout << endl;
    cout << "Compute phase:" << endl;
    cout << setw(25) << "Compute Time (s):"  << setw(12)<< UsedTimeCompute << " | ";
    cout << setw(20) << "Compute Time (%):" << setw(12)<< ((UsedTimeCompute * 100.0) / (TotalTime)) << endl;
    cout << setw(25) << "Iteration count:"  << setw(12)<< IterCount << " | ";
    if (IterCount != 0) {
      cout << setw(20) << "Avg. s/iter:" << setw(12)<< UsedTimeCompute/IterCount << endl;
      cout << setw(25) << "Core-s/iter/Mpoints:" << setw(12)<< size*UsedTimeCompute/IterCount/Mpoints << " | ";
      cout << setw(20) << "Mpoints/s:" << setw(12)<< Mpoints*IterCount/UsedTimeCompute << endl;
    } else cout << endl;
    cout << endl;
    cout << "Output phase:" << endl;
    cout << setw(25) << "Output Time (s):"  << setw(12)<< UsedTimeOutput << " | ";
    cout << setw(20) << "Output Time (%):" << setw(12)<< ((UsedTimeOutput * 100.0) / (TotalTime)) << endl;
    cout << setw(25) << "Output count:" << setw(12)<< OutputCount << " | ";
    if (OutputCount != 0) {
      cout << setw(20)<< "Avg. s/output:" << setw(12)<< UsedTimeOutput/OutputCount << endl;
      if (BandwidthSum > 0) {
        cout << setw(25)<< "Restart Aggr. BW (MB/s):" << setw(12)<< BandwidthSum/OutputCount << " | ";
        cout << setw(20)<< "MB/s/core:" << setw(12)<< BandwidthSum/OutputCount/size << endl;
      }
    } else cout << endl;
    cout << "-------------------------------------------------------------------------" << endl;
    cout << endl;
  }

  /*--- Exit the solver cleanly ---*/

  if (rank == MASTER_NODE)
    cout << endl <<"------------------------- Exit Success (SU2_CFD) ------------------------" << endl << endl;

}


void CDriver::PreprocessInput(CConfig **&config, CConfig *&driver_config) {

  char zone_file_name[MAX_STRING_SIZE];

  /*--- Initialize the configuration of the driver ---*/

  driver_config = new CConfig(config_file_name, SU2_COMPONENT::SU2_CFD, false);

  for (iZone = 0; iZone < nZone; iZone++) {

    if (rank == MASTER_NODE){
      cout  << endl << "Parsing config file for zone " << iZone << endl;
    }
    /*--- Definition of the configuration option class for all zones. In this
     constructor, the input configuration file is parsed and all options are
     read and stored. ---*/

    if (driver_config->GetnConfigFiles() > 0){

      strcpy(zone_file_name, driver_config->GetConfigFilename(iZone).c_str());
      config[iZone] = new CConfig(driver_config, zone_file_name, SU2_COMPONENT::SU2_CFD, iZone, nZone, true);
    }
    else{
      config[iZone] = new CConfig(driver_config, config_file_name, SU2_COMPONENT::SU2_CFD, iZone, nZone, true);
    }

    /*--- Set the MPI communicator ---*/

    config[iZone]->SetMPICommunicator(SU2_MPI::GetComm());
  }


  /*--- Set the multizone part of the problem. ---*/
  if (driver_config->GetMultizone_Problem()){
    for (iZone = 0; iZone < nZone; iZone++) {
      /*--- Set the interface markers for multizone ---*/
      config_container[iZone]->SetMultizone(driver_config, config_container);
    }
  }

  /*--- Keep a reference to the main (ZONE 0) config. ---*/

  main_config = config_container[ZONE_0];

  /*--- Determine whether or not the FEM solver is used, which decides the type of
   *    geometry classes that are instantiated. Only adapted for single-zone problems ---*/

  fem_solver = config_container[ZONE_0]->GetFEMSolver();

  fsi = config_container[ZONE_0]->GetFSI_Simulation();
}

void CDriver::InitializeGeometry(CConfig* config, CGeometry **&geometry, bool dummy){

  if (!dummy){
    if (rank == MASTER_NODE)
      cout << endl <<"------------------- Geometry Preprocessing ( Zone " << config->GetiZone() <<" ) -------------------" << endl;

    if( fem_solver ) {
      switch( config->GetKind_FEM_Flow() ) {
        case DG: {
            InitializeGeometryDGFEM(config, geometry);
            break;
          }
      }
    }
    else {
      InitializeGeometryFVM(config, geometry);
    }
  } else {
    if (rank == MASTER_NODE)
      cout << endl <<"-------------------------- Using Dummy Geometry -------------------------" << endl;

    unsigned short iMGlevel;

    geometry = new CGeometry*[config->GetnMGLevels()+1] ();

    if (!fem_solver){
      for (iMGlevel = 0; iMGlevel <= config->GetnMGLevels(); iMGlevel++) {
        geometry[iMGlevel] = new CDummyGeometry(config);
      }
    } else {
      geometry[MESH_0] = new CDummyMeshFEM_DG(config);
    }

    nDim = geometry[MESH_0]->GetnDim();
  }

  /*--- Computation of positive surface area in the z-plane which is used for
     the calculation of force coefficient (non-dimensionalization). ---*/

  geometry[MESH_0]->SetPositive_ZArea(config);

  /*--- Set the actuator disk boundary conditions, if necessary. ---*/

  for (iMesh = 0; iMesh <= config->GetnMGLevels(); iMesh++) {
    geometry[iMesh]->MatchActuator_Disk(config);
  }

  /*--- If we have any periodic markers in this calculation, we must
       match the periodic points found on both sides of the periodic BC.
       Note that the current implementation requires a 1-to-1 matching of
       periodic points on the pair of periodic faces after the translation
       or rotation is taken into account. ---*/

  if ((config->GetnMarker_Periodic() != 0) && !fem_solver) {
    for (iMesh = 0; iMesh <= config->GetnMGLevels(); iMesh++) {

      /*--- Note that we loop over pairs of periodic markers individually
           so that repeated nodes on adjacent periodic faces are properly
           accounted for in multiple places. ---*/

      for (unsigned short iPeriodic = 1; iPeriodic <= config->GetnMarker_Periodic()/2; iPeriodic++) {
        geometry[iMesh]->MatchPeriodic(config, iPeriodic);
      }

      /*--- For Streamwise Periodic flow, find a unique reference node on the dedicated inlet marker. ---*/
      if (config->GetKind_Streamwise_Periodic() != ENUM_STREAMWISE_PERIODIC::NONE)
        geometry[iMesh]->FindUniqueNode_PeriodicBound(config);

      /*--- Initialize the communication framework for the periodic BCs. ---*/
      geometry[iMesh]->PreprocessPeriodicComms(geometry[iMesh], config);

    }
  }

  /*--- If activated by the compile directive, perform a partition analysis. ---*/
#if PARTITION
  if (!dummy){
    if( fem_solver ) Partition_Analysis_FEM(geometry[MESH_0], config);
    else Partition_Analysis(geometry[MESH_0], config);
  }
#endif

  /*--- Keep a reference to the main (ZONE_0, INST_0, MESH_0) geometry. ---*/

  main_geometry = geometry_container[ZONE_0][INST_0][MESH_0];
}

void CDriver::InitializeGeometryFVM(CConfig *config, CGeometry **&geometry) {

  unsigned short iZone = config->GetiZone(), iMGlevel;
  unsigned short requestedMGlevels = config->GetnMGLevels();
  const bool fea = config->GetStructuralProblem();

  /*--- Definition of the geometry class to store the primal grid in the partitioning process.
   *    All ranks process the grid and call ParMETIS for partitioning ---*/

  CGeometry *geometry_aux = new CPhysicalGeometry(config, iZone, nZone);

  /*--- Set the dimension --- */

  nDim = geometry_aux->GetnDim();

  /*--- Color the initial grid and set the send-receive domains (ParMETIS) ---*/

  geometry_aux->SetColorGrid_Parallel(config);

  /*--- Allocate the memory of the current domain, and divide the grid
     between the ranks. ---*/

  geometry = new CGeometry *[config->GetnMGLevels()+1] ();

  /*--- Build the grid data structures using the ParMETIS coloring. ---*/

  geometry[MESH_0] = new CPhysicalGeometry(geometry_aux, config);

  /*--- Deallocate the memory of geometry_aux and solver_aux ---*/

  delete geometry_aux;

  /*--- Add the Send/Receive boundaries ---*/
  geometry[MESH_0]->SetSendReceive(config);

  /*--- Add the Send/Receive boundaries ---*/
  geometry[MESH_0]->SetBoundaries(config);

  /*--- Compute elements surrounding points, points surrounding points ---*/

  if (rank == MASTER_NODE) cout << "Setting point connectivity." << endl;
  geometry[MESH_0]->SetPoint_Connectivity();

  /*--- Renumbering points using Reverse Cuthill McKee ordering ---*/

  if (rank == MASTER_NODE) cout << "Renumbering points (Reverse Cuthill McKee Ordering)." << endl;
  geometry[MESH_0]->SetRCM_Ordering(config);

  /*--- recompute elements surrounding points, points surrounding points ---*/

  if (rank == MASTER_NODE) cout << "Recomputing point connectivity." << endl;
  geometry[MESH_0]->SetPoint_Connectivity();

  /*--- Compute elements surrounding elements ---*/

  if (rank == MASTER_NODE) cout << "Setting element connectivity." << endl;
  geometry[MESH_0]->SetElement_Connectivity();

  /*--- Check the orientation before computing geometrical quantities ---*/

  geometry[MESH_0]->SetBoundVolume();
  if (config->GetReorientElements()) {
    if (rank == MASTER_NODE) cout << "Checking the numerical grid orientation." << endl;
    geometry[MESH_0]->Check_IntElem_Orientation(config);
    geometry[MESH_0]->Check_BoundElem_Orientation(config);
  }

  /*--- Create the edge structure ---*/

  if (rank == MASTER_NODE) cout << "Identifying edges and vertices." << endl;
  geometry[MESH_0]->SetEdges();
  geometry[MESH_0]->SetVertex(config);

  /*--- Create the control volume structures ---*/

  if (rank == MASTER_NODE) cout << "Setting the control volume structure." << endl;
  SU2_OMP_PARALLEL {
    geometry[MESH_0]->SetControlVolume(config, ALLOCATE);
    geometry[MESH_0]->SetBoundControlVolume(config, ALLOCATE);
  }
  END_SU2_OMP_PARALLEL

  /*--- Visualize a dual control volume if requested ---*/

  if ((config->GetVisualize_CV() >= 0) &&
      (config->GetVisualize_CV() < (long)geometry[MESH_0]->GetGlobal_nPointDomain()))
    geometry[MESH_0]->VisualizeControlVolume(config);

  /*--- Identify closest normal neighbor ---*/

  if (rank == MASTER_NODE) cout << "Searching for the closest normal neighbors to the surfaces." << endl;
  geometry[MESH_0]->FindNormal_Neighbor(config);

  /*--- Store the global to local mapping. ---*/

  if (rank == MASTER_NODE) cout << "Storing a mapping from global to local point index." << endl;
  geometry[MESH_0]->SetGlobal_to_Local_Point();

  /*--- Compute the surface curvature ---*/

  if (!fea) {
    if (rank == MASTER_NODE) cout << "Compute the surface curvature." << endl;
    geometry[MESH_0]->ComputeSurf_Curvature(config);
  }

  /*--- Compute the global surface areas for all markers. ---*/

  geometry[MESH_0]->ComputeSurfaceAreaCfgFile(config);

  /*--- Check for periodicity and disable MG if necessary. ---*/

  if (rank == MASTER_NODE) cout << "Checking for periodicity." << endl;
  geometry[MESH_0]->Check_Periodicity(config);

  /*--- Compute mesh quality statistics on the fine grid. ---*/

  if (!fea) {
    if (rank == MASTER_NODE)
      cout << "Computing mesh quality statistics for the dual control volumes." << endl;
    geometry[MESH_0]->ComputeMeshQualityStatistics(config);
  }

  geometry[MESH_0]->SetMGLevel(MESH_0);
  if ((config->GetnMGLevels() != 0) && (rank == MASTER_NODE))
    cout << "Setting the multigrid structure." << endl;

  /*--- Loop over all the new grid ---*/

  for (iMGlevel = 1; iMGlevel <= config->GetnMGLevels(); iMGlevel++) {

    /*--- Create main agglomeration structure ---*/

    geometry[iMGlevel] = new CMultiGridGeometry(geometry[iMGlevel-1], config, iMGlevel);

    /*--- Compute points surrounding points. ---*/

    geometry[iMGlevel]->SetPoint_Connectivity(geometry[iMGlevel-1]);

    /*--- Create the edge structure ---*/

    geometry[iMGlevel]->SetEdges();
    geometry[iMGlevel]->SetVertex(geometry[iMGlevel-1], config);

    /*--- Create the control volume structures ---*/

    geometry[iMGlevel]->SetControlVolume(geometry[iMGlevel-1], ALLOCATE);
    geometry[iMGlevel]->SetBoundControlVolume(geometry[iMGlevel-1], config, ALLOCATE);
    geometry[iMGlevel]->SetCoord(geometry[iMGlevel-1]);

    /*--- Find closest neighbor to a surface point ---*/

    geometry[iMGlevel]->FindNormal_Neighbor(config);

    /*--- Store our multigrid index. ---*/

    geometry[iMGlevel]->SetMGLevel(iMGlevel);

    /*--- Protect against the situation that we were not able to complete
       the agglomeration for this level, i.e., there weren't enough points.
       We need to check if we changed the total number of levels and delete
       the incomplete CMultiGridGeometry object. ---*/

    if (config->GetnMGLevels() != requestedMGlevels) {
      delete geometry[iMGlevel];
      geometry[iMGlevel] = nullptr;
      break;
    }

  }

  if (config->GetWrt_MultiGrid()) geometry[MESH_0]->ColorMGLevels(config->GetnMGLevels(), geometry);

  /*--- For unsteady simulations, initialize the grid volumes
   and coordinates for previous solutions. Loop over all zones/grids ---*/

  if ((config->GetTime_Marching() != TIME_MARCHING::STEADY) && config->GetDynamic_Grid()) {
    for (iMGlevel = 0; iMGlevel <= config->GetnMGLevels(); iMGlevel++) {

      /*--- Update cell volume ---*/
      geometry[iMGlevel]->nodes->SetVolume_n();
      geometry[iMGlevel]->nodes->SetVolume_nM1();

      if (config->GetGrid_Movement()) {
        /*--- Update point coordinates ---*/
        geometry[iMGlevel]->nodes->SetCoord_n();
        geometry[iMGlevel]->nodes->SetCoord_n1();
      }
    }
  }


  /*--- Create the data structure for MPI point-to-point communications. ---*/

  for (iMGlevel = 0; iMGlevel <= config->GetnMGLevels(); iMGlevel++)
    geometry[iMGlevel]->PreprocessP2PComms(geometry[iMGlevel], config);


  /*--- Perform a few preprocessing routines and communications. ---*/

  for (iMGlevel = 0; iMGlevel <= config->GetnMGLevels(); iMGlevel++) {

    /*--- Compute the max length. ---*/

    if (!fea) {
      if ((rank == MASTER_NODE) && (iMGlevel == MESH_0))
        cout << "Finding max control volume width." << endl;
      geometry[iMGlevel]->SetMaxLength(config);
    }

    /*--- Communicate the number of neighbors. This is needed for
         some centered schemes and for multigrid in parallel. ---*/

    if ((rank == MASTER_NODE) && (size > SINGLE_NODE) && (iMGlevel == MESH_0))
      cout << "Communicating number of neighbors." << endl;
    geometry[iMGlevel]->InitiateComms(geometry[iMGlevel], config, MPI_QUANTITIES::NEIGHBORS);
    geometry[iMGlevel]->CompleteComms(geometry[iMGlevel], config, MPI_QUANTITIES::NEIGHBORS);
  }

}

void CDriver::InitializeGeometryDGFEM(CConfig* config, CGeometry **&geometry) {

  /*--- Definition of the geometry class to store the primal grid in the partitioning process. ---*/
  /*--- All ranks process the grid and call ParMETIS for partitioning ---*/

  CGeometry *geometry_aux = new CPhysicalGeometry(config, iZone, nZone);

  /*--- Set the dimension --- */

  nDim = geometry_aux->GetnDim();

  /*--- For the FEM solver with time-accurate local time-stepping, use
       a dummy solver class to retrieve the initial flow state. ---*/

  CSolver *solver_aux = new CFEM_DG_EulerSolver(config, nDim, MESH_0);

  /*--- Color the initial grid and set the send-receive domains (ParMETIS) ---*/

  geometry_aux->SetColorFEMGrid_Parallel(config);

  /*--- Allocate the memory of the current domain, and divide the grid
     between the ranks. ---*/

  geometry = new CGeometry *[config->GetnMGLevels()+1] ();

  geometry[MESH_0] = new CMeshFEM_DG(geometry_aux, config);

  /*--- Deallocate the memory of geometry_aux and solver_aux ---*/

  delete geometry_aux;
  delete solver_aux;

  /*--- Add the Send/Receive boundaries ---*/
  geometry[MESH_0]->SetSendReceive(config);

  /*--- Add the Send/Receive boundaries ---*/
  geometry[MESH_0]->SetBoundaries(config);

  /*--- Carry out a dynamic cast to CMeshFEM_DG, such that it is not needed to
       define all virtual functions in the base class CGeometry. ---*/
  auto *DGMesh = dynamic_cast<CMeshFEM_DG *>(geometry[MESH_0]);

  /*--- Determine the standard elements for the volume elements. ---*/
  if (rank == MASTER_NODE) cout << "Creating standard volume elements." << endl;
  DGMesh->CreateStandardVolumeElements(config);

  /*--- Create the face information needed to compute the contour integral
       for the elements in the Discontinuous Galerkin formulation. ---*/
  if (rank == MASTER_NODE) cout << "Creating face information." << endl;
  DGMesh->CreateFaces(config);

  /*--- Compute the metric terms of the volume elements. ---*/
  if (rank == MASTER_NODE) cout << "Computing metric terms volume elements." << endl;
  DGMesh->MetricTermsVolumeElements(config);

  /*--- Compute the metric terms of the surface elements. ---*/
  if (rank == MASTER_NODE) cout << "Computing metric terms surface elements." << endl;
  DGMesh->MetricTermsSurfaceElements(config);

  /*--- Compute a length scale of the volume elements. ---*/
  if (rank == MASTER_NODE) cout << "Computing length scale volume elements." << endl;
  DGMesh->LengthScaleVolumeElements();

  /*--- Compute the coordinates of the integration points. ---*/
  if (rank == MASTER_NODE) cout << "Computing coordinates of the integration points." << endl;
  DGMesh->CoordinatesIntegrationPoints();

  /*--- Compute the coordinates of the location of the solution DOFs. This is different
            from the grid points when a different polynomial degree is used to represent the
            geometry and solution. ---*/
  if (rank == MASTER_NODE) cout << "Computing coordinates of the solution DOFs." << endl;
  DGMesh->CoordinatesSolDOFs();

  /*--- Perform the preprocessing tasks when wall functions are used. ---*/
  if (rank == MASTER_NODE) cout << "Preprocessing for the wall functions. " << endl;
  DGMesh->WallFunctionPreprocessing(config);

  /*--- Store the global to local mapping. ---*/
  if (rank == MASTER_NODE) cout << "Storing a mapping from global to local DOF index." << endl;
  geometry[MESH_0]->SetGlobal_to_Local_Point();


  /*--- Loop to create the coarser grid levels. ---*/

  for(unsigned short iMGlevel=1; iMGlevel<=config->GetnMGLevels(); iMGlevel++) {

    SU2_MPI::Error("InitializeGeometryDGFEM: Coarse grid levels not implemented yet.",
                   CURRENT_FUNCTION);
  }

}

void CDriver::InitializeSolver(CConfig* config, CGeometry** geometry, CSolver ***&solver) {

  MAIN_SOLVER kindSolver = config->GetKind_Solver();

  if (rank == MASTER_NODE)
    cout << endl <<"-------------------- Solver Preprocessing ( Zone " << config->GetiZone() <<" ) --------------------" << endl;

  solver = new CSolver**[config->GetnMGLevels()+1] ();

  for (iMesh = 0; iMesh <= config->GetnMGLevels(); iMesh++){
    solver[iMesh] = CSolverFactory::CreateSolverContainer(kindSolver, config, geometry[iMesh], iMesh);
  }

  /*--- Count the number of DOFs per solution point. ---*/

  DOFsPerPoint = 0;

  for (unsigned int iSol = 0; iSol < MAX_SOLS; iSol++)
    if (solver[MESH_0][iSol]) DOFsPerPoint += solver[MESH_0][iSol]->GetnVar();

  /*--- Restart solvers, for FSI the geometry cannot be updated because the interpolation classes
   * should always use the undeformed mesh (otherwise the results would not be repeatable). ---*/

  if (!fsi) RestartSolver(solver, geometry, config, true);

  /*--- Set up any necessary inlet profiles ---*/

  PreprocessInlet(solver, geometry, config);

}

void CDriver::PreprocessInlet(CSolver ***solver, CGeometry **geometry, CConfig *config) const {

  /*--- Adjust iteration number for unsteady restarts. ---*/

  const bool adjoint = config->GetDiscrete_Adjoint() || config->GetContinuous_Adjoint();

  int val_iter = 0;

  if (config->GetTime_Domain()) {
    val_iter = adjoint? config->GetUnst_AdjointIter() : config->GetRestart_Iter();
    val_iter -= 1;
    if (!adjoint && config->GetTime_Marching() == TIME_MARCHING::DT_STEPPING_2ND)
      val_iter -= 1;
    if (!adjoint && !config->GetRestart()) val_iter = 0;
  }

  /*--- Load inlet profile files for any of the active solver containers.
   Note that these routines fill the fine grid data structures for the markers
   and restrict values down to all coarser MG levels. ---*/

  if (config->GetInlet_Profile_From_File()) {

    /*--- Use LoadInletProfile() routines for the particular solver. ---*/

    if (rank == MASTER_NODE) {
      cout << "\nReading inlet profile from file: " << config->GetInlet_FileName() << endl;
    }

    for (const auto marker_type : {INLET_FLOW, SUPERSONIC_INLET}) {
      if (solver[MESH_0][FLOW_SOL]) {
        solver[MESH_0][FLOW_SOL]->LoadInletProfile(geometry, solver, config, val_iter, FLOW_SOL, marker_type);
      }
      if (solver[MESH_0][TURB_SOL]) {
        solver[MESH_0][TURB_SOL]->LoadInletProfile(geometry, solver, config, val_iter, TURB_SOL, marker_type);
      }
      if (solver[MESH_0][SPECIES_SOL]) {
        solver[MESH_0][SPECIES_SOL]->LoadInletProfile(geometry, solver, config, val_iter, SPECIES_SOL, marker_type);
      }
    }

    /*--- Exit if profiles were requested for a solver that is not available. ---*/

    if (!config->GetFluidProblem()) {
      SU2_MPI::Error("Inlet profile specification via file (C++) has not been \n"
                     "implemented yet for this solver.\n"
                     "Please set SPECIFIED_INLET_PROFILE= NO and try again.", CURRENT_FUNCTION);
    }

  } else {

    /*--- Uniform inlets or python-customized inlets ---*/

    /* --- Initialize quantities for inlet boundary
     * This routine does not check if the python wrapper is being used to
     * set custom boundary conditions.  This is intentional; the
     * default values for python custom BCs are initialized with the default
     * values specified in the config (avoiding non physical values) --- */

    for (unsigned short iMesh = 0; iMesh <= config->GetnMGLevels(); iMesh++) {
      for(unsigned short iMarker=0; iMarker < config->GetnMarker_All(); iMarker++) {
        if (solver[iMesh][FLOW_SOL]) solver[iMesh][FLOW_SOL]->SetUniformInlet(config, iMarker);
        if (solver[iMesh][TURB_SOL]) solver[iMesh][TURB_SOL]->SetUniformInlet(config, iMarker);
        if (solver[iMesh][TRANS_SOL]) solver[iMesh][TRANS_SOL]->SetUniformInlet(config, iMarker);
        if (solver[iMesh][SPECIES_SOL]) solver[iMesh][SPECIES_SOL]->SetUniformInlet(config, iMarker);
      }
    }

  }

}

void CDriver::RestartSolver(CSolver ***solver, CGeometry **geometry,
                             CConfig *config, bool update_geo) {

  /*--- Check for restarts and use the LoadRestart() routines. ---*/

  const bool restart = config->GetRestart();
  const bool restart_flow = config->GetRestart_Flow();

  /*--- Adjust iteration number for unsteady restarts. ---*/

  int val_iter = 0;

  const bool adjoint = (config->GetDiscrete_Adjoint() || config->GetContinuous_Adjoint());
  const bool time_domain = config->GetTime_Domain();
  const bool dt_step_2nd = (config->GetTime_Marching() == TIME_MARCHING::DT_STEPPING_2ND) &&
                           !config->GetStructuralProblem() && !config->GetFEMSolver() &&
                           !adjoint && time_domain;

  if (time_domain) {
    if (adjoint) val_iter = config->GetUnst_AdjointIter() - 1;
    else val_iter = config->GetRestart_Iter() - 1 - dt_step_2nd;
  }

  /*--- Restart direct solvers. ---*/

  if (restart || restart_flow) {
    for (auto iSol = 0u; iSol < MAX_SOLS; ++iSol) {
      auto sol = solver[MESH_0][iSol];
      if (sol && !sol->GetAdjoint()) {
        /*--- Note that the mesh solver always loads the most recent file (and not -2). ---*/
        SU2_OMP_PARALLEL_(if(sol->GetHasHybridParallel()))
        sol->LoadRestart(geometry, solver, config, val_iter + (iSol==MESH_SOL && dt_step_2nd), update_geo);
        END_SU2_OMP_PARALLEL
      }
    }
  }

  /*--- Restart adjoint solvers. ---*/

  if (restart) {
    if ((config->GetKind_Solver() == MAIN_SOLVER::TEMPLATE_SOLVER) ||
        (config->GetKind_Solver() == MAIN_SOLVER::ADJ_RANS && !config->GetFrozen_Visc_Cont())) {
      SU2_MPI::Error("A restart capability has not been implemented yet for this solver.\n"
                     "Please set RESTART_SOL= NO and try again.", CURRENT_FUNCTION);
    }

    for (auto iSol = 0u; iSol < MAX_SOLS; ++iSol) {
      auto sol = solver[MESH_0][iSol];
      if (sol && sol->GetAdjoint())
        sol->LoadRestart(geometry, solver, config, val_iter, update_geo);
    }
  }

}

void CDriver::FinalizeSolver(CSolver ****solver, CGeometry **geometry,
                                    CConfig *config, unsigned short val_iInst) {

  for (int iMGlevel = 0; iMGlevel <= config->GetnMGLevels(); iMGlevel++) {
    for (unsigned int iSol = 0; iSol < MAX_SOLS; iSol++){
      delete solver[val_iInst][iMGlevel][iSol];
    }
    delete [] solver[val_iInst][iMGlevel];
  }
  delete [] solver[val_iInst];

  CSolverFactory::ClearSolverMeta();

}

void CDriver::InitializeIntegration(CConfig *config, CSolver **solver, CIntegration **&integration) const {

  if (rank == MASTER_NODE)
    cout << endl <<"----------------- Integration Preprocessing ( Zone " << config->GetiZone() <<" ) ------------------" << endl;

  MAIN_SOLVER kindMainSolver = config->GetKind_Solver();

  integration = CIntegrationFactory::CreateIntegrationContainer(kindMainSolver, solver);

}

void CDriver::FinalizeIntegration(CIntegration ***integration, CGeometry **geometry, CConfig *config, unsigned short val_iInst) {

  for (unsigned int iSol = 0; iSol < MAX_SOLS; iSol++){
    delete integration[val_iInst][iSol];
  }

  delete [] integration[val_iInst];

}

template <class Indices>
void CDriver::InstantiateTurbulentNumerics(unsigned short nVar_Turb, int offset, const CConfig *config,
                                           const CSolver* turb_solver, CNumerics ****&numerics) const {
  const int conv_term = CONV_TERM + offset;
  const int visc_term = VISC_TERM + offset;

  const int source_first_term = SOURCE_FIRST_TERM + offset;
  const int source_second_term = SOURCE_SECOND_TERM + offset;

  const int conv_bound_term = CONV_BOUND_TERM + offset;
  const int visc_bound_term = VISC_BOUND_TERM + offset;

  /*--- Assign turbulence model booleans ---*/

  bool spalart_allmaras = false, menter_sst = false;

  switch (config->GetKind_Turb_Model()) {
    case TURB_MODEL::NONE:
      SU2_MPI::Error("No turbulence model selected.", CURRENT_FUNCTION);
      break;
    case TURB_MODEL::SA:
      spalart_allmaras = true;
      break;
    case TURB_MODEL::SST:
      menter_sst = true;
      break;
  }

  /*--- If the Menter SST model is used, store the constants of the model and determine the
        free stream values of the turbulent kinetic energy and dissipation rate. ---*/

  const su2double *constants = nullptr;
  su2double kine_Inf = 0.0, omega_Inf = 0.0;

  if (menter_sst) {
    constants = turb_solver->GetConstants();
    kine_Inf  = turb_solver->GetTke_Inf();
    omega_Inf = turb_solver->GetOmega_Inf();
  }

  /*--- Definition of the convective scheme for each equation and mesh level ---*/

  switch (config->GetKind_ConvNumScheme_Turb()) {
    case NO_CONVECTIVE:
      SU2_MPI::Error("Config file is missing the CONV_NUM_METHOD_TURB option.", CURRENT_FUNCTION);
      break;
    case SPACE_UPWIND :
      for (auto iMGlevel = 0u; iMGlevel <= config->GetnMGLevels(); iMGlevel++) {
        if (spalart_allmaras) {
          numerics[iMGlevel][TURB_SOL][conv_term] = new CUpwSca_TurbSA<Indices>(nDim, nVar_Turb, config);
        }
        else if (menter_sst)
          numerics[iMGlevel][TURB_SOL][conv_term] = new CUpwSca_TurbSST<Indices>(nDim, nVar_Turb, config);
      }
      break;
    default:
      SU2_MPI::Error("Invalid convective scheme for the turbulence equations.", CURRENT_FUNCTION);
      break;
  }

  /*--- Definition of the viscous scheme for each equation and mesh level ---*/

  for (auto iMGlevel = 0u; iMGlevel <= config->GetnMGLevels(); iMGlevel++) {
    if (spalart_allmaras) {
      if (config->GetSAParsedOptions().version == SA_OPTIONS::NEG) {
        numerics[iMGlevel][TURB_SOL][visc_term] = new CAvgGrad_TurbSA_Neg<Indices>(nDim, nVar_Turb, true, config);
      } else {
        numerics[iMGlevel][TURB_SOL][visc_term] = new CAvgGrad_TurbSA<Indices>(nDim, nVar_Turb, true, config);
      }
    }
    else if (menter_sst)
      numerics[iMGlevel][TURB_SOL][visc_term] = new CAvgGrad_TurbSST<Indices>(nDim, nVar_Turb, constants, true, config);
  }

  /*--- Definition of the source term integration scheme for each equation and mesh level ---*/

  for (auto iMGlevel = 0u; iMGlevel <= config->GetnMGLevels(); iMGlevel++) {
    auto& turb_source_first_term = numerics[iMGlevel][TURB_SOL][source_first_term];

    if (spalart_allmaras)
      turb_source_first_term = SAFactory<Indices>(nDim, config);
    else if (menter_sst)
      turb_source_first_term = new CSourcePieceWise_TurbSST<Indices>(nDim, nVar_Turb, constants, kine_Inf, omega_Inf,
                                                                     config);

    numerics[iMGlevel][TURB_SOL][source_second_term] = new CSourceNothing(nDim, nVar_Turb, config);
  }

  /*--- Definition of the boundary condition method ---*/

  for (auto iMGlevel = 0u; iMGlevel <= config->GetnMGLevels(); iMGlevel++) {
    if (spalart_allmaras) {
      numerics[iMGlevel][TURB_SOL][conv_bound_term] = new CUpwSca_TurbSA<Indices>(nDim, nVar_Turb, config);

      if (config->GetSAParsedOptions().version == SA_OPTIONS::NEG) {
        numerics[iMGlevel][TURB_SOL][visc_bound_term] = new CAvgGrad_TurbSA_Neg<Indices>(nDim, nVar_Turb, false, config);
      } else {
        numerics[iMGlevel][TURB_SOL][visc_bound_term] = new CAvgGrad_TurbSA<Indices>(nDim, nVar_Turb, false, config);
      }
    }
    else if (menter_sst) {
      numerics[iMGlevel][TURB_SOL][conv_bound_term] = new CUpwSca_TurbSST<Indices>(nDim, nVar_Turb, config);
      numerics[iMGlevel][TURB_SOL][visc_bound_term] = new CAvgGrad_TurbSST<Indices>(nDim, nVar_Turb, constants, false,
                                                                                    config);
    }
  }
}
/*--- Explicit instantiation of the template above, needed because it is defined in a cpp file, instead of hpp. ---*/
template void CDriver::InstantiateTurbulentNumerics<CEulerVariable::CIndices<unsigned short>>(
    unsigned short, int, const CConfig*, const CSolver*, CNumerics****&) const;

template void CDriver::InstantiateTurbulentNumerics<CIncEulerVariable::CIndices<unsigned short>>(
    unsigned short, int, const CConfig*, const CSolver*, CNumerics****&) const;

template void CDriver::InstantiateTurbulentNumerics<CNEMOEulerVariable::CIndices<unsigned short>>(
    unsigned short, int, const CConfig*, const CSolver*, CNumerics****&) const;

template <class Indices>
void CDriver::InstantiateTransitionNumerics(unsigned short nVar_Trans, int offset, const CConfig *config,
                                           const CSolver* trans_solver, CNumerics ****&numerics) const {
  const int conv_term = CONV_TERM + offset;
  const int visc_term = VISC_TERM + offset;

  const int source_first_term = SOURCE_FIRST_TERM + offset;
  const int source_second_term = SOURCE_SECOND_TERM + offset;

  const int conv_bound_term = CONV_BOUND_TERM + offset;
  const int visc_bound_term = VISC_BOUND_TERM + offset;

  const bool LM = config->GetKind_Trans_Model() == TURB_TRANS_MODEL::LM;
  LM_ParsedOptions options;
  if(LM) options = config->GetLMParsedOptions();

  /*--- Definition of the convective scheme for each equation and mesh level ---*/

  switch (config->GetKind_ConvNumScheme_Turb()) {
    case NONE:
      SU2_MPI::Error("Config file is missing the CONV_NUM_METHOD_TURB option.", CURRENT_FUNCTION);
      break;
    case SPACE_UPWIND :
      for (auto iMGlevel = 0u; iMGlevel <= config->GetnMGLevels(); iMGlevel++) {
        if (LM){
          if (!options.SLM) numerics[iMGlevel][TRANS_SOL][conv_term] = new CUpwSca_TransLM<Indices>(nDim, nVar_Trans, config);
          if (options.SLM) numerics[iMGlevel][TRANS_SOL][conv_term] = new CUpwSca_TransSLM<Indices>(nDim, nVar_Trans, config);
        } 
      }
      break;
    default:
      SU2_MPI::Error("Invalid convective scheme for the transition equations.", CURRENT_FUNCTION);
      break;
  }

  /*--- Definition of the viscous scheme for each equation and mesh level ---*/

  for (auto iMGlevel = 0u; iMGlevel <= config->GetnMGLevels(); iMGlevel++) {
    if (LM){
      if (!options.SLM) numerics[iMGlevel][TRANS_SOL][visc_term] = new CAvgGrad_TransLM<Indices>(nDim, nVar_Trans, true, config);
      if (options.SLM) numerics[iMGlevel][TRANS_SOL][visc_term] = new CAvgGrad_TransSLM<Indices>(nDim, nVar_Trans, true, config);
    } 
  }

  /*--- Definition of the source term integration scheme for each equation and mesh level ---*/

  for (auto iMGlevel = 0u; iMGlevel <= config->GetnMGLevels(); iMGlevel++) {
    auto& trans_source_first_term = numerics[iMGlevel][TRANS_SOL][source_first_term];

    if (LM){
      if (!options.SLM) trans_source_first_term = new CSourcePieceWise_TransLM<Indices>(nDim, nVar_Trans, config);
      if (options.SLM) trans_source_first_term = new CSourcePieceWise_TransSLM<Indices>(nDim, nVar_Trans, config);
    }
<<<<<<< HEAD
=======

>>>>>>> 1e7e7a34
    numerics[iMGlevel][TRANS_SOL][source_second_term] = new CSourceNothing(nDim, nVar_Trans, config);
  }

  /*--- Definition of the boundary condition method ---*/

  for (auto iMGlevel = 0u; iMGlevel <= config->GetnMGLevels(); iMGlevel++) {
<<<<<<< HEAD
    if (LM) {     
      if (!options.SLM) {
        numerics[iMGlevel][TRANS_SOL][conv_bound_term] = new CUpwSca_TransLM<Indices>(nDim, nVar_Trans, config);
        numerics[iMGlevel][TRANS_SOL][visc_bound_term] = new CAvgGrad_TransLM<Indices>(nDim, nVar_Trans, false, config);
      } else {
        numerics[iMGlevel][TRANS_SOL][conv_bound_term] = new CUpwSca_TransSLM<Indices>(nDim, nVar_Trans, config);
        numerics[iMGlevel][TRANS_SOL][visc_bound_term] = new CAvgGrad_TransSLM<Indices>(nDim, nVar_Trans, false, config);
      }

=======
    if (!options.SLM) {
      numerics[iMGlevel][TRANS_SOL][conv_bound_term] = new CUpwSca_TransLM<Indices>(nDim, nVar_Trans, config);
      numerics[iMGlevel][TRANS_SOL][visc_bound_term] = new CAvgGrad_TransLM<Indices>(nDim, nVar_Trans, false, config);
    } else {
      numerics[iMGlevel][TRANS_SOL][conv_bound_term] = new CUpwSca_TransSLM<Indices>(nDim, nVar_Trans, config);
      numerics[iMGlevel][TRANS_SOL][visc_bound_term] = new CAvgGrad_TransSLM<Indices>(nDim, nVar_Trans, false, config);
>>>>>>> 1e7e7a34
    }
  }
}
/*--- Explicit instantiation of the template above, needed because it is defined in a cpp file, instead of hpp. ---*/
template void CDriver::InstantiateTransitionNumerics<CEulerVariable::CIndices<unsigned short>>(
    unsigned short, int, const CConfig*, const CSolver*, CNumerics****&) const;

template void CDriver::InstantiateTransitionNumerics<CIncEulerVariable::CIndices<unsigned short>>(
    unsigned short, int, const CConfig*, const CSolver*, CNumerics****&) const;

template void CDriver::InstantiateTransitionNumerics<CNEMOEulerVariable::CIndices<unsigned short>>(
    unsigned short, int, const CConfig*, const CSolver*, CNumerics****&) const;

template <class Indices>
void CDriver::InstantiateSpeciesNumerics(unsigned short nVar_Species, int offset, const CConfig *config,
                                         const CSolver* species_solver, CNumerics ****&numerics) const {
  const int conv_term = CONV_TERM + offset;
  const int visc_term = VISC_TERM + offset;

  const int source_first_term = SOURCE_FIRST_TERM + offset;
  const int source_second_term = SOURCE_SECOND_TERM + offset;

  const int conv_bound_term = CONV_BOUND_TERM + offset;
  const int visc_bound_term = VISC_BOUND_TERM + offset;

  /*--- Definition of the convective scheme for each equation and mesh level. Also for boundary conditions. ---*/

  switch (config->GetKind_ConvNumScheme_Species()) {
    case NONE :
      break;
    case SPACE_UPWIND :
      for (auto iMGlevel = 0; iMGlevel <= config->GetnMGLevels(); iMGlevel++) {
        numerics[iMGlevel][SPECIES_SOL][conv_term] = new CUpwSca_Species<Indices>(nDim, nVar_Species, config);
        numerics[iMGlevel][SPECIES_SOL][conv_bound_term] = new CUpwSca_Species<Indices>(nDim, nVar_Species, config);
      }
      break;
    default :
      SU2_MPI::Error("Invalid convective scheme for the species transport equations. Use SCALAR_UPWIND.", CURRENT_FUNCTION);
      break;
  }

  /*--- Definition of the viscous scheme for each equation and mesh level ---*/

  for (auto iMGlevel = 0u; iMGlevel <= config->GetnMGLevels(); iMGlevel++) {
    numerics[iMGlevel][SPECIES_SOL][visc_term] = new CAvgGrad_Species<Indices>(nDim, nVar_Species, true, config);
    numerics[iMGlevel][SPECIES_SOL][visc_bound_term] = new CAvgGrad_Species<Indices>(nDim, nVar_Species, false, config);
  }

  /*--- Definition of the source term integration scheme for each equation and mesh level ---*/

  for (auto iMGlevel = 0u; iMGlevel <= config->GetnMGLevels(); iMGlevel++) {
    if (config->GetAxisymmetric() == YES) {
      numerics[iMGlevel][SPECIES_SOL][source_first_term] = new CSourceAxisymmetric_Species<Indices>(nDim, nVar_Species, config);
    }
    else {
      numerics[iMGlevel][SPECIES_SOL][source_first_term] = new CSourceNothing(nDim, nVar_Species, config);
    }
    numerics[iMGlevel][SPECIES_SOL][source_second_term] = new CSourceNothing(nDim, nVar_Species, config);
  }
}

/*--- Explicit instantiation of the template above, needed because it is defined in a cpp file, instead of hpp. ---*/
template void CDriver::InstantiateSpeciesNumerics<CEulerVariable::CIndices<unsigned short>>(
    unsigned short, int, const CConfig*, const CSolver*, CNumerics****&) const;

template void CDriver::InstantiateSpeciesNumerics<CIncEulerVariable::CIndices<unsigned short>>(
    unsigned short, int, const CConfig*, const CSolver*, CNumerics****&) const;

template void CDriver::InstantiateSpeciesNumerics<CNEMOEulerVariable::CIndices<unsigned short>>(
    unsigned short, int, const CConfig*, const CSolver*, CNumerics****&) const;

void CDriver::InitializeNumerics(CConfig *config, CGeometry **geometry, CSolver ***solver, CNumerics ****&numerics) const {

  if (rank == MASTER_NODE)
    cout << endl <<"------------------- Numerics Preprocessing ( Zone " << config->GetiZone() <<" ) -------------------" << endl;

  unsigned short iMGlevel, iSol,
  nVar_Template         = 0,
  nVar_Flow             = 0,
  nVar_NEMO             = 0,
  nPrimVar_NEMO         = 0,
  nPrimVarGrad_NEMO     = 0,
  nVar_Trans            = 0,
  nVar_Turb             = 0,
  nVar_Species          = 0,
  nVar_Adj_Flow         = 0,
  nVar_Adj_Turb         = 0,
  nVar_FEM              = 0,
  nVar_Rad              = 0;

  numerics = new CNumerics***[config->GetnMGLevels()+1] ();

  bool compressible = false;
  bool incompressible = false;
  bool ideal_gas = (config->GetKind_FluidModel() == STANDARD_AIR) || (config->GetKind_FluidModel() == IDEAL_GAS);
  bool roe_low_dissipation = (config->GetKind_RoeLowDiss() != NO_ROELOWDISS);

  /*--- Initialize some useful booleans ---*/
  bool euler, ns, NEMO_euler, NEMO_ns, turbulent, adj_euler, adj_ns, adj_turb, fem_euler, fem_ns;
  bool fem, heat, transition, template_solver;

  euler = ns = NEMO_euler = NEMO_ns = turbulent = adj_euler = adj_ns = adj_turb = fem_euler = fem_ns = false;
  fem = heat = transition = template_solver = false;
  bool species = false;

  /*--- Assign booleans ---*/
  switch (config->GetKind_Solver()) {
    case MAIN_SOLVER::TEMPLATE_SOLVER:
      template_solver = true; break;

    case MAIN_SOLVER::EULER:
    case MAIN_SOLVER::DISC_ADJ_EULER:
      euler = compressible = true; break;

    case MAIN_SOLVER::NAVIER_STOKES:
    case MAIN_SOLVER::DISC_ADJ_NAVIER_STOKES:
      ns = compressible = true;
      species = (config->GetKind_Species_Model() != SPECIES_MODEL::NONE); break;

    case MAIN_SOLVER::NEMO_EULER:
      NEMO_euler = compressible = true; break;

    case MAIN_SOLVER::NEMO_NAVIER_STOKES:
      NEMO_ns = compressible = true; break;

    case MAIN_SOLVER::RANS:
    case MAIN_SOLVER::DISC_ADJ_RANS:
      ns = compressible = turbulent = true;
      transition = (config->GetKind_Trans_Model() == TURB_TRANS_MODEL::LM);
      species = config->GetKind_Species_Model() != SPECIES_MODEL::NONE; break;

    case MAIN_SOLVER::INC_EULER:
    case MAIN_SOLVER::DISC_ADJ_INC_EULER:
      euler = incompressible = true; break;

    case MAIN_SOLVER::INC_NAVIER_STOKES:
    case MAIN_SOLVER::DISC_ADJ_INC_NAVIER_STOKES:
      ns = incompressible = true;
      heat = config->GetWeakly_Coupled_Heat();
      species = (config->GetKind_Species_Model() != SPECIES_MODEL::NONE); break;

    case MAIN_SOLVER::INC_RANS:
    case MAIN_SOLVER::DISC_ADJ_INC_RANS:
      ns = incompressible = turbulent = true;
      heat = config->GetWeakly_Coupled_Heat();
      transition = (config->GetKind_Trans_Model() == TURB_TRANS_MODEL::LM);
      species = (config->GetKind_Species_Model() != SPECIES_MODEL::NONE); break;

    case MAIN_SOLVER::FEM_EULER:
    case MAIN_SOLVER::DISC_ADJ_FEM_EULER:
      fem_euler = compressible = true; break;

    case MAIN_SOLVER::FEM_NAVIER_STOKES:
    case MAIN_SOLVER::DISC_ADJ_FEM_NS:
      fem_ns = compressible = true; break;

    case MAIN_SOLVER::FEM_RANS:
    case MAIN_SOLVER::DISC_ADJ_FEM_RANS:
      fem_ns = compressible = true; break;

    case MAIN_SOLVER::FEM_LES:
      fem_ns = compressible = true; break;

    case MAIN_SOLVER::HEAT_EQUATION:
    case MAIN_SOLVER::DISC_ADJ_HEAT:
      heat = true; break;

    case MAIN_SOLVER::FEM_ELASTICITY:
    case MAIN_SOLVER::DISC_ADJ_FEM:
      fem = true; break;

    case MAIN_SOLVER::ADJ_EULER:
      adj_euler = euler = compressible = true; break;

    case MAIN_SOLVER::ADJ_NAVIER_STOKES:
      adj_ns = ns = compressible = true;
      turbulent = (config->GetKind_Turb_Model() != TURB_MODEL::NONE); break;

    case MAIN_SOLVER::ADJ_RANS:
      adj_ns = ns = compressible = turbulent = true;
      adj_turb = !config->GetFrozen_Visc_Cont(); break;

    default:
      break;

  }

  /*--- Number of variables for the template ---*/

  if (template_solver) nVar_Flow = solver[MESH_0][FLOW_SOL]->GetnVar();

  /*--- Number of variables for direct problem ---*/

  if (euler)        nVar_Flow = solver[MESH_0][FLOW_SOL]->GetnVar();
  if (ns)           nVar_Flow = solver[MESH_0][FLOW_SOL]->GetnVar();
  if (NEMO_euler)   nVar_NEMO = solver[MESH_0][FLOW_SOL]->GetnVar();
  if (NEMO_ns)      nVar_NEMO = solver[MESH_0][FLOW_SOL]->GetnVar();
  if (turbulent)    nVar_Turb = solver[MESH_0][TURB_SOL]->GetnVar();
  if (transition)   nVar_Trans = solver[MESH_0][TRANS_SOL]->GetnVar();
  if (species)      nVar_Species = solver[MESH_0][SPECIES_SOL]->GetnVar();

  if (fem_euler)    nVar_Flow = solver[MESH_0][FLOW_SOL]->GetnVar();
  if (fem_ns)       nVar_Flow = solver[MESH_0][FLOW_SOL]->GetnVar();

  if (fem)          nVar_FEM = solver[MESH_0][FEA_SOL]->GetnVar();

  if (config->AddRadiation()) nVar_Rad = solver[MESH_0][RAD_SOL]->GetnVar();

  /*--- Number of variables for adjoint problem ---*/

  if (adj_euler)    nVar_Adj_Flow = solver[MESH_0][ADJFLOW_SOL]->GetnVar();
  if (adj_ns)       nVar_Adj_Flow = solver[MESH_0][ADJFLOW_SOL]->GetnVar();
  if (adj_turb)     nVar_Adj_Turb = solver[MESH_0][ADJTURB_SOL]->GetnVar();

  /*--- Additional Variables required for NEMO solver ---*/

  if (NEMO_euler || NEMO_ns) nPrimVar_NEMO     = solver[MESH_0][FLOW_SOL]->GetnPrimVar();
  if (NEMO_euler || NEMO_ns) nPrimVarGrad_NEMO = solver[MESH_0][FLOW_SOL]->GetnPrimVarGrad();

  /*--- Definition of the Class for the numerical method:
    numerics_container[INSTANCE_LEVEL][MESH_LEVEL][EQUATION][EQ_TERM] ---*/

  for (iMGlevel = 0; iMGlevel <= config->GetnMGLevels(); iMGlevel++) {
    numerics[iMGlevel] = new CNumerics** [MAX_SOLS];
    for (iSol = 0; iSol < MAX_SOLS; iSol++)
      numerics[iMGlevel][iSol] = new CNumerics* [MAX_TERMS*omp_get_max_threads()]();
  }

  /*--- Instantiate one numerics object per thread for each required term. ---*/

  for (int thread = 0; thread < omp_get_max_threads(); ++thread)
  {
  const int offset = thread * MAX_TERMS;

  const int conv_term = CONV_TERM + offset;
  const int visc_term = VISC_TERM + offset;

  const int source_first_term = SOURCE_FIRST_TERM + offset;
  const int source_second_term = SOURCE_SECOND_TERM + offset;

  const int conv_bound_term = CONV_BOUND_TERM + offset;
  const int visc_bound_term = VISC_BOUND_TERM + offset;

  const int fea_term = FEA_TERM + offset;

  /*--- Solver definition for the template problem ---*/
  if (template_solver) {

    /*--- Definition of the convective scheme for each equation and mesh level ---*/
    switch (config->GetKind_ConvNumScheme_Template()) {
      case SPACE_CENTERED : case SPACE_UPWIND :
        for (iMGlevel = 0; iMGlevel <= config->GetnMGLevels(); iMGlevel++)
          numerics[iMGlevel][TEMPLATE_SOL][conv_term] = new CConvective_Template(nDim, nVar_Template, config);
        break;
      default:
        SU2_MPI::Error("Convective scheme not implemented (template_solver).", CURRENT_FUNCTION);
        break;
    }

    /*--- Definition of the viscous scheme for each equation and mesh level ---*/
    for (iMGlevel = 0; iMGlevel <= config->GetnMGLevels(); iMGlevel++)
      numerics[iMGlevel][TEMPLATE_SOL][visc_term] = new CViscous_Template(nDim, nVar_Template, config);

    /*--- Definition of the source term integration scheme for each equation and mesh level ---*/
    for (iMGlevel = 0; iMGlevel <= config->GetnMGLevels(); iMGlevel++)
      numerics[iMGlevel][TEMPLATE_SOL][source_first_term] = new CSource_Template(nDim, nVar_Template, config);

    /*--- Definition of the boundary condition method ---*/
    for (iMGlevel = 0; iMGlevel <= config->GetnMGLevels(); iMGlevel++) {
      numerics[iMGlevel][TEMPLATE_SOL][conv_bound_term] = new CConvective_Template(nDim, nVar_Template, config);
    }

  }

  /*--- Solver definition for the Potential, Euler, Navier-Stokes problems ---*/
  if ((euler) || (ns)) {

    /*--- Definition of the convective scheme for each equation and mesh level ---*/
    switch (config->GetKind_ConvNumScheme_Flow()) {
      case NO_CONVECTIVE :
        SU2_MPI::Error("Config file is missing the CONV_NUM_METHOD_FLOW option.", CURRENT_FUNCTION);
        break;

      case SPACE_CENTERED :
        if (compressible) {
          /*--- "conv_term" is not instantiated as all compressible centered schemes are vectorized. ---*/

          /*--- Definition of the boundary condition method ---*/
          for (iMGlevel = 0; iMGlevel <= config->GetnMGLevels(); iMGlevel++)
            numerics[iMGlevel][FLOW_SOL][conv_bound_term] = new CUpwRoe_Flow(nDim, nVar_Flow, config, false);

        }
        if (incompressible) {
          /*--- Incompressible flow, use preconditioning method ---*/
          switch (config->GetKind_Centered_Flow()) {
            case CENTERED::LAX : numerics[MESH_0][FLOW_SOL][conv_term] = new CCentLaxInc_Flow(nDim, nVar_Flow, config); break;
            case CENTERED::JST : numerics[MESH_0][FLOW_SOL][conv_term] = new CCentJSTInc_Flow(nDim, nVar_Flow, config); break;
            default:
              SU2_MPI::Error("Invalid centered scheme or not implemented.\n Currently, only JST and LAX-FRIEDRICH are available for incompressible flows.", CURRENT_FUNCTION);
              break;
          }
          for (iMGlevel = 1; iMGlevel <= config->GetnMGLevels(); iMGlevel++)
            numerics[iMGlevel][FLOW_SOL][conv_term] = new CCentLaxInc_Flow(nDim, nVar_Flow, config);

          /*--- Definition of the boundary condition method ---*/
          for (iMGlevel = 0; iMGlevel <= config->GetnMGLevels(); iMGlevel++)
            numerics[iMGlevel][FLOW_SOL][conv_bound_term] = new CUpwFDSInc_Flow(nDim, nVar_Flow, config);

        }
        break;
      case SPACE_UPWIND :
        if (compressible) {
          /*--- Compressible flow ---*/
          switch (config->GetKind_Upwind_Flow()) {
            case UPWIND::ROE:
              if (ideal_gas) {

                for (iMGlevel = 0; iMGlevel <= config->GetnMGLevels(); iMGlevel++) {
                  numerics[iMGlevel][FLOW_SOL][conv_term] = new CUpwRoe_Flow(nDim, nVar_Flow, config, roe_low_dissipation);
                  numerics[iMGlevel][FLOW_SOL][conv_bound_term] = new CUpwRoe_Flow(nDim, nVar_Flow, config, false);
                }
              } else {

                for (iMGlevel = 0; iMGlevel <= config->GetnMGLevels(); iMGlevel++) {
                  numerics[iMGlevel][FLOW_SOL][conv_term] = new CUpwGeneralRoe_Flow(nDim, nVar_Flow, config);
                  numerics[iMGlevel][FLOW_SOL][conv_bound_term] = new CUpwGeneralRoe_Flow(nDim, nVar_Flow, config);
                }
              }
              break;

            case UPWIND::AUSM:
              for (iMGlevel = 0; iMGlevel <= config->GetnMGLevels(); iMGlevel++) {
                numerics[iMGlevel][FLOW_SOL][conv_term] = new CUpwAUSM_Flow(nDim, nVar_Flow, config);
                numerics[iMGlevel][FLOW_SOL][conv_bound_term] = new CUpwAUSM_Flow(nDim, nVar_Flow, config);
              }
              break;

            case UPWIND::AUSMPLUSUP:
              for (iMGlevel = 0; iMGlevel <= config->GetnMGLevels(); iMGlevel++) {
                numerics[iMGlevel][FLOW_SOL][conv_term] = new CUpwAUSMPLUSUP_Flow(nDim, nVar_Flow, config);
                numerics[iMGlevel][FLOW_SOL][conv_bound_term] = new CUpwAUSMPLUSUP_Flow(nDim, nVar_Flow, config);
              }
              break;

            case UPWIND::AUSMPLUSUP2:
              for (iMGlevel = 0; iMGlevel <= config->GetnMGLevels(); iMGlevel++) {
                numerics[iMGlevel][FLOW_SOL][conv_term] = new CUpwAUSMPLUSUP2_Flow(nDim, nVar_Flow, config);
                numerics[iMGlevel][FLOW_SOL][conv_bound_term] = new CUpwAUSMPLUSUP2_Flow(nDim, nVar_Flow, config);
              }
              break;

            case UPWIND::TURKEL:
              for (iMGlevel = 0; iMGlevel <= config->GetnMGLevels(); iMGlevel++) {
                numerics[iMGlevel][FLOW_SOL][conv_term] = new CUpwTurkel_Flow(nDim, nVar_Flow, config);
                numerics[iMGlevel][FLOW_SOL][conv_bound_term] = new CUpwTurkel_Flow(nDim, nVar_Flow, config);
              }
              break;

            case UPWIND::L2ROE:
              for (iMGlevel = 0; iMGlevel <= config->GetnMGLevels(); iMGlevel++) {
                numerics[iMGlevel][FLOW_SOL][conv_term] = new CUpwL2Roe_Flow(nDim, nVar_Flow, config);
                numerics[iMGlevel][FLOW_SOL][conv_bound_term] = new CUpwL2Roe_Flow(nDim, nVar_Flow, config);
              }
              break;
            case UPWIND::LMROE:
              for (iMGlevel = 0; iMGlevel <= config->GetnMGLevels(); iMGlevel++) {
                numerics[iMGlevel][FLOW_SOL][conv_term] = new CUpwLMRoe_Flow(nDim, nVar_Flow, config);
                numerics[iMGlevel][FLOW_SOL][conv_bound_term] = new CUpwLMRoe_Flow(nDim, nVar_Flow, config);
              }
              break;

            case UPWIND::SLAU:
              for (iMGlevel = 0; iMGlevel <= config->GetnMGLevels(); iMGlevel++) {
                numerics[iMGlevel][FLOW_SOL][conv_term] = new CUpwSLAU_Flow(nDim, nVar_Flow, config, roe_low_dissipation);
                numerics[iMGlevel][FLOW_SOL][conv_bound_term] = new CUpwSLAU_Flow(nDim, nVar_Flow, config, false);
              }
              break;

            case UPWIND::SLAU2:
              for (iMGlevel = 0; iMGlevel <= config->GetnMGLevels(); iMGlevel++) {
                numerics[iMGlevel][FLOW_SOL][conv_term] = new CUpwSLAU2_Flow(nDim, nVar_Flow, config, roe_low_dissipation);
                numerics[iMGlevel][FLOW_SOL][conv_bound_term] = new CUpwSLAU2_Flow(nDim, nVar_Flow, config, false);
              }
              break;

            case UPWIND::HLLC:
              if (ideal_gas) {
                for (iMGlevel = 0; iMGlevel <= config->GetnMGLevels(); iMGlevel++) {
                  numerics[iMGlevel][FLOW_SOL][conv_term] = new CUpwHLLC_Flow(nDim, nVar_Flow, config);
                  numerics[iMGlevel][FLOW_SOL][conv_bound_term] = new CUpwHLLC_Flow(nDim, nVar_Flow, config);
                }
              }
              else {
                for (iMGlevel = 0; iMGlevel <= config->GetnMGLevels(); iMGlevel++) {
                  numerics[iMGlevel][FLOW_SOL][conv_term] = new CUpwGeneralHLLC_Flow(nDim, nVar_Flow, config);
                  numerics[iMGlevel][FLOW_SOL][conv_bound_term] = new CUpwGeneralHLLC_Flow(nDim, nVar_Flow, config);
                }
              }
              break;

            case UPWIND::MSW:
              for (iMGlevel = 0; iMGlevel <= config->GetnMGLevels(); iMGlevel++) {
                numerics[iMGlevel][FLOW_SOL][conv_term] = new CUpwMSW_Flow(nDim, nVar_Flow, config);
                numerics[iMGlevel][FLOW_SOL][conv_bound_term] = new CUpwMSW_Flow(nDim, nVar_Flow, config);
              }
              break;

            default:
              SU2_MPI::Error("Invalid upwind scheme or not implemented.", CURRENT_FUNCTION);
              break;
          }

        }
        if (incompressible) {
          /*--- Incompressible flow, use artificial compressibility method ---*/
          switch (config->GetKind_Upwind_Flow()) {
            case UPWIND::FDS:
              for (iMGlevel = 0; iMGlevel <= config->GetnMGLevels(); iMGlevel++) {
                numerics[iMGlevel][FLOW_SOL][conv_term] = new CUpwFDSInc_Flow(nDim, nVar_Flow, config);
                numerics[iMGlevel][FLOW_SOL][conv_bound_term] = new CUpwFDSInc_Flow(nDim, nVar_Flow, config);
              }
              break;
            default:
              SU2_MPI::Error("Invalid upwind scheme or not implemented.\n Currently, only FDS is available for incompressible flows.", CURRENT_FUNCTION);
              break;
          }
        }
        break;

      default:
        SU2_MPI::Error("Invalid convective scheme for the Euler / Navier-Stokes equations.", CURRENT_FUNCTION);
        break;
    }

    /*--- Definition of the viscous scheme for each equation and mesh level ---*/
    if (compressible) {
      if (ideal_gas) {

        /*--- Compressible flow Ideal gas ---*/
        numerics[MESH_0][FLOW_SOL][visc_term] = new CAvgGrad_Flow(nDim, nVar_Flow, true, config);
        for (iMGlevel = 1; iMGlevel <= config->GetnMGLevels(); iMGlevel++)
          numerics[iMGlevel][FLOW_SOL][visc_term] = new CAvgGrad_Flow(nDim, nVar_Flow, false, config);

        /*--- Definition of the boundary condition method ---*/
        for (iMGlevel = 0; iMGlevel <= config->GetnMGLevels(); iMGlevel++)
          numerics[iMGlevel][FLOW_SOL][visc_bound_term] = new CAvgGrad_Flow(nDim, nVar_Flow, false, config);

      } else {

        /*--- Compressible flow Real gas ---*/
        numerics[MESH_0][FLOW_SOL][visc_term] = new CGeneralAvgGrad_Flow(nDim, nVar_Flow, true, config);
        for (iMGlevel = 1; iMGlevel <= config->GetnMGLevels(); iMGlevel++)
          numerics[iMGlevel][FLOW_SOL][visc_term] = new CGeneralAvgGrad_Flow(nDim, nVar_Flow, false, config);

        /*--- Definition of the boundary condition method ---*/
        for (iMGlevel = 0; iMGlevel <= config->GetnMGLevels(); iMGlevel++)
          numerics[iMGlevel][FLOW_SOL][visc_bound_term] = new CGeneralAvgGrad_Flow(nDim, nVar_Flow, false, config);

      }
    }
    if (incompressible) {
      /*--- Incompressible flow, use preconditioning method ---*/
      numerics[MESH_0][FLOW_SOL][visc_term] = new CAvgGradInc_Flow(nDim, nVar_Flow, true, config);
      for (iMGlevel = 1; iMGlevel <= config->GetnMGLevels(); iMGlevel++)
        numerics[iMGlevel][FLOW_SOL][visc_term] = new CAvgGradInc_Flow(nDim, nVar_Flow, false, config);

      /*--- Definition of the boundary condition method ---*/
      for (iMGlevel = 0; iMGlevel <= config->GetnMGLevels(); iMGlevel++)
        numerics[iMGlevel][FLOW_SOL][visc_bound_term] = new CAvgGradInc_Flow(nDim, nVar_Flow, false, config);
    }

    /*--- Definition of the source term integration scheme for each equation and mesh level ---*/
    for (iMGlevel = 0; iMGlevel <= config->GetnMGLevels(); iMGlevel++) {

      if (config->GetBody_Force() == YES) {
        if (incompressible)
          numerics[iMGlevel][FLOW_SOL][source_first_term] = new CSourceIncBodyForce(nDim, nVar_Flow, config);
        else
          numerics[iMGlevel][FLOW_SOL][source_first_term] = new CSourceBodyForce(nDim, nVar_Flow, config);
      }
      else if (incompressible && (config->GetKind_Streamwise_Periodic() != ENUM_STREAMWISE_PERIODIC::NONE)) {
        numerics[iMGlevel][FLOW_SOL][source_first_term] = new CSourceIncStreamwise_Periodic(nDim, nVar_Flow, config);
      }
      else if (incompressible && (config->GetKind_DensityModel() == INC_DENSITYMODEL::BOUSSINESQ)) {
        numerics[iMGlevel][FLOW_SOL][source_first_term] = new CSourceBoussinesq(nDim, nVar_Flow, config);
      }
      else if (config->GetRotating_Frame() == YES) {
        if (incompressible)
          numerics[iMGlevel][FLOW_SOL][source_first_term] = new CSourceIncRotatingFrame_Flow(nDim, nVar_Flow, config);
        else
        numerics[iMGlevel][FLOW_SOL][source_first_term] = new CSourceRotatingFrame_Flow(nDim, nVar_Flow, config);
      }
      else if (config->GetAxisymmetric() == YES) {
        if (incompressible)
          numerics[iMGlevel][FLOW_SOL][source_first_term] = new CSourceIncAxisymmetric_Flow(nDim, nVar_Flow, config);
        else if (ideal_gas)
          numerics[iMGlevel][FLOW_SOL][source_first_term] = new CSourceAxisymmetric_Flow(nDim, nVar_Flow, config);
        else
          numerics[iMGlevel][FLOW_SOL][source_first_term] = new CSourceGeneralAxisymmetric_Flow(nDim, nVar_Flow, config);
      }
      else if (config->GetGravityForce() == YES) {
        numerics[iMGlevel][FLOW_SOL][source_first_term] = new CSourceGravity(nDim, nVar_Flow, config);
      }
      else {
        numerics[iMGlevel][FLOW_SOL][source_first_term] = new CSourceNothing(nDim, nVar_Flow, config);
      }

      /*--- At the moment it is necessary to have the RHT equation in order to have a volumetric heat source. ---*/
      if (config->AddRadiation())
        numerics[iMGlevel][FLOW_SOL][source_second_term] = new CSourceRadiation(nDim, nVar_Flow, config);
      else if ((incompressible && (config->GetKind_Streamwise_Periodic() != ENUM_STREAMWISE_PERIODIC::NONE)) &&
               (config->GetEnergy_Equation() && !config->GetStreamwise_Periodic_Temperature()))
        numerics[iMGlevel][FLOW_SOL][source_second_term] = new CSourceIncStreamwisePeriodic_Outlet(nDim, nVar_Flow, config);
      else if (config->GetVorticityConfinement() == YES) {
        /*--- Vorticity Confinement term as a second source term to allow the use of VC along with other source terms ---*/
        numerics[iMGlevel][FLOW_SOL][source_second_term] = new CSourceVorticityConfinement(nDim, nVar_Flow, config);
      }
      else
        numerics[iMGlevel][FLOW_SOL][source_second_term] = new CSourceNothing(nDim, nVar_Flow, config);

    }

  }

   /*--- Solver definition for the Potential, Euler, Navier-Stokes NEMO problems ---*/

  if (NEMO_euler || NEMO_ns) {

    /*--- Definition of the convective scheme for each equation and mesh level ---*/
    switch (config->GetKind_ConvNumScheme_Flow()) {
      case NO_CONVECTIVE :
        SU2_MPI::Error("Config file is missing the CONV_NUM_METHOD_FLOW option.", CURRENT_FUNCTION);
        break;

      case SPACE_CENTERED :
        if (compressible) {
          /*--- Compressible flow ---*/
          switch (config->GetKind_Centered_Flow()) {
            case CENTERED::LAX : numerics[MESH_0][FLOW_SOL][conv_term] = new CCentLax_NEMO(nDim, nVar_NEMO, nPrimVar_NEMO, nPrimVarGrad_NEMO, config); break;
            default:
            SU2_MPI::Error("Invalid centered scheme or not implemented.", CURRENT_FUNCTION);
            break;
          }

          for (iMGlevel = 1; iMGlevel <= config->GetnMGLevels(); iMGlevel++)
            numerics[iMGlevel][FLOW_SOL][conv_term] = new CCentLax_NEMO(nDim, nVar_NEMO, nPrimVar_NEMO, nPrimVarGrad_NEMO, config);

          /*--- Definition of the boundary condition method ---*/
          for (iMGlevel = 0; iMGlevel <= config->GetnMGLevels(); iMGlevel++)
            numerics[iMGlevel][FLOW_SOL][conv_bound_term] = new CUpwRoe_NEMO(nDim, nVar_NEMO, nPrimVar_NEMO, nPrimVarGrad_NEMO, config);
        }
        break;
      case SPACE_UPWIND :
        if (compressible) {
          /*--- Compressible flow ---*/
          switch (config->GetKind_Upwind_Flow()) {
            case UPWIND::ROE:
              for (iMGlevel = 0; iMGlevel <= config->GetnMGLevels(); iMGlevel++) {
                numerics[iMGlevel][FLOW_SOL][conv_term] = new CUpwRoe_NEMO(nDim, nVar_NEMO, nPrimVar_NEMO, nPrimVarGrad_NEMO, config);
                numerics[iMGlevel][FLOW_SOL][conv_bound_term] = new CUpwRoe_NEMO(nDim, nVar_NEMO, nPrimVar_NEMO, nPrimVarGrad_NEMO, config);
              }
              break;

            case UPWIND::AUSM:
              for (iMGlevel = 0; iMGlevel <= config->GetnMGLevels(); iMGlevel++) {
                numerics[iMGlevel][FLOW_SOL][conv_term] = new CUpwAUSM_NEMO(nDim, nVar_NEMO, nPrimVar_NEMO, nPrimVarGrad_NEMO, config);
                numerics[iMGlevel][FLOW_SOL][conv_bound_term] = new CUpwAUSM_NEMO(nDim, nVar_NEMO, nPrimVar_NEMO, nPrimVarGrad_NEMO, config);
              }
              break;

            case UPWIND::AUSMPLUSUP2:
              for (iMGlevel = 0; iMGlevel <= config->GetnMGLevels(); iMGlevel++) {
                numerics[iMGlevel][FLOW_SOL][conv_term] = new CUpwAUSMPLUSUP2_NEMO(nDim, nVar_NEMO, nPrimVar_NEMO, nPrimVarGrad_NEMO, config);
                numerics[iMGlevel][FLOW_SOL][conv_bound_term] = new CUpwAUSMPLUSUP2_NEMO(nDim, nVar_NEMO, nPrimVar_NEMO, nPrimVarGrad_NEMO, config);
              }
              break;

            case UPWIND::AUSMPLUSM:
              for (iMGlevel = 0; iMGlevel <= config->GetnMGLevels(); iMGlevel++) {
                numerics[iMGlevel][FLOW_SOL][conv_term] = new CUpwAUSMPLUSM_NEMO(nDim, nVar_NEMO, nPrimVar_NEMO, nPrimVarGrad_NEMO, config);
                numerics[iMGlevel][FLOW_SOL][conv_bound_term] = new CUpwAUSMPLUSM_NEMO(nDim, nVar_NEMO, nPrimVar_NEMO, nPrimVarGrad_NEMO, config);
              }
              break;

            case UPWIND::MSW:
              for (iMGlevel = 0; iMGlevel <= config->GetnMGLevels(); iMGlevel++) {
                numerics[iMGlevel][FLOW_SOL][conv_term] = new CUpwMSW_NEMO(nDim, nVar_NEMO, nPrimVar_NEMO, nPrimVarGrad_NEMO, config);
                numerics[iMGlevel][FLOW_SOL][conv_bound_term] = new CUpwMSW_NEMO(nDim, nVar_NEMO, nPrimVar_NEMO, nPrimVarGrad_NEMO, config);
              }
              break;

            default:
              SU2_MPI::Error("Invalid upwind scheme or not implemented.", CURRENT_FUNCTION);
              break;
          }

        }
        break;

      default:
        SU2_MPI::Error("Invalid convective scheme for the NEMO Euler / Navier-Stokes equations.", CURRENT_FUNCTION);
        break;
    }

    /*--- Definition of the viscous scheme for each equation and mesh level ---*/
    if (compressible) {

      numerics[MESH_0][FLOW_SOL][visc_term] = new CAvgGradCorrected_NEMO(nDim, nVar_NEMO, nPrimVar_NEMO, nPrimVarGrad_NEMO, config);
      for (iMGlevel = 1; iMGlevel <= config->GetnMGLevels(); iMGlevel++)
        numerics[iMGlevel][FLOW_SOL][visc_term] = new CAvgGrad_NEMO(nDim, nVar_NEMO, nPrimVar_NEMO, nPrimVarGrad_NEMO, config);

      /*--- Definition of the boundary condition method ---*/
      for (iMGlevel = 0; iMGlevel <= config->GetnMGLevels(); iMGlevel++)
        numerics[iMGlevel][FLOW_SOL][visc_bound_term] = new CAvgGrad_NEMO(nDim, nVar_NEMO, nPrimVar_NEMO, nPrimVarGrad_NEMO, config);
    }

    /*--- Definition of the source term integration scheme for each equation and mesh level ---*/
    for (iMGlevel = 0; iMGlevel <= config->GetnMGLevels(); iMGlevel++) {

      numerics[iMGlevel][FLOW_SOL][source_first_term] = new CSource_NEMO(nDim, nVar_NEMO, nPrimVar_NEMO, nPrimVarGrad_NEMO, config);
      numerics[iMGlevel][FLOW_SOL][source_second_term] = new CSourceNothing(nDim, nVar_NEMO, config);
    }
  }

  /*--- Riemann solver definition for the Euler, Navier-Stokes problems for the FEM discretization. ---*/
  if ((fem_euler) || (fem_ns)) {

    switch (config->GetRiemann_Solver_FEM()) {
      case UPWIND::ROE:
      case UPWIND::LAX_FRIEDRICH:
        /* Hard coded optimized implementation is used in the DG solver. No need to allocate the
           corresponding entry in numerics. */
        break;

      case UPWIND::AUSM:
        for (iMGlevel = 0; iMGlevel <= config->GetnMGLevels(); iMGlevel++) {
          numerics[iMGlevel][FLOW_SOL][conv_term] = new CUpwAUSM_Flow(nDim, nVar_Flow, config);
          numerics[iMGlevel][FLOW_SOL][conv_bound_term] = new CUpwAUSM_Flow(nDim, nVar_Flow, config);
        }
        break;

      case UPWIND::TURKEL:
        for (iMGlevel = 0; iMGlevel <= config->GetnMGLevels(); iMGlevel++) {
          numerics[iMGlevel][FLOW_SOL][conv_term] = new CUpwTurkel_Flow(nDim, nVar_Flow, config);
          numerics[iMGlevel][FLOW_SOL][conv_bound_term] = new CUpwTurkel_Flow(nDim, nVar_Flow, config);
        }
        break;

      case UPWIND::HLLC:
          for (iMGlevel = 0; iMGlevel <= config->GetnMGLevels(); iMGlevel++) {
            numerics[iMGlevel][FLOW_SOL][conv_term] = new CUpwHLLC_Flow(nDim, nVar_Flow, config);
            numerics[iMGlevel][FLOW_SOL][conv_bound_term] = new CUpwHLLC_Flow(nDim, nVar_Flow, config);
          }
        break;

      case UPWIND::MSW:
        for (iMGlevel = 0; iMGlevel <= config->GetnMGLevels(); iMGlevel++) {
          numerics[iMGlevel][FLOW_SOL][conv_term] = new CUpwMSW_Flow(nDim, nVar_Flow, config);
          numerics[iMGlevel][FLOW_SOL][conv_bound_term] = new CUpwMSW_Flow(nDim, nVar_Flow, config);
        }
        break;

      default:
        SU2_MPI::Error("Riemann solver not implemented.", CURRENT_FUNCTION);
        break;
    }

  }

  /*--- Solver definition for the turbulent model problem ---*/

  if (turbulent) {
    if (incompressible)
      InstantiateTurbulentNumerics<CIncEulerVariable::CIndices<unsigned short> >(nVar_Turb, offset, config,
                                                                                 solver[MESH_0][TURB_SOL], numerics);
    else if (NEMO_ns)
      InstantiateTurbulentNumerics<CNEMOEulerVariable::CIndices<unsigned short> >(nVar_Turb, offset, config,
                                                                                  solver[MESH_0][TURB_SOL], numerics);
    else
      InstantiateTurbulentNumerics<CEulerVariable::CIndices<unsigned short> >(nVar_Turb, offset, config,
                                                                              solver[MESH_0][TURB_SOL], numerics);
  }

  /*--- Solver definition for the transition model problem ---*/
  if (transition) {
    if (incompressible)
      InstantiateTransitionNumerics<CIncEulerVariable::CIndices<unsigned short> >(nVar_Trans, offset, config,
                                                                                 solver[MESH_0][TRANS_SOL], numerics);
    else if (NEMO_ns)
      InstantiateTransitionNumerics<CNEMOEulerVariable::CIndices<unsigned short> >(nVar_Trans, offset, config,
                                                                                  solver[MESH_0][TRANS_SOL], numerics);
    else
      InstantiateTransitionNumerics<CEulerVariable::CIndices<unsigned short> >(nVar_Trans, offset, config,
                                                                              solver[MESH_0][TRANS_SOL], numerics);
  }

  /*--- Solver definition for the species transport problem ---*/

  if (species) {
    if (incompressible)
      InstantiateSpeciesNumerics<CIncEulerVariable::CIndices<unsigned short> >(nVar_Species, offset, config,
                                                                               solver[MESH_0][SPECIES_SOL], numerics);
    else if (compressible)
      InstantiateSpeciesNumerics<CEulerVariable::CIndices<unsigned short> >(nVar_Species, offset, config,
                                                                            solver[MESH_0][SPECIES_SOL], numerics);
    else
      SU2_MPI::Error("Species transport only available for standard compressible and incompressible flow.", CURRENT_FUNCTION);
  }

  /*--- Solver definition of the finite volume heat solver  ---*/
  if (heat) {

    /*--- Definition of the viscous scheme for each equation and mesh level ---*/
    for (iMGlevel = 0; iMGlevel <= config->GetnMGLevels(); iMGlevel++) {

      numerics[iMGlevel][HEAT_SOL][visc_term] = new CAvgGrad_Heat(nDim, config, true);
      numerics[iMGlevel][HEAT_SOL][visc_bound_term] = new CAvgGrad_Heat(nDim, config, false);

      switch (config->GetKind_ConvNumScheme_Heat()) {

        case SPACE_UPWIND :
          numerics[iMGlevel][HEAT_SOL][conv_term] = new CUpwSca_Heat(nDim, config);
          numerics[iMGlevel][HEAT_SOL][conv_bound_term] = new CUpwSca_Heat(nDim, config);
          break;

        default:
          SU2_MPI::Error("Invalid convective scheme for the heat transfer equations.", CURRENT_FUNCTION);
          break;
      }
    }
  }

  /*--- Solver definition for the radiation model problem ---*/

  if (config->AddRadiation()) {
    /*--- Definition of the viscous scheme for each equation and mesh level ---*/
    numerics[MESH_0][RAD_SOL][VISC_TERM] = new CAvgGradCorrected_P1(nDim, nVar_Rad, config);

    /*--- Definition of the source term integration scheme for each equation and mesh level ---*/
    numerics[MESH_0][RAD_SOL][SOURCE_FIRST_TERM] = new CSourceP1(nDim, nVar_Rad, config);

    /*--- Definition of the boundary condition method ---*/
    numerics[MESH_0][RAD_SOL][VISC_BOUND_TERM] = new CAvgGradCorrected_P1(nDim, nVar_Rad, config);
  }

  /*--- Solver definition for the flow adjoint problem ---*/

  if (adj_euler || adj_ns) {

    if (incompressible)
      SU2_MPI::Error("Convective schemes not implemented for incompressible continuous adjoint.", CURRENT_FUNCTION);

    /*--- Definition of the convective scheme for each equation and mesh level ---*/

    switch (config->GetKind_ConvNumScheme_AdjFlow()) {
      case NO_CONVECTIVE:
        SU2_MPI::Error("Config file is missing the CONV_NUM_METHOD_ADJFLOW option.", CURRENT_FUNCTION);
        break;

      case SPACE_CENTERED :

        if (compressible) {

          /*--- Compressible flow ---*/

          switch (config->GetKind_Centered_AdjFlow()) {
            case CENTERED::LAX : numerics[MESH_0][ADJFLOW_SOL][conv_term] = new CCentLax_AdjFlow(nDim, nVar_Adj_Flow, config); break;
            case CENTERED::JST : numerics[MESH_0][ADJFLOW_SOL][conv_term] = new CCentJST_AdjFlow(nDim, nVar_Adj_Flow, config); break;
            default:
              SU2_MPI::Error("Centered scheme not implemented.", CURRENT_FUNCTION);
              break;
          }

          for (iMGlevel = 1; iMGlevel <= config->GetnMGLevels(); iMGlevel++)
            numerics[iMGlevel][ADJFLOW_SOL][conv_term] = new CCentLax_AdjFlow(nDim, nVar_Adj_Flow, config);

          for (iMGlevel = 0; iMGlevel <= config->GetnMGLevels(); iMGlevel++)
            numerics[iMGlevel][ADJFLOW_SOL][conv_bound_term] = new CUpwRoe_AdjFlow(nDim, nVar_Adj_Flow, config);

        }
        break;

      case SPACE_UPWIND :

        if (compressible) {

          /*--- Compressible flow ---*/

          switch (config->GetKind_Upwind_AdjFlow()) {
            case UPWIND::ROE:
              for (iMGlevel = 0; iMGlevel <= config->GetnMGLevels(); iMGlevel++) {
                numerics[iMGlevel][ADJFLOW_SOL][conv_term] = new CUpwRoe_AdjFlow(nDim, nVar_Adj_Flow, config);
                numerics[iMGlevel][ADJFLOW_SOL][conv_bound_term] = new CUpwRoe_AdjFlow(nDim, nVar_Adj_Flow, config);
              }
              break;
            default:
              SU2_MPI::Error("Upwind scheme not implemented.", CURRENT_FUNCTION);
              break;
          }
        }
        break;

      default:
        SU2_MPI::Error("Invalid convective scheme for the continuous adjoint Euler / Navier-Stokes equations.", CURRENT_FUNCTION);
        break;
    }

    /*--- Definition of the viscous scheme for each equation and mesh level ---*/

    if (compressible) {

      /*--- Compressible flow ---*/

      numerics[MESH_0][ADJFLOW_SOL][visc_term] = new CAvgGradCorrected_AdjFlow(nDim, nVar_Adj_Flow, config);
      numerics[MESH_0][ADJFLOW_SOL][visc_bound_term] = new CAvgGrad_AdjFlow(nDim, nVar_Adj_Flow, config);

      for (iMGlevel = 1; iMGlevel <= config->GetnMGLevels(); iMGlevel++) {
        numerics[iMGlevel][ADJFLOW_SOL][visc_term] = new CAvgGrad_AdjFlow(nDim, nVar_Adj_Flow, config);
        numerics[iMGlevel][ADJFLOW_SOL][visc_bound_term] = new CAvgGrad_AdjFlow(nDim, nVar_Adj_Flow, config);
      }

    }

    /*--- Definition of the source term integration scheme for each equation and mesh level ---*/

    for (iMGlevel = 0; iMGlevel <= config->GetnMGLevels(); iMGlevel++) {

      /*--- Note that RANS is incompatible with Axisymmetric or Rotational (Fix it!) ---*/

      if (compressible) {

        if (adj_ns) {

          numerics[iMGlevel][ADJFLOW_SOL][source_first_term] = new CSourceViscous_AdjFlow(nDim, nVar_Adj_Flow, config);

          if (config->GetRotating_Frame() == YES)
            numerics[iMGlevel][ADJFLOW_SOL][source_second_term] = new CSourceRotatingFrame_AdjFlow(nDim, nVar_Adj_Flow, config);
          else
            numerics[iMGlevel][ADJFLOW_SOL][source_second_term] = new CSourceConservative_AdjFlow(nDim, nVar_Adj_Flow, config);

        }

        else {

          if (config->GetRotating_Frame() == YES)
            numerics[iMGlevel][ADJFLOW_SOL][source_first_term] = new CSourceRotatingFrame_AdjFlow(nDim, nVar_Adj_Flow, config);
          else if (config->GetAxisymmetric() == YES)
            numerics[iMGlevel][ADJFLOW_SOL][source_first_term] = new CSourceAxisymmetric_AdjFlow(nDim, nVar_Adj_Flow, config);
          else
            numerics[iMGlevel][ADJFLOW_SOL][source_first_term] = new CSourceNothing(nDim, nVar_Adj_Flow, config);

          numerics[iMGlevel][ADJFLOW_SOL][source_second_term] = new CSourceNothing(nDim, nVar_Adj_Flow, config);

        }

      }

    }

  }

  /*--- Solver definition for the turbulent adjoint problem ---*/
  if (adj_turb) {

    if (config->GetKind_Turb_Model() != TURB_MODEL::SA)
      SU2_MPI::Error("Only the SA turbulence model can be used with the continuous adjoint solver.", CURRENT_FUNCTION);

    /*--- Definition of the convective scheme for each equation and mesh level ---*/
    switch (config->GetKind_ConvNumScheme_AdjTurb()) {
      case NO_CONVECTIVE:
        SU2_MPI::Error("Config file is missing the CONV_NUM_METHOD_ADJTURB option.", CURRENT_FUNCTION);
        break;
      case SPACE_UPWIND :
        for (iMGlevel = 0; iMGlevel <= config->GetnMGLevels(); iMGlevel++)
          numerics[iMGlevel][ADJTURB_SOL][conv_term] = new CUpwSca_AdjTurb(nDim, nVar_Adj_Turb, config);
        break;
      default:
        SU2_MPI::Error("Convective scheme not implemented (adjoint turbulence).", CURRENT_FUNCTION);
        break;
    }

    /*--- Definition of the viscous scheme for each equation and mesh level ---*/
    for (iMGlevel = 0; iMGlevel <= config->GetnMGLevels(); iMGlevel++)
      numerics[iMGlevel][ADJTURB_SOL][visc_term] = new CAvgGradCorrected_AdjTurb(nDim, nVar_Adj_Turb, config);

    /*--- Definition of the source term integration scheme for each equation and mesh level ---*/
    for (iMGlevel = 0; iMGlevel <= config->GetnMGLevels(); iMGlevel++) {
      numerics[iMGlevel][ADJTURB_SOL][source_first_term] = new CSourcePieceWise_AdjTurb(nDim, nVar_Adj_Turb, config);
      numerics[iMGlevel][ADJTURB_SOL][source_second_term] = new CSourceConservative_AdjTurb(nDim, nVar_Adj_Turb, config);
    }

    /*--- Definition of the boundary condition method ---*/
    for (iMGlevel = 0; iMGlevel <= config->GetnMGLevels(); iMGlevel++)
      numerics[iMGlevel][ADJTURB_SOL][conv_bound_term] = new CUpwLin_AdjTurb(nDim, nVar_Adj_Turb, config);

  }

  /*--- Numerics definition for FEM-like problems. ---*/

  if (fem) {
    /*--- Initialize the container for FEA_TERM. This will be the only one for most of the cases. ---*/
    switch (config->GetGeometricConditions()) {
      case STRUCT_DEFORMATION::SMALL:
        switch (config->GetMaterialModel()) {
          case STRUCT_MODEL::LINEAR_ELASTIC:
            numerics[MESH_0][FEA_SOL][fea_term] = new CFEALinearElasticity(nDim, nVar_FEM, config);
            break;
          default:
            SU2_MPI::Error("Material model does not correspond to geometric conditions.", CURRENT_FUNCTION);
            break;
        }
        break;
      case STRUCT_DEFORMATION::LARGE:
        switch (config->GetMaterialModel()) {
          case STRUCT_MODEL::LINEAR_ELASTIC:
            SU2_MPI::Error("Material model does not correspond to geometric conditions.", CURRENT_FUNCTION);
            break;
          case STRUCT_MODEL::NEO_HOOKEAN:
            if (config->GetMaterialCompressibility() == STRUCT_COMPRESS::COMPRESSIBLE) {
              numerics[MESH_0][FEA_SOL][fea_term] = new CFEM_NeoHookean_Comp(nDim, nVar_FEM, config);
            } else {
              SU2_MPI::Error("Material model not implemented.", CURRENT_FUNCTION);
            }
            break;
          case STRUCT_MODEL::KNOWLES:
            if (config->GetMaterialCompressibility() == STRUCT_COMPRESS::NEARLY_INCOMP) {
              numerics[MESH_0][FEA_SOL][fea_term] = new CFEM_Knowles_NearInc(nDim, nVar_FEM, config);
            } else {
              SU2_MPI::Error("Material model not implemented.", CURRENT_FUNCTION);
            }
            break;
          case STRUCT_MODEL::IDEAL_DE:
            if (config->GetMaterialCompressibility() == STRUCT_COMPRESS::NEARLY_INCOMP) {
              numerics[MESH_0][FEA_SOL][fea_term] = new CFEM_IdealDE(nDim, nVar_FEM, config);
            } else {
              SU2_MPI::Error("Material model not implemented.", CURRENT_FUNCTION);
            }
            break;
        }
        break;
    }

    /*--- The following definitions only make sense if we have a non-linear solution. ---*/
    if (config->GetGeometricConditions() == STRUCT_DEFORMATION::LARGE) {

      /*--- This allocates a container for electromechanical effects. ---*/

      bool de_effects = config->GetDE_Effects();
      if (de_effects)
        numerics[MESH_0][FEA_SOL][DE_TERM+offset] = new CFEM_DielectricElastomer(nDim, nVar_FEM, config);

      ifstream properties_file;

      string filename = config->GetFEA_FileName();
      if (nZone > 1)
        filename = config->GetMultizone_FileName(filename, iZone, ".dat");

      properties_file.open(filename.data(), ios::in);

      /*--- In case there is a properties file, containers are allocated for a number of material models. ---*/

      if (!(properties_file.fail())) {
        numerics[MESH_0][FEA_SOL][MAT_NHCOMP+offset]  = new CFEM_NeoHookean_Comp(nDim, nVar_FEM, config);
        numerics[MESH_0][FEA_SOL][MAT_IDEALDE+offset] = new CFEM_IdealDE(nDim, nVar_FEM, config);
        numerics[MESH_0][FEA_SOL][MAT_KNOWLES+offset] = new CFEM_Knowles_NearInc(nDim, nVar_FEM, config);
      }
    }
  }

  /*--- Instantiate the numerics for the mesh solver. ---*/
  if (config->GetDeform_Mesh())
    numerics[MESH_0][MESH_SOL][fea_term] = new CFEAMeshElasticity(nDim, nDim, geometry[MESH_0]->GetnElem(), config);

  } // end "per-thread" allocation loop

}

void CDriver::FinalizeNumerics(CNumerics *****numerics, CSolver***, CGeometry**,
                                      CConfig *config, unsigned short val_iInst) {

  for (unsigned short iMGlevel = 0; iMGlevel <= config->GetnMGLevels(); iMGlevel++) {

    for (unsigned int iSol = 0; iSol < MAX_SOLS; iSol++) {

      for (unsigned int iTerm = 0; iTerm < MAX_TERMS*omp_get_max_threads(); iTerm++) {

        delete numerics[val_iInst][iMGlevel][iSol][iTerm];
      }
      delete [] numerics[val_iInst][iMGlevel][iSol];
    }
    delete[] numerics[val_iInst][iMGlevel];
  }
  delete[] numerics[val_iInst];

}

void CDriver::PreprocessIteration(CConfig* config, CIteration *&iteration) const {

  if (rank == MASTER_NODE)
    cout << endl <<"------------------- Iteration Preprocessing ( Zone " << config->GetiZone() <<" ) ------------------" << endl;

  iteration = CIterationFactory::CreateIteration(config->GetKind_Solver(), config);

}

void CDriver::PreprocessDynamicMesh(CConfig *config, CGeometry **geometry, CSolver ***solver, CIteration* iteration,
                                        CVolumetricMovement *&grid_movement, CSurfaceMovement *&surface_movement) const{

  /*--- Instantiate the geometry movement classes for the solution of unsteady
   flows on dynamic meshes, including rigid mesh transformations, dynamically
   deforming meshes, and preprocessing of harmonic balance. ---*/

  if (!fem_solver && (config->GetGrid_Movement() || (config->GetDirectDiff() == D_DESIGN))) {
    if (rank == MASTER_NODE)
      cout << "Setting dynamic mesh structure for zone "<< iZone + 1<<"." << endl;
    grid_movement = new CVolumetricMovement(geometry[MESH_0], config);

    if (surface_movement == nullptr)
      surface_movement = new CSurfaceMovement();

    surface_movement->CopyBoundary(geometry[MESH_0], config);
    if (config->GetTime_Marching() == TIME_MARCHING::HARMONIC_BALANCE){
      if (rank == MASTER_NODE) cout << endl <<  "Instance "<< iInst + 1 <<":" << endl;
      iteration->SetGrid_Movement(geometry, surface_movement, grid_movement,  solver, config, 0, iInst);
    }
  }

  if (config->GetDirectDiff() == D_DESIGN) {
    if (rank == MASTER_NODE)
      cout << "Setting surface/volume derivatives." << endl;

    /*--- Set the surface derivatives, i.e. the derivative of the surface mesh nodes with respect to the design variables ---*/

    surface_movement->SetSurface_Derivative(geometry[MESH_0],config);

    /*--- Call the volume deformation routine with derivative mode enabled.
       This computes the derivative of the volume mesh with respect to the surface nodes ---*/

    grid_movement->SetVolume_Deformation(geometry[MESH_0],config, true, true);

    /*--- Update the multi-grid structure to propagate the derivative information to the coarser levels ---*/

    CGeometry::UpdateGeometry(geometry,config);

  }

}

void CDriver::InitializeInterface(CConfig **config, CSolver***** solver, CGeometry**** geometry,
                                      unsigned short** interface_types, CInterface ***interface,
                                      vector<vector<unique_ptr<CInterpolator> > >& interpolation) {

  /*--- Setup interpolation and transfer for all possible donor/target pairs. ---*/

  for (auto target = 0u; target < nZone; target++) {

    for (auto donor = 0u; donor < nZone; donor++) {

      /*--- Aliases to make code less verbose. ---*/
      auto& interface_type = interface_types[donor][target];

      if (donor == target) {
        interface_type = ZONES_ARE_EQUAL;
        continue;
      }
      interface_type = NO_TRANSFER;

      /*--- If there is a common interface setup the interpolation and transfer. ---*/

      if (!CInterpolator::CheckZonesInterface(config[donor], config[target])) {
        interface_type = NO_COMMON_INTERFACE;
      }
      else {
        /*--- Begin the creation of the communication pattern among zones. ---*/

        if (rank == MASTER_NODE) cout << "From zone " << donor << " to zone " << target << ":" << endl;

        /*--- Setup the interpolation. ---*/

        interpolation[donor][target] = unique_ptr<CInterpolator>(CInterpolatorFactory::CreateInterpolator(
                                       geometry, config, interpolation[target][donor].get(), donor, target));

        /*--- The type of variables transferred depends on the donor/target physics. ---*/

        const bool heat_target = config[target]->GetHeatProblem();
        const bool fluid_target = config[target]->GetFluidProblem();
        const bool structural_target = config[target]->GetStructuralProblem();

        const bool heat_donor = config[donor]->GetHeatProblem();
        const bool fluid_donor = config[donor]->GetFluidProblem();
        const bool structural_donor = config[donor]->GetStructuralProblem();

        /*--- Initialize the appropriate transfer strategy. ---*/

        if (rank == MASTER_NODE) cout << " Transferring ";

        if (fluid_donor && structural_target) {
          interface_type = FLOW_TRACTION;
          auto nConst = 2;
          bool conservative = config[target]->GetConservativeInterpolation();
          if(!config[ZONE_0]->GetDiscrete_Adjoint()) {
            interface[donor][target] = new CFlowTractionInterface(nDim, nConst, config[donor], conservative);
          } else {
            interface[donor][target] = new CDiscAdjFlowTractionInterface(nDim, nConst, config[donor], conservative);
          }
          if (rank == MASTER_NODE) cout << "fluid " << (conservative? "forces." : "tractions.") << endl;
        }
        else if (structural_donor && (fluid_target || heat_target)) {
          if (solver_container[target][INST_0][MESH_0][MESH_SOL] == nullptr) {
            SU2_MPI::Error("Mesh deformation was not correctly specified for the fluid/heat zone.\n"
                           "Use DEFORM_MESH=YES, and setup MARKER_DEFORM_MESH=(...)", CURRENT_FUNCTION);
          }
          interface_type = BOUNDARY_DISPLACEMENTS;
          if (!config[donor]->GetTime_Domain()) interface[donor][target] = new CDisplacementsInterface(nDim, 0);
          else interface[donor][target] = new CDisplacementsInterface(2*nDim, 0);
          if (rank == MASTER_NODE) cout << "boundary displacements from the structural solver." << endl;
        }
        else if (fluid_donor && fluid_target) {
                /*--- Mixing plane for turbo machinery applications. ---*/
          if (config[donor]->GetBoolMixingPlaneInterface()) {
            interface_type = MIXING_PLANE;
            auto nVar = solver[donor][INST_0][MESH_0][FLOW_SOL]->GetnVar();
            interface[donor][target] = new CMixingPlaneInterface(nVar, 0);
            if (rank == MASTER_NODE) {
              cout << "Set mixing-plane interface from donor zone "
                  << donor << " to target zone " << target << "." << endl;
            }
          }
          else{
            auto nVar = solver[donor][INST_0][MESH_0][FLOW_SOL]->GetnPrimVar();
              interface_type = SLIDING_INTERFACE;
              interface[donor][target] = new CSlidingInterface(nVar, 0);
              if (rank == MASTER_NODE) cout << "sliding interface." << endl;
          }
        }
        else if (heat_donor || heat_target) {
          if (heat_donor && heat_target){
            interface_type = CONJUGATE_HEAT_SS;

          } else {

            const auto fluidZone = heat_target? donor : target;
            if (config[fluidZone]->GetEnergy_Equation() || (config[fluidZone]->GetKind_Regime() == ENUM_REGIME::COMPRESSIBLE)
                || (config[fluidZone]->GetKind_FluidModel() == ENUM_FLUIDMODEL::FLUID_FLAMELET))
              interface_type = heat_target? CONJUGATE_HEAT_FS : CONJUGATE_HEAT_SF;
            else if (config[fluidZone]->GetWeakly_Coupled_Heat())
              interface_type = heat_target? CONJUGATE_HEAT_WEAKLY_FS : CONJUGATE_HEAT_WEAKLY_SF;
            else
              interface_type = NO_TRANSFER;
          }
          
          if (interface_type != NO_TRANSFER) {
            auto nVar = 4;
            interface[donor][target] = new CConjugateHeatInterface(nVar, 0);
            if (rank == MASTER_NODE) cout << "conjugate heat variables." << endl;
          }
          else {
            if (rank == MASTER_NODE) cout << "NO heat variables." << endl;
          }
        }
        else {
          if (solver[donor][INST_0][MESH_0][FLOW_SOL] == nullptr)
            SU2_MPI::Error("Could not determine the number of variables for transfer.", CURRENT_FUNCTION);

          auto nVar = solver[donor][INST_0][MESH_0][FLOW_SOL]->GetnVar();
          interface_type = CONSERVATIVE_VARIABLES;
          interface[donor][target] = new CConservativeVarsInterface(nVar, 0);
          if (rank == MASTER_NODE) cout << "generic conservative variables." << endl;
        }
      }

    }

  }

}

void CDriver::PreprocessStaticMesh(const CConfig *config, CGeometry** geometry){

  unsigned short iMGlevel, iMGfine;

  unsigned short iZone = config->GetiZone();

  if (!fem_solver) {

    if (config->GetnMarker_Moving() > 0) {

      /*--- Fixed wall velocities: set the grid velocities only one time
       before the first iteration flow solver. ---*/
      if (rank == MASTER_NODE)
        cout << endl << " Setting the moving wall velocities." << endl;

      geometry[MESH_0]->SetWallVelocity(config, true);

      /*--- Update the grid velocities on the coarser multigrid levels after
        setting the moving wall velocities for the finest mesh. ---*/
      for (iMGlevel = 1; iMGlevel <= config->GetnMGLevels(); iMGlevel++){
        iMGfine = iMGlevel-1;
        geometry[iMGlevel]->SetRestricted_GridVelocity(geometry[iMGfine]);
      }
    }
  } else {

    /*--- Carry out a dynamic cast to CMeshFEM_DG, such that it is not needed to
         define all virtual functions in the base class CGeometry. ---*/
    auto *DGMesh = dynamic_cast<CMeshFEM_DG *>(geometry[MESH_0]);

    /*--- Initialize the static mesh movement, if necessary. ---*/
    const unsigned short Kind_Grid_Movement = config->GetKind_GridMovement();
    const bool initStaticMovement = (config->GetGrid_Movement() &&
                                     (Kind_Grid_Movement == MOVING_WALL    ||
                                      Kind_Grid_Movement == ROTATING_FRAME ||
                                      Kind_Grid_Movement == STEADY_TRANSLATION));

    if(initStaticMovement){
      if (rank == MASTER_NODE) cout << "Initialize Static Mesh Movement" << endl;
      DGMesh->InitStaticMeshMovement(config, Kind_Grid_Movement, iZone);
    }
  }

}

void CDriver::PreprocessOutput(CConfig **config, CConfig *driver_config, COutput **&output, COutput *&driver_output){

  /*--- Definition of the output class (one for each zone). The output class
   manages the writing of all restart, volume solution, surface solution,
   surface comma-separated value, and convergence history files (both in serial
   and in parallel). ---*/

  for (iZone = 0; iZone < nZone; iZone++){

    if (rank == MASTER_NODE)
      cout << endl <<"-------------------- Output Preprocessing ( Zone " << iZone <<" ) --------------------" << endl;

    MAIN_SOLVER kindSolver = config[iZone]->GetKind_Solver();

    output[iZone] = COutputFactory::CreateOutput(kindSolver, config[iZone], nDim);

    /*--- If dry-run is used, do not open/overwrite history file. ---*/
    output[iZone]->PreprocessHistoryOutput(config[iZone], !dry_run);

    output[iZone]->PreprocessVolumeOutput(config[iZone]);

  }

  if (driver_config->GetMultizone_Problem()){
    if (rank == MASTER_NODE)
      cout << endl <<"------------------- Output Preprocessing ( Multizone ) ------------------" << endl;

    driver_output = COutputFactory::CreateMultizoneOutput(driver_config, config, nDim);

    driver_output->PreprocessMultizoneHistoryOutput(output, config, driver_config, !dry_run);
  }

  /*--- Check for an unsteady restart. Update ExtIter if necessary. ---*/
  if (config_container[ZONE_0]->GetTime_Domain() && config_container[ZONE_0]->GetRestart())
    TimeIter = config_container[ZONE_0]->GetRestart_Iter();

}


void CDriver::PreprocessTurbomachinery(CConfig** config, CGeometry**** geometry, CSolver***** solver,
                                           CInterface*** interface, bool dummy){

  unsigned short donorZone,targetZone, nMarkerInt, iMarkerInt;
  unsigned short nSpanMax = 0;
  bool restart   = (config[ZONE_0]->GetRestart() || config[ZONE_0]->GetRestart_Flow());
  mixingplane = config[ZONE_0]->GetBoolMixingPlaneInterface();
  bool discrete_adjoint = config[ZONE_0]->GetDiscrete_Adjoint();
  su2double areaIn, areaOut, nBlades, flowAngleIn, flowAngleOut;

  /*--- Create turbovertex structure ---*/
  if (rank == MASTER_NODE) cout<<endl<<"Initialize Turbo Vertex Structure." << endl;
  for (iZone = 0; iZone < nZone; iZone++) {
    if (config[iZone]->GetBoolTurbomachinery()){
      geometry[iZone][INST_0][MESH_0]->ComputeNSpan(config[iZone], iZone, INFLOW, true);
      geometry[iZone][INST_0][MESH_0]->ComputeNSpan(config[iZone], iZone, OUTFLOW, true);
      if (rank == MASTER_NODE) cout <<"Number of span-wise sections in Zone "<< iZone<<": "<< config[iZone]->GetnSpanWiseSections() <<"."<< endl;
      if (config[iZone]->GetnSpanWiseSections() > nSpanMax){
        nSpanMax = config[iZone]->GetnSpanWiseSections();
      }

      config[nZone-1]->SetnSpan_iZones(config[iZone]->GetnSpanWiseSections(), iZone);

      geometry[iZone][INST_0][MESH_0]->SetTurboVertex(config[iZone], iZone, INFLOW, true);
      geometry[iZone][INST_0][MESH_0]->SetTurboVertex(config[iZone], iZone, OUTFLOW, true);
    }
  }

  /*--- Set maximum number of Span among all zones ---*/
  for (iZone = 0; iZone < nZone; iZone++) {
    if (config[iZone]->GetBoolTurbomachinery()){
      config[iZone]->SetnSpanMaxAllZones(nSpanMax);
    }
  }
  if (rank == MASTER_NODE) cout<<"Max number of span-wise sections among all zones: "<< nSpanMax<<"."<< endl;


  if (rank == MASTER_NODE) cout<<"Initialize solver containers for average quantities." << endl;
  for (iZone = 0; iZone < nZone; iZone++) {
    solver[iZone][INST_0][MESH_0][FLOW_SOL]->InitTurboContainers(geometry[iZone][INST_0][MESH_0],config[iZone]);
  }

  // TODO(turbo): make it general for turbo HB
  if (rank == MASTER_NODE) cout<<"Compute inflow and outflow average geometric quantities." << endl;
  for (iZone = 0; iZone < nZone; iZone++) {
    geometry[iZone][INST_0][MESH_0]->SetAvgTurboValue(config[iZone], iZone, INFLOW, true);
    geometry[iZone][INST_0][MESH_0]->SetAvgTurboValue(config[iZone],iZone, OUTFLOW, true);
    geometry[iZone][INST_0][MESH_0]->GatherInOutAverageValues(config[iZone], true);
  }


  if(mixingplane){
    if (rank == MASTER_NODE) cout << "Set span-wise sections between zones on Mixing-Plane interface." << endl;
    for (donorZone = 0; donorZone < nZone; donorZone++) {
      for (targetZone = 0; targetZone < nZone; targetZone++) {
        if (interface_container[donorZone][targetZone] != nullptr){
          interface[donorZone][targetZone]->SetSpanWiseLevels(config[donorZone], config[targetZone]);
        }
      }
    }
  }

  for (iZone = 0; iZone < nZone-1; iZone++) {
    geometry[nZone-1][INST_0][MESH_0]->SetAvgTurboGeoValues(config[iZone],geometry[iZone][INST_0][MESH_0], iZone);
  }

  /*--- Transfer number of blade to ZONE_0 to correctly compute turbo performance---*/
  for (iZone = 1; iZone < nZone; iZone++) {
    nBlades = config[iZone]->GetnBlades(iZone);
    config[ZONE_0]->SetnBlades(iZone, nBlades);
  }

  if (rank == MASTER_NODE && !dummy){
    for (iZone = 0; iZone < nZone; iZone++) {
    areaIn  = geometry[iZone][INST_0][MESH_0]->GetSpanAreaIn(iZone, config[iZone]->GetnSpanWiseSections());
    areaOut = geometry[iZone][INST_0][MESH_0]->GetSpanAreaOut(iZone, config[iZone]->GetnSpanWiseSections());
    nBlades = config[iZone]->GetnBlades(iZone);
    cout << "Inlet area for Row "<< iZone + 1<< ": " << areaIn*10000.0 <<" cm^2."  <<endl;
    cout << "Oulet area for Row "<< iZone + 1<< ": " << areaOut*10000.0 <<" cm^2."  <<endl;
    cout << "Recomputed number of blades for Row "<< iZone + 1 << ": " << nBlades<<"."  <<endl;
    }
  }


  if(mixingplane){
    if (rank == MASTER_NODE) cout<<"Preprocessing of the Mixing-Plane Interface." << endl;
    for (donorZone = 0; donorZone < nZone; donorZone++) {
      nMarkerInt     = config_container[donorZone]->GetnMarker_MixingPlaneInterface()/2;
      for (iMarkerInt = 1; iMarkerInt <= nMarkerInt; iMarkerInt++){
        for (targetZone = 0; targetZone < nZone; targetZone++) {
          if (interface_types[donorZone][targetZone]==MIXING_PLANE){
            interface[donorZone][targetZone]->PreprocessAverage(geometry[donorZone][INST_0][MESH_0], geometry[targetZone][INST_0][MESH_0],
                config[donorZone], config[targetZone],
                iMarkerInt);
          }
        }
      }
    }
  }

  if(!restart && !discrete_adjoint){
    if (rank == MASTER_NODE) cout<<"Initialize turbomachinery solution quantities." << endl;
    for(iZone = 0; iZone < nZone; iZone++) {
      solver[iZone][INST_0][MESH_0][FLOW_SOL]->SetFreeStream_TurboSolution(config[iZone]);
    }
  }

  if (rank == MASTER_NODE) cout<<"Initialize inflow and outflow average solution quantities." << endl;
  for(iZone = 0; iZone < nZone; iZone++) {
    solver[iZone][INST_0][MESH_0][FLOW_SOL]->PreprocessAverage(solver[iZone][INST_0][MESH_0], geometry[iZone][INST_0][MESH_0],config[iZone],INFLOW);
    solver[iZone][INST_0][MESH_0][FLOW_SOL]->PreprocessAverage(solver[iZone][INST_0][MESH_0], geometry[iZone][INST_0][MESH_0],config[iZone],OUTFLOW);
    solver[iZone][INST_0][MESH_0][FLOW_SOL]->TurboAverageProcess(solver[iZone][INST_0][MESH_0], geometry[iZone][INST_0][MESH_0],config[iZone],INFLOW);
    solver[iZone][INST_0][MESH_0][FLOW_SOL]->TurboAverageProcess(solver[iZone][INST_0][MESH_0], geometry[iZone][INST_0][MESH_0],config[iZone],OUTFLOW);
    solver[iZone][INST_0][MESH_0][FLOW_SOL]->GatherInOutAverageValues(config[iZone], geometry[iZone][INST_0][MESH_0]);
    if (rank == MASTER_NODE){
      flowAngleIn = solver[iZone][INST_0][MESH_0][FLOW_SOL]->GetTurboVelocityIn(iZone, config[iZone]->GetnSpanWiseSections())[1];
      flowAngleIn /= solver[iZone][INST_0][MESH_0][FLOW_SOL]->GetTurboVelocityIn(iZone, config[iZone]->GetnSpanWiseSections())[0];
      flowAngleIn = atan(flowAngleIn)*180.0/PI_NUMBER;
      cout << "Inlet flow angle for Row "<< iZone + 1<< ": "<< flowAngleIn <<"°."  <<endl;
      flowAngleOut = solver[iZone][INST_0][MESH_0][FLOW_SOL]->GetTurboVelocityOut(iZone, config[iZone]->GetnSpanWiseSections())[1];
      flowAngleOut /= solver[iZone][INST_0][MESH_0][FLOW_SOL]->GetTurboVelocityOut(iZone, config[iZone]->GetnSpanWiseSections())[0];
      flowAngleOut = atan(flowAngleOut)*180.0/PI_NUMBER;
      cout << "Outlet flow angle for Row "<< iZone + 1<< ": "<< flowAngleOut <<"°."  <<endl;

    }
  }

}

CDriver::~CDriver() = default;

void CDriver::PrintDirectResidual(RECORDING kind_recording) {

  if (rank != MASTER_NODE || kind_recording != RECORDING::SOLUTION_VARIABLES) return;

  const bool multizone = config_container[ZONE_0]->GetMultizone_Problem();

  /*--- Helper lambda func to return lenghty [iVar][iZone] string.  ---*/
  auto iVar_iZone2string = [&](unsigned short ivar, unsigned short izone) {
    if (multizone)
      return "[" + std::to_string(ivar) + "][" + std::to_string(izone) + "]";
          return "[" + std::to_string(ivar) + "]";
  };

  /*--- Print residuals in the first iteration ---*/

  const unsigned short fieldWidth = 15;
  PrintingToolbox::CTablePrinter RMSTable(&std::cout);
  RMSTable.SetPrecision(config_container[ZONE_0]->GetOutput_Precision());

  /*--- The CTablePrinter requires two sweeps:
    *--- 0. Add the colum names (addVals=0=false) plus CTablePrinter.PrintHeader()
    *--- 1. Add the RMS-residual values (addVals=1=true) plus CTablePrinter.PrintFooter() ---*/
  for (int addVals = 0; addVals < 2; addVals++) {

    for (unsigned short iZone = 0; iZone < nZone; iZone++) {

      auto solvers = solver_container[iZone][INST_0][MESH_0];
      auto configs = config_container[iZone];

      /*--- Note: the FEM-Flow solvers are availalbe for disc. adjoint runs only for SingleZone. ---*/
      if (configs->GetFluidProblem() || configs->GetFEMSolver()) {

        for (unsigned short iVar = 0; iVar < solvers[FLOW_SOL]->GetnVar(); iVar++) {
          if (!addVals)
            RMSTable.AddColumn("rms_Flow" + iVar_iZone2string(iVar, iZone), fieldWidth);
          else
            RMSTable << log10(solvers[FLOW_SOL]->GetRes_RMS(iVar));
        }

        if (configs->GetKind_Turb_Model() != TURB_MODEL::NONE && !configs->GetFrozen_Visc_Disc()) {
          for (unsigned short iVar = 0; iVar < solvers[TURB_SOL]->GetnVar(); iVar++) {
            if (!addVals)
              RMSTable.AddColumn("rms_Turb" + iVar_iZone2string(iVar, iZone), fieldWidth);
            else
              RMSTable << log10(solvers[TURB_SOL]->GetRes_RMS(iVar));
          }
        }

        if (configs->GetKind_Species_Model() != SPECIES_MODEL::NONE) {
          for (unsigned short iVar = 0; iVar < solvers[SPECIES_SOL]->GetnVar(); iVar++) {
            if (!addVals)
              RMSTable.AddColumn("rms_Spec" + iVar_iZone2string(iVar, iZone), fieldWidth);
            else
              RMSTable << log10(solvers[SPECIES_SOL]->GetRes_RMS(iVar));
          }
        }

        if (!multizone && configs->GetWeakly_Coupled_Heat()){
          if (!addVals) RMSTable.AddColumn("rms_Heat" + iVar_iZone2string(0, iZone), fieldWidth);
          else RMSTable << log10(solvers[HEAT_SOL]->GetRes_RMS(0));
        }

        if (configs->AddRadiation()) {
          if (!addVals) RMSTable.AddColumn("rms_Rad" + iVar_iZone2string(0, iZone), fieldWidth);
          else RMSTable << log10(solvers[RAD_SOL]->GetRes_RMS(0));
        }

      }
      else if (configs->GetStructuralProblem()) {

        if (configs->GetGeometricConditions() == STRUCT_DEFORMATION::LARGE){
          if (!addVals) {
            RMSTable.AddColumn("UTOL-A", fieldWidth);
            RMSTable.AddColumn("RTOL-A", fieldWidth);
            RMSTable.AddColumn("ETOL-A", fieldWidth);
          }
          else {
            RMSTable << log10(solvers[FEA_SOL]->GetRes_FEM(0))
                     << log10(solvers[FEA_SOL]->GetRes_FEM(1))
                     << log10(solvers[FEA_SOL]->GetRes_FEM(2));
          }
        }
        else{
          if (!addVals) {
            RMSTable.AddColumn("log10[RMS Ux]", fieldWidth);
            RMSTable.AddColumn("log10[RMS Uy]", fieldWidth);
            if (nDim == 3) RMSTable.AddColumn("log10[RMS Uz]", fieldWidth);
          }
          else {
            RMSTable << log10(solvers[FEA_SOL]->GetRes_FEM(0))
                     << log10(solvers[FEA_SOL]->GetRes_FEM(1));
            if (nDim == 3) RMSTable << log10(solvers[FEA_SOL]->GetRes_FEM(2));
          }
        }

      }
      else if (configs->GetHeatProblem()) {

        if (!addVals) RMSTable.AddColumn("rms_Heat" + iVar_iZone2string(0, iZone), fieldWidth);
        else RMSTable << log10(solvers[HEAT_SOL]->GetRes_RMS(0));
      } else {
        SU2_MPI::Error("Invalid KindSolver for CDiscAdj-MultiZone/SingleZone-Driver.", CURRENT_FUNCTION);
      }
    } // loop iZone

    if (!addVals) RMSTable.PrintHeader();
    else RMSTable.PrintFooter();

  } // for addVals

  cout << "\n-------------------------------------------------------------------------\n" << endl;

}


CFluidDriver::CFluidDriver(char* confFile, unsigned short val_nZone, SU2_Comm MPICommunicator) : CDriver(confFile, val_nZone, MPICommunicator, false) {
  Max_Iter = config_container[ZONE_0]->GetnInner_Iter();
}

CFluidDriver::~CFluidDriver() = default;

void CFluidDriver::StartSolver(){

#ifdef VTUNEPROF
  __itt_resume();
#endif

  /*--- Main external loop of the solver. Within this loop, each iteration ---*/

  if (rank == MASTER_NODE){
    cout << endl <<"------------------------------ Begin Solver -----------------------------" << endl;
  }

  unsigned long Iter = 0;
  while ( Iter < Max_Iter ) {

    /*--- Perform some external iteration preprocessing. ---*/

    Preprocess(Iter);

    /*--- Perform a dynamic mesh update if required. ---*/
    /*--- For the Disc.Adj. of a case with (rigidly) moving grid, the appropriate
          mesh cordinates are read from the restart files. ---*/
    if (!fem_solver &&
        !(config_container[ZONE_0]->GetGrid_Movement() && config_container[ZONE_0]->GetDiscrete_Adjoint())) {
      DynamicMeshUpdate(Iter);
    }

    /*--- Run a single iteration of the problem (fluid, elasticity, heat, ...). ---*/

    Run();

    /*--- Update the solution for dual time stepping strategy ---*/

    Update();

    /*--- Terminate the simulation if only the Jacobian must be computed. ---*/
    if (config_container[ZONE_0]->GetJacobian_Spatial_Discretization_Only()) break;

    /*--- Monitor the computations after each iteration. ---*/

    Monitor(Iter);

    /*--- Output the solution in files. ---*/

    Output(Iter);

    /*--- If the convergence criteria has been met, terminate the simulation. ---*/

    if (StopCalc) break;

    Iter++;

  }
#ifdef VTUNEPROF
  __itt_pause();
#endif
}


void CFluidDriver::Preprocess(unsigned long Iter) {

  /*--- Set the value of the external iteration and physical time. ---*/

  for (iZone = 0; iZone < nZone; iZone++) {
    config_container[iZone]->SetInnerIter(Iter);
    if (config_container[iZone]->GetTime_Marching() != TIME_MARCHING::STEADY)
      config_container[iZone]->SetPhysicalTime(static_cast<su2double>(Iter)*config_container[iZone]->GetDelta_UnstTimeND());
    else
      config_container[iZone]->SetPhysicalTime(0.0);
  }

  /*--- Set the initial condition for EULER/N-S/RANS and for a non FSI simulation ---*/

  if(!fsi) {
    for (iZone = 0; iZone < nZone; iZone++) {
      if (config_container[iZone]->GetFluidProblem()) {
        for (iInst = 0; iInst < nInst[iZone]; iInst++) {
          solver_container[iZone][iInst][MESH_0][FLOW_SOL]->SetInitialCondition(geometry_container[iZone][INST_0], solver_container[iZone][iInst], config_container[iZone], Iter);
          if (config_container[iZone]->GetKind_Species_Model() != SPECIES_MODEL::NONE)
            solver_container[iZone][iInst][MESH_0][SPECIES_SOL]->SetInitialCondition(geometry_container[iZone][INST_0], solver_container[iZone][iInst], config_container[iZone], Iter);
        }
      }
    }
  }
}

void CFluidDriver::Run() {

  unsigned short iZone, jZone;
  unsigned long IntIter, nIntIter;
  bool unsteady;

  /*--- Run a single iteration of a multi-zone problem by looping over all
   zones and executing the iterations. Note that data transers between zones
   and other intermediate procedures may be required. ---*/

  unsteady = (config_container[MESH_0]->GetTime_Marching() == TIME_MARCHING::DT_STEPPING_1ST) ||
             (config_container[MESH_0]->GetTime_Marching() == TIME_MARCHING::DT_STEPPING_2ND);

  /*--- Zone preprocessing ---*/

  for (iZone = 0; iZone < nZone; iZone++)
    iteration_container[iZone][INST_0]->Preprocess(output_container[iZone], integration_container, geometry_container, solver_container, numerics_container, config_container, surface_movement, grid_movement, FFDBox, iZone, INST_0);

  /*--- Updating zone interface communication patterns,
   needed only for unsteady simulation since for steady problems
   this is done once in the interpolator_container constructor
   at the beginning of the computation ---*/

  if ( unsteady ) {
    for (iZone = 0; iZone < nZone; iZone++) {
      for (jZone = 0; jZone < nZone; jZone++)
        if(jZone != iZone && interpolator_container[iZone][jZone] != nullptr)
        interpolator_container[iZone][jZone]->SetTransferCoeff(config_container);
    }
  }

  /*--- Begin Unsteady pseudo-time stepping internal loop, if not unsteady it does only one step --*/

  if (unsteady)
    nIntIter = config_container[MESH_0]->GetnInner_Iter();
  else
    nIntIter = 1;

  for (IntIter = 0; IntIter < nIntIter; IntIter++) {

    /*--- At each pseudo time-step updates transfer data ---*/
    for (iZone = 0; iZone < nZone; iZone++)
      for (jZone = 0; jZone < nZone; jZone++)
        if(jZone != iZone && interface_container[iZone][jZone] != nullptr)
          TransferData(iZone, jZone);

    /*--- For each zone runs one single iteration ---*/

    for (iZone = 0; iZone < nZone; iZone++) {
      config_container[iZone]->SetInnerIter(IntIter);
      iteration_container[iZone][INST_0]->Iterate(output_container[iZone], integration_container, geometry_container, solver_container, numerics_container,
                                                  config_container, surface_movement, grid_movement, FFDBox, iZone, INST_0);
    }

    /// TODO: Check convergence in each zone.
  }

}

void CFluidDriver::TransferData(unsigned short donorZone, unsigned short targetZone) {

  auto BroadcastData = [&](unsigned int solIdx) {
    interface_container[donorZone][targetZone]->BroadcastData(*interpolator_container[donorZone][targetZone].get(),
      solver_container[donorZone][INST_0][MESH_0][solIdx], solver_container[targetZone][INST_0][MESH_0][solIdx],
      geometry_container[donorZone][INST_0][MESH_0], geometry_container[targetZone][INST_0][MESH_0],
      config_container[donorZone], config_container[targetZone]);
  };
  BroadcastData(FLOW_SOL);

  if (config_container[targetZone]->GetKind_Solver() == MAIN_SOLVER::RANS) {
    BroadcastData(TURB_SOL);
  }
  if (config_container[targetZone]->GetKind_Species_Model() != SPECIES_MODEL::NONE) {
    BroadcastData(SPECIES_SOL);
  }
}

void CFluidDriver::Update() {

  for(iZone = 0; iZone < nZone; iZone++)
    iteration_container[iZone][INST_0]->Update(output_container[iZone], integration_container, geometry_container,
         solver_container, numerics_container, config_container,
         surface_movement, grid_movement, FFDBox, iZone, INST_0);
}

void CFluidDriver::DynamicMeshUpdate(unsigned long TimeIter) {

  bool harmonic_balance;

  for (iZone = 0; iZone < nZone; iZone++) {
   harmonic_balance = (config_container[iZone]->GetTime_Marching() == TIME_MARCHING::HARMONIC_BALANCE);
    /*--- Dynamic mesh update ---*/
    if ((config_container[iZone]->GetGrid_Movement()) && (!harmonic_balance)) {
      iteration_container[iZone][INST_0]->SetGrid_Movement(geometry_container[iZone][INST_0], surface_movement[iZone], grid_movement[iZone][INST_0], solver_container[iZone][INST_0], config_container[iZone], 0, TimeIter );
    }
  }

}

bool CFluidDriver::Monitor(unsigned long ExtIter) {

  /*--- Synchronization point after a single solver iteration. Compute the
   wall clock time required. ---*/

  StopTime = SU2_MPI::Wtime();

  IterCount++;
  UsedTime = (StopTime - StartTime) + UsedTimeCompute;

  /*--- Check whether the current simulation has reached the specified
   convergence criteria, and set StopCalc to true, if so. ---*/

  /// TODO: Get convergence from the output class

  /*--- Set StopCalc to true if max. number of iterations has been reached ---*/

  StopCalc = StopCalc || (ExtIter == Max_Iter - 1);

  return StopCalc;

}

void CFluidDriver::Output(unsigned long InnerIter) {

  for (iZone = 0; iZone < nZone; iZone++) {
    const auto inst = config_container[iZone]->GetiInst();

    for (iInst = 0; iInst < nInst[iZone]; ++iInst) {
      config_container[iZone]->SetiInst(iInst);
      output_container[iZone]->SetResultFiles(geometry_container[iZone][iInst][MESH_0],
                                               config_container[iZone],
                                               solver_container[iZone][iInst][MESH_0],
                                               InnerIter, StopCalc);
    }
    config_container[iZone]->SetiInst(inst);
  }

}

CHBDriver::CHBDriver(char* confFile,
    unsigned short val_nZone,
    SU2_Comm MPICommunicator) : CFluidDriver(confFile,
        val_nZone,
        MPICommunicator) {
  unsigned short kInst;

  nInstHB = nInst[ZONE_0];

  /*--- allocate dynamic memory for the Harmonic Balance operator ---*/
  D = new su2double*[nInstHB];
  for (kInst = 0; kInst < nInstHB; kInst++) D[kInst] = new su2double[nInstHB];
}

CHBDriver::~CHBDriver() {

  unsigned short kInst;

  /*--- delete dynamic memory for the Harmonic Balance operator ---*/
  for (kInst = 0; kInst < nInstHB; kInst++) delete [] D[kInst];
  delete [] D;
}


void CHBDriver::Run() {

  /*--- Run a single iteration of a Harmonic Balance problem. Preprocess all
   all zones before beginning the iteration. ---*/

  for (iInst = 0; iInst < nInstHB; iInst++)
    iteration_container[ZONE_0][iInst]->Preprocess(output_container[ZONE_0], integration_container, geometry_container,
        solver_container, numerics_container, config_container,
        surface_movement, grid_movement, FFDBox, ZONE_0, iInst);

  for (iInst = 0; iInst < nInstHB; iInst++)
    iteration_container[ZONE_0][iInst]->Iterate(output_container[ZONE_0], integration_container, geometry_container,
        solver_container, numerics_container, config_container,
        surface_movement, grid_movement, FFDBox, ZONE_0, iInst);

  for (iInst = 0; iInst < nInstHB; iInst++)
    iteration_container[ZONE_0][iInst]->Monitor(output_container[ZONE_0], integration_container, geometry_container,
        solver_container, numerics_container, config_container,
        surface_movement, grid_movement, FFDBox, ZONE_0, iInst);

}

void CHBDriver::Update() {

  for (iInst = 0; iInst < nInstHB; iInst++) {
    /*--- Compute the harmonic balance terms across all zones ---*/
    SetHarmonicBalance(iInst);

  }

  /*--- Precondition the harmonic balance source terms ---*/
  if (config_container[ZONE_0]->GetHB_Precondition() == YES) {
    StabilizeHarmonicBalance();

  }

  for (iInst = 0; iInst < nInstHB; iInst++) {

    /*--- Update the harmonic balance terms across all zones ---*/
    iteration_container[ZONE_0][iInst]->Update(output_container[ZONE_0], integration_container, geometry_container,
        solver_container, numerics_container, config_container,
        surface_movement, grid_movement, FFDBox, ZONE_0, iInst);

  }

}

void CHBDriver::SetHarmonicBalance(unsigned short iInst) {

  unsigned short iVar, jInst, iMGlevel;
  unsigned short nVar = solver_container[ZONE_0][INST_0][MESH_0][FLOW_SOL]->GetnVar();
  unsigned long iPoint;
  bool implicit = (config_container[ZONE_0]->GetKind_TimeIntScheme_Flow() == EULER_IMPLICIT);
  bool adjoint = (config_container[ZONE_0]->GetContinuous_Adjoint());
  if (adjoint) {
    implicit = (config_container[ZONE_0]->GetKind_TimeIntScheme_AdjFlow() == EULER_IMPLICIT);
  }

  unsigned long InnerIter = config_container[ZONE_0]->GetInnerIter();

  /*--- Retrieve values from the config file ---*/
  auto *U = new su2double[nVar];
  auto *U_old = new su2double[nVar];
  auto *Psi = new su2double[nVar];
  auto *Psi_old = new su2double[nVar];
  auto *Source = new su2double[nVar];
  su2double deltaU, deltaPsi;

  /*--- Compute period of oscillation ---*/
  su2double period = config_container[ZONE_0]->GetHarmonicBalance_Period();

  /*--- Non-dimensionalize the input period, if necessary.  */
  period /= config_container[ZONE_0]->GetTime_Ref();

  if (InnerIter == 0)
    ComputeHBOperator();

  /*--- Compute various source terms for explicit direct, implicit direct, and adjoint problems ---*/
  /*--- Loop over all grid levels ---*/
  for (iMGlevel = 0; iMGlevel <= config_container[ZONE_0]->GetnMGLevels(); iMGlevel++) {

    /*--- Loop over each node in the volume mesh ---*/
    for (iPoint = 0; iPoint < geometry_container[ZONE_0][iInst][iMGlevel]->GetnPoint(); iPoint++) {

      for (iVar = 0; iVar < nVar; iVar++) {
        Source[iVar] = 0.0;
      }

      /*--- Step across the columns ---*/
      for (jInst = 0; jInst < nInstHB; jInst++) {

        /*--- Retrieve solution at this node in current zone ---*/
        for (iVar = 0; iVar < nVar; iVar++) {

          if (!adjoint) {
            U[iVar] = solver_container[ZONE_0][jInst][iMGlevel][FLOW_SOL]->GetNodes()->GetSolution(iPoint, iVar);
            Source[iVar] += U[iVar]*D[iInst][jInst];

            if (implicit) {
              U_old[iVar] = solver_container[ZONE_0][jInst][iMGlevel][FLOW_SOL]->GetNodes()->GetSolution_Old(iPoint, iVar);
              deltaU = U[iVar] - U_old[iVar];
              Source[iVar] += deltaU*D[iInst][jInst];
            }

          }

          else {
            Psi[iVar] = solver_container[ZONE_0][jInst][iMGlevel][ADJFLOW_SOL]->GetNodes()->GetSolution(iPoint, iVar);
            Source[iVar] += Psi[iVar]*D[jInst][iInst];

            if (implicit) {
              Psi_old[iVar] = solver_container[ZONE_0][jInst][iMGlevel][ADJFLOW_SOL]->GetNodes()->GetSolution_Old(iPoint, iVar);
              deltaPsi = Psi[iVar] - Psi_old[iVar];
              Source[iVar] += deltaPsi*D[jInst][iInst];
            }
          }
        }

        /*--- Store sources for current row ---*/
        for (iVar = 0; iVar < nVar; iVar++) {
          if (!adjoint) {
            solver_container[ZONE_0][iInst][iMGlevel][FLOW_SOL]->GetNodes()->SetHarmonicBalance_Source(iPoint, iVar, Source[iVar]);
          }
          else {
            solver_container[ZONE_0][iInst][iMGlevel][ADJFLOW_SOL]->GetNodes()->SetHarmonicBalance_Source(iPoint, iVar, Source[iVar]);
          }
        }

      }
    }
  }

  /*--- Source term for a turbulence model ---*/
  if (config_container[ZONE_0]->GetKind_Solver() == MAIN_SOLVER::RANS) {

    /*--- Extra variables needed if we have a turbulence model. ---*/
    unsigned short nVar_Turb = solver_container[ZONE_0][INST_0][MESH_0][TURB_SOL]->GetnVar();
    auto *U_Turb = new su2double[nVar_Turb];
    auto *Source_Turb = new su2double[nVar_Turb];

    /*--- Loop over only the finest mesh level (turbulence is always solved
     on the original grid only). ---*/
    for (iPoint = 0; iPoint < geometry_container[ZONE_0][INST_0][MESH_0]->GetnPoint(); iPoint++) {
      for (iVar = 0; iVar < nVar_Turb; iVar++) Source_Turb[iVar] = 0.0;
      for (jInst = 0; jInst < nInstHB; jInst++) {

        /*--- Retrieve solution at this node in current zone ---*/
        for (iVar = 0; iVar < nVar_Turb; iVar++) {
          U_Turb[iVar] = solver_container[ZONE_0][jInst][MESH_0][TURB_SOL]->GetNodes()->GetSolution(iPoint, iVar);
          Source_Turb[iVar] += U_Turb[iVar]*D[iInst][jInst];
        }
      }

      /*--- Store sources for current iZone ---*/
      for (iVar = 0; iVar < nVar_Turb; iVar++)
        solver_container[ZONE_0][iInst][MESH_0][TURB_SOL]->GetNodes()->SetHarmonicBalance_Source(iPoint, iVar, Source_Turb[iVar]);
    }

    delete [] U_Turb;
    delete [] Source_Turb;
  }

  delete [] Source;
  delete [] U;
  delete [] U_old;
  delete [] Psi;
  delete [] Psi_old;

}

void CHBDriver::StabilizeHarmonicBalance() {

  unsigned short i, j, k, iVar, iInst, jInst, iMGlevel;
  unsigned short nVar = solver_container[ZONE_0][INST_0][MESH_0][FLOW_SOL]->GetnVar();
  unsigned long iPoint;
  bool adjoint = (config_container[ZONE_0]->GetContinuous_Adjoint());

  /*--- Retrieve values from the config file ---*/
  auto *Source     = new su2double[nInstHB];
  auto *Source_old = new su2double[nInstHB];
  su2double Delta;

  auto **Pinv     = new su2double*[nInstHB];
  auto **P        = new su2double*[nInstHB];
  for (iInst = 0; iInst < nInstHB; iInst++) {
    Pinv[iInst]       = new su2double[nInstHB];
    P[iInst]          = new su2double[nInstHB];
  }

  /*--- Loop over all grid levels ---*/
  for (iMGlevel = 0; iMGlevel <= config_container[ZONE_0]->GetnMGLevels(); iMGlevel++) {

    /*--- Loop over each node in the volume mesh ---*/
    for (iPoint = 0; iPoint < geometry_container[ZONE_0][INST_0][iMGlevel]->GetnPoint(); iPoint++) {

      /*--- Get time step for current node ---*/
      Delta = solver_container[ZONE_0][INST_0][iMGlevel][FLOW_SOL]->GetNodes()->GetDelta_Time(iPoint);

      /*--- Setup stabilization matrix for this node ---*/
      for (iInst = 0; iInst < nInstHB; iInst++) {
        for (jInst = 0; jInst < nInstHB; jInst++) {
          if (jInst == iInst ) {
            Pinv[iInst][jInst] = 1.0 + Delta*D[iInst][jInst];
          }
          else {
            Pinv[iInst][jInst] = Delta*D[iInst][jInst];
          }
        }
      }

      /*--- Invert stabilization matrix Pinv with Gauss elimination---*/

      /*--  A temporary matrix to hold the inverse, dynamically allocated ---*/
      auto **temp = new su2double*[nInstHB];
      for (i = 0; i < nInstHB; i++) {
        temp[i] = new su2double[2 * nInstHB];
      }

      /*---  Copy the desired matrix into the temporary matrix ---*/
      for (i = 0; i < nInstHB; i++) {
        for (j = 0; j < nInstHB; j++) {
          temp[i][j] = Pinv[i][j];
          temp[i][nInstHB + j] = 0;
        }
        temp[i][nInstHB + i] = 1;
      }

      su2double max_val;
      unsigned short max_idx;

      /*---  Pivot each column such that the largest number possible divides the other rows  ---*/
      for (k = 0; k < nInstHB - 1; k++) {
        max_idx = k;
        max_val = abs(temp[k][k]);
        /*---  Find the largest value (pivot) in the column  ---*/
        for (j = k; j < nInstHB; j++) {
          if (abs(temp[j][k]) > max_val) {
            max_idx = j;
            max_val = abs(temp[j][k]);
          }
        }

        /*---  Move the row with the highest value up  ---*/
        for (j = 0; j < (nInstHB * 2); j++) {
          su2double d = temp[k][j];
          temp[k][j] = temp[max_idx][j];
          temp[max_idx][j] = d;
        }
        /*---  Subtract the moved row from all other rows ---*/
        for (i = k + 1; i < nInstHB; i++) {
          su2double c = temp[i][k] / temp[k][k];
          for (j = 0; j < (nInstHB * 2); j++) {
            temp[i][j] = temp[i][j] - temp[k][j] * c;
          }
        }
      }

      /*---  Back-substitution  ---*/
      for (k = nInstHB - 1; k > 0; k--) {
        if (temp[k][k] != su2double(0.0)) {
          for (int i = k - 1; i > -1; i--) {
            su2double c = temp[i][k] / temp[k][k];
            for (j = 0; j < (nInstHB * 2); j++) {
              temp[i][j] = temp[i][j] - temp[k][j] * c;
            }
          }
        }
      }

      /*---  Normalize the inverse  ---*/
      for (i = 0; i < nInstHB; i++) {
        su2double c = temp[i][i];
        for (j = 0; j < nInstHB; j++) {
          temp[i][j + nInstHB] = temp[i][j + nInstHB] / c;
        }
      }

      /*---  Copy the inverse back to the main program flow ---*/
      for (i = 0; i < nInstHB; i++) {
        for (j = 0; j < nInstHB; j++) {
          P[i][j] = temp[i][j + nInstHB];
        }
      }

      /*---  Delete dynamic template  ---*/
      for (iInst = 0; iInst < nInstHB; iInst++) {
        delete[] temp[iInst];
      }
      delete[] temp;

      /*--- Loop through variables to precondition ---*/
      for (iVar = 0; iVar < nVar; iVar++) {

        /*--- Get current source terms (not yet preconditioned) and zero source array to prepare preconditioning ---*/
        for (iInst = 0; iInst < nInstHB; iInst++) {
          Source_old[iInst] = solver_container[ZONE_0][iInst][iMGlevel][FLOW_SOL]->GetNodes()->GetHarmonicBalance_Source(iPoint, iVar);
          Source[iInst] = 0;
        }

        /*--- Step through columns ---*/
        for (iInst = 0; iInst < nInstHB; iInst++) {
          for (jInst = 0; jInst < nInstHB; jInst++) {
            Source[iInst] += P[iInst][jInst]*Source_old[jInst];
          }

          /*--- Store updated source terms for current node ---*/
          if (!adjoint) {
            solver_container[ZONE_0][iInst][iMGlevel][FLOW_SOL]->GetNodes()->SetHarmonicBalance_Source(iPoint, iVar, Source[iInst]);
          }
          else {
            solver_container[ZONE_0][iInst][iMGlevel][ADJFLOW_SOL]->GetNodes()->SetHarmonicBalance_Source(iPoint, iVar, Source[iInst]);
          }
        }

      }
    }
  }

  /*--- Deallocate dynamic memory ---*/
  for (iInst = 0; iInst < nInstHB; iInst++){
    delete [] P[iInst];
    delete [] Pinv[iInst];
  }
  delete [] P;
  delete [] Pinv;
  delete [] Source;
  delete [] Source_old;

}

void CHBDriver::ComputeHBOperator() {

  const   complex<su2double> J(0.0,1.0);
  unsigned short i, j, k, iInst;

  auto *Omega_HB       = new su2double[nInstHB];
  auto **E    = new complex<su2double>*[nInstHB];
  auto **Einv = new complex<su2double>*[nInstHB];
  auto **DD   = new complex<su2double>*[nInstHB];
  for (iInst = 0; iInst < nInstHB; iInst++) {
    E[iInst]    = new complex<su2double>[nInstHB];
    Einv[iInst] = new complex<su2double>[nInstHB];
    DD[iInst]   = new complex<su2double>[nInstHB];
  }

  /*--- Get simualation period from config file ---*/
  su2double Period = config_container[ZONE_0]->GetHarmonicBalance_Period();

  /*--- Non-dimensionalize the input period, if necessary.      */
  Period /= config_container[ZONE_0]->GetTime_Ref();

  /*--- Build the array containing the selected frequencies to solve ---*/
  for (iInst = 0; iInst < nInstHB; iInst++) {
    Omega_HB[iInst]  = config_container[ZONE_0]->GetOmega_HB()[iInst];
    Omega_HB[iInst] /= config_container[ZONE_0]->GetOmega_Ref(); //TODO: check
  }

  /*--- Build the diagonal matrix of the frequencies DD ---*/
  for (i = 0; i < nInstHB; i++) {
    for (k = 0; k < nInstHB; k++) {
      if (k == i ) {
        DD[i][k] = J*Omega_HB[k];
      }
    }
  }


  /*--- Build the harmonic balance inverse matrix ---*/
  for (i = 0; i < nInstHB; i++) {
    for (k = 0; k < nInstHB; k++) {
      Einv[i][k] = complex<su2double>(cos(Omega_HB[k]*(i*Period/nInstHB))) + J*complex<su2double>(sin(Omega_HB[k]*(i*Period/nInstHB)));
    }
  }

  /*---  Invert inverse harmonic balance Einv with Gauss elimination ---*/

  /*--  A temporary matrix to hold the inverse, dynamically allocated ---*/
  auto **temp = new complex<su2double>*[nInstHB];
  for (i = 0; i < nInstHB; i++) {
    temp[i] = new complex<su2double>[2 * nInstHB];
  }

  /*---  Copy the desired matrix into the temporary matrix ---*/
  for (i = 0; i < nInstHB; i++) {
    for (j = 0; j < nInstHB; j++) {
      temp[i][j] = Einv[i][j];
      temp[i][nInstHB + j] = 0;
    }
    temp[i][nInstHB + i] = 1;
  }

  su2double max_val;
  unsigned short max_idx;

  /*---  Pivot each column such that the largest number possible divides the other rows  ---*/
  for (k = 0; k < nInstHB - 1; k++) {
    max_idx = k;
    max_val = abs(temp[k][k]);
    /*---  Find the largest value (pivot) in the column  ---*/
    for (j = k; j < nInstHB; j++) {
      if (abs(temp[j][k]) > max_val) {
        max_idx = j;
        max_val = abs(temp[j][k]);
      }
    }
    /*---  Move the row with the highest value up  ---*/
    for (j = 0; j < (nInstHB * 2); j++) {
      complex<su2double> d = temp[k][j];
      temp[k][j] = temp[max_idx][j];
      temp[max_idx][j] = d;
    }
    /*---  Subtract the moved row from all other rows ---*/
    for (i = k + 1; i < nInstHB; i++) {
      complex<su2double> c = temp[i][k] / temp[k][k];
      for (j = 0; j < (nInstHB * 2); j++) {
        temp[i][j] = temp[i][j] - temp[k][j] * c;
      }
    }
  }
  /*---  Back-substitution  ---*/
  for (k = nInstHB - 1; k > 0; k--) {
    if (temp[k][k] != complex<su2double>(0.0)) {
      for (int i = k - 1; i > -1; i--) {
        complex<su2double> c = temp[i][k] / temp[k][k];
        for (j = 0; j < (nInstHB * 2); j++) {
          temp[i][j] = temp[i][j] - temp[k][j] * c;
        }
      }
    }
  }
  /*---  Normalize the inverse  ---*/
  for (i = 0; i < nInstHB; i++) {
    complex<su2double> c = temp[i][i];
    for (j = 0; j < nInstHB; j++) {
      temp[i][j + nInstHB] = temp[i][j + nInstHB] / c;
    }
  }
  /*---  Copy the inverse back to the main program flow ---*/
  for (i = 0; i < nInstHB; i++) {
    for (j = 0; j < nInstHB; j++) {
      E[i][j] = temp[i][j + nInstHB];
    }
  }
  /*---  Delete dynamic template  ---*/
  for (i = 0; i < nInstHB; i++) {
    delete[] temp[i];
  }
  delete[] temp;


  /*---  Temporary matrix for performing product  ---*/
  auto **Temp    = new complex<su2double>*[nInstHB];

  /*---  Temporary complex HB operator  ---*/
  auto **Dcpx    = new complex<su2double>*[nInstHB];

  for (iInst = 0; iInst < nInstHB; iInst++){
    Temp[iInst]    = new complex<su2double>[nInstHB];
    Dcpx[iInst]   = new complex<su2double>[nInstHB];
  }


  /*---  Calculation of the HB operator matrix ---*/
  for (int row = 0; row < nInstHB; row++) {
    for (int col = 0; col < nInstHB; col++) {
      for (int inner = 0; inner < nInstHB; inner++) {
        Temp[row][col] += Einv[row][inner] * DD[inner][col];
      }
    }
  }

  unsigned short row, col, inner;

  for (row = 0; row < nInstHB; row++) {
    for (col = 0; col < nInstHB; col++) {
      for (inner = 0; inner < nInstHB; inner++) {
        Dcpx[row][col] += Temp[row][inner] * E[inner][col];
      }
    }
  }

  /*---  Take just the real part of the HB operator matrix ---*/
  for (i = 0; i < nInstHB; i++) {
    for (k = 0; k < nInstHB; k++) {
      D[i][k] = real(Dcpx[i][k]);
    }
  }

  /*--- Deallocate dynamic memory ---*/
  for (iInst = 0; iInst < nInstHB; iInst++){
    delete [] E[iInst];
    delete [] Einv[iInst];
    delete [] DD[iInst];
    delete [] Temp[iInst];
    delete [] Dcpx[iInst];
  }
  delete [] E;
  delete [] Einv;
  delete [] DD;
  delete [] Temp;
  delete [] Dcpx;
  delete [] Omega_HB;

}<|MERGE_RESOLUTION|>--- conflicted
+++ resolved
@@ -1359,34 +1359,19 @@
       if (!options.SLM) trans_source_first_term = new CSourcePieceWise_TransLM<Indices>(nDim, nVar_Trans, config);
       if (options.SLM) trans_source_first_term = new CSourcePieceWise_TransSLM<Indices>(nDim, nVar_Trans, config);
     }
-<<<<<<< HEAD
-=======
-
->>>>>>> 1e7e7a34
+
     numerics[iMGlevel][TRANS_SOL][source_second_term] = new CSourceNothing(nDim, nVar_Trans, config);
   }
 
   /*--- Definition of the boundary condition method ---*/
 
   for (auto iMGlevel = 0u; iMGlevel <= config->GetnMGLevels(); iMGlevel++) {
-<<<<<<< HEAD
-    if (LM) {     
-      if (!options.SLM) {
-        numerics[iMGlevel][TRANS_SOL][conv_bound_term] = new CUpwSca_TransLM<Indices>(nDim, nVar_Trans, config);
-        numerics[iMGlevel][TRANS_SOL][visc_bound_term] = new CAvgGrad_TransLM<Indices>(nDim, nVar_Trans, false, config);
-      } else {
-        numerics[iMGlevel][TRANS_SOL][conv_bound_term] = new CUpwSca_TransSLM<Indices>(nDim, nVar_Trans, config);
-        numerics[iMGlevel][TRANS_SOL][visc_bound_term] = new CAvgGrad_TransSLM<Indices>(nDim, nVar_Trans, false, config);
-      }
-
-=======
     if (!options.SLM) {
       numerics[iMGlevel][TRANS_SOL][conv_bound_term] = new CUpwSca_TransLM<Indices>(nDim, nVar_Trans, config);
       numerics[iMGlevel][TRANS_SOL][visc_bound_term] = new CAvgGrad_TransLM<Indices>(nDim, nVar_Trans, false, config);
     } else {
       numerics[iMGlevel][TRANS_SOL][conv_bound_term] = new CUpwSca_TransSLM<Indices>(nDim, nVar_Trans, config);
       numerics[iMGlevel][TRANS_SOL][visc_bound_term] = new CAvgGrad_TransSLM<Indices>(nDim, nVar_Trans, false, config);
->>>>>>> 1e7e7a34
     }
   }
 }
