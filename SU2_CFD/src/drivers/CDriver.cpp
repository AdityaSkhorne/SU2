--- conflicted
+++ resolved
@@ -3058,20 +3058,8 @@
 
   if(!fsi) {
     for (iZone = 0; iZone < nZone; iZone++) {
-<<<<<<< HEAD
-      if ((config_container[iZone]->GetKind_Solver() ==  EULER) ||
-          (config_container[iZone]->GetKind_Solver() ==  NAVIER_STOKES) ||
-          (config_container[iZone]->GetKind_Solver() ==  NEMO_EULER) ||
-          (config_container[iZone]->GetKind_Solver() ==  NEMO_NAVIER_STOKES) ||
-          (config_container[iZone]->GetKind_Solver() ==  RANS) ||
-          (config_container[iZone]->GetKind_Solver() ==  INC_EULER) ||
-          (config_container[iZone]->GetKind_Solver() ==  INC_NAVIER_STOKES) ||
-          (config_container[iZone]->GetKind_Solver() ==  INC_RANS)) {
-        for (iInst = 0; iInst < nInst[iZone]; iInst++) {
-=======
       if (config_container[iZone]->GetFluidProblem()) {
         for (iInst = 0; iInst < nInst[iZone]; iInst++)
->>>>>>> 9ab0335b
           solver_container[iZone][iInst][MESH_0][FLOW_SOL]->SetInitialCondition(geometry_container[iZone][INST_0], solver_container[iZone][iInst], config_container[iZone], Iter);
           if (config_container[iZone]->GetKind_Scalar_Model() != NO_SCALAR_MODEL)
             solver_container[iZone][iInst][MESH_0][SCALAR_SOL]->SetInitialCondition(geometry_container[iZone][INST_0], solver_container[iZone][iInst], config_container[iZone], Iter);
