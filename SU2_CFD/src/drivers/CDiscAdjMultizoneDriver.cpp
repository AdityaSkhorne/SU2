--- conflicted
+++ resolved
@@ -26,14 +26,8 @@
  */
 
 #include "../../include/drivers/CDiscAdjMultizoneDriver.hpp"
-
-#include "../../include/iteration/CIterationFactory.hpp"
-#include "../../include/output/COutput.hpp"
+#include "../../include/solvers/CFEASolver.hpp"
 #include "../../include/output/COutputFactory.hpp"
-<<<<<<< HEAD
-#include "../../include/output/COutputLegacy.hpp"
-#include "../../include/solvers/CFEASolver.hpp"
-=======
 #include "../../include/output/COutput.hpp"
 #include "../../include/iteration/CIterationFactory.hpp"
 
@@ -42,18 +36,15 @@
                                                  SU2_Comm MPICommunicator)
 
                         : CMultizoneDriver(confFile, val_nZone, MPICommunicator) {
->>>>>>> 7f36c835
-
-CDiscAdjMultizoneDriver::CDiscAdjMultizoneDriver(char* confFile, unsigned short val_nZone, SU2_Comm MPICommunicator)
-    : CMultizoneDriver(confFile, val_nZone, MPICommunicator) {
-  direct_nInst.resize(nZone, 1);
+
+  direct_nInst.resize(nZone,1);
   nInnerIter.resize(nZone);
 
-  for (iZone = 0; iZone < nZone; iZone++) {
+  for (iZone = 0; iZone < nZone; iZone++)
     nInnerIter[iZone] = config_container[iZone]->GetnInner_Iter();
-  }
 
   Has_Deformation.resize(nZone) = false;
+
 
   FixPtCorrector.resize(nZone);
   LinSolver.resize(nZone);
@@ -64,31 +55,26 @@
   direct_output = new COutput*[nZone];
 
   for (iZone = 0; iZone < nZone; iZone++) {
+
     /*--- Instantiate a direct iteration for each zone. ---*/
 
     direct_iteration[iZone] = new CIteration*[direct_nInst[iZone]];
 
-    for (iInst = 0; iInst < direct_nInst[iZone]; iInst++) {
+    for(iInst = 0; iInst < direct_nInst[iZone]; iInst++) {
+
       switch (config_container[iZone]->GetKind_Solver()) {
-        case MAIN_SOLVER::DISC_ADJ_EULER:
-        case MAIN_SOLVER::DISC_ADJ_NAVIER_STOKES:
-        case MAIN_SOLVER::DISC_ADJ_RANS:
-          direct_iteration[iZone][iInst] =
-              CIterationFactory::CreateIteration(MAIN_SOLVER::EULER, config_container[iZone]);
+
+        case MAIN_SOLVER::DISC_ADJ_EULER: case MAIN_SOLVER::DISC_ADJ_NAVIER_STOKES: case MAIN_SOLVER::DISC_ADJ_RANS:
+          direct_iteration[iZone][iInst] = CIterationFactory::CreateIteration(MAIN_SOLVER::EULER, config_container[iZone]);
           break;
-        case MAIN_SOLVER::DISC_ADJ_INC_EULER:
-        case MAIN_SOLVER::DISC_ADJ_INC_NAVIER_STOKES:
-        case MAIN_SOLVER::DISC_ADJ_INC_RANS:
-          direct_iteration[iZone][iInst] =
-              CIterationFactory::CreateIteration(MAIN_SOLVER::INC_EULER, config_container[iZone]);
+        case MAIN_SOLVER::DISC_ADJ_INC_EULER: case MAIN_SOLVER::DISC_ADJ_INC_NAVIER_STOKES: case MAIN_SOLVER::DISC_ADJ_INC_RANS:
+          direct_iteration[iZone][iInst] = CIterationFactory::CreateIteration(MAIN_SOLVER::INC_EULER, config_container[iZone]);
           break;
         case MAIN_SOLVER::DISC_ADJ_HEAT:
-          direct_iteration[iZone][iInst] =
-              CIterationFactory::CreateIteration(MAIN_SOLVER::HEAT_EQUATION, config_container[iZone]);
+          direct_iteration[iZone][iInst] = CIterationFactory::CreateIteration(MAIN_SOLVER::HEAT_EQUATION, config_container[iZone]);
           break;
         case MAIN_SOLVER::DISC_ADJ_FEM:
-          direct_iteration[iZone][iInst] =
-              CIterationFactory::CreateIteration(MAIN_SOLVER::FEM_ELASTICITY, config_container[iZone]);
+          direct_iteration[iZone][iInst] = CIterationFactory::CreateIteration(MAIN_SOLVER::FEM_ELASTICITY, config_container[iZone]);
           break;
         default:
           SU2_MPI::Error("There is no discrete adjoint functionality for one of the specified solvers yet.",
@@ -99,14 +85,11 @@
     /*--- Instantiate a direct output to get the results of each direct zone. ---*/
 
     switch (config_container[iZone]->GetKind_Solver()) {
-      case MAIN_SOLVER::DISC_ADJ_EULER:
-      case MAIN_SOLVER::DISC_ADJ_NAVIER_STOKES:
-      case MAIN_SOLVER::DISC_ADJ_RANS:
+
+      case MAIN_SOLVER::DISC_ADJ_EULER: case MAIN_SOLVER::DISC_ADJ_NAVIER_STOKES: case MAIN_SOLVER::DISC_ADJ_RANS:
         direct_output[iZone] = COutputFactory::CreateOutput(MAIN_SOLVER::EULER, config_container[iZone], nDim);
         break;
-      case MAIN_SOLVER::DISC_ADJ_INC_EULER:
-      case MAIN_SOLVER::DISC_ADJ_INC_NAVIER_STOKES:
-      case MAIN_SOLVER::DISC_ADJ_INC_RANS:
+      case MAIN_SOLVER::DISC_ADJ_INC_EULER: case MAIN_SOLVER::DISC_ADJ_INC_NAVIER_STOKES: case MAIN_SOLVER::DISC_ADJ_INC_RANS:
         direct_output[iZone] = COutputFactory::CreateOutput(MAIN_SOLVER::INC_EULER, config_container[iZone], nDim);
         break;
       case MAIN_SOLVER::DISC_ADJ_HEAT:
@@ -121,79 +104,82 @@
     }
 
     direct_output[iZone]->PreprocessHistoryOutput(config_container[iZone], false);
-  }
-}
-
-CDiscAdjMultizoneDriver::~CDiscAdjMultizoneDriver() {
-  for (iZone = 0; iZone < nZone; iZone++) {
-    for (iInst = 0; iInst < direct_nInst[iZone]; iInst++) {
+
+  }
+
+}
+
+CDiscAdjMultizoneDriver::~CDiscAdjMultizoneDriver(){
+
+  for (iZone = 0; iZone < nZone; iZone++){
+    for (iInst = 0; iInst < direct_nInst[iZone]; iInst++){
       delete direct_iteration[iZone][iInst];
     }
-    delete[] direct_iteration[iZone];
+    delete [] direct_iteration[iZone];
     delete direct_output[iZone];
   }
 
   delete[] direct_iteration;
   delete[] direct_output;
+
 }
 
 void CDiscAdjMultizoneDriver::Preprocess(unsigned long TimeIter) {
+
   const bool time_domain = driver_config->GetTime_Domain();
 
   for (iZone = 0; iZone < nZone; iZone++) {
-    /*--- Set current time iteration. ---*/
+    /*--- Set current time iteration ---*/
     config_container[iZone]->SetTimeIter(TimeIter);
 
     if (time_domain)
-      config_container[iZone]->SetPhysicalTime(static_cast<su2double>(TimeIter) *
-                                               config_container[iZone]->GetDelta_UnstTimeND());
+      config_container[iZone]->SetPhysicalTime(static_cast<su2double>(TimeIter)*config_container[iZone]->GetDelta_UnstTimeND());
     else
       config_container[iZone]->SetPhysicalTime(0.0);
 
     /*--- Preprocess the iteration of each zone. ---*/
 
     iteration_container[iZone][INST_0]->Preprocess(output_container[iZone], integration_container, geometry_container,
-                                                   solver_container, numerics_container, config_container,
-                                                   surface_movement, grid_movement, FFDBox, iZone, INST_0);
+                                                   solver_container, numerics_container, config_container, surface_movement,
+                                                   grid_movement, FFDBox, iZone, INST_0);
   }
 
   if (TimeIter) {
     /*--- Reset cross-terms before new time iterations. ---*/
-
     for (auto& matOfMat : Cross_Terms)
       for (auto& vecOfMat : matOfMat)
-        for (auto& mat : vecOfMat) mat = 0.0;
+        for (auto& mat : vecOfMat)
+          mat = 0.0;
 
     /*--- Initialize external with dynamic contributions. ---*/
-<<<<<<< HEAD
-
-    Set_External_To_DualTimeDer();
-=======
     SetExternalToDualTimeDer();
->>>>>>> 7f36c835
-  }
+  }
+
 }
 
 void CDiscAdjMultizoneDriver::StartSolver() {
+
   const bool time_domain = driver_config->GetTime_Domain();
 
   /*--- Main external loop of the solver. Runs for the number of time steps required. ---*/
 
   if (rank == MASTER_NODE) {
-    cout << "\n------------------------------ Begin Solver -----------------------------" << endl;
+    cout <<"\n------------------------------ Begin Solver -----------------------------" << endl;
 
     cout << "\nSimulation Run using the Discrete Adjoint Multizone Driver" << endl;
 
-    if (time_domain) cout << "The simulation will run for " << driver_config->GetnTime_Iter() << " time steps." << endl;
+    if (time_domain)
+      cout << "The simulation will run for " << driver_config->GetnTime_Iter() << " time steps." << endl;
   }
 
   /*--- General setup. ---*/
 
   for (iZone = 0; iZone < nZone; iZone++) {
+
     wrt_sol_freq = min(wrt_sol_freq, config_container[iZone]->GetVolumeOutputFrequency(0));
 
     /*--- Set BGS_Solution_k to Solution, this is needed to restart
-     correctly as the first OF gradient will overwrite the solution. ---*/
+     * correctly as the first OF gradient will overwrite the solution. ---*/
 
     Set_BGSSolution_k_To_Solution(iZone);
 
@@ -208,7 +194,8 @@
       AdjRHS[iZone].Initialize(nPoint, nPointDomain, nVar, nullptr);
       AdjSol[iZone].Initialize(nPoint, nPointDomain, nVar, nullptr);
       LinSolver[iZone].SetToleranceType(LinearToleranceType::RELATIVE);
-    } else if (config_container[iZone]->GetnQuasiNewtonSamples() > 1) {
+    }
+    else if (config_container[iZone]->GetnQuasiNewtonSamples() > 1) {
       FixPtCorrector[iZone].resize(config_container[iZone]->GetnQuasiNewtonSamples(), nPoint, nVar, nPointDomain);
     }
   }
@@ -220,39 +207,42 @@
   /*--- Run time iterations. ---*/
 
   while (TimeIter < driver_config->GetnTime_Iter()) {
+
     Preprocess(TimeIter);
 
     Run();
 
     TimeIter++;
   }
+
 }
 
 bool CDiscAdjMultizoneDriver::Iterate(unsigned short iZone, unsigned long iInnerIter, bool KrylovMode) {
+
   config_container[iZone]->SetInnerIter(iInnerIter);
 
   /*--- Evaluate the tape section belonging to solvers in iZone.
-   Only evaluate TRANSFER terms on the last iteration or after convergence. ---*/
-
-  eval_transfer = (eval_transfer || (iInnerIter == nInnerIter[iZone] - 1)) && !KrylovMode;
+   *    Only evaluate TRANSFER terms on the last iteration or after convergence. ---*/
+
+  eval_transfer = (eval_transfer || (iInnerIter == nInnerIter[iZone]-1)) && !KrylovMode;
 
   ComputeAdjoints(iZone, eval_transfer);
 
   /*--- Extracting adjoints for solvers in iZone w.r.t. to outputs in iZone (diagonal part). ---*/
 
-  iteration_container[iZone][INST_0]->IterateDiscAdj(geometry_container, solver_container, config_container, iZone,
-                                                     INST_0, false);
+  iteration_container[iZone][INST_0]->IterateDiscAdj(geometry_container, solver_container,
+                                                     config_container, iZone, INST_0, false);
 
   /*--- Use QN driver to improve the solution. ---*/
 
   if (FixPtCorrector[iZone].size()) {
     GetAllSolutions(iZone, true, FixPtCorrector[iZone].FPresult());
     FixPtCorrector[iZone].compute();
-    if (iInnerIter) SetAllSolutions(iZone, true, FixPtCorrector[iZone]);
-  }
-
-  /*--- This is done explicitly here for multi-zone cases, only in inner iterations and not when
-   extracting cross terms so that the adjoint residuals in each zone still make sense. ---*/
+    if(iInnerIter) SetAllSolutions(iZone, true, FixPtCorrector[iZone]);
+  }
+
+  /*--- This is done explicitly here for multizone cases, only in inner iterations and not when
+   *    extracting cross terms so that the adjoint residuals in each zone still make sense. ---*/
 
   if (!KrylovMode) SetSolutionOldToSolution(iZone);
 
@@ -264,8 +254,10 @@
 }
 
 void CDiscAdjMultizoneDriver::KrylovInnerIters(unsigned short iZone) {
-  /*--- Use FGMRES to solve the adjoint system, the RHS is -External, the solution are the iZone adjoint
-   variables + External. Recall that External also contains the OF gradient. ---*/
+
+  /*--- Use FGMRES to solve the adjoint system, the RHS is -External,
+   * the solution are the iZone adjoint variables + External,
+   * Recall that External also contains the OF gradient. ---*/
 
   GetAdjointRHS(iZone, AdjRHS[iZone]);
 
@@ -277,7 +269,6 @@
   const auto product = AdjointProduct(this, iZone);
 
   /*--- Manipulate the screen output frequency to avoid printing garbage. ---*/
-
   const auto wrtFreq = config_container[iZone]->GetScreen_Wrt_Freq(2);
   config_container[iZone]->SetScreen_Wrt_Freq(2, nInnerIter[iZone]);
   LinSolver[iZone].SetMonitoringFrequency(wrtFreq);
@@ -286,42 +277,40 @@
   for (auto totalIter = nInnerIter[iZone]; totalIter >= KrylovMinIters && eps > KrylovTol;) {
     Scalar eps_l = 0.0;
     Scalar tol_l = KrylovTol / eps;
-    auto iter = min(totalIter - 2ul, config_container[iZone]->GetnQuasiNewtonSamples() - 2ul);
-    iter = LinSolver[iZone].FGMRES_LinSolver(AdjRHS[iZone], AdjSol[iZone], product, Identity(), tol_l, iter, eps_l,
-                                             monitor, config_container[iZone]);
-    totalIter -= iter + 1;
+    auto iter = min(totalIter-2ul, config_container[iZone]->GetnQuasiNewtonSamples()-2ul);
+    iter = LinSolver[iZone].FGMRES_LinSolver(AdjRHS[iZone], AdjSol[iZone], product, Identity(),
+                                             tol_l, iter, eps_l, monitor, config_container[iZone]);
+    totalIter -= iter+1;
     eps *= eps_l;
   }
 
   /*--- Store the solution and restore user settings. ---*/
-
   SetAllSolutions(iZone, true, AdjSol[iZone]);
   config_container[iZone]->SetScreen_Wrt_Freq(2, wrtFreq);
 
   /*--- Set the old solution such that iterating gives meaningful residuals. ---*/
-
   AdjSol[iZone] += AdjRHS[iZone];
   SetAllSolutionsOld(iZone, true, AdjSol[iZone]);
 
   /*--- Iterate to evaluate cross terms and residuals, this cannot happen within GMRES
-   because the vectors it multiplies by the Jacobian are not the actual solution. ---*/
-
+   * because the vectors it multiplies by the Jacobian are not the actual solution. ---*/
   eval_transfer = true;
   Iterate(iZone, product.iInnerIter);
 
-  /*--- Set the solution as obtained from GMRES, otherwise it would be GMRES + Iterate once.
+  /*--- Set the solution as obtained from GMRES, otherwise it would be GMRES+Iterate once.
    * This is set without the "External" (by adding RHS above) so that it can be added
    * again in the next outer iteration with new contributions from other zones. ---*/
-
   SetAllSolutions(iZone, true, AdjSol[iZone]);
+
 }
 
 void CDiscAdjMultizoneDriver::Run() {
+
   const unsigned long nOuterIter = driver_config->GetnOuter_Iter();
   const bool time_domain = driver_config->GetTime_Domain();
 
   /*--- If the gradient of the objective function is 0 so are the adjoint variables.
-   Unless in unsteady problems where there are other contributions to the RHS. ---*/
+   * Unless in unsteady problems where there are other contributions to the RHS. ---*/
 
   const auto zeroGrad = EvaluateObjectiveFunctionGradient();
 
@@ -337,25 +326,29 @@
   /*--- Loop over the number of outer iterations. ---*/
 
   for (unsigned long iOuterIter = 0, StopCalc = false; !StopCalc; iOuterIter++) {
+
     driver_config->SetOuterIter(iOuterIter);
 
-    for (iZone = 0; iZone < nZone; iZone++) config_container[iZone]->SetOuterIter(iOuterIter);
-
-    /*--- For the adjoint iteration we need the derivatives of the iteration function with respect to the
-     state (and possibly the mesh coordinate) variables. Since these derivatives do not change in the
-     steady state case we only have to record if the current recording is different from them.
-
-     To set the tape appropriately, the following recording methods are provided:
-     (1) CLEAR_INDICES: All information from a previous recording is removed.
-     (2) SOLUTION_VARIABLES: State variables of all solvers in a zone as input.
-     (3) MESH_COORDS / MESH_DEFORM: Mesh coordinates as input.
-     (4) SOLUTION_AND_MESH: Mesh coordinates and state variables as input.
-
-     By default, all (state and mesh coordinate variables) will be declared as output,
-     since it does not change the computational effort, just the memory consumption of the tape. ---*/
+    for (iZone = 0; iZone < nZone; iZone++)
+      config_container[iZone]->SetOuterIter(iOuterIter);
+
+    /*--- For the adjoint iteration we need the derivatives of the iteration function with
+     *    respect to the state (and possibly the mesh coordinate) variables.
+     *    Since these derivatives do not change in the steady state case we only have to record
+     *    if the current recording is different from them.
+     *
+     *    To set the tape appropriately, the following recording methods are provided:
+     *    (1) CLEAR_INDICES: All information from a previous recording is removed.
+     *    (2) SOLUTION_VARIABLES: State variables of all solvers in a zone as input.
+     *    (3) MESH_COORDS / MESH_DEFORM: Mesh coordinates as input.
+     *    (4) SOLUTION_AND_MESH: Mesh coordinates and state variables as input.
+     *
+     *    By default, all (state and mesh coordinate variables) will be declared as output,
+     *    since it does not change the computational effort, just the memory consumption of the tape. ---*/
+
 
     /*--- If we want to set up zone-specific tapes (retape), we do not need to record
-     here. Otherwise, the whole tape of a coupled run will be created. ---*/
+     *    here. Otherwise, the whole tape of a coupled run will be created. ---*/
 
     if (RecordingState != RECORDING::SOLUTION_VARIABLES) {
       SetRecording(RECORDING::CLEAR_INDICES, Kind_Tape::FULL_TAPE, ZONE_0);
@@ -365,6 +358,7 @@
     /*-- Start loop over zones. ---*/
 
     for (iZone = 0; iZone < nZone; iZone++) {
+
       config_container[iZone]->Set_StartTime(SU2_MPI::Wtime());
 
       /*--- Start inner iterations from where we stopped in previous outer iteration. ---*/
@@ -381,24 +375,21 @@
 
       if (FixPtCorrector[iZone].size()) {
         FixPtCorrector[iZone].reset();
-        if (restart && (iOuterIter == 1)) GetAllSolutions(iZone, true, FixPtCorrector[iZone]);
+        if(restart && (iOuterIter==1)) GetAllSolutions(iZone, true, FixPtCorrector[iZone]);
       }
 
       if (!config_container[iZone]->GetNewtonKrylov() || !no_restart || nInnerIter[iZone] < KrylovMinIters) {
+
         /*--- Regular fixed-point, possibly with quasi-Newton method. ---*/
 
         for (unsigned long iInnerIter = 0; iInnerIter < nInnerIter[iZone]; iInnerIter++) {
+
           /*--- Add off-diagonal contribution (including the OF gradient) to Solution. ---*/
 
           if (no_restart || (iInnerIter > 0)) {
-<<<<<<< HEAD
-            Add_External_To_Solution(iZone);
-          } else {
-=======
             AddExternalToSolution(iZone);
           }
           else {
->>>>>>> 7f36c835
             /*--- If we restarted, Solution already has all contributions,
              *    we run only one inner iter to compute the cross terms. ---*/
             eval_transfer = true;
@@ -410,7 +401,8 @@
 
           eval_transfer = converged;
         }
-      } else {
+      }
+      else {
         /*--- Use Krylov method to drive inner iterations of this zone. ---*/
 
         KrylovInnerIters(iZone);
@@ -419,13 +411,15 @@
       /*--- Off-diagonal (coupling term) BGS update. ---*/
 
       for (unsigned short jZone = 0; jZone < nZone; jZone++) {
+
         if (jZone != iZone && interface_container[jZone][iZone] != nullptr) {
+
           /*--- Extracting adjoints for solvers in jZone w.r.t. to the output of all solvers in iZone,
            *    that is, for the cases iZone != jZone we are evaluating cross derivatives between zones. ---*/
 
           config_container[jZone]->SetInnerIter(0);
-          iteration_container[jZone][INST_0]->IterateDiscAdj(geometry_container, solver_container, config_container,
-                                                             jZone, INST_0, true);
+          iteration_container[jZone][INST_0]->IterateDiscAdj(geometry_container, solver_container,
+                                                             config_container, jZone, INST_0, true);
 
           /*--- Extract the cross-term performing a relaxed update of it and of the sum (External) for jZone. ---*/
 
@@ -445,8 +439,8 @@
 
     /*--- Check for convergence. ---*/
 
-    StopCalc = driver_output->GetConvergence() || (iOuterIter == nOuterIter - 1) ||
-               ((nZone == 1) && output_container[ZONE_0]->GetConvergence());
+    StopCalc = driver_output->GetConvergence() || (iOuterIter == nOuterIter-1) ||
+               ((nZone==1) && output_container[ZONE_0]->GetConvergence());
 
     /*--- Clear the stored adjoint information to be ready for a new evaluation. ---*/
 
@@ -456,17 +450,18 @@
 
     if (time_domain) continue;
 
-    if (StopCalc || ((iOuterIter % wrt_sol_freq == 0) && (iOuterIter != 0))) {
+    if (StopCalc || ((iOuterIter % wrt_sol_freq == 0) && (iOuterIter != 0)))
       EvaluateSensitivities(iOuterIter, StopCalc);
-    }
   }
 
   if (time_domain) {
-    EvaluateSensitivities(TimeIter, (TimeIter + 1) == driver_config->GetnTime_Iter());
-  }
+    EvaluateSensitivities(TimeIter, (TimeIter+1) == driver_config->GetnTime_Iter());
+  }
+
 }
 
 bool CDiscAdjMultizoneDriver::EvaluateObjectiveFunctionGradient() {
+
   /*--- Evaluate the objective function gradient w.r.t. the solutions of all zones. ---*/
 
   SetRecording(RECORDING::CLEAR_INDICES, Kind_Tape::OBJECTIVE_FUNCTION_TAPE, ZONE_0);
@@ -482,21 +477,16 @@
   su2double rhs_norm = 0.0;
 
   for (iZone = 0; iZone < nZone; iZone++) {
-<<<<<<< HEAD
-    iteration_container[iZone][INST_0]->IterateDiscAdj(geometry_container, solver_container, config_container, iZone,
-                                                       INST_0, false);
-    Add_Solution_To_External(iZone);
-=======
 
     iteration_container[iZone][INST_0]->IterateDiscAdj(geometry_container, solver_container,
                                                        config_container, iZone, INST_0, false);
     AddSolutionToExternal(iZone);
->>>>>>> 7f36c835
-
-    for (unsigned short iSol = 0; iSol < MAX_SOLS; iSol++) {
+
+    for (unsigned short iSol=0; iSol < MAX_SOLS; iSol++) {
       auto solver = solver_container[iZone][INST_0][MESH_0][iSol];
       if (solver && solver->GetAdjoint())
-        for (unsigned short iVar = 0; iVar < solver->GetnVar(); ++iVar) rhs_norm += solver->GetRes_RMS(iVar);
+        for (unsigned short iVar=0; iVar < solver->GetnVar(); ++iVar)
+          rhs_norm += solver->GetRes_RMS(iVar);
     }
   }
 
@@ -504,8 +494,9 @@
 }
 
 void CDiscAdjMultizoneDriver::EvaluateSensitivities(unsigned long Iter, bool force_writing) {
+
   /*--- SetRecording stores the computational graph on one iteration of the direct problem. Calling it with NONE
-   as argument ensures that all information from a previous recording is removed. ---*/
+   *    as argument ensures that all information from a previous recording is removed. ---*/
 
   SetRecording(RECORDING::CLEAR_INDICES, Kind_Tape::FULL_TAPE, ZONE_0);
 
@@ -514,15 +505,16 @@
   SetRecording(RECORDING::MESH_COORDS, Kind_Tape::FULL_TAPE, ZONE_0);
 
   /*--- Initialize the adjoint of the output variables of the iteration with the adjoint solution
-   of the current iteration. The values are passed to the AD tool. ---*/
+   *    of the current iteration. The values are passed to the AD tool. ---*/
 
   for (iZone = 0; iZone < nZone; iZone++) {
+
     Set_Solution_To_BGSSolution_k(iZone);
 
     AddExternalToSolution(iZone);
 
-    iteration_container[iZone][INST_0]->InitializeAdjoint(solver_container, geometry_container, config_container, iZone,
-                                                          INST_0);
+    iteration_container[iZone][INST_0]->InitializeAdjoint(solver_container, geometry_container,
+                                                          config_container, iZone, INST_0);
   }
 
   /*--- Initialize the adjoint of the objective function with 1.0. ---*/
@@ -536,28 +528,25 @@
   /*--- Extract the computed sensitivity values. ---*/
 
   for (iZone = 0; iZone < nZone; iZone++) {
+
     auto config = config_container[iZone];
     auto solvers = solver_container[iZone][INST_0][MESH_0];
     auto geometry = geometry_container[iZone][INST_0][MESH_0];
 
     int IDX_SOL = -1;
-    if (config->GetFluidProblem()) {
-      IDX_SOL = ADJFLOW_SOL;
-    } else if (config->GetHeatProblem()) {
-      IDX_SOL = ADJHEAT_SOL;
-    } else if (config->GetStructuralProblem()) {
-      IDX_SOL = ADJFEA_SOL;
-    } else {
+    if (config->GetFluidProblem()) IDX_SOL = ADJFLOW_SOL;
+    else if (config->GetHeatProblem()) IDX_SOL = ADJHEAT_SOL;
+    else if (config->GetStructuralProblem()) IDX_SOL = ADJFEA_SOL;
+    else {
       if (rank == MASTER_NODE)
         cout << "WARNING: Sensitivities not set for one of the specified discrete adjoint solvers!" << endl;
       continue;
     }
 
-    if (Has_Deformation(iZone)) {
+    if (Has_Deformation(iZone))
       solvers[ADJMESH_SOL]->SetSensitivity(geometry, config, solvers[IDX_SOL]);
-    } else {
+    else
       solvers[IDX_SOL]->SetSensitivity(geometry, config);
-    }
 
     iteration_container[iZone][INST_0]->Postprocess(output_container[iZone], integration_container, geometry_container,
                                                     solver_container, numerics_container, config_container,
@@ -573,14 +562,16 @@
   swap(StopCalc, force_writing);
   Output(Iter);
   swap(StopCalc, force_writing);
+
 }
 
 void CDiscAdjMultizoneDriver::SetRecording(RECORDING kind_recording, Kind_Tape tape_type, unsigned short record_zone) {
+
   AD::Reset();
 
   /*--- Prepare for recording by resetting the solution to the initial converged solution. ---*/
 
-  for (iZone = 0; iZone < nZone; iZone++) {
+  for(iZone = 0; iZone < nZone; iZone++) {
     for (unsigned short iSol = 0; iSol < MAX_SOLS; iSol++) {
       for (unsigned short iMesh = 0; iMesh <= config_container[iZone]->GetnMGLevels(); iMesh++) {
         auto solver = solver_container[iZone][INST_0][iMesh][iSol];
@@ -593,32 +584,27 @@
 
   if (rank == MASTER_NODE) {
     cout << "\n-------------------------------------------------------------------------\n";
-    switch (kind_recording) {
-      case RECORDING::CLEAR_INDICES:
-        cout << "Clearing the computational graph." << endl;
-        break;
-      case RECORDING::MESH_COORDS:
-        cout << "Storing computational graph wrt MESH COORDINATES." << endl;
-        break;
-      case RECORDING::SOLUTION_VARIABLES:
-        cout << "Storing computational graph wrt CONSERVATIVE VARIABLES." << endl;
-        break;
-      default:
-        break;
+    switch(kind_recording) {
+    case RECORDING::CLEAR_INDICES:      cout << "Clearing the computational graph." << endl; break;
+    case RECORDING::MESH_COORDS:        cout << "Storing computational graph wrt MESH COORDINATES." << endl; break;
+    case RECORDING::SOLUTION_VARIABLES: cout << "Storing computational graph wrt CONSERVATIVE VARIABLES." << endl; break;
+    default: break;
     }
   }
 
   /*--- Enable recording and register input of the flow iteration (conservative variables or node coordinates) --- */
 
-  if (kind_recording != RECORDING::CLEAR_INDICES) {
+  if(kind_recording != RECORDING::CLEAR_INDICES) {
+
     AD::StartRecording();
 
-    AD::Push_TapePosition();  /// START
+    AD::Push_TapePosition(); /// START
 
     for (iZone = 0; iZone < nZone; iZone++) {
+
       /*--- In multi-physics, MESH_COORDS is an umbrella term for "geometric sensitivities",
-       if a zone has mesh deformation its recording type needs to change to MESH_DEFORM
-       as those sensitivities are managed by the adjoint mesh solver instead. ---*/
+       *    if a zone has mesh deformation its recording type needs to change to MESH_DEFORM
+       *    as those sensitivities are managed by the adjoint mesh solver instead. ---*/
 
       RECORDING type_recording = kind_recording;
 
@@ -626,23 +612,23 @@
         type_recording = RECORDING::MESH_DEFORM;
       }
 
-      iteration_container[iZone][INST_0]->RegisterInput(solver_container, geometry_container, config_container, iZone,
-                                                        INST_0, type_recording);
-    }
-  }
-
-  AD::Push_TapePosition();  /// REGISTERED
+      iteration_container[iZone][INST_0]->RegisterInput(solver_container, geometry_container,
+                                                        config_container, iZone, INST_0, type_recording);
+    }
+  }
+
+  AD::Push_TapePosition(); /// REGISTERED
 
   for (iZone = 0; iZone < nZone; iZone++) {
     iteration_container[iZone][INST_0]->SetDependencies(solver_container, geometry_container, numerics_container,
                                                         config_container, iZone, INST_0, kind_recording);
   }
 
-  AD::Push_TapePosition();  /// DEPENDENCIES
+  AD::Push_TapePosition(); /// DEPENDENCIES
 
   /*--- Extract the objective function and store it.
-   It is necessary to include data transfer and mesh updates in this section as some functions
-   computed in one zone depend explicitly on the variables of others through that path. --- */
+   *    It is necessary to include data transfer and mesh updates in this section as some functions
+   *    computed in one zone depend explicitly on the variables of others through that path. --- */
 
   if ((tape_type == Kind_Tape::OBJECTIVE_FUNCTION_TAPE) || (kind_recording == RECORDING::MESH_COORDS)) {
     HandleDataTransfer();
@@ -655,27 +641,29 @@
     SetObjFunction(kind_recording);
   }
 
-  AD::Push_TapePosition();  /// OBJECTIVE_FUNCTION
+  AD::Push_TapePosition(); /// OBJECTIVE_FUNCTION
 
   if (tape_type != Kind_Tape::OBJECTIVE_FUNCTION_TAPE) {
+
     /*--- We do the communication here to not differentiate wrt updated boundary data.
-     For recording w.r.t. mesh coordinates the transfer was included before the
-     objective function, so we do not repeat it here. ---*/
+     *    For recording w.r.t. mesh coordinates the transfer was included before the
+     *    objective function, so we do not repeat it here. ---*/
 
     if (kind_recording != RECORDING::MESH_COORDS) {
       HandleDataTransfer();
     }
 
-    AD::Push_TapePosition();  /// TRANSFER
-
-    for (iZone = 0; iZone < nZone; iZone++) {
-      AD::Push_TapePosition();  /// enter_zone
+    AD::Push_TapePosition(); /// TRANSFER
+
+    for(iZone = 0; iZone < nZone; iZone++) {
+
+      AD::Push_TapePosition(); /// enter_zone
 
       DirectIteration(iZone, kind_recording);
 
-      iteration_container[iZone][INST_0]->RegisterOutput(solver_container, geometry_container, config_container, iZone,
-                                                         INST_0);
-      AD::Push_TapePosition();  /// leave_zone
+      iteration_container[iZone][INST_0]->RegisterOutput(solver_container, geometry_container,
+                                                         config_container, iZone, INST_0);
+      AD::Push_TapePosition(); /// leave_zone
     }
     PrintDirectResidual(kind_recording);
   }
@@ -702,42 +690,41 @@
 }
 
 void CDiscAdjMultizoneDriver::DirectIteration(unsigned short iZone, RECORDING kind_recording) {
-  /*--- Do one iteration of the direct solver. ---*/
-
+
+  /*--- Do one iteration of the direct solver ---*/
   direct_iteration[iZone][INST_0]->Preprocess(output_container[iZone], integration_container, geometry_container,
-                                              solver_container, numerics_container, config_container, surface_movement,
-                                              grid_movement, FFDBox, iZone, INST_0);
-
-  /*--- Iterate the zone as a block a single time. ---*/
-
+                                              solver_container, numerics_container, config_container,
+                                              surface_movement, grid_movement, FFDBox, iZone, INST_0);
+
+  /*--- Iterate the zone as a block a single time ---*/
   direct_iteration[iZone][INST_0]->Iterate(output_container[iZone], integration_container, geometry_container,
-                                           solver_container, numerics_container, config_container, surface_movement,
-                                           grid_movement, FFDBox, iZone, INST_0);
+                                           solver_container, numerics_container, config_container,
+                                           surface_movement, grid_movement, FFDBox, iZone, INST_0);
+
 }
 
 void CDiscAdjMultizoneDriver::SetObjFunction(RECORDING kind_recording) {
+
   ObjFunc = 0.0;
 
   /*--- Call objective function calculations. ---*/
 
   for (iZone = 0; iZone < nZone; iZone++) {
+
     auto config = config_container[iZone];
     auto solvers = solver_container[iZone][INST_0][MESH_0];
     auto geometry = geometry_container[iZone][INST_0][MESH_0];
 
     switch (config->GetKind_Solver()) {
-      case MAIN_SOLVER::DISC_ADJ_EULER:
-      case MAIN_SOLVER::DISC_ADJ_NAVIER_STOKES:
-      case MAIN_SOLVER::DISC_ADJ_RANS:
-      case MAIN_SOLVER::DISC_ADJ_INC_EULER:
-      case MAIN_SOLVER::DISC_ADJ_INC_NAVIER_STOKES:
-      case MAIN_SOLVER::DISC_ADJ_INC_RANS:
+
+      case MAIN_SOLVER::DISC_ADJ_EULER:     case MAIN_SOLVER::DISC_ADJ_NAVIER_STOKES:     case MAIN_SOLVER::DISC_ADJ_RANS:
+      case MAIN_SOLVER::DISC_ADJ_INC_EULER: case MAIN_SOLVER::DISC_ADJ_INC_NAVIER_STOKES: case MAIN_SOLVER::DISC_ADJ_INC_RANS:
 
         solvers[FLOW_SOL]->Pressure_Forces(geometry, config);
         solvers[FLOW_SOL]->Momentum_Forces(geometry, config);
         solvers[FLOW_SOL]->Friction_Forces(geometry, config);
 
-        if (config->GetWeakly_Coupled_Heat()) {
+        if(config->GetWeakly_Coupled_Heat()) {
           solvers[HEAT_SOL]->Heat_Fluxes(geometry, solvers, config);
         }
 
@@ -767,7 +754,7 @@
     AD::SetIndex(ObjFunc_Index, ObjFunc);
     if (kind_recording == RECORDING::SOLUTION_VARIABLES) {
       cout << " Objective function                   : " << ObjFunc;
-      if (driver_config->GetWrt_AD_Statistics()) {
+      if (driver_config->GetWrt_AD_Statistics()){
         cout << " (" << ObjFunc_Index << ")\n";
       }
       cout << endl;
@@ -775,19 +762,6 @@
   }
 }
 
-<<<<<<< HEAD
-void CDiscAdjMultizoneDriver::SetAdj_ObjFunction() {
-  const auto IterAvg_Obj = config_container[ZONE_0]->GetIter_Avg_Objective();
-  su2double seeding = 1.0;
-
-  if (config_container[ZONE_0]->GetTime_Marching() != TIME_MARCHING::STEADY) {
-    if (TimeIter < IterAvg_Obj) {
-      /*--- Default behavior (in case no specific window is chosen) is to use Square-Windowing, i.e. the numerator
-      equals 1.0. ---*/
-
-      auto windowEvaluator = CWindowingTools();
-      su2double weight =
-=======
 void CDiscAdjMultizoneDriver::SetAdjObjFunction() {
   su2double seeding = 1.0;
 
@@ -797,10 +771,10 @@
       /*--- Default behavior when no window is chosen is to use Square-Windowing, i.e. the numerator equals 1.0 ---*/
       auto windowEvaluator = CWindowingTools();
       const su2double weight =
->>>>>>> 7f36c835
           windowEvaluator.GetWndWeight(config_container[ZONE_0]->GetKindWindow(), TimeIter, IterAvg_Obj - 1);
       seeding = weight / IterAvg_Obj;
-    } else {
+    }
+    else {
       seeding = 0.0;
     }
   }
@@ -810,6 +784,7 @@
 }
 
 void CDiscAdjMultizoneDriver::ComputeAdjoints(unsigned short iZone, bool eval_transfer) {
+
 #if defined(CODI_INDEX_TAPE) || defined(HAVE_OPDI)
   if (nZone > 1 && rank == MASTER_NODE) {
     std::cout << "WARNING: Index AD types do not support multiple zones." << std::endl;
@@ -818,50 +793,55 @@
 
   AD::ClearAdjoints();
 
-  /*--- Initialize the adjoints in iZone. ---*/
-
-  iteration_container[iZone][INST_0]->InitializeAdjoint(solver_container, geometry_container, config_container, iZone,
-                                                        INST_0);
+  /*--- Initialize the adjoints in iZone ---*/
+
+  iteration_container[iZone][INST_0]->InitializeAdjoint(solver_container, geometry_container,
+                                                        config_container, iZone, INST_0);
 
   /*--- Interpret the stored information by calling the corresponding routine of the AD tool. ---*/
 
-  const unsigned short enter_izone = iZone * 2 + 1 + ITERATION_READY;
-  const unsigned short leave_izone = iZone * 2 + ITERATION_READY;
+  const unsigned short enter_izone = iZone*2+1 + ITERATION_READY;
+  const unsigned short leave_izone = iZone*2 + ITERATION_READY;
 
   AD::ComputeAdjoint(enter_izone, leave_izone);
 
   /*--- Compute adjoints of transfer and mesh deformation routines, only strictly needed
-   on the last inner iteration. Structural problems have some minor issue and we
-   need to evaluate this section on every iteration. ---*/
+   *    on the last inner iteration. Structural problems have some minor issue and we
+   *    need to evaluate this section on every iteration. ---*/
 
   if (eval_transfer || config_container[iZone]->GetStructuralProblem())
     AD::ComputeAdjoint(TRANSFER, OBJECTIVE_FUNCTION);
 
   /*--- Adjoints of dependencies, needed if derivatives of variables
-   are extracted (e.g. AoA, Mach, etc.). ---*/
+   *    are extracted (e.g. AoA, Mach, etc.) ---*/
 
   AD::ComputeAdjoint(DEPENDENCIES, START);
+
 }
 
 void CDiscAdjMultizoneDriver::InitializeCrossTerms() {
+
   if (Cross_Terms.empty()) {
     Cross_Terms.resize(nZone, vector<vector<su2passivematrix> >(nZone));
   }
 
-  for (auto iZone = 0u; iZone < nZone; iZone++) {
+  for(auto iZone = 0u; iZone < nZone; iZone++) {
     for (auto jZone = 0u; jZone < nZone; jZone++) {
       if (iZone != jZone || interface_container[jZone][iZone] != nullptr) {
+
         /*--- If jZone contributes to iZone in the primal problem, then
-         iZone contributes to jZone in the adjoint problem. ---*/
+         *    iZone contributes to jZone in the adjoint problem. ---*/
 
         Cross_Terms[iZone][jZone].resize(MAX_SOLS);
 
         for (auto iSol = 0u; iSol < MAX_SOLS; iSol++) {
+
           auto solver = solver_container[jZone][INST_0][MESH_0][iSol];
           if (solver && solver->GetAdjoint()) {
+
             const auto nPoint = geometry_container[jZone][INST_0][MESH_0]->GetnPoint();
             const auto nVar = solver->GetnVar();
-            Cross_Terms[iZone][jZone][iSol].resize(nPoint, nVar) = 0.0;
+            Cross_Terms[iZone][jZone][iSol].resize(nPoint,nVar) = 0.0;
           }
         }
       }
@@ -870,12 +850,14 @@
 }
 
 void CDiscAdjMultizoneDriver::HandleDataTransfer() {
-  for (iZone = 0; iZone < nZone; iZone++) {
+
+  for(iZone = 0; iZone < nZone; iZone++) {
+
     /*--- In principle, the mesh does not need to be updated ---*/
     bool DeformMesh = false;
 
     /*--- Transfer from all the remaining zones ---*/
-    for (unsigned short jZone = 0; jZone < nZone; jZone++) {
+    for (unsigned short jZone = 0; jZone < nZone; jZone++){
       /*--- The target zone is iZone ---*/
       if (jZone != iZone && interface_container[jZone][iZone] != nullptr) {
         DeformMesh |= TransferData(jZone, iZone);
@@ -890,67 +872,47 @@
   }
 }
 
-<<<<<<< HEAD
-void CDiscAdjMultizoneDriver::Add_Solution_To_External(unsigned short iZone) {
-  for (unsigned short iSol = 0; iSol < MAX_SOLS; iSol++) {
-=======
 void CDiscAdjMultizoneDriver::AddSolutionToExternal(unsigned short iZone) {
 
   for (unsigned short iSol=0; iSol < MAX_SOLS; iSol++) {
->>>>>>> 7f36c835
     auto solver = solver_container[iZone][INST_0][MESH_0][iSol];
-    if (solver && solver->GetAdjoint()) solver->Add_Solution_To_External();
-  }
-}
-
-<<<<<<< HEAD
-void CDiscAdjMultizoneDriver::Set_External_To_DualTimeDer() {
-=======
+    if (solver && solver->GetAdjoint())
+      solver->Add_Solution_To_External();
+  }
+}
+
 void CDiscAdjMultizoneDriver::SetExternalToDualTimeDer() {
 
->>>>>>> 7f36c835
   for (unsigned short iZone = 0; iZone < nZone; iZone++) {
-    for (unsigned short iSol = 0; iSol < MAX_SOLS; iSol++) {
+    for (unsigned short iSol=0; iSol < MAX_SOLS; iSol++) {
       auto solver = solver_container[iZone][INST_0][MESH_0][iSol];
-      if (solver && solver->GetAdjoint()) solver->GetNodes()->Set_External_To_DualTimeDer();
-    }
-  }
-}
-
-<<<<<<< HEAD
-void CDiscAdjMultizoneDriver::Add_External_To_Solution(unsigned short iZone) {
-  for (unsigned short iSol = 0; iSol < MAX_SOLS; iSol++) {
-=======
+      if (solver && solver->GetAdjoint())
+        solver->GetNodes()->Set_External_To_DualTimeDer();
+    }
+  }
+}
+
 void CDiscAdjMultizoneDriver::AddExternalToSolution(unsigned short iZone) {
 
   for (unsigned short iSol=0; iSol < MAX_SOLS; iSol++) {
->>>>>>> 7f36c835
     auto solver = solver_container[iZone][INST_0][MESH_0][iSol];
-    if (solver && solver->GetAdjoint()) solver->Add_External_To_Solution();
-  }
-}
-
-<<<<<<< HEAD
-void CDiscAdjMultizoneDriver::Set_SolutionOld_To_Solution(unsigned short iZone) {
-  for (unsigned short iSol = 0; iSol < MAX_SOLS; iSol++) {
-=======
+    if (solver && solver->GetAdjoint())
+      solver->Add_External_To_Solution();
+  }
+}
+
 void CDiscAdjMultizoneDriver::SetSolutionOldToSolution(unsigned short iZone) {
 
   for (unsigned short iSol=0; iSol < MAX_SOLS; iSol++) {
->>>>>>> 7f36c835
     auto solver = solver_container[iZone][INST_0][MESH_0][iSol];
-    if (solver && solver->GetAdjoint()) solver->Set_OldSolution();
-  }
-}
-
-<<<<<<< HEAD
-void CDiscAdjMultizoneDriver::Update_Cross_Term(unsigned short iZone, unsigned short jZone) {
-  for (unsigned short iSol = 0; iSol < MAX_SOLS; iSol++) {
-=======
+    if (solver && solver->GetAdjoint())
+      solver->Set_OldSolution();
+  }
+}
+
 void CDiscAdjMultizoneDriver::UpdateCrossTerm(unsigned short iZone, unsigned short jZone) {
 
   for (unsigned short iSol=0; iSol < MAX_SOLS; iSol++) {
->>>>>>> 7f36c835
     auto solver = solver_container[jZone][INST_0][MESH_0][iSol];
     if (solver && solver->GetAdjoint())
       solver->Update_Cross_Term(config_container[jZone], Cross_Terms[iZone][jZone][iSol]);
@@ -958,21 +920,26 @@
 }
 
 void CDiscAdjMultizoneDriver::Set_Solution_To_BGSSolution_k(unsigned short iZone) {
-  for (unsigned short iSol = 0; iSol < MAX_SOLS; iSol++) {
+
+  for (unsigned short iSol=0; iSol < MAX_SOLS; iSol++) {
     auto solver = solver_container[iZone][INST_0][MESH_0][iSol];
-    if (solver && solver->GetAdjoint()) solver->GetNodes()->Restore_BGSSolution_k();
+    if (solver && solver->GetAdjoint())
+      solver->GetNodes()->Restore_BGSSolution_k();
   }
 }
 
 void CDiscAdjMultizoneDriver::Set_BGSSolution_k_To_Solution(unsigned short iZone) {
-  for (unsigned short iSol = 0; iSol < MAX_SOLS; iSol++) {
+
+  for (unsigned short iSol=0; iSol < MAX_SOLS; iSol++) {
     auto solver = solver_container[iZone][INST_0][MESH_0][iSol];
-    if (solver && solver->GetAdjoint()) solver->GetNodes()->Set_BGSSolution_k();
+    if (solver && solver->GetAdjoint())
+      solver->GetNodes()->Set_BGSSolution_k();
   }
 }
 
 void CDiscAdjMultizoneDriver::SetResidual_BGS(unsigned short iZone) {
-  for (unsigned short iSol = 0; iSol < MAX_SOLS; iSol++) {
+
+  for (unsigned short iSol=0; iSol < MAX_SOLS; iSol++) {
     auto solver = solver_container[iZone][INST_0][MESH_0][iSol];
     if (solver && solver->GetAdjoint())
       solver->ComputeResidual_Multizone(geometry_container[iZone][INST_0][MESH_0], config_container[iZone]);
