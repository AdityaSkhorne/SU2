--- conflicted
+++ resolved
@@ -4000,7 +4000,7 @@
   char flow_coeff[]= ",\"CLift\",\"CDrag\",\"CSideForce\",\"CMx\",\"CMy\",\"CMz\",\"CFx\",\"CFy\",\"CFz\",\"CL/CD\"";
   char heat_coeff[]= ",\"HeatFlux_Total\",\"HeatFlux_Maximum\"";
   char equivalent_area_coeff[]= ",\"CEquivArea\",\"CNearFieldOF\"";
-  char engine_coeff[]= ",\"AeroCDrag\",\"Distortion\"";
+  char engine_coeff[]= ",\"AeroCDrag\",\"Radial_Distortion\",\"Circumferential_Distortion\"";
   char rotating_frame_coeff[]= ",\"CMerit\",\"CT\",\"CQ\"";
   char free_surface_coeff[]= ",\"CFreeSurface\"";
   char wave_coeff[]= ",\"CWave\"";
@@ -4011,7 +4011,7 @@
   char Heat_inverse_design[]= ",\"HeatFlux_Diff\"";
   char mass_flow_rate[] = ",\"MassFlowRate\"";
   char d_flow_coeff[] = ",\"D(CLift)\",\"D(CDrag)\",\"D(CSideForce)\",\"D(CMx)\",\"D(CMy)\",\"D(CMz)\",\"D(CFx)\",\"D(CFy)\",\"D(CFz)\",\"D(CL/CD)\"";
-  char d_engine[] = ",\"D(AeroCDrag)\",\"D(Distortion)\"";
+  char d_engine[] = ",\"D(AeroCDrag)\",\"D(Radial_Distortion)\",\"D(Circumferential_Distortion)\"";
 
   /*--- Find the markers being monitored and create a header for them ---*/
   
@@ -4253,7 +4253,7 @@
     Total_Heat = 0.0, Total_MaxHeat = 0.0, Total_Mdot = 0.0, Total_CFEM = 0.0;
     su2double OneD_AvgStagPress = 0.0, OneD_AvgMach = 0.0, OneD_AvgTemp = 0.0, OneD_MassFlowRate = 0.0,
     OneD_FluxAvgPress = 0.0, OneD_FluxAvgDensity = 0.0, OneD_FluxAvgVelocity = 0.0, OneD_FluxAvgEntalpy = 0.0,
-    Total_ComboObj=0.0, Total_AeroCD = 0.0, Total_Distortion = 0.0;
+    Total_ComboObj=0.0, Total_AeroCD = 0.0, Total_RadialDistortion = 0.0, Total_CircumferentialDistortion = 0.0;
     
     /*--- Initialize variables to store information from all zone for turboperformance (direct solution) ---*/
     
@@ -4281,7 +4281,8 @@
     su2double Total_Sens_Press = 0.0, Total_Sens_Temp = 0.0;
     
     /*--- Initialize variables to store information from all domains (direct differentiation) ---*/
-    su2double D_Total_CL = 0.0, D_Total_CD = 0.0, D_Total_CSF = 0.0, D_Total_CMx = 0.0, D_Total_CMy = 0.0, D_Total_CMz = 0.0, D_Total_CEff = 0.0, D_Total_CFx = 0.0, D_Total_CFy = 0.0, D_Total_CFz = 0.0, D_Total_AeroCD = 0.0, D_Total_Distortion = 0.0;
+    su2double D_Total_CL = 0.0, D_Total_CD = 0.0, D_Total_CSF = 0.0, D_Total_CMx = 0.0, D_Total_CMy = 0.0, D_Total_CMz = 0.0, D_Total_CEff = 0.0, D_Total_CFx = 0.0,
+    		D_Total_CFy = 0.0, D_Total_CFz = 0.0, D_Total_AeroCD = 0.0, D_Total_RadialDistortion = 0.0, D_Total_CircumferentialDistortion = 0.0;
     
     /*--- Residual arrays ---*/
     su2double *residual_flow         = NULL,
@@ -4426,8 +4427,9 @@
           D_Total_CFz      = SU2_TYPE::GetDerivative(Total_CFz);
           
           if (engine || actuator_disk) {
-            D_Total_Distortion    = SU2_TYPE::GetDerivative(Total_AeroCD);
-            D_Total_AeroCD  = SU2_TYPE::GetDerivative(Total_Distortion);
+            D_Total_AeroCD  = SU2_TYPE::GetDerivative(Total_AeroCD);
+            D_Total_RadialDistortion    = SU2_TYPE::GetDerivative(Total_RadialDistortion);
+            D_Total_CircumferentialDistortion    = SU2_TYPE::GetDerivative(Total_CircumferentialDistortion);
           }
           
         }
@@ -4450,8 +4452,9 @@
         }
         
         if (engine || actuator_disk) {
-          Total_Distortion    = solver_container[val_iZone][FinestMesh][FLOW_SOL]->GetTotal_Distortion();
           Total_AeroCD  = solver_container[val_iZone][FinestMesh][FLOW_SOL]->GetTotal_AeroCD();
+        	Total_RadialDistortion    = solver_container[val_iZone][FinestMesh][FLOW_SOL]->GetTotal_RadialDistortion();
+        	Total_CircumferentialDistortion    = solver_container[val_iZone][FinestMesh][FLOW_SOL]->GetTotal_CircumferentialDistortion();
         }
         
         if (inv_design) {
@@ -4729,28 +4732,9 @@
             SPRINTF (direct_coeff, ", %14.8e, %14.8e, %14.8e, %14.8e, %14.8e, %14.8e, %14.8e, %14.8e, %14.8e, %14.8e",
                      Total_CL, Total_CD, Total_CSF, Total_CMx, Total_CMy, Total_CMz, Total_CFx, Total_CFy,
                      Total_CFz, Total_CEff);
-<<<<<<< HEAD
             if (engine || actuator_disk)
-            	SPRINTF (direct_coeff, ", %14.8e, %14.8e, %14.8e, %14.8e, %14.8e, %14.8e, %14.8e, %14.8e, %14.8e, %14.8e, %14.8e, %14.8e", Total_CL, Total_CD, Total_CSF, Total_CMx, Total_CMy, Total_CMz, Total_CFx, Total_CFy, Total_CFz, Total_CEff, Total_AeroCD, Total_Distortion);
+            	SPRINTF (direct_coeff, ", %14.8e, %14.8e, %14.8e, %14.8e, %14.8e, %14.8e, %14.8e, %14.8e, %14.8e, %14.8e, %14.8e, %14.8e, %14.8e", Total_CL, Total_CD, Total_CSF, Total_CMx, Total_CMy, Total_CMz, Total_CFx, Total_CFy, Total_CFz, Total_CEff, Total_AeroCD, Total_RadialDistortion, Total_CircumferentialDistortion);
             if (equiv_area)
-=======
-            if (direct_diff != NO_DERIVATIVE) {
-              SPRINTF (d_direct_coeff, ", %14.8e, %14.8e, %14.8e, %14.8e, %14.8e, %14.8e, %14.8e, %14.8e, %14.8e, %14.8e",
-                       D_Total_CL, D_Total_CD, D_Total_CSF, D_Total_CMx, D_Total_CMy, D_Total_CMz, D_Total_CFx, D_Total_CFy,
-                       D_Total_CFz, D_Total_CEff);
-              if (engine || actuator_disk)
-              SPRINTF (d_direct_coeff, ", %14.8e, %14.8e, %14.8e, %14.8e, %14.8e, %14.8e, %14.8e, %14.8e, %14.8e, %14.8e, %14.8e, %14.8e",
-                       D_Total_CL, D_Total_CD, D_Total_CSF, D_Total_CMx, D_Total_CMy, D_Total_CMz, D_Total_CFx, D_Total_CFy,
-                       D_Total_CFz, D_Total_CEff, D_Total_AeroCD, D_Total_Distortion);
-            }
-            
-            if (thermal) {
-              SPRINTF (direct_coeff, ", %14.8e, %14.8e, %14.8e, %14.8e, %14.8e, %14.8e, %14.8e, %14.8e, %14.8e, %14.8e, %14.8e, %14.8e", Total_CL, Total_CD, Total_CSF, Total_CMx, Total_CMy, Total_CMz, Total_CFx, Total_CFy, Total_CFz, Total_CEff, Total_Heat, Total_MaxHeat);
-              if (engine || actuator_disk) SPRINTF (direct_coeff, ", %14.8e, %14.8e, %14.8e, %14.8e, %14.8e, %14.8e, %14.8e, %14.8e, %14.8e, %14.8e, %14.8e, %14.8e, %14.8e, %14.8e", Total_CL, Total_CD, Total_CSF, Total_CMx, Total_CMy, Total_CMz, Total_CFx, Total_CFy, Total_CFz, Total_CEff, Total_Heat, Total_MaxHeat, Total_AeroCD, Total_Distortion);
-            }
-            
-             if (equiv_area)
->>>>>>> 3349357b
               SPRINTF (direct_coeff, ", %14.8e, %14.8e, %14.8e, %14.8e, %14.8e, %14.8e, %14.8e, %14.8e, %14.8e, %14.8e, %14.8e, %14.8e", Total_CL, Total_CD, Total_CSF, Total_CMx, Total_CMy, Total_CMz, Total_CFx, Total_CFy, Total_CFz, Total_CEff, Total_CEquivArea, Total_CNearFieldOF);
             if (rotating_frame)
               SPRINTF (direct_coeff, ", %14.8e, %14.8e, %14.8e, %14.8e, %14.8e, %14.8e, %14.8e, %14.8e, %14.8e, %14.8e, %14.8e, %14.8e, %14.8e", Total_CL, Total_CD, Total_CSF, Total_CMx,
@@ -4765,8 +4749,8 @@
               SPRINTF (direct_coeff, ", %14.8e, %14.8e, %14.8e, %14.8e, %14.8e, %14.8e, %14.8e, %14.8e, %14.8e, %14.8e, %14.8e, %14.8e", Total_CL, Total_CD, Total_CSF, Total_CMx, Total_CMy,
                        Total_CMz, Total_CFx, Total_CFy, Total_CFz, Total_CEff, Total_Heat, Total_MaxHeat);
               if (engine || actuator_disk)
-              SPRINTF (direct_coeff, ", %14.8e, %14.8e, %14.8e, %14.8e, %14.8e, %14.8e, %14.8e, %14.8e, %14.8e, %14.8e, %14.8e, %14.8e, %14.8e, %14.8e", Total_CL, Total_CD, Total_CSF, Total_CMx, Total_CMy,
-                        Total_CMz, Total_CFx, Total_CFy, Total_CFz, Total_CEff, Total_Heat, Total_MaxHeat, Total_AeroCD, Total_Distortion);
+              SPRINTF (direct_coeff, ", %14.8e, %14.8e, %14.8e, %14.8e, %14.8e, %14.8e, %14.8e, %14.8e, %14.8e, %14.8e, %14.8e, %14.8e, %14.8e, %14.8e, %14.8e", Total_CL, Total_CD, Total_CSF, Total_CMx, Total_CMy,
+                        Total_CMz, Total_CFx, Total_CFy, Total_CFz, Total_CEff, Total_Heat, Total_MaxHeat, Total_AeroCD, Total_RadialDistortion, Total_CircumferentialDistortion);
               if (equiv_area)
                 SPRINTF (direct_coeff, ", %14.8e, %14.8e, %14.8e, %14.8e, %14.8e, %14.8e, %14.8e, %14.8e, %14.8e, %14.8e, %14.8e, %14.8e, %14.8e, %14.8e", Total_CL, Total_CD, Total_CSF, Total_CMx, Total_CMy, Total_CMz, Total_CFx, Total_CFy, Total_CFz, Total_CEff, Total_Heat, Total_MaxHeat, Total_CEquivArea, Total_CNearFieldOF);
               if (rotating_frame)
@@ -4783,9 +4767,9 @@
                        D_Total_CL, D_Total_CD, D_Total_CSF, D_Total_CMx, D_Total_CMy, D_Total_CMz, D_Total_CFx, D_Total_CFy,
                        D_Total_CFz, D_Total_CEff);
               if (engine || actuator_disk)
-              SPRINTF (d_direct_coeff, ", %14.8e, %14.8e, %14.8e, %14.8e, %14.8e, %14.8e, %14.8e, %14.8e, %14.8e, %14.8e, %14.8e, %14.8e",
+              SPRINTF (d_direct_coeff, ", %14.8e, %14.8e, %14.8e, %14.8e, %14.8e, %14.8e, %14.8e, %14.8e, %14.8e, %14.8e, %14.8e, %14.8e, %14.8e",
                        D_Total_CL, D_Total_CD, D_Total_CSF, D_Total_CMx, D_Total_CMy, D_Total_CMz, D_Total_CFx, D_Total_CFy,
-                       D_Total_CFz, D_Total_CEff, D_Total_AeroCD, D_Total_Distortion);
+                       D_Total_CFz, D_Total_CEff, D_Total_AeroCD, D_Total_RadialDistortion, D_Total_CircumferentialDistortion);
             }
             
             if (aeroelastic) {
