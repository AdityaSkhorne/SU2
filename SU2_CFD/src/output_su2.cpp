--- conflicted
+++ resolved
@@ -2,11 +2,7 @@
  * \file output_su2.cpp
  * \brief Main subroutines for output solver information.
  * \author F. Palacios, T. Economon, M. Colonno
-<<<<<<< HEAD
- * \version 4.0.0 "Cardinal"
-=======
  * \version 4.1.0 "Cardinal"
->>>>>>> 47b0d6fe
  *
  * SU2 Lead Developers: Dr. Francisco Palacios (Francisco.D.Palacios@boeing.com).
  *                      Dr. Thomas D. Economon (economon@stanford.edu).
@@ -184,11 +180,7 @@
                 bound_line >> vnodes_triangle[0]; bound_line >> vnodes_triangle[1]; bound_line >> vnodes_triangle[2];
                 output_file << "\t" << vnodes_triangle[0] << "\t" << vnodes_triangle[1] << "\t" << vnodes_triangle[2] << endl;
                 break;
-<<<<<<< HEAD
-              case RECTANGLE:
-=======
               case QUADRILATERAL:
->>>>>>> 47b0d6fe
                 bound_line >> vnodes_quad[0]; bound_line >> vnodes_quad[1]; bound_line >> vnodes_quad[2]; bound_line >> vnodes_quad[3];
                 output_file << "\t" << vnodes_quad[0] << "\t" << vnodes_quad[1] << "\t" << vnodes_quad[2] << "\t" << vnodes_quad[3] << endl;
                 break;
