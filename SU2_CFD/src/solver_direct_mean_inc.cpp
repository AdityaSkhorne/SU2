/*!
 * \file solution_direct_mean_inc.cpp
 * \brief Main subroutines for solving incompressible flow (Euler, Navier-Stokes, etc.).
 * \author F. Palacios, T. Economon
 * \version 6.2.0 "Falcon"
 *
 * The current SU2 release has been coordinated by the
 * SU2 International Developers Society <www.su2devsociety.org>
 * with selected contributions from the open-source community.
 *
 * The main research teams contributing to the current release are:
 *  - Prof. Juan J. Alonso's group at Stanford University.
 *  - Prof. Piero Colonna's group at Delft University of Technology.
 *  - Prof. Nicolas R. Gauger's group at Kaiserslautern University of Technology.
 *  - Prof. Alberto Guardone's group at Polytechnic University of Milan.
 *  - Prof. Rafael Palacios' group at Imperial College London.
 *  - Prof. Vincent Terrapon's group at the University of Liege.
 *  - Prof. Edwin van der Weide's group at the University of Twente.
 *  - Lab. of New Concepts in Aeronautics at Tech. Institute of Aeronautics.
 *
 * Copyright 2012-2019, Francisco D. Palacios, Thomas D. Economon,
 *                      Tim Albring, and the SU2 contributors.
 *
 * SU2 is free software; you can redistribute it and/or
 * modify it under the terms of the GNU Lesser General Public
 * License as published by the Free Software Foundation; either
 * version 2.1 of the License, or (at your option) any later version.
 *
 * SU2 is distributed in the hope that it will be useful,
 * but WITHOUT ANY WARRANTY; without even the implied warranty of
 * MERCHANTABILITY or FITNESS FOR A PARTICULAR PURPOSE. See the GNU
 * Lesser General Public License for more details.
 *
 * You should have received a copy of the GNU Lesser General Public
 * License along with SU2. If not, see <http://www.gnu.org/licenses/>.
 */

#include "../include/solver_structure.hpp"
#include "../../Common/include/toolboxes/printing_toolbox.hpp"
#include "../include/variables/CIncEulerVariable.hpp"
#include "../include/variables/CIncNSVariable.hpp"

CIncEulerSolver::CIncEulerSolver(void) : CSolver() {
  /*--- Basic array initialization ---*/

  CD_Inv  = NULL; CL_Inv  = NULL; CSF_Inv = NULL;  CEff_Inv = NULL;
  CMx_Inv = NULL; CMy_Inv = NULL; CMz_Inv = NULL;
  CFx_Inv = NULL; CFy_Inv = NULL; CFz_Inv = NULL;
  CoPx_Inv = NULL; CoPy_Inv = NULL; CoPz_Inv = NULL;

  CD_Mnt  = NULL; CL_Mnt  = NULL; CSF_Mnt = NULL;  CEff_Mnt = NULL;
  CMx_Mnt = NULL; CMy_Mnt = NULL; CMz_Mnt = NULL;
  CFx_Mnt = NULL; CFy_Mnt = NULL; CFz_Mnt = NULL;
  CoPx_Mnt = NULL; CoPy_Mnt = NULL; CoPz_Mnt = NULL;

  CPressure = NULL; CPressureTarget = NULL; HeatFlux = NULL; HeatFluxTarget = NULL; YPlus = NULL;
  ForceInviscid = NULL; MomentInviscid = NULL;
  ForceMomentum = NULL; MomentMomentum = NULL;

  /*--- Surface based array initialization ---*/

  Surface_CL_Inv  = NULL; Surface_CD_Inv  = NULL; Surface_CSF_Inv = NULL; Surface_CEff_Inv = NULL;
  Surface_CFx_Inv = NULL; Surface_CFy_Inv = NULL; Surface_CFz_Inv = NULL;
  Surface_CMx_Inv = NULL; Surface_CMy_Inv = NULL; Surface_CMz_Inv = NULL;

  Surface_CL_Mnt  = NULL; Surface_CD_Mnt  = NULL; Surface_CSF_Mnt = NULL; Surface_CEff_Mnt = NULL;
  Surface_CFx_Mnt = NULL; Surface_CFy_Mnt = NULL; Surface_CFz_Mnt = NULL;
  Surface_CMx_Mnt = NULL; Surface_CMy_Mnt = NULL; Surface_CMz_Mnt = NULL;

  Surface_CL  = NULL; Surface_CD  = NULL; Surface_CSF = NULL; Surface_CEff = NULL;
  Surface_CFx = NULL; Surface_CFy = NULL; Surface_CFz = NULL;
  Surface_CMx = NULL; Surface_CMy = NULL; Surface_CMz = NULL;
  
  /*--- Rotorcraft simulation array initialization ---*/
  
  CMerit_Inv = NULL;  CT_Inv = NULL;  CQ_Inv = NULL;
  
  /*--- Numerical methods array initialization ---*/
  
  iPoint_UndLapl = NULL;
  jPoint_UndLapl = NULL;
  Primitive = NULL; Primitive_i = NULL; Primitive_j = NULL;
  CharacPrimVar = NULL;
  Smatrix = NULL; Cvector = NULL;
  Preconditioner = NULL;

  /*--- Fixed CL mode initialization (cauchy criteria) ---*/
  
  Cauchy_Value = 0;
  Cauchy_Func = 0;
  Old_Func = 0;
  New_Func = 0;
  Cauchy_Counter = 0;
  Cauchy_Serie = NULL;
  
  FluidModel = NULL;

  SlidingState     = NULL;
  SlidingStateNodes = NULL;
  
  snode = nullptr;
}

CIncEulerSolver::CIncEulerSolver(CGeometry *geometry, CConfig *config, unsigned short iMesh) : CSolver() {
  
  unsigned long iPoint, iVertex;
  unsigned short iVar, iDim, iMarker, nLineLets;
  ifstream restart_file;
  unsigned short nZone = geometry->GetnZone();
  bool restart   = (config->GetRestart() || config->GetRestart_Flow());
  string filename = config->GetSolution_FlowFileName();
  int Unst_RestartIter;
  unsigned short iZone = config->GetiZone();
  bool dual_time = ((config->GetUnsteady_Simulation() == DT_STEPPING_1ST) ||
                    (config->GetUnsteady_Simulation() == DT_STEPPING_2ND));
  bool time_stepping = config->GetUnsteady_Simulation() == TIME_STEPPING;
  bool adjoint = (config->GetContinuous_Adjoint()) || (config->GetDiscrete_Adjoint());
  bool fsi     = config->GetFSI_Simulation();
  bool multizone = config->GetMultizone_Problem();
  string filename_ = config->GetSolution_FlowFileName();

  /* A grid is defined as dynamic if there's rigid grid movement or grid deformation AND the problem is time domain */
  dynamic_grid = config->GetDynamic_Grid();

  unsigned short direct_diff = config->GetDirectDiff();

  /*--- Store the multigrid level. ---*/
  MGLevel = iMesh;

  /*--- Check for a restart file to evaluate if there is a change in the angle of attack
   before computing all the non-dimesional quantities. ---*/

  if (!(!restart || (iMesh != MESH_0) || nZone > 1)) {

    /*--- Multizone problems require the number of the zone to be appended. ---*/

    if (nZone > 1) filename_ = config->GetMultizone_FileName(filename_, iZone);

    /*--- Modify file name for a dual-time unsteady restart ---*/

    if (dual_time) {
      if (adjoint) Unst_RestartIter = SU2_TYPE::Int(config->GetUnst_AdjointIter())-1;
      else if (config->GetUnsteady_Simulation() == DT_STEPPING_1ST)
        Unst_RestartIter = SU2_TYPE::Int(config->GetUnst_RestartIter())-1;
      else Unst_RestartIter = SU2_TYPE::Int(config->GetUnst_RestartIter())-2;
      filename_ = config->GetUnsteady_FileName(filename_, Unst_RestartIter);
    }

    /*--- Modify file name for a time stepping unsteady restart ---*/

    if (time_stepping) {
      if (adjoint) Unst_RestartIter = SU2_TYPE::Int(config->GetUnst_AdjointIter())-1;
      else Unst_RestartIter = SU2_TYPE::Int(config->GetUnst_RestartIter())-1;
      filename_ = config->GetUnsteady_FileName(filename_, Unst_RestartIter);
    }

    /*--- Read and store the restart metadata. ---*/

    Read_SU2_Restart_Metadata(geometry, config, false, filename_);
    
  }

  /*--- Basic array initialization ---*/

  CD_Inv  = NULL; CL_Inv  = NULL; CSF_Inv = NULL;  CEff_Inv = NULL;
  CMx_Inv = NULL; CMy_Inv = NULL; CMz_Inv = NULL;
  CFx_Inv = NULL; CFy_Inv = NULL; CFz_Inv = NULL;
  CoPx_Inv = NULL; CoPy_Inv = NULL; CoPz_Inv = NULL;

  CD_Mnt  = NULL; CL_Mnt  = NULL; CSF_Mnt = NULL; CEff_Mnt = NULL;
  CMx_Mnt = NULL; CMy_Mnt = NULL; CMz_Mnt = NULL;
  CFx_Mnt = NULL; CFy_Mnt = NULL; CFz_Mnt = NULL;
  CoPx_Mnt= NULL;   CoPy_Mnt= NULL;   CoPz_Mnt= NULL;

  CPressure = NULL; CPressureTarget = NULL; HeatFlux = NULL; HeatFluxTarget = NULL; YPlus = NULL;
  ForceInviscid = NULL; MomentInviscid = NULL;
  ForceMomentum = NULL;  MomentMomentum = NULL;

  /*--- Surface based array initialization ---*/

  Surface_CL_Inv  = NULL; Surface_CD_Inv  = NULL; Surface_CSF_Inv = NULL; Surface_CEff_Inv = NULL;
  Surface_CFx_Inv = NULL; Surface_CFy_Inv = NULL; Surface_CFz_Inv = NULL;
  Surface_CMx_Inv = NULL; Surface_CMy_Inv = NULL; Surface_CMz_Inv = NULL;

  Surface_CL_Mnt  = NULL; Surface_CD_Mnt  = NULL; Surface_CSF_Mnt = NULL; Surface_CEff_Mnt= NULL;
  Surface_CFx_Mnt = NULL; Surface_CFy_Mnt = NULL; Surface_CFz_Mnt = NULL;
  Surface_CMx_Mnt = NULL; Surface_CMy_Mnt = NULL; Surface_CMz_Mnt = NULL;

  Surface_CL  = NULL; Surface_CD  = NULL; Surface_CSF = NULL; Surface_CEff = NULL;
  Surface_CMx = NULL; Surface_CMy = NULL; Surface_CMz = NULL;

  /*--- Rotorcraft simulation array initialization ---*/

  CMerit_Inv = NULL;  CT_Inv = NULL;  CQ_Inv = NULL;

  /*--- Numerical methods array initialization ---*/
  
  iPoint_UndLapl = NULL;
  jPoint_UndLapl = NULL;
  Primitive = NULL; Primitive_i = NULL; Primitive_j = NULL;
  CharacPrimVar = NULL;
  Smatrix = NULL; Cvector = NULL;
  Preconditioner = NULL;

  /*--- Fixed CL mode initialization (cauchy criteria) ---*/

  Cauchy_Value = 0;
  Cauchy_Func = 0;
  Old_Func = 0;
  New_Func = 0;
  Cauchy_Counter = 0;
  Cauchy_Serie = NULL;
  
  /*--- Fluid model pointer initialization ---*/

  FluidModel = NULL;

  /*--- Set the gamma value ---*/
  
  Gamma = config->GetGamma();
  Gamma_Minus_One = Gamma - 1.0;
  
  /*--- Define geometry constants in the solver structure.
   * Incompressible flow, primitive variables (P, vx, vy, vz, T, rho, beta, lamMu, EddyMu, Kt_eff, Cp, Cv) ---*/
  
  nDim = geometry->GetnDim();
  
  nVar = nDim+2; nPrimVar = nDim+9; nPrimVarGrad = nDim+4;

  /*--- Initialize nVarGrad for deallocation ---*/
  
  nVarGrad = nPrimVarGrad;
  
  nMarker      = config->GetnMarker_All();
  nPoint       = geometry->GetnPoint();
  nPointDomain = geometry->GetnPointDomain();
 
  /*--- Store the number of vertices on each marker for deallocation later ---*/

  nVertex = new unsigned long[nMarker];
  for (iMarker = 0; iMarker < nMarker; iMarker++) 
    nVertex[iMarker] = geometry->nVertex[iMarker];
  
  /*--- Perform the non-dimensionalization for the flow equations using the
   specified reference values. ---*/
  
  SetNondimensionalization(config, iMesh);
  
  /*--- Check if we are executing a verification case. If so, the
   VerificationSolution object will be instantiated for a particular
   option from the available library of verification solutions. Note
   that this is done after SetNondim(), as problem-specific initial
   parameters are needed by the solution constructors. ---*/
  
  SetVerificationSolution(nDim, nVar, config);
  
  /*--- Define some auxiliary vectors related to the residual ---*/
  
  Residual      = new su2double[nVar]; for (iVar = 0; iVar < nVar; iVar++) Residual[iVar]     = 0.0;
  Residual_RMS  = new su2double[nVar]; for (iVar = 0; iVar < nVar; iVar++) Residual_RMS[iVar] = 0.0;
  Residual_Max  = new su2double[nVar]; for (iVar = 0; iVar < nVar; iVar++) Residual_Max[iVar] = 0.0;
  Res_Conv      = new su2double[nVar]; for (iVar = 0; iVar < nVar; iVar++) Res_Conv[iVar]     = 0.0;
  Res_Visc      = new su2double[nVar]; for (iVar = 0; iVar < nVar; iVar++) Res_Visc[iVar]     = 0.0;
  Res_Sour      = new su2double[nVar]; for (iVar = 0; iVar < nVar; iVar++) Res_Sour[iVar]     = 0.0;
  
  /*--- Define some structures for locating max residuals ---*/
  
  Point_Max = new unsigned long[nVar];
  for (iVar = 0; iVar < nVar; iVar++) Point_Max[iVar] = 0;
  
  Point_Max_Coord = new su2double*[nVar];
  for (iVar = 0; iVar < nVar; iVar++) {
    Point_Max_Coord[iVar] = new su2double[nDim];
    for (iDim = 0; iDim < nDim; iDim++) Point_Max_Coord[iVar][iDim] = 0.0;
  }
  
  /*--- Define some auxiliary vectors related to the solution ---*/
  
  Solution   = new su2double[nVar]; for (iVar = 0; iVar < nVar; iVar++) Solution[iVar]   = 0.0;
  Solution_i = new su2double[nVar]; for (iVar = 0; iVar < nVar; iVar++) Solution_i[iVar] = 0.0;
  Solution_j = new su2double[nVar]; for (iVar = 0; iVar < nVar; iVar++) Solution_j[iVar] = 0.0;
  
  /*--- Define some auxiliary vectors related to the geometry ---*/
  
  Vector   = new su2double[nDim]; for (iDim = 0; iDim < nDim; iDim++) Vector[iDim]   = 0.0;
  Vector_i = new su2double[nDim]; for (iDim = 0; iDim < nDim; iDim++) Vector_i[iDim] = 0.0;
  Vector_j = new su2double[nDim]; for (iDim = 0; iDim < nDim; iDim++) Vector_j[iDim] = 0.0;
  
  /*--- Define some auxiliary vectors related to the primitive solution ---*/
  
  Primitive   = new su2double[nPrimVar]; for (iVar = 0; iVar < nPrimVar; iVar++) Primitive[iVar]   = 0.0;
  Primitive_i = new su2double[nPrimVar]; for (iVar = 0; iVar < nPrimVar; iVar++) Primitive_i[iVar] = 0.0;
  Primitive_j = new su2double[nPrimVar]; for (iVar = 0; iVar < nPrimVar; iVar++) Primitive_j[iVar] = 0.0;
  
  /*--- Define some auxiliary vectors related to the undivided lapalacian ---*/
  
  if (config->GetKind_ConvNumScheme_Flow() == SPACE_CENTERED) {
    iPoint_UndLapl = new su2double [nPoint];
    jPoint_UndLapl = new su2double [nPoint];
  }

  Preconditioner = new su2double* [nVar];
  for (iVar = 0; iVar < nVar; iVar ++)
    Preconditioner[iVar] = new su2double[nVar];

  /*--- Initialize the solution and right-hand side vectors for storing
   the residuals and updating the solution (always needed even for
   explicit schemes). ---*/
  
  LinSysSol.Initialize(nPoint, nPointDomain, nVar, 0.0);
  LinSysRes.Initialize(nPoint, nPointDomain, nVar, 0.0);
  
  /*--- Jacobians and vector structures for implicit computations ---*/
  
  if (config->GetKind_TimeIntScheme_Flow() == EULER_IMPLICIT) {
    
    Jacobian_i = new su2double* [nVar];
    Jacobian_j = new su2double* [nVar];
    for (iVar = 0; iVar < nVar; iVar++) {
      Jacobian_i[iVar] = new su2double [nVar];
      Jacobian_j[iVar] = new su2double [nVar];
    }
    
    if (rank == MASTER_NODE) cout << "Initialize Jacobian structure (Euler). MG level: " << iMesh <<"." << endl;
    Jacobian.Initialize(nPoint, nPointDomain, nVar, nVar, true, geometry, config);
    
    if (config->GetKind_Linear_Solver_Prec() == LINELET) {
      nLineLets = Jacobian.BuildLineletPreconditioner(geometry, config);
      if (rank == MASTER_NODE) cout << "Compute linelet structure. " << nLineLets << " elements in each line (average)." << endl;
    }
    
  }
  
  else {
    if (rank == MASTER_NODE) cout << "Explicit scheme. No Jacobian structure (Euler). MG level: " << iMesh <<"." << endl;
  }
  
  /*--- Define some auxiliary vectors for computing flow variable
   gradients by least squares, S matrix := inv(R)*traspose(inv(R)),
   c vector := transpose(WA)*(Wb) ---*/
  
  if (config->GetKind_Gradient_Method() == WEIGHTED_LEAST_SQUARES) {
    
    Smatrix = new su2double* [nDim];
    for (iDim = 0; iDim < nDim; iDim++)
      Smatrix[iDim] = new su2double [nDim];
    
    Cvector = new su2double* [nPrimVarGrad];
    for (iVar = 0; iVar < nPrimVarGrad; iVar++)
      Cvector[iVar] = new su2double [nDim];
    
  }

  /*--- Store the value of the characteristic primitive variables at the boundaries ---*/

  CharacPrimVar = new su2double** [nMarker];
  for (iMarker = 0; iMarker < nMarker; iMarker++) {
    CharacPrimVar[iMarker] = new su2double* [geometry->nVertex[iMarker]];
    for (iVertex = 0; iVertex < geometry->nVertex[iMarker]; iVertex++) {
      CharacPrimVar[iMarker][iVertex] = new su2double [nPrimVar];
      for (iVar = 0; iVar < nPrimVar; iVar++) {
        CharacPrimVar[iMarker][iVertex][iVar] = 0.0;
      }
    }
  }

  /*--- Force definition and coefficient arrays for all of the markers ---*/
  
  CPressure = new su2double* [nMarker];
  CPressureTarget = new su2double* [nMarker];
  for (iMarker = 0; iMarker < nMarker; iMarker++) {
    CPressure[iMarker] = new su2double [geometry->nVertex[iMarker]];
    CPressureTarget[iMarker] = new su2double [geometry->nVertex[iMarker]];
    for (iVertex = 0; iVertex < geometry->nVertex[iMarker]; iVertex++) {
      CPressure[iMarker][iVertex] = 0.0;
      CPressureTarget[iMarker][iVertex] = 0.0;
    }
  }
  
  /*--- Store the value of the Total Pressure at the inlet BC ---*/
  
  Inlet_Ttotal = new su2double* [nMarker];
  for (iMarker = 0; iMarker < nMarker; iMarker++) {
    Inlet_Ttotal[iMarker] = new su2double [geometry->nVertex[iMarker]];
    for (iVertex = 0; iVertex < geometry->nVertex[iMarker]; iVertex++) {
      Inlet_Ttotal[iMarker][iVertex] = 0;
    }
  }
  
  /*--- Store the value of the Total Temperature at the inlet BC ---*/
  
  Inlet_Ptotal = new su2double* [nMarker];
  for (iMarker = 0; iMarker < nMarker; iMarker++) {
    Inlet_Ptotal[iMarker] = new su2double [geometry->nVertex[iMarker]];
    for (iVertex = 0; iVertex < geometry->nVertex[iMarker]; iVertex++) {
      Inlet_Ptotal[iMarker][iVertex] = 0;
    }
  }
  
  /*--- Store the value of the Flow direction at the inlet BC ---*/
  
  Inlet_FlowDir = new su2double** [nMarker];
  for (iMarker = 0; iMarker < nMarker; iMarker++) {
    Inlet_FlowDir[iMarker] = new su2double* [geometry->nVertex[iMarker]];
    for (iVertex = 0; iVertex < geometry->nVertex[iMarker]; iVertex++) {
      Inlet_FlowDir[iMarker][iVertex] = new su2double [nDim];
      for (iDim = 0; iDim < nDim; iDim++) {
        Inlet_FlowDir[iMarker][iVertex][iDim] = 0;
      }
    }
  }
  
  /*--- Non-dimensional coefficients ---*/

  ForceInviscid  = new su2double[nDim];
  MomentInviscid = new su2double[3];
  CD_Inv         = new su2double[nMarker];
  CL_Inv         = new su2double[nMarker];
  CSF_Inv        = new su2double[nMarker];
  CMx_Inv        = new su2double[nMarker];
  CMy_Inv        = new su2double[nMarker];
  CMz_Inv        = new su2double[nMarker];
  CEff_Inv       = new su2double[nMarker];
  CFx_Inv        = new su2double[nMarker];
  CFy_Inv        = new su2double[nMarker];
  CFz_Inv        = new su2double[nMarker];
  CoPx_Inv       = new su2double[nMarker];
  CoPy_Inv       = new su2double[nMarker];
  CoPz_Inv       = new su2double[nMarker];

  ForceMomentum  = new su2double[nDim];
  MomentMomentum = new su2double[3];
  CD_Mnt         = new su2double[nMarker];
  CL_Mnt         = new su2double[nMarker];
  CSF_Mnt        = new su2double[nMarker];
  CMx_Mnt        = new su2double[nMarker];
  CMy_Mnt        = new su2double[nMarker];
  CMz_Mnt        = new su2double[nMarker];
  CEff_Mnt       = new su2double[nMarker];
  CFx_Mnt        = new su2double[nMarker];
  CFy_Mnt        = new su2double[nMarker];
  CFz_Mnt        = new su2double[nMarker];
  CoPx_Mnt       = new su2double[nMarker];
  CoPy_Mnt       = new su2double[nMarker];
  CoPz_Mnt       = new su2double[nMarker];

  Surface_CL_Inv   = new su2double[config->GetnMarker_Monitoring()];
  Surface_CD_Inv   = new su2double[config->GetnMarker_Monitoring()];
  Surface_CSF_Inv  = new su2double[config->GetnMarker_Monitoring()];
  Surface_CEff_Inv = new su2double[config->GetnMarker_Monitoring()];
  Surface_CFx_Inv  = new su2double[config->GetnMarker_Monitoring()];
  Surface_CFy_Inv  = new su2double[config->GetnMarker_Monitoring()];
  Surface_CFz_Inv  = new su2double[config->GetnMarker_Monitoring()];
  Surface_CMx_Inv  = new su2double[config->GetnMarker_Monitoring()];
  Surface_CMy_Inv  = new su2double[config->GetnMarker_Monitoring()];
  Surface_CMz_Inv  = new su2double[config->GetnMarker_Monitoring()];

  Surface_CL_Mnt   = new su2double[config->GetnMarker_Monitoring()];
  Surface_CD_Mnt   = new su2double[config->GetnMarker_Monitoring()];
  Surface_CSF_Mnt  = new su2double[config->GetnMarker_Monitoring()];
  Surface_CEff_Mnt = new su2double[config->GetnMarker_Monitoring()];
  Surface_CFx_Mnt  = new su2double[config->GetnMarker_Monitoring()];
  Surface_CFy_Mnt  = new su2double[config->GetnMarker_Monitoring()];
  Surface_CFz_Mnt  = new su2double[config->GetnMarker_Monitoring()];
  Surface_CMx_Mnt  = new su2double[config->GetnMarker_Monitoring()];
  Surface_CMy_Mnt  = new su2double[config->GetnMarker_Monitoring()];
  Surface_CMz_Mnt  = new su2double[config->GetnMarker_Monitoring()];

  Surface_CL   = new su2double[config->GetnMarker_Monitoring()];
  Surface_CD   = new su2double[config->GetnMarker_Monitoring()];
  Surface_CSF  = new su2double[config->GetnMarker_Monitoring()];
  Surface_CEff = new su2double[config->GetnMarker_Monitoring()];
  Surface_CFx  = new su2double[config->GetnMarker_Monitoring()];
  Surface_CFy  = new su2double[config->GetnMarker_Monitoring()];
  Surface_CFz  = new su2double[config->GetnMarker_Monitoring()];
  Surface_CMx  = new su2double[config->GetnMarker_Monitoring()];
  Surface_CMy  = new su2double[config->GetnMarker_Monitoring()];
  Surface_CMz  = new su2double[config->GetnMarker_Monitoring()];

  /*--- Rotorcraft coefficients ---*/

  CT_Inv           = new su2double[nMarker];
  CQ_Inv           = new su2double[nMarker];
  CMerit_Inv       = new su2double[nMarker];

  CT_Mnt           = new su2double[nMarker];
  CQ_Mnt           = new su2double[nMarker];
  CMerit_Mnt       = new su2double[nMarker];

  /*--- Init total coefficients ---*/

  Total_CD       = 0.0;    Total_CL           = 0.0;    Total_CSF            = 0.0;
  Total_CMx      = 0.0;    Total_CMy          = 0.0;    Total_CMz            = 0.0;
  Total_CoPx     = 0.0;    Total_CoPy         = 0.0;    Total_CoPz           = 0.0;
  Total_CEff     = 0.0;
  Total_CFx      = 0.0;    Total_CFy          = 0.0;    Total_CFz            = 0.0;
  Total_CT       = 0.0;    Total_CQ           = 0.0;    Total_CMerit         = 0.0;
  Total_MaxHeat  = 0.0;    Total_Heat         = 0.0;    Total_ComboObj       = 0.0;
  Total_CpDiff   = 0.0;    Total_HeatFluxDiff = 0.0;    Total_Custom_ObjFunc = 0.0;
  AoA_Prev       = 0.0;
  Total_CL_Prev  = 0.0;    Total_CD_Prev      = 0.0;
  Total_CMx_Prev = 0.0;    Total_CMy_Prev     = 0.0;     Total_CMz_Prev      = 0.0;

  /*--- Read farfield conditions ---*/

  Density_Inf     = config->GetDensity_FreeStreamND();
  Pressure_Inf    = config->GetPressure_FreeStreamND();
  Velocity_Inf    = config->GetVelocity_FreeStreamND();
  Temperature_Inf = config->GetTemperature_FreeStreamND();

  /*--- Initialize the secondary values for direct derivative approxiations ---*/
  
  switch(direct_diff){
    case NO_DERIVATIVE:
      /*--- Default ---*/
      break;
    case D_DENSITY:
      SU2_TYPE::SetDerivative(Density_Inf, 1.0);
      break;
    case D_PRESSURE:
      SU2_TYPE::SetDerivative(Pressure_Inf, 1.0);
      break;
    case D_TEMPERATURE:
      SU2_TYPE::SetDerivative(Temperature_Inf, 1.0);
      break;
    case D_MACH: case D_AOA:
    case D_SIDESLIP: case D_REYNOLDS:
    case D_TURB2LAM: case D_DESIGN:
      /*--- Already done in postprocessing of config ---*/
      break;
    default:
      break;
  }
  
  /*--- Initializate quantities for SlidingMesh Interface ---*/
  
  SlidingState       = new su2double*** [nMarker];
  SlidingStateNodes  = new int*         [nMarker];
  
  for (iMarker = 0; iMarker < nMarker; iMarker++){
    SlidingState[iMarker]      = NULL;
    SlidingStateNodes[iMarker] = NULL;

    if (config->GetMarker_All_KindBC(iMarker) == FLUID_INTERFACE){

      SlidingState[iMarker]       = new su2double**[geometry->GetnVertex(iMarker)];
      SlidingStateNodes[iMarker]  = new int        [geometry->GetnVertex(iMarker)];

      for (iPoint = 0; iPoint < geometry->GetnVertex(iMarker); iPoint++){
        SlidingState[iMarker][iPoint] = new su2double*[nPrimVar+1];

        SlidingStateNodes[iMarker][iPoint] = 0;
        for (iVar = 0; iVar < nPrimVar+1; iVar++)
          SlidingState[iMarker][iPoint][iVar] = NULL;
      }

    }
  }

  /*--- Only initialize when there is a Marker_Fluid_Load defined
   *--- (this avoids overhead in all other cases while a more permanent structure is being developed) ---*/
  if((config->GetnMarker_Fluid_Load() > 0) && (MGLevel == MESH_0)){

    InitVertexTractionContainer(geometry, config);

    if (config->GetDiscrete_Adjoint())
      InitVertexTractionAdjointContainer(geometry, config);

  }

  /*--- Initialize the cauchy critera array for fixed CL mode ---*/

  if (config->GetFixed_CL_Mode())
    Cauchy_Serie = new su2double [config->GetCauchy_Elems()+1];

  /*--- Initialize the solution to the far-field state everywhere. ---*/

  node = new CIncEulerVariable(Pressure_Inf, Velocity_Inf, Temperature_Inf, nPoint, nDim, nVar, config);
  snode = static_cast<CIncEulerVariable*>(node);

  /*--- Initialize the BGS residuals in FSI problems. ---*/
  if (fsi || multizone){
    Residual_BGS      = new su2double[nVar];         for (iVar = 0; iVar < nVar; iVar++) Residual_RMS[iVar]  = 0.0;
    Residual_Max_BGS  = new su2double[nVar];         for (iVar = 0; iVar < nVar; iVar++) Residual_Max_BGS[iVar]  = 0.0;

    /*--- Define some structures for locating max residuals ---*/

    Point_Max_BGS       = new unsigned long[nVar];  for (iVar = 0; iVar < nVar; iVar++) Point_Max_BGS[iVar]  = 0;
    Point_Max_Coord_BGS = new su2double*[nVar];
    for (iVar = 0; iVar < nVar; iVar++) {
      Point_Max_Coord_BGS[iVar] = new su2double[nDim];
      for (iDim = 0; iDim < nDim; iDim++) Point_Max_Coord_BGS[iVar][iDim] = 0.0;
    }
  }

  /*--- Define solver parameters needed for execution of destructor ---*/

  if (config->GetKind_ConvNumScheme_Flow() == SPACE_CENTERED ) space_centered = true;
  else space_centered = false;

  if (config->GetKind_TimeIntScheme_Flow() == EULER_IMPLICIT) euler_implicit = true;
  else euler_implicit = false;

  if (config->GetKind_Gradient_Method() == WEIGHTED_LEAST_SQUARES) least_squares = true;
  else least_squares = false;

  /*--- Communicate and store volume and the number of neighbors for
   any dual CVs that lie on on periodic markers. ---*/
  
  for (unsigned short iPeriodic = 1; iPeriodic <= config->GetnMarker_Periodic()/2; iPeriodic++) {
    InitiatePeriodicComms(geometry, config, iPeriodic, PERIODIC_VOLUME);
    CompletePeriodicComms(geometry, config, iPeriodic, PERIODIC_VOLUME);
    InitiatePeriodicComms(geometry, config, iPeriodic, PERIODIC_NEIGHBORS);
    CompletePeriodicComms(geometry, config, iPeriodic, PERIODIC_NEIGHBORS);
  }
  SetImplicitPeriodic(euler_implicit);
  if (iMesh == MESH_0) SetRotatePeriodic(true);
  
  /*--- Perform the MPI communication of the solution ---*/

  InitiateComms(geometry, config, SOLUTION);
  CompleteComms(geometry, config, SOLUTION);
  
}

CIncEulerSolver::~CIncEulerSolver(void) {

  unsigned short iMarker, iVar;
  unsigned long iVertex;

  /*--- Array deallocation ---*/

  if (CD_Inv  != NULL)  delete [] CD_Inv;
  if (CL_Inv  != NULL)  delete [] CL_Inv;
  if (CSF_Inv != NULL)  delete [] CSF_Inv;
  if (CMx_Inv != NULL)  delete [] CMx_Inv;
  if (CMy_Inv != NULL)  delete [] CMy_Inv;
  if (CMz_Inv != NULL)  delete [] CMz_Inv;
  if (CFx_Inv != NULL)  delete [] CFx_Inv;
  if (CFy_Inv != NULL)  delete [] CFy_Inv;
  if (CFz_Inv != NULL)  delete [] CFz_Inv;
  if (CoPx_Inv != NULL) delete [] CoPx_Inv;
  if (CoPy_Inv != NULL) delete [] CoPy_Inv;
  if (CoPz_Inv != NULL) delete [] CoPz_Inv;

  if (Surface_CL_Inv   != NULL) delete [] Surface_CL_Inv;
  if (Surface_CD_Inv   != NULL) delete [] Surface_CD_Inv;
  if (Surface_CSF_Inv  != NULL) delete [] Surface_CSF_Inv;
  if (Surface_CEff_Inv != NULL) delete [] Surface_CEff_Inv;
  if (Surface_CFx_Inv  != NULL) delete [] Surface_CFx_Inv;
  if (Surface_CFy_Inv  != NULL) delete [] Surface_CFy_Inv;
  if (Surface_CFz_Inv  != NULL) delete [] Surface_CFz_Inv;
  if (Surface_CMx_Inv  != NULL) delete [] Surface_CMx_Inv;
  if (Surface_CMy_Inv  != NULL) delete [] Surface_CMy_Inv;
  if (Surface_CMz_Inv  != NULL) delete [] Surface_CMz_Inv;

  if (CD_Mnt  != NULL)  delete [] CD_Mnt;
  if (CL_Mnt  != NULL)  delete [] CL_Mnt;
  if (CSF_Mnt != NULL)  delete [] CSF_Mnt;
  if (CMx_Mnt != NULL)  delete [] CMx_Mnt;
  if (CMy_Mnt != NULL)  delete [] CMy_Mnt;
  if (CMz_Mnt != NULL)  delete [] CMz_Mnt;
  if (CFx_Mnt != NULL)  delete [] CFx_Mnt;
  if (CFy_Mnt != NULL)  delete [] CFy_Mnt;
  if (CFz_Mnt != NULL)  delete [] CFz_Mnt;
  if (CoPx_Mnt != NULL) delete [] CoPx_Mnt;
  if (CoPy_Mnt != NULL) delete [] CoPy_Mnt;
  if (CoPz_Mnt != NULL) delete [] CoPz_Mnt;

  if (Surface_CL_Mnt   != NULL) delete [] Surface_CL_Mnt;
  if (Surface_CD_Mnt   != NULL) delete [] Surface_CD_Mnt;
  if (Surface_CSF_Mnt  != NULL) delete [] Surface_CSF_Mnt;
  if (Surface_CEff_Mnt != NULL) delete [] Surface_CEff_Mnt;
  if (Surface_CFx_Mnt  != NULL) delete [] Surface_CFx_Mnt;
  if (Surface_CFy_Mnt  != NULL) delete [] Surface_CFy_Mnt;
  if (Surface_CFz_Mnt  != NULL) delete [] Surface_CFz_Mnt;
  if (Surface_CMx_Mnt  != NULL) delete [] Surface_CMx_Mnt;
  if (Surface_CMy_Mnt  != NULL) delete [] Surface_CMy_Mnt;
  if (Surface_CMz_Mnt  != NULL) delete [] Surface_CMz_Mnt;

  if (Surface_CL   != NULL) delete [] Surface_CL;
  if (Surface_CD   != NULL) delete [] Surface_CD;
  if (Surface_CSF  != NULL) delete [] Surface_CSF;
  if (Surface_CEff != NULL) delete [] Surface_CEff;
  if (Surface_CFx  != NULL) delete [] Surface_CFx;
  if (Surface_CFy  != NULL) delete [] Surface_CFy;
  if (Surface_CFz  != NULL) delete [] Surface_CFz;
  if (Surface_CMx  != NULL) delete [] Surface_CMx;
  if (Surface_CMy  != NULL) delete [] Surface_CMy;
  if (Surface_CMz  != NULL) delete [] Surface_CMz;
  
  if (CEff_Inv   != NULL) delete [] CEff_Inv;
  if (CMerit_Inv != NULL) delete [] CMerit_Inv;
  if (CT_Inv     != NULL) delete [] CT_Inv;
  if (CQ_Inv     != NULL) delete [] CQ_Inv;

  if (CEff_Mnt   != NULL) delete [] CEff_Mnt;
  if (CMerit_Mnt != NULL) delete [] CMerit_Mnt;
  if (CT_Mnt     != NULL) delete [] CT_Mnt;
  if (CQ_Mnt     != NULL) delete [] CQ_Mnt;

  if (ForceInviscid  != NULL) delete [] ForceInviscid;
  if (MomentInviscid != NULL) delete [] MomentInviscid;
  if (ForceMomentum  != NULL) delete [] ForceMomentum;
  if (MomentMomentum != NULL) delete [] MomentMomentum;

  if (Primitive   != NULL) delete [] Primitive;
  if (Primitive_i != NULL) delete [] Primitive_i;
  if (Primitive_j != NULL) delete [] Primitive_j;

  if (Preconditioner != NULL) {
    for (iVar = 0; iVar < nVar; iVar ++)
      delete [] Preconditioner[iVar];
    delete [] Preconditioner;
  }

  if (CPressure != NULL) {
    for (iMarker = 0; iMarker < nMarker; iMarker++)
      delete [] CPressure[iMarker];
    delete [] CPressure;
  }
  
  if (CPressureTarget != NULL) {
    for (iMarker = 0; iMarker < nMarker; iMarker++)
      delete [] CPressureTarget[iMarker];
    delete [] CPressureTarget;
  }

  if (CharacPrimVar != NULL) {
    for (iMarker = 0; iMarker < nMarker; iMarker++) {
      for (iVertex = 0; iVertex<nVertex[iMarker]; iVertex++)
        delete [] CharacPrimVar[iMarker][iVertex];
      delete [] CharacPrimVar[iMarker];
    }
    delete [] CharacPrimVar;
  }

  if (SlidingState != NULL) {
    for (iMarker = 0; iMarker < nMarker; iMarker++) {
      if ( SlidingState[iMarker] != NULL ) {
        for (iVertex = 0; iVertex < nVertex[iMarker]; iVertex++)
          if ( SlidingState[iMarker][iVertex] != NULL ){
            for (iVar = 0; iVar < nPrimVar+1; iVar++)
              delete [] SlidingState[iMarker][iVertex][iVar];
            delete [] SlidingState[iMarker][iVertex];
          }
        delete [] SlidingState[iMarker];
      }
    }
    delete [] SlidingState;
  }
  
  if ( SlidingStateNodes != NULL ){
    for (iMarker = 0; iMarker < nMarker; iMarker++){
        if (SlidingStateNodes[iMarker] != NULL)
            delete [] SlidingStateNodes[iMarker];  
    }
    delete [] SlidingStateNodes;
  }

  if (Inlet_Ttotal != NULL) {
    for (iMarker = 0; iMarker < nMarker; iMarker++)
      if (Inlet_Ttotal[iMarker] != NULL)
        delete [] Inlet_Ttotal[iMarker];
    delete [] Inlet_Ttotal;
  }
  
  if (Inlet_Ptotal != NULL) {
    for (iMarker = 0; iMarker < nMarker; iMarker++)
      if (Inlet_Ptotal[iMarker] != NULL)
        delete [] Inlet_Ptotal[iMarker];
    delete [] Inlet_Ptotal;
  }
  
  if (Inlet_FlowDir != NULL) {
    for (iMarker = 0; iMarker < nMarker; iMarker++) {
      if (Inlet_FlowDir[iMarker] != NULL) {
        for (iVertex = 0; iVertex < nVertex[iMarker]; iVertex++)
          delete [] Inlet_FlowDir[iMarker][iVertex];
        delete [] Inlet_FlowDir[iMarker];
      }
    }
    delete [] Inlet_FlowDir;
  }

  if (HeatFlux != NULL) {
    for (iMarker = 0; iMarker < nMarker; iMarker++) {
      delete [] HeatFlux[iMarker];
    }
    delete [] HeatFlux;
  }
  
  if (HeatFluxTarget != NULL) {
    for (iMarker = 0; iMarker < nMarker; iMarker++) {
      delete [] HeatFluxTarget[iMarker];
    }
    delete [] HeatFluxTarget;
  }
  
  if (YPlus != NULL) {
    for (iMarker = 0; iMarker < nMarker; iMarker++) {
      delete [] YPlus[iMarker];
    }
    delete [] YPlus;
  }
  
  if (Cauchy_Serie != NULL) delete [] Cauchy_Serie;
  
  if (FluidModel != NULL) delete FluidModel;
}

void CIncEulerSolver::SetNondimensionalization(CConfig *config, unsigned short iMesh) {
  
  su2double Temperature_FreeStream = 0.0,  ModVel_FreeStream = 0.0,Energy_FreeStream = 0.0,
  ModVel_FreeStreamND = 0.0, Omega_FreeStream = 0.0, Omega_FreeStreamND = 0.0, Viscosity_FreeStream = 0.0,
  Density_FreeStream = 0.0, Pressure_FreeStream = 0.0, Pressure_Thermodynamic = 0.0, Tke_FreeStream = 0.0,
  Length_Ref = 0.0, Density_Ref = 0.0, Pressure_Ref = 0.0, Temperature_Ref = 0.0, Velocity_Ref = 0.0, Time_Ref = 0.0,
  Gas_Constant_Ref = 0.0, Omega_Ref = 0.0, Force_Ref = 0.0, Viscosity_Ref = 0.0, Conductivity_Ref = 0.0, Heat_Flux_Ref = 0.0, Energy_Ref= 0.0, Pressure_FreeStreamND = 0.0, Pressure_ThermodynamicND = 0.0, Density_FreeStreamND = 0.0,
  Temperature_FreeStreamND = 0.0, Gas_ConstantND = 0.0, Specific_Heat_CpND = 0.0, Specific_Heat_CvND = 0.0, Thermal_Expansion_CoeffND = 0.0,
  Velocity_FreeStreamND[3] = {0.0, 0.0, 0.0}, Viscosity_FreeStreamND = 0.0,
  Tke_FreeStreamND = 0.0, Energy_FreeStreamND = 0.0,
  Total_UnstTimeND = 0.0, Delta_UnstTimeND = 0.0;
  
  unsigned short iDim, iVar;
  
  /*--- Local variables ---*/
  
  su2double Mach     = config->GetMach();
  su2double Reynolds = config->GetReynolds();
  
  bool unsteady      = (config->GetUnsteady_Simulation() != NO);
  bool viscous       = config->GetViscous();
  bool turbulent     = ((config->GetKind_Solver() == INC_RANS) ||
                        (config->GetKind_Solver() == DISC_ADJ_INC_RANS));
  bool tkeNeeded     = ((turbulent) && ((config->GetKind_Turb_Model() == SST) || (config->GetKind_Turb_Model() == SST_SUST)));
  bool energy        = config->GetEnergy_Equation();
  bool boussinesq    = (config->GetKind_DensityModel() == BOUSSINESQ);

  /*--- Compute dimensional free-stream values. ---*/

  Density_FreeStream     = config->GetInc_Density_Init();     config->SetDensity_FreeStream(Density_FreeStream);
  Temperature_FreeStream = config->GetInc_Temperature_Init(); config->SetTemperature_FreeStream(Temperature_FreeStream);
  Pressure_FreeStream    = 0.0; config->SetPressure_FreeStream(Pressure_FreeStream);

  ModVel_FreeStream   = 0.0;
  for (iDim = 0; iDim < nDim; iDim++) {
    ModVel_FreeStream += config->GetInc_Velocity_Init()[iDim]*config->GetInc_Velocity_Init()[iDim];
    config->SetVelocity_FreeStream(config->GetInc_Velocity_Init()[iDim],iDim);
  }
  ModVel_FreeStream = sqrt(ModVel_FreeStream); config->SetModVel_FreeStream(ModVel_FreeStream);

  /*--- Depending on the density model chosen, select a fluid model. ---*/

  switch (config->GetKind_FluidModel()) {

    case CONSTANT_DENSITY:

      FluidModel = new CConstantDensity(Density_FreeStream, config->GetSpecific_Heat_Cp());
      FluidModel->SetTDState_T(Temperature_FreeStream);
      break;

    case INC_IDEAL_GAS:

      config->SetGas_Constant(UNIVERSAL_GAS_CONSTANT/(config->GetMolecular_Weight()/1000.0));
      Pressure_Thermodynamic = Density_FreeStream*Temperature_FreeStream*config->GetGas_Constant();
      FluidModel = new CIncIdealGas(config->GetSpecific_Heat_Cp(), config->GetGas_Constant(), Pressure_Thermodynamic);
      FluidModel->SetTDState_T(Temperature_FreeStream);
      Pressure_Thermodynamic = FluidModel->GetPressure();
      config->SetPressure_Thermodynamic(Pressure_Thermodynamic);
      break;
      
    case INC_IDEAL_GAS_POLY:
      
      config->SetGas_Constant(UNIVERSAL_GAS_CONSTANT/(config->GetMolecular_Weight()/1000.0));
      Pressure_Thermodynamic = Density_FreeStream*Temperature_FreeStream*config->GetGas_Constant();
      FluidModel = new CIncIdealGasPolynomial(config->GetGas_Constant(), Pressure_Thermodynamic);
      if (viscous) {
        /*--- Variable Cp model via polynomial. ---*/
        for (iVar = 0; iVar < config->GetnPolyCoeffs(); iVar++)
          config->SetCp_PolyCoeffND(config->GetCp_PolyCoeff(iVar), iVar);
        FluidModel->SetCpModel(config);
      }
      FluidModel->SetTDState_T(Temperature_FreeStream);
      Pressure_Thermodynamic = FluidModel->GetPressure();
      config->SetPressure_Thermodynamic(Pressure_Thermodynamic);
      break;

    default:

      SU2_MPI::Error("Fluid model not implemented for incompressible solver.", CURRENT_FUNCTION);
      break;
  }

  if (viscous) {

    /*--- The dimensional viscosity is needed to determine the free-stream conditions.
      To accomplish this, simply set the non-dimensional coefficients to the
      dimensional ones. This will be overruled later.---*/

    config->SetMu_RefND(config->GetMu_Ref());
    config->SetMu_Temperature_RefND(config->GetMu_Temperature_Ref());
    config->SetMu_SND(config->GetMu_S());
    config->SetMu_ConstantND(config->GetMu_Constant());
    
    for (iVar = 0; iVar < config->GetnPolyCoeffs(); iVar++)
      config->SetMu_PolyCoeffND(config->GetMu_PolyCoeff(iVar), iVar);

    /*--- Use the fluid model to compute the dimensional viscosity/conductivity. ---*/

    FluidModel->SetLaminarViscosityModel(config);
    Viscosity_FreeStream = FluidModel->GetLaminarViscosity();
    config->SetViscosity_FreeStream(Viscosity_FreeStream);

    Reynolds = Density_FreeStream*ModVel_FreeStream/Viscosity_FreeStream; config->SetReynolds(Reynolds);

    /*--- Turbulence kinetic energy ---*/

    Tke_FreeStream  = 3.0/2.0*(ModVel_FreeStream*ModVel_FreeStream*config->GetTurbulenceIntensity_FreeStream()*config->GetTurbulenceIntensity_FreeStream());

  }

  /*--- The non-dim. scheme for incompressible flows uses the following ref. values:
     Reference length      = 1 m (fixed by default, grid in meters)
     Reference density     = liquid density or freestream (input)
     Reference velocity    = liquid velocity or freestream (input)
     Reference temperature = liquid temperature or freestream (input)
     Reference pressure    = Reference density * Reference velocity * Reference velocity
     Reference viscosity   = Reference Density * Reference velocity * Reference length
     This is the same non-dim. scheme as in the compressible solver.
     Note that the Re and Re Length are not used as part of initialization. ---*/

  if (config->GetRef_Inc_NonDim() == DIMENSIONAL) {
    Density_Ref     = 1.0;
    Velocity_Ref    = 1.0;
    Temperature_Ref = 1.0;
    Pressure_Ref    = 1.0;
  }
  else if (config->GetRef_Inc_NonDim() == INITIAL_VALUES) {
    Density_Ref     = Density_FreeStream;
    Velocity_Ref    = ModVel_FreeStream;
    Temperature_Ref = Temperature_FreeStream;
    Pressure_Ref    = Density_Ref*Velocity_Ref*Velocity_Ref;
  } 
  else if (config->GetRef_Inc_NonDim() == REFERENCE_VALUES) {
    Density_Ref     = config->GetInc_Density_Ref();
    Velocity_Ref    = config->GetInc_Velocity_Ref();
    Temperature_Ref = config->GetInc_Temperature_Ref();
    Pressure_Ref    = Density_Ref*Velocity_Ref*Velocity_Ref;
  }
  config->SetDensity_Ref(Density_Ref);
  config->SetVelocity_Ref(Velocity_Ref);
  config->SetTemperature_Ref(Temperature_Ref);
  config->SetPressure_Ref(Pressure_Ref);

  /*--- More derived reference values ---*/
  
  Length_Ref       = 1.0;                                                config->SetLength_Ref(Length_Ref);
  Time_Ref         = Length_Ref/Velocity_Ref;                            config->SetTime_Ref(Time_Ref);
  Omega_Ref        = Velocity_Ref/Length_Ref;                            config->SetOmega_Ref(Omega_Ref);
  Force_Ref        = Velocity_Ref*Velocity_Ref/Length_Ref;               config->SetForce_Ref(Force_Ref);
  Heat_Flux_Ref    = Density_Ref*Velocity_Ref*Velocity_Ref*Velocity_Ref; config->SetHeat_Flux_Ref(Heat_Flux_Ref);
  Gas_Constant_Ref = Velocity_Ref*Velocity_Ref/Temperature_Ref;          config->SetGas_Constant_Ref(Gas_Constant_Ref);
  Viscosity_Ref    = Density_Ref*Velocity_Ref*Length_Ref;                config->SetViscosity_Ref(Viscosity_Ref);
  Conductivity_Ref = Viscosity_Ref*Gas_Constant_Ref;                     config->SetConductivity_Ref(Conductivity_Ref);

  /*--- Get the freestream energy. Only useful if energy equation is active. ---*/

  Energy_FreeStream = FluidModel->GetStaticEnergy() + 0.5*ModVel_FreeStream*ModVel_FreeStream;
  config->SetEnergy_FreeStream(Energy_FreeStream);
  if (tkeNeeded) { Energy_FreeStream += Tke_FreeStream; }; config->SetEnergy_FreeStream(Energy_FreeStream);

  /*--- Compute Mach number ---*/

  if (config->GetKind_FluidModel() == CONSTANT_DENSITY) {
    Mach = ModVel_FreeStream / sqrt(config->GetBulk_Modulus()/Density_FreeStream);
  } else {
    Mach = 0.0;
  }
  config->SetMach(Mach);

  /*--- Divide by reference values, to compute the non-dimensional free-stream values ---*/
  
  Pressure_FreeStreamND = Pressure_FreeStream/config->GetPressure_Ref(); config->SetPressure_FreeStreamND(Pressure_FreeStreamND);
  Pressure_ThermodynamicND = Pressure_Thermodynamic/config->GetPressure_Ref(); config->SetPressure_ThermodynamicND(Pressure_ThermodynamicND);
  Density_FreeStreamND  = Density_FreeStream/config->GetDensity_Ref();   config->SetDensity_FreeStreamND(Density_FreeStreamND);
  
  for (iDim = 0; iDim < nDim; iDim++) {
    Velocity_FreeStreamND[iDim] = config->GetVelocity_FreeStream()[iDim]/Velocity_Ref; config->SetVelocity_FreeStreamND(Velocity_FreeStreamND[iDim], iDim);
  }

  Temperature_FreeStreamND = Temperature_FreeStream/config->GetTemperature_Ref(); config->SetTemperature_FreeStreamND(Temperature_FreeStreamND);
  Gas_ConstantND      = config->GetGas_Constant()/Gas_Constant_Ref;    config->SetGas_ConstantND(Gas_ConstantND);
  Specific_Heat_CpND  = config->GetSpecific_Heat_Cp()/Gas_Constant_Ref; config->SetSpecific_Heat_CpND(Specific_Heat_CpND);
  
  /*--- We assume that Cp = Cv for our incompressible fluids. ---*/
  Specific_Heat_CvND  = config->GetSpecific_Heat_Cp()/Gas_Constant_Ref; config->SetSpecific_Heat_CvND(Specific_Heat_CvND);
  
  Thermal_Expansion_CoeffND = config->GetThermal_Expansion_Coeff()*config->GetTemperature_Ref(); config->SetThermal_Expansion_CoeffND(Thermal_Expansion_CoeffND);

  ModVel_FreeStreamND = 0.0;
  for (iDim = 0; iDim < nDim; iDim++) ModVel_FreeStreamND += Velocity_FreeStreamND[iDim]*Velocity_FreeStreamND[iDim];
  ModVel_FreeStreamND    = sqrt(ModVel_FreeStreamND); config->SetModVel_FreeStreamND(ModVel_FreeStreamND);
  
  Viscosity_FreeStreamND = Viscosity_FreeStream / Viscosity_Ref;   config->SetViscosity_FreeStreamND(Viscosity_FreeStreamND);
  
  Tke_FreeStream  = 3.0/2.0*(ModVel_FreeStream*ModVel_FreeStream*config->GetTurbulenceIntensity_FreeStream()*config->GetTurbulenceIntensity_FreeStream());
  config->SetTke_FreeStream(Tke_FreeStream);
  
  Tke_FreeStreamND  = 3.0/2.0*(ModVel_FreeStreamND*ModVel_FreeStreamND*config->GetTurbulenceIntensity_FreeStream()*config->GetTurbulenceIntensity_FreeStream());
  config->SetTke_FreeStreamND(Tke_FreeStreamND);
  
  Omega_FreeStream = Density_FreeStream*Tke_FreeStream/(Viscosity_FreeStream*config->GetTurb2LamViscRatio_FreeStream());
  config->SetOmega_FreeStream(Omega_FreeStream);
  
  Omega_FreeStreamND = Density_FreeStreamND*Tke_FreeStreamND/(Viscosity_FreeStreamND*config->GetTurb2LamViscRatio_FreeStream());
  config->SetOmega_FreeStreamND(Omega_FreeStreamND);
 
  /*--- Delete the original (dimensional) FluidModel object. No fluid is used for inscompressible cases. ---*/
  
  delete FluidModel;

  switch (config->GetKind_FluidModel()) {
      
    case CONSTANT_DENSITY:
      FluidModel = new CConstantDensity(Density_FreeStreamND, Specific_Heat_CpND);
      FluidModel->SetTDState_T(Temperature_FreeStreamND);
      break;

    case INC_IDEAL_GAS:
      FluidModel = new CIncIdealGas(Specific_Heat_CpND, Gas_ConstantND, Pressure_ThermodynamicND);
      FluidModel->SetTDState_T(Temperature_FreeStreamND);
      break;
      
    case INC_IDEAL_GAS_POLY:
      FluidModel = new CIncIdealGasPolynomial(Gas_ConstantND, Pressure_ThermodynamicND);
      if (viscous) {
        /*--- Variable Cp model via polynomial. ---*/
        config->SetCp_PolyCoeffND(config->GetCp_PolyCoeff(0)/Gas_Constant_Ref, 0);
        for (iVar = 1; iVar < config->GetnPolyCoeffs(); iVar++)
          config->SetCp_PolyCoeffND(config->GetCp_PolyCoeff(iVar)*pow(Temperature_Ref,iVar)/Gas_Constant_Ref, iVar);
        FluidModel->SetCpModel(config);
      }
      FluidModel->SetTDState_T(Temperature_FreeStreamND);
      break;
      
  }
  
  Energy_FreeStreamND = FluidModel->GetStaticEnergy() + 0.5*ModVel_FreeStreamND*ModVel_FreeStreamND;
  
  if (viscous) {
    
    /*--- Constant viscosity model ---*/

    config->SetMu_ConstantND(config->GetMu_Constant()/Viscosity_Ref);
    
    /*--- Sutherland's model ---*/
    
    config->SetMu_RefND(config->GetMu_Ref()/Viscosity_Ref);
    config->SetMu_SND(config->GetMu_S()/config->GetTemperature_Ref());
    config->SetMu_Temperature_RefND(config->GetMu_Temperature_Ref()/config->GetTemperature_Ref());
    
    /*--- Viscosity model via polynomial. ---*/

    config->SetMu_PolyCoeffND(config->GetMu_PolyCoeff(0)/Viscosity_Ref, 0);
    for (iVar = 1; iVar < config->GetnPolyCoeffs(); iVar++)
      config->SetMu_PolyCoeffND(config->GetMu_PolyCoeff(iVar)*pow(Temperature_Ref,iVar)/Viscosity_Ref, iVar);
    
    /*--- Constant thermal conductivity model ---*/

    config->SetKt_ConstantND(config->GetKt_Constant()/Conductivity_Ref);
    
    /*--- Conductivity model via polynomial. ---*/

    config->SetKt_PolyCoeffND(config->GetKt_PolyCoeff(0)/Conductivity_Ref, 0);
    for (iVar = 1; iVar < config->GetnPolyCoeffs(); iVar++)
      config->SetKt_PolyCoeffND(config->GetKt_PolyCoeff(iVar)*pow(Temperature_Ref,iVar)/Conductivity_Ref, iVar);
    
    /*--- Set up the transport property models. ---*/

    FluidModel->SetLaminarViscosityModel(config);
    FluidModel->SetThermalConductivityModel(config);
    
  }

  if (tkeNeeded) { Energy_FreeStreamND += Tke_FreeStreamND; };  config->SetEnergy_FreeStreamND(Energy_FreeStreamND);
  
  Energy_Ref = Energy_FreeStream/Energy_FreeStreamND; config->SetEnergy_Ref(Energy_Ref);
  
  Total_UnstTimeND = config->GetTotal_UnstTime() / Time_Ref;    config->SetTotal_UnstTimeND(Total_UnstTimeND);
  Delta_UnstTimeND = config->GetDelta_UnstTime() / Time_Ref;    config->SetDelta_UnstTimeND(Delta_UnstTimeND);
  
  /*--- Write output to the console if this is the master node and first domain ---*/
  
  if ((rank == MASTER_NODE) && (iMesh == MESH_0)) {
    
    cout.precision(6);

    if (config->GetRef_Inc_NonDim() == DIMENSIONAL) {
      cout << "Incompressible flow: rho_ref, vel_ref, temp_ref, p_ref" << endl;
      cout << "are set to 1.0 in order to perform a dimensional calculation." << endl;
      if (dynamic_grid) cout << "Force coefficients computed using MACH_MOTION." << endl;
      else cout << "Force coefficients computed using initial values." << endl;
    }
    else if (config->GetRef_Inc_NonDim() == INITIAL_VALUES) {
      cout << "Incompressible flow: rho_ref, vel_ref, and temp_ref" << endl;
      cout << "are based on the initial values, p_ref = rho_ref*vel_ref^2." << endl;
      if (dynamic_grid) cout << "Force coefficients computed using MACH_MOTION." << endl;
      else cout << "Force coefficients computed using initial values." << endl;
    } 
    else if (config->GetRef_Inc_NonDim() == REFERENCE_VALUES) {
      cout << "Incompressible flow: rho_ref, vel_ref, and temp_ref" << endl;
      cout << "are user-provided reference values, p_ref = rho_ref*vel_ref^2." << endl;
      if (dynamic_grid) cout << "Force coefficients computed using MACH_MOTION." << endl;
      else cout << "Force coefficients computed using reference values." << endl;
    }
    cout << "The reference area for force coeffs. is " << config->GetRefArea() << " m^2." << endl;
    cout << "The reference length for force coeffs. is " << config->GetRefLength() << " m." << endl;

    cout << "The pressure is decomposed into thermodynamic and dynamic components." << endl;
    cout << "The initial value of the dynamic pressure is 0." << endl;

    cout << "Mach number: "<< config->GetMach();
    if (config->GetKind_FluidModel() == CONSTANT_DENSITY) {
      cout << ", computed using the Bulk modulus." << endl;
    } else {
      cout << ", computed using fluid speed of sound." << endl;
    }

    cout << "For external flows, the initial state is imposed at the far-field." << endl;
    cout << "Angle of attack (deg): "<< config->GetAoA() << ", computed using the initial velocity." << endl;
    cout << "Side slip angle (deg): "<< config->GetAoS() << ", computed using the initial velocity." << endl;

    if (viscous) { 
      cout << "Reynolds number per meter: " << config->GetReynolds() << ", computed using initial values."<< endl;
      cout << "Reynolds number is a byproduct of inputs only (not used internally)." << endl;
    }
    cout << "SI units only. The grid should be dimensional (meters)." << endl;
    
    switch (config->GetKind_DensityModel()) {
      
      case CONSTANT:
        if (energy) cout << "Energy equation is active and decoupled." << endl;
        else cout << "No energy equation." << endl;
        break;

      case BOUSSINESQ:
        if (energy) cout << "Energy equation is active and coupled through Boussinesq approx." << endl;
        break;

      case VARIABLE:
        if (energy) cout << "Energy equation is active and coupled for variable density." << endl;
        break;

    }
    
    stringstream NonDimTableOut, ModelTableOut;
    stringstream Unit;  
    
    cout << endl;
    PrintingToolbox::CTablePrinter ModelTable(&ModelTableOut);
    ModelTableOut <<"-- Models:"<< endl;

    ModelTable.AddColumn("Viscosity Model", 25);
    ModelTable.AddColumn("Conductivity Model", 26);
    ModelTable.AddColumn("Fluid Model", 25);
    ModelTable.SetAlign(PrintingToolbox::CTablePrinter::RIGHT);
    ModelTable.PrintHeader();
    
    PrintingToolbox::CTablePrinter NonDimTable(&NonDimTableOut);    
    NonDimTable.AddColumn("Name", 22);
    NonDimTable.AddColumn("Dim. value", 14);
    NonDimTable.AddColumn("Ref. value", 14);
    NonDimTable.AddColumn("Unit", 10);
    NonDimTable.AddColumn("Non-dim. value", 14);
    NonDimTable.SetAlign(PrintingToolbox::CTablePrinter::RIGHT);
    
    NonDimTableOut <<"-- Fluid properties:"<< endl;
    
    NonDimTable.PrintHeader();
    
    if (viscous){
      
      switch(config->GetKind_ViscosityModel()){
      case CONSTANT_VISCOSITY:
        ModelTable << "CONSTANT_VISCOSITY";
        if      (config->GetSystemMeasurements() == SI) Unit << "N.s/m^2";
        else if (config->GetSystemMeasurements() == US) Unit << "lbf.s/ft^2";
        NonDimTable << "Viscosity" << config->GetMu_Constant() << config->GetMu_Constant()/config->GetMu_ConstantND() << Unit.str() << config->GetMu_ConstantND();
        Unit.str("");
        NonDimTable.PrintFooter();
        break;

      case SUTHERLAND:
        ModelTable << "SUTHERLAND";        
        if      (config->GetSystemMeasurements() == SI) Unit << "N.s/m^2";
        else if (config->GetSystemMeasurements() == US) Unit << "lbf.s/ft^2";
        NonDimTable << "Ref. Viscosity" <<  config->GetMu_Ref() <<  config->GetViscosity_Ref() << Unit.str() << config->GetMu_RefND();
        Unit.str("");
        if      (config->GetSystemMeasurements() == SI) Unit << "K";
        else if (config->GetSystemMeasurements() == US) Unit << "R";
        NonDimTable << "Sutherland Temp." << config->GetMu_Temperature_Ref() <<  config->GetTemperature_Ref() << Unit.str() << config->GetMu_Temperature_RefND();
        Unit.str("");
        if      (config->GetSystemMeasurements() == SI) Unit << "K";
        else if (config->GetSystemMeasurements() == US) Unit << "R";
        NonDimTable << "Sutherland Const." << config->GetMu_S() << config->GetTemperature_Ref() << Unit.str() << config->GetMu_SND();
        Unit.str("");
        NonDimTable.PrintFooter();
        break;
        
      case POLYNOMIAL_VISCOSITY:
        ModelTable << "POLYNOMIAL_VISCOSITY";
        for (iVar = 0; iVar < config->GetnPolyCoeffs(); iVar++) {
          stringstream ss;
          ss << iVar;
          if (config->GetMu_PolyCoeff(iVar) != 0.0)
            NonDimTable << "Mu(T) Poly. Coeff. " + ss.str()  << config->GetMu_PolyCoeff(iVar) << config->GetMu_PolyCoeff(iVar)/config->GetMu_PolyCoeffND(iVar) << "-" << config->GetMu_PolyCoeffND(iVar);
        }
        Unit.str("");
        NonDimTable.PrintFooter();        
        break;
      }

      switch(config->GetKind_ConductivityModel()){
      case CONSTANT_PRANDTL:
        ModelTable << "CONSTANT_PRANDTL";
        NonDimTable << "Prandtl (Lam.)"  << "-" << "-" << "-" << config->GetPrandtl_Lam();         
        Unit.str("");
        NonDimTable << "Prandtl (Turb.)" << "-" << "-" << "-" << config->GetPrandtl_Turb();         
        Unit.str("");
        NonDimTable.PrintFooter();
        break;
        
      case CONSTANT_CONDUCTIVITY:
        ModelTable << "CONSTANT_CONDUCTIVITY";
        Unit << "W/m^2.K";
        NonDimTable << "Molecular Cond." << config->GetKt_Constant() << config->GetKt_Constant()/config->GetKt_ConstantND() << Unit.str() << config->GetKt_ConstantND();         
        Unit.str("");
        NonDimTable.PrintFooter();
        break;
        
      case POLYNOMIAL_CONDUCTIVITY:
        ModelTable << "POLYNOMIAL_CONDUCTIVITY";
        for (iVar = 0; iVar < config->GetnPolyCoeffs(); iVar++) {
          stringstream ss;
          ss << iVar;
          if (config->GetKt_PolyCoeff(iVar) != 0.0)
            NonDimTable << "Kt(T) Poly. Coeff. " + ss.str()  << config->GetKt_PolyCoeff(iVar) << config->GetKt_PolyCoeff(iVar)/config->GetKt_PolyCoeffND(iVar) << "-" << config->GetKt_PolyCoeffND(iVar);
        }
        Unit.str("");
        NonDimTable.PrintFooter();  
        break;
      }
    } else {
      ModelTable << "-" << "-";
    }
    
    switch (config->GetKind_FluidModel()){
    case CONSTANT_DENSITY:
      ModelTable << "CONSTANT_DENSITY";
      if (energy){
        Unit << "N.m/kg.K";
        NonDimTable << "Spec. Heat (Cp)" << config->GetSpecific_Heat_Cp() << config->GetSpecific_Heat_Cp()/config->GetSpecific_Heat_CpND() << Unit.str() << config->GetSpecific_Heat_CpND();         
        Unit.str("");
      }
      if (boussinesq){
        Unit << "K^-1";
        NonDimTable << "Thermal Exp." << config->GetThermal_Expansion_Coeff() << config->GetThermal_Expansion_Coeff()/config->GetThermal_Expansion_CoeffND() << Unit.str() <<  config->GetThermal_Expansion_CoeffND();         
        Unit.str("");
      }
      Unit << "Pa";
      NonDimTable << "Bulk Modulus" << config->GetBulk_Modulus() << 1.0 << Unit.str() <<  config->GetBulk_Modulus();         
      Unit.str("");
      NonDimTable.PrintFooter();
      break;
      
    case INC_IDEAL_GAS:
      ModelTable << "INC_IDEAL_GAS";      
      Unit << "N.m/kg.K";
      NonDimTable << "Spec. Heat (Cp)" << config->GetSpecific_Heat_Cp() << config->GetSpecific_Heat_Cp()/config->GetSpecific_Heat_CpND() << Unit.str() << config->GetSpecific_Heat_CpND();         
      Unit.str("");
      Unit << "g/mol";
      NonDimTable << "Molecular weight" << config->GetMolecular_Weight()<< 1.0 << Unit.str() << config->GetMolecular_Weight();         
      Unit.str("");
      Unit << "N.m/kg.K";
      NonDimTable << "Gas Constant" << config->GetGas_Constant() << config->GetGas_Constant_Ref() << Unit.str() << config->GetGas_ConstantND();         
      Unit.str("");
      Unit << "Pa";
      NonDimTable << "Therm. Pressure" << config->GetPressure_Thermodynamic() << config->GetPressure_Ref() << Unit.str() << config->GetPressure_ThermodynamicND();         
      Unit.str("");
      NonDimTable.PrintFooter();
      break;
      
    case INC_IDEAL_GAS_POLY:
      ModelTable << "INC_IDEAL_GAS_POLY";             
      Unit.str("");
      Unit << "g/mol";
      NonDimTable << "Molecular weight" << config->GetMolecular_Weight()<< 1.0 << Unit.str() << config->GetMolecular_Weight();         
      Unit.str("");
      Unit << "N.m/kg.K";
      NonDimTable << "Gas Constant" << config->GetGas_Constant() << config->GetGas_Constant_Ref() << Unit.str() << config->GetGas_ConstantND();         
      Unit.str("");
      Unit << "Pa";
      NonDimTable << "Therm. Pressure" << config->GetPressure_Thermodynamic() << config->GetPressure_Ref() << Unit.str() << config->GetPressure_ThermodynamicND();         
      Unit.str("");
      for (iVar = 0; iVar < config->GetnPolyCoeffs(); iVar++) {
        stringstream ss;
        ss << iVar;
        if (config->GetCp_PolyCoeff(iVar) != 0.0)
          NonDimTable << "Cp(T) Poly. Coeff. " + ss.str()  << config->GetCp_PolyCoeff(iVar) << config->GetCp_PolyCoeff(iVar)/config->GetCp_PolyCoeffND(iVar) << "-" << config->GetCp_PolyCoeffND(iVar);
      }
      Unit.str("");
      NonDimTable.PrintFooter();
      break;
      
    }

    
    NonDimTableOut <<"-- Initial and free-stream conditions:"<< endl;
    NonDimTable.PrintHeader();

    if      (config->GetSystemMeasurements() == SI) Unit << "Pa";
    else if (config->GetSystemMeasurements() == US) Unit << "psf";
    NonDimTable << "Dynamic Pressure" << config->GetPressure_FreeStream() << config->GetPressure_Ref() << Unit.str() << config->GetPressure_FreeStreamND();
    Unit.str("");
    if      (config->GetSystemMeasurements() == SI) Unit << "Pa";
    else if (config->GetSystemMeasurements() == US) Unit << "psf";
    NonDimTable << "Total Pressure" << config->GetPressure_FreeStream() + 0.5*config->GetDensity_FreeStream()*config->GetModVel_FreeStream()*config->GetModVel_FreeStream() 
                << config->GetPressure_Ref() << Unit.str() << config->GetPressure_FreeStreamND() + 0.5*config->GetDensity_FreeStreamND()*config->GetModVel_FreeStreamND()*config->GetModVel_FreeStreamND();
    Unit.str("");
    if      (config->GetSystemMeasurements() == SI) Unit << "kg/m^3";
    else if (config->GetSystemMeasurements() == US) Unit << "slug/ft^3";
    NonDimTable << "Density" << config->GetDensity_FreeStream() << config->GetDensity_Ref() << Unit.str() << config->GetDensity_FreeStreamND();
    Unit.str("");
    if (energy){
      if      (config->GetSystemMeasurements() == SI) Unit << "K";
      else if (config->GetSystemMeasurements() == US) Unit << "R";
      NonDimTable << "Temperature" << config->GetTemperature_FreeStream() << config->GetTemperature_Ref() << Unit.str() << config->GetTemperature_FreeStreamND();
      Unit.str("");
    }
    if      (config->GetSystemMeasurements() == SI) Unit << "m/s";
    else if (config->GetSystemMeasurements() == US) Unit << "ft/s";
    NonDimTable << "Velocity-X" << config->GetVelocity_FreeStream()[0] << config->GetVelocity_Ref() << Unit.str() << config->GetVelocity_FreeStreamND()[0];
    NonDimTable << "Velocity-Y" << config->GetVelocity_FreeStream()[1] << config->GetVelocity_Ref() << Unit.str() << config->GetVelocity_FreeStreamND()[1];
    if (nDim == 3){
      NonDimTable << "Velocity-Z" << config->GetVelocity_FreeStream()[2] << config->GetVelocity_Ref() << Unit.str() << config->GetVelocity_FreeStreamND()[2];
    }
    NonDimTable << "Velocity Magnitude" << config->GetModVel_FreeStream() << config->GetVelocity_Ref() << Unit.str() << config->GetModVel_FreeStreamND();
    Unit.str("");

    if (viscous){
      NonDimTable.PrintFooter();
      if      (config->GetSystemMeasurements() == SI) Unit << "N.s/m^2";
      else if (config->GetSystemMeasurements() == US) Unit << "lbf.s/ft^2";
      NonDimTable << "Viscosity" << config->GetViscosity_FreeStream() << config->GetViscosity_Ref() << Unit.str() << config->GetViscosity_FreeStreamND();
      Unit.str("");
      if      (config->GetSystemMeasurements() == SI) Unit << "W/m^2.K";
      else if (config->GetSystemMeasurements() == US) Unit << "lbf/ft.s.R";
      NonDimTable << "Conductivity" << "-" << config->GetConductivity_Ref() << Unit.str() << "-";
      Unit.str("");
      if (turbulent){
        if      (config->GetSystemMeasurements() == SI) Unit << "m^2/s^2";
        else if (config->GetSystemMeasurements() == US) Unit << "ft^2/s^2";
        NonDimTable << "Turb. Kin. Energy" << config->GetTke_FreeStream() << config->GetTke_FreeStream()/config->GetTke_FreeStreamND() << Unit.str() << config->GetTke_FreeStreamND();
        Unit.str("");
        if      (config->GetSystemMeasurements() == SI) Unit << "1/s";
        else if (config->GetSystemMeasurements() == US) Unit << "1/s";
        NonDimTable << "Spec. Dissipation" << config->GetOmega_FreeStream() << config->GetOmega_FreeStream()/config->GetOmega_FreeStreamND() << Unit.str() << config->GetOmega_FreeStreamND();
        Unit.str("");
      }
    }
    
    NonDimTable.PrintFooter();
    NonDimTable << "Mach Number" << "-" << "-" << "-" << config->GetMach();
    if (viscous){
      NonDimTable << "Reynolds Number" << "-" << "-" << "-" << config->GetReynolds();      
    }
    
    NonDimTable.PrintFooter();
    ModelTable.PrintFooter();

    if (unsteady){
      NonDimTable.PrintHeader();
      NonDimTableOut << "-- Unsteady conditions" << endl;
      NonDimTable << "Total Time" << config->GetTotal_UnstTime() << config->GetTime_Ref() << "s" << config->GetTotal_UnstTimeND();
      Unit.str("");
      NonDimTable << "Time Step" << config->GetDelta_UnstTime() << config->GetTime_Ref() << "s" << config->GetDelta_UnstTimeND();
      Unit.str("");
      NonDimTable.PrintFooter();
    }
    

    cout << ModelTableOut.str();
    cout << NonDimTableOut.str();
  }
  
  
  
}

void CIncEulerSolver::SetInitialCondition(CGeometry **geometry, CSolver ***solver_container, CConfig *config, unsigned long ExtIter) {
  
  unsigned long iPoint, Point_Fine;
  unsigned short iMesh, iChildren, iVar;
  su2double Area_Children, Area_Parent, *Solution_Fine, *Solution;
    
  bool restart   = (config->GetRestart() || config->GetRestart_Flow());
  bool rans      = ((config->GetKind_Solver() == INC_RANS) ||
                    (config->GetKind_Solver() == DISC_ADJ_INC_RANS));
  bool dual_time = ((config->GetUnsteady_Simulation() == DT_STEPPING_1ST) ||
                    (config->GetUnsteady_Simulation() == DT_STEPPING_2ND));
  
  /*--- Check if a verification solution is to be computed. ---*/
  if ((VerificationSolution) && (ExtIter == 0) && !restart) {
    
    /*--- Loop over the multigrid levels. ---*/
    for (iMesh = 0; iMesh <= config->GetnMGLevels(); iMesh++) {
      
      /*--- Loop over all grid points. ---*/
      for (iPoint = 0; iPoint < geometry[iMesh]->GetnPoint(); iPoint++) {
        
        /* Set the pointers to the coordinates and solution of this DOF. */
        const su2double *coor = geometry[iMesh]->node[iPoint]->GetCoord();
        su2double *solDOF     = solver_container[iMesh][FLOW_SOL]->node->GetSolution(iPoint);
        
        /* Set the solution in this DOF to the initial condition provided by
           the verification solution class. This can be the exact solution,
           but this is not necessary. */
        VerificationSolution->GetInitialCondition(coor, solDOF);
      }
    }
  }
  
  /*--- If restart solution, then interpolate the flow solution to
   all the multigrid levels, this is important with the dual time strategy ---*/
  
  if (restart && (ExtIter == 0)) {
    
    Solution = new su2double[nVar];
    for (iMesh = 1; iMesh <= config->GetnMGLevels(); iMesh++) {
      for (iPoint = 0; iPoint < geometry[iMesh]->GetnPoint(); iPoint++) {
        Area_Parent = geometry[iMesh]->node[iPoint]->GetVolume();
        for (iVar = 0; iVar < nVar; iVar++) Solution[iVar] = 0.0;
        for (iChildren = 0; iChildren < geometry[iMesh]->node[iPoint]->GetnChildren_CV(); iChildren++) {
          Point_Fine = geometry[iMesh]->node[iPoint]->GetChildren_CV(iChildren);
          Area_Children = geometry[iMesh-1]->node[Point_Fine]->GetVolume();
          Solution_Fine = solver_container[iMesh-1][FLOW_SOL]->node->GetSolution(Point_Fine);
          for (iVar = 0; iVar < nVar; iVar++) {
            Solution[iVar] += Solution_Fine[iVar]*Area_Children/Area_Parent;
          }
        }
        solver_container[iMesh][FLOW_SOL]->node->SetSolution(iPoint,Solution);
      }
      solver_container[iMesh][FLOW_SOL]->InitiateComms(geometry[iMesh], config, SOLUTION);
      solver_container[iMesh][FLOW_SOL]->CompleteComms(geometry[iMesh], config, SOLUTION);
    }
    delete [] Solution;
    
    /*--- Interpolate the turblence variable also, if needed ---*/
    
    if (rans) {
      
      unsigned short nVar_Turb = solver_container[MESH_0][TURB_SOL]->GetnVar();
      Solution = new su2double[nVar_Turb];
      for (iMesh = 1; iMesh <= config->GetnMGLevels(); iMesh++) {
        for (iPoint = 0; iPoint < geometry[iMesh]->GetnPoint(); iPoint++) {
          Area_Parent = geometry[iMesh]->node[iPoint]->GetVolume();
          for (iVar = 0; iVar < nVar_Turb; iVar++) Solution[iVar] = 0.0;
          for (iChildren = 0; iChildren < geometry[iMesh]->node[iPoint]->GetnChildren_CV(); iChildren++) {
            Point_Fine = geometry[iMesh]->node[iPoint]->GetChildren_CV(iChildren);
            Area_Children = geometry[iMesh-1]->node[Point_Fine]->GetVolume();
            Solution_Fine = solver_container[iMesh-1][TURB_SOL]->node->GetSolution(Point_Fine);
            for (iVar = 0; iVar < nVar_Turb; iVar++) {
              Solution[iVar] += Solution_Fine[iVar]*Area_Children/Area_Parent;
            }
          }
          solver_container[iMesh][TURB_SOL]->node->SetSolution(iPoint,Solution);
        }
        solver_container[iMesh][TURB_SOL]->InitiateComms(geometry[iMesh], config, SOLUTION_EDDY);
        solver_container[iMesh][TURB_SOL]->CompleteComms(geometry[iMesh], config, SOLUTION_EDDY);
        solver_container[iMesh][TURB_SOL]->Postprocessing(geometry[iMesh], solver_container[iMesh], config, iMesh);
      }
      delete [] Solution;
    }
    
  }
  
  /*--- The value of the solution for the first iteration of the dual time ---*/
  
  if (dual_time && (ExtIter == 0 || (restart && (long)ExtIter == config->GetUnst_RestartIter()))) {
    
    /*--- Push back the initial condition to previous solution containers
     for a 1st-order restart or when simply intitializing to freestream. ---*/
    
    for (iMesh = 0; iMesh <= config->GetnMGLevels(); iMesh++) {
      solver_container[iMesh][FLOW_SOL]->node->Set_Solution_time_n();
      solver_container[iMesh][FLOW_SOL]->node->Set_Solution_time_n1();
      if (rans) {
        solver_container[iMesh][TURB_SOL]->node->Set_Solution_time_n();
        solver_container[iMesh][TURB_SOL]->node->Set_Solution_time_n1();
      }
    }
    
    if ((restart && (long)ExtIter == config->GetUnst_RestartIter()) &&
        (config->GetUnsteady_Simulation() == DT_STEPPING_2ND)) {
      
      /*--- Load an additional restart file for a 2nd-order restart ---*/
      
      solver_container[MESH_0][FLOW_SOL]->LoadRestart(geometry, solver_container, config, SU2_TYPE::Int(config->GetUnst_RestartIter()-1), true);
      
      /*--- Load an additional restart file for the turbulence model ---*/
      if (rans)
        solver_container[MESH_0][TURB_SOL]->LoadRestart(geometry, solver_container, config, SU2_TYPE::Int(config->GetUnst_RestartIter()-1), false);
      
      /*--- Push back this new solution to time level N. ---*/
      
      for (iMesh = 0; iMesh <= config->GetnMGLevels(); iMesh++) {
        solver_container[iMesh][FLOW_SOL]->node->Set_Solution_time_n();
        if (rans) {
          solver_container[iMesh][TURB_SOL]->node->Set_Solution_time_n();
        }
      }
    }
  }
}

void CIncEulerSolver::Preprocessing(CGeometry *geometry, CSolver **solver_container, CConfig *config, unsigned short iMesh, unsigned short iRKStep, unsigned short RunTime_EqSystem, bool Output) {
  
  unsigned long ErrorCounter = 0;

  unsigned long ExtIter = config->GetExtIter();
  bool cont_adjoint     = config->GetContinuous_Adjoint();
  bool disc_adjoint     = config->GetDiscrete_Adjoint();
  bool implicit         = (config->GetKind_TimeIntScheme_Flow() == EULER_IMPLICIT);
  bool muscl            = (config->GetMUSCL_Flow() || (cont_adjoint && config->GetKind_ConvNumScheme_AdjFlow() == ROE));
  bool limiter          = (config->GetKind_SlopeLimit_Flow() != NO_LIMITER) && (ExtIter <= config->GetLimiterIter());
  bool center           = ((config->GetKind_ConvNumScheme_Flow() == SPACE_CENTERED) || (cont_adjoint && config->GetKind_ConvNumScheme_AdjFlow() == SPACE_CENTERED));
  bool center_jst       = center && (config->GetKind_Centered_Flow() == JST);
  bool fixed_cl         = config->GetFixed_CL_Mode();
  bool van_albada       = config->GetKind_SlopeLimit_Flow() == VAN_ALBADA_EDGE;
  bool outlet           = ((config->GetnMarker_Outlet() != 0));

  /*--- Update the angle of attack at the far-field for fixed CL calculations (only direct problem). ---*/
  
  if ((fixed_cl) && (!disc_adjoint) && (!cont_adjoint)) { SetFarfield_AoA(geometry, solver_container, config, iMesh, Output); }

  /*--- Set the primitive variables ---*/
  
  ErrorCounter = SetPrimitive_Variables(solver_container, config, Output);
  
  /*--- Upwind second order reconstruction ---*/
  
  if ((muscl && !center) && (iMesh == MESH_0) && !Output) {
    
    /*--- Gradient computation ---*/
    
    if (config->GetKind_Gradient_Method() == GREEN_GAUSS) {
      SetPrimitive_Gradient_GG(geometry, config);
    }
    if (config->GetKind_Gradient_Method() == WEIGHTED_LEAST_SQUARES) {
      SetPrimitive_Gradient_LS(geometry, config);
    }
    
    /*--- Limiter computation ---*/
    
    if ((limiter) && (iMesh == MESH_0) && !Output && !van_albada) {
      SetPrimitive_Limiter(geometry, config);
    }
    
  }
  
  /*--- Artificial dissipation ---*/
  
  if (center && !Output) {
    SetMax_Eigenvalue(geometry, config);
    if ((center_jst) && (iMesh == MESH_0)) {
      SetCentered_Dissipation_Sensor(geometry, config);
      SetUndivided_Laplacian(geometry, config);
    }
  }
  
  /*--- Update the beta value based on the maximum velocity. ---*/

  SetBeta_Parameter(geometry, solver_container, config, iMesh);
  
  /*--- Compute properties needed for mass flow BCs. ---*/
  
  if (outlet) GetOutlet_Properties(geometry, config, iMesh, Output);

  /*--- Initialize the Jacobian matrices ---*/
  
  if (implicit && !disc_adjoint) Jacobian.SetValZero();

  /*--- Error message ---*/
  
  if (config->GetComm_Level() == COMM_FULL) {
#ifdef HAVE_MPI
    unsigned long MyErrorCounter = ErrorCounter; ErrorCounter = 0;
    SU2_MPI::Allreduce(&MyErrorCounter, &ErrorCounter, 1, MPI_UNSIGNED_LONG, MPI_SUM, MPI_COMM_WORLD);
#endif
    if (iMesh == MESH_0) config->SetNonphysical_Points(ErrorCounter);
  }
  
}

void CIncEulerSolver::Postprocessing(CGeometry *geometry, CSolver **solver_container, CConfig *config,
                                  unsigned short iMesh) { }

unsigned long CIncEulerSolver::SetPrimitive_Variables(CSolver **solver_container, CConfig *config, bool Output) {
  
  unsigned long iPoint, ErrorCounter = 0;
  bool physical = true;
  
  for (iPoint = 0; iPoint < nPoint; iPoint ++) {
    
    /*--- Initialize the non-physical points vector ---*/
    
    snode->SetNon_Physical(iPoint,false);
    
    /*--- Incompressible flow, primitive variables ---*/
    
    physical = snode->SetPrimVar(iPoint,FluidModel);

    /*--- Record any non-physical points. ---*/

    if (!physical) { snode->SetNon_Physical(iPoint,true); ErrorCounter++; }
    
    /*--- Initialize the convective, source and viscous residual vector ---*/
    
    if (!Output) LinSysRes.SetBlock_Zero(iPoint);
    
  }

  return ErrorCounter;
}

void CIncEulerSolver::SetTime_Step(CGeometry *geometry, CSolver **solver_container, CConfig *config,
                                unsigned short iMesh, unsigned long Iteration) {
  
  su2double *Normal, Area, Vol, Mean_SoundSpeed = 0.0, Mean_ProjVel = 0.0,
  Mean_BetaInc2, Lambda, Local_Delta_Time,
  Global_Delta_Time = 1E6, Global_Delta_UnstTimeND, ProjVel, ProjVel_i, ProjVel_j;
  
  unsigned long iEdge, iVertex, iPoint, jPoint;
  unsigned short iDim, iMarker;
  
  bool implicit      = (config->GetKind_TimeIntScheme_Flow() == EULER_IMPLICIT);
  bool time_steping  = config->GetUnsteady_Simulation() == TIME_STEPPING;
  bool dual_time     = ((config->GetUnsteady_Simulation() == DT_STEPPING_1ST) ||
                    (config->GetUnsteady_Simulation() == DT_STEPPING_2ND));
  
  Min_Delta_Time = 1.E6; Max_Delta_Time = 0.0;

  /*--- Set maximum inviscid eigenvalue to zero, and compute sound speed ---*/
  
  for (iPoint = 0; iPoint < nPointDomain; iPoint++)
    snode->SetMax_Lambda_Inv(iPoint,0.0);
  
  /*--- Loop interior edges ---*/
  
  for (iEdge = 0; iEdge < geometry->GetnEdge(); iEdge++) {
    
    /*--- Point identification, Normal vector and area ---*/
    
    iPoint = geometry->edge[iEdge]->GetNode(0);
    jPoint = geometry->edge[iEdge]->GetNode(1);
    
    Normal = geometry->edge[iEdge]->GetNormal();
    
    Area = 0.0;
    for (iDim = 0; iDim < nDim; iDim++) Area += Normal[iDim]*Normal[iDim];
    Area = sqrt(Area);
    
    /*--- Mean Values ---*/

    Mean_ProjVel    = 0.5 * (snode->GetProjVel(iPoint,Normal) + snode->GetProjVel(jPoint,Normal));
    Mean_BetaInc2   = 0.5 * (snode->GetBetaInc2(iPoint)      + snode->GetBetaInc2(jPoint));
    Mean_SoundSpeed = sqrt(Mean_BetaInc2*Area*Area);

    /*--- Adjustment for grid movement ---*/
    
    if (dynamic_grid) {
      su2double *GridVel_i = geometry->node[iPoint]->GetGridVel();
      su2double *GridVel_j = geometry->node[jPoint]->GetGridVel();
      ProjVel_i = 0.0; ProjVel_j = 0.0;
      for (iDim = 0; iDim < nDim; iDim++) {
        ProjVel_i += GridVel_i[iDim]*Normal[iDim];
        ProjVel_j += GridVel_j[iDim]*Normal[iDim];
      }
      Mean_ProjVel -= 0.5 * (ProjVel_i + ProjVel_j);
    }
    
    /*--- Inviscid contribution ---*/
    
    Lambda = fabs(Mean_ProjVel) + Mean_SoundSpeed;
    if (geometry->node[iPoint]->GetDomain()) snode->AddMax_Lambda_Inv(iPoint,Lambda);
    if (geometry->node[jPoint]->GetDomain()) snode->AddMax_Lambda_Inv(jPoint,Lambda);
    
  }
  
  /*--- Loop boundary edges ---*/
  
  for (iMarker = 0; iMarker < geometry->GetnMarker(); iMarker++) {
    if ((config->GetMarker_All_KindBC(iMarker) != INTERNAL_BOUNDARY) &&
        (config->GetMarker_All_KindBC(iMarker) != PERIODIC_BOUNDARY)) {
    for (iVertex = 0; iVertex < geometry->GetnVertex(iMarker); iVertex++) {
      
      /*--- Point identification, Normal vector and area ---*/
      
      iPoint = geometry->vertex[iMarker][iVertex]->GetNode();
      Normal = geometry->vertex[iMarker][iVertex]->GetNormal();
      
      Area = 0.0;
      for (iDim = 0; iDim < nDim; iDim++) Area += Normal[iDim]*Normal[iDim];
      Area = sqrt(Area);
      
      /*--- Mean Values ---*/

      Mean_ProjVel    = snode->GetProjVel(iPoint,Normal);
      Mean_BetaInc2   = snode->GetBetaInc2(iPoint);
      Mean_SoundSpeed = sqrt(Mean_BetaInc2*Area*Area);

      /*--- Adjustment for grid movement ---*/
      
      if (dynamic_grid) {
        su2double *GridVel = geometry->node[iPoint]->GetGridVel();
        ProjVel = 0.0;
        for (iDim = 0; iDim < nDim; iDim++)
          ProjVel += GridVel[iDim]*Normal[iDim];
        Mean_ProjVel -= ProjVel;
      }
      
      /*--- Inviscid contribution ---*/
      
      Lambda = fabs(Mean_ProjVel) + Mean_SoundSpeed;
      if (geometry->node[iPoint]->GetDomain()) {
        snode->AddMax_Lambda_Inv(iPoint,Lambda);
      }
      
    }
    }
  }
  
  /*--- Local time-stepping: each element uses their own speed for steady state 
   simulations or for pseudo time steps in a dual time simulation. ---*/
  
  for (iPoint = 0; iPoint < nPointDomain; iPoint++) {
    
    Vol = geometry->node[iPoint]->GetVolume();
    
    if (Vol != 0.0) {
      Local_Delta_Time  = config->GetCFL(iMesh)*Vol / snode->GetMax_Lambda_Inv(iPoint);
      Global_Delta_Time = min(Global_Delta_Time, Local_Delta_Time);
      Min_Delta_Time    = min(Min_Delta_Time, Local_Delta_Time);
      Max_Delta_Time    = max(Max_Delta_Time, Local_Delta_Time);
      if (Local_Delta_Time > config->GetMax_DeltaTime())
        Local_Delta_Time = config->GetMax_DeltaTime();
      snode->SetDelta_Time(iPoint,Local_Delta_Time);
    }
    else {
      snode->SetDelta_Time(iPoint,0.0);
    }
    
  }
  
  /*--- Compute the max and the min dt (in parallel) ---*/
  
  if (config->GetComm_Level() == COMM_FULL) {
#ifdef HAVE_MPI
    su2double rbuf_time, sbuf_time;
    sbuf_time = Min_Delta_Time;
    SU2_MPI::Reduce(&sbuf_time, &rbuf_time, 1, MPI_DOUBLE, MPI_MIN, MASTER_NODE, MPI_COMM_WORLD);
    SU2_MPI::Bcast(&rbuf_time, 1, MPI_DOUBLE, MASTER_NODE, MPI_COMM_WORLD);
    Min_Delta_Time = rbuf_time;
    
    sbuf_time = Max_Delta_Time;
    SU2_MPI::Reduce(&sbuf_time, &rbuf_time, 1, MPI_DOUBLE, MPI_MAX, MASTER_NODE, MPI_COMM_WORLD);
    SU2_MPI::Bcast(&rbuf_time, 1, MPI_DOUBLE, MASTER_NODE, MPI_COMM_WORLD);
    Max_Delta_Time = rbuf_time;
#endif
  }
  
  /*--- For time-accurate simulations use the minimum delta time of the whole mesh (global) ---*/
  
  if (time_steping) {
#ifdef HAVE_MPI
    su2double rbuf_time, sbuf_time;
    sbuf_time = Global_Delta_Time;
    SU2_MPI::Reduce(&sbuf_time, &rbuf_time, 1, MPI_DOUBLE, MPI_MIN, MASTER_NODE, MPI_COMM_WORLD);
    SU2_MPI::Bcast(&rbuf_time, 1, MPI_DOUBLE, MASTER_NODE, MPI_COMM_WORLD);
    Global_Delta_Time = rbuf_time;
#endif
    for (iPoint = 0; iPoint < nPointDomain; iPoint++){
      
      /*--- Sets the regular CFL equal to the unsteady CFL ---*/
      
      config->SetCFL(iMesh,config->GetUnst_CFL());
      
      /*--- If the unsteady CFL is set to zero, it uses the defined unsteady time step, otherwise
       it computes the time step based on the unsteady CFL ---*/
      
      if (config->GetCFL(iMesh) == 0.0){
        snode->SetDelta_Time(iPoint,config->GetDelta_UnstTime());
      } else {
        snode->SetDelta_Time(iPoint,Global_Delta_Time);
      }
    }
  }
  
  /*--- Recompute the unsteady time step for the dual time strategy
   if the unsteady CFL is diferent from 0 ---*/
  
  if ((dual_time) && (Iteration == 0) && (config->GetUnst_CFL() != 0.0) && (iMesh == MESH_0)) {
    Global_Delta_UnstTimeND = config->GetUnst_CFL()*Global_Delta_Time/config->GetCFL(iMesh);
    
#ifdef HAVE_MPI
    su2double rbuf_time, sbuf_time;
    sbuf_time = Global_Delta_UnstTimeND;
    SU2_MPI::Reduce(&sbuf_time, &rbuf_time, 1, MPI_DOUBLE, MPI_MIN, MASTER_NODE, MPI_COMM_WORLD);
    SU2_MPI::Bcast(&rbuf_time, 1, MPI_DOUBLE, MASTER_NODE, MPI_COMM_WORLD);
    Global_Delta_UnstTimeND = rbuf_time;
#endif
    config->SetDelta_UnstTimeND(Global_Delta_UnstTimeND);
  }
  
  /*--- The pseudo local time (explicit integration) cannot be greater than the physical time ---*/
  
  if (dual_time)
    for (iPoint = 0; iPoint < nPointDomain; iPoint++) {
      if (!implicit) {
        Local_Delta_Time = min((2.0/3.0)*config->GetDelta_UnstTimeND(), snode->GetDelta_Time(iPoint));
        snode->SetDelta_Time(iPoint,Local_Delta_Time);
      }
    }
  
}

void CIncEulerSolver::Centered_Residual(CGeometry *geometry, CSolver **solver_container, CNumerics *numerics,
                                     CConfig *config, unsigned short iMesh, unsigned short iRKStep) {
  
  unsigned long iEdge, iPoint, jPoint;
  
  bool implicit      = (config->GetKind_TimeIntScheme_Flow() == EULER_IMPLICIT);
  bool jst_scheme  = ((config->GetKind_Centered_Flow() == JST) && (iMesh == MESH_0));
  
  for (iEdge = 0; iEdge < geometry->GetnEdge(); iEdge++) {
    
    /*--- Points in edge, set normal vectors, and number of neighbors ---*/
    
    iPoint = geometry->edge[iEdge]->GetNode(0); jPoint = geometry->edge[iEdge]->GetNode(1);
    numerics->SetNormal(geometry->edge[iEdge]->GetNormal());
    numerics->SetNeighbor(geometry->node[iPoint]->GetnNeighbor(), geometry->node[jPoint]->GetnNeighbor());
    
    /*--- Set primitive variables w/o reconstruction ---*/
    
    numerics->SetPrimitive(snode->GetPrimitive(iPoint), snode->GetPrimitive(jPoint));
    
    /*--- Set the largest convective eigenvalue ---*/
    
    numerics->SetLambda(snode->GetLambda(iPoint), snode->GetLambda(jPoint));
    
    /*--- Set undivided laplacian and pressure-based sensor ---*/
    
    if (jst_scheme) {
      numerics->SetUndivided_Laplacian(snode->GetUndivided_Laplacian(iPoint), snode->GetUndivided_Laplacian(jPoint));
      numerics->SetSensor(snode->GetSensor(iPoint), snode->GetSensor(jPoint));
    }
    
    /*--- Grid movement ---*/
    
    if (dynamic_grid) {
      numerics->SetGridVel(geometry->node[iPoint]->GetGridVel(), geometry->node[jPoint]->GetGridVel());
    }
    
    /*--- Compute residuals, and Jacobians ---*/

    numerics->ComputeResidual(Res_Conv, Jacobian_i, Jacobian_j, config);
    
    /*--- Update convective and artificial dissipation residuals ---*/

    LinSysRes.AddBlock(iPoint, Res_Conv);
    LinSysRes.SubtractBlock(jPoint, Res_Conv);
    
    /*--- Store implicit contributions from the residual calculation. ---*/
    
    if (implicit) {
      Jacobian.AddBlock(iPoint, iPoint, Jacobian_i);
      Jacobian.AddBlock(iPoint, jPoint, Jacobian_j);
      Jacobian.SubtractBlock(jPoint, iPoint, Jacobian_i);
      Jacobian.SubtractBlock(jPoint, jPoint, Jacobian_j);
    }
  }
  
}

void CIncEulerSolver::Upwind_Residual(CGeometry *geometry, CSolver **solver_container, CNumerics *numerics,
                                   CConfig *config, unsigned short iMesh) {
  
  su2double **Gradient_i, **Gradient_j, Project_Grad_i, Project_Grad_j,
  *V_i, *V_j, *S_i, *S_j, *Limiter_i = NULL, *Limiter_j = NULL, Non_Physical = 1.0;
  
  unsigned long iEdge, iPoint, jPoint, counter_local = 0, counter_global = 0;
  unsigned short iDim, iVar;
  
  unsigned long ExtIter = config->GetExtIter();
  bool implicit         = (config->GetKind_TimeIntScheme_Flow() == EULER_IMPLICIT);
  bool muscl            = (config->GetMUSCL_Flow() && (iMesh == MESH_0));
  bool limiter          = (config->GetKind_SlopeLimit_Flow() != NO_LIMITER) && (ExtIter <= config->GetLimiterIter());
  bool van_albada       = config->GetKind_SlopeLimit_Flow() == VAN_ALBADA_EDGE;

  /*--- Loop over all the edges ---*/
  
  for (iEdge = 0; iEdge < geometry->GetnEdge(); iEdge++) {
    
    /*--- Points in edge and normal vectors ---*/
    
    iPoint = geometry->edge[iEdge]->GetNode(0); jPoint = geometry->edge[iEdge]->GetNode(1);
    numerics->SetNormal(geometry->edge[iEdge]->GetNormal());
    
    /*--- Grid movement ---*/
    
    if (dynamic_grid)
      numerics->SetGridVel(geometry->node[iPoint]->GetGridVel(), geometry->node[jPoint]->GetGridVel());
    
    /*--- Get primitive variables ---*/
    
    V_i = snode->GetPrimitive(iPoint); V_j = snode->GetPrimitive(jPoint);
    S_i = snode->GetSecondary(iPoint); S_j = snode->GetSecondary(jPoint);

    /*--- High order reconstruction using MUSCL strategy ---*/
    
    if (muscl) {
      
      for (iDim = 0; iDim < nDim; iDim++) {
        Vector_i[iDim] = 0.5*(geometry->node[jPoint]->GetCoord(iDim) - geometry->node[iPoint]->GetCoord(iDim));
        Vector_j[iDim] = 0.5*(geometry->node[iPoint]->GetCoord(iDim) - geometry->node[jPoint]->GetCoord(iDim));
      }
      
      Gradient_i = snode->GetGradient_Primitive(iPoint);
      Gradient_j = snode->GetGradient_Primitive(jPoint);
      if (limiter) {
        Limiter_i = snode->GetLimiter_Primitive(iPoint);
        Limiter_j = snode->GetLimiter_Primitive(jPoint);
      }
      
      for (iVar = 0; iVar < nPrimVarGrad; iVar++) {
        Project_Grad_i = 0.0; Project_Grad_j = 0.0;
        Non_Physical = snode->GetNon_Physical(iPoint)*snode->GetNon_Physical(jPoint);
        for (iDim = 0; iDim < nDim; iDim++) {
          Project_Grad_i += Vector_i[iDim]*Gradient_i[iVar][iDim]*Non_Physical;
          Project_Grad_j += Vector_j[iDim]*Gradient_j[iVar][iDim]*Non_Physical;
        }
        if (limiter) {
          if (van_albada){
            Limiter_i[iVar] = (V_j[iVar]-V_i[iVar])*(2.0*Project_Grad_i + V_j[iVar]-V_i[iVar])/(4*Project_Grad_i*Project_Grad_i+(V_j[iVar]-V_i[iVar])*(V_j[iVar]-V_i[iVar])+EPS);
            Limiter_j[iVar] = (V_j[iVar]-V_i[iVar])*(-2.0*Project_Grad_j + V_j[iVar]-V_i[iVar])/(4*Project_Grad_j*Project_Grad_j+(V_j[iVar]-V_i[iVar])*(V_j[iVar]-V_i[iVar])+EPS);
          }
          Primitive_i[iVar] = V_i[iVar] + Limiter_i[iVar]*Project_Grad_i;
          Primitive_j[iVar] = V_j[iVar] + Limiter_j[iVar]*Project_Grad_j;
        }
        else {
          Primitive_i[iVar] = V_i[iVar] + Project_Grad_i;
          Primitive_j[iVar] = V_j[iVar] + Project_Grad_j;
        }
      }

      for (iVar = nPrimVarGrad; iVar < nPrimVar; iVar++) {
        Primitive_i[iVar] = V_i[iVar];
        Primitive_j[iVar] = V_j[iVar];
      }

      numerics->SetPrimitive(Primitive_i, Primitive_j);
      
    } else {
      
      /*--- Set conservative variables without reconstruction ---*/
      
      numerics->SetPrimitive(V_i, V_j);
      numerics->SetSecondary(S_i, S_j);
      
    }
    
    /*--- Compute the residual ---*/
    
    numerics->ComputeResidual(Res_Conv, Jacobian_i, Jacobian_j, config);

    /*--- Update residual value ---*/
    
    LinSysRes.AddBlock(iPoint, Res_Conv);
    LinSysRes.SubtractBlock(jPoint, Res_Conv);
    
    /*--- Set implicit Jacobians ---*/
    
    if (implicit) {
      Jacobian.AddBlock(iPoint, iPoint, Jacobian_i);
      Jacobian.AddBlock(iPoint, jPoint, Jacobian_j);
      Jacobian.SubtractBlock(jPoint, iPoint, Jacobian_i);
      Jacobian.SubtractBlock(jPoint, jPoint, Jacobian_j);
    }
  }
  
  /*--- Warning message about non-physical reconstructions. ---*/
  
  if (config->GetComm_Level() == COMM_FULL) {
#ifdef HAVE_MPI
    SU2_MPI::Reduce(&counter_local, &counter_global, 1, MPI_UNSIGNED_LONG, MPI_SUM, MASTER_NODE, MPI_COMM_WORLD);
#else
    counter_global = counter_local;
#endif
    if (iMesh == MESH_0) config->SetNonphysical_Reconstr(counter_global);
  }
  
}

void CIncEulerSolver::Source_Residual(CGeometry *geometry, CSolver **solver_container, CNumerics *numerics, CNumerics *second_numerics, CConfig *config, unsigned short iMesh) {
  
  unsigned short iVar;
  unsigned long iPoint;
  
  bool implicit       = (config->GetKind_TimeIntScheme_Flow() == EULER_IMPLICIT);
  bool rotating_frame = config->GetRotating_Frame();
  bool axisymmetric   = config->GetAxisymmetric();
  bool body_force     = config->GetBody_Force();
  bool boussinesq     = (config->GetKind_DensityModel() == BOUSSINESQ);
  bool viscous        = config->GetViscous();


  /*--- Initialize the source residual to zero ---*/

  for (iVar = 0; iVar < nVar; iVar++) Residual[iVar] = 0.0;

  if (body_force) {

    /*--- Loop over all points ---*/

    for (iPoint = 0; iPoint < nPointDomain; iPoint++) {

      /*--- Load the conservative variables ---*/

      numerics->SetConservative(snode->GetSolution(iPoint),
                                snode->GetSolution(iPoint));

      /*--- Set incompressible density  ---*/
      
      numerics->SetDensity(snode->GetDensity(iPoint),
                           snode->GetDensity(iPoint));

      /*--- Load the volume of the dual mesh cell ---*/

      numerics->SetVolume(geometry->node[iPoint]->GetVolume());

      /*--- Compute the rotating frame source residual ---*/

      numerics->ComputeResidual(Residual, config);

      /*--- Add the source residual to the total ---*/
      
      LinSysRes.AddBlock(iPoint, Residual);
      
    }
  }

  if (boussinesq) {

    /*--- Loop over all points ---*/

    for (iPoint = 0; iPoint < nPointDomain; iPoint++) {

      /*--- Load the conservative variables ---*/

      numerics->SetConservative(snode->GetSolution(iPoint),
                                snode->GetSolution(iPoint));

      /*--- Set incompressible density  ---*/
      
      numerics->SetDensity(snode->GetDensity(iPoint),
                           snode->GetDensity(iPoint));

      /*--- Load the volume of the dual mesh cell ---*/

      numerics->SetVolume(geometry->node[iPoint]->GetVolume());

      /*--- Compute the rotating frame source residual ---*/

      numerics->ComputeResidual(Residual, config);

      /*--- Add the source residual to the total ---*/
      
      LinSysRes.AddBlock(iPoint, Residual);
      
    }
  }

  if (rotating_frame) {

    /*--- Loop over all points ---*/

    for (iPoint = 0; iPoint < nPointDomain; iPoint++) {
      
      /*--- Load the conservative variables ---*/
      
      numerics->SetConservative(snode->GetSolution(iPoint), NULL);
      
      /*--- Set incompressible density ---*/

      numerics->SetDensity(snode->GetDensity(iPoint), 0.0);

      /*--- Load the volume of the dual mesh cell ---*/

      numerics->SetVolume(geometry->node[iPoint]->GetVolume());

      /*--- Compute the rotating frame source residual ---*/

      numerics->ComputeResidual(Residual, Jacobian_i, config);

      /*--- Add the source residual to the total ---*/

      LinSysRes.AddBlock(iPoint, Residual);

      /*--- Add the implicit Jacobian contribution ---*/

      if (implicit) Jacobian.AddBlock(iPoint, iPoint, Jacobian_i);

    }
  }

  if (axisymmetric) {
    
    /*--- Zero out Jacobian structure ---*/

    if (implicit) {
      for (iVar = 0; iVar < nVar; iVar ++)
        for (unsigned short jVar = 0; jVar < nVar; jVar ++)
          Jacobian_i[iVar][jVar] = 0.0;
    }

    /*--- For viscous problems, we need an additional gradient. ---*/

    if (viscous) {

      su2double AuxVar, Total_Viscosity, yCoord, yVelocity;

      for (iPoint = 0; iPoint < nPoint; iPoint++) {

        yCoord          = geometry->node[iPoint]->GetCoord(1);
        yVelocity       = snode->GetVelocity(iPoint,1);
        Total_Viscosity = (snode->GetLaminarViscosity(iPoint) +
                           snode->GetEddyViscosity(iPoint));

        if (yCoord > EPS) {
          AuxVar = Total_Viscosity*yVelocity/yCoord;
        } else {
          AuxVar = 0.0;
        }

        /*--- Set the auxilairy variable for this node. ---*/

        snode->SetAuxVar(iPoint,AuxVar);

      }

      /*--- Compute the auxiliary variable gradient with GG or WLS. ---*/

      if (config->GetKind_Gradient_Method() == GREEN_GAUSS) {
        SetAuxVar_Gradient_GG(geometry, config);
      }
      if (config->GetKind_Gradient_Method() == WEIGHTED_LEAST_SQUARES) {
        SetAuxVar_Gradient_LS(geometry, config);
      }
      
    }
    
    /*--- loop over points ---*/
    
    for (iPoint = 0; iPoint < nPointDomain; iPoint++) {
      
      /*--- Conservative variables w/o reconstruction ---*/

      numerics->SetPrimitive(snode->GetPrimitive(iPoint), NULL);

      /*--- Set incompressible density  ---*/
      
      numerics->SetDensity(snode->GetDensity(iPoint),
                           snode->GetDensity(iPoint));

      /*--- Set control volume ---*/
      
      numerics->SetVolume(geometry->node[iPoint]->GetVolume());
      
      /*--- Set y coordinate ---*/
      
      numerics->SetCoord(geometry->node[iPoint]->GetCoord(),
                         geometry->node[iPoint]->GetCoord());

      /*--- If viscous, we need gradients for extra terms. ---*/

      if (viscous) {

        /*--- Gradient of the primitive variables ---*/

        numerics->SetPrimVarGradient(snode->GetGradient_Primitive(iPoint), NULL);

        /*--- Load the aux variable gradient that we already computed. ---*/

        numerics->SetAuxVarGrad(snode->GetAuxVarGradient(iPoint), NULL);
        
      }

      /*--- Compute Source term Residual ---*/
      
      numerics->ComputeResidual(Residual, Jacobian_i, config);
      
      /*--- Add Residual ---*/
      
      LinSysRes.AddBlock(iPoint, Residual);
      
      /*--- Implicit part ---*/
      
      if (implicit) Jacobian.AddBlock(iPoint, iPoint, Jacobian_i);
      
    }
  }
  
  /*--- Check if a verification solution is to be computed. ---*/
  
  if (VerificationSolution) {
    if ( VerificationSolution->IsManufacturedSolution() ) {
      
      /*--- Get the physical time. ---*/
      su2double time = 0.0;
      if (config->GetUnsteady_Simulation()) time = config->GetPhysicalTime();
      
      /*--- Loop over points ---*/
      for (iPoint = 0; iPoint < nPointDomain; iPoint++) {
        
        /*--- Get control volume size. ---*/
        su2double Volume = geometry->node[iPoint]->GetVolume();
        
        /*--- Get the current point coordinates. ---*/
        const su2double *coor = geometry->node[iPoint]->GetCoord();
        
        /*--- Get the MMS source term. ---*/
        vector<su2double> sourceMan(nVar,0.0);
        VerificationSolution->GetMMSSourceTerm(coor, time, sourceMan.data());
        
        /*--- Compute the residual for this control volume. ---*/
        for (iVar = 0; iVar < nVar; iVar++) {
          Residual[iVar] = sourceMan[iVar]*Volume;
        }
        
        /*--- Subtract Residual ---*/
        LinSysRes.SubtractBlock(iPoint, Residual);
        
      }
    }
  }
  
}

void CIncEulerSolver::Source_Template(CGeometry *geometry, CSolver **solver_container, CNumerics *numerics,
                                   CConfig *config, unsigned short iMesh) {
  
  /* This method should be used to call any new source terms for a particular problem*/
  /* This method calls the new child class in CNumerics, where the new source term should be implemented.  */
  
  /* Next we describe how to get access to some important quanties for this method */
  /* Access to all points in the current geometric mesh by saying: nPointDomain */
  /* Get the vector of conservative variables at some point iPoint = snode->GetSolution(iPoint) */
  /* Get the volume (or area in 2D) associated with iPoint = snode->GetVolume(iPoint) */
  /* Get the vector of geometric coordinates of point iPoint = snode->GetCoord(iPoint) */
  
}

void CIncEulerSolver::SetMax_Eigenvalue(CGeometry *geometry, CConfig *config) {
  
  su2double *Normal, Area, Mean_SoundSpeed = 0.0, Mean_ProjVel = 0.0,
  Mean_BetaInc2, Lambda, ProjVel, ProjVel_i, ProjVel_j, *GridVel, *GridVel_i, *GridVel_j;
  
  unsigned long iEdge, iVertex, iPoint, jPoint;
  unsigned short iDim, iMarker;

  /*--- Set maximum inviscid eigenvalue to zero, and compute sound speed ---*/
  
  for (iPoint = 0; iPoint < nPointDomain; iPoint++) {
    snode->SetLambda(iPoint,0.0);
  }
  
  /*--- Loop interior edges ---*/
  
  for (iEdge = 0; iEdge < geometry->GetnEdge(); iEdge++) {
    
    /*--- Point identification, Normal vector and area ---*/
    
    iPoint = geometry->edge[iEdge]->GetNode(0);
    jPoint = geometry->edge[iEdge]->GetNode(1);
    
    Normal = geometry->edge[iEdge]->GetNormal();
    Area = 0.0;
    for (iDim = 0; iDim < nDim; iDim++) Area += Normal[iDim]*Normal[iDim];
    Area = sqrt(Area);
    
    /*--- Mean Values ---*/

    Mean_ProjVel    = 0.5 * (snode->GetProjVel(iPoint,Normal) + snode->GetProjVel(jPoint,Normal));
    Mean_BetaInc2   = 0.5 * (snode->GetBetaInc2(iPoint)      + snode->GetBetaInc2(jPoint));
    Mean_SoundSpeed = sqrt(Mean_BetaInc2*Area*Area);

    /*--- Adjustment for grid movement ---*/
    
    if (dynamic_grid) {
      GridVel_i = geometry->node[iPoint]->GetGridVel();
      GridVel_j = geometry->node[jPoint]->GetGridVel();
      ProjVel_i = 0.0; ProjVel_j =0.0;
      for (iDim = 0; iDim < nDim; iDim++) {
        ProjVel_i += GridVel_i[iDim]*Normal[iDim];
        ProjVel_j += GridVel_j[iDim]*Normal[iDim];
      }
      Mean_ProjVel -= 0.5 * (ProjVel_i + ProjVel_j);
    }
    
    /*--- Inviscid contribution ---*/
    
    Lambda = fabs(Mean_ProjVel) + Mean_SoundSpeed;
    if (geometry->node[iPoint]->GetDomain()) snode->AddLambda(iPoint,Lambda);
    if (geometry->node[jPoint]->GetDomain()) snode->AddLambda(jPoint,Lambda);
    
  }
  
  /*--- Loop boundary edges ---*/
  
  for (iMarker = 0; iMarker < geometry->GetnMarker(); iMarker++) {
    if ((config->GetMarker_All_KindBC(iMarker) != INTERNAL_BOUNDARY) &&
        (config->GetMarker_All_KindBC(iMarker) != PERIODIC_BOUNDARY)) {
    for (iVertex = 0; iVertex < geometry->GetnVertex(iMarker); iVertex++) {
      
      /*--- Point identification, Normal vector and area ---*/
      
      iPoint = geometry->vertex[iMarker][iVertex]->GetNode();
      Normal = geometry->vertex[iMarker][iVertex]->GetNormal();
      Area = 0.0;
      for (iDim = 0; iDim < nDim; iDim++) Area += Normal[iDim]*Normal[iDim];
      Area = sqrt(Area);
      
      /*--- Mean Values ---*/
      
      Mean_ProjVel    = snode->GetProjVel(iPoint,Normal);
      Mean_BetaInc2   = snode->GetBetaInc2(iPoint);
      Mean_SoundSpeed = sqrt(Mean_BetaInc2*Area*Area);
      
      /*--- Adjustment for grid movement ---*/
      
      if (dynamic_grid) {
        GridVel = geometry->node[iPoint]->GetGridVel();
        ProjVel = 0.0;
        for (iDim = 0; iDim < nDim; iDim++)
          ProjVel += GridVel[iDim]*Normal[iDim];
        Mean_ProjVel -= ProjVel;
      }
      
      /*--- Inviscid contribution ---*/
      
      Lambda = fabs(Mean_ProjVel) + Mean_SoundSpeed;
      if (geometry->node[iPoint]->GetDomain()) {
        snode->AddLambda(iPoint,Lambda);
      }
      
    }
    }
  }
  
  /*--- Correct the eigenvalue values across any periodic boundaries. ---*/

  for (unsigned short iPeriodic = 1; iPeriodic <= config->GetnMarker_Periodic()/2; iPeriodic++) {
    InitiatePeriodicComms(geometry, config, iPeriodic, PERIODIC_MAX_EIG);
    CompletePeriodicComms(geometry, config, iPeriodic, PERIODIC_MAX_EIG);
  }
  
  /*--- MPI parallelization ---*/
  
  InitiateComms(geometry, config, MAX_EIGENVALUE);
  CompleteComms(geometry, config, MAX_EIGENVALUE);
  
}

void CIncEulerSolver::SetUndivided_Laplacian(CGeometry *geometry, CConfig *config) {
  
  unsigned long iPoint, jPoint, iEdge;
  su2double *Diff;
  unsigned short iVar;
  bool boundary_i, boundary_j;
  
  Diff = new su2double[nVar];
  
  snode->SetUnd_LaplZero();
  
  for (iEdge = 0; iEdge < geometry->GetnEdge(); iEdge++) {
    
    iPoint = geometry->edge[iEdge]->GetNode(0);
    jPoint = geometry->edge[iEdge]->GetNode(1);
    
    /*--- Solution differences ---*/
    
    for (iVar = 0; iVar < nVar; iVar++)
      Diff[iVar] = snode->GetSolution(iPoint,iVar) - snode->GetSolution(jPoint,iVar);
    
    boundary_i = geometry->node[iPoint]->GetPhysicalBoundary();
    boundary_j = geometry->node[jPoint]->GetPhysicalBoundary();
    
    /*--- Both points inside the domain, or both in the boundary ---*/
    
    if ((!boundary_i && !boundary_j) || (boundary_i && boundary_j)) {
      if (geometry->node[iPoint]->GetDomain()) snode->SubtractUnd_Lapl(iPoint,Diff);
      if (geometry->node[jPoint]->GetDomain()) snode->AddUnd_Lapl(jPoint,Diff);
    }
    
    /*--- iPoint inside the domain, jPoint on the boundary ---*/
    
    if (!boundary_i && boundary_j)
      if (geometry->node[iPoint]->GetDomain()) snode->SubtractUnd_Lapl(iPoint,Diff);
    
    /*--- jPoint inside the domain, iPoint on the boundary ---*/
    
    if (boundary_i && !boundary_j)
      if (geometry->node[jPoint]->GetDomain()) snode->AddUnd_Lapl(jPoint,Diff);
    
  }
  
  /*--- Correct the Laplacian values across any periodic boundaries. ---*/

  for (unsigned short iPeriodic = 1; iPeriodic <= config->GetnMarker_Periodic()/2; iPeriodic++) {
    InitiatePeriodicComms(geometry, config, iPeriodic, PERIODIC_LAPLACIAN);
    CompletePeriodicComms(geometry, config, iPeriodic, PERIODIC_LAPLACIAN);
  }
  
  /*--- MPI parallelization ---*/
  
  InitiateComms(geometry, config, UNDIVIDED_LAPLACIAN);
  CompleteComms(geometry, config, UNDIVIDED_LAPLACIAN);
  
  delete [] Diff;
  
}

void CIncEulerSolver::SetCentered_Dissipation_Sensor(CGeometry *geometry, CConfig *config) {
  
  unsigned long iEdge, iPoint, jPoint;
  su2double Pressure_i = 0.0, Pressure_j = 0.0;
  bool boundary_i, boundary_j;
  
  /*--- Reset variables to store the undivided pressure ---*/
  
  for (iPoint = 0; iPoint < nPointDomain; iPoint++) {
    iPoint_UndLapl[iPoint] = 0.0;
    jPoint_UndLapl[iPoint] = 0.0;
  }
  
  /*--- Evaluate the pressure sensor ---*/
  
  for (iEdge = 0; iEdge < geometry->GetnEdge(); iEdge++) {
    
    iPoint = geometry->edge[iEdge]->GetNode(0);
    jPoint = geometry->edge[iEdge]->GetNode(1);
    
    /*--- Get the pressure, or density for incompressible solvers ---*/

    Pressure_i = snode->GetDensity(iPoint);
    Pressure_j = snode->GetDensity(jPoint);

    boundary_i = geometry->node[iPoint]->GetPhysicalBoundary();
    boundary_j = geometry->node[jPoint]->GetPhysicalBoundary();
    
    /*--- Both points inside the domain, or both on the boundary ---*/
    
    if ((!boundary_i && !boundary_j) || (boundary_i && boundary_j)) {
      
      if (geometry->node[iPoint]->GetDomain()) {
        iPoint_UndLapl[iPoint] += (Pressure_j - Pressure_i);
        jPoint_UndLapl[iPoint] += (Pressure_i + Pressure_j);
      }
      
      if (geometry->node[jPoint]->GetDomain()) {
        iPoint_UndLapl[jPoint] += (Pressure_i - Pressure_j);
        jPoint_UndLapl[jPoint] += (Pressure_i + Pressure_j);
      }
      
    }
    
    /*--- iPoint inside the domain, jPoint on the boundary ---*/
    
    if (!boundary_i && boundary_j)
      if (geometry->node[iPoint]->GetDomain()) {
        iPoint_UndLapl[iPoint] += (Pressure_j - Pressure_i);
        jPoint_UndLapl[iPoint] += (Pressure_i + Pressure_j);
      }
    
    /*--- jPoint inside the domain, iPoint on the boundary ---*/
    
    if (boundary_i && !boundary_j)
      if (geometry->node[jPoint]->GetDomain()) {
        iPoint_UndLapl[jPoint] += (Pressure_i - Pressure_j);
        jPoint_UndLapl[jPoint] += (Pressure_i + Pressure_j);
      }
    
  }
  
  /*--- Correct the sensor values across any periodic boundaries. ---*/

  for (unsigned short iPeriodic = 1; iPeriodic <= config->GetnMarker_Periodic()/2; iPeriodic++) {
    InitiatePeriodicComms(geometry, config, iPeriodic, PERIODIC_SENSOR);
    CompletePeriodicComms(geometry, config, iPeriodic, PERIODIC_SENSOR);
  }
  
  /*--- Set pressure switch for each point ---*/
  
  for (iPoint = 0; iPoint < nPointDomain; iPoint++)
    snode->SetSensor(iPoint,fabs(iPoint_UndLapl[iPoint]) / jPoint_UndLapl[iPoint]);
  
  /*--- MPI parallelization ---*/
  
  InitiateComms(geometry, config, SENSOR);
  CompleteComms(geometry, config, SENSOR);
  
}

void CIncEulerSolver::Pressure_Forces(CGeometry *geometry, CConfig *config) {

  unsigned long iVertex, iPoint;
  unsigned short iDim, iMarker, Boundary, Monitoring, iMarker_Monitoring;
  su2double Pressure = 0.0, *Normal = NULL, MomentDist[3] = {0.0,0.0,0.0}, *Coord,
  factor, RefVel2 = 0.0, RefDensity = 0.0, RefPressure,
  Force[3] = {0.0,0.0,0.0};
  su2double MomentX_Force[3] = {0.0,0.0,0.0}, MomentY_Force[3] = {0.0,0.0,0.0}, MomentZ_Force[3] = {0.0,0.0,0.0};
  su2double AxiFactor;

  bool axisymmetric = config->GetAxisymmetric();

  string Marker_Tag, Monitoring_Tag;

#ifdef HAVE_MPI
  su2double MyAllBound_CD_Inv, MyAllBound_CL_Inv, MyAllBound_CSF_Inv, MyAllBound_CMx_Inv, MyAllBound_CMy_Inv, MyAllBound_CMz_Inv, MyAllBound_CoPx_Inv, MyAllBound_CoPy_Inv, MyAllBound_CoPz_Inv, MyAllBound_CFx_Inv, MyAllBound_CFy_Inv, MyAllBound_CFz_Inv, MyAllBound_CT_Inv, MyAllBound_CQ_Inv, *MySurface_CL_Inv = NULL, *MySurface_CD_Inv = NULL, *MySurface_CSF_Inv = NULL, *MySurface_CEff_Inv = NULL, *MySurface_CFx_Inv = NULL, *MySurface_CFy_Inv = NULL, *MySurface_CFz_Inv = NULL, *MySurface_CMx_Inv = NULL, *MySurface_CMy_Inv = NULL, *MySurface_CMz_Inv = NULL;
#endif

  su2double Alpha     = config->GetAoA()*PI_NUMBER/180.0;
  su2double Beta      = config->GetAoS()*PI_NUMBER/180.0;
  su2double RefArea   = config->GetRefArea();
  su2double RefLength = config->GetRefLength();

  su2double *Origin = NULL;
  if (config->GetnMarker_Monitoring() != 0){
    Origin = config->GetRefOriginMoment(0);
  }

  /*--- Evaluate reference values for non-dimensionalization.
   For dimensional or non-dim based on initial values, use
   the far-field state (inf). For a custom non-dim based
   on user-provided reference values, use the ref values
   to compute the forces. ---*/

  if ((config->GetRef_Inc_NonDim() == DIMENSIONAL) || 
      (config->GetRef_Inc_NonDim() == INITIAL_VALUES)) {
    RefDensity  = Density_Inf;
    RefVel2 = 0.0;
    for (iDim = 0; iDim < nDim; iDim++)
      RefVel2  += Velocity_Inf[iDim]*Velocity_Inf[iDim];
  }
  else if (config->GetRef_Inc_NonDim() == REFERENCE_VALUES) {
    RefDensity = config->GetInc_Density_Ref();
    RefVel2    = config->GetInc_Velocity_Ref()*config->GetInc_Velocity_Ref();
  }

  /*--- Reference pressure is always the far-field value. ---*/

  RefPressure = Pressure_Inf;

  /*--- Compute factor for force coefficients. ---*/

  factor = 1.0 / (0.5*RefDensity*RefArea*RefVel2);

  /*-- Variables initialization ---*/

  Total_CD   = 0.0; Total_CL  = 0.0; Total_CSF = 0.0; Total_CEff = 0.0;
  Total_CMx  = 0.0; Total_CMy = 0.0; Total_CMz = 0.0;
  Total_CoPx = 0.0; Total_CoPy = 0.0;  Total_CoPz = 0.0;
  Total_CFx  = 0.0; Total_CFy = 0.0; Total_CFz = 0.0;
  Total_CT   = 0.0; Total_CQ  = 0.0; Total_CMerit = 0.0;
  Total_Heat = 0.0; Total_MaxHeat = 0.0;

  AllBound_CD_Inv   = 0.0; AllBound_CL_Inv  = 0.0;  AllBound_CSF_Inv    = 0.0;
  AllBound_CMx_Inv  = 0.0; AllBound_CMy_Inv = 0.0;  AllBound_CMz_Inv    = 0.0;
  AllBound_CoPx_Inv = 0.0; AllBound_CoPy_Inv = 0.0; AllBound_CoPz_Inv = 0.0;
  AllBound_CFx_Inv  = 0.0; AllBound_CFy_Inv = 0.0;  AllBound_CFz_Inv    = 0.0;
  AllBound_CT_Inv   = 0.0; AllBound_CQ_Inv  = 0.0;  AllBound_CMerit_Inv = 0.0;
  AllBound_CEff_Inv = 0.0;

  for (iMarker_Monitoring = 0; iMarker_Monitoring < config->GetnMarker_Monitoring(); iMarker_Monitoring++) {
    Surface_CL_Inv[iMarker_Monitoring]  = 0.0; Surface_CD_Inv[iMarker_Monitoring]   = 0.0;
    Surface_CSF_Inv[iMarker_Monitoring] = 0.0; Surface_CEff_Inv[iMarker_Monitoring] = 0.0;
    Surface_CFx_Inv[iMarker_Monitoring] = 0.0; Surface_CFy_Inv[iMarker_Monitoring]  = 0.0;
    Surface_CFz_Inv[iMarker_Monitoring] = 0.0; Surface_CMx_Inv[iMarker_Monitoring]  = 0.0;
    Surface_CMy_Inv[iMarker_Monitoring] = 0.0; Surface_CMz_Inv[iMarker_Monitoring]  = 0.0;
    
    Surface_CL[iMarker_Monitoring]  = 0.0; Surface_CD[iMarker_Monitoring]   = 0.0;
    Surface_CSF[iMarker_Monitoring] = 0.0; Surface_CEff[iMarker_Monitoring] = 0.0;
    Surface_CFx[iMarker_Monitoring] = 0.0; Surface_CFy[iMarker_Monitoring]  = 0.0;
    Surface_CFz[iMarker_Monitoring] = 0.0; Surface_CMx[iMarker_Monitoring]  = 0.0;
    Surface_CMy[iMarker_Monitoring] = 0.0; Surface_CMz[iMarker_Monitoring]  = 0.0;
  }

  /*--- Loop over the Euler and Navier-Stokes markers ---*/

  for (iMarker = 0; iMarker < nMarker; iMarker++) {

    Boundary   = config->GetMarker_All_KindBC(iMarker);
    Monitoring = config->GetMarker_All_Monitoring(iMarker);

    /*--- Obtain the origin for the moment computation for a particular marker ---*/

    if (Monitoring == YES) {
      for (iMarker_Monitoring = 0; iMarker_Monitoring < config->GetnMarker_Monitoring(); iMarker_Monitoring++) {
        Monitoring_Tag = config->GetMarker_Monitoring_TagBound(iMarker_Monitoring);
        Marker_Tag = config->GetMarker_All_TagBound(iMarker);
        if (Marker_Tag == Monitoring_Tag)
          Origin = config->GetRefOriginMoment(iMarker_Monitoring);
      }
    }

    if ((Boundary == EULER_WALL) || (Boundary == HEAT_FLUX) ||
        (Boundary == ISOTHERMAL) || (Boundary == NEARFIELD_BOUNDARY) ||
        (Boundary == CHT_WALL_INTERFACE) ||
        (Boundary == INLET_FLOW) || (Boundary == OUTLET_FLOW) ||
        (Boundary == ACTDISK_INLET) || (Boundary == ACTDISK_OUTLET)||
        (Boundary == ENGINE_INFLOW) || (Boundary == ENGINE_EXHAUST)) {

      /*--- Forces initialization at each Marker ---*/

      CD_Inv[iMarker]   = 0.0; CL_Inv[iMarker]  = 0.0;  CSF_Inv[iMarker]    = 0.0;
      CMx_Inv[iMarker]  = 0.0; CMy_Inv[iMarker] = 0.0;  CMz_Inv[iMarker]    = 0.0;
      CoPx_Inv[iMarker] = 0.0; CoPy_Inv[iMarker] = 0.0; CoPz_Inv[iMarker] = 0.0;
      CFx_Inv[iMarker]  = 0.0; CFy_Inv[iMarker] = 0.0;  CFz_Inv[iMarker]    = 0.0;
      CT_Inv[iMarker]   = 0.0; CQ_Inv[iMarker]  = 0.0;  CMerit_Inv[iMarker] = 0.0;
      CEff_Inv[iMarker] = 0.0;

      for (iDim = 0; iDim < nDim; iDim++) ForceInviscid[iDim] = 0.0;
      MomentInviscid[0] = 0.0; MomentInviscid[1] = 0.0; MomentInviscid[2] = 0.0;
      MomentX_Force[0] = 0.0; MomentX_Force[1] = 0.0; MomentX_Force[2] = 0.0;
      MomentY_Force[0] = 0.0; MomentY_Force[1] = 0.0; MomentY_Force[2] = 0.0;
      MomentZ_Force[0] = 0.0; MomentZ_Force[1] = 0.0; MomentZ_Force[2] = 0.0;

      /*--- Loop over the vertices to compute the forces ---*/

      for (iVertex = 0; iVertex < geometry->GetnVertex(iMarker); iVertex++) {

        iPoint = geometry->vertex[iMarker][iVertex]->GetNode();

        Pressure = snode->GetPressure(iPoint);

        CPressure[iMarker][iVertex] = (Pressure - RefPressure)*factor*RefArea;

        /*--- Note that the pressure coefficient is computed at the
         halo cells (for visualization purposes), but not the forces ---*/

        if ( (geometry->node[iPoint]->GetDomain()) && (Monitoring == YES) ) {

          Normal = geometry->vertex[iMarker][iVertex]->GetNormal();
          Coord = geometry->node[iPoint]->GetCoord();

          for (iDim = 0; iDim < nDim; iDim++) {
            MomentDist[iDim] = Coord[iDim] - Origin[iDim];
          }

          /*--- Axisymmetric simulations ---*/

          if (axisymmetric) AxiFactor = 2.0*PI_NUMBER*geometry->node[iPoint]->GetCoord(1);
          else AxiFactor = 1.0;

          /*--- Force computation, note the minus sign due to the
           orientation of the normal (outward) ---*/

          for (iDim = 0; iDim < nDim; iDim++) {
            Force[iDim] = -(Pressure - Pressure_Inf) * Normal[iDim] * factor * AxiFactor;
            ForceInviscid[iDim] += Force[iDim];
          }

          /*--- Moment with respect to the reference axis ---*/

          if (nDim == 3) {
            MomentInviscid[0] += (Force[2]*MomentDist[1]-Force[1]*MomentDist[2])/RefLength;
            MomentX_Force[1]  += (-Force[1]*Coord[2]);
            MomentX_Force[2]  += (Force[2]*Coord[1]);

            MomentInviscid[1] += (Force[0]*MomentDist[2]-Force[2]*MomentDist[0])/RefLength;
            MomentY_Force[2]  += (-Force[2]*Coord[0]);
            MomentY_Force[0]  += (Force[0]*Coord[2]);
          }
          MomentInviscid[2] += (Force[1]*MomentDist[0]-Force[0]*MomentDist[1])/RefLength;
          MomentZ_Force[0]  += (-Force[0]*Coord[1]);
          MomentZ_Force[1]  += (Force[1]*Coord[0]);
        }

      }

      /*--- Project forces and store the non-dimensional coefficients ---*/

      if (Monitoring == YES) {

        if (Boundary != NEARFIELD_BOUNDARY) {
          if (nDim == 2) {
            CD_Inv[iMarker]  =  ForceInviscid[0]*cos(Alpha) + ForceInviscid[1]*sin(Alpha);
            CL_Inv[iMarker]  = -ForceInviscid[0]*sin(Alpha) + ForceInviscid[1]*cos(Alpha);
            CEff_Inv[iMarker]   = CL_Inv[iMarker] / (CD_Inv[iMarker]+EPS);
            CMz_Inv[iMarker]    = MomentInviscid[2];
            CoPx_Inv[iMarker]   = MomentZ_Force[1];
            CoPy_Inv[iMarker]   = -MomentZ_Force[0];
            CFx_Inv[iMarker]    = ForceInviscid[0];
            CFy_Inv[iMarker]    = ForceInviscid[1];
            CT_Inv[iMarker]     = -CFx_Inv[iMarker];
            CQ_Inv[iMarker]     = -CMz_Inv[iMarker];
            CMerit_Inv[iMarker] = CT_Inv[iMarker] / (CQ_Inv[iMarker] + EPS);
          }
          if (nDim == 3) {
            CD_Inv[iMarker]      =  ForceInviscid[0]*cos(Alpha)*cos(Beta) + ForceInviscid[1]*sin(Beta) + ForceInviscid[2]*sin(Alpha)*cos(Beta);
            CL_Inv[iMarker]      = -ForceInviscid[0]*sin(Alpha) + ForceInviscid[2]*cos(Alpha);
            CSF_Inv[iMarker] = -ForceInviscid[0]*sin(Beta)*cos(Alpha) + ForceInviscid[1]*cos(Beta) - ForceInviscid[2]*sin(Beta)*sin(Alpha);
            CEff_Inv[iMarker]       = CL_Inv[iMarker] / (CD_Inv[iMarker] + EPS);
            CMx_Inv[iMarker]        = MomentInviscid[0];
            CMy_Inv[iMarker]        = MomentInviscid[1];
            CMz_Inv[iMarker]        = MomentInviscid[2];
            CoPx_Inv[iMarker]    = -MomentY_Force[0];
            CoPz_Inv[iMarker]    = MomentY_Force[2];
            CFx_Inv[iMarker]        = ForceInviscid[0];
            CFy_Inv[iMarker]        = ForceInviscid[1];
            CFz_Inv[iMarker]        = ForceInviscid[2];
            CT_Inv[iMarker]         = -CFz_Inv[iMarker];
            CQ_Inv[iMarker]         = -CMz_Inv[iMarker];
            CMerit_Inv[iMarker]     = CT_Inv[iMarker] / (CQ_Inv[iMarker] + EPS);
          }

          AllBound_CD_Inv     += CD_Inv[iMarker];
          AllBound_CL_Inv     += CL_Inv[iMarker];
          AllBound_CSF_Inv    += CSF_Inv[iMarker];
          AllBound_CEff_Inv    = AllBound_CL_Inv / (AllBound_CD_Inv + EPS);
          AllBound_CMx_Inv    += CMx_Inv[iMarker];
          AllBound_CMy_Inv    += CMy_Inv[iMarker];
          AllBound_CMz_Inv    += CMz_Inv[iMarker];
          AllBound_CoPx_Inv   += CoPx_Inv[iMarker];
          AllBound_CoPy_Inv   += CoPy_Inv[iMarker];
          AllBound_CoPz_Inv   += CoPz_Inv[iMarker];
          AllBound_CFx_Inv    += CFx_Inv[iMarker];
          AllBound_CFy_Inv    += CFy_Inv[iMarker];
          AllBound_CFz_Inv    += CFz_Inv[iMarker];
          AllBound_CT_Inv     += CT_Inv[iMarker];
          AllBound_CQ_Inv     += CQ_Inv[iMarker];
          AllBound_CMerit_Inv  = AllBound_CT_Inv / (AllBound_CQ_Inv + EPS);

          /*--- Compute the coefficients per surface ---*/

          for (iMarker_Monitoring = 0; iMarker_Monitoring < config->GetnMarker_Monitoring(); iMarker_Monitoring++) {
            Monitoring_Tag = config->GetMarker_Monitoring_TagBound(iMarker_Monitoring);
            Marker_Tag = config->GetMarker_All_TagBound(iMarker);
            if (Marker_Tag == Monitoring_Tag) {
              Surface_CL_Inv[iMarker_Monitoring]   += CL_Inv[iMarker];
              Surface_CD_Inv[iMarker_Monitoring]   += CD_Inv[iMarker];
              Surface_CSF_Inv[iMarker_Monitoring]  += CSF_Inv[iMarker];
              Surface_CEff_Inv[iMarker_Monitoring]  = CL_Inv[iMarker] / (CD_Inv[iMarker] + EPS);
              Surface_CFx_Inv[iMarker_Monitoring]  += CFx_Inv[iMarker];
              Surface_CFy_Inv[iMarker_Monitoring]  += CFy_Inv[iMarker];
              Surface_CFz_Inv[iMarker_Monitoring]  += CFz_Inv[iMarker];
              Surface_CMx_Inv[iMarker_Monitoring]  += CMx_Inv[iMarker];
              Surface_CMy_Inv[iMarker_Monitoring]  += CMy_Inv[iMarker];
              Surface_CMz_Inv[iMarker_Monitoring]  += CMz_Inv[iMarker];
            }
          }

        }

      }

    }
  }

#ifdef HAVE_MPI

  /*--- Add AllBound information using all the nodes ---*/

  MyAllBound_CD_Inv        = AllBound_CD_Inv;        AllBound_CD_Inv = 0.0;
  MyAllBound_CL_Inv        = AllBound_CL_Inv;        AllBound_CL_Inv = 0.0;
  MyAllBound_CSF_Inv   = AllBound_CSF_Inv;   AllBound_CSF_Inv = 0.0;
  AllBound_CEff_Inv = 0.0;
  MyAllBound_CMx_Inv          = AllBound_CMx_Inv;          AllBound_CMx_Inv = 0.0;
  MyAllBound_CMy_Inv          = AllBound_CMy_Inv;          AllBound_CMy_Inv = 0.0;
  MyAllBound_CMz_Inv          = AllBound_CMz_Inv;          AllBound_CMz_Inv = 0.0;
  MyAllBound_CoPx_Inv          = AllBound_CoPx_Inv;          AllBound_CoPx_Inv = 0.0;
  MyAllBound_CoPy_Inv          = AllBound_CoPy_Inv;          AllBound_CoPy_Inv = 0.0;
  MyAllBound_CoPz_Inv          = AllBound_CoPz_Inv;          AllBound_CoPz_Inv = 0.0;
  MyAllBound_CFx_Inv          = AllBound_CFx_Inv;          AllBound_CFx_Inv = 0.0;
  MyAllBound_CFy_Inv          = AllBound_CFy_Inv;          AllBound_CFy_Inv = 0.0;
  MyAllBound_CFz_Inv          = AllBound_CFz_Inv;          AllBound_CFz_Inv = 0.0;
  MyAllBound_CT_Inv           = AllBound_CT_Inv;           AllBound_CT_Inv = 0.0;
  MyAllBound_CQ_Inv           = AllBound_CQ_Inv;           AllBound_CQ_Inv = 0.0;
  AllBound_CMerit_Inv = 0.0;

  if (config->GetComm_Level() == COMM_FULL) {
    SU2_MPI::Allreduce(&MyAllBound_CD_Inv, &AllBound_CD_Inv, 1, MPI_DOUBLE, MPI_SUM, MPI_COMM_WORLD);
    SU2_MPI::Allreduce(&MyAllBound_CL_Inv, &AllBound_CL_Inv, 1, MPI_DOUBLE, MPI_SUM, MPI_COMM_WORLD);
    SU2_MPI::Allreduce(&MyAllBound_CSF_Inv, &AllBound_CSF_Inv, 1, MPI_DOUBLE, MPI_SUM, MPI_COMM_WORLD);
    AllBound_CEff_Inv = AllBound_CL_Inv / (AllBound_CD_Inv + EPS);
    SU2_MPI::Allreduce(&MyAllBound_CMx_Inv, &AllBound_CMx_Inv, 1, MPI_DOUBLE, MPI_SUM, MPI_COMM_WORLD);
    SU2_MPI::Allreduce(&MyAllBound_CMy_Inv, &AllBound_CMy_Inv, 1, MPI_DOUBLE, MPI_SUM, MPI_COMM_WORLD);
    SU2_MPI::Allreduce(&MyAllBound_CMz_Inv, &AllBound_CMz_Inv, 1, MPI_DOUBLE, MPI_SUM, MPI_COMM_WORLD);
    SU2_MPI::Allreduce(&MyAllBound_CoPx_Inv, &AllBound_CoPx_Inv, 1, MPI_DOUBLE, MPI_SUM, MPI_COMM_WORLD);
    SU2_MPI::Allreduce(&MyAllBound_CoPy_Inv, &AllBound_CoPy_Inv, 1, MPI_DOUBLE, MPI_SUM, MPI_COMM_WORLD);
    SU2_MPI::Allreduce(&MyAllBound_CoPz_Inv, &AllBound_CoPz_Inv, 1, MPI_DOUBLE, MPI_SUM, MPI_COMM_WORLD);
    SU2_MPI::Allreduce(&MyAllBound_CFx_Inv, &AllBound_CFx_Inv, 1, MPI_DOUBLE, MPI_SUM, MPI_COMM_WORLD);
    SU2_MPI::Allreduce(&MyAllBound_CFy_Inv, &AllBound_CFy_Inv, 1, MPI_DOUBLE, MPI_SUM, MPI_COMM_WORLD);
    SU2_MPI::Allreduce(&MyAllBound_CFz_Inv, &AllBound_CFz_Inv, 1, MPI_DOUBLE, MPI_SUM, MPI_COMM_WORLD);
    SU2_MPI::Allreduce(&MyAllBound_CT_Inv, &AllBound_CT_Inv, 1, MPI_DOUBLE, MPI_SUM, MPI_COMM_WORLD);
    SU2_MPI::Allreduce(&MyAllBound_CQ_Inv, &AllBound_CQ_Inv, 1, MPI_DOUBLE, MPI_SUM, MPI_COMM_WORLD);
    AllBound_CMerit_Inv = AllBound_CT_Inv / (AllBound_CQ_Inv + EPS);
  }
  
  /*--- Add the forces on the surfaces using all the nodes ---*/

  MySurface_CL_Inv      = new su2double[config->GetnMarker_Monitoring()];
  MySurface_CD_Inv      = new su2double[config->GetnMarker_Monitoring()];
  MySurface_CSF_Inv = new su2double[config->GetnMarker_Monitoring()];
  MySurface_CEff_Inv       = new su2double[config->GetnMarker_Monitoring()];
  MySurface_CFx_Inv        = new su2double[config->GetnMarker_Monitoring()];
  MySurface_CFy_Inv        = new su2double[config->GetnMarker_Monitoring()];
  MySurface_CFz_Inv        = new su2double[config->GetnMarker_Monitoring()];
  MySurface_CMx_Inv        = new su2double[config->GetnMarker_Monitoring()];
  MySurface_CMy_Inv        = new su2double[config->GetnMarker_Monitoring()];
  MySurface_CMz_Inv        = new su2double[config->GetnMarker_Monitoring()];

  for (iMarker_Monitoring = 0; iMarker_Monitoring < config->GetnMarker_Monitoring(); iMarker_Monitoring++) {
    MySurface_CL_Inv[iMarker_Monitoring]      = Surface_CL_Inv[iMarker_Monitoring];
    MySurface_CD_Inv[iMarker_Monitoring]      = Surface_CD_Inv[iMarker_Monitoring];
    MySurface_CSF_Inv[iMarker_Monitoring] = Surface_CSF_Inv[iMarker_Monitoring];
    MySurface_CEff_Inv[iMarker_Monitoring]       = Surface_CEff_Inv[iMarker_Monitoring];
    MySurface_CFx_Inv[iMarker_Monitoring]        = Surface_CFx_Inv[iMarker_Monitoring];
    MySurface_CFy_Inv[iMarker_Monitoring]        = Surface_CFy_Inv[iMarker_Monitoring];
    MySurface_CFz_Inv[iMarker_Monitoring]        = Surface_CFz_Inv[iMarker_Monitoring];
    MySurface_CMx_Inv[iMarker_Monitoring]        = Surface_CMx_Inv[iMarker_Monitoring];
    MySurface_CMy_Inv[iMarker_Monitoring]        = Surface_CMy_Inv[iMarker_Monitoring];
    MySurface_CMz_Inv[iMarker_Monitoring]        = Surface_CMz_Inv[iMarker_Monitoring];

    Surface_CL_Inv[iMarker_Monitoring]      = 0.0;
    Surface_CD_Inv[iMarker_Monitoring]      = 0.0;
    Surface_CSF_Inv[iMarker_Monitoring] = 0.0;
    Surface_CEff_Inv[iMarker_Monitoring]       = 0.0;
    Surface_CFx_Inv[iMarker_Monitoring]        = 0.0;
    Surface_CFy_Inv[iMarker_Monitoring]        = 0.0;
    Surface_CFz_Inv[iMarker_Monitoring]        = 0.0;
    Surface_CMx_Inv[iMarker_Monitoring]        = 0.0;
    Surface_CMy_Inv[iMarker_Monitoring]        = 0.0;
    Surface_CMz_Inv[iMarker_Monitoring]        = 0.0;
  }

  if (config->GetComm_Level() == COMM_FULL) {
    SU2_MPI::Allreduce(MySurface_CL_Inv, Surface_CL_Inv, config->GetnMarker_Monitoring(), MPI_DOUBLE, MPI_SUM, MPI_COMM_WORLD);
    SU2_MPI::Allreduce(MySurface_CD_Inv, Surface_CD_Inv, config->GetnMarker_Monitoring(), MPI_DOUBLE, MPI_SUM, MPI_COMM_WORLD);
    SU2_MPI::Allreduce(MySurface_CSF_Inv, Surface_CSF_Inv, config->GetnMarker_Monitoring(), MPI_DOUBLE, MPI_SUM, MPI_COMM_WORLD);
    for (iMarker_Monitoring = 0; iMarker_Monitoring < config->GetnMarker_Monitoring(); iMarker_Monitoring++)
      Surface_CEff_Inv[iMarker_Monitoring] = Surface_CL_Inv[iMarker_Monitoring] / (Surface_CD_Inv[iMarker_Monitoring] + EPS);
    SU2_MPI::Allreduce(MySurface_CFx_Inv, Surface_CFx_Inv, config->GetnMarker_Monitoring(), MPI_DOUBLE, MPI_SUM, MPI_COMM_WORLD);
    SU2_MPI::Allreduce(MySurface_CFy_Inv, Surface_CFy_Inv, config->GetnMarker_Monitoring(), MPI_DOUBLE, MPI_SUM, MPI_COMM_WORLD);
    SU2_MPI::Allreduce(MySurface_CFz_Inv, Surface_CFz_Inv, config->GetnMarker_Monitoring(), MPI_DOUBLE, MPI_SUM, MPI_COMM_WORLD);
    SU2_MPI::Allreduce(MySurface_CMx_Inv, Surface_CMx_Inv, config->GetnMarker_Monitoring(), MPI_DOUBLE, MPI_SUM, MPI_COMM_WORLD);
    SU2_MPI::Allreduce(MySurface_CMy_Inv, Surface_CMy_Inv, config->GetnMarker_Monitoring(), MPI_DOUBLE, MPI_SUM, MPI_COMM_WORLD);
    SU2_MPI::Allreduce(MySurface_CMz_Inv, Surface_CMz_Inv, config->GetnMarker_Monitoring(), MPI_DOUBLE, MPI_SUM, MPI_COMM_WORLD);
  }
  
  delete [] MySurface_CL_Inv; delete [] MySurface_CD_Inv; delete [] MySurface_CSF_Inv;
  delete [] MySurface_CEff_Inv;  delete [] MySurface_CFx_Inv;   delete [] MySurface_CFy_Inv;
  delete [] MySurface_CFz_Inv;   delete [] MySurface_CMx_Inv;   delete [] MySurface_CMy_Inv;
  delete [] MySurface_CMz_Inv;

#endif

  /*--- Update the total coefficients (note that all the nodes have the same value) ---*/

  Total_CD            = AllBound_CD_Inv;
  Total_CL            = AllBound_CL_Inv;
  Total_CSF           = AllBound_CSF_Inv;
  Total_CEff          = Total_CL / (Total_CD + EPS);
  Total_CMx           = AllBound_CMx_Inv;
  Total_CMy           = AllBound_CMy_Inv;
  Total_CMz           = AllBound_CMz_Inv;
  Total_CoPx          = AllBound_CoPx_Inv;
  Total_CoPy          = AllBound_CoPy_Inv;
  Total_CoPz          = AllBound_CoPz_Inv;
  Total_CFx           = AllBound_CFx_Inv;
  Total_CFy           = AllBound_CFy_Inv;
  Total_CFz           = AllBound_CFz_Inv;
  Total_CT            = AllBound_CT_Inv;
  Total_CQ            = AllBound_CQ_Inv;
  Total_CMerit        = Total_CT / (Total_CQ + EPS);

  /*--- Update the total coefficients per surface (note that all the nodes have the same value)---*/

  for (iMarker_Monitoring = 0; iMarker_Monitoring < config->GetnMarker_Monitoring(); iMarker_Monitoring++) {
    Surface_CL[iMarker_Monitoring]      = Surface_CL_Inv[iMarker_Monitoring];
    Surface_CD[iMarker_Monitoring]      = Surface_CD_Inv[iMarker_Monitoring];
    Surface_CSF[iMarker_Monitoring] = Surface_CSF_Inv[iMarker_Monitoring];
    Surface_CEff[iMarker_Monitoring]       = Surface_CL_Inv[iMarker_Monitoring] / (Surface_CD_Inv[iMarker_Monitoring] + EPS);
    Surface_CFx[iMarker_Monitoring]        = Surface_CFx_Inv[iMarker_Monitoring];
    Surface_CFy[iMarker_Monitoring]        = Surface_CFy_Inv[iMarker_Monitoring];
    Surface_CFz[iMarker_Monitoring]        = Surface_CFz_Inv[iMarker_Monitoring];
    Surface_CMx[iMarker_Monitoring]        = Surface_CMx_Inv[iMarker_Monitoring];
    Surface_CMy[iMarker_Monitoring]        = Surface_CMy_Inv[iMarker_Monitoring];
    Surface_CMz[iMarker_Monitoring]        = Surface_CMz_Inv[iMarker_Monitoring];
  }

}

void CIncEulerSolver::Momentum_Forces(CGeometry *geometry, CConfig *config) {

  unsigned long iVertex, iPoint;
  unsigned short iDim, iMarker, Boundary, Monitoring, iMarker_Monitoring;
  su2double *Normal = NULL, MomentDist[3] = {0.0,0.0,0.0}, *Coord, Area,
  factor, RefVel2 = 0.0, RefDensity = 0.0,
  Force[3] = {0.0,0.0,0.0}, Velocity[3], MassFlow, Density;
  string Marker_Tag, Monitoring_Tag;
  su2double MomentX_Force[3] = {0.0,0.0,0.0}, MomentY_Force[3] = {0.0,0.0,0.0}, MomentZ_Force[3] = {0.0,0.0,0.0};
  su2double AxiFactor;

#ifdef HAVE_MPI
  su2double MyAllBound_CD_Mnt, MyAllBound_CL_Mnt, MyAllBound_CSF_Mnt,
  MyAllBound_CMx_Mnt, MyAllBound_CMy_Mnt, MyAllBound_CMz_Mnt,
  MyAllBound_CoPx_Mnt, MyAllBound_CoPy_Mnt, MyAllBound_CoPz_Mnt,
  MyAllBound_CFx_Mnt, MyAllBound_CFy_Mnt, MyAllBound_CFz_Mnt, MyAllBound_CT_Mnt,
  MyAllBound_CQ_Mnt,
  *MySurface_CL_Mnt = NULL, *MySurface_CD_Mnt = NULL, *MySurface_CSF_Mnt = NULL,
  *MySurface_CEff_Mnt = NULL, *MySurface_CFx_Mnt = NULL, *MySurface_CFy_Mnt = NULL,
  *MySurface_CFz_Mnt = NULL,
  *MySurface_CMx_Mnt = NULL, *MySurface_CMy_Mnt = NULL,  *MySurface_CMz_Mnt = NULL;
#endif

  su2double Alpha     = config->GetAoA()*PI_NUMBER/180.0;
  su2double Beta      = config->GetAoS()*PI_NUMBER/180.0;
  su2double RefArea   = config->GetRefArea();
  su2double RefLength = config->GetRefLength();
  su2double *Origin = NULL;
  if (config->GetnMarker_Monitoring() != 0){
    Origin = config->GetRefOriginMoment(0);
  }
  bool axisymmetric          = config->GetAxisymmetric();

  /*--- Evaluate reference values for non-dimensionalization.
   For dimensional or non-dim based on initial values, use
   the far-field state (inf). For a custom non-dim based
   on user-provided reference values, use the ref values
   to compute the forces. ---*/

  if ((config->GetRef_Inc_NonDim() == DIMENSIONAL) || 
      (config->GetRef_Inc_NonDim() == INITIAL_VALUES)) {
    RefDensity  = Density_Inf;
    RefVel2 = 0.0;
    for (iDim = 0; iDim < nDim; iDim++)
      RefVel2  += Velocity_Inf[iDim]*Velocity_Inf[iDim];
  }
  else if (config->GetRef_Inc_NonDim() == REFERENCE_VALUES) {
    RefDensity = config->GetInc_Density_Ref();
    RefVel2    = config->GetInc_Velocity_Ref()*config->GetInc_Velocity_Ref();
  }

  /*--- Compute factor for force coefficients. ---*/

  factor = 1.0 / (0.5*RefDensity*RefArea*RefVel2);

  /*-- Variables initialization ---*/

  AllBound_CD_Mnt = 0.0;        AllBound_CL_Mnt = 0.0; AllBound_CSF_Mnt = 0.0;
  AllBound_CMx_Mnt = 0.0;          AllBound_CMy_Mnt = 0.0;   AllBound_CMz_Mnt = 0.0;
  AllBound_CoPx_Mnt = 0.0;          AllBound_CoPy_Mnt = 0.0;   AllBound_CoPz_Mnt = 0.0;
  AllBound_CFx_Mnt = 0.0;          AllBound_CFy_Mnt = 0.0;   AllBound_CFz_Mnt = 0.0;
  AllBound_CT_Mnt = 0.0;           AllBound_CQ_Mnt = 0.0;    AllBound_CMerit_Mnt = 0.0;
  AllBound_CEff_Mnt = 0.0;

  for (iMarker_Monitoring = 0; iMarker_Monitoring < config->GetnMarker_Monitoring(); iMarker_Monitoring++) {
    Surface_CL_Mnt[iMarker_Monitoring]      = 0.0; Surface_CD_Mnt[iMarker_Monitoring]      = 0.0;
    Surface_CSF_Mnt[iMarker_Monitoring] = 0.0; Surface_CEff_Mnt[iMarker_Monitoring]       = 0.0;
    Surface_CFx_Mnt[iMarker_Monitoring]        = 0.0; Surface_CFy_Mnt[iMarker_Monitoring]        = 0.0;
    Surface_CFz_Mnt[iMarker_Monitoring]        = 0.0;
    Surface_CMx_Mnt[iMarker_Monitoring]        = 0.0; Surface_CMy_Mnt[iMarker_Monitoring]        = 0.0; Surface_CMz_Mnt[iMarker_Monitoring]        = 0.0;
  }

  /*--- Loop over the Inlet / Outlet Markers  ---*/

  for (iMarker = 0; iMarker < nMarker; iMarker++) {

    Boundary   = config->GetMarker_All_KindBC(iMarker);
    Monitoring = config->GetMarker_All_Monitoring(iMarker);

    /*--- Obtain the origin for the moment computation for a particular marker ---*/

    if (Monitoring == YES) {
      for (iMarker_Monitoring = 0; iMarker_Monitoring < config->GetnMarker_Monitoring(); iMarker_Monitoring++) {
        Monitoring_Tag = config->GetMarker_Monitoring_TagBound(iMarker_Monitoring);
        Marker_Tag = config->GetMarker_All_TagBound(iMarker);
        if (Marker_Tag == Monitoring_Tag)
          Origin = config->GetRefOriginMoment(iMarker_Monitoring);
      }
    }

    if ((Boundary == INLET_FLOW) || (Boundary == OUTLET_FLOW) ||
        (Boundary == ACTDISK_INLET) || (Boundary == ACTDISK_OUTLET)||
        (Boundary == ENGINE_INFLOW) || (Boundary == ENGINE_EXHAUST)) {

      /*--- Forces initialization at each Marker ---*/

      CD_Mnt[iMarker] = 0.0;        CL_Mnt[iMarker] = 0.0; CSF_Mnt[iMarker] = 0.0;
      CMx_Mnt[iMarker] = 0.0;          CMy_Mnt[iMarker] = 0.0;   CMz_Mnt[iMarker] = 0.0;
      CFx_Mnt[iMarker] = 0.0;          CFy_Mnt[iMarker] = 0.0;   CFz_Mnt[iMarker] = 0.0;
      CoPx_Mnt[iMarker] = 0.0;         CoPy_Mnt[iMarker] = 0.0;  CoPz_Mnt[iMarker] = 0.0;
      CT_Mnt[iMarker] = 0.0;           CQ_Mnt[iMarker] = 0.0;    CMerit_Mnt[iMarker] = 0.0;
      CEff_Mnt[iMarker] = 0.0;

      for (iDim = 0; iDim < nDim; iDim++) ForceMomentum[iDim] = 0.0;
      MomentMomentum[0] = 0.0; MomentMomentum[1] = 0.0; MomentMomentum[2] = 0.0;
      MomentX_Force[0] = 0.0; MomentX_Force[1] = 0.0; MomentX_Force[2] = 0.0;
      MomentY_Force[0] = 0.0; MomentY_Force[1] = 0.0; MomentY_Force[2] = 0.0;
      MomentZ_Force[0] = 0.0; MomentZ_Force[1] = 0.0; MomentZ_Force[2] = 0.0;

      /*--- Loop over the vertices to compute the forces ---*/

      for (iVertex = 0; iVertex < geometry->GetnVertex(iMarker); iVertex++) {

        iPoint = geometry->vertex[iMarker][iVertex]->GetNode();

        /*--- Note that the pressure coefficient is computed at the
         halo cells (for visualization purposes), but not the forces ---*/

        if ( (geometry->node[iPoint]->GetDomain()) && (Monitoring == YES) ) {

          Normal = geometry->vertex[iMarker][iVertex]->GetNormal();
          Coord = geometry->node[iPoint]->GetCoord();
          Density   = snode->GetDensity(iPoint);

          Area = 0.0;
          for (iDim = 0; iDim < nDim; iDim++)
            Area += Normal[iDim]*Normal[iDim];
          Area = sqrt(Area);

          MassFlow = 0.0;
          for (iDim = 0; iDim < nDim; iDim++) {
            Velocity[iDim]   = snode->GetVelocity(iPoint,iDim);
            MomentDist[iDim] = Coord[iDim] - Origin[iDim];
            MassFlow -= Normal[iDim]*Velocity[iDim]*Density;
          }

          /*--- Axisymmetric simulations ---*/

          if (axisymmetric) AxiFactor = 2.0*PI_NUMBER*geometry->node[iPoint]->GetCoord(1);
          else AxiFactor = 1.0;

          /*--- Force computation, note the minus sign due to the
           orientation of the normal (outward) ---*/

          for (iDim = 0; iDim < nDim; iDim++) {
            Force[iDim] = MassFlow * Velocity[iDim] * factor * AxiFactor;
            ForceMomentum[iDim] += Force[iDim];
          }

          /*--- Moment with respect to the reference axis ---*/

          if (iDim == 3) {
            MomentMomentum[0] += (Force[2]*MomentDist[1]-Force[1]*MomentDist[2])/RefLength;
            MomentX_Force[1]  += (-Force[1]*Coord[2]);
            MomentX_Force[2]  += (Force[2]*Coord[1]);

            MomentMomentum[1] += (Force[0]*MomentDist[2]-Force[2]*MomentDist[0])/RefLength;
            MomentY_Force[2]  += (-Force[2]*Coord[0]);
            MomentY_Force[0]  += (Force[0]*Coord[2]);
          }
          MomentMomentum[2] += (Force[1]*MomentDist[0]-Force[0]*MomentDist[1])/RefLength;
          MomentZ_Force[0]  += (-Force[0]*Coord[1]);
          MomentZ_Force[1]  += (Force[1]*Coord[0]);

        }

      }

      /*--- Project forces and store the non-dimensional coefficients ---*/

      if (Monitoring == YES) {

        if (nDim == 2) {
          CD_Mnt[iMarker]  =  ForceMomentum[0]*cos(Alpha) + ForceMomentum[1]*sin(Alpha);
          CL_Mnt[iMarker]  = -ForceMomentum[0]*sin(Alpha) + ForceMomentum[1]*cos(Alpha);
          CEff_Mnt[iMarker]   = CL_Mnt[iMarker] / (CD_Mnt[iMarker]+EPS);
          CMz_Mnt[iMarker]    = MomentInviscid[2];
          CFx_Mnt[iMarker]    = ForceMomentum[0];
          CFy_Mnt[iMarker]    = ForceMomentum[1];
          CoPx_Mnt[iMarker]   = MomentZ_Force[1];
          CoPy_Mnt[iMarker]   = -MomentZ_Force[0];
          CT_Mnt[iMarker]     = -CFx_Mnt[iMarker];
          CQ_Mnt[iMarker]     = -CMz_Mnt[iMarker];
          CMerit_Mnt[iMarker] = CT_Mnt[iMarker] / (CQ_Mnt[iMarker] + EPS);
        }
        if (nDim == 3) {
          CD_Mnt[iMarker]      =  ForceMomentum[0]*cos(Alpha)*cos(Beta) + ForceMomentum[1]*sin(Beta) + ForceMomentum[2]*sin(Alpha)*cos(Beta);
          CL_Mnt[iMarker]      = -ForceMomentum[0]*sin(Alpha) + ForceMomentum[2]*cos(Alpha);
          CSF_Mnt[iMarker] = -ForceMomentum[0]*sin(Beta)*cos(Alpha) + ForceMomentum[1]*cos(Beta) - ForceMomentum[2]*sin(Beta)*sin(Alpha);
          CEff_Mnt[iMarker]       = CL_Mnt[iMarker] / (CD_Mnt[iMarker] + EPS);
          CMx_Mnt[iMarker]        = MomentInviscid[0];
          CMy_Mnt[iMarker]        = MomentInviscid[1];
          CMz_Mnt[iMarker]        = MomentInviscid[2];
          CFx_Mnt[iMarker]        = ForceMomentum[0];
          CFy_Mnt[iMarker]        = ForceMomentum[1];
          CFz_Mnt[iMarker]        = ForceMomentum[2];
          CoPx_Mnt[iMarker]       = -MomentY_Force[0];
          CoPz_Mnt[iMarker]       =  MomentY_Force[2];
          CT_Mnt[iMarker]         = -CFz_Mnt[iMarker];
          CQ_Mnt[iMarker]         = -CMz_Mnt[iMarker];
          CMerit_Mnt[iMarker]     = CT_Mnt[iMarker] / (CQ_Mnt[iMarker] + EPS);
        }

        AllBound_CD_Mnt        += CD_Mnt[iMarker];
        AllBound_CL_Mnt        += CL_Mnt[iMarker];
        AllBound_CSF_Mnt   += CSF_Mnt[iMarker];
        AllBound_CEff_Mnt          = AllBound_CL_Mnt / (AllBound_CD_Mnt + EPS);
        AllBound_CMx_Mnt          += CMx_Mnt[iMarker];
        AllBound_CMy_Mnt          += CMy_Mnt[iMarker];
        AllBound_CMz_Mnt          += CMz_Mnt[iMarker];
        AllBound_CFx_Mnt          += CFx_Mnt[iMarker];
        AllBound_CFy_Mnt          += CFy_Mnt[iMarker];
        AllBound_CFz_Mnt          += CFz_Mnt[iMarker];
        AllBound_CoPx_Mnt         += CoPx_Mnt[iMarker];
        AllBound_CoPy_Mnt         += CoPy_Mnt[iMarker];
        AllBound_CoPz_Mnt         += CoPz_Mnt[iMarker];
        AllBound_CT_Mnt           += CT_Mnt[iMarker];
        AllBound_CQ_Mnt           += CQ_Mnt[iMarker];
        AllBound_CMerit_Mnt        += AllBound_CT_Mnt / (AllBound_CQ_Mnt + EPS);

        /*--- Compute the coefficients per surface ---*/

        for (iMarker_Monitoring = 0; iMarker_Monitoring < config->GetnMarker_Monitoring(); iMarker_Monitoring++) {
          Monitoring_Tag = config->GetMarker_Monitoring_TagBound(iMarker_Monitoring);
          Marker_Tag = config->GetMarker_All_TagBound(iMarker);
          if (Marker_Tag == Monitoring_Tag) {
            Surface_CL_Mnt[iMarker_Monitoring]      += CL_Mnt[iMarker];
            Surface_CD_Mnt[iMarker_Monitoring]      += CD_Mnt[iMarker];
            Surface_CSF_Mnt[iMarker_Monitoring] += CSF_Mnt[iMarker];
            Surface_CEff_Mnt[iMarker_Monitoring]        = CL_Mnt[iMarker] / (CD_Mnt[iMarker] + EPS);
            Surface_CFx_Mnt[iMarker_Monitoring]        += CFx_Mnt[iMarker];
            Surface_CFy_Mnt[iMarker_Monitoring]        += CFy_Mnt[iMarker];
            Surface_CFz_Mnt[iMarker_Monitoring]        += CFz_Mnt[iMarker];
            Surface_CMx_Mnt[iMarker_Monitoring]        += CMx_Mnt[iMarker];
            Surface_CMy_Mnt[iMarker_Monitoring]        += CMy_Mnt[iMarker];
            Surface_CMz_Mnt[iMarker_Monitoring]        += CMz_Mnt[iMarker];
          }
        }

      }


    }
  }

#ifdef HAVE_MPI

  /*--- Add AllBound information using all the nodes ---*/

  MyAllBound_CD_Mnt        = AllBound_CD_Mnt;        AllBound_CD_Mnt = 0.0;
  MyAllBound_CL_Mnt        = AllBound_CL_Mnt;        AllBound_CL_Mnt = 0.0;
  MyAllBound_CSF_Mnt   = AllBound_CSF_Mnt;   AllBound_CSF_Mnt = 0.0;
  AllBound_CEff_Mnt = 0.0;
  MyAllBound_CMx_Mnt          = AllBound_CMx_Mnt;          AllBound_CMx_Mnt = 0.0;
  MyAllBound_CMy_Mnt          = AllBound_CMy_Mnt;          AllBound_CMy_Mnt = 0.0;
  MyAllBound_CMz_Mnt          = AllBound_CMz_Mnt;          AllBound_CMz_Mnt = 0.0;
  MyAllBound_CFx_Mnt          = AllBound_CFx_Mnt;          AllBound_CFx_Mnt = 0.0;
  MyAllBound_CFy_Mnt          = AllBound_CFy_Mnt;          AllBound_CFy_Mnt = 0.0;
  MyAllBound_CFz_Mnt          = AllBound_CFz_Mnt;          AllBound_CFz_Mnt = 0.0;
  MyAllBound_CoPx_Mnt         = AllBound_CoPx_Mnt;         AllBound_CoPx_Mnt = 0.0;
  MyAllBound_CoPy_Mnt         = AllBound_CoPy_Mnt;         AllBound_CoPy_Mnt = 0.0;
  MyAllBound_CoPz_Mnt         = AllBound_CoPz_Mnt;         AllBound_CoPz_Mnt = 0.0;
  MyAllBound_CT_Mnt           = AllBound_CT_Mnt;           AllBound_CT_Mnt = 0.0;
  MyAllBound_CQ_Mnt           = AllBound_CQ_Mnt;           AllBound_CQ_Mnt = 0.0;
  AllBound_CMerit_Mnt = 0.0;

  if (config->GetComm_Level() == COMM_FULL) {
    SU2_MPI::Allreduce(&MyAllBound_CD_Mnt, &AllBound_CD_Mnt, 1, MPI_DOUBLE, MPI_SUM, MPI_COMM_WORLD);
    SU2_MPI::Allreduce(&MyAllBound_CL_Mnt, &AllBound_CL_Mnt, 1, MPI_DOUBLE, MPI_SUM, MPI_COMM_WORLD);
    SU2_MPI::Allreduce(&MyAllBound_CSF_Mnt, &AllBound_CSF_Mnt, 1, MPI_DOUBLE, MPI_SUM, MPI_COMM_WORLD);
    AllBound_CEff_Mnt = AllBound_CL_Mnt / (AllBound_CD_Mnt + EPS);
    SU2_MPI::Allreduce(&MyAllBound_CMx_Mnt, &AllBound_CMx_Mnt, 1, MPI_DOUBLE, MPI_SUM, MPI_COMM_WORLD);
    SU2_MPI::Allreduce(&MyAllBound_CMy_Mnt, &AllBound_CMy_Mnt, 1, MPI_DOUBLE, MPI_SUM, MPI_COMM_WORLD);
    SU2_MPI::Allreduce(&MyAllBound_CMz_Mnt, &AllBound_CMz_Mnt, 1, MPI_DOUBLE, MPI_SUM, MPI_COMM_WORLD);
    SU2_MPI::Allreduce(&MyAllBound_CFx_Mnt, &AllBound_CFx_Mnt, 1, MPI_DOUBLE, MPI_SUM, MPI_COMM_WORLD);
    SU2_MPI::Allreduce(&MyAllBound_CFy_Mnt, &AllBound_CFy_Mnt, 1, MPI_DOUBLE, MPI_SUM, MPI_COMM_WORLD);
    SU2_MPI::Allreduce(&MyAllBound_CFz_Mnt, &AllBound_CFz_Mnt, 1, MPI_DOUBLE, MPI_SUM, MPI_COMM_WORLD);
    SU2_MPI::Allreduce(&MyAllBound_CoPx_Mnt, &AllBound_CoPx_Mnt, 1, MPI_DOUBLE, MPI_SUM, MPI_COMM_WORLD);
    SU2_MPI::Allreduce(&MyAllBound_CoPy_Mnt, &AllBound_CoPy_Mnt, 1, MPI_DOUBLE, MPI_SUM, MPI_COMM_WORLD);
    SU2_MPI::Allreduce(&MyAllBound_CoPz_Mnt, &AllBound_CoPz_Mnt, 1, MPI_DOUBLE, MPI_SUM, MPI_COMM_WORLD);
    SU2_MPI::Allreduce(&MyAllBound_CT_Mnt, &AllBound_CT_Mnt, 1, MPI_DOUBLE, MPI_SUM, MPI_COMM_WORLD);
    SU2_MPI::Allreduce(&MyAllBound_CQ_Mnt, &AllBound_CQ_Mnt, 1, MPI_DOUBLE, MPI_SUM, MPI_COMM_WORLD);
    AllBound_CMerit_Mnt = AllBound_CT_Mnt / (AllBound_CQ_Mnt + EPS);
  }
  
  /*--- Add the forces on the surfaces using all the nodes ---*/

  MySurface_CL_Mnt      = new su2double[config->GetnMarker_Monitoring()];
  MySurface_CD_Mnt      = new su2double[config->GetnMarker_Monitoring()];
  MySurface_CSF_Mnt = new su2double[config->GetnMarker_Monitoring()];
  MySurface_CEff_Mnt       = new su2double[config->GetnMarker_Monitoring()];
  MySurface_CFx_Mnt        = new su2double[config->GetnMarker_Monitoring()];
  MySurface_CFy_Mnt        = new su2double[config->GetnMarker_Monitoring()];
  MySurface_CFz_Mnt        = new su2double[config->GetnMarker_Monitoring()];
  MySurface_CMx_Mnt        = new su2double[config->GetnMarker_Monitoring()];
  MySurface_CMy_Mnt        = new su2double[config->GetnMarker_Monitoring()];
  MySurface_CMz_Mnt        = new su2double[config->GetnMarker_Monitoring()];

  for (iMarker_Monitoring = 0; iMarker_Monitoring < config->GetnMarker_Monitoring(); iMarker_Monitoring++) {
    MySurface_CL_Mnt[iMarker_Monitoring]      = Surface_CL_Mnt[iMarker_Monitoring];
    MySurface_CD_Mnt[iMarker_Monitoring]      = Surface_CD_Mnt[iMarker_Monitoring];
    MySurface_CSF_Mnt[iMarker_Monitoring] = Surface_CSF_Mnt[iMarker_Monitoring];
    MySurface_CEff_Mnt[iMarker_Monitoring]       = Surface_CEff_Mnt[iMarker_Monitoring];
    MySurface_CFx_Mnt[iMarker_Monitoring]        = Surface_CFx_Mnt[iMarker_Monitoring];
    MySurface_CFy_Mnt[iMarker_Monitoring]        = Surface_CFy_Mnt[iMarker_Monitoring];
    MySurface_CFz_Mnt[iMarker_Monitoring]        = Surface_CFz_Mnt[iMarker_Monitoring];
    MySurface_CMx_Mnt[iMarker_Monitoring]        = Surface_CMx_Mnt[iMarker_Monitoring];
    MySurface_CMy_Mnt[iMarker_Monitoring]        = Surface_CMy_Mnt[iMarker_Monitoring];
    MySurface_CMz_Mnt[iMarker_Monitoring]        = Surface_CMz_Mnt[iMarker_Monitoring];

    Surface_CL_Mnt[iMarker_Monitoring]      = 0.0;
    Surface_CD_Mnt[iMarker_Monitoring]      = 0.0;
    Surface_CSF_Mnt[iMarker_Monitoring] = 0.0;
    Surface_CEff_Mnt[iMarker_Monitoring]       = 0.0;
    Surface_CFx_Mnt[iMarker_Monitoring]        = 0.0;
    Surface_CFy_Mnt[iMarker_Monitoring]        = 0.0;
    Surface_CFz_Mnt[iMarker_Monitoring]        = 0.0;
    Surface_CMx_Mnt[iMarker_Monitoring]        = 0.0;
    Surface_CMy_Mnt[iMarker_Monitoring]        = 0.0;
    Surface_CMz_Mnt[iMarker_Monitoring]        = 0.0;
  }

  if (config->GetComm_Level() == COMM_FULL) {
    SU2_MPI::Allreduce(MySurface_CL_Mnt, Surface_CL_Mnt, config->GetnMarker_Monitoring(), MPI_DOUBLE, MPI_SUM, MPI_COMM_WORLD);
    SU2_MPI::Allreduce(MySurface_CD_Mnt, Surface_CD_Mnt, config->GetnMarker_Monitoring(), MPI_DOUBLE, MPI_SUM, MPI_COMM_WORLD);
    SU2_MPI::Allreduce(MySurface_CSF_Mnt, Surface_CSF_Mnt, config->GetnMarker_Monitoring(), MPI_DOUBLE, MPI_SUM, MPI_COMM_WORLD);
    for (iMarker_Monitoring = 0; iMarker_Monitoring < config->GetnMarker_Monitoring(); iMarker_Monitoring++)
      Surface_CEff_Mnt[iMarker_Monitoring] = Surface_CL_Mnt[iMarker_Monitoring] / (Surface_CD_Mnt[iMarker_Monitoring] + EPS);
    SU2_MPI::Allreduce(MySurface_CFx_Mnt, Surface_CFx_Mnt, config->GetnMarker_Monitoring(), MPI_DOUBLE, MPI_SUM, MPI_COMM_WORLD);
    SU2_MPI::Allreduce(MySurface_CFy_Mnt, Surface_CFy_Mnt, config->GetnMarker_Monitoring(), MPI_DOUBLE, MPI_SUM, MPI_COMM_WORLD);
    SU2_MPI::Allreduce(MySurface_CFz_Mnt, Surface_CFz_Mnt, config->GetnMarker_Monitoring(), MPI_DOUBLE, MPI_SUM, MPI_COMM_WORLD);
    SU2_MPI::Allreduce(MySurface_CMx_Mnt, Surface_CMx_Mnt, config->GetnMarker_Monitoring(), MPI_DOUBLE, MPI_SUM, MPI_COMM_WORLD);
    SU2_MPI::Allreduce(MySurface_CMy_Mnt, Surface_CMy_Mnt, config->GetnMarker_Monitoring(), MPI_DOUBLE, MPI_SUM, MPI_COMM_WORLD);
    SU2_MPI::Allreduce(MySurface_CMz_Mnt, Surface_CMz_Mnt, config->GetnMarker_Monitoring(), MPI_DOUBLE, MPI_SUM, MPI_COMM_WORLD);
  }
  
  delete [] MySurface_CL_Mnt; delete [] MySurface_CD_Mnt; delete [] MySurface_CSF_Mnt;
  delete [] MySurface_CEff_Mnt;  delete [] MySurface_CFx_Mnt;   delete [] MySurface_CFy_Mnt;
  delete [] MySurface_CFz_Mnt;
  delete [] MySurface_CMx_Mnt;   delete [] MySurface_CMy_Mnt;  delete [] MySurface_CMz_Mnt;

#endif

  /*--- Update the total coefficients (note that all the nodes have the same value) ---*/

  Total_CD            += AllBound_CD_Mnt;
  Total_CL            += AllBound_CL_Mnt;
  Total_CSF           += AllBound_CSF_Mnt;
  Total_CEff          = Total_CL / (Total_CD + EPS);
  Total_CMx           += AllBound_CMx_Mnt;
  Total_CMy           += AllBound_CMy_Mnt;
  Total_CMz           += AllBound_CMz_Mnt;
  Total_CFx           += AllBound_CFx_Mnt;
  Total_CFy           += AllBound_CFy_Mnt;
  Total_CFz           += AllBound_CFz_Mnt;
  Total_CoPx          += AllBound_CoPx_Mnt;
  Total_CoPy          += AllBound_CoPy_Mnt;
  Total_CoPz          += AllBound_CoPz_Mnt;
  Total_CT            += AllBound_CT_Mnt;
  Total_CQ            += AllBound_CQ_Mnt;
  Total_CMerit        = Total_CT / (Total_CQ + EPS);

  /*--- Update the total coefficients per surface (note that all the nodes have the same value)---*/

  for (iMarker_Monitoring = 0; iMarker_Monitoring < config->GetnMarker_Monitoring(); iMarker_Monitoring++) {
    Surface_CL[iMarker_Monitoring]   += Surface_CL_Mnt[iMarker_Monitoring];
    Surface_CD[iMarker_Monitoring]   += Surface_CD_Mnt[iMarker_Monitoring];
    Surface_CSF[iMarker_Monitoring]  += Surface_CSF_Mnt[iMarker_Monitoring];
    Surface_CEff[iMarker_Monitoring] += Surface_CL_Mnt[iMarker_Monitoring] / (Surface_CD_Mnt[iMarker_Monitoring] + EPS);
    Surface_CFx[iMarker_Monitoring]  += Surface_CFx_Mnt[iMarker_Monitoring];
    Surface_CFy[iMarker_Monitoring]  += Surface_CFy_Mnt[iMarker_Monitoring];
    Surface_CFz[iMarker_Monitoring]  += Surface_CFz_Mnt[iMarker_Monitoring];
    Surface_CMx[iMarker_Monitoring]  += Surface_CMx_Mnt[iMarker_Monitoring];
    Surface_CMy[iMarker_Monitoring]  += Surface_CMy_Mnt[iMarker_Monitoring];
    Surface_CMz[iMarker_Monitoring]  += Surface_CMz_Mnt[iMarker_Monitoring];
  }

}

void CIncEulerSolver::ExplicitRK_Iteration(CGeometry *geometry, CSolver **solver_container,
                                        CConfig *config, unsigned short iRKStep) {
  
  su2double *Residual, *Res_TruncError, Vol, Delta, Res;
  unsigned short iVar, jVar;
  unsigned long iPoint;
  
  su2double RK_AlphaCoeff = config->Get_Alpha_RKStep(iRKStep);
  bool adjoint = config->GetContinuous_Adjoint();
  
  for (iVar = 0; iVar < nVar; iVar++) {
    SetRes_RMS(iVar, 0.0);
    SetRes_Max(iVar, 0.0, 0);
  }
  
  /*--- Update the solution ---*/
  
  for (iPoint = 0; iPoint < nPointDomain; iPoint++) {
    Vol = (geometry->node[iPoint]->GetVolume() +
           geometry->node[iPoint]->GetPeriodicVolume());
    Delta = snode->GetDelta_Time(iPoint) / Vol;

    Res_TruncError = snode->GetResTruncError(iPoint);
    Residual = LinSysRes.GetBlock(iPoint);

    if (!adjoint) {
      SetPreconditioner(config, iPoint);
      for (iVar = 0; iVar < nVar; iVar ++ ) {
        Res = 0.0;
        for (jVar = 0; jVar < nVar; jVar ++ )
          Res += Preconditioner[iVar][jVar]*(Residual[jVar] + Res_TruncError[jVar]);
        snode->AddSolution(iPoint,iVar, -Res*Delta*RK_AlphaCoeff);
        AddRes_RMS(iVar, Res*Res);
        AddRes_Max(iVar, fabs(Res), geometry->node[iPoint]->GetGlobalIndex(), geometry->node[iPoint]->GetCoord());
      }
    }
  }
  
  /*--- MPI solution ---*/
  
  InitiateComms(geometry, config, SOLUTION);
  CompleteComms(geometry, config, SOLUTION);
  
  /*--- Compute the root mean square residual ---*/
  
  SetResidual_RMS(geometry, config);
  
  /*--- For verification cases, compute the global error metrics. ---*/
  
  ComputeVerificationError(geometry, config);
  
}

void CIncEulerSolver::ExplicitEuler_Iteration(CGeometry *geometry, CSolver **solver_container, CConfig *config) {
  
  su2double *local_Residual, *local_Res_TruncError, Vol, Delta, Res;
  unsigned short iVar, jVar;
  unsigned long iPoint;
  
  bool adjoint = config->GetContinuous_Adjoint();
  
  for (iVar = 0; iVar < nVar; iVar++) {
    SetRes_RMS(iVar, 0.0);
    SetRes_Max(iVar, 0.0, 0);
  }
  
  /*--- Update the solution ---*/
  
  for (iPoint = 0; iPoint < nPointDomain; iPoint++) {
    Vol = (geometry->node[iPoint]->GetVolume() +
           geometry->node[iPoint]->GetPeriodicVolume());
    Delta = snode->GetDelta_Time(iPoint) / Vol;
    
    local_Res_TruncError = snode->GetResTruncError(iPoint);
    local_Residual = LinSysRes.GetBlock(iPoint);


    if (!adjoint) {
      SetPreconditioner(config, iPoint);
      for (iVar = 0; iVar < nVar; iVar ++ ) {
        Res = 0.0;
        for (jVar = 0; jVar < nVar; jVar ++ )
          Res += Preconditioner[iVar][jVar]*(local_Residual[jVar] + local_Res_TruncError[jVar]);
        snode->AddSolution(iPoint,iVar, -Res*Delta);
        AddRes_RMS(iVar, Res*Res);
        AddRes_Max(iVar, fabs(Res), geometry->node[iPoint]->GetGlobalIndex(), geometry->node[iPoint]->GetCoord());
      }
    }
  }
  
  /*--- MPI solution ---*/
  
  InitiateComms(geometry, config, SOLUTION);
  CompleteComms(geometry, config, SOLUTION);
  
  /*--- Compute the root mean square residual ---*/
  
  SetResidual_RMS(geometry, config);
  
  /*--- For verification cases, compute the global error metrics. ---*/
  
  ComputeVerificationError(geometry, config);
  
}

void CIncEulerSolver::ImplicitEuler_Iteration(CGeometry *geometry, CSolver **solver_container, CConfig *config) {
  
  unsigned short iVar, jVar;
  unsigned long iPoint, total_index, IterLinSol = 0;
  su2double Delta, *local_Res_TruncError, Vol;
  
  bool adjoint = config->GetContinuous_Adjoint();
  
  /*--- Set maximum residual to zero ---*/
  
  for (iVar = 0; iVar < nVar; iVar++) {
    SetRes_RMS(iVar, 0.0);
    SetRes_Max(iVar, 0.0, 0);
  }
  
  /*--- Build implicit system ---*/
  
  for (iPoint = 0; iPoint < nPointDomain; iPoint++) {
    
    /*--- Read the residual ---*/
    
    local_Res_TruncError = snode->GetResTruncError(iPoint);
    
    /*--- Read the volume ---*/
    
    Vol = (geometry->node[iPoint]->GetVolume() +
           geometry->node[iPoint]->GetPeriodicVolume());
    
    /*--- Apply the preconditioner and add to the diagonal. ---*/
    
    if (snode->GetDelta_Time(iPoint) != 0.0) {
      Delta = Vol / snode->GetDelta_Time(iPoint);
      SetPreconditioner(config, iPoint);
      for (iVar = 0; iVar < nVar; iVar ++ ) {
        for (jVar = 0; jVar < nVar; jVar ++ ) {
          Preconditioner[iVar][jVar] = Delta*Preconditioner[iVar][jVar];
        }
      }
      Jacobian.AddBlock(iPoint, iPoint, Preconditioner);
    } else {
      Jacobian.SetVal2Diag(iPoint, 1.0);
      for (iVar = 0; iVar < nVar; iVar++) {
        total_index = iPoint*nVar + iVar;
        LinSysRes[total_index] = 0.0;
        local_Res_TruncError[iVar] = 0.0;
      }
    }

    /*--- Right hand side of the system (-Residual) and initial guess (x = 0) ---*/
    
    for (iVar = 0; iVar < nVar; iVar++) {
      total_index = iPoint*nVar + iVar;
      LinSysRes[total_index] = - (LinSysRes[total_index] + local_Res_TruncError[iVar]);
      LinSysSol[total_index] = 0.0;
      AddRes_RMS(iVar, LinSysRes[total_index]*LinSysRes[total_index]);
      AddRes_Max(iVar, fabs(LinSysRes[total_index]), geometry->node[iPoint]->GetGlobalIndex(), geometry->node[iPoint]->GetCoord());
    }
    
  }
  
  /*--- Initialize residual and solution at the ghost points ---*/
  
  for (iPoint = nPointDomain; iPoint < nPoint; iPoint++) {
    for (iVar = 0; iVar < nVar; iVar++) {
      total_index = iPoint*nVar + iVar;
      LinSysRes[total_index] = 0.0;
      LinSysSol[total_index] = 0.0;
    }
  }
  
  /*--- Solve or smooth the linear system ---*/
  
  IterLinSol = System.Solve(Jacobian, LinSysRes, LinSysSol, geometry, config);
  
  /*--- The the number of iterations of the linear solver ---*/
  
  SetIterLinSolver(IterLinSol);
  
  /*--- Update solution (system written in terms of increments) ---*/
  
  if (!adjoint) {
    for (iPoint = 0; iPoint < nPointDomain; iPoint++) {
      for (iVar = 0; iVar < nVar; iVar++) {
        snode->AddSolution(iPoint,iVar, config->GetRelaxation_Factor_Flow()*LinSysSol[iPoint*nVar+iVar]);
      }
    }
  }
  
  for (unsigned short iPeriodic = 1; iPeriodic <= config->GetnMarker_Periodic()/2; iPeriodic++) {
    InitiatePeriodicComms(geometry, config, iPeriodic, PERIODIC_IMPLICIT);
    CompletePeriodicComms(geometry, config, iPeriodic, PERIODIC_IMPLICIT);
  }
  
  /*--- MPI solution ---*/
  
  InitiateComms(geometry, config, SOLUTION);
  CompleteComms(geometry, config, SOLUTION);
  
  /*--- Compute the root mean square residual ---*/
  
  SetResidual_RMS(geometry, config);
  
  /*--- For verification cases, compute the global error metrics. ---*/

  ComputeVerificationError(geometry, config);
  
}

void CIncEulerSolver::SetPrimitive_Gradient_GG(CGeometry *geometry, CConfig *config) {
  unsigned long iPoint, jPoint, iEdge, iVertex;
  unsigned short iDim, iVar, iMarker;
  su2double *PrimVar_Vertex, *PrimVar_i, *PrimVar_j, PrimVar_Average,
  Partial_Gradient, Partial_Res, *Normal, Vol;
  
  /*--- Incompressible flow, primitive variables nDim+4, (P, vx, vy, vz, T, rho, beta) ---*/
  
  PrimVar_Vertex = new su2double [nPrimVarGrad];
  PrimVar_i = new su2double [nPrimVarGrad];
  PrimVar_j = new su2double [nPrimVarGrad];
  
  /*--- Set Gradient_Primitive to zero ---*/
  snode->SetGradient_PrimitiveZero();
  
  /*--- Loop interior edges ---*/
  for (iEdge = 0; iEdge < geometry->GetnEdge(); iEdge++) {
    iPoint = geometry->edge[iEdge]->GetNode(0);
    jPoint = geometry->edge[iEdge]->GetNode(1);
    
    for (iVar = 0; iVar < nPrimVarGrad; iVar++) {
      PrimVar_i[iVar] = snode->GetPrimitive(iPoint,iVar);
      PrimVar_j[iVar] = snode->GetPrimitive(jPoint,iVar);
    }
    
    Normal = geometry->edge[iEdge]->GetNormal();
    for (iVar = 0; iVar < nPrimVarGrad; iVar++) {
      PrimVar_Average =  0.5 * ( PrimVar_i[iVar] + PrimVar_j[iVar] );
      for (iDim = 0; iDim < nDim; iDim++) {
        Partial_Res = PrimVar_Average*Normal[iDim];
        if (geometry->node[iPoint]->GetDomain())
          snode->AddGradient_Primitive(iPoint,iVar, iDim, Partial_Res);
        if (geometry->node[jPoint]->GetDomain())
          snode->SubtractGradient_Primitive(jPoint,iVar, iDim, Partial_Res);
      }
    }
  }
  
  /*--- Loop boundary edges ---*/
  for (iMarker = 0; iMarker < geometry->GetnMarker(); iMarker++) {
    if ((config->GetMarker_All_KindBC(iMarker) != INTERNAL_BOUNDARY) &&
       (config->GetMarker_All_KindBC(iMarker) != PERIODIC_BOUNDARY)) {
    for (iVertex = 0; iVertex < geometry->GetnVertex(iMarker); iVertex++) {
      iPoint = geometry->vertex[iMarker][iVertex]->GetNode();
      if (geometry->node[iPoint]->GetDomain()) {
        
        for (iVar = 0; iVar < nPrimVarGrad; iVar++)
          PrimVar_Vertex[iVar] = snode->GetPrimitive(iPoint,iVar);
        
        Normal = geometry->vertex[iMarker][iVertex]->GetNormal();
        for (iVar = 0; iVar < nPrimVarGrad; iVar++)
          for (iDim = 0; iDim < nDim; iDim++) {
            Partial_Res = PrimVar_Vertex[iVar]*Normal[iDim];
            snode->SubtractGradient_Primitive(iPoint,iVar, iDim, Partial_Res);
          }
      }
    }
    }
  }
  
  /*--- Correct the gradient values across any periodic boundaries. ---*/

  for (unsigned short iPeriodic = 1; iPeriodic <= config->GetnMarker_Periodic()/2; iPeriodic++) {
    InitiatePeriodicComms(geometry, config, iPeriodic, PERIODIC_PRIM_GG);
    CompletePeriodicComms(geometry, config, iPeriodic, PERIODIC_PRIM_GG);
  }
  
  /*--- Update gradient value ---*/
  for (iPoint = 0; iPoint < nPointDomain; iPoint++) {
    
    /*--- Get the volume, which may include periodic components. ---*/
    
    Vol = (geometry->node[iPoint]->GetVolume() +
           geometry->node[iPoint]->GetPeriodicVolume());
    
    for (iVar = 0; iVar < nPrimVarGrad; iVar++) {
      for (iDim = 0; iDim < nDim; iDim++) {
        Partial_Gradient = snode->GetGradient_Primitive(iPoint,iVar, iDim)/Vol;
        snode->SetGradient_Primitive(iPoint,iVar, iDim, Partial_Gradient);
      }
    }
  }
  
  /*--- Communicate the gradient values via MPI. ---*/
  
  InitiateComms(geometry, config, PRIMITIVE_GRADIENT);
  CompleteComms(geometry, config, PRIMITIVE_GRADIENT);
  
  delete [] PrimVar_Vertex;
  delete [] PrimVar_i;
  delete [] PrimVar_j;
  
}

void CIncEulerSolver::SetPrimitive_Gradient_LS(CGeometry *geometry, CConfig *config) {
  
  unsigned short iVar, iDim, jDim, iNeigh;
  unsigned long iPoint, jPoint;
  su2double *PrimVar_i, *PrimVar_j, *Coord_i, *Coord_j;
  su2double r11, r12, r13, r22, r23, r23_a, r23_b, r33, weight;
  su2double z11, z12, z13, z22, z23, z33, detR2;
  bool singular;
  
  /*--- Clear Rmatrix, which could eventually be computed once
   and stored for static meshes, as well as the prim gradient. ---*/

  snode->SetRmatrixZero();
  snode->SetGradient_PrimitiveZero();

  /*--- Loop over points of the grid ---*/
  
  for (iPoint = 0; iPoint < nPointDomain; iPoint++) {
    
    /*--- Set the value of the singular ---*/
    singular = false;
    
    /*--- Get coordinates ---*/
    
    Coord_i = geometry->node[iPoint]->GetCoord();
    
    /*--- Get primitives from CVariable ---*/
    
    PrimVar_i = snode->GetPrimitive(iPoint);
    
    /*--- Inizialization of variables ---*/
    
    for (iVar = 0; iVar < nPrimVarGrad; iVar++)
      for (iDim = 0; iDim < nDim; iDim++)
        Cvector[iVar][iDim] = 0.0;
    
    for (iNeigh = 0; iNeigh < geometry->node[iPoint]->GetnPoint(); iNeigh++) {
      jPoint = geometry->node[iPoint]->GetPoint(iNeigh);
      Coord_j = geometry->node[jPoint]->GetCoord();
      
      PrimVar_j = snode->GetPrimitive(jPoint);
      
      weight = 0.0;
      for (iDim = 0; iDim < nDim; iDim++)
        weight += (Coord_j[iDim]-Coord_i[iDim])*(Coord_j[iDim]-Coord_i[iDim]);
      
      /*--- Sumations for entries of upper triangular matrix R ---*/
      
      if (weight != 0.0) {
        
        snode->AddRmatrix(iPoint,0, 0, (Coord_j[0]-Coord_i[0])*(Coord_j[0]-Coord_i[0])/weight);
        snode->AddRmatrix(iPoint,0, 1, (Coord_j[0]-Coord_i[0])*(Coord_j[1]-Coord_i[1])/weight);
        snode->AddRmatrix(iPoint,1, 1, (Coord_j[1]-Coord_i[1])*(Coord_j[1]-Coord_i[1])/weight);
        
        if (nDim == 3) {
          snode->AddRmatrix(iPoint,0, 2, (Coord_j[0]-Coord_i[0])*(Coord_j[2]-Coord_i[2])/weight);
          snode->AddRmatrix(iPoint,1, 2, (Coord_j[1]-Coord_i[1])*(Coord_j[2]-Coord_i[2])/weight);
          snode->AddRmatrix(iPoint,2, 1, (Coord_j[0]-Coord_i[0])*(Coord_j[2]-Coord_i[2])/weight);
          snode->AddRmatrix(iPoint,2, 2, (Coord_j[2]-Coord_i[2])*(Coord_j[2]-Coord_i[2])/weight);
        }
        
        /*--- Entries of c:= transpose(A)*b ---*/
        
        for (iVar = 0; iVar < nPrimVarGrad; iVar++) {
          for (iDim = 0; iDim < nDim; iDim++) {
            snode->AddGradient_Primitive(iPoint,iVar,iDim, (Coord_j[iDim]-Coord_i[iDim])*(PrimVar_j[iVar]-PrimVar_i[iVar])/weight);
          }
        }
        
      }
    }
  }
  
  /*--- Correct the gradient values across any periodic boundaries. ---*/

  for (unsigned short iPeriodic = 1; iPeriodic <= config->GetnMarker_Periodic()/2; iPeriodic++) {
    InitiatePeriodicComms(geometry, config, iPeriodic, PERIODIC_PRIM_LS);
    CompletePeriodicComms(geometry, config, iPeriodic, PERIODIC_PRIM_LS);
  }
  
  /*--- Second loop over points of the grid to compute final gradient ---*/
  
  for (iPoint = 0; iPoint < nPointDomain; iPoint++) {
    
    /*--- Set the value of the singular ---*/
    
    singular = false;
    
    /*--- Entries of upper triangular matrix R ---*/
    
    r11 = 0.0; r12 = 0.0;   r13 = 0.0;    r22 = 0.0;
    r23 = 0.0; r23_a = 0.0; r23_b = 0.0;  r33 = 0.0;
    
    r11 = snode->GetRmatrix(iPoint,0,0);
    r12 = snode->GetRmatrix(iPoint,0,1);
    r22 = snode->GetRmatrix(iPoint,1,1);
    
    if (r11 >= 0.0) r11 = sqrt(r11); else r11 = 0.0;
    if (r11 != 0.0) r12 = r12/r11; else r12 = 0.0;
    if (r22-r12*r12 >= 0.0) r22 = sqrt(r22-r12*r12); else r22 = 0.0;
    
    if (nDim == 3) {
      r13   = snode->GetRmatrix(iPoint,0,2);
      r23_a = snode->GetRmatrix(iPoint,1,2);
      r23_b = snode->GetRmatrix(iPoint,2,1);
      r33   = snode->GetRmatrix(iPoint,2,2);
      
      if (r11 != 0.0) r13 = r13/r11; else r13 = 0.0;
      if ((r22 != 0.0) && (r11*r22 != 0.0)) r23 = r23_a/r22 - r23_b*r12/(r11*r22); else r23 = 0.0;
      if (r33-r23*r23-r13*r13 >= 0.0) r33 = sqrt(r33-r23*r23-r13*r13); else r33 = 0.0;
    }
    
    /*--- Compute determinant ---*/
    
    if (nDim == 2) detR2 = (r11*r22)*(r11*r22);
    else detR2 = (r11*r22*r33)*(r11*r22*r33);
    
    /*--- Detect singular matrices ---*/
    
    if (abs(detR2) <= EPS) { detR2 = 1.0; singular = true; }
    
    /*--- S matrix := inv(R)*traspose(inv(R)) ---*/
    
    if (singular) {
      for (iDim = 0; iDim < nDim; iDim++)
        for (jDim = 0; jDim < nDim; jDim++)
          Smatrix[iDim][jDim] = 0.0;
    }
    else {
      if (nDim == 2) {
        Smatrix[0][0] = (r12*r12+r22*r22)/detR2;
        Smatrix[0][1] = -r11*r12/detR2;
        Smatrix[1][0] = Smatrix[0][1];
        Smatrix[1][1] = r11*r11/detR2;
      }
      else {
        z11 = r22*r33; z12 = -r12*r33; z13 = r12*r23-r13*r22;
        z22 = r11*r33; z23 = -r11*r23; z33 = r11*r22;
        Smatrix[0][0] = (z11*z11+z12*z12+z13*z13)/detR2;
        Smatrix[0][1] = (z12*z22+z13*z23)/detR2;
        Smatrix[0][2] = (z13*z33)/detR2;
        Smatrix[1][0] = Smatrix[0][1];
        Smatrix[1][1] = (z22*z22+z23*z23)/detR2;
        Smatrix[1][2] = (z23*z33)/detR2;
        Smatrix[2][0] = Smatrix[0][2];
        Smatrix[2][1] = Smatrix[1][2];
        Smatrix[2][2] = (z33*z33)/detR2;
      }
    }
    
    /*--- Computation of the gradient: S*c ---*/
    for (iVar = 0; iVar < nPrimVarGrad; iVar++) {
      for (iDim = 0; iDim < nDim; iDim++) {
        Cvector[iVar][iDim] = 0.0;
        for (jDim = 0; jDim < nDim; jDim++) {
          Cvector[iVar][iDim] += Smatrix[iDim][jDim]*snode->GetGradient_Primitive(iPoint,iVar, jDim);
        }
      }
    }
    
    for (iVar = 0; iVar < nPrimVarGrad; iVar++) {
      for (iDim = 0; iDim < nDim; iDim++) {
        snode->SetGradient_Primitive(iPoint,iVar, iDim, Cvector[iVar][iDim]);
      }
    }
    
  }
  
  /*--- Communicate the gradient values via MPI. ---*/
  
  InitiateComms(geometry, config, PRIMITIVE_GRADIENT);
  CompleteComms(geometry, config, PRIMITIVE_GRADIENT);
  
}

void CIncEulerSolver::SetPrimitive_Limiter(CGeometry *geometry, CConfig *config) {
  
  unsigned long iEdge, iPoint, jPoint;
  unsigned short iVar, iDim;
  su2double **Gradient_i, **Gradient_j, *Coord_i, *Coord_j,
  *Primitive, *Primitive_i, *Primitive_j,
  *LocalMinPrimitive = NULL, *LocalMaxPrimitive = NULL,
  *GlobalMinPrimitive = NULL, *GlobalMaxPrimitive = NULL,
  dave, LimK, eps2, eps1, dm, dp, du, y, limiter;
  
#ifdef CODI_REVERSE_TYPE
  bool TapeActive = false;

  if (config->GetDiscrete_Adjoint() && config->GetFrozen_Limiter_Disc()) {
    /*--- If limiters are frozen do not record the computation ---*/
    TapeActive = AD::globalTape.isActive();
    AD::StopRecording();
  }
#endif
  
  dave = config->GetRefElemLength();
  LimK = config->GetVenkat_LimiterCoeff();

  if (config->GetKind_SlopeLimit_Flow() == NO_LIMITER) {
   
    for (iPoint = 0; iPoint < geometry->GetnPoint(); iPoint++) {
      for (iVar = 0; iVar < nPrimVarGrad; iVar++) {
        snode->SetLimiter_Primitive(iPoint,iVar, 1.0);
      }
    }
    
  }
  
  else {
    
    /*--- Initialize solution max and solution min and the limiter in the entire domain --*/
    
    for (iPoint = 0; iPoint < geometry->GetnPoint(); iPoint++) {
      for (iVar = 0; iVar < nPrimVarGrad; iVar++) {
        snode->SetSolution_Max(iPoint,iVar, -EPS);
        snode->SetSolution_Min(iPoint,iVar, EPS);
        snode->SetLimiter_Primitive(iPoint,iVar, 2.0);
      }
    }
    
    /*--- Establish bounds for Spekreijse monotonicity by finding max & min values of neighbor variables --*/
    
    for (iEdge = 0; iEdge < geometry->GetnEdge(); iEdge++) {
      
      /*--- Point identification, Normal vector and area ---*/
      
      iPoint = geometry->edge[iEdge]->GetNode(0);
      jPoint = geometry->edge[iEdge]->GetNode(1);
      
      /*--- Get the primitive variables ---*/
      
      Primitive_i = snode->GetPrimitive(iPoint);
      Primitive_j = snode->GetPrimitive(jPoint);
      
      /*--- Compute the maximum, and minimum values for nodes i & j ---*/
      
      for (iVar = 0; iVar < nPrimVarGrad; iVar++) {
        du = (Primitive_j[iVar] - Primitive_i[iVar]);
        snode->SetSolution_Min(iPoint, iVar, min(snode->GetSolution_Min(iPoint, iVar), du));
        snode->SetSolution_Max(iPoint, iVar, max(snode->GetSolution_Max(iPoint, iVar), du));
        snode->SetSolution_Min(jPoint, iVar, min(snode->GetSolution_Min(jPoint, iVar), -du));
        snode->SetSolution_Max(jPoint, iVar, max(snode->GetSolution_Max(jPoint, iVar), -du));
      }
      
    }
    
    /*--- Correct the limiter values across any periodic boundaries. ---*/

    for (unsigned short iPeriodic = 1; iPeriodic <= config->GetnMarker_Periodic()/2; iPeriodic++) {
      InitiatePeriodicComms(geometry, config, iPeriodic, PERIODIC_LIM_PRIM_1);
      CompletePeriodicComms(geometry, config, iPeriodic, PERIODIC_LIM_PRIM_1);
    }
    
  }
  
  
  /*--- Barth-Jespersen limiter with Venkatakrishnan modification ---*/
  
  if (config->GetKind_SlopeLimit_Flow() == BARTH_JESPERSEN) {
    
    for (iEdge = 0; iEdge < geometry->GetnEdge(); iEdge++) {
      
      iPoint     = geometry->edge[iEdge]->GetNode(0);
      jPoint     = geometry->edge[iEdge]->GetNode(1);
      Gradient_i = snode->GetGradient_Primitive(iPoint);
      Gradient_j = snode->GetGradient_Primitive(jPoint);
      Coord_i    = geometry->node[iPoint]->GetCoord();
      Coord_j    = geometry->node[jPoint]->GetCoord();
      
      AD::StartPreacc();
      AD::SetPreaccIn(Gradient_i, nPrimVarGrad, nDim);
      AD::SetPreaccIn(Gradient_j, nPrimVarGrad, nDim);
      AD::SetPreaccIn(Coord_i, nDim); AD::SetPreaccIn(Coord_j, nDim);

      for (iVar = 0; iVar < nPrimVarGrad; iVar++) {
        
        AD::SetPreaccIn(snode->GetSolution_Max(iPoint,iVar));
        AD::SetPreaccIn(snode->GetSolution_Min(iPoint,iVar));
        AD::SetPreaccIn(snode->GetSolution_Max(jPoint,iVar));
        AD::SetPreaccIn(snode->GetSolution_Min(jPoint,iVar));

        /*--- Calculate the interface left gradient, delta- (dm) ---*/
        
        dm = 0.0;
        for (iDim = 0; iDim < nDim; iDim++)
          dm += 0.5*(Coord_j[iDim]-Coord_i[iDim])*Gradient_i[iVar][iDim];
        
        if (dm == 0.0) { limiter = 2.0; }
        else {
          if ( dm > 0.0 ) dp = snode->GetSolution_Max(iPoint,iVar);
          else dp = snode->GetSolution_Min(iPoint,iVar);
          limiter = dp/dm;
        }
        
        if (limiter < snode->GetLimiter_Primitive(iPoint,iVar)) {
          snode->SetLimiter_Primitive(iPoint,iVar, limiter);
          AD::SetPreaccOut(snode->GetLimiter_Primitive(iPoint)[iVar]);
        }
        
        /*--- Calculate the interface right gradient, delta+ (dp) ---*/
        
        dm = 0.0;
        for (iDim = 0; iDim < nDim; iDim++)
          dm += 0.5*(Coord_i[iDim]-Coord_j[iDim])*Gradient_j[iVar][iDim];
        
        if (dm == 0.0) { limiter = 2.0; }
        else {
          if ( dm > 0.0 ) dp = snode->GetSolution_Max(jPoint,iVar);
          else dp = snode->GetSolution_Min(jPoint,iVar);
          limiter = dp/dm;
        }
        
        if (limiter < snode->GetLimiter_Primitive(jPoint,iVar)) {
          snode->SetLimiter_Primitive(jPoint,iVar, limiter);
          AD::SetPreaccOut(snode->GetLimiter_Primitive(jPoint)[iVar]);
        }
        
      }
      
      AD::EndPreacc();
      
    }
    
    for (iPoint = 0; iPoint < geometry->GetnPoint(); iPoint++) {
      for (iVar = 0; iVar < nPrimVarGrad; iVar++) {
        y =  snode->GetLimiter_Primitive(iPoint,iVar);
        limiter = (y*y + 2.0*y) / (y*y + y + 2.0);
        snode->SetLimiter_Primitive(iPoint,iVar, limiter);
      }
    }
    
  }
  
  /*--- Venkatakrishnan limiter ---*/
  
  if ((config->GetKind_SlopeLimit_Flow() == VENKATAKRISHNAN) ||
      (config->GetKind_SlopeLimit_Flow() == VENKATAKRISHNAN_WANG)) {
    
    if (config->GetKind_SlopeLimit_Flow() == VENKATAKRISHNAN_WANG) {
      
      /*--- Allocate memory for the max and min primitive value --*/
      
      LocalMinPrimitive = new su2double [nPrimVarGrad]; GlobalMinPrimitive = new su2double [nPrimVarGrad];
      LocalMaxPrimitive = new su2double [nPrimVarGrad]; GlobalMaxPrimitive = new su2double [nPrimVarGrad];
      
      /*--- Compute the max value and min value of the solution ---*/
      
      Primitive = snode->GetPrimitive(0);
      for (iVar = 0; iVar < nPrimVarGrad; iVar++) {
        LocalMinPrimitive[iVar] = Primitive[iVar];
        LocalMaxPrimitive[iVar] = Primitive[iVar];
      }
      
      for (iPoint = 0; iPoint < geometry->GetnPoint(); iPoint++) {
        
        /*--- Get the primitive variables ---*/
        
        Primitive = snode->GetPrimitive(iPoint);

        for (iVar = 0; iVar < nPrimVarGrad; iVar++) {
          LocalMinPrimitive[iVar] = min (LocalMinPrimitive[iVar], Primitive[iVar]);
          LocalMaxPrimitive[iVar] = max (LocalMaxPrimitive[iVar], Primitive[iVar]);
        }
        
      }

#ifdef HAVE_MPI
      SU2_MPI::Allreduce(LocalMinPrimitive, GlobalMinPrimitive, nPrimVarGrad, MPI_DOUBLE, MPI_MIN, MPI_COMM_WORLD);
      SU2_MPI::Allreduce(LocalMaxPrimitive, GlobalMaxPrimitive, nPrimVarGrad, MPI_DOUBLE, MPI_MAX, MPI_COMM_WORLD);
#else
      for (iVar = 0; iVar < nPrimVarGrad; iVar++) {
        GlobalMinPrimitive[iVar] = LocalMinPrimitive[iVar];
        GlobalMaxPrimitive[iVar] = LocalMaxPrimitive[iVar];
      }
#endif
    }
    
    for (iEdge = 0; iEdge < geometry->GetnEdge(); iEdge++) {
      
      iPoint     = geometry->edge[iEdge]->GetNode(0);
      jPoint     = geometry->edge[iEdge]->GetNode(1);
      Gradient_i = snode->GetGradient_Primitive(iPoint);
      Gradient_j = snode->GetGradient_Primitive(jPoint);
      Coord_i    = geometry->node[iPoint]->GetCoord();
      Coord_j    = geometry->node[jPoint]->GetCoord();
      
      for (iVar = 0; iVar < nPrimVarGrad; iVar++) {
          
        AD::StartPreacc();
        AD::SetPreaccIn(Gradient_i[iVar], nDim);
        AD::SetPreaccIn(Gradient_j[iVar], nDim);
        AD::SetPreaccIn(Coord_i, nDim);
        AD::SetPreaccIn(Coord_j, nDim);
        AD::SetPreaccIn(snode->GetSolution_Max(iPoint,iVar));
        AD::SetPreaccIn(snode->GetSolution_Min(iPoint,iVar));
        AD::SetPreaccIn(snode->GetSolution_Max(jPoint,iVar));
        AD::SetPreaccIn(snode->GetSolution_Min(jPoint,iVar));
        
        if (config->GetKind_SlopeLimit_Flow() == VENKATAKRISHNAN_WANG) {
          AD::SetPreaccIn(GlobalMaxPrimitive[iVar]);
          AD::SetPreaccIn(GlobalMinPrimitive[iVar]);
          eps1 = LimK * (GlobalMaxPrimitive[iVar] - GlobalMinPrimitive[iVar]);
          eps2 = eps1*eps1;
        }
        else {
          eps1 = LimK*dave;
          eps2 = eps1*eps1*eps1;
        }
        
        /*--- Calculate the interface left gradient, delta- (dm) ---*/
        
        dm = 0.0;
        for (iDim = 0; iDim < nDim; iDim++)
          dm += 0.5*(Coord_j[iDim]-Coord_i[iDim])*Gradient_i[iVar][iDim];
        
        /*--- Calculate the interface right gradient, delta+ (dp) ---*/
        
        if ( dm > 0.0 ) dp = snode->GetSolution_Max(iPoint,iVar);
        else dp = snode->GetSolution_Min(iPoint,iVar);
        
        limiter = ( dp*dp + 2.0*dp*dm + eps2 )/( dp*dp + dp*dm + 2.0*dm*dm + eps2);
        
        if (limiter < snode->GetLimiter_Primitive(iPoint,iVar)){
          snode->SetLimiter_Primitive(iPoint,iVar, limiter);
          AD::SetPreaccOut(snode->GetLimiter_Primitive(iPoint)[iVar]);
        }
        
        /*-- Repeat for point j on the edge ---*/
        
        dm = 0.0;
        for (iDim = 0; iDim < nDim; iDim++)
          dm += 0.5*(Coord_i[iDim]-Coord_j[iDim])*Gradient_j[iVar][iDim];
        
        if ( dm > 0.0 ) dp = snode->GetSolution_Max(jPoint,iVar);
        else dp = snode->GetSolution_Min(jPoint,iVar);
        
        limiter = ( dp*dp + 2.0*dp*dm + eps2 )/( dp*dp + dp*dm + 2.0*dm*dm + eps2);
        
        if (limiter < snode->GetLimiter_Primitive(jPoint,iVar)){
          snode->SetLimiter_Primitive(jPoint,iVar, limiter);
          AD::SetPreaccOut(snode->GetLimiter_Primitive(jPoint)[iVar]);
        }
        
        AD::EndPreacc();
      }
    }
    
    if (LocalMinPrimitive  != NULL) delete [] LocalMinPrimitive;
    if (LocalMaxPrimitive  != NULL) delete [] LocalMaxPrimitive;
    if (GlobalMinPrimitive != NULL) delete [] GlobalMinPrimitive;
    if (GlobalMaxPrimitive != NULL) delete [] GlobalMaxPrimitive;

  }
  
  /*--- Correct the limiter values across any periodic boundaries. ---*/

  for (unsigned short iPeriodic = 1; iPeriodic <= config->GetnMarker_Periodic()/2; iPeriodic++) {
    InitiatePeriodicComms(geometry, config, iPeriodic, PERIODIC_LIM_PRIM_2);
    CompletePeriodicComms(geometry, config, iPeriodic, PERIODIC_LIM_PRIM_2);
  }
  
  /*--- Limiter MPI ---*/
  
  InitiateComms(geometry, config, PRIMITIVE_LIMITER);
  CompleteComms(geometry, config, PRIMITIVE_LIMITER);

#ifdef CODI_REVERSE_TYPE
  if (TapeActive) AD::StartRecording();
#endif
}

void CIncEulerSolver::SetFarfield_AoA(CGeometry *geometry, CSolver **solver_container,
                                   CConfig *config, unsigned short iMesh, bool Output) {
  
  su2double Target_CL = 0.0, AoA = 0.0, Vel_Infty[3] = {0.0,0.0,0.0},
  AoA_inc = 0.0, Vel_Infty_Mag, Old_AoA;
  
  unsigned short iDim;
  
  unsigned long Iter_Fixed_CL = config->GetIter_Fixed_CL();
  unsigned long Update_Alpha = config->GetUpdate_Alpha();
  
  unsigned long ExtIter       = config->GetExtIter();
  bool write_heads = ((ExtIter % Iter_Fixed_CL == 0) && (ExtIter != 0));
  su2double Beta                 = config->GetAoS()*PI_NUMBER/180.0;
  su2double dCL_dAlpha           = config->GetdCL_dAlpha()*180.0/PI_NUMBER;
  bool Update_AoA             = false;
  
  if (ExtIter == 0) AoA_Counter = 0;
  
  /*--- Only the fine mesh level should check the convergence criteria ---*/
  
  if ((iMesh == MESH_0) && Output) {
    
    /*--- Initialize the update flag to false ---*/
    
    Update_AoA = false;
    
    /*--- Reevaluate Angle of Attack at a fixed number of iterations ---*/
    
    if ((ExtIter % Iter_Fixed_CL == 0) && (ExtIter != 0)) {
      AoA_Counter++;
      if ((AoA_Counter <= Update_Alpha)) Update_AoA = true;
      Update_AoA = true;
    }
    
    /*--- Store the update boolean for use on other mesh levels in the MG ---*/
    
    config->SetUpdate_AoA(Update_AoA);
    
  } else {
    Update_AoA = config->GetUpdate_AoA();
  }
  
  if (Update_AoA && Output) {
    
    /*--- Retrieve the specified target CL value. ---*/
    
    Target_CL = config->GetTarget_CL();
    
    /*--- Retrieve the old AoA (radians) ---*/
    
    AoA_old = config->GetAoA()*PI_NUMBER/180.0;
    
    /*--- Estimate the increment in AoA based on dCL_dAlpha (radians) ---*/
    
    AoA_inc = (1.0/dCL_dAlpha)*(Target_CL - Total_CL);
    
    /*--- Compute a new value for AoA on the fine mesh only (radians)---*/
    
    if (iMesh == MESH_0) AoA = AoA_old + AoA_inc;
    else { AoA = config->GetAoA()*PI_NUMBER/180.0; }
    
    /*--- Only the fine mesh stores the updated values for AoA in config ---*/
    
    if (iMesh == MESH_0) {
      config->SetAoA(AoA*180.0/PI_NUMBER);
    }
    
    /*--- Update the freestream velocity vector at the farfield ---*/
    
    for (iDim = 0; iDim < nDim; iDim++)
      Vel_Infty[iDim] = GetVelocity_Inf(iDim);
    
    /*--- Compute the magnitude of the free stream velocity ---*/
    
    Vel_Infty_Mag = 0;
    for (iDim = 0; iDim < nDim; iDim++)
      Vel_Infty_Mag += Vel_Infty[iDim]*Vel_Infty[iDim];
    Vel_Infty_Mag = sqrt(Vel_Infty_Mag);
    
    /*--- Compute the new freestream velocity with the updated AoA ---*/
    
    if (nDim == 2) {
      Vel_Infty[0] = cos(AoA)*Vel_Infty_Mag;
      Vel_Infty[1] = sin(AoA)*Vel_Infty_Mag;
    }
    if (nDim == 3) {
      Vel_Infty[0] = cos(AoA)*cos(Beta)*Vel_Infty_Mag;
      Vel_Infty[1] = sin(Beta)*Vel_Infty_Mag;
      Vel_Infty[2] = sin(AoA)*cos(Beta)*Vel_Infty_Mag;
    }
    
    /*--- Store the new freestream velocity vector for the next iteration ---*/
    
    for (iDim = 0; iDim < nDim; iDim++) {
      Velocity_Inf[iDim] = Vel_Infty[iDim];
    }
    
    /*--- Only the fine mesh stores the updated values for velocity in config ---*/
    
    if (iMesh == MESH_0) {
      for (iDim = 0; iDim < nDim; iDim++)
        config->SetVelocity_FreeStreamND(Vel_Infty[iDim], iDim);
    }
    
    /*--- Output some information to the console with the headers ---*/
    
    if ((rank == MASTER_NODE) && (iMesh == MESH_0) && write_heads && !config->GetDiscrete_Adjoint()) {
      Old_AoA = config->GetAoA() - AoA_inc*(180.0/PI_NUMBER);
      
      cout.precision(7);
      cout.setf(ios::fixed, ios::floatfield);
      cout << endl << "----------------------------- Fixed CL Mode -----------------------------" << endl;
      cout << "CL: " << Total_CL;
      cout << " (target: " << config->GetTarget_CL() <<")." << endl;
      cout.precision(4);
      cout << "Previous AoA: " << Old_AoA << " deg";
      cout << ", new AoA: " << config->GetAoA() << " deg." << endl;

      cout << "-------------------------------------------------------------------------" << endl << endl;
    }
    
  }
  
}

void CIncEulerSolver::SetInletAtVertex(su2double *val_inlet,
                                       unsigned short iMarker,
                                       unsigned long iVertex) {
  
  /*--- Alias positions within inlet file for readability ---*/
  
  unsigned short T_position       = nDim;
  unsigned short P_position       = nDim+1;
  unsigned short FlowDir_position = nDim+2;
  
  /*--- Check that the norm of the flow unit vector is actually 1 ---*/
  
  su2double norm = 0.0;
  for (unsigned short iDim = 0; iDim < nDim; iDim++) {
    norm += pow(val_inlet[FlowDir_position + iDim], 2);
  }
  norm = sqrt(norm);
  
  /*--- The tolerance here needs to be loose.  When adding a very
   * small number (1e-10 or smaller) to a number close to 1.0, floating
   * point roundoff errors can occur. ---*/
  
  if (abs(norm - 1.0) > 1e-6) {
    ostringstream error_msg;
    error_msg << "ERROR: Found these values in columns ";
    error_msg << FlowDir_position << " - ";
    error_msg << FlowDir_position + nDim - 1 << endl;
    error_msg << std::scientific;
    error_msg << "  [" << val_inlet[FlowDir_position];
    error_msg << ", " << val_inlet[FlowDir_position + 1];
    if (nDim == 3) error_msg << ", " << val_inlet[FlowDir_position + 2];
    error_msg << "]" << endl;
    error_msg << "  These values should be components of a unit vector for direction," << endl;
    error_msg << "  but their magnitude is: " << norm << endl;
    SU2_MPI::Error(error_msg.str(), CURRENT_FUNCTION);
  }
  
  /*--- Store the values in our inlet data structures. ---*/
  
  Inlet_Ttotal[iMarker][iVertex] = val_inlet[T_position];
  Inlet_Ptotal[iMarker][iVertex] = val_inlet[P_position];
  for (unsigned short iDim = 0; iDim < nDim; iDim++) {
    Inlet_FlowDir[iMarker][iVertex][iDim] =  val_inlet[FlowDir_position + iDim];
  }
  
}

su2double CIncEulerSolver::GetInletAtVertex(su2double *val_inlet,
                                            unsigned long val_inlet_point,
                                            unsigned short val_kind_marker,
                                            string val_marker,
                                            CGeometry *geometry,
                                            CConfig *config) {
  
  /*--- Local variables ---*/
  
  unsigned short iMarker, iDim;
  unsigned long iPoint, iVertex;
  su2double Area = 0.0;
  su2double Normal[3] = {0.0,0.0,0.0};
  
  /*--- Alias positions within inlet file for readability ---*/
  
    unsigned short T_position       = nDim;
    unsigned short P_position       = nDim+1;
    unsigned short FlowDir_position = nDim+2;
  
  if (val_kind_marker == INLET_FLOW) {
    
    for (iMarker = 0; iMarker < config->GetnMarker_All(); iMarker++) {
      if ((config->GetMarker_All_KindBC(iMarker) == INLET_FLOW) &&
          (config->GetMarker_All_TagBound(iMarker) == val_marker)) {
        
        for (iVertex = 0; iVertex < nVertex[iMarker]; iVertex++){
          
          iPoint = geometry->vertex[iMarker][iVertex]->GetNode();
          
          if (iPoint == val_inlet_point) {
            
            /*-- Compute boundary face area for this vertex. ---*/
            
            geometry->vertex[iMarker][iVertex]->GetNormal(Normal);
            Area = 0.0;
            for (iDim = 0; iDim < nDim; iDim++) Area += Normal[iDim]*Normal[iDim];
            Area = sqrt(Area);
            
            /*--- Access and store the inlet variables for this vertex. ---*/
            
            val_inlet[T_position] = Inlet_Ttotal[iMarker][iVertex];
            val_inlet[P_position] = Inlet_Ptotal[iMarker][iVertex];
            for (iDim = 0; iDim < nDim; iDim++) {
              val_inlet[FlowDir_position + iDim] = Inlet_FlowDir[iMarker][iVertex][iDim];
            }
            
            /*--- Exit once we find the point. ---*/
            
            return Area;
            
          }
        }
      }
    }
  }
  
  /*--- If we don't find a match, then the child point is not on the
   current inlet boundary marker. Return zero area so this point does
   not contribute to the restriction operator and continue. ---*/
  
  return Area;
  
}

void CIncEulerSolver::SetUniformInlet(CConfig* config, unsigned short iMarker) {
  
  if (config->GetMarker_All_KindBC(iMarker) == INLET_FLOW) {
    
    string Marker_Tag   = config->GetMarker_All_TagBound(iMarker);
    su2double p_total   = config->GetInlet_Ptotal(Marker_Tag);
    su2double t_total   = config->GetInlet_Ttotal(Marker_Tag);
    su2double* flow_dir = config->GetInlet_FlowDir(Marker_Tag);
    
    for(unsigned long iVertex=0; iVertex < nVertex[iMarker]; iVertex++){
      Inlet_Ttotal[iMarker][iVertex] = t_total;
      Inlet_Ptotal[iMarker][iVertex] = p_total;
      for (unsigned short iDim = 0; iDim < nDim; iDim++)
        Inlet_FlowDir[iMarker][iVertex][iDim] = flow_dir[iDim];
    }
    
  } else {
    
    /*--- For now, non-inlets just get set to zero. In the future, we
     can do more customization for other boundary types here. ---*/
    
    for(unsigned long iVertex=0; iVertex < nVertex[iMarker]; iVertex++){
      Inlet_Ttotal[iMarker][iVertex] = 0.0;
      Inlet_Ptotal[iMarker][iVertex] = 0.0;
      for (unsigned short iDim = 0; iDim < nDim; iDim++)
        Inlet_FlowDir[iMarker][iVertex][iDim] = 0.0;
    }
  }
  
}

void CIncEulerSolver::Evaluate_ObjFunc(CConfig *config) {

  unsigned short iMarker_Monitoring, Kind_ObjFunc;
  su2double Weight_ObjFunc;

  Total_ComboObj = 0.0;
  
  /*--- Loop over all monitored markers, add to the 'combo' objective ---*/

  for (iMarker_Monitoring = 0; iMarker_Monitoring < config->GetnMarker_Monitoring(); iMarker_Monitoring++) {

    Weight_ObjFunc = config->GetWeight_ObjFunc(iMarker_Monitoring);
    Kind_ObjFunc = config->GetKind_ObjFunc(iMarker_Monitoring);
   
    switch(Kind_ObjFunc) {
      case DRAG_COEFFICIENT:
        Total_ComboObj+=Weight_ObjFunc*(Surface_CD[iMarker_Monitoring]);
        if (config->GetFixed_CL_Mode()) Total_ComboObj -= Weight_ObjFunc*config->GetdCD_dCL()*(Surface_CL[iMarker_Monitoring]);
        if (config->GetFixed_CM_Mode()) Total_ComboObj -= Weight_ObjFunc*config->GetdCD_dCMy()*(Surface_CMy[iMarker_Monitoring]);
        break;
      case LIFT_COEFFICIENT:
        Total_ComboObj+=Weight_ObjFunc*(Surface_CL[iMarker_Monitoring]);
        break;
      case SIDEFORCE_COEFFICIENT:
        Total_ComboObj+=Weight_ObjFunc*(Surface_CSF[iMarker_Monitoring]);
        break;
      case EFFICIENCY:
        Total_ComboObj+=Weight_ObjFunc*(Surface_CEff[iMarker_Monitoring]);
        break;
      case MOMENT_X_COEFFICIENT:
        Total_ComboObj+=Weight_ObjFunc*(Surface_CMx[iMarker_Monitoring]);
        if (config->GetFixed_CL_Mode()) Total_ComboObj -= Weight_ObjFunc*config->GetdCMx_dCL()*(Surface_CL[iMarker_Monitoring]);
        break;
      case MOMENT_Y_COEFFICIENT:
        Total_ComboObj+=Weight_ObjFunc*(Surface_CMy[iMarker_Monitoring]);
        if (config->GetFixed_CL_Mode()) Total_ComboObj -= Weight_ObjFunc*config->GetdCMy_dCL()*(Surface_CL[iMarker_Monitoring]);
        break;
      case MOMENT_Z_COEFFICIENT:
        Total_ComboObj+=Weight_ObjFunc*(Surface_CMz[iMarker_Monitoring]);
        if (config->GetFixed_CL_Mode()) Total_ComboObj -= Weight_ObjFunc*config->GetdCMz_dCL()*(Surface_CL[iMarker_Monitoring]);
        break;
      case FORCE_X_COEFFICIENT:
        Total_ComboObj+=Weight_ObjFunc*Surface_CFx[iMarker_Monitoring];
        break;
      case FORCE_Y_COEFFICIENT:
        Total_ComboObj+=Weight_ObjFunc*Surface_CFy[iMarker_Monitoring];
        break;
      case FORCE_Z_COEFFICIENT:
        Total_ComboObj+=Weight_ObjFunc*Surface_CFz[iMarker_Monitoring];
        break;
      case TOTAL_HEATFLUX:
        Total_ComboObj+=Weight_ObjFunc*Surface_HF_Visc[iMarker_Monitoring];
        break;
      case MAXIMUM_HEATFLUX:
        Total_ComboObj+=Weight_ObjFunc*Surface_MaxHF_Visc[iMarker_Monitoring];
        break;
      default:
        break;

    }
  }
  
  /*--- The following are not per-surface, and so to avoid that they are
   double-counted when multiple surfaces are specified, they have been
   placed outside of the loop above. In addition, multi-objective mode is
   also disabled for these objective functions (error thrown at start). ---*/
  
  Weight_ObjFunc = config->GetWeight_ObjFunc(0);
  Kind_ObjFunc   = config->GetKind_ObjFunc(0);
  
  switch(Kind_ObjFunc) {
    case INVERSE_DESIGN_PRESSURE:
      Total_ComboObj+=Weight_ObjFunc*Total_CpDiff;
      break;
    case INVERSE_DESIGN_HEATFLUX:
      Total_ComboObj+=Weight_ObjFunc*Total_HeatFluxDiff;
      break;
    case THRUST_COEFFICIENT:
      Total_ComboObj+=Weight_ObjFunc*Total_CT;
      break;
    case TORQUE_COEFFICIENT:
      Total_ComboObj+=Weight_ObjFunc*Total_CQ;
      break;
    case FIGURE_OF_MERIT:
      Total_ComboObj+=Weight_ObjFunc*Total_CMerit;
      break;
    case SURFACE_TOTAL_PRESSURE:
      Total_ComboObj+=Weight_ObjFunc*config->GetSurface_TotalPressure(0);
      break;
    case SURFACE_STATIC_PRESSURE:
      Total_ComboObj+=Weight_ObjFunc*config->GetSurface_Pressure(0);
      break;
    case SURFACE_MASSFLOW:
      Total_ComboObj+=Weight_ObjFunc*config->GetSurface_MassFlow(0);
      break;
    case SURFACE_UNIFORMITY:
      Total_ComboObj+=Weight_ObjFunc*config->GetSurface_Uniformity(0);
      break;
    case SURFACE_SECONDARY:
      Total_ComboObj+=Weight_ObjFunc*config->GetSurface_SecondaryStrength(0);
      break;
    case SURFACE_MOM_DISTORTION:
      Total_ComboObj+=Weight_ObjFunc*config->GetSurface_MomentumDistortion(0);
      break;
    case SURFACE_SECOND_OVER_UNIFORM:
      Total_ComboObj+=Weight_ObjFunc*config->GetSurface_SecondOverUniform(0);
      break;
    case SURFACE_PRESSURE_DROP:
      Total_ComboObj+=Weight_ObjFunc*config->GetSurface_PressureDrop(0);
      break;
    case CUSTOM_OBJFUNC:
      Total_ComboObj+=Weight_ObjFunc*Total_Custom_ObjFunc;
      break;
    default:
      break;
  }
  
}

void CIncEulerSolver::SetBeta_Parameter(CGeometry *geometry, CSolver **solver_container,
                                   CConfig *config, unsigned short iMesh) {
  
  su2double epsilon2  = config->GetBeta_Factor();
  su2double epsilon2_default = 4.1;
  su2double maxVel2 = 0.0;
  su2double Beta = 1.0;

  unsigned long iPoint;

  /*--- For now, only the finest mesh level stores the Beta for all levels. ---*/
  
  if (iMesh == MESH_0) {
    
    for (iPoint = 0; iPoint < nPoint; iPoint++) {
      
      /*--- Store the local maximum of the squared velocity in the field. ---*/
      
      if (snode->GetVelocity2(iPoint) > maxVel2)
        maxVel2 = snode->GetVelocity2(iPoint);
      
    }
    
    /*--- Communicate the max globally to give a conservative estimate. ---*/
    
#ifdef HAVE_MPI
    su2double myMaxVel2 = maxVel2; maxVel2 = 0.0;
    SU2_MPI::Allreduce(&myMaxVel2, &maxVel2, 1, MPI_DOUBLE, MPI_MAX, MPI_COMM_WORLD);
#endif
    
    Beta = max(1e-10,maxVel2);
    config->SetMax_Vel2(Beta);
    
  }

  /*--- Allow an override if user supplies a large epsilon^2. ---*/

  epsilon2 = max(epsilon2_default,epsilon2);

  for (iPoint = 0; iPoint < nPoint; iPoint++)
    snode->SetBetaInc2(iPoint,epsilon2*config->GetMax_Vel2());

}

void CIncEulerSolver::SetPreconditioner(CConfig *config, unsigned long iPoint) {

  unsigned short iDim, jDim;

  su2double  BetaInc2, Density, dRhodT, Temperature, oneOverCp, Cp;
  su2double  Velocity[3] = {0.0,0.0,0.0};

  bool variable_density = (config->GetKind_DensityModel() == VARIABLE);
  bool implicit         = (config->GetKind_TimeIntScheme_Flow() == EULER_IMPLICIT);
  bool energy           = config->GetEnergy_Equation();

  /*--- Access the primitive variables at this node. ---*/

  Density     = snode->GetDensity(iPoint);
  BetaInc2    = snode->GetBetaInc2(iPoint);
  Cp          = snode->GetSpecificHeatCp(iPoint);
  oneOverCp   = 1.0/Cp;
  Temperature = snode->GetTemperature(iPoint);

  for (iDim = 0; iDim < nDim; iDim++)
    Velocity[iDim] = snode->GetVelocity(iPoint,iDim);

  /*--- We need the derivative of the equation of state to build the
   preconditioning matrix. For now, the only option is the ideal gas
   law, but in the future, dRhodT should be in the fluid model. ---*/

  if (variable_density) {
    dRhodT = -Density/Temperature;
  } else {
    dRhodT = 0.0;
  }

  /*--- Calculating the inverse of the preconditioning matrix
   that multiplies the time derivative during time integration. ---*/

  if (implicit) {

    /*--- For implicit calculations, we multiply the preconditioner
     by the cell volume over the time step and add to the Jac diagonal. ---*/

    Preconditioner[0][0] = 1.0/BetaInc2;
    for (iDim = 0; iDim < nDim; iDim++)
      Preconditioner[iDim+1][0] = Velocity[iDim]/BetaInc2;

    if (energy) Preconditioner[nDim+1][0] = Cp*Temperature/BetaInc2;
    else        Preconditioner[nDim+1][0] = 0.0;

    for (jDim = 0; jDim < nDim; jDim++) {
      Preconditioner[0][jDim+1] = 0.0;
      for (iDim = 0; iDim < nDim; iDim++) {
        if (iDim == jDim) Preconditioner[iDim+1][jDim+1] = Density;
        else Preconditioner[iDim+1][jDim+1] = 0.0;
      }
      Preconditioner[nDim+1][jDim+1] = 0.0;
    }

    Preconditioner[0][nDim+1] = dRhodT;
    for (iDim = 0; iDim < nDim; iDim++)
      Preconditioner[iDim+1][nDim+1] = Velocity[iDim]*dRhodT;

    if (energy) Preconditioner[nDim+1][nDim+1] = Cp*(dRhodT*Temperature + Density);
    else        Preconditioner[nDim+1][nDim+1] = 1.0;

  } else {

    /*--- For explicit calculations, we move the residual to the
     right-hand side and pre-multiply by the preconditioner inverse.
     Therefore, we build inv(Precon) here and multiply by the residual
     later in the R-K and Euler Explicit time integration schemes. ---*/

    Preconditioner[0][0] = Temperature*BetaInc2*dRhodT/Density + BetaInc2;
    for (iDim = 0; iDim < nDim; iDim ++)
      Preconditioner[iDim+1][0] = -1.0*Velocity[iDim]/Density;

    if (energy) Preconditioner[nDim+1][0] = -1.0*Temperature/Density;
    else        Preconditioner[nDim+1][0] = 0.0;


    for (jDim = 0; jDim < nDim; jDim++) {
      Preconditioner[0][jDim+1] = 0.0;
      for (iDim = 0; iDim < nDim; iDim++) {
        if (iDim == jDim) Preconditioner[iDim+1][jDim+1] = 1.0/Density;
        else Preconditioner[iDim+1][jDim+1] = 0.0;
      }
      Preconditioner[nDim+1][jDim+1] = 0.0;
    }

    Preconditioner[0][nDim+1] = -1.0*BetaInc2*dRhodT*oneOverCp/Density;
    for (iDim = 0; iDim < nDim; iDim ++)
      Preconditioner[iDim+1][nDim+1] = 0.0;

    if (energy) Preconditioner[nDim+1][nDim+1] = oneOverCp/Density;
    else        Preconditioner[nDim+1][nDim+1] = 0.0;
    
  }
  
}

<<<<<<< HEAD
void CIncEulerSolver::BC_Euler_Wall(CGeometry *geometry, CSolver **solver_container,
                                 CNumerics *numerics, CConfig *config, unsigned short val_marker) {
  
  unsigned short iDim, iVar, jVar;
  unsigned long iPoint, iVertex;

  su2double Density = 0.0, Pressure = 0.0, *Normal = NULL, Area, *NormalArea, turb_ke;
  
  bool implicit = (config->GetKind_TimeIntScheme_Flow() == EULER_IMPLICIT);
  bool tkeNeeded = (((config->GetKind_Solver() == INC_RANS ) || (config->GetKind_Solver() == DISC_ADJ_INC_RANS)) &&
                    ((config->GetKind_Turb_Model() == SST) || (config->GetKind_Turb_Model() == SST_SUST)));
  
  Normal     = new su2double[nDim];
  NormalArea = new su2double[nDim];

  /*--- Loop over all the vertices on this boundary marker ---*/
  
  for (iVertex = 0; iVertex < geometry->nVertex[val_marker]; iVertex++) {
    iPoint = geometry->vertex[val_marker][iVertex]->GetNode();
    
    /*--- Check if the node belongs to the domain (i.e, not a halo node) ---*/
    
    if (geometry->node[iPoint]->GetDomain()) {
      
      /*--- Normal vector for this vertex (negative for outward convention) ---*/
      
      geometry->vertex[val_marker][iVertex]->GetNormal(Normal);
      
      Area = 0.0;
      for (iDim = 0; iDim < nDim; iDim++) Area += Normal[iDim]*Normal[iDim];
      Area = sqrt (Area);
      
      for (iDim = 0; iDim < nDim; iDim++) {
        NormalArea[iDim] = -Normal[iDim];
      }

      /*--- Compute the residual ---*/

      Pressure = snode->GetPressure(iPoint);
      Density  = snode->GetDensity(iPoint);

      Residual[0] = 0.0;
      for (iDim = 0; iDim < nDim; iDim++)
        Residual[iDim+1] = Pressure*NormalArea[iDim];
      Residual[nDim+1] = 0.0;

      /*--- Add the Reynolds stress tensor contribution ---*/

      if (tkeNeeded) {
        turb_ke = solver_container[TURB_SOL]->node->GetSolution(iPoint,0);
        for (iDim = 0; iDim < nDim; iDim++)
          Residual[iDim+1] += (2.0/3.0)*Density*turb_ke*NormalArea[iDim];
      }

      /*--- Add value to the residual ---*/

      LinSysRes.AddBlock(iPoint, Residual);
      
      /*--- Form Jacobians for implicit computations ---*/
      
      if (implicit) {
        
        /*--- Initialize Jacobian ---*/
        
        for (iVar = 0; iVar < nVar; iVar++) {
          for (jVar = 0; jVar < nVar; jVar++)
            Jacobian_i[iVar][jVar] = 0.0;
        }
        
        for (iDim = 0; iDim < nDim; iDim++)
          Jacobian_i[iDim+1][0] = -Normal[iDim];
        Jacobian.AddBlock(iPoint, iPoint, Jacobian_i);

      }
    }
  }
  
  delete [] Normal;
  delete [] NormalArea;
  
}
=======
>>>>>>> 52416131

void CIncEulerSolver::BC_Far_Field(CGeometry *geometry, CSolver **solver_container, CNumerics *conv_numerics,
                                CNumerics *visc_numerics, CConfig *config, unsigned short val_marker) {
  
  unsigned short iDim;
  unsigned long iVertex, iPoint, Point_Normal;
  
  su2double *V_infty, *V_domain;
  
  bool implicit      = config->GetKind_TimeIntScheme_Flow() == EULER_IMPLICIT;
  bool viscous       = config->GetViscous();
  
  su2double *Normal = new su2double[nDim];

  /*--- Loop over all the vertices on this boundary marker ---*/
  
  for (iVertex = 0; iVertex < geometry->nVertex[val_marker]; iVertex++) {
    iPoint = geometry->vertex[val_marker][iVertex]->GetNode();

    /*--- Allocate the value at the infinity ---*/

    V_infty = GetCharacPrimVar(val_marker, iVertex);
    
    /*--- Check if the node belongs to the domain (i.e, not a halo node) ---*/
    
    if (geometry->node[iPoint]->GetDomain()) {
      
      /*--- Index of the closest interior node ---*/
      
      Point_Normal = geometry->vertex[val_marker][iVertex]->GetNormal_Neighbor();
      
      /*--- Normal vector for this vertex (negate for outward convention) ---*/
      
      geometry->vertex[val_marker][iVertex]->GetNormal(Normal);
      for (iDim = 0; iDim < nDim; iDim++) Normal[iDim] = -Normal[iDim];
      conv_numerics->SetNormal(Normal);
      
      /*--- Retrieve solution at the farfield boundary node ---*/
      
      V_domain = snode->GetPrimitive(iPoint);

      /*--- Recompute and store the velocity in the primitive variable vector. ---*/

      for (iDim = 0; iDim < nDim; iDim++)
        V_infty[iDim+1] = GetVelocity_Inf(iDim);

      /*--- Far-field pressure set to static pressure (0.0). ---*/

      V_infty[0] = GetPressure_Inf();

      /*--- Dirichlet condition for temperature at far-field (if energy is active). ---*/

      V_infty[nDim+1] = GetTemperature_Inf();

      /*--- Store the density.  ---*/

      V_infty[nDim+2] = GetDensity_Inf();

      /*--- Beta coefficient stored at the node ---*/

      V_infty[nDim+3] = snode->GetBetaInc2(iPoint);

      /*--- Cp is needed for Temperature equation. ---*/

      V_infty[nDim+7] = snode->GetSpecificHeatCp(iPoint);

      /*--- Set various quantities in the numerics class ---*/
      
      conv_numerics->SetPrimitive(V_domain, V_infty);
      
      if (dynamic_grid)
        conv_numerics->SetGridVel(geometry->node[iPoint]->GetGridVel(),
                                  geometry->node[iPoint]->GetGridVel());
      
      /*--- Compute the convective residual using an upwind scheme ---*/
      
      conv_numerics->ComputeResidual(Residual, Jacobian_i, Jacobian_j, config);
      
      /*--- Update residual value ---*/

      LinSysRes.AddBlock(iPoint, Residual);
      
      /*--- Convective Jacobian contribution for implicit integration ---*/
      
      if (implicit)
        Jacobian.AddBlock(iPoint, iPoint, Jacobian_i);
      
      /*--- Viscous residual contribution ---*/
      
      if (viscous) {
        
        /*--- Set transport properties at infinity. ---*/

        V_infty[nDim+4] = snode->GetLaminarViscosity(iPoint);
        V_infty[nDim+5] = snode->GetEddyViscosity(iPoint);
        V_infty[nDim+6] = snode->GetThermalConductivity(iPoint);

        /*--- Set the normal vector and the coordinates ---*/
        
        visc_numerics->SetNormal(Normal);
        visc_numerics->SetCoord(geometry->node[iPoint]->GetCoord(),
                                geometry->node[Point_Normal]->GetCoord());
        
        /*--- Primitive variables, and gradient ---*/
        
        visc_numerics->SetPrimitive(V_domain, V_infty);
        visc_numerics->SetPrimVarGradient(snode->GetGradient_Primitive(iPoint),
                                          snode->GetGradient_Primitive(iPoint));
        
        /*--- Turbulent kinetic energy ---*/
        
        if ((config->GetKind_Turb_Model() == SST) || (config->GetKind_Turb_Model() == SST_SUST))
          visc_numerics->SetTurbKineticEnergy(solver_container[TURB_SOL]->node->GetSolution(iPoint,0),
                                              solver_container[TURB_SOL]->node->GetSolution(iPoint,0));
        
        /*--- Compute and update viscous residual ---*/

        visc_numerics->ComputeResidual(Residual, Jacobian_i, Jacobian_j, config);
        LinSysRes.SubtractBlock(iPoint, Residual);
        
        /*--- Viscous Jacobian contribution for implicit integration ---*/
        
        if (implicit)
          Jacobian.SubtractBlock(iPoint, iPoint, Jacobian_i);
        
      }
      
    }
  }
  
  /*--- Free locally allocated memory ---*/
  
  delete [] Normal;
  
}

void CIncEulerSolver::BC_Inlet(CGeometry *geometry, CSolver **solver_container,
                            CNumerics *conv_numerics, CNumerics *visc_numerics, CConfig *config, unsigned short val_marker) {
  unsigned short iDim;
  unsigned long iVertex, iPoint;
  unsigned long Point_Normal;
  su2double *Flow_Dir, Flow_Dir_Mag, Vel_Mag, Area, P_total, P_domain, Vn;
  su2double *V_inlet, *V_domain;
  su2double UnitFlowDir[3] = {0.0,0.0,0.0};
  su2double dV[3] = {0.0,0.0,0.0};
  su2double Damping = config->GetInc_Inlet_Damping();

  bool implicit      = (config->GetKind_TimeIntScheme_Flow() == EULER_IMPLICIT);
  bool viscous       = config->GetViscous();

  string Marker_Tag  = config->GetMarker_All_TagBound(val_marker);

  unsigned short Kind_Inlet = config->GetKind_Inc_Inlet(Marker_Tag);

  su2double *Normal = new su2double[nDim];

  /*--- Loop over all the vertices on this boundary marker ---*/
  
  for (iVertex = 0; iVertex < geometry->nVertex[val_marker]; iVertex++) {
    
    /*--- Allocate the value at the inlet ---*/
    
    V_inlet = GetCharacPrimVar(val_marker, iVertex);
    
    iPoint = geometry->vertex[val_marker][iVertex]->GetNode();
    
    /*--- Check if the node belongs to the domain (i.e., not a halo node) ---*/
    
    if (geometry->node[iPoint]->GetDomain()) {

      /*--- Index of the closest interior node ---*/

      Point_Normal = geometry->vertex[val_marker][iVertex]->GetNormal_Neighbor();
      
      /*--- Normal vector for this vertex (negate for outward convention) ---*/
      
      geometry->vertex[val_marker][iVertex]->GetNormal(Normal);
      for (iDim = 0; iDim < nDim; iDim++) Normal[iDim] = -Normal[iDim];
      conv_numerics->SetNormal(Normal);
      
      Area = 0.0;
      for (iDim = 0; iDim < nDim; iDim++) Area += Normal[iDim]*Normal[iDim];
      Area = sqrt (Area);
    
      /*--- Both types of inlets may use the prescribed flow direction.
       Ensure that the flow direction is a unit vector. ---*/
      
      Flow_Dir = Inlet_FlowDir[val_marker][iVertex];
      Flow_Dir_Mag = 0.0;
      for (iDim = 0; iDim < nDim; iDim++)
        Flow_Dir_Mag += Flow_Dir[iDim]*Flow_Dir[iDim];
      Flow_Dir_Mag = sqrt(Flow_Dir_Mag);
      
      /*--- Store the unit flow direction vector. ---*/
      
      for (iDim = 0; iDim < nDim; iDim++)
        UnitFlowDir[iDim] = Flow_Dir[iDim]/Flow_Dir_Mag;

      /*--- Retrieve solution at this boundary node. ---*/
      
      V_domain = snode->GetPrimitive(iPoint);

      /*--- Neumann condition for dynamic pressure ---*/
      
      V_inlet[0] = snode->GetPressure(iPoint);
      
      /*--- The velocity is either prescribed or computed from total pressure. ---*/

      switch (Kind_Inlet) {
          
          /*--- Velocity and temperature (if required) been specified at the inlet. ---*/
          
        case VELOCITY_INLET:
          
          /*--- Retrieve the specified velocity and temperature for the inlet. ---*/
          
          Vel_Mag  = Inlet_Ptotal[val_marker][iVertex]/config->GetVelocity_Ref();
          
          /*--- Store the velocity in the primitive variable vector. ---*/
          
          for (iDim = 0; iDim < nDim; iDim++)
            V_inlet[iDim+1] = Vel_Mag*UnitFlowDir[iDim];
          
          /*--- Dirichlet condition for temperature (if energy is active) ---*/
          
          V_inlet[nDim+1] = Inlet_Ttotal[val_marker][iVertex]/config->GetTemperature_Ref();
          
          break;
          
          /*--- Stagnation pressure has been specified at the inlet. ---*/
          
        case PRESSURE_INLET:
          
          /*--- Retrieve the specified total pressure for the inlet. ---*/
          
          P_total = Inlet_Ptotal[val_marker][iVertex]/config->GetPressure_Ref();
          
          /*--- Store the current static pressure for clarity. ---*/
          
          P_domain = snode->GetPressure(iPoint);
          
          /*--- Check for back flow through the inlet. ---*/
          
          Vn = 0.0;
          for (iDim = 0; iDim < nDim; iDim++) {
            Vn += V_domain[iDim+1]*(-1.0*Normal[iDim]/Area);
          }
          
          /*--- If the local static pressure is larger than the specified
           total pressure or the velocity is directed upstream, we have a
           back flow situation. The specified total pressure should be used
           as a static pressure condition and the velocity from the domain
           is used for the BC. ---*/
          
          if ((P_domain > P_total) || (Vn < 0.0)) {
            
            /*--- Back flow: use the prescribed P_total as static pressure. ---*/
            
            V_inlet[0] = Inlet_Ptotal[val_marker][iVertex]/config->GetPressure_Ref();
            
            /*--- Neumann condition for velocity. ---*/
            
            for (iDim = 0; iDim < nDim; iDim++)
              V_inlet[iDim+1] = V_domain[iDim+1];
            
            /*--- Neumann condition for the temperature. ---*/
            
            V_inlet[nDim+1] = snode->GetTemperature(iPoint);
            
          } else {
            
            /*--- Update the velocity magnitude using the total pressure. ---*/
            
            Vel_Mag = sqrt((P_total - P_domain)/(0.5*snode->GetDensity(iPoint)));
            
            /*--- If requested, use the local boundary normal (negative),
             instead of the prescribed flow direction in the config. ---*/
            
            if (config->GetInc_Inlet_UseNormal()) {
              for (iDim = 0; iDim < nDim; iDim++)
                UnitFlowDir[iDim] = -Normal[iDim]/Area;
            }
            
            /*--- Compute the delta change in velocity in each direction. ---*/
            
            for (iDim = 0; iDim < nDim; iDim++)
              dV[iDim] = Vel_Mag*UnitFlowDir[iDim] - V_domain[iDim+1];
            
            /*--- Update the velocity in the primitive variable vector.
             Note we use damping here to improve stability/convergence. ---*/
            
            for (iDim = 0; iDim < nDim; iDim++)
              V_inlet[iDim+1] = V_domain[iDim+1] + Damping*dV[iDim];
            
            /*--- Dirichlet condition for temperature (if energy is active) ---*/
            
            V_inlet[nDim+1] = Inlet_Ttotal[val_marker][iVertex]/config->GetTemperature_Ref();
            
          }
          
          break;
          
      }

      /*--- Access density at the node. This is either constant by
        construction, or will be set fixed implicitly by the temperature
        and equation of state. ---*/

      V_inlet[nDim+2] = snode->GetDensity(iPoint);

      /*--- Beta coefficient from the config file ---*/

      V_inlet[nDim+3] = snode->GetBetaInc2(iPoint);

      /*--- Cp is needed for Temperature equation. ---*/

      V_inlet[nDim+7] = snode->GetSpecificHeatCp(iPoint);

      /*--- Set various quantities in the solver class ---*/
      
      conv_numerics->SetPrimitive(V_domain, V_inlet);
      
      if (dynamic_grid)
        conv_numerics->SetGridVel(geometry->node[iPoint]->GetGridVel(),
                                  geometry->node[iPoint]->GetGridVel());
      
      /*--- Compute the residual using an upwind scheme ---*/
      
      conv_numerics->ComputeResidual(Residual, Jacobian_i, Jacobian_j, config);
      
      /*--- Update residual value ---*/
      
      LinSysRes.AddBlock(iPoint, Residual);
      
      /*--- Jacobian contribution for implicit integration ---*/
      
      if (implicit)
        Jacobian.AddBlock(iPoint, iPoint, Jacobian_i);

      /*--- Viscous contribution, commented out because serious convergence problems ---*/

      if (viscous) {
        
        /*--- Set transport properties at the inlet ---*/
        
        V_inlet[nDim+4] = snode->GetLaminarViscosity(iPoint);
        V_inlet[nDim+5] = snode->GetEddyViscosity(iPoint);
        V_inlet[nDim+6] = snode->GetThermalConductivity(iPoint);

        /*--- Set the normal vector and the coordinates ---*/
        
        visc_numerics->SetNormal(Normal);
        visc_numerics->SetCoord(geometry->node[iPoint]->GetCoord(),
                                geometry->node[Point_Normal]->GetCoord());
        
        /*--- Primitive variables, and gradient ---*/
        
        visc_numerics->SetPrimitive(V_domain, V_inlet);
        visc_numerics->SetPrimVarGradient(snode->GetGradient_Primitive(iPoint),
                                          snode->GetGradient_Primitive(iPoint));
        
        /*--- Turbulent kinetic energy ---*/
        
        if ((config->GetKind_Turb_Model() == SST) || (config->GetKind_Turb_Model() == SST_SUST))
          visc_numerics->SetTurbKineticEnergy(solver_container[TURB_SOL]->node->GetSolution(iPoint,0),
                                              solver_container[TURB_SOL]->node->GetSolution(iPoint,0));
        
        /*--- Compute and update residual ---*/
        
        visc_numerics->ComputeResidual(Residual, Jacobian_i, Jacobian_j, config);
        
        LinSysRes.SubtractBlock(iPoint, Residual);
        
        /*--- Jacobian contribution for implicit integration ---*/
        
        if (implicit)
          Jacobian.SubtractBlock(iPoint, iPoint, Jacobian_i);
        
      }

    }
  }
  
  /*--- Free locally allocated memory ---*/
  
  delete [] Normal;
  
}

void CIncEulerSolver::BC_Outlet(CGeometry *geometry, CSolver **solver_container,
                             CNumerics *conv_numerics, CNumerics *visc_numerics, CConfig *config, unsigned short val_marker) {
  unsigned short iDim;
  unsigned long iVertex, iPoint, Point_Normal;
  su2double Area;
  su2double *V_outlet, *V_domain, P_Outlet = 0.0, P_domain;
  su2double mDot_Target, mDot_Old, dP, Density_Avg, Area_Outlet;
  su2double Damping = config->GetInc_Outlet_Damping();

  bool implicit      = (config->GetKind_TimeIntScheme_Flow() == EULER_IMPLICIT);
  bool viscous       = config->GetViscous();
  string Marker_Tag  = config->GetMarker_All_TagBound(val_marker);

  su2double *Normal = new su2double[nDim];
  
  unsigned short Kind_Outlet = config->GetKind_Inc_Outlet(Marker_Tag);
  
  /*--- Loop over all the vertices on this boundary marker ---*/
  
  for (iVertex = 0; iVertex < geometry->nVertex[val_marker]; iVertex++) {
    
    /*--- Allocate the value at the outlet ---*/
    
    V_outlet = GetCharacPrimVar(val_marker, iVertex);
    
    iPoint = geometry->vertex[val_marker][iVertex]->GetNode();
    
    /*--- Check if the node belongs to the domain (i.e., not a halo node) ---*/
    
    if (geometry->node[iPoint]->GetDomain()) {
      
      /*--- Index of the closest interior node ---*/
      
      Point_Normal = geometry->vertex[val_marker][iVertex]->GetNormal_Neighbor();
      
      /*--- Normal vector for this vertex (negate for outward convention) ---*/
      
      geometry->vertex[val_marker][iVertex]->GetNormal(Normal);
      for (iDim = 0; iDim < nDim; iDim++) Normal[iDim] = -Normal[iDim];
      conv_numerics->SetNormal(Normal);
      
      Area = 0.0;
      for (iDim = 0; iDim < nDim; iDim++) Area += Normal[iDim]*Normal[iDim];
      Area = sqrt (Area);
       
      /*--- Current solution at this boundary node ---*/
      
      V_domain = snode->GetPrimitive(iPoint);
      
      /*--- Store the current static pressure for clarity. ---*/
      
      P_domain = snode->GetPressure(iPoint);
      
      /*--- Compute a boundary value for the pressure depending on whether
       we are prescribing a back pressure or a mass flow target. ---*/
      
      switch (Kind_Outlet) {
          
          /*--- Velocity and temperature (if required) been specified at the inlet. ---*/
          
        case PRESSURE_OUTLET:
          
          /*--- Retrieve the specified back pressure for this outlet. ---*/
          
          P_Outlet = config->GetOutlet_Pressure(Marker_Tag)/config->GetPressure_Ref();
          
          /*--- The pressure is prescribed at the outlet. ---*/
          
          V_outlet[0] = P_Outlet;
          
          /*--- Neumann condition for the velocity. ---*/
          
          for (iDim = 0; iDim < nDim; iDim++) {
            V_outlet[iDim+1] = snode->GetPrimitive(iPoint,iDim+1);
          }
          
          break;
          
          /*--- A mass flow target has been specified for the outlet. ---*/
          
        case MASS_FLOW_OUTLET:
          
          /*--- Retrieve the specified target mass flow at the outlet. ---*/
          
          mDot_Target = config->GetOutlet_Pressure(Marker_Tag)/(config->GetDensity_Ref() * config->GetVelocity_Ref());

          /*--- Retrieve the old mass flow, density, and area of the outlet,
           which has been computed in a preprocessing step. These values
           were stored in non-dim. form in the config container. ---*/
          
          mDot_Old    = config->GetOutlet_MassFlow(Marker_Tag);
          Density_Avg = config->GetOutlet_Density(Marker_Tag);
          Area_Outlet = config->GetOutlet_Area(Marker_Tag);

          /*--- Compute the pressure increment based on the difference
           between the current and target mass flow. Note that increasing
           pressure decreases flow speed. ---*/
          
          dP = 0.5*Density_Avg*(mDot_Old*mDot_Old - mDot_Target*mDot_Target)/((Density_Avg*Area_Outlet)*(Density_Avg*Area_Outlet));
          
          /*--- Update the new outlet pressure. Note that we use damping
           here to improve stability/convergence. ---*/
          
          P_Outlet = P_domain + Damping*dP;

          /*--- The pressure is prescribed at the outlet. ---*/
          
          V_outlet[0] = P_Outlet;
          
          /*--- Neumann condition for the velocity ---*/
          
          for (iDim = 0; iDim < nDim; iDim++) {
            V_outlet[iDim+1] = snode->GetPrimitive(iPoint,iDim+1);
          }
          
          break;
          
      }
      
      /*--- Neumann condition for the temperature. ---*/

      V_outlet[nDim+1] = snode->GetTemperature(iPoint);

      /*--- Access density at the interior node. This is either constant by
        construction, or will be set fixed implicitly by the temperature
        and equation of state. ---*/
      
      V_outlet[nDim+2] = snode->GetDensity(iPoint);

      /*--- Beta coefficient from the config file ---*/
      
      V_outlet[nDim+3] = snode->GetBetaInc2(iPoint);

      /*--- Cp is needed for Temperature equation. ---*/

      V_outlet[nDim+7] = snode->GetSpecificHeatCp(iPoint);

      /*--- Set various quantities in the solver class ---*/

      conv_numerics->SetPrimitive(V_domain, V_outlet);
      
      if (dynamic_grid)
        conv_numerics->SetGridVel(geometry->node[iPoint]->GetGridVel(),
                                  geometry->node[iPoint]->GetGridVel());
      
      /*--- Compute the residual using an upwind scheme ---*/
      
      conv_numerics->ComputeResidual(Residual, Jacobian_i, Jacobian_j, config);
      
      /*--- Update residual value ---*/
      
      LinSysRes.AddBlock(iPoint, Residual);
      
      /*--- Jacobian contribution for implicit integration ---*/
      
      if (implicit) {
        Jacobian.AddBlock(iPoint, iPoint, Jacobian_i);
      }
      
      /*--- Viscous contribution, commented out because serious convergence problems ---*/

      if (viscous) {

        /*--- Set transport properties at the outlet. ---*/

        V_outlet[nDim+4] = snode->GetLaminarViscosity(iPoint);
        V_outlet[nDim+5] = snode->GetEddyViscosity(iPoint);
        V_outlet[nDim+6] = snode->GetThermalConductivity(iPoint);

        /*--- Set the normal vector and the coordinates ---*/
        
        visc_numerics->SetNormal(Normal);
        visc_numerics->SetCoord(geometry->node[iPoint]->GetCoord(),
                                geometry->node[Point_Normal]->GetCoord());
        
        /*--- Primitive variables, and gradient ---*/
        
        visc_numerics->SetPrimitive(V_domain, V_outlet);
        visc_numerics->SetPrimVarGradient(snode->GetGradient_Primitive(iPoint),
                                          snode->GetGradient_Primitive(iPoint));
        
        /*--- Turbulent kinetic energy ---*/
        
        if ((config->GetKind_Turb_Model() == SST) || (config->GetKind_Turb_Model() == SST_SUST))
          visc_numerics->SetTurbKineticEnergy(solver_container[TURB_SOL]->node->GetSolution(iPoint,0),
                                              solver_container[TURB_SOL]->node->GetSolution(iPoint,0));
        
        /*--- Compute and update residual ---*/
        
        visc_numerics->ComputeResidual(Residual, Jacobian_i, Jacobian_j, config);
        
        LinSysRes.SubtractBlock(iPoint, Residual);
        
        /*--- Jacobian contribution for implicit integration ---*/
        if (implicit)
          Jacobian.SubtractBlock(iPoint, iPoint, Jacobian_i);
        
      }

    }
  }
  
  /*--- Free locally allocated memory ---*/
  delete [] Normal;
  
}


void CIncEulerSolver::BC_Euler_Wall(CGeometry      *geometry,
                                    CSolver        **solver_container,
                                    CNumerics      *conv_numerics,
                                    CNumerics      *visc_numerics,
                                    CConfig        *config,
                                    unsigned short val_marker) {

  /*--- Call the equivalent symmetry plane boundary condition. ---*/
  BC_Sym_Plane(geometry, solver_container, conv_numerics, visc_numerics, config, val_marker);

}


void CIncEulerSolver::BC_Sym_Plane(CGeometry      *geometry,
                                   CSolver        **solver_container,
                                   CNumerics      *conv_numerics,
                                   CNumerics      *visc_numerics,
                                   CConfig        *config,
                                   unsigned short val_marker) {
  
  unsigned short iDim, iVar;
  unsigned long iVertex, iPoint;
  
  bool implicit = (config->GetKind_TimeIntScheme_Flow() == EULER_IMPLICIT),
       viscous  = config->GetViscous();
  
  /*--- Allocation of variables necessary for convective fluxes. ---*/
  su2double Area, ProjVelocity_i,
            *V_reflected, 
            *V_domain,
            *Normal     = new su2double[nDim],
            *UnitNormal = new su2double[nDim];

  /*--- Allocation of variables necessary for viscous fluxes. ---*/
  su2double ProjGradient, ProjNormVelGrad, ProjTangVelGrad, TangentialNorm,
            *Tangential  = new su2double[nDim],
            *GradNormVel = new su2double[nDim],
            *GradTangVel = new su2double[nDim];

  /*--- Allocation of primitive gradient arrays for viscous fluxes. ---*/
  su2double **Grad_Reflected = new su2double*[nPrimVarGrad];
  for (iVar = 0; iVar < nPrimVarGrad; iVar++)
    Grad_Reflected[iVar] = new su2double[nDim];

  /*--- Loop over all the vertices on this boundary marker. ---*/
  for (iVertex = 0; iVertex < geometry->nVertex[val_marker]; iVertex++) {
    
    if (iVertex == 0 || 
        geometry->bound_is_straight[val_marker] != true) {

      /*----------------------------------------------------------------------------------------------*/
      /*--- Preprocessing:                                                                         ---*/
      /*--- Compute the unit normal and (in case of viscous flow) a corresponding unit tangential  ---*/
      /*--- to that normal. On a straight(2D)/plane(3D) boundary these two vectors are constant.   ---*/
      /*--- This circumstance is checked in gemoetry->ComputeSurf_Straightness(...) and stored     ---*/
      /*--- such that the recomputation does not occur for each node. On true symmetry planes, the ---*/
      /*--- normal is constant but this routines is used for Symmetry, Euler-Wall in inviscid flow ---*/
      /*--- and Euler Wall in viscous flow as well. In the latter curvy boundaries are likely to   ---*/
      /*--- happen. In doubt, the conditional above which checks straightness can be thrown out    ---*/
      /*--- such that the recomputation is done for each node (which comes with a tiny performance ---*/
      /*--- penalty).                                                                              ---*/
      /*----------------------------------------------------------------------------------------------*/

      /*--- Normal vector for a random vertex (zero) on this marker (negate for outward convention). ---*/
      geometry->vertex[val_marker][iVertex]->GetNormal(Normal); 
      for (iDim = 0; iDim < nDim; iDim++)
        Normal[iDim] = -Normal[iDim];

      /*--- Compute unit normal, to be used for unit tangential, projected velocity and velocity 
            component gradients. ---*/
      Area = 0.0;
      for (iDim = 0; iDim < nDim; iDim++)
        Area += Normal[iDim]*Normal[iDim];
      Area = sqrt (Area);

      for (iDim = 0; iDim < nDim; iDim++)
        UnitNormal[iDim] = -Normal[iDim]/Area;

      /*--- Preprocessing: Compute unit tangential, the direction is arbitrary as long as 
            t*n=0 && |t|_2 = 1 ---*/
      if (viscous) {
        switch( nDim ) {
          case 2: {
            Tangential[0] = -UnitNormal[1];
            Tangential[1] =  UnitNormal[0];
            break;
          }
          case 3: {
            /*--- n = ai + bj + ck, if |b| > |c| ---*/
            if( abs(UnitNormal[1]) > abs(UnitNormal[2])) {
              /*--- t = bi + (c-a)j - bk  ---*/
              Tangential[0] = UnitNormal[1];
              Tangential[1] = UnitNormal[2] - UnitNormal[0];
              Tangential[2] = -UnitNormal[1];
            } else {
              /*--- t = ci - cj + (b-a)k  ---*/
              Tangential[0] = UnitNormal[2];
              Tangential[1] = -UnitNormal[2];
              Tangential[2] = UnitNormal[1] - UnitNormal[0];
            }
            /*--- Make it a unit vector. ---*/
            TangentialNorm = sqrt(pow(Tangential[0],2) + pow(Tangential[1],2) + pow(Tangential[2],2));
            Tangential[0] = Tangential[0] / TangentialNorm;
            Tangential[1] = Tangential[1] / TangentialNorm;
            Tangential[2] = Tangential[2] / TangentialNorm;
            break;
          }
        }// switch
      }//if viscous
    }//if bound_is_straight
    
    iPoint = geometry->vertex[val_marker][iVertex]->GetNode();
    
    /*--- Check if the node belongs to the domain (i.e., not a halo node) ---*/
    if (geometry->node[iPoint]->GetDomain()) {

      /*-------------------------------------------------------------------------------*/
      /*--- Step 1: For the convective fluxes, create a reflected state of the      ---*/
      /*---         Primitive variables by copying all interior values to the       ---*/
      /*---         reflected. Only the velocity is mirrored along the symmetry     ---*/
      /*---         axis. Based on the Upwind_Residual routine.                     ---*/
      /*-------------------------------------------------------------------------------*/

      /*--- Allocate the reflected state at the symmetry boundary. ---*/
      V_reflected = GetCharacPrimVar(val_marker, iVertex);

      /*--- Grid movement ---*/
      if (dynamic_grid)
        conv_numerics->SetGridVel(geometry->node[iPoint]->GetGridVel(), geometry->node[iPoint]->GetGridVel());
      
      /*--- Normal vector for this vertex (negate for outward convention). ---*/
      geometry->vertex[val_marker][iVertex]->GetNormal(Normal);
      for (iDim = 0; iDim < nDim; iDim++)
        Normal[iDim] = -Normal[iDim];
      conv_numerics->SetNormal(Normal);
      
      /*--- Get current solution at this boundary node ---*/
      V_domain = snode->GetPrimitive(iPoint);
      
      /*--- Set the reflected state based on the boundary node. Scalars are copied and 
            the velocity is mirrored along the symmetry boundary, i.e. the velocity in 
            normal direction is substracted twice. ---*/
      for(iVar = 0; iVar < nPrimVar; iVar++)
        V_reflected[iVar] = snode->GetPrimitive(iPoint,iVar);

      /*--- Compute velocity in normal direction (ProjVelcity_i=(v*n)) und substract twice from
            velocity in normal direction: v_r = v - 2 (v*n)n ---*/
      ProjVelocity_i = 0.0;
      for (iDim = 0; iDim < nDim; iDim++)
        ProjVelocity_i += snode->GetVelocity(iPoint,iDim)*UnitNormal[iDim];
      
      for (iDim = 0; iDim < nDim; iDim++)
        V_reflected[iDim+1] = snode->GetVelocity(iPoint,iDim) - 2.0 * ProjVelocity_i*UnitNormal[iDim];
      
      /*--- Set Primitive and Secondary for numerics class. ---*/
      conv_numerics->SetPrimitive(V_domain, V_reflected);
<<<<<<< HEAD
      conv_numerics->SetSecondary(snode->GetSecondary(iPoint), snode->GetSecondary(iPoint));

=======
      conv_numerics->SetSecondary(node[iPoint]->GetSecondary(), 
                                  node[iPoint]->GetSecondary());
      
>>>>>>> 52416131
      /*--- Compute the residual using an upwind scheme. ---*/
      conv_numerics->ComputeResidual(Residual, Jacobian_i, Jacobian_j, config);
      
      /*--- Update residual value ---*/
      LinSysRes.AddBlock(iPoint, Residual);
      
      /*--- Jacobian contribution for implicit integration. ---*/
      if (implicit) {
        Jacobian.AddBlock(iPoint, iPoint, Jacobian_i);
      }
      
      if (viscous) {

        /*-------------------------------------------------------------------------------*/
        /*--- Step 2: The viscous fluxes of the Navier-Stokes equations depend on the ---*/
        /*---         Primitive variables and their gradients. The viscous numerics   ---*/
        /*---         container is filled just as the convective numerics container,  ---*/
        /*---         but the primitive gradients of the reflected state have to be   ---*/
        /*---         determined additionally such that symmetry at the boundary is   ---*/
        /*---         enforced. Based on the Viscous_Residual routine.                ---*/
        /*-------------------------------------------------------------------------------*/

        /*--- Set the normal vector and the coordinates. ---*/
        visc_numerics->SetCoord(geometry->node[iPoint]->GetCoord(), 
                                geometry->node[iPoint]->GetCoord());
        visc_numerics->SetNormal(Normal);
        
        /*--- Set the primitive and Secondary variables. ---*/
        visc_numerics->SetPrimitive(V_domain, V_reflected);
<<<<<<< HEAD
        visc_numerics->SetSecondary(snode->GetSecondary(iPoint), snode->GetSecondary(iPoint));
=======
        visc_numerics->SetSecondary(node[iPoint]->GetSecondary(), 
                                    node[iPoint]->GetSecondary());
>>>>>>> 52416131
        
        /*--- For viscous Fluxes also the gradients of the primitives need to be determined.
              1. The gradients of scalars are mirrored along the sym plane just as velocity for the primitives
              2. The gradients of the velocity components need more attention, i.e. the gradient of the
                 normal velocity in tangential direction is mirrored and the gradient of the tangential velocity in 
                 normal direction is mirrored. ---*/

        /*--- Get gradients of primitives of boundary cell ---*/
        for (iVar = 0; iVar < nPrimVarGrad; iVar++)
          for (iDim = 0; iDim < nDim; iDim++)
            Grad_Reflected[iVar][iDim] = snode->GetGradient_Primitive(iPoint,iVar, iDim);
        
        /*--- Reflect the gradients for all scalars including the velocity components.
              The gradients of the velocity components are set later with the 
              correct values: grad(V)_r = grad(V) - 2 [grad(V)*n]n, V beeing any primitive ---*/
        for (iVar = 0; iVar < nPrimVarGrad; iVar++) {
          if(iVar == 0 || iVar > nDim) { // Exclude velocity component gradients

            /*--- Compute projected part of the gradient in a dot product ---*/
            ProjGradient = 0.0;
            for (iDim = 0; iDim < nDim; iDim++)
              ProjGradient += Grad_Reflected[iVar][iDim]*UnitNormal[iDim];
              
            for (iDim = 0; iDim < nDim; iDim++)           
              Grad_Reflected[iVar][iDim] = Grad_Reflected[iVar][iDim] - 2.0 * ProjGradient*UnitNormal[iDim];
          }
        }
        
        /*--- Compute gradients of normal and tangential velocity:
              grad(v*n) = grad(v_x) n_x + grad(v_y) n_y (+ grad(v_z) n_z)
              grad(v*t) = grad(v_x) t_x + grad(v_y) t_y (+ grad(v_z) t_z) ---*/
        for (iVar = 0; iVar < nDim; iVar++) { // counts gradient components
          GradNormVel[iVar] = 0.0;
          GradTangVel[iVar] = 0.0;
          for (iDim = 0; iDim < nDim; iDim++) { // counts sum with unit normal/tangential
            GradNormVel[iVar] += Grad_Reflected[iDim+1][iVar] * UnitNormal[iDim];
            GradTangVel[iVar] += Grad_Reflected[iDim+1][iVar] * Tangential[iDim];
          }
        }

        /*--- Refelect gradients in tangential and normal direction by substracting the normal/tangential
              component twice, just as done with velocity above.
              grad(v*n)_r = grad(v*n) - 2 {grad([v*n])*t}t
              grad(v*t)_r = grad(v*t) - 2 {grad([v*t])*n}n ---*/
        ProjNormVelGrad = 0.0;
        ProjTangVelGrad = 0.0;
        for (iDim = 0; iDim < nDim; iDim++) {
          ProjNormVelGrad += GradNormVel[iDim]*Tangential[iDim]; //grad([v*n])*t
          ProjTangVelGrad += GradTangVel[iDim]*UnitNormal[iDim]; //grad([v*t])*n
        }
        
        for (iDim = 0; iDim < nDim; iDim++) {
          GradNormVel[iDim] = GradNormVel[iDim] - 2.0 * ProjNormVelGrad * Tangential[iDim];
          GradTangVel[iDim] = GradTangVel[iDim] - 2.0 * ProjTangVelGrad * UnitNormal[iDim];
        }
        
        /*--- Transfer reflected gradients back into the Cartesian Coordinate system:
              grad(v_x)_r = grad(v*n)_r n_x + grad(v*t)_r t_x
              grad(v_y)_r = grad(v*n)_r n_y + grad(v*t)_r t_y
              ( grad(v_z)_r = grad(v*n)_r n_z + grad(v*t)_r t_z ) ---*/
        for (iVar = 0; iVar < nDim; iVar++) // loops over the velocity component gradients
          for (iDim = 0; iDim < nDim; iDim++) // loops over the entries of the above
            Grad_Reflected[iVar+1][iDim] = GradNormVel[iDim]*UnitNormal[iVar] + GradTangVel[iDim]*Tangential[iVar];
        
        /*--- Set the primitive gradients of the boundary and reflected state. ---*/
        visc_numerics->SetPrimVarGradient(snode->GetGradient_Primitive(iPoint), Grad_Reflected);
        
        /*--- Turbulent kinetic energy. ---*/
        if ((config->GetKind_Turb_Model() == SST) || (config->GetKind_Turb_Model() == SST_SUST))
          visc_numerics->SetTurbKineticEnergy(solver_container[TURB_SOL]->node->GetSolution(iPoint,0),
                                              solver_container[TURB_SOL]->node->GetSolution(iPoint,0));
        
        /*--- Compute and update residual. Note that the viscous shear stress tensor is computed in the 
              following routine based upon the velocity-component gradients. ---*/
        visc_numerics->ComputeResidual(Residual, Jacobian_i, Jacobian_j, config);
        
        LinSysRes.SubtractBlock(iPoint, Residual);
        
        /*--- Jacobian contribution for implicit integration. ---*/
        if (implicit)
          Jacobian.SubtractBlock(iPoint, iPoint, Jacobian_i);
      }//if viscous
    }//if GetDomain
  }//for iVertex
  
  /*--- Free locally allocated memory ---*/
  delete [] Normal;
  delete [] UnitNormal;
  delete [] Tangential;
  delete [] GradNormVel;
  delete [] GradTangVel;

  for (iVar = 0; iVar < nPrimVarGrad; iVar++)
    delete [] Grad_Reflected[iVar];
  delete [] Grad_Reflected;
}


void CIncEulerSolver::BC_Fluid_Interface(CGeometry *geometry, CSolver **solver_container, CNumerics *conv_numerics, CNumerics *visc_numerics,
                                         CConfig *config) {
  
  unsigned long iVertex, jVertex, iPoint, Point_Normal = 0;
  unsigned short iDim, iVar, iMarker, nDonorVertex;
  
  bool implicit      = (config->GetKind_TimeIntScheme_Flow() == EULER_IMPLICIT);
  bool viscous       = config->GetViscous();
  
  su2double *Normal = new su2double[nDim];
  su2double *PrimVar_i = new su2double[nPrimVar];
  su2double *PrimVar_j = new su2double[nPrimVar];
  su2double *tmp_residual = new su2double[nVar];
  
  su2double weight;
   
  for (iMarker = 0; iMarker < config->GetnMarker_All(); iMarker++) {

    if (config->GetMarker_All_KindBC(iMarker) == FLUID_INTERFACE) {

      for (iVertex = 0; iVertex < geometry->nVertex[iMarker]; iVertex++) {
        iPoint = geometry->vertex[iMarker][iVertex]->GetNode();

        if (geometry->node[iPoint]->GetDomain()) {

          nDonorVertex = GetnSlidingStates(iMarker, iVertex);
          
          /*--- Initialize Residual, this will serve to accumulate the average ---*/

          for (iVar = 0; iVar < nVar; iVar++)
            Residual[iVar] = 0.0;

          /*--- Loop over the nDonorVertexes and compute the averaged flux ---*/

          for (jVertex = 0; jVertex < nDonorVertex; jVertex++){

            Point_Normal = geometry->vertex[iMarker][iVertex]->GetNormal_Neighbor();

            for (iVar = 0; iVar < nPrimVar; iVar++) {
              PrimVar_i[iVar] = snode->GetPrimitive(iPoint,iVar);
              PrimVar_j[iVar] = GetSlidingState(iMarker, iVertex, iVar, jVertex);
            }
            
            /*--- Get the weight computed in the interpolator class for the j-th donor vertex ---*/

            weight = GetSlidingState(iMarker, iVertex, nPrimVar, jVertex);

            /*--- Set primitive variables ---*/

            conv_numerics->SetPrimitive( PrimVar_i, PrimVar_j );
          
            /*--- Set the normal vector ---*/
 
            geometry->vertex[iMarker][iVertex]->GetNormal(Normal);
            for (iDim = 0; iDim < nDim; iDim++) 
              Normal[iDim] = -Normal[iDim];

            conv_numerics->SetNormal(Normal);

            if (dynamic_grid)
              conv_numerics->SetGridVel(geometry->node[iPoint]->GetGridVel(), geometry->node[iPoint]->GetGridVel());
            
            /*--- Compute the convective residual using an upwind scheme ---*/

            conv_numerics->ComputeResidual(tmp_residual, Jacobian_i, Jacobian_j, config);

            /*--- Accumulate the residuals to compute the average ---*/
            
            for (iVar = 0; iVar < nVar; iVar++)
              Residual[iVar] += weight*tmp_residual[iVar];

          }

          /*--- Add Residuals and Jacobians ---*/
  
          LinSysRes.AddBlock(iPoint, Residual);
          if (implicit) 
            Jacobian.AddBlock(iPoint, iPoint, Jacobian_i);

          if (viscous) {
            
            /*--- Initialize Residual, this will serve to accumulate the average ---*/
            
            for (iVar = 0; iVar < nVar; iVar++)
              Residual[iVar] = 0.0;
              
            /*--- Loop over the nDonorVertexes and compute the averaged flux ---*/
            
            for (jVertex = 0; jVertex < nDonorVertex; jVertex++){
              PrimVar_j[nDim+5] = GetSlidingState(iMarker, iVertex, nDim+5, jVertex); 
              PrimVar_j[nDim+6] = GetSlidingState(iMarker, iVertex, nDim+6, jVertex); 

              /*--- Get the weight computed in the interpolator class for the j-th donor vertex ---*/
              
              weight = GetSlidingState(iMarker, iVertex, nPrimVar, jVertex);
              
              /*--- Set the normal vector and the coordinates ---*/

              visc_numerics->SetNormal(Normal);
              visc_numerics->SetCoord(geometry->node[iPoint]->GetCoord(), geometry->node[Point_Normal]->GetCoord());

              /*--- Primitive variables, and gradient ---*/

              visc_numerics->SetPrimitive(PrimVar_i, PrimVar_j);
              visc_numerics->SetPrimVarGradient(snode->GetGradient_Primitive(iPoint), snode->GetGradient_Primitive(iPoint));

              /*--- Turbulent kinetic energy ---*/

              if ((config->GetKind_Turb_Model() == SST) || (config->GetKind_Turb_Model() == SST_SUST))
                visc_numerics->SetTurbKineticEnergy(solver_container[TURB_SOL]->node->GetSolution(iPoint,0), solver_container[TURB_SOL]->node->GetSolution(iPoint,0));

              /*--- Set the wall shear stress values (wall functions) to -1 (no evaluation using wall functions) ---*/
              
              visc_numerics->SetTauWall(-1.0, -1.0);

              /*--- Compute and update residual ---*/

              visc_numerics->ComputeResidual(tmp_residual, Jacobian_i, Jacobian_j, config);
              
              /*--- Accumulate the residuals to compute the average ---*/
              
              for (iVar = 0; iVar < nVar; iVar++)
                Residual[iVar] += weight*tmp_residual[iVar];
            }
          
            LinSysRes.SubtractBlock(iPoint, Residual);
 
            /*--- Jacobian contribution for implicit integration ---*/

            if (implicit)
              Jacobian.SubtractBlock(iPoint, iPoint, Jacobian_i);
            
          }
        }
      }
    }
  }

  /*--- Free locally allocated memory ---*/

  delete [] tmp_residual;
  delete [] Normal;
  delete [] PrimVar_i;
  delete [] PrimVar_j;
  
}

void CIncEulerSolver::BC_Periodic(CGeometry *geometry, CSolver **solver_container,
                               CNumerics *numerics, CConfig *config) {
  
  /*--- Complete residuals for periodic boundary conditions. We loop over
   the periodic BCs in matching pairs so that, in the event that there are
   adjacent periodic markers, the repeated points will have their residuals
   accumulated correctly during the communications. For implicit calculations,
   the Jacobians and linear system are also correctly adjusted here. ---*/
  
  for (unsigned short iPeriodic = 1; iPeriodic <= config->GetnMarker_Periodic()/2; iPeriodic++) {
    InitiatePeriodicComms(geometry, config, iPeriodic, PERIODIC_RESIDUAL);
    CompletePeriodicComms(geometry, config, iPeriodic, PERIODIC_RESIDUAL);
  }
  
}

void CIncEulerSolver::BC_Custom(CGeometry      *geometry,
                                CSolver        **solver_container,
                                CNumerics      *conv_numerics,
                                CNumerics      *visc_numerics,
                                CConfig        *config,
                                unsigned short val_marker) {
  
  /* Check for a verification solution. */
  
  if (VerificationSolution) {
    
    unsigned short iVar;
    unsigned long iVertex, iPoint, total_index;
    
    bool implicit = (config->GetKind_TimeIntScheme_Flow() == EULER_IMPLICIT);
    
    /*--- Get the physical time. ---*/
    
    su2double time = 0.0;
    if (config->GetUnsteady_Simulation()) time = config->GetPhysicalTime();
    
    /*--- Loop over all the vertices on this boundary marker ---*/
    
    for (iVertex = 0; iVertex < geometry->nVertex[val_marker]; iVertex++) {
      
      /*--- Get the point index for the current node. ---*/
      
      iPoint = geometry->vertex[val_marker][iVertex]->GetNode();
      
      /*--- Check if the node belongs to the domain (i.e, not a halo node) ---*/
      
      if (geometry->node[iPoint]->GetDomain()) {
        
        /*--- Get the coordinates for the current node. ---*/
        
        const su2double *coor = geometry->node[iPoint]->GetCoord();
        
        /*--- Get the conservative state from the verification solution. ---*/
        
        VerificationSolution->GetBCState(coor, time, Solution);
        
        /*--- For verification cases, we will apply a strong Dirichlet
         condition by setting the solution values at the boundary nodes
         directly and setting the residual to zero at those nodes. ---*/
        
        snode->SetSolution_Old(iPoint,Solution);
        snode->SetSolution(iPoint,Solution);
        snode->SetRes_TruncErrorZero(iPoint);
        LinSysRes.SetBlock_Zero(iPoint);
        
        /*--- Adjust rows of the Jacobian (includes 1 in the diagonal) ---*/
        
        if (implicit){
          for (iVar = 0; iVar < nVar; iVar++) {
            total_index = iPoint*nVar+iVar;
            Jacobian.DeleteValsRowi(total_index);
          }
        }
        
      }
    }
    
  } else {
    
    /* The user must specify the custom BC's here. */
    SU2_MPI::Error("Implement customized boundary conditions here.", CURRENT_FUNCTION);
    
  }
  
}

void CIncEulerSolver::SetResidual_DualTime(CGeometry *geometry, CSolver **solver_container, CConfig *config,
                                        unsigned short iRKStep, unsigned short iMesh, unsigned short RunTime_EqSystem) {
  
  /*--- Local variables ---*/
  
  unsigned short iVar, jVar, iMarker, iDim;
  unsigned long iPoint, jPoint, iEdge, iVertex;
  
  su2double Density, Cp;
  su2double *V_time_nM1, *V_time_n, *V_time_nP1;
  su2double U_time_nM1[5], U_time_n[5], U_time_nP1[5];
  su2double Volume_nM1, Volume_nP1, TimeStep;
  su2double *Normal = NULL, *GridVel_i = NULL, *GridVel_j = NULL, Residual_GCL;
  
  bool implicit = (config->GetKind_TimeIntScheme_Flow() == EULER_IMPLICIT);
  bool energy   = config->GetEnergy_Equation();
  
  /*--- Store the physical time step ---*/
  
  TimeStep = config->GetDelta_UnstTimeND();
  
  /*--- Compute the dual time-stepping source term for static meshes ---*/
  
  if (!dynamic_grid) {
    
    /*--- Loop over all nodes (excluding halos) ---*/
    
    for (iPoint = 0; iPoint < nPointDomain; iPoint++) {
      
      /*--- Initialize the Residual / Jacobian container to zero. ---*/
      
      for (iVar = 0; iVar < nVar; iVar++) {
        Residual[iVar] = 0.0;
        if (implicit) {
        for (jVar = 0; jVar < nVar; jVar++)
          Jacobian_i[iVar][jVar] = 0.0;
        }
      }
      
      /*--- Retrieve the solution at time levels n-1, n, and n+1. Note that
       we are currently iterating on U^n+1 and that U^n & U^n-1 are fixed,
       previous solutions that are stored in memory. These are actually
       the primitive values, but we will convert to conservatives. ---*/
      
      V_time_nM1 = snode->GetSolution_time_n1(iPoint);
      V_time_n   = snode->GetSolution_time_n(iPoint);
      V_time_nP1 = snode->GetSolution(iPoint);
      
      /*--- Access the density and Cp at this node (constant for now). ---*/
      
      Density     = snode->GetDensity(iPoint);
      Cp          = snode->GetSpecificHeatCp(iPoint);
      
      /*--- Compute the conservative variable vector for all time levels. ---*/
      
      U_time_nM1[0] = Density;
      U_time_n[0]   = Density;
      U_time_nP1[0] = Density;
      
      for (iDim = 0; iDim < nDim; iDim++) {
        U_time_nM1[iDim+1] = Density*V_time_nM1[iDim+1];
        U_time_n[iDim+1]   = Density*V_time_n[iDim+1];
        U_time_nP1[iDim+1] = Density*V_time_nP1[iDim+1];
      }
      
      U_time_nM1[nDim+1] = Density*Cp*V_time_nM1[nDim+1];
      U_time_n[nDim+1]   = Density*Cp*V_time_n[nDim+1];
      U_time_nP1[nDim+1] = Density*Cp*V_time_nP1[nDim+1];
      
      /*--- CV volume at time n+1. As we are on a static mesh, the volume
       of the CV will remained fixed for all time steps. ---*/
      
      Volume_nP1 = geometry->node[iPoint]->GetVolume();
      
      /*--- Compute the dual time-stepping source term based on the chosen
       time discretization scheme (1st- or 2nd-order). Note that for an
       incompressible problem, the pressure equation does not have a
       contribution, as the time derivative should always be zero. ---*/
      
      for (iVar = 0; iVar < nVar; iVar++) {
        if (config->GetUnsteady_Simulation() == DT_STEPPING_1ST)
          Residual[iVar] = (U_time_nP1[iVar] - U_time_n[iVar])*Volume_nP1 / TimeStep;
        if (config->GetUnsteady_Simulation() == DT_STEPPING_2ND)
          Residual[iVar] = ( 3.0*U_time_nP1[iVar] - 4.0*U_time_n[iVar]
                            +1.0*U_time_nM1[iVar])*Volume_nP1 / (2.0*TimeStep);
      }
      
      if (!energy) Residual[nDim+1] = 0.0;
      
      /*--- Store the residual and compute the Jacobian contribution due
       to the dual time source term. ---*/
      
      LinSysRes.AddBlock(iPoint, Residual);
      
      if (implicit) {

        SetPreconditioner(config, iPoint);
        for (iVar = 0; iVar < nVar; iVar++) {
          for (jVar = 0; jVar < nVar; jVar++) {
            Jacobian_i[iVar][jVar] = Preconditioner[iVar][jVar];
          }
        }

        for (iVar = 0; iVar < nVar; iVar++) {
          for (jVar = 0; jVar < nVar; jVar++) {
            if (config->GetUnsteady_Simulation() == DT_STEPPING_1ST)
              Jacobian_i[iVar][jVar] *= Volume_nP1 / TimeStep;
            if (config->GetUnsteady_Simulation() == DT_STEPPING_2ND)
              Jacobian_i[iVar][jVar] *= (Volume_nP1*3.0)/(2.0*TimeStep);
          }
        }

        if (!energy) {
            for (iVar = 0; iVar < nVar; iVar++) {
              Jacobian_i[iVar][nDim+1] = 0.0;
              Jacobian_i[nDim+1][iVar] = 0.0;
            }
        }
        
        Jacobian.AddBlock(iPoint, iPoint, Jacobian_i);
        
      }
    }
    
  }
  
  else {
    
    /*--- For unsteady flows on dynamic meshes (rigidly transforming or
     dynamically deforming), the Geometric Conservation Law (GCL) should be
     satisfied in conjunction with the ALE formulation of the governing
     equations. The GCL prevents accuracy issues caused by grid motion, i.e.
     a uniform free-stream should be preserved through a moving grid. First,
     we will loop over the edges and boundaries to compute the GCL component
     of the dual time source term that depends on grid velocities. ---*/
    
    for (iEdge = 0; iEdge < geometry->GetnEdge(); iEdge++) {
      
      /*--- Initialize the Residual / Jacobian container to zero. ---*/
      
      for (iVar = 0; iVar < nVar; iVar++) Residual[iVar] = 0.0;
      
      /*--- Get indices for nodes i & j plus the face normal ---*/
      
      iPoint = geometry->edge[iEdge]->GetNode(0);
      jPoint = geometry->edge[iEdge]->GetNode(1);
      Normal = geometry->edge[iEdge]->GetNormal();
      
      /*--- Grid velocities stored at nodes i & j ---*/
      
      GridVel_i = geometry->node[iPoint]->GetGridVel();
      GridVel_j = geometry->node[jPoint]->GetGridVel();
      
      /*--- Compute the GCL term by averaging the grid velocities at the
       edge mid-point and dotting with the face normal. ---*/
      
      Residual_GCL = 0.0;
      for (iDim = 0; iDim < nDim; iDim++)
        Residual_GCL += 0.5*(GridVel_i[iDim]+GridVel_j[iDim])*Normal[iDim];
      
      /*--- Compute the GCL component of the source term for node i ---*/
      
      V_time_n = snode->GetSolution_time_n(iPoint);
      
      /*--- Access the density and Cp at this node (constant for now). ---*/
      
      Density     = snode->GetDensity(iPoint);
      Cp          = snode->GetSpecificHeatCp(iPoint);
      
      /*--- Compute the conservative variable vector for all time levels. ---*/
      
      U_time_n[0] = Density;
      for (iDim = 0; iDim < nDim; iDim++) {
        U_time_n[iDim+1] = Density*V_time_n[iDim+1];
      }
      U_time_n[nDim+1] = Density*Cp*V_time_n[nDim+1];
      
      for (iVar = 0; iVar < nVar; iVar++)
        Residual[iVar] = U_time_n[iVar]*Residual_GCL;
      
      if (!energy) Residual[nDim+1] = 0.0;
      LinSysRes.AddBlock(iPoint, Residual);
      
      /*--- Compute the GCL component of the source term for node j ---*/
      
      V_time_n = snode->GetSolution_time_n(jPoint);
      
      U_time_n[0] = Density;
      for (iDim = 0; iDim < nDim; iDim++) {
        U_time_n[iDim+1] = Density*V_time_n[iDim+1];
      }
      U_time_n[nDim+1] = Density*Cp*V_time_n[nDim+1];
      
      for (iVar = 0; iVar < nVar; iVar++)
        Residual[iVar] = U_time_n[iVar]*Residual_GCL;
      
      if (!energy) Residual[nDim+1] = 0.0;
      LinSysRes.SubtractBlock(jPoint, Residual);
      
    }
    
    /*---  Loop over the boundary edges ---*/
    
    for (iMarker = 0; iMarker < geometry->GetnMarker(); iMarker++) {
      if ((config->GetMarker_All_KindBC(iMarker) != INTERNAL_BOUNDARY) &&
          (config->GetMarker_All_KindBC(iMarker) != PERIODIC_BOUNDARY)) {
      for (iVertex = 0; iVertex < geometry->GetnVertex(iMarker); iVertex++) {
        
        /*--- Initialize the Residual / Jacobian container to zero. ---*/
        
        for (iVar = 0; iVar < nVar; iVar++) Residual[iVar] = 0.0;
        
        /*--- Get the index for node i plus the boundary face normal ---*/
        
        iPoint = geometry->vertex[iMarker][iVertex]->GetNode();
        Normal = geometry->vertex[iMarker][iVertex]->GetNormal();
        
        /*--- Grid velocities stored at boundary node i ---*/
        
        GridVel_i = geometry->node[iPoint]->GetGridVel();
        
        /*--- Compute the GCL term by dotting the grid velocity with the face
         normal. The normal is negated to match the boundary convention. ---*/
        
        Residual_GCL = 0.0;
        for (iDim = 0; iDim < nDim; iDim++)
          Residual_GCL -= 0.5*(GridVel_i[iDim]+GridVel_i[iDim])*Normal[iDim];
        
        /*--- Compute the GCL component of the source term for node i ---*/
        
        V_time_n = snode->GetSolution_time_n(iPoint);
        
        /*--- Access the density and Cp at this node (constant for now). ---*/
        
        Density     = snode->GetDensity(iPoint);
        Cp          = snode->GetSpecificHeatCp(iPoint);
        
        U_time_n[0] = Density;
        for (iDim = 0; iDim < nDim; iDim++) {
          U_time_n[iDim+1] = Density*V_time_n[iDim+1];
        }
        U_time_n[nDim+1] = Density*Cp*V_time_n[nDim+1];
        
        for (iVar = 0; iVar < nVar; iVar++)
          Residual[iVar] = U_time_n[iVar]*Residual_GCL;
        
        if (!energy) Residual[nDim+1] = 0.0;
        LinSysRes.AddBlock(iPoint, Residual);
        
      }
      }
    }
    
    /*--- Loop over all nodes (excluding halos) to compute the remainder
     of the dual time-stepping source term. ---*/
    
    for (iPoint = 0; iPoint < nPointDomain; iPoint++) {
      
      /*--- Initialize the Residual / Jacobian container to zero. ---*/
      
      for (iVar = 0; iVar < nVar; iVar++) {
        Residual[iVar] = 0.0;
        if (implicit) {
          for (jVar = 0; jVar < nVar; jVar++)
            Jacobian_i[iVar][jVar] = 0.0;
        }
      }
      
      /*--- Retrieve the solution at time levels n-1, n, and n+1. Note that
       we are currently iterating on U^n+1 and that U^n & U^n-1 are fixed,
       previous solutions that are stored in memory. ---*/
      
      V_time_nM1 = snode->GetSolution_time_n1(iPoint);
      V_time_n   = snode->GetSolution_time_n(iPoint);
      V_time_nP1 = snode->GetSolution(iPoint);
      
      /*--- Access the density and Cp at this node (constant for now). ---*/
      
      Density     = snode->GetDensity(iPoint);
      Cp          = snode->GetSpecificHeatCp(iPoint);
      
      /*--- Compute the conservative variable vector for all time levels. ---*/
      
      U_time_nM1[0] = Density;
      U_time_n[0]   = Density;
      U_time_nP1[0] = Density;
      
      for (iDim = 0; iDim < nDim; iDim++) {
        U_time_nM1[iDim+1] = Density*V_time_nM1[iDim+1];
        U_time_n[iDim+1]   = Density*V_time_n[iDim+1];
        U_time_nP1[iDim+1] = Density*V_time_nP1[iDim+1];
      }
      
      U_time_nM1[nDim+1] = Density*Cp*V_time_nM1[nDim+1];
      U_time_n[nDim+1]   = Density*Cp*V_time_n[nDim+1];
      U_time_nP1[nDim+1] = Density*Cp*V_time_nP1[nDim+1];
      
      /*--- CV volume at time n-1 and n+1. In the case of dynamically deforming
       grids, the volumes will change. On rigidly transforming grids, the
       volumes will remain constant. ---*/
      
      Volume_nM1 = geometry->node[iPoint]->GetVolume_nM1();
      Volume_nP1 = geometry->node[iPoint]->GetVolume();
      
      /*--- Compute the dual time-stepping source residual. Due to the
       introduction of the GCL term above, the remainder of the source residual
       due to the time discretization has a new form.---*/
      
      for (iVar = 0; iVar < nVar; iVar++) {
        if (config->GetUnsteady_Simulation() == DT_STEPPING_1ST)
          Residual[iVar] = (U_time_nP1[iVar] - U_time_n[iVar])*(Volume_nP1/TimeStep);
        if (config->GetUnsteady_Simulation() == DT_STEPPING_2ND)
          Residual[iVar] = (U_time_nP1[iVar] - U_time_n[iVar])*(3.0*Volume_nP1/(2.0*TimeStep))
          + (U_time_nM1[iVar] - U_time_n[iVar])*(Volume_nM1/(2.0*TimeStep));
      }
      
      /*--- Store the residual and compute the Jacobian contribution due
       to the dual time source term. ---*/
      if (!energy) Residual[nDim+1] = 0.0;
      LinSysRes.AddBlock(iPoint, Residual);
      if (implicit) {
        SetPreconditioner(config, iPoint);
        for (iVar = 0; iVar < nVar; iVar++) {
          for (jVar = 0; jVar < nVar; jVar++) {
            Jacobian_i[iVar][jVar] = Preconditioner[iVar][jVar];
          }
        }

        for (iVar = 0; iVar < nVar; iVar++) {
          for (jVar = 0; jVar < nVar; jVar++) {
            if (config->GetUnsteady_Simulation() == DT_STEPPING_1ST)
              Jacobian_i[iVar][jVar] *= Volume_nP1 / TimeStep;
            if (config->GetUnsteady_Simulation() == DT_STEPPING_2ND)
              Jacobian_i[iVar][jVar] *= (Volume_nP1*3.0)/(2.0*TimeStep);
          }
        }

        if (!energy) {
          for (iVar = 0; iVar < nVar; iVar++) {
            Jacobian_i[iVar][nDim+1] = 0.0;
            Jacobian_i[nDim+1][iVar] = 0.0;
          }
        }
        Jacobian.AddBlock(iPoint, iPoint, Jacobian_i);
      }
    }
  }
  
}

void CIncEulerSolver::GetOutlet_Properties(CGeometry *geometry, CConfig *config, unsigned short iMesh, bool Output) {
  
  unsigned short iDim, iMarker;
  unsigned long iVertex, iPoint;
  su2double *V_outlet = NULL, Velocity[3], MassFlow,
  Velocity2, Density, Area, AxiFactor;
  unsigned short iMarker_Outlet, nMarker_Outlet;
  string Inlet_TagBound, Outlet_TagBound;
  
  bool axisymmetric = config->GetAxisymmetric();

  bool write_heads = ((((config->GetExtIter() % (config->GetWrt_Con_Freq()*40)) == 0)
                       && (config->GetExtIter()!= 0))
                      || (config->GetExtIter() == 1));
  
  /*--- Get the number of outlet markers and check for any mass flow BCs. ---*/
  
  nMarker_Outlet = config->GetnMarker_Outlet();
  bool Evaluate_BC = false;
  for (iMarker_Outlet = 0; iMarker_Outlet < nMarker_Outlet; iMarker_Outlet++) {
    Outlet_TagBound = config->GetMarker_Outlet_TagBound(iMarker_Outlet);
    if (config->GetKind_Inc_Outlet(Outlet_TagBound) == MASS_FLOW_OUTLET)
      Evaluate_BC = true;
  }
  
  /*--- If we have a massflow outlet BC, then we need to compute and
   communicate the total massflow, density, and area through each outlet
   boundary, so that it can be used in the iterative procedure to update
   the back pressure until we converge to the desired mass flow. This
   routine is called only once per iteration as a preprocessing and the
   values for all outlets are stored and retrieved later in the BC_Outlet
   routines. ---*/
  
  if (Evaluate_BC) {
    
    su2double *Outlet_MassFlow = new su2double[config->GetnMarker_All()];
    su2double *Outlet_Density  = new su2double[config->GetnMarker_All()];
    su2double *Outlet_Area     = new su2double[config->GetnMarker_All()];
    
    /*--- Comute MassFlow, average temp, press, etc. ---*/
    
    for (iMarker = 0; iMarker < config->GetnMarker_All(); iMarker++) {
      
      Outlet_MassFlow[iMarker] = 0.0;
      Outlet_Density[iMarker]  = 0.0;
      Outlet_Area[iMarker]     = 0.0;
      
      if ((config->GetMarker_All_KindBC(iMarker) == OUTLET_FLOW) ) {
        
        for (iVertex = 0; iVertex < geometry->nVertex[iMarker]; iVertex++) {
          
          iPoint = geometry->vertex[iMarker][iVertex]->GetNode();
          
          if (geometry->node[iPoint]->GetDomain()) {
            
            V_outlet = snode->GetPrimitive(iPoint);
            
            geometry->vertex[iMarker][iVertex]->GetNormal(Vector);
            
            if (axisymmetric) {
              if (geometry->node[iPoint]->GetCoord(1) != 0.0)
                AxiFactor = 2.0*PI_NUMBER*geometry->node[iPoint]->GetCoord(1);
              else
                AxiFactor = 1.0;
            } else {
              AxiFactor = 1.0;
            }
            
            Density      = V_outlet[nDim+2];
            
            Velocity2 = 0.0; Area = 0.0; MassFlow = 0.0;
            
            for (iDim = 0; iDim < nDim; iDim++) {
              Area += (Vector[iDim] * AxiFactor) * (Vector[iDim] * AxiFactor);
              Velocity[iDim] = V_outlet[iDim+1];
              Velocity2 += Velocity[iDim] * Velocity[iDim];
              MassFlow += Vector[iDim] * AxiFactor * Density * Velocity[iDim];
            }
            Area = sqrt (Area);
            
            Outlet_MassFlow[iMarker] += MassFlow;
            Outlet_Density[iMarker]  += Density*Area;
            Outlet_Area[iMarker]     += Area;
            
          }
        }
      }
    }
    
    /*--- Copy to the appropriate structure ---*/
    
    su2double *Outlet_MassFlow_Local = new su2double[nMarker_Outlet];
    su2double *Outlet_Density_Local  = new su2double[nMarker_Outlet];
    su2double *Outlet_Area_Local     = new su2double[nMarker_Outlet];
    
    su2double *Outlet_MassFlow_Total = new su2double[nMarker_Outlet];
    su2double *Outlet_Density_Total  = new su2double[nMarker_Outlet];
    su2double *Outlet_Area_Total     = new su2double[nMarker_Outlet];
    
    for (iMarker_Outlet = 0; iMarker_Outlet < nMarker_Outlet; iMarker_Outlet++) {
      Outlet_MassFlow_Local[iMarker_Outlet] = 0.0;
      Outlet_Density_Local[iMarker_Outlet]  = 0.0;
      Outlet_Area_Local[iMarker_Outlet]     = 0.0;
      
      Outlet_MassFlow_Total[iMarker_Outlet] = 0.0;
      Outlet_Density_Total[iMarker_Outlet]  = 0.0;
      Outlet_Area_Total[iMarker_Outlet]     = 0.0;
    }
    
    /*--- Copy the values to the local array for MPI ---*/
    
    for (iMarker = 0; iMarker < config->GetnMarker_All(); iMarker++) {
      if ((config->GetMarker_All_KindBC(iMarker) == OUTLET_FLOW)) {
        for (iMarker_Outlet = 0; iMarker_Outlet < nMarker_Outlet; iMarker_Outlet++) {
          Outlet_TagBound = config->GetMarker_Outlet_TagBound(iMarker_Outlet);
          if (config->GetMarker_All_TagBound(iMarker) == Outlet_TagBound) {
            Outlet_MassFlow_Local[iMarker_Outlet] += Outlet_MassFlow[iMarker];
            Outlet_Density_Local[iMarker_Outlet]  += Outlet_Density[iMarker];
            Outlet_Area_Local[iMarker_Outlet]     += Outlet_Area[iMarker];
          }
        }
      }
    }
    
    /*--- All the ranks to compute the total value ---*/
    
#ifdef HAVE_MPI
    
    SU2_MPI::Allreduce(Outlet_MassFlow_Local, Outlet_MassFlow_Total, nMarker_Outlet, MPI_DOUBLE, MPI_SUM, MPI_COMM_WORLD);
    SU2_MPI::Allreduce(Outlet_Density_Local, Outlet_Density_Total, nMarker_Outlet, MPI_DOUBLE, MPI_SUM, MPI_COMM_WORLD);
    SU2_MPI::Allreduce(Outlet_Area_Local, Outlet_Area_Total, nMarker_Outlet, MPI_DOUBLE, MPI_SUM, MPI_COMM_WORLD);
    
#else
    
    for (iMarker_Outlet = 0; iMarker_Outlet < nMarker_Outlet; iMarker_Outlet++) {
      Outlet_MassFlow_Total[iMarker_Outlet] = Outlet_MassFlow_Local[iMarker_Outlet];
      Outlet_Density_Total[iMarker_Outlet]  = Outlet_Density_Local[iMarker_Outlet];
      Outlet_Area_Total[iMarker_Outlet]     = Outlet_Area_Local[iMarker_Outlet];
    }
    
#endif
    
    for (iMarker_Outlet = 0; iMarker_Outlet < nMarker_Outlet; iMarker_Outlet++) {
      if (Outlet_Area_Total[iMarker_Outlet] != 0.0) {
        Outlet_Density_Total[iMarker_Outlet] /= Outlet_Area_Total[iMarker_Outlet];
      }
      else {
        Outlet_Density_Total[iMarker_Outlet] = 0.0;
      }
      
      if (iMesh == MESH_0) {
        config->SetOutlet_MassFlow(iMarker_Outlet, Outlet_MassFlow_Total[iMarker_Outlet]);
        config->SetOutlet_Density(iMarker_Outlet, Outlet_Density_Total[iMarker_Outlet]);
        config->SetOutlet_Area(iMarker_Outlet, Outlet_Area_Total[iMarker_Outlet]);
      }
    }
    
    /*--- Screen output using the values already stored in the config container ---*/
    
    if ((rank == MASTER_NODE) && (iMesh == MESH_0) ) {
      
      cout.precision(5);
      cout.setf(ios::fixed, ios::floatfield);
      
      if (write_heads && Output && !config->GetDiscrete_Adjoint()) {
        cout << endl   << "---------------------------- Outlet properties --------------------------" << endl;
      }
      
      for (iMarker_Outlet = 0; iMarker_Outlet < nMarker_Outlet; iMarker_Outlet++) {
        Outlet_TagBound = config->GetMarker_Outlet_TagBound(iMarker_Outlet);
        if (write_heads && Output && !config->GetDiscrete_Adjoint()) {
          
          /*--- Geometry defintion ---*/
          
          cout <<"Outlet surface: " << Outlet_TagBound << "." << endl;
          
          if ((nDim ==3) || axisymmetric) {
            cout <<"Area (m^2): " << config->GetOutlet_Area(Outlet_TagBound) << endl;
          }
          if (nDim == 2) {
            cout <<"Length (m): " << config->GetOutlet_Area(Outlet_TagBound) << "." << endl;
          }
          
          cout << setprecision(5) << "Outlet Avg. Density (kg/m^3): " <<  config->GetOutlet_Density(Outlet_TagBound) * config->GetDensity_Ref() << endl;
          su2double Outlet_mDot = fabs(config->GetOutlet_MassFlow(Outlet_TagBound)) * config->GetDensity_Ref() * config->GetVelocity_Ref();
          cout << "Outlet mass flow (kg/s): "; cout << setprecision(5) << Outlet_mDot;
          
        }
      }
      
      if (write_heads && Output && !config->GetDiscrete_Adjoint()) {cout << endl;
        cout << "-------------------------------------------------------------------------" << endl << endl;
      }
      
      cout.unsetf(ios_base::floatfield);
      
    }
    
    delete [] Outlet_MassFlow_Local;
    delete [] Outlet_Density_Local;
    delete [] Outlet_Area_Local;
    
    delete [] Outlet_MassFlow_Total;
    delete [] Outlet_Density_Total;
    delete [] Outlet_Area_Total;
    
    delete [] Outlet_MassFlow;
    delete [] Outlet_Density;
    delete [] Outlet_Area;
    
  }
  
}

void CIncEulerSolver::ComputeResidual_Multizone(CGeometry *geometry, CConfig *config){

  unsigned short iVar;
  unsigned long iPoint;
  su2double residual;

  /*--- Set Residuals to zero ---*/

  for (iVar = 0; iVar < nVar; iVar++){
      SetRes_BGS(iVar,0.0);
      SetRes_Max_BGS(iVar,0.0,0);
  }

  /*--- Set the residuals ---*/
  for (iPoint = 0; iPoint < nPointDomain; iPoint++){
      for (iVar = 0; iVar < nVar; iVar++){
          residual = snode->GetSolution(iPoint,iVar) - snode->Get_BGSSolution_k(iPoint,iVar);
          AddRes_BGS(iVar,residual*residual);
          AddRes_Max_BGS(iVar,fabs(residual),geometry->node[iPoint]->GetGlobalIndex(),geometry->node[iPoint]->GetCoord());
      }
  }

  SetResidual_BGS(geometry, config);

}

void CIncEulerSolver::ComputeVerificationError(CGeometry *geometry,
                                               CConfig   *config) {

  /*--- The errors only need to be computed on the finest grid. ---*/
  if(MGLevel != MESH_0) return;
  
  /*--- If this is a verification case, we can compute the global
   error metrics by using the difference between the local error
   and the known solution at each DOF. This is then collected into
   RMS (L2) and maximum (Linf) global error norms. From these
   global measures, one can compute the order of accuracy. ---*/
  
  bool write_heads = ((((config->GetExtIter() % (config->GetWrt_Con_Freq()*40)) == 0)
                       && (config->GetExtIter()!= 0))
                      || (config->GetExtIter() == 1));
  if( !write_heads ) return;
  
  /*--- Check if there actually is an exact solution for this
        verification case, if computed at all. ---*/
  if (VerificationSolution) {
    if (VerificationSolution->ExactSolutionKnown()) {
    
      /*--- Get the physical time if necessary. ---*/
      su2double time = 0.0;
      if (config->GetUnsteady_Simulation()) time = config->GetPhysicalTime();
    
      /*--- Reset the global error measures to zero. ---*/
      for (unsigned short iVar = 0; iVar < nVar; iVar++) {
        VerificationSolution->SetError_RMS(iVar, 0.0);
        VerificationSolution->SetError_Max(iVar, 0.0, 0);
      }
    
      /*--- Loop over all owned points. ---*/
      for (unsigned long iPoint = 0; iPoint < nPointDomain; iPoint++) {
      
        /* Set the pointers to the coordinates and solution of this DOF. */
        const su2double *coor = geometry->node[iPoint]->GetCoord();
        su2double *solDOF     = snode->GetSolution(iPoint);
      
        /* Get local error from the verification solution class. */
        vector<su2double> error(nVar,0.0);
        VerificationSolution->GetLocalError(coor, time, solDOF, error.data());
      
        /* Increment the global error measures */
        for (unsigned short iVar = 0; iVar < nVar; iVar++) {
          VerificationSolution->AddError_RMS(iVar, error[iVar]*error[iVar]);
          VerificationSolution->AddError_Max(iVar, fabs(error[iVar]),
                                             geometry->node[iPoint]->GetGlobalIndex(),
                                             geometry->node[iPoint]->GetCoord());
        }
      }
    
      /* Finalize the calculation of the global error measures. */
      VerificationSolution->SetVerificationError(geometry->GetGlobal_nPointDomain(), config);
    
      /*--- Screen output of the error metrics. This can be improved
       once the new output classes are in place. ---*/
    
      if ((rank == MASTER_NODE) && (geometry->GetMGLevel() == MESH_0)) {
      
        cout.precision(6);
        cout.setf(ios::scientific, ios::floatfield);
      
        if (!config->GetDiscrete_Adjoint()) {
        
          cout << endl   << "------------------------ Global Error Analysis --------------------------" << endl;
        
          cout << setw(20) << "RMS Error [P]: " << setw(12) << VerificationSolution->GetError_RMS(0) << "     | ";
          cout << setw(20) << "Max Error [P]: " << setw(12) << VerificationSolution->GetError_Max(0);
          cout << endl;
        
          cout << setw(20) << "RMS Error [U]: " << setw(12) << VerificationSolution->GetError_RMS(1) << "     | ";
          cout << setw(20) << "Max Error [U]: " << setw(12) << VerificationSolution->GetError_Max(1);
          cout << endl;
        
          cout << setw(20) << "RMS Error [V]: " << setw(12) << VerificationSolution->GetError_RMS(2) << "     | ";
          cout << setw(20) << "Max Error [V]: " << setw(12) << VerificationSolution->GetError_Max(2);
          cout << endl;
        
          if (nDim == 3) {
            cout << setw(20) << "RMS Error [W]: " << setw(12) << VerificationSolution->GetError_RMS(3) << "     | ";
            cout << setw(20) << "Max Error [W]: " << setw(12) << VerificationSolution->GetError_Max(3);
            cout << endl;
          }
        
          if (config->GetEnergy_Equation()) {
            cout << setw(20) << "RMS Error [T]: " << setw(12) << VerificationSolution->GetError_RMS(nDim+1) << "     | ";
            cout << setw(20) << "Max Error [T]: " << setw(12) << VerificationSolution->GetError_Max(nDim+1);
            cout << endl;
          }
        
          cout << "-------------------------------------------------------------------------" << endl << endl;
          cout.unsetf(ios_base::floatfield);
        }
      }
    }
    
  }
  
}

void CIncEulerSolver::LoadRestart(CGeometry **geometry, CSolver ***solver, CConfig *config, int val_iter, bool val_update_geo) {
  
  /*--- Restart the solution from file information ---*/
  unsigned short iDim, iVar, iMesh, iMeshFine;
  unsigned long iPoint, index, iChildren, Point_Fine;
  unsigned short turb_model = config->GetKind_Turb_Model();
  su2double Area_Children, Area_Parent, *Coord, *Solution_Fine;
  bool static_fsi = ((config->GetUnsteady_Simulation() == STEADY) &&
                     (config->GetFSI_Simulation()));
  bool dual_time = ((config->GetUnsteady_Simulation() == DT_STEPPING_1ST) ||
                    (config->GetUnsteady_Simulation() == DT_STEPPING_2ND));
  bool steady_restart = config->GetSteadyRestart();
  bool time_stepping = config->GetUnsteady_Simulation() == TIME_STEPPING;
  bool turbulent     = (config->GetKind_Solver() == INC_RANS) || (config->GetKind_Solver() == DISC_ADJ_INC_RANS);
  
  string UnstExt, text_line;
  ifstream restart_file;
  
  unsigned short iZone = config->GetiZone();
  unsigned short nZone = config->GetnZone();

  string restart_filename = config->GetSolution_FlowFileName();

  Coord = new su2double [nDim];
  for (iDim = 0; iDim < nDim; iDim++)
    Coord[iDim] = 0.0;
  
  int counter = 0;
  long iPoint_Local = 0; unsigned long iPoint_Global = 0;
  unsigned long iPoint_Global_Local = 0;
  unsigned short rbuf_NotMatching = 0, sbuf_NotMatching = 0;

  /*--- Skip coordinates ---*/

  unsigned short skipVars = geometry[MESH_0]->GetnDim();

  /*--- Store the number of variables for the turbulence model
   (that could appear in the restart file before the grid velocities). ---*/
  unsigned short turbVars = 0;
  if (turbulent){
    if ((turb_model == SST) || (turb_model == SST_SUST)) turbVars = 2;
    else turbVars = 1;
  }
  
  /*--- Adjust the number of solution variables in the restart. We always
   carry a space in nVar for the energy equation in the solver, but we only
   write it to the restart if it is active. Therefore, we must reduce nVar
   here if energy is inactive so that the restart is read correctly. ---*/
  
  bool energy               = config->GetEnergy_Equation();
  bool weakly_coupled_heat  = config->GetWeakly_Coupled_Heat();
  
  unsigned short nVar_Restart = nVar;
  if ((!energy) && (!weakly_coupled_heat)) nVar_Restart--;
  Solution[nVar-1] = GetTemperature_Inf();
  
  /*--- Multizone problems require the number of the zone to be appended. ---*/

  if (nZone > 1)
  restart_filename = config->GetMultizone_FileName(restart_filename, iZone);

  /*--- Modify file name for an unsteady restart ---*/
  
  if (dual_time || time_stepping)
    restart_filename = config->GetUnsteady_FileName(restart_filename, val_iter);

  /*--- Read the restart data from either an ASCII or binary SU2 file. ---*/

  if (config->GetRead_Binary_Restart()) {
    Read_SU2_Restart_Binary(geometry[MESH_0], config, restart_filename);
  } else {
    Read_SU2_Restart_ASCII(geometry[MESH_0], config, restart_filename);
  }

  /*--- Load data from the restart into correct containers. ---*/

  counter = 0;
  for (iPoint_Global = 0; iPoint_Global < geometry[MESH_0]->GetGlobal_nPointDomain(); iPoint_Global++ ) {

    /*--- Retrieve local index. If this node from the restart file lives
     on the current processor, we will load and instantiate the vars. ---*/

    iPoint_Local = geometry[MESH_0]->GetGlobal_to_Local_Point(iPoint_Global);

    if (iPoint_Local > -1) {

      /*--- We need to store this point's data, so jump to the correct
       offset in the buffer of data from the restart file and load it. ---*/

      index = counter*Restart_Vars[1] + skipVars;
      for (iVar = 0; iVar < nVar_Restart; iVar++) Solution[iVar] = Restart_Data[index+iVar];
      snode->SetSolution(iPoint_Local,Solution);
      iPoint_Global_Local++;

      /*--- For dynamic meshes, read in and store the
       grid coordinates and grid velocities for each node. ---*/

      if (dynamic_grid && val_update_geo) {

        /*--- Read in the next 2 or 3 variables which are the grid velocities ---*/
        /*--- If we are restarting the solution from a previously computed static calculation (no grid movement) ---*/
        /*--- the grid velocities are set to 0. This is useful for FSI computations ---*/

        su2double GridVel[3] = {0.0,0.0,0.0};
        if (!steady_restart) {

          /*--- Rewind the index to retrieve the Coords. ---*/
          index = counter*Restart_Vars[1];
          for (iDim = 0; iDim < nDim; iDim++) { Coord[iDim] = Restart_Data[index+iDim]; }

          /*--- Move the index forward to get the grid velocities. ---*/
          index = counter*Restart_Vars[1] + skipVars + nVar_Restart + turbVars;
          for (iDim = 0; iDim < nDim; iDim++) { GridVel[iDim] = Restart_Data[index+iDim]; }
        }

        for (iDim = 0; iDim < nDim; iDim++) {
          geometry[MESH_0]->node[iPoint_Local]->SetCoord(iDim, Coord[iDim]);
          geometry[MESH_0]->node[iPoint_Local]->SetGridVel(iDim, GridVel[iDim]);
        }
      }
      

      /*--- For static FSI problems, grid_movement is 0 but we need to read in and store the
       grid coordinates for each node (but not the grid velocities, as there are none). ---*/

      if (static_fsi && val_update_geo) {
       /*--- Rewind the index to retrieve the Coords. ---*/
        index = counter*Restart_Vars[1];
        for (iDim = 0; iDim < nDim; iDim++) { Coord[iDim] = Restart_Data[index+iDim];}

        for (iDim = 0; iDim < nDim; iDim++) {
          geometry[MESH_0]->node[iPoint_Local]->SetCoord(iDim, Coord[iDim]);
        }
      }

      /*--- Increment the overall counter for how many points have been loaded. ---*/
      counter++;
      
    }
  }

  /*--- Detect a wrong solution file ---*/

  if (iPoint_Global_Local < nPointDomain) { sbuf_NotMatching = 1; }

#ifndef HAVE_MPI
  rbuf_NotMatching = sbuf_NotMatching;
#else
  SU2_MPI::Allreduce(&sbuf_NotMatching, &rbuf_NotMatching, 1, MPI_UNSIGNED_SHORT, MPI_SUM, MPI_COMM_WORLD);
#endif
  if (rbuf_NotMatching != 0) {
    SU2_MPI::Error(string("The solution file ") + restart_filename + string(" doesn't match with the mesh file!\n") +
                   string("It could be empty lines at the end of the file."), CURRENT_FUNCTION);
  }
  
  /*--- Communicate the loaded solution on the fine grid before we transfer
   it down to the coarse levels. We alo call the preprocessing routine
   on the fine level in order to have all necessary quantities updated,
   especially if this is a turbulent simulation (eddy viscosity). ---*/
  
  solver[MESH_0][FLOW_SOL]->InitiateComms(geometry[MESH_0], config, SOLUTION);
  solver[MESH_0][FLOW_SOL]->CompleteComms(geometry[MESH_0], config, SOLUTION);
  
  solver[MESH_0][FLOW_SOL]->Preprocessing(geometry[MESH_0], solver[MESH_0], config, MESH_0, NO_RK_ITER, RUNTIME_FLOW_SYS, false);

  /*--- Interpolate the solution down to the coarse multigrid levels ---*/
  
  for (iMesh = 1; iMesh <= config->GetnMGLevels(); iMesh++) {
    for (iPoint = 0; iPoint < geometry[iMesh]->GetnPoint(); iPoint++) {
      Area_Parent = geometry[iMesh]->node[iPoint]->GetVolume();
      for (iVar = 0; iVar < nVar; iVar++) Solution[iVar] = 0.0;
      for (iChildren = 0; iChildren < geometry[iMesh]->node[iPoint]->GetnChildren_CV(); iChildren++) {
        Point_Fine = geometry[iMesh]->node[iPoint]->GetChildren_CV(iChildren);
        Area_Children = geometry[iMesh-1]->node[Point_Fine]->GetVolume();
        Solution_Fine = solver[iMesh-1][FLOW_SOL]->node->GetSolution(Point_Fine);
        for (iVar = 0; iVar < nVar; iVar++) {
          Solution[iVar] += Solution_Fine[iVar]*Area_Children/Area_Parent;
        }
      }
      solver[iMesh][FLOW_SOL]->node->SetSolution(iPoint,Solution);
    }
    solver[iMesh][FLOW_SOL]->InitiateComms(geometry[iMesh], config, SOLUTION);
    solver[iMesh][FLOW_SOL]->CompleteComms(geometry[iMesh], config, SOLUTION);
    solver[iMesh][FLOW_SOL]->Preprocessing(geometry[iMesh], solver[iMesh], config, iMesh, NO_RK_ITER, RUNTIME_FLOW_SYS, false);
  }
  
  /*--- Update the geometry for flows on dynamic meshes ---*/
  
  if (dynamic_grid && val_update_geo) {
    
    /*--- Communicate the new coordinates and grid velocities at the halos ---*/
    
    geometry[MESH_0]->InitiateComms(geometry[MESH_0], config, COORDINATES);
    geometry[MESH_0]->CompleteComms(geometry[MESH_0], config, COORDINATES);
    
    geometry[MESH_0]->InitiateComms(geometry[MESH_0], config, GRID_VELOCITY);
    geometry[MESH_0]->CompleteComms(geometry[MESH_0], config, GRID_VELOCITY);
    
    /*--- Recompute the edges and  dual mesh control volumes in the
     domain and on the boundaries. ---*/
    
    geometry[MESH_0]->SetCoord_CG();
    geometry[MESH_0]->SetControlVolume(config, UPDATE);
    geometry[MESH_0]->SetBoundControlVolume(config, UPDATE);
    
    /*--- Update the multigrid structure after setting up the finest grid,
     including computing the grid velocities on the coarser levels. ---*/
    
    for (iMesh = 1; iMesh <= config->GetnMGLevels(); iMesh++) {
      iMeshFine = iMesh-1;
      geometry[iMesh]->SetControlVolume(config, geometry[iMeshFine], UPDATE);
      geometry[iMesh]->SetBoundControlVolume(config, geometry[iMeshFine],UPDATE);
      geometry[iMesh]->SetCoord(geometry[iMeshFine]);
      geometry[iMesh]->SetRestricted_GridVelocity(geometry[iMeshFine], config);
    }
  }
  
  /*--- Update the geometry for flows on static FSI problems with moving meshes ---*/
  
  if (static_fsi && val_update_geo) {
    
    /*--- Communicate the new coordinates and grid velocities at the halos ---*/
    
    geometry[MESH_0]->InitiateComms(geometry[MESH_0], config, COORDINATES);
    geometry[MESH_0]->CompleteComms(geometry[MESH_0], config, COORDINATES);
    
    /*--- Recompute the edges and  dual mesh control volumes in the
     domain and on the boundaries. ---*/
    
    geometry[MESH_0]->SetCoord_CG();
    geometry[MESH_0]->SetControlVolume(config, UPDATE);
    geometry[MESH_0]->SetBoundControlVolume(config, UPDATE);
    geometry[MESH_0]->SetMaxLength(config);
    
    /*--- Update the multigrid structure after setting up the finest grid,
     including computing the grid velocities on the coarser levels. ---*/
    
    for (iMesh = 1; iMesh <= config->GetnMGLevels(); iMesh++) {
      iMeshFine = iMesh-1;
      geometry[iMesh]->SetControlVolume(config, geometry[iMeshFine], UPDATE);
      geometry[iMesh]->SetBoundControlVolume(config, geometry[iMeshFine],UPDATE);
      geometry[iMesh]->SetCoord(geometry[iMeshFine]);
      geometry[iMesh]->SetMaxLength(config);
    }
  }
  
  /*--- Update the old geometry (coordinates n and n-1) in dual time-stepping strategy ---*/
  if (dual_time && config->GetGrid_Movement() && (config->GetKind_GridMovement() != RIGID_MOTION))
    Restart_OldGeometry(geometry[MESH_0], config);

  delete [] Coord;

  /*--- Delete the class memory that is used to load the restart. ---*/

  if (Restart_Vars != NULL) delete [] Restart_Vars;
  if (Restart_Data != NULL) delete [] Restart_Data;
  Restart_Vars = NULL; Restart_Data = NULL;
  
}

void CIncEulerSolver::SetFreeStream_Solution(CConfig *config){

  unsigned long iPoint;
  unsigned short iDim;

  for (iPoint = 0; iPoint < nPoint; iPoint++){
    snode->SetSolution(iPoint,0, Pressure_Inf);
    for (iDim = 0; iDim < nDim; iDim++){
      snode->SetSolution(iPoint,iDim+1, Velocity_Inf[iDim]);
    }
    snode->SetSolution(iPoint,nDim+1, Temperature_Inf);
  }
}

CIncNSSolver::CIncNSSolver(void) : CIncEulerSolver() {
  
  /*--- Basic array initialization ---*/
  
  CD_Visc = NULL; CL_Visc = NULL; CSF_Visc = NULL; CEff_Visc = NULL;
  CMx_Visc = NULL;   CMy_Visc = NULL;   CMz_Visc = NULL;
  CFx_Visc = NULL;   CFy_Visc = NULL;   CFz_Visc = NULL;
  CoPx_Visc = NULL;   CoPy_Visc = NULL;   CoPz_Visc = NULL;

  ForceViscous = NULL; MomentViscous = NULL; CSkinFriction = NULL;
  
  /*--- Surface based array initialization ---*/
  
  Surface_CL_Visc = NULL; Surface_CD_Visc = NULL; Surface_CSF_Visc = NULL; Surface_CEff_Visc = NULL;
  Surface_CFx_Visc = NULL;   Surface_CFy_Visc = NULL;   Surface_CFz_Visc = NULL;
  Surface_CMx_Visc = NULL;   Surface_CMy_Visc = NULL;   Surface_CMz_Visc = NULL;
  Surface_HF_Visc = NULL; Surface_MaxHF_Visc = NULL;

  /*--- Rotorcraft simulation array initialization ---*/
  
  CMerit_Visc = NULL; CT_Visc = NULL; CQ_Visc = NULL;
  
  SlidingState      = NULL;
  SlidingStateNodes = NULL;
  
}

CIncNSSolver::CIncNSSolver(CGeometry *geometry, CConfig *config, unsigned short iMesh) : CIncEulerSolver() {
  
  unsigned long iPoint, iVertex;
  unsigned short iVar, iDim, iMarker, nLineLets;
  ifstream restart_file;
  unsigned short nZone = geometry->GetnZone();
  bool restart   = (config->GetRestart() || config->GetRestart_Flow());
  int Unst_RestartIter;
  unsigned short iZone = config->GetiZone();
  bool dual_time = ((config->GetUnsteady_Simulation() == DT_STEPPING_1ST) ||
                    (config->GetUnsteady_Simulation() == DT_STEPPING_2ND));
  bool time_stepping = config->GetUnsteady_Simulation() == TIME_STEPPING;
  bool adjoint = (config->GetContinuous_Adjoint()) || (config->GetDiscrete_Adjoint());
  string filename_ = config->GetSolution_FlowFileName();

  /* A grid is defined as dynamic if there's rigid grid movement or grid deformation AND the problem is time domain */
  dynamic_grid = config->GetDynamic_Grid();

  unsigned short direct_diff = config->GetDirectDiff();

  /*--- Store the multigrid level. ---*/
  MGLevel = iMesh;

  /*--- Check for a restart file to evaluate if there is a change in the angle of attack
   before computing all the non-dimesional quantities. ---*/

  if (!(!restart || (iMesh != MESH_0) || nZone > 1)) {

    /*--- Multizone problems require the number of the zone to be appended. ---*/

    if (nZone > 1) filename_ = config->GetMultizone_FileName(filename_, iZone);

    /*--- Modify file name for a dual-time unsteady restart ---*/

    if (dual_time) {
      if (adjoint) Unst_RestartIter = SU2_TYPE::Int(config->GetUnst_AdjointIter())-1;
      else if (config->GetUnsteady_Simulation() == DT_STEPPING_1ST)
        Unst_RestartIter = SU2_TYPE::Int(config->GetUnst_RestartIter())-1;
      else Unst_RestartIter = SU2_TYPE::Int(config->GetUnst_RestartIter())-2;
      filename_ = config->GetUnsteady_FileName(filename_, Unst_RestartIter);
    }

    /*--- Modify file name for a time stepping unsteady restart ---*/

    if (time_stepping) {
      if (adjoint) Unst_RestartIter = SU2_TYPE::Int(config->GetUnst_AdjointIter())-1;
      else Unst_RestartIter = SU2_TYPE::Int(config->GetUnst_RestartIter())-1;
      filename_ = config->GetUnsteady_FileName(filename_, Unst_RestartIter);
    }

    /*--- Read and store the restart metadata. ---*/

    Read_SU2_Restart_Metadata(geometry, config, false, filename_);
    
  }

  /*--- Array initialization ---*/
  
  CD_Visc = NULL; CL_Visc = NULL; CSF_Visc = NULL; CEff_Visc = NULL;
  CMx_Visc = NULL;   CMy_Visc = NULL;   CMz_Visc = NULL;
  CFx_Visc = NULL;   CFy_Visc = NULL;   CFz_Visc = NULL;
  CoPx_Visc = NULL;   CoPy_Visc = NULL;   CoPz_Visc = NULL;

  Surface_CL_Visc = NULL; Surface_CD_Visc = NULL; Surface_CSF_Visc = NULL; Surface_CEff_Visc = NULL;
  Surface_CFx_Visc = NULL;   Surface_CFy_Visc = NULL;   Surface_CFz_Visc = NULL;
  Surface_CMx_Visc = NULL;   Surface_CMy_Visc = NULL;   Surface_CMz_Visc = NULL;
  Surface_HF_Visc = NULL; Surface_MaxHF_Visc = NULL;

  CMerit_Visc = NULL;      CT_Visc = NULL;      CQ_Visc = NULL;
  MaxHF_Visc = NULL; ForceViscous = NULL; MomentViscous = NULL;
  CSkinFriction = NULL;    Cauchy_Serie = NULL; HF_Visc = NULL;
  
  /*--- Set the gamma value ---*/
  
  Gamma = config->GetGamma();
  Gamma_Minus_One = Gamma - 1.0;
  
  /*--- Define geometry constants in the solver structure
   * Incompressible flow, primitive variables (P, vx, vy, vz, T, rho, beta, lamMu, EddyMu, Kt_eff, Cp, Cv) --- */

  nDim = geometry->GetnDim();
  
  nVar = nDim+2; nPrimVar = nDim+9; nPrimVarGrad = nDim+4;
  
  /*--- Initialize nVarGrad for deallocation ---*/
  
  nVarGrad = nPrimVarGrad;
  
  nMarker      = config->GetnMarker_All();
  nPoint       = geometry->GetnPoint();
  nPointDomain = geometry->GetnPointDomain();
 
  /*--- Store the number of vertices on each marker for deallocation later ---*/

  nVertex = new unsigned long[nMarker];
  for (iMarker = 0; iMarker < nMarker; iMarker++)
    nVertex[iMarker] = geometry->nVertex[iMarker];
 
  /*--- Fluid model intialization. ---*/

  FluidModel = NULL;
  
  /*--- Perform the non-dimensionalization for the flow equations using the
   specified reference values. ---*/
  
  SetNondimensionalization(config, iMesh);
  
  /*--- Check if we are executing a verification case. If so, the
   VerificationSolution object will be instantiated for a particular
   option from the available library of verification solutions. Note
   that this is done after SetNondim(), as problem-specific initial
   parameters are needed by the solution constructors. ---*/
  
  SetVerificationSolution(nDim, nVar, config);
  
  /*--- Define some auxiliar vector related with the residual ---*/
  
  Residual      = new su2double[nVar]; for (iVar = 0; iVar < nVar; iVar++) Residual[iVar]      = 0.0;
  Residual_RMS  = new su2double[nVar]; for (iVar = 0; iVar < nVar; iVar++) Residual_RMS[iVar]  = 0.0;
  Residual_Max  = new su2double[nVar]; for (iVar = 0; iVar < nVar; iVar++) Residual_Max[iVar]  = 0.0;
  Res_Conv      = new su2double[nVar]; for (iVar = 0; iVar < nVar; iVar++) Res_Conv[iVar]      = 0.0;
  Res_Visc      = new su2double[nVar]; for (iVar = 0; iVar < nVar; iVar++) Res_Visc[iVar]      = 0.0;
  Res_Sour      = new su2double[nVar]; for (iVar = 0; iVar < nVar; iVar++) Res_Sour[iVar]      = 0.0;
  
  /*--- Define some structures for locating max residuals ---*/
  
  Point_Max     = new unsigned long[nVar];  for (iVar = 0; iVar < nVar; iVar++) Point_Max[iVar]     = 0;
  Point_Max_Coord = new su2double*[nVar];
  for (iVar = 0; iVar < nVar; iVar++) {
    Point_Max_Coord[iVar] = new su2double[nDim];
    for (iDim = 0; iDim < nDim; iDim++) Point_Max_Coord[iVar][iDim] = 0.0;
  }
  
  /*--- Define some auxiliary vectors related to the solution ---*/
  
  Solution   = new su2double[nVar]; for (iVar = 0; iVar < nVar; iVar++) Solution[iVar]   = 0.0;
  Solution_i = new su2double[nVar]; for (iVar = 0; iVar < nVar; iVar++) Solution_i[iVar] = 0.0;
  Solution_j = new su2double[nVar]; for (iVar = 0; iVar < nVar; iVar++) Solution_j[iVar] = 0.0;
  
  /*--- Define some auxiliary vectors related to the geometry ---*/
  
  Vector   = new su2double[nDim]; for (iDim = 0; iDim < nDim; iDim++) Vector[iDim]   = 0.0;
  Vector_i = new su2double[nDim]; for (iDim = 0; iDim < nDim; iDim++) Vector_i[iDim] = 0.0;
  Vector_j = new su2double[nDim]; for (iDim = 0; iDim < nDim; iDim++) Vector_j[iDim] = 0.0;
  
  /*--- Define some auxiliary vectors related to the primitive solution ---*/
  
  Primitive   = new su2double[nPrimVar]; for (iVar = 0; iVar < nPrimVar; iVar++) Primitive[iVar]   = 0.0;
  Primitive_i = new su2double[nPrimVar]; for (iVar = 0; iVar < nPrimVar; iVar++) Primitive_i[iVar] = 0.0;
  Primitive_j = new su2double[nPrimVar]; for (iVar = 0; iVar < nPrimVar; iVar++) Primitive_j[iVar] = 0.0;
  
  /*--- Define some auxiliar vector related with the undivided lapalacian computation ---*/
  
  if (config->GetKind_ConvNumScheme_Flow() == SPACE_CENTERED) {
    iPoint_UndLapl = new su2double [nPoint];
    jPoint_UndLapl = new su2double [nPoint];
  }

  Preconditioner = new su2double* [nVar];
  for (iVar = 0; iVar < nVar; iVar ++)
    Preconditioner[iVar] = new su2double[nVar];

  /*--- Initialize the solution and right hand side vectors for storing
   the residuals and updating the solution (always needed even for
   explicit schemes). ---*/
  
  LinSysSol.Initialize(nPoint, nPointDomain, nVar, 0.0);
  LinSysRes.Initialize(nPoint, nPointDomain, nVar, 0.0);
  
  /*--- Jacobians and vector structures for implicit computations ---*/
  
  if (config->GetKind_TimeIntScheme_Flow() == EULER_IMPLICIT) {
    
    Jacobian_i = new su2double* [nVar];
    Jacobian_j = new su2double* [nVar];
    for (iVar = 0; iVar < nVar; iVar++) {
      Jacobian_i[iVar] = new su2double [nVar];
      Jacobian_j[iVar] = new su2double [nVar];
    }
    
    if (rank == MASTER_NODE) cout << "Initialize Jacobian structure (Navier-Stokes). MG level: " << iMesh <<"." << endl;
    Jacobian.Initialize(nPoint, nPointDomain, nVar, nVar, true, geometry, config);
    
    if (config->GetKind_Linear_Solver_Prec() == LINELET) {
      nLineLets = Jacobian.BuildLineletPreconditioner(geometry, config);
      if (rank == MASTER_NODE) cout << "Compute linelet structure. " << nLineLets << " elements in each line (average)." << endl;
    }
    
  }
  
  else {
    if (rank == MASTER_NODE)
      cout << "Explicit scheme. No Jacobian structure (Navier-Stokes). MG level: " << iMesh <<"." << endl;
  }
  
  /*--- Define some auxiliary vectors for computing flow variable
   gradients by least squares, S matrix := inv(R)*traspose(inv(R)),
   c vector := transpose(WA)*(Wb) ---*/
  
  if (config->GetKind_Gradient_Method() == WEIGHTED_LEAST_SQUARES) {
    
    Smatrix = new su2double* [nDim];
    for (iDim = 0; iDim < nDim; iDim++)
      Smatrix[iDim] = new su2double [nDim];
    
    Cvector = new su2double* [nPrimVarGrad];
    for (iVar = 0; iVar < nPrimVarGrad; iVar++)
      Cvector[iVar] = new su2double [nDim];
  }
  
  /*--- Store the value of the characteristic primitive variables at the boundaries ---*/
  
  CharacPrimVar = new su2double** [nMarker];
  for (iMarker = 0; iMarker < nMarker; iMarker++) {
    CharacPrimVar[iMarker] = new su2double* [geometry->nVertex[iMarker]];
    for (iVertex = 0; iVertex < geometry->nVertex[iMarker]; iVertex++) {
      CharacPrimVar[iMarker][iVertex] = new su2double [nPrimVar];
      for (iVar = 0; iVar < nPrimVar; iVar++) {
        CharacPrimVar[iMarker][iVertex][iVar] = 0.0;
      }
    }
  }

  /*--- Store the values of the temperature and the heat flux density at the boundaries,
   used for coupling with a solid donor cell ---*/
  unsigned short nHeatConjugateVar = 4;

  HeatConjugateVar = new su2double** [nMarker];
  for (iMarker = 0; iMarker < nMarker; iMarker++) {
    HeatConjugateVar[iMarker] = new su2double* [geometry->nVertex[iMarker]];
    for (iVertex = 0; iVertex < geometry->nVertex[iMarker]; iVertex++) {

      HeatConjugateVar[iMarker][iVertex] = new su2double [nHeatConjugateVar];
      for (iVar = 1; iVar < nHeatConjugateVar ; iVar++) {
        HeatConjugateVar[iMarker][iVertex][iVar] = 0.0;
      }
      HeatConjugateVar[iMarker][iVertex][0] = config->GetTemperature_FreeStreamND();
    }
  }
  
  /*--- Inviscid force definition and coefficient in all the markers ---*/
  
  CPressure = new su2double* [nMarker];
  CPressureTarget = new su2double* [nMarker];
  for (iMarker = 0; iMarker < nMarker; iMarker++) {
    CPressure[iMarker] = new su2double [geometry->nVertex[iMarker]];
    CPressureTarget[iMarker] = new su2double [geometry->nVertex[iMarker]];
    for (iVertex = 0; iVertex < geometry->nVertex[iMarker]; iVertex++) {
      CPressure[iMarker][iVertex] = 0.0;
      CPressureTarget[iMarker][iVertex] = 0.0;
    }
  }
  
  /*--- Heat flux in all the markers ---*/
  
  HeatFlux = new su2double* [nMarker];
  HeatFluxTarget = new su2double* [nMarker];
  for (iMarker = 0; iMarker < nMarker; iMarker++) {
    HeatFlux[iMarker] = new su2double [geometry->nVertex[iMarker]];
    HeatFluxTarget[iMarker] = new su2double [geometry->nVertex[iMarker]];
    for (iVertex = 0; iVertex < geometry->nVertex[iMarker]; iVertex++) {
      HeatFlux[iMarker][iVertex] = 0.0;
      HeatFluxTarget[iMarker][iVertex] = 0.0;
    }
  }
  
  /*--- Y plus in all the markers ---*/
  
  YPlus = new su2double* [nMarker];
  for (iMarker = 0; iMarker < nMarker; iMarker++) {
    YPlus[iMarker] = new su2double [geometry->nVertex[iMarker]];
    for (iVertex = 0; iVertex < geometry->nVertex[iMarker]; iVertex++) {
      YPlus[iMarker][iVertex] = 0.0;
    }
  }
  
  /*--- Skin friction in all the markers ---*/
  
  CSkinFriction = new su2double** [nMarker];
  for (iMarker = 0; iMarker < nMarker; iMarker++) {
    CSkinFriction[iMarker] = new su2double*[nDim];
    for (iDim = 0; iDim < nDim; iDim++) {
      CSkinFriction[iMarker][iDim] = new su2double[geometry->nVertex[iMarker]];
      for (iVertex = 0; iVertex < geometry->nVertex[iMarker]; iVertex++) {
        CSkinFriction[iMarker][iDim][iVertex] = 0.0;
      }
    }
  }
  
  /*--- Store the value of the Total Pressure at the inlet BC ---*/
  
  Inlet_Ttotal = new su2double* [nMarker];
  for (iMarker = 0; iMarker < nMarker; iMarker++) {
    Inlet_Ttotal[iMarker] = new su2double [geometry->nVertex[iMarker]];
    for (iVertex = 0; iVertex < geometry->nVertex[iMarker]; iVertex++) {
      Inlet_Ttotal[iMarker][iVertex] = 0;
    }
  }
  
  /*--- Store the value of the Total Temperature at the inlet BC ---*/
  
  Inlet_Ptotal = new su2double* [nMarker];
  for (iMarker = 0; iMarker < nMarker; iMarker++) {
    Inlet_Ptotal[iMarker] = new su2double [geometry->nVertex[iMarker]];
    for (iVertex = 0; iVertex < geometry->nVertex[iMarker]; iVertex++) {
      Inlet_Ptotal[iMarker][iVertex] = 0;
    }
  }
  
  /*--- Store the value of the Flow direction at the inlet BC ---*/
  
  Inlet_FlowDir = new su2double** [nMarker];
  for (iMarker = 0; iMarker < nMarker; iMarker++) {
    Inlet_FlowDir[iMarker] = new su2double* [geometry->nVertex[iMarker]];
    for (iVertex = 0; iVertex < geometry->nVertex[iMarker]; iVertex++) {
      Inlet_FlowDir[iMarker][iVertex] = new su2double [nDim];
      for (iDim = 0; iDim < nDim; iDim++) {
        Inlet_FlowDir[iMarker][iVertex][iDim] = 0;
      }
    }
  }
  
  /*--- Non dimensional coefficients ---*/
  
  ForceInviscid  = new su2double[3];
  MomentInviscid = new su2double[3];
  CD_Inv      = new su2double[nMarker];
  CL_Inv      = new su2double[nMarker];
  CSF_Inv = new su2double[nMarker];
  CMx_Inv        = new su2double[nMarker];
  CMy_Inv        = new su2double[nMarker];
  CMz_Inv        = new su2double[nMarker];
  CEff_Inv       = new su2double[nMarker];
  CFx_Inv        = new su2double[nMarker];
  CFy_Inv        = new su2double[nMarker];
  CFz_Inv        = new su2double[nMarker];
  CoPx_Inv        = new su2double[nMarker];
  CoPy_Inv        = new su2double[nMarker];
  CoPz_Inv        = new su2double[nMarker];

  ForceMomentum  = new su2double[3];
  MomentMomentum = new su2double[3];
  CD_Mnt      = new su2double[nMarker];
  CL_Mnt      = new su2double[nMarker];
  CSF_Mnt = new su2double[nMarker];
  CMx_Mnt        = new su2double[nMarker];
  CMy_Mnt        = new su2double[nMarker];
  CMz_Mnt        = new su2double[nMarker];
  CEff_Mnt       = new su2double[nMarker];
  CFx_Mnt        = new su2double[nMarker];
  CFy_Mnt        = new su2double[nMarker];
  CFz_Mnt        = new su2double[nMarker];
  CoPx_Mnt        = new su2double[nMarker];
  CoPy_Mnt        = new su2double[nMarker];
  CoPz_Mnt        = new su2double[nMarker];

  ForceViscous     = new su2double[3];
  MomentViscous    = new su2double[3];
  CD_Visc       = new su2double[nMarker];
  CL_Visc       = new su2double[nMarker];
  CSF_Visc  = new su2double[nMarker];
  CMx_Visc         = new su2double[nMarker];
  CMy_Visc         = new su2double[nMarker];
  CMz_Visc         = new su2double[nMarker];
  CEff_Visc        = new su2double[nMarker];
  CFx_Visc         = new su2double[nMarker];
  CFy_Visc         = new su2double[nMarker];
  CFz_Visc         = new su2double[nMarker];
  CoPx_Visc         = new su2double[nMarker];
  CoPy_Visc         = new su2double[nMarker];
  CoPz_Visc         = new su2double[nMarker];

  Surface_CL_Inv      = new su2double[config->GetnMarker_Monitoring()];
  Surface_CD_Inv      = new su2double[config->GetnMarker_Monitoring()];
  Surface_CSF_Inv = new su2double[config->GetnMarker_Monitoring()];
  Surface_CEff_Inv       = new su2double[config->GetnMarker_Monitoring()];
  Surface_CFx_Inv        = new su2double[config->GetnMarker_Monitoring()];
  Surface_CFy_Inv        = new su2double[config->GetnMarker_Monitoring()];
  Surface_CFz_Inv        = new su2double[config->GetnMarker_Monitoring()];
  Surface_CMx_Inv        = new su2double[config->GetnMarker_Monitoring()];
  Surface_CMy_Inv        = new su2double[config->GetnMarker_Monitoring()];
  Surface_CMz_Inv        = new su2double[config->GetnMarker_Monitoring()];

  Surface_CL_Mnt      = new su2double[config->GetnMarker_Monitoring()];
  Surface_CD_Mnt      = new su2double[config->GetnMarker_Monitoring()];
  Surface_CSF_Mnt = new su2double[config->GetnMarker_Monitoring()];
  Surface_CEff_Mnt       = new su2double[config->GetnMarker_Monitoring()];
  Surface_CFx_Mnt        = new su2double[config->GetnMarker_Monitoring()];
  Surface_CFy_Mnt        = new su2double[config->GetnMarker_Monitoring()];
  Surface_CFz_Mnt        = new su2double[config->GetnMarker_Monitoring()];
  Surface_CMx_Mnt        = new su2double[config->GetnMarker_Monitoring()];
  Surface_CMy_Mnt        = new su2double[config->GetnMarker_Monitoring()];
  Surface_CMz_Mnt        = new su2double[config->GetnMarker_Monitoring()];

  Surface_CL          = new su2double[config->GetnMarker_Monitoring()];
  Surface_CD          = new su2double[config->GetnMarker_Monitoring()];
  Surface_CSF     = new su2double[config->GetnMarker_Monitoring()];
  Surface_CEff           = new su2double[config->GetnMarker_Monitoring()];
  Surface_CFx            = new su2double[config->GetnMarker_Monitoring()];
  Surface_CFy            = new su2double[config->GetnMarker_Monitoring()];
  Surface_CFz            = new su2double[config->GetnMarker_Monitoring()];
  Surface_CMx            = new su2double[config->GetnMarker_Monitoring()];
  Surface_CMy            = new su2double[config->GetnMarker_Monitoring()];
  Surface_CMz            = new su2double[config->GetnMarker_Monitoring()];

  Surface_CL_Visc      = new su2double[config->GetnMarker_Monitoring()];
  Surface_CD_Visc      = new su2double[config->GetnMarker_Monitoring()];
  Surface_CSF_Visc = new su2double[config->GetnMarker_Monitoring()];
  Surface_CEff_Visc       = new su2double[config->GetnMarker_Monitoring()];
  Surface_CFx_Visc        = new su2double[config->GetnMarker_Monitoring()];
  Surface_CFy_Visc        = new su2double[config->GetnMarker_Monitoring()];
  Surface_CFz_Visc        = new su2double[config->GetnMarker_Monitoring()];
  Surface_CMx_Visc        = new su2double[config->GetnMarker_Monitoring()];
  Surface_CMy_Visc        = new su2double[config->GetnMarker_Monitoring()];
  Surface_CMz_Visc        = new su2double[config->GetnMarker_Monitoring()];
  Surface_HF_Visc         = new su2double[config->GetnMarker_Monitoring()];
  Surface_MaxHF_Visc      = new su2double[config->GetnMarker_Monitoring()];
  
  /*--- Rotorcraft coefficients ---*/

  CT_Inv           = new su2double[nMarker];
  CQ_Inv           = new su2double[nMarker];
  CMerit_Inv       = new su2double[nMarker];

  CT_Mnt           = new su2double[nMarker];
  CQ_Mnt           = new su2double[nMarker];
  CMerit_Mnt       = new su2double[nMarker];

  CMerit_Visc      = new su2double[nMarker];
  CT_Visc          = new su2double[nMarker];
  CQ_Visc          = new su2double[nMarker];
  
  /*--- Heat based coefficients ---*/

  HF_Visc    = new su2double[nMarker];
  MaxHF_Visc = new su2double[nMarker];

  /*--- Init total coefficients ---*/

  Total_CD       = 0.0;  Total_CL           = 0.0;  Total_CSF            = 0.0;
  Total_CMx      = 0.0;  Total_CMy          = 0.0;  Total_CMz            = 0.0;
  Total_CoPx     = 0.0;  Total_CoPy         = 0.0;  Total_CoPz           = 0.0;
  Total_CEff     = 0.0;
  Total_CFx      = 0.0;  Total_CFy          = 0.0;  Total_CFz            = 0.0;
  Total_CT       = 0.0;  Total_CQ           = 0.0;  Total_CMerit         = 0.0;
  Total_MaxHeat  = 0.0;  Total_Heat         = 0.0;  Total_ComboObj       = 0.0;
  Total_CpDiff   = 0.0;  Total_HeatFluxDiff = 0.0;  Total_Custom_ObjFunc = 0.0;
  AoA_Prev       = 0.0;
  Total_CL_Prev  = 0.0;  Total_CD_Prev      = 0.0;
  Total_CMx_Prev = 0.0;  Total_CMy_Prev     = 0.0;  Total_CMz_Prev       = 0.0;

  /*--- Coefficients for fixed lift mode. ---*/
  
  AoA_Prev = 0.0;
  Total_CL_Prev = 0.0; Total_CD_Prev = 0.0;
  Total_CMx_Prev = 0.0; Total_CMy_Prev = 0.0; Total_CMz_Prev = 0.0;

  /*--- Read farfield conditions from config ---*/
  
  Density_Inf     = config->GetDensity_FreeStreamND();
  Pressure_Inf    = config->GetPressure_FreeStreamND();
  Temperature_Inf = config->GetTemperature_FreeStreamND();
  Velocity_Inf    = config->GetVelocity_FreeStreamND();
  Viscosity_Inf   = config->GetViscosity_FreeStreamND();
  Tke_Inf         = config->GetTke_FreeStreamND();
  
  /*--- Initialize the secondary values for direct derivative approxiations ---*/
  
  switch(direct_diff){
    case NO_DERIVATIVE:
      break;
    case D_DENSITY:
      SU2_TYPE::SetDerivative(Density_Inf, 1.0);
      break;
    case D_PRESSURE:
      SU2_TYPE::SetDerivative(Pressure_Inf, 1.0);
      break;
    case D_TEMPERATURE:
      SU2_TYPE::SetDerivative(Temperature_Inf, 1.0);
      break;
    case D_VISCOSITY:
      SU2_TYPE::SetDerivative(Viscosity_Inf, 1.0);
      break;
    case D_MACH: case D_AOA:
    case D_SIDESLIP: case D_REYNOLDS:
    case D_TURB2LAM: case D_DESIGN:
      /*--- Already done in postprocessing of config ---*/
      break;
    default:
      break;
  }

  /*--- Initializate quantities for SlidingMesh Interface ---*/
  
  SlidingState       = new su2double*** [nMarker];
  SlidingStateNodes  = new int*         [nMarker];
  
  for (iMarker = 0; iMarker < nMarker; iMarker++){

    SlidingState[iMarker]      = NULL;
    SlidingStateNodes[iMarker] = NULL;
    
    if (config->GetMarker_All_KindBC(iMarker) == FLUID_INTERFACE){

      SlidingState[iMarker]       = new su2double**[geometry->GetnVertex(iMarker)];
      SlidingStateNodes[iMarker]  = new int        [geometry->GetnVertex(iMarker)];

      for (iPoint = 0; iPoint < geometry->GetnVertex(iMarker); iPoint++){
        SlidingState[iMarker][iPoint] = new su2double*[nPrimVar+1];

        SlidingStateNodes[iMarker][iPoint] = 0;
        for (iVar = 0; iVar < nPrimVar+1; iVar++)
          SlidingState[iMarker][iPoint][iVar] = NULL;
      }

    }
  }

  /*--- Only initialize when there is a Marker_Fluid_Load defined
   *--- (this avoids overhead in all other cases while a more permanent structure is being developed) ---*/
  if((config->GetnMarker_Fluid_Load() > 0) && (MGLevel == MESH_0)){

    InitVertexTractionContainer(geometry, config);

    if (config->GetDiscrete_Adjoint())
      InitVertexTractionAdjointContainer(geometry, config);

  }

  /*--- Initialize the cauchy critera array for fixed CL mode ---*/

  if (config->GetFixed_CL_Mode())
    Cauchy_Serie = new su2double [config->GetCauchy_Elems()+1];

  /*--- Initialize the solution to the far-field state everywhere. ---*/

  node = new CIncNSVariable(Pressure_Inf, Velocity_Inf, Temperature_Inf, nPoint, nDim, nVar, config);
  snode = static_cast<CIncEulerVariable*>(node);

  /*--- Initialize the BGS residuals in FSI problems. ---*/
  if (config->GetMultizone_Residual()){
    Residual_BGS      = new su2double[nVar];         for (iVar = 0; iVar < nVar; iVar++) Residual_RMS[iVar]  = 0.0;
    Residual_Max_BGS  = new su2double[nVar];         for (iVar = 0; iVar < nVar; iVar++) Residual_Max_BGS[iVar]  = 0.0;

    /*--- Define some structures for locating max residuals ---*/

    Point_Max_BGS       = new unsigned long[nVar];  for (iVar = 0; iVar < nVar; iVar++) Point_Max_BGS[iVar]  = 0;
    Point_Max_Coord_BGS = new su2double*[nVar];
    for (iVar = 0; iVar < nVar; iVar++) {
      Point_Max_Coord_BGS[iVar] = new su2double[nDim];
      for (iDim = 0; iDim < nDim; iDim++) Point_Max_Coord_BGS[iVar][iDim] = 0.0;
    }
  }

  /*--- Define solver parameters needed for execution of destructor ---*/

  if (config->GetKind_ConvNumScheme_Flow() == SPACE_CENTERED) space_centered = true;
  else space_centered = false;

  if (config->GetKind_TimeIntScheme_Flow() == EULER_IMPLICIT) euler_implicit = true;
  else euler_implicit = false;

  if (config->GetKind_Gradient_Method() == WEIGHTED_LEAST_SQUARES) least_squares = true;
  else least_squares = false;

  /*--- Communicate and store volume and the number of neighbors for
   any dual CVs that lie on on periodic markers. ---*/
  
  for (unsigned short iPeriodic = 1; iPeriodic <= config->GetnMarker_Periodic()/2; iPeriodic++) {
    InitiatePeriodicComms(geometry, config, iPeriodic, PERIODIC_VOLUME);
    CompletePeriodicComms(geometry, config, iPeriodic, PERIODIC_VOLUME);
    InitiatePeriodicComms(geometry, config, iPeriodic, PERIODIC_NEIGHBORS);
    CompletePeriodicComms(geometry, config, iPeriodic, PERIODIC_NEIGHBORS);
  }
  SetImplicitPeriodic(euler_implicit);
  if (iMesh == MESH_0) SetRotatePeriodic(true);
  
  /*--- Perform the MPI communication of the solution ---*/

  InitiateComms(geometry, config, SOLUTION);
  CompleteComms(geometry, config, SOLUTION);
  
}

CIncNSSolver::~CIncNSSolver(void) {

  unsigned short iMarker, iDim;

  unsigned long iVertex;

  if (CD_Visc != NULL)       delete [] CD_Visc;
  if (CL_Visc != NULL)       delete [] CL_Visc;
  if (CSF_Visc != NULL)  delete [] CSF_Visc;
  if (CMx_Visc != NULL)         delete [] CMx_Visc;
  if (CMy_Visc != NULL)         delete [] CMy_Visc;
  if (CMz_Visc != NULL)         delete [] CMz_Visc;
  if (CoPx_Visc != NULL)        delete [] CoPx_Visc;
  if (CoPy_Visc != NULL)        delete [] CoPy_Visc;
  if (CoPz_Visc != NULL)        delete [] CoPz_Visc;
  if (CFx_Visc != NULL)         delete [] CFx_Visc;
  if (CFy_Visc != NULL)         delete [] CFy_Visc;
  if (CFz_Visc != NULL)         delete [] CFz_Visc;
  if (CEff_Visc != NULL)        delete [] CEff_Visc;
  if (CMerit_Visc != NULL)      delete [] CMerit_Visc;
  if (CT_Visc != NULL)          delete [] CT_Visc;
  if (CQ_Visc != NULL)          delete [] CQ_Visc;
  if (HF_Visc != NULL)        delete [] HF_Visc;
  if (MaxHF_Visc != NULL) delete [] MaxHF_Visc;
  if (ForceViscous != NULL)     delete [] ForceViscous;
  if (MomentViscous != NULL)    delete [] MomentViscous;

  if (Surface_CL_Visc != NULL)      delete [] Surface_CL_Visc;
  if (Surface_CD_Visc != NULL)      delete [] Surface_CD_Visc;
  if (Surface_CSF_Visc != NULL) delete [] Surface_CSF_Visc;
  if (Surface_CEff_Visc != NULL)       delete [] Surface_CEff_Visc;
  if (Surface_CFx_Visc != NULL)        delete [] Surface_CFx_Visc;
  if (Surface_CFy_Visc != NULL)        delete [] Surface_CFy_Visc;
  if (Surface_CFz_Visc != NULL)        delete [] Surface_CFz_Visc;
  if (Surface_CMx_Visc != NULL)        delete [] Surface_CMx_Visc;
  if (Surface_CMy_Visc != NULL)        delete [] Surface_CMy_Visc;
  if (Surface_CMz_Visc != NULL)        delete [] Surface_CMz_Visc;
  if (Surface_HF_Visc != NULL)      delete [] Surface_HF_Visc;
  if (Surface_MaxHF_Visc != NULL)   delete [] Surface_MaxHF_Visc;

  if (Cauchy_Serie != NULL) delete [] Cauchy_Serie;
  
  if (CSkinFriction != NULL) {
    for (iMarker = 0; iMarker < nMarker; iMarker++) {
      for (iDim = 0; iDim < nDim; iDim++) {
        delete [] CSkinFriction[iMarker][iDim];
      }
      delete [] CSkinFriction[iMarker];
    }
    delete [] CSkinFriction;
  }
  
  if (HeatConjugateVar != NULL) {
    for (iMarker = 0; iMarker < nMarker; iMarker++) {
      for (iVertex = 0; iVertex < nVertex[iMarker]; iVertex++) {
        delete [] HeatConjugateVar[iMarker][iVertex];
      }
      delete [] HeatConjugateVar[iMarker];
    }
    delete [] HeatConjugateVar;
  }
  
}

void CIncNSSolver::Preprocessing(CGeometry *geometry, CSolver **solver_container, CConfig *config, unsigned short iMesh, unsigned short iRKStep, unsigned short RunTime_EqSystem, bool Output) {
  
  unsigned long iPoint, ErrorCounter = 0;
  su2double StrainMag = 0.0, Omega = 0.0, *Vorticity;
  
  unsigned long ExtIter     = config->GetExtIter();
  bool cont_adjoint         = config->GetContinuous_Adjoint();
  bool disc_adjoint         = config->GetDiscrete_Adjoint();
  bool implicit             = (config->GetKind_TimeIntScheme_Flow() == EULER_IMPLICIT);
  bool center               = ((config->GetKind_ConvNumScheme_Flow() == SPACE_CENTERED) || (cont_adjoint && config->GetKind_ConvNumScheme_AdjFlow() == SPACE_CENTERED));
  bool center_jst           = center && config->GetKind_Centered_Flow() == JST;
  bool limiter_flow         = (config->GetKind_SlopeLimit_Flow() != NO_LIMITER) && (ExtIter <= config->GetLimiterIter());
  bool limiter_turb         = (config->GetKind_SlopeLimit_Turb() != NO_LIMITER) && (ExtIter <= config->GetLimiterIter());
  bool limiter_adjflow      = (cont_adjoint && (config->GetKind_SlopeLimit_AdjFlow() != NO_LIMITER) && (ExtIter <= config->GetLimiterIter()));
  bool fixed_cl             = config->GetFixed_CL_Mode();
  bool van_albada           = config->GetKind_SlopeLimit_Flow() == VAN_ALBADA_EDGE;
  bool outlet               = ((config->GetnMarker_Outlet() != 0));

  /*--- Update the angle of attack at the far-field for fixed CL calculations (only direct problem). ---*/
  
  if ((fixed_cl) && (!disc_adjoint) && (!cont_adjoint)) { SetFarfield_AoA(geometry, solver_container, config, iMesh, Output); }
  
  /*--- Set the primitive variables ---*/
  
  ErrorCounter = SetPrimitive_Variables(solver_container, config, Output);
  
  /*--- Compute gradient of the primitive variables ---*/
  
  if (config->GetKind_Gradient_Method() == GREEN_GAUSS) {
    SetPrimitive_Gradient_GG(geometry, config);
  }
  if (config->GetKind_Gradient_Method() == WEIGHTED_LEAST_SQUARES) {
    SetPrimitive_Gradient_LS(geometry, config);
  }

  /*--- Compute the limiter in case we need it in the turbulence model
   or to limit the viscous terms (check this logic with JST and 2nd order turbulence model) ---*/

  if ((iMesh == MESH_0) && (limiter_flow || limiter_turb || limiter_adjflow)
      && !Output && !van_albada) { SetPrimitive_Limiter(geometry, config); }
  
  /*--- Artificial dissipation for centered schemes. ---*/
  
  if (center && !Output) {
    SetMax_Eigenvalue(geometry, config);
    if ((center_jst) && (iMesh == MESH_0)) {
      SetCentered_Dissipation_Sensor(geometry, config);
      SetUndivided_Laplacian(geometry, config);
    }
  }
  
  /*--- Update the beta value based on the maximum velocity / viscosity. ---*/

  SetBeta_Parameter(geometry, solver_container, config, iMesh);

  /*--- Compute properties needed for mass flow BCs. ---*/
  
  if (outlet) GetOutlet_Properties(geometry, config, iMesh, Output);
  
  /*--- Evaluate the vorticity and strain rate magnitude ---*/
  
  solver_container[FLOW_SOL]->node->SetVorticity_StrainMag();

  StrainMag_Max = 0.0; Omega_Max = 0.0;
  for (iPoint = 0; iPoint < nPoint; iPoint++) {
    
    StrainMag = solver_container[FLOW_SOL]->node->GetStrainMag(iPoint);
    Vorticity = solver_container[FLOW_SOL]->node->GetVorticity(iPoint);
    Omega = sqrt(Vorticity[0]*Vorticity[0]+ Vorticity[1]*Vorticity[1]+ Vorticity[2]*Vorticity[2]);
    
    StrainMag_Max = max(StrainMag_Max, StrainMag);
    Omega_Max = max(Omega_Max, Omega);
    
  }
  
  /*--- Initialize the Jacobian matrices ---*/
  
  if (implicit && !disc_adjoint) Jacobian.SetValZero();

  /*--- Error message ---*/
  
  if (config->GetComm_Level() == COMM_FULL) {
    
#ifdef HAVE_MPI
    unsigned long MyErrorCounter = ErrorCounter; ErrorCounter = 0;
    su2double MyOmega_Max = Omega_Max; Omega_Max = 0.0;
    su2double MyStrainMag_Max = StrainMag_Max; StrainMag_Max = 0.0;
    
    SU2_MPI::Allreduce(&MyErrorCounter, &ErrorCounter, 1, MPI_UNSIGNED_LONG, MPI_SUM, MPI_COMM_WORLD);
    SU2_MPI::Allreduce(&MyStrainMag_Max, &StrainMag_Max, 1, MPI_DOUBLE, MPI_MAX, MPI_COMM_WORLD);
    SU2_MPI::Allreduce(&MyOmega_Max, &Omega_Max, 1, MPI_DOUBLE, MPI_MAX, MPI_COMM_WORLD);
#endif

    if (iMesh == MESH_0) {
      config->SetNonphysical_Points(ErrorCounter);
      solver_container[FLOW_SOL]->SetStrainMag_Max(StrainMag_Max);
      solver_container[FLOW_SOL]->SetOmega_Max(Omega_Max);
    }
    
  }
  
}

unsigned long CIncNSSolver::SetPrimitive_Variables(CSolver **solver_container, CConfig *config, bool Output) {
  
  unsigned long iPoint, ErrorCounter = 0;
  su2double eddy_visc = 0.0, turb_ke = 0.0, DES_LengthScale = 0.0;
  unsigned short turb_model = config->GetKind_Turb_Model();
  bool physical = true;
  
  bool tkeNeeded = ((turb_model == SST) || (turb_model == SST_SUST));
  
  for (iPoint = 0; iPoint < nPoint; iPoint++) {
    
    /*--- Retrieve the value of the kinetic energy (if needed) ---*/
    
    if (turb_model != NONE) {
      eddy_visc = solver_container[TURB_SOL]->node->GetmuT(iPoint);
      if (tkeNeeded) turb_ke = solver_container[TURB_SOL]->node->GetSolution(iPoint,0);
      
      if (config->GetKind_HybridRANSLES() != NO_HYBRIDRANSLES){
        DES_LengthScale = solver_container[TURB_SOL]->node->GetDES_LengthScale(iPoint);
      }
    }
    
    /*--- Initialize the non-physical points vector ---*/
    
    snode->SetNon_Physical(iPoint,false);
    
    /*--- Incompressible flow, primitive variables --- */

    physical = static_cast<CIncNSVariable*>(node)->SetPrimVar(iPoint,eddy_visc, turb_ke, FluidModel);
    
    /*--- Record any non-physical points. ---*/

    if (!physical) { snode->SetNon_Physical(iPoint,true); ErrorCounter++; }

    /*--- Set the DES length scale ---*/
    
    snode->SetDES_LengthScale(iPoint,DES_LengthScale);    
    
    /*--- Initialize the convective, source and viscous residual vector ---*/
    
    if (!Output) LinSysRes.SetBlock_Zero(iPoint);
    
  }

  return ErrorCounter;

}

void CIncNSSolver::SetTime_Step(CGeometry *geometry, CSolver **solver_container, CConfig *config, unsigned short iMesh, unsigned long Iteration) {
  
  su2double Mean_BetaInc2, *Normal, Area, Vol, Mean_SoundSpeed = 0.0, Mean_ProjVel = 0.0, Lambda, Local_Delta_Time, Local_Delta_Time_Visc,
  Global_Delta_Time = 1E6, Mean_LaminarVisc = 0.0, Mean_EddyVisc = 0.0, Mean_Density = 0.0, Mean_Thermal_Conductivity = 0.0, Mean_Cv = 0.0, Lambda_1, Lambda_2, K_v = 0.25, Global_Delta_UnstTimeND;
  unsigned long iEdge, iVertex, iPoint = 0, jPoint = 0;
  unsigned short iDim, iMarker;
  su2double ProjVel, ProjVel_i, ProjVel_j;
  
  bool implicit = (config->GetKind_TimeIntScheme_Flow() == EULER_IMPLICIT);
  bool dual_time = ((config->GetUnsteady_Simulation() == DT_STEPPING_1ST) ||
                    (config->GetUnsteady_Simulation() == DT_STEPPING_2ND));
  bool energy = config->GetEnergy_Equation();

  Min_Delta_Time = 1.E6; Max_Delta_Time = 0.0;
  
  /*--- Set maximum inviscid eigenvalue to zero, and compute sound speed and viscosity ---*/
  
  for (iPoint = 0; iPoint < nPointDomain; iPoint++) {
    snode->SetMax_Lambda_Inv(iPoint,0.0);
    snode->SetMax_Lambda_Visc(iPoint,0.0);
  }
  
  /*--- Loop interior edges ---*/
  
  for (iEdge = 0; iEdge < geometry->GetnEdge(); iEdge++) {
    
    /*--- Point identification, Normal vector and area ---*/
    
    iPoint = geometry->edge[iEdge]->GetNode(0);
    jPoint = geometry->edge[iEdge]->GetNode(1);
    
    Normal = geometry->edge[iEdge]->GetNormal();
    Area = 0; for (iDim = 0; iDim < nDim; iDim++) Area += Normal[iDim]*Normal[iDim]; Area = sqrt(Area);
    
    /*--- Mean Values ---*/
    
    Mean_ProjVel    = 0.5 * (snode->GetProjVel(iPoint,Normal) + snode->GetProjVel(jPoint,Normal));
    Mean_BetaInc2   = 0.5 * (snode->GetBetaInc2(iPoint)       + snode->GetBetaInc2(jPoint));
    Mean_Density    = 0.5 * (snode->GetDensity(iPoint)        + snode->GetDensity(jPoint));
    Mean_SoundSpeed = sqrt(Mean_BetaInc2*Area*Area);
    
    /*--- Adjustment for grid movement ---*/
    
    if (dynamic_grid) {
      su2double *GridVel_i = geometry->node[iPoint]->GetGridVel();
      su2double *GridVel_j = geometry->node[jPoint]->GetGridVel();
      ProjVel_i = 0.0; ProjVel_j =0.0;
      for (iDim = 0; iDim < nDim; iDim++) {
        ProjVel_i += GridVel_i[iDim]*Normal[iDim];
        ProjVel_j += GridVel_j[iDim]*Normal[iDim];
      }
      Mean_ProjVel -= 0.5 * (ProjVel_i + ProjVel_j);
    }
    
    /*--- Inviscid contribution ---*/
    
    Lambda = fabs(Mean_ProjVel) + Mean_SoundSpeed;
    if (geometry->node[iPoint]->GetDomain()) snode->AddMax_Lambda_Inv(iPoint,Lambda);
    if (geometry->node[jPoint]->GetDomain()) snode->AddMax_Lambda_Inv(jPoint,Lambda);
    
    /*--- Viscous contribution ---*/
    
    Mean_LaminarVisc          = 0.5*(snode->GetLaminarViscosity(iPoint)    + snode->GetLaminarViscosity(jPoint));
    Mean_EddyVisc             = 0.5*(snode->GetEddyViscosity(iPoint)       + snode->GetEddyViscosity(jPoint));
    Mean_Density              = 0.5*(snode->GetDensity(iPoint)             + snode->GetDensity(jPoint));
    Mean_Thermal_Conductivity = 0.5*(snode->GetThermalConductivity(iPoint) + snode->GetThermalConductivity(jPoint));
    Mean_Cv                   = 0.5*(snode->GetSpecificHeatCv(iPoint)      + snode->GetSpecificHeatCv(jPoint));

    Lambda_1 = (4.0/3.0)*(Mean_LaminarVisc + Mean_EddyVisc);
    Lambda_2 = 0.0;
    if (energy) Lambda_2 = (1.0/Mean_Cv)*Mean_Thermal_Conductivity;
    Lambda = (Lambda_1 + Lambda_2)*Area*Area/Mean_Density;
    
    if (geometry->node[iPoint]->GetDomain()) snode->AddMax_Lambda_Visc(iPoint,Lambda);
    if (geometry->node[jPoint]->GetDomain()) snode->AddMax_Lambda_Visc(jPoint,Lambda);
    
  }
  
  /*--- Loop boundary edges ---*/
  
  for (iMarker = 0; iMarker < geometry->GetnMarker(); iMarker++) {
    if ((config->GetMarker_All_KindBC(iMarker) != INTERNAL_BOUNDARY) &&
        (config->GetMarker_All_KindBC(iMarker) != PERIODIC_BOUNDARY)) {
    for (iVertex = 0; iVertex < geometry->GetnVertex(iMarker); iVertex++) {
      
      /*--- Point identification, Normal vector and area ---*/
      
      iPoint = geometry->vertex[iMarker][iVertex]->GetNode();
      Normal = geometry->vertex[iMarker][iVertex]->GetNormal();
      Area = 0.0; for (iDim = 0; iDim < nDim; iDim++) Area += Normal[iDim]*Normal[iDim]; Area = sqrt(Area);
      
      /*--- Mean Values ---*/
      
      Mean_ProjVel    = snode->GetProjVel(iPoint,Normal);
      Mean_BetaInc2   = snode->GetBetaInc2(iPoint);
      Mean_Density    = snode->GetDensity(iPoint);
      Mean_SoundSpeed = sqrt(Mean_BetaInc2*Area*Area);

      /*--- Adjustment for grid movement ---*/
      
      if (dynamic_grid) {
        su2double *GridVel = geometry->node[iPoint]->GetGridVel();
        ProjVel = 0.0;
        for (iDim = 0; iDim < nDim; iDim++)
          ProjVel += GridVel[iDim]*Normal[iDim];
        Mean_ProjVel -= ProjVel;
      }
      
      /*--- Inviscid contribution ---*/
      
      Lambda = fabs(Mean_ProjVel) + Mean_SoundSpeed;
      if (geometry->node[iPoint]->GetDomain()) {
        snode->AddMax_Lambda_Inv(iPoint,Lambda);
      }
      
      /*--- Viscous contribution ---*/

      Mean_LaminarVisc          = snode->GetLaminarViscosity(iPoint);
      Mean_EddyVisc             = snode->GetEddyViscosity(iPoint);
      Mean_Density              = snode->GetDensity(iPoint);
      Mean_Thermal_Conductivity = snode->GetThermalConductivity(iPoint);
      Mean_Cv                   = snode->GetSpecificHeatCv(iPoint);

      Lambda_1 = (4.0/3.0)*(Mean_LaminarVisc + Mean_EddyVisc);
      Lambda_2 = 0.0;
      if (energy) Lambda_2 = (1.0/Mean_Cv)*Mean_Thermal_Conductivity;
      Lambda = (Lambda_1 + Lambda_2)*Area*Area/Mean_Density;
      
      if (geometry->node[iPoint]->GetDomain()) snode->AddMax_Lambda_Visc(iPoint,Lambda);
      
    }
    }
  }
  
  /*--- Each element uses their own speed, steady state simulation ---*/
  
  for (iPoint = 0; iPoint < nPointDomain; iPoint++) {
    
    Vol = geometry->node[iPoint]->GetVolume();
    
    if (Vol != 0.0) {
      Local_Delta_Time = config->GetCFL(iMesh)*Vol / snode->GetMax_Lambda_Inv(iPoint);
      Local_Delta_Time_Visc = config->GetCFL(iMesh)*K_v*Vol*Vol/ snode->GetMax_Lambda_Visc(iPoint);
      Local_Delta_Time = min(Local_Delta_Time, Local_Delta_Time_Visc);
      Global_Delta_Time = min(Global_Delta_Time, Local_Delta_Time);
      Min_Delta_Time = min(Min_Delta_Time, Local_Delta_Time);
      Max_Delta_Time = max(Max_Delta_Time, Local_Delta_Time);
      if (Local_Delta_Time > config->GetMax_DeltaTime())
        Local_Delta_Time = config->GetMax_DeltaTime();
      snode->SetDelta_Time(iPoint,Local_Delta_Time);
    }
    else {
      snode->SetDelta_Time(iPoint,0.0);
    }
    
  }
  
  /*--- Compute the max and the min dt (in parallel) ---*/
  if (config->GetComm_Level() == COMM_FULL) {
#ifdef HAVE_MPI
    su2double rbuf_time, sbuf_time;
    sbuf_time = Min_Delta_Time;
    SU2_MPI::Reduce(&sbuf_time, &rbuf_time, 1, MPI_DOUBLE, MPI_MIN, MASTER_NODE, MPI_COMM_WORLD);
    SU2_MPI::Bcast(&rbuf_time, 1, MPI_DOUBLE, MASTER_NODE, MPI_COMM_WORLD);
    Min_Delta_Time = rbuf_time;
    
    sbuf_time = Max_Delta_Time;
    SU2_MPI::Reduce(&sbuf_time, &rbuf_time, 1, MPI_DOUBLE, MPI_MAX, MASTER_NODE, MPI_COMM_WORLD);
    SU2_MPI::Bcast(&rbuf_time, 1, MPI_DOUBLE, MASTER_NODE, MPI_COMM_WORLD);
    Max_Delta_Time = rbuf_time;
#endif
  }
  
  /*--- For exact time solution use the minimum delta time of the whole mesh ---*/
  if (config->GetUnsteady_Simulation() == TIME_STEPPING) {
#ifdef HAVE_MPI
    su2double rbuf_time, sbuf_time;
    sbuf_time = Global_Delta_Time;
    SU2_MPI::Reduce(&sbuf_time, &rbuf_time, 1, MPI_DOUBLE, MPI_MIN, MASTER_NODE, MPI_COMM_WORLD);
    SU2_MPI::Bcast(&rbuf_time, 1, MPI_DOUBLE, MASTER_NODE, MPI_COMM_WORLD);
    Global_Delta_Time = rbuf_time;
#endif
    for (iPoint = 0; iPoint < nPointDomain; iPoint++)
      snode->SetDelta_Time(iPoint,Global_Delta_Time);
  }
  
  /*--- Recompute the unsteady time step for the dual time strategy
   if the unsteady CFL is diferent from 0 ---*/
  if ((dual_time) && (Iteration == 0) && (config->GetUnst_CFL() != 0.0) && (iMesh == MESH_0)) {
    Global_Delta_UnstTimeND = config->GetUnst_CFL()*Global_Delta_Time/config->GetCFL(iMesh);
    
#ifdef HAVE_MPI
    su2double rbuf_time, sbuf_time;
    sbuf_time = Global_Delta_UnstTimeND;
    SU2_MPI::Reduce(&sbuf_time, &rbuf_time, 1, MPI_DOUBLE, MPI_MIN, MASTER_NODE, MPI_COMM_WORLD);
    SU2_MPI::Bcast(&rbuf_time, 1, MPI_DOUBLE, MASTER_NODE, MPI_COMM_WORLD);
    Global_Delta_UnstTimeND = rbuf_time;
#endif
    config->SetDelta_UnstTimeND(Global_Delta_UnstTimeND);
  }
  
  /*--- The pseudo local time (explicit integration) cannot be greater than the physical time ---*/
  if (dual_time)
    for (iPoint = 0; iPoint < nPointDomain; iPoint++) {
      if (!implicit) {
        Local_Delta_Time = min((2.0/3.0)*config->GetDelta_UnstTimeND(), snode->GetDelta_Time(iPoint));
        snode->SetDelta_Time(iPoint,Local_Delta_Time);
      }
    }
  
}

void CIncNSSolver::Viscous_Residual(CGeometry *geometry, CSolver **solver_container, CNumerics *numerics,
                                 CConfig *config, unsigned short iMesh, unsigned short iRKStep) {
  
  unsigned long iPoint, jPoint, iEdge;
  
  bool implicit = (config->GetKind_TimeIntScheme_Flow() == EULER_IMPLICIT);
  
  for (iEdge = 0; iEdge < geometry->GetnEdge(); iEdge++) {
    
    /*--- Points, coordinates and normal vector in edge ---*/
    
    iPoint = geometry->edge[iEdge]->GetNode(0);
    jPoint = geometry->edge[iEdge]->GetNode(1);
    numerics->SetCoord(geometry->node[iPoint]->GetCoord(),
                       geometry->node[jPoint]->GetCoord());
    numerics->SetNormal(geometry->edge[iEdge]->GetNormal());
    
    /*--- Primitive and secondary variables ---*/
    
    numerics->SetPrimitive(snode->GetPrimitive(iPoint),
                           snode->GetPrimitive(jPoint));
    
    /*--- Gradient and limiters ---*/
    
    numerics->SetPrimVarGradient(snode->GetGradient_Primitive(iPoint),
                                 snode->GetGradient_Primitive(jPoint));
    
    /*--- Turbulent kinetic energy ---*/
    
    if ((config->GetKind_Turb_Model() == SST) || (config->GetKind_Turb_Model() == SST_SUST))
      numerics->SetTurbKineticEnergy(solver_container[TURB_SOL]->node->GetSolution(iPoint,0),
                                     solver_container[TURB_SOL]->node->GetSolution(jPoint,0));
    
    /*--- Compute and update residual ---*/
    
    numerics->ComputeResidual(Res_Visc, Jacobian_i, Jacobian_j, config);

    LinSysRes.SubtractBlock(iPoint, Res_Visc);
    LinSysRes.AddBlock(jPoint, Res_Visc);
    
    /*--- Implicit part ---*/
    
    if (implicit) {
      Jacobian.SubtractBlock(iPoint, iPoint, Jacobian_i);
      Jacobian.SubtractBlock(iPoint, jPoint, Jacobian_j);
      Jacobian.AddBlock(jPoint, iPoint, Jacobian_i);
      Jacobian.AddBlock(jPoint, jPoint, Jacobian_j);
    }
    
  }
  
}

void CIncNSSolver::Friction_Forces(CGeometry *geometry, CConfig *config) {

  unsigned long iVertex, iPoint, iPointNormal;
  unsigned short Boundary, Monitoring, iMarker, iMarker_Monitoring, iDim, jDim;
  su2double Viscosity = 0.0, div_vel, *Normal, MomentDist[3] = {0.0, 0.0, 0.0}, WallDist[3] = {0.0, 0.0, 0.0},
  *Coord, *Coord_Normal, Area, WallShearStress, TauNormal, factor, RefVel2 = 0.0,
  RefDensity = 0.0, Density = 0.0, WallDistMod, FrictionVel, UnitNormal[3] = {0.0, 0.0, 0.0}, TauElem[3] = {0.0, 0.0, 0.0}, TauTangent[3] = {0.0, 0.0, 0.0},
  Tau[3][3] = {{0.0, 0.0, 0.0},{0.0, 0.0, 0.0},{0.0, 0.0, 0.0}}, Force[3] = {0.0, 0.0, 0.0},
  Grad_Vel[3][3] = {{0.0, 0.0, 0.0},{0.0, 0.0, 0.0},{0.0, 0.0, 0.0}},
  delta[3][3] = {{1.0, 0.0, 0.0},{0.0,1.0,0.0},{0.0,0.0,1.0}},
  Grad_Temp[3] = {0.0, 0.0, 0.0}, GradTemperature, thermal_conductivity, MaxNorm = 8.0;
  su2double MomentX_Force[3] = {0.0,0.0,0.0}, MomentY_Force[3] = {0.0,0.0,0.0}, MomentZ_Force[3] = {0.0,0.0,0.0};
  su2double AxiFactor;

#ifdef HAVE_MPI
  su2double MyAllBound_CD_Visc, MyAllBound_CL_Visc, MyAllBound_CSF_Visc, MyAllBound_CMx_Visc, MyAllBound_CMy_Visc, MyAllBound_CMz_Visc, MyAllBound_CoPx_Visc, MyAllBound_CoPy_Visc, MyAllBound_CoPz_Visc, MyAllBound_CFx_Visc, MyAllBound_CFy_Visc, MyAllBound_CFz_Visc, MyAllBound_CT_Visc, MyAllBound_CQ_Visc, MyAllBound_HF_Visc, MyAllBound_MaxHF_Visc, *MySurface_CL_Visc = NULL, *MySurface_CD_Visc = NULL, *MySurface_CSF_Visc = NULL, *MySurface_CEff_Visc = NULL, *MySurface_CFx_Visc = NULL, *MySurface_CFy_Visc = NULL, *MySurface_CFz_Visc = NULL, *MySurface_CMx_Visc = NULL, *MySurface_CMy_Visc = NULL, *MySurface_CMz_Visc = NULL, *MySurface_HF_Visc = NULL, *MySurface_MaxHF_Visc = NULL;
#endif

  string Marker_Tag, Monitoring_Tag;

  su2double Alpha       = config->GetAoA()*PI_NUMBER/180.0;
  su2double Beta        = config->GetAoS()*PI_NUMBER/180.0;
  su2double RefArea     = config->GetRefArea();
  su2double RefLength   = config->GetRefLength();
  su2double RefHeatFlux = config->GetHeat_Flux_Ref();
  su2double *Origin = NULL;

  if (config->GetnMarker_Monitoring() != 0) { Origin = config->GetRefOriginMoment(0); }

  bool axisymmetric = config->GetAxisymmetric();
  bool energy       = config->GetEnergy_Equation();

  /*--- Evaluate reference values for non-dimensionalization.
   For dimensional or non-dim based on initial values, use
   the far-field state (inf). For a custom non-dim based
   on user-provided reference values, use the ref values
   to compute the forces. ---*/

  if ((config->GetRef_Inc_NonDim() == DIMENSIONAL) || 
      (config->GetRef_Inc_NonDim() == INITIAL_VALUES)) {
    RefDensity  = Density_Inf;
    RefVel2 = 0.0;
    for (iDim = 0; iDim < nDim; iDim++)
      RefVel2  += Velocity_Inf[iDim]*Velocity_Inf[iDim];
  }
  else if (config->GetRef_Inc_NonDim() == REFERENCE_VALUES) {
    RefDensity = config->GetInc_Density_Ref();
    RefVel2    = config->GetInc_Velocity_Ref()*config->GetInc_Velocity_Ref();
  }

  /*--- Compute factor for force coefficients. ---*/

  factor = 1.0 / (0.5*RefDensity*RefArea*RefVel2);

  /*--- Variables initialization ---*/

  AllBound_CD_Visc = 0.0;    AllBound_CL_Visc = 0.0;       AllBound_CSF_Visc = 0.0;
  AllBound_CMx_Visc = 0.0;      AllBound_CMy_Visc = 0.0;         AllBound_CMz_Visc = 0.0;
  AllBound_CFx_Visc = 0.0;      AllBound_CFy_Visc = 0.0;         AllBound_CFz_Visc = 0.0;
  AllBound_CoPx_Visc = 0.0;      AllBound_CoPy_Visc = 0.0;         AllBound_CoPz_Visc = 0.0;
  AllBound_CT_Visc = 0.0;       AllBound_CQ_Visc = 0.0;          AllBound_CMerit_Visc = 0.0;
  AllBound_HF_Visc = 0.0; AllBound_MaxHF_Visc = 0.0; AllBound_CEff_Visc = 0.0;

  for (iMarker_Monitoring = 0; iMarker_Monitoring < config->GetnMarker_Monitoring(); iMarker_Monitoring++) {
    Surface_CL_Visc[iMarker_Monitoring]      = 0.0; Surface_CD_Visc[iMarker_Monitoring]      = 0.0;
    Surface_CSF_Visc[iMarker_Monitoring] = 0.0; Surface_CEff_Visc[iMarker_Monitoring]       = 0.0;
    Surface_CFx_Visc[iMarker_Monitoring]        = 0.0; Surface_CFy_Visc[iMarker_Monitoring]        = 0.0;
    Surface_CFz_Visc[iMarker_Monitoring]        = 0.0; Surface_CMx_Visc[iMarker_Monitoring]        = 0.0;
    Surface_CMy_Visc[iMarker_Monitoring]        = 0.0; Surface_CMz_Visc[iMarker_Monitoring]        = 0.0;
    Surface_HF_Visc[iMarker_Monitoring]              = 0.0; Surface_MaxHF_Visc[iMarker_Monitoring]           = 0.0;
  }

  /*--- Loop over the Navier-Stokes markers ---*/

  for (iMarker = 0; iMarker < nMarker; iMarker++) {

    Boundary = config->GetMarker_All_KindBC(iMarker);
    Monitoring = config->GetMarker_All_Monitoring(iMarker);

    /*--- Obtain the origin for the moment computation for a particular marker ---*/

    if (Monitoring == YES) {
      for (iMarker_Monitoring = 0; iMarker_Monitoring < config->GetnMarker_Monitoring(); iMarker_Monitoring++) {
        Monitoring_Tag = config->GetMarker_Monitoring_TagBound(iMarker_Monitoring);
        Marker_Tag = config->GetMarker_All_TagBound(iMarker);
        if (Marker_Tag == Monitoring_Tag)
          Origin = config->GetRefOriginMoment(iMarker_Monitoring);
      }
    }

    if ((Boundary == HEAT_FLUX) || (Boundary == ISOTHERMAL) || (Boundary == CHT_WALL_INTERFACE)) {

      /*--- Forces initialization at each Marker ---*/

      CD_Visc[iMarker] = 0.0; CL_Visc[iMarker] = 0.0;       CSF_Visc[iMarker] = 0.0;
      CMx_Visc[iMarker] = 0.0;   CMy_Visc[iMarker] = 0.0;         CMz_Visc[iMarker] = 0.0;
      CFx_Visc[iMarker] = 0.0;   CFy_Visc[iMarker] = 0.0;         CFz_Visc[iMarker] = 0.0;
      CoPx_Visc[iMarker] = 0.0;  CoPy_Visc[iMarker] = 0.0;       CoPz_Visc[iMarker] = 0.0;
      CT_Visc[iMarker] = 0.0;    CQ_Visc[iMarker] = 0.0;          CMerit_Visc[iMarker] = 0.0;
      HF_Visc[iMarker] = 0.0;  MaxHF_Visc[iMarker] = 0.0; CEff_Visc[iMarker] = 0.0;

      for (iDim = 0; iDim < nDim; iDim++) ForceViscous[iDim] = 0.0;
      MomentViscous[0] = 0.0; MomentViscous[1] = 0.0; MomentViscous[2] = 0.0;
      MomentX_Force[0] = 0.0; MomentX_Force[1] = 0.0; MomentX_Force[2] = 0.0;
      MomentY_Force[0] = 0.0; MomentY_Force[1] = 0.0; MomentY_Force[2] = 0.0;
      MomentZ_Force[0] = 0.0; MomentZ_Force[1] = 0.0; MomentZ_Force[2] = 0.0;

      /*--- Loop over the vertices to compute the forces ---*/

      for (iVertex = 0; iVertex < geometry->nVertex[iMarker]; iVertex++) {

        iPoint = geometry->vertex[iMarker][iVertex]->GetNode();
        iPointNormal = geometry->vertex[iMarker][iVertex]->GetNormal_Neighbor();

        Coord = geometry->node[iPoint]->GetCoord();
        Coord_Normal = geometry->node[iPointNormal]->GetCoord();

        Normal = geometry->vertex[iMarker][iVertex]->GetNormal();

        for (iDim = 0; iDim < nDim; iDim++) {
          for (jDim = 0 ; jDim < nDim; jDim++) {
            Grad_Vel[iDim][jDim] = snode->GetGradient_Primitive(iPoint,iDim+1, jDim);
          }
          Grad_Temp[iDim] = snode->GetGradient_Primitive(iPoint,nDim+1, iDim);
        }

        Viscosity = snode->GetLaminarViscosity(iPoint);
        Density = snode->GetDensity(iPoint);

        Area = 0.0; for (iDim = 0; iDim < nDim; iDim++) Area += Normal[iDim]*Normal[iDim]; Area = sqrt(Area);
        for (iDim = 0; iDim < nDim; iDim++) {
          UnitNormal[iDim] = Normal[iDim]/Area;
        }

        /*--- Evaluate Tau ---*/

        div_vel = 0.0; for (iDim = 0; iDim < nDim; iDim++) div_vel += Grad_Vel[iDim][iDim];

        for (iDim = 0; iDim < nDim; iDim++) {
          for (jDim = 0 ; jDim < nDim; jDim++) {
            Tau[iDim][jDim] = Viscosity*(Grad_Vel[jDim][iDim] + Grad_Vel[iDim][jDim]) - TWO3*Viscosity*div_vel*delta[iDim][jDim];
          }
        }

        /*--- Project Tau in each surface element ---*/

        for (iDim = 0; iDim < nDim; iDim++) {
          TauElem[iDim] = 0.0;
          for (jDim = 0; jDim < nDim; jDim++) {
            TauElem[iDim] += Tau[iDim][jDim]*UnitNormal[jDim];
          }
        }

        /*--- Compute wall shear stress (using the stress tensor). Compute wall skin friction coefficient, and heat flux on the wall ---*/

        TauNormal = 0.0;
        for (iDim = 0; iDim < nDim; iDim++)
          TauNormal += TauElem[iDim] * UnitNormal[iDim];

        WallShearStress = 0.0;
        for (iDim = 0; iDim < nDim; iDim++) {
          TauTangent[iDim] = TauElem[iDim] - TauNormal * UnitNormal[iDim];
          CSkinFriction[iMarker][iDim][iVertex] = TauTangent[iDim] / (0.5*RefDensity*RefVel2);
          WallShearStress += TauTangent[iDim] * TauTangent[iDim];
        }
        WallShearStress = sqrt(WallShearStress);

        for (iDim = 0; iDim < nDim; iDim++) WallDist[iDim] = (Coord[iDim] - Coord_Normal[iDim]);
        WallDistMod = 0.0; for (iDim = 0; iDim < nDim; iDim++) WallDistMod += WallDist[iDim]*WallDist[iDim]; WallDistMod = sqrt(WallDistMod);

        /*--- Compute y+ and non-dimensional velocity ---*/

        FrictionVel = sqrt(fabs(WallShearStress)/Density);
        YPlus[iMarker][iVertex] = WallDistMod*FrictionVel/(Viscosity/Density);

        /*--- Compute total and maximum heat flux on the wall ---*/

        GradTemperature = 0.0;
        if (energy) {
        for (iDim = 0; iDim < nDim; iDim++)
          GradTemperature -= Grad_Temp[iDim]*UnitNormal[iDim];
        }
        
        thermal_conductivity       = snode->GetThermalConductivity(iPoint);
        HeatFlux[iMarker][iVertex] = -thermal_conductivity*GradTemperature*RefHeatFlux;
        HF_Visc[iMarker]          += HeatFlux[iMarker][iVertex]*Area;
        MaxHF_Visc[iMarker]       += pow(HeatFlux[iMarker][iVertex], MaxNorm);

        /*--- Note that y+, and heat are computed at the
         halo cells (for visualization purposes), but not the forces ---*/

        if ((geometry->node[iPoint]->GetDomain()) && (Monitoring == YES)) {

          /*--- Axisymmetric simulations ---*/

          if (axisymmetric) AxiFactor = 2.0*PI_NUMBER*geometry->node[iPoint]->GetCoord(1);
          else AxiFactor = 1.0;

          /*--- Force computation ---*/

          for (iDim = 0; iDim < nDim; iDim++) {
            Force[iDim] = TauElem[iDim] * Area * factor * AxiFactor;
            ForceViscous[iDim] += Force[iDim];
            MomentDist[iDim] = Coord[iDim] - Origin[iDim];
          }

          /*--- Moment with respect to the reference axis ---*/

          if (iDim == 3) {
            MomentViscous[0] += (Force[2]*MomentDist[1] - Force[1]*MomentDist[2])/RefLength;
            MomentX_Force[1] += (-Force[1]*Coord[2]);
            MomentX_Force[2] += (Force[2]*Coord[1]);

            MomentViscous[1] += (Force[0]*MomentDist[2] - Force[2]*MomentDist[0])/RefLength;
            MomentY_Force[2] += (-Force[2]*Coord[0]);
            MomentY_Force[0] += (Force[0]*Coord[2]);
          }
          MomentViscous[2] += (Force[1]*MomentDist[0] - Force[0]*MomentDist[1])/RefLength;
          MomentZ_Force[0] += (-Force[0]*Coord[1]);
          MomentZ_Force[1] += (Force[1]*Coord[0]);
          
        }

      }

      /*--- Project forces and store the non-dimensional coefficients ---*/

      if (Monitoring == YES) {
        if (nDim == 2) {
          CD_Visc[iMarker]       =  ForceViscous[0]*cos(Alpha) + ForceViscous[1]*sin(Alpha);
          CL_Visc[iMarker]       = -ForceViscous[0]*sin(Alpha) + ForceViscous[1]*cos(Alpha);
          CEff_Visc[iMarker]        = CL_Visc[iMarker] / (CD_Visc[iMarker]+EPS);
          CMz_Visc[iMarker]         = MomentViscous[2];
          CFx_Visc[iMarker]         = ForceViscous[0];
          CFy_Visc[iMarker]         = ForceViscous[1];
          CoPx_Visc[iMarker]        = MomentZ_Force[1];
          CoPy_Visc[iMarker]        = -MomentZ_Force[0];
          CT_Visc[iMarker]          = -CFx_Visc[iMarker];
          CQ_Visc[iMarker]          = -CMz_Visc[iMarker];
          CMerit_Visc[iMarker]      = CT_Visc[iMarker] / (CQ_Visc[iMarker]+EPS);
          MaxHF_Visc[iMarker] = pow(MaxHF_Visc[iMarker], 1.0/MaxNorm);
        }
        if (nDim == 3) {
          CD_Visc[iMarker]       =  ForceViscous[0]*cos(Alpha)*cos(Beta) + ForceViscous[1]*sin(Beta) + ForceViscous[2]*sin(Alpha)*cos(Beta);
          CL_Visc[iMarker]       = -ForceViscous[0]*sin(Alpha) + ForceViscous[2]*cos(Alpha);
          CSF_Visc[iMarker]  = -ForceViscous[0]*sin(Beta)*cos(Alpha) + ForceViscous[1]*cos(Beta) - ForceViscous[2]*sin(Beta)*sin(Alpha);
          CEff_Visc[iMarker]        = CL_Visc[iMarker]/(CD_Visc[iMarker] + EPS);
          CMx_Visc[iMarker]         = MomentViscous[0];
          CMy_Visc[iMarker]         = MomentViscous[1];
          CMz_Visc[iMarker]         = MomentViscous[2];
          CFx_Visc[iMarker]         = ForceViscous[0];
          CFy_Visc[iMarker]         = ForceViscous[1];
          CFz_Visc[iMarker]         = ForceViscous[2];
          CoPx_Visc[iMarker]        =  -MomentY_Force[0];
          CoPz_Visc[iMarker]        = MomentY_Force[2];
          CT_Visc[iMarker]          = -CFz_Visc[iMarker];
          CQ_Visc[iMarker]          = -CMz_Visc[iMarker];
          CMerit_Visc[iMarker]      = CT_Visc[iMarker] / (CQ_Visc[iMarker] + EPS);
          MaxHF_Visc[iMarker] = pow(MaxHF_Visc[iMarker], 1.0/MaxNorm);
        }

        AllBound_CD_Visc       += CD_Visc[iMarker];
        AllBound_CL_Visc       += CL_Visc[iMarker];
        AllBound_CSF_Visc  += CSF_Visc[iMarker];
        AllBound_CMx_Visc         += CMx_Visc[iMarker];
        AllBound_CMy_Visc         += CMy_Visc[iMarker];
        AllBound_CMz_Visc         += CMz_Visc[iMarker];
        AllBound_CFx_Visc         += CFx_Visc[iMarker];
        AllBound_CFy_Visc         += CFy_Visc[iMarker];
        AllBound_CFz_Visc         += CFz_Visc[iMarker];
        AllBound_CoPx_Visc        += CoPx_Visc[iMarker];
        AllBound_CoPy_Visc        += CoPy_Visc[iMarker];
        AllBound_CoPz_Visc        += CoPz_Visc[iMarker];
        AllBound_CT_Visc          += CT_Visc[iMarker];
        AllBound_CQ_Visc          += CQ_Visc[iMarker];
        AllBound_HF_Visc    += HF_Visc[iMarker];
        AllBound_MaxHF_Visc += pow(MaxHF_Visc[iMarker], MaxNorm);

        /*--- Compute the coefficients per surface ---*/

        for (iMarker_Monitoring = 0; iMarker_Monitoring < config->GetnMarker_Monitoring(); iMarker_Monitoring++) {
          Monitoring_Tag = config->GetMarker_Monitoring_TagBound(iMarker_Monitoring);
          Marker_Tag = config->GetMarker_All_TagBound(iMarker);
          if (Marker_Tag == Monitoring_Tag) {
            Surface_CL_Visc[iMarker_Monitoring]      += CL_Visc[iMarker];
            Surface_CD_Visc[iMarker_Monitoring]      += CD_Visc[iMarker];
            Surface_CSF_Visc[iMarker_Monitoring] += CSF_Visc[iMarker];
            Surface_CEff_Visc[iMarker_Monitoring]       += CEff_Visc[iMarker];
            Surface_CFx_Visc[iMarker_Monitoring]        += CFx_Visc[iMarker];
            Surface_CFy_Visc[iMarker_Monitoring]        += CFy_Visc[iMarker];
            Surface_CFz_Visc[iMarker_Monitoring]        += CFz_Visc[iMarker];
            Surface_CMx_Visc[iMarker_Monitoring]        += CMx_Visc[iMarker];
            Surface_CMy_Visc[iMarker_Monitoring]        += CMy_Visc[iMarker];
            Surface_CMz_Visc[iMarker_Monitoring]        += CMz_Visc[iMarker];
            Surface_HF_Visc[iMarker_Monitoring]         += HF_Visc[iMarker];
            Surface_MaxHF_Visc[iMarker_Monitoring]      += pow(MaxHF_Visc[iMarker],MaxNorm);
          }
        }

      }

    }
  }

  /*--- Update some global coeffients ---*/

  AllBound_CEff_Visc = AllBound_CL_Visc / (AllBound_CD_Visc + EPS);
  AllBound_CMerit_Visc = AllBound_CT_Visc / (AllBound_CQ_Visc + EPS);
  AllBound_MaxHF_Visc = pow(AllBound_MaxHF_Visc, 1.0/MaxNorm);


#ifdef HAVE_MPI

  /*--- Add AllBound information using all the nodes ---*/

  MyAllBound_CD_Visc        = AllBound_CD_Visc;                      AllBound_CD_Visc = 0.0;
  MyAllBound_CL_Visc        = AllBound_CL_Visc;                      AllBound_CL_Visc = 0.0;
  MyAllBound_CSF_Visc   = AllBound_CSF_Visc;                 AllBound_CSF_Visc = 0.0;
  AllBound_CEff_Visc = 0.0;
  MyAllBound_CMx_Visc          = AllBound_CMx_Visc;                        AllBound_CMx_Visc = 0.0;
  MyAllBound_CMy_Visc          = AllBound_CMy_Visc;                        AllBound_CMy_Visc = 0.0;
  MyAllBound_CMz_Visc          = AllBound_CMz_Visc;                        AllBound_CMz_Visc = 0.0;
  MyAllBound_CFx_Visc          = AllBound_CFx_Visc;                        AllBound_CFx_Visc = 0.0;
  MyAllBound_CFy_Visc          = AllBound_CFy_Visc;                        AllBound_CFy_Visc = 0.0;
  MyAllBound_CFz_Visc          = AllBound_CFz_Visc;                        AllBound_CFz_Visc = 0.0;
  MyAllBound_CoPx_Visc          = AllBound_CoPx_Visc;                        AllBound_CoPx_Visc = 0.0;
  MyAllBound_CoPy_Visc          = AllBound_CoPy_Visc;                        AllBound_CoPy_Visc = 0.0;
  MyAllBound_CoPz_Visc          = AllBound_CoPz_Visc;                        AllBound_CoPz_Visc = 0.0;
  MyAllBound_CT_Visc           = AllBound_CT_Visc;                         AllBound_CT_Visc = 0.0;
  MyAllBound_CQ_Visc           = AllBound_CQ_Visc;                         AllBound_CQ_Visc = 0.0;
  AllBound_CMerit_Visc = 0.0;
  MyAllBound_HF_Visc     = AllBound_HF_Visc;                   AllBound_HF_Visc = 0.0;
  MyAllBound_MaxHF_Visc  = pow(AllBound_MaxHF_Visc, MaxNorm);  AllBound_MaxHF_Visc = 0.0;

  if (config->GetComm_Level() == COMM_FULL) {
    SU2_MPI::Allreduce(&MyAllBound_CD_Visc, &AllBound_CD_Visc, 1, MPI_DOUBLE, MPI_SUM, MPI_COMM_WORLD);
    SU2_MPI::Allreduce(&MyAllBound_CL_Visc, &AllBound_CL_Visc, 1, MPI_DOUBLE, MPI_SUM, MPI_COMM_WORLD);
    SU2_MPI::Allreduce(&MyAllBound_CSF_Visc, &AllBound_CSF_Visc, 1, MPI_DOUBLE, MPI_SUM, MPI_COMM_WORLD);
    AllBound_CEff_Visc = AllBound_CL_Visc / (AllBound_CD_Visc + EPS);
    SU2_MPI::Allreduce(&MyAllBound_CMx_Visc, &AllBound_CMx_Visc, 1, MPI_DOUBLE, MPI_SUM, MPI_COMM_WORLD);
    SU2_MPI::Allreduce(&MyAllBound_CMy_Visc, &AllBound_CMy_Visc, 1, MPI_DOUBLE, MPI_SUM, MPI_COMM_WORLD);
    SU2_MPI::Allreduce(&MyAllBound_CMz_Visc, &AllBound_CMz_Visc, 1, MPI_DOUBLE, MPI_SUM, MPI_COMM_WORLD);
    SU2_MPI::Allreduce(&MyAllBound_CFx_Visc, &AllBound_CFx_Visc, 1, MPI_DOUBLE, MPI_SUM, MPI_COMM_WORLD);
    SU2_MPI::Allreduce(&MyAllBound_CFy_Visc, &AllBound_CFy_Visc, 1, MPI_DOUBLE, MPI_SUM, MPI_COMM_WORLD);
    SU2_MPI::Allreduce(&MyAllBound_CFz_Visc, &AllBound_CFz_Visc, 1, MPI_DOUBLE, MPI_SUM, MPI_COMM_WORLD);
    SU2_MPI::Allreduce(&MyAllBound_CoPx_Visc, &AllBound_CoPx_Visc, 1, MPI_DOUBLE, MPI_SUM, MPI_COMM_WORLD);
    SU2_MPI::Allreduce(&MyAllBound_CoPy_Visc, &AllBound_CoPy_Visc, 1, MPI_DOUBLE, MPI_SUM, MPI_COMM_WORLD);
    SU2_MPI::Allreduce(&MyAllBound_CoPz_Visc, &AllBound_CoPz_Visc, 1, MPI_DOUBLE, MPI_SUM, MPI_COMM_WORLD);
    SU2_MPI::Allreduce(&MyAllBound_CT_Visc, &AllBound_CT_Visc, 1, MPI_DOUBLE, MPI_SUM, MPI_COMM_WORLD);
    SU2_MPI::Allreduce(&MyAllBound_CQ_Visc, &AllBound_CQ_Visc, 1, MPI_DOUBLE, MPI_SUM, MPI_COMM_WORLD);
    AllBound_CMerit_Visc = AllBound_CT_Visc / (AllBound_CQ_Visc + EPS);
    SU2_MPI::Allreduce(&MyAllBound_HF_Visc, &AllBound_HF_Visc, 1, MPI_DOUBLE, MPI_SUM, MPI_COMM_WORLD);
    SU2_MPI::Allreduce(&MyAllBound_MaxHF_Visc, &AllBound_MaxHF_Visc, 1, MPI_DOUBLE, MPI_SUM, MPI_COMM_WORLD);
    AllBound_MaxHF_Visc = pow(AllBound_MaxHF_Visc, 1.0/MaxNorm);
  }
  
  /*--- Add the forces on the surfaces using all the nodes ---*/

  MySurface_CL_Visc      = new su2double[config->GetnMarker_Monitoring()];
  MySurface_CD_Visc      = new su2double[config->GetnMarker_Monitoring()];
  MySurface_CSF_Visc = new su2double[config->GetnMarker_Monitoring()];
  MySurface_CEff_Visc       = new su2double[config->GetnMarker_Monitoring()];
  MySurface_CFx_Visc        = new su2double[config->GetnMarker_Monitoring()];
  MySurface_CFy_Visc        = new su2double[config->GetnMarker_Monitoring()];
  MySurface_CFz_Visc        = new su2double[config->GetnMarker_Monitoring()];
  MySurface_CMx_Visc        = new su2double[config->GetnMarker_Monitoring()];
  MySurface_CMy_Visc        = new su2double[config->GetnMarker_Monitoring()];
  MySurface_CMz_Visc        = new su2double[config->GetnMarker_Monitoring()];
  MySurface_HF_Visc         = new su2double[config->GetnMarker_Monitoring()];
  MySurface_MaxHF_Visc      = new su2double[config->GetnMarker_Monitoring()];

  for (iMarker_Monitoring = 0; iMarker_Monitoring < config->GetnMarker_Monitoring(); iMarker_Monitoring++) {

    MySurface_CL_Visc[iMarker_Monitoring]      = Surface_CL_Visc[iMarker_Monitoring];
    MySurface_CD_Visc[iMarker_Monitoring]      = Surface_CD_Visc[iMarker_Monitoring];
    MySurface_CSF_Visc[iMarker_Monitoring] = Surface_CSF_Visc[iMarker_Monitoring];
    MySurface_CEff_Visc[iMarker_Monitoring]       = Surface_CEff_Visc[iMarker_Monitoring];
    MySurface_CFx_Visc[iMarker_Monitoring]        = Surface_CFx_Visc[iMarker_Monitoring];
    MySurface_CFy_Visc[iMarker_Monitoring]        = Surface_CFy_Visc[iMarker_Monitoring];
    MySurface_CFz_Visc[iMarker_Monitoring]        = Surface_CFz_Visc[iMarker_Monitoring];
    MySurface_CMx_Visc[iMarker_Monitoring]        = Surface_CMx_Visc[iMarker_Monitoring];
    MySurface_CMy_Visc[iMarker_Monitoring]        = Surface_CMy_Visc[iMarker_Monitoring];
    MySurface_CMz_Visc[iMarker_Monitoring]        = Surface_CMz_Visc[iMarker_Monitoring];
    MySurface_HF_Visc[iMarker_Monitoring]         = Surface_HF_Visc[iMarker_Monitoring];
    MySurface_MaxHF_Visc[iMarker_Monitoring]      = Surface_MaxHF_Visc[iMarker_Monitoring];

    Surface_CL_Visc[iMarker_Monitoring]      = 0.0;
    Surface_CD_Visc[iMarker_Monitoring]      = 0.0;
    Surface_CSF_Visc[iMarker_Monitoring] = 0.0;
    Surface_CEff_Visc[iMarker_Monitoring]       = 0.0;
    Surface_CFx_Visc[iMarker_Monitoring]        = 0.0;
    Surface_CFy_Visc[iMarker_Monitoring]        = 0.0;
    Surface_CFz_Visc[iMarker_Monitoring]        = 0.0;
    Surface_CMx_Visc[iMarker_Monitoring]        = 0.0;
    Surface_CMy_Visc[iMarker_Monitoring]        = 0.0;
    Surface_CMz_Visc[iMarker_Monitoring]        = 0.0;
    Surface_HF_Visc[iMarker_Monitoring]         = 0.0;
    Surface_MaxHF_Visc[iMarker_Monitoring]      = 0.0;
  }

  if (config->GetComm_Level() == COMM_FULL) {
    SU2_MPI::Allreduce(MySurface_CL_Visc, Surface_CL_Visc, config->GetnMarker_Monitoring(), MPI_DOUBLE, MPI_SUM, MPI_COMM_WORLD);
    SU2_MPI::Allreduce(MySurface_CD_Visc, Surface_CD_Visc, config->GetnMarker_Monitoring(), MPI_DOUBLE, MPI_SUM, MPI_COMM_WORLD);
    SU2_MPI::Allreduce(MySurface_CSF_Visc, Surface_CSF_Visc, config->GetnMarker_Monitoring(), MPI_DOUBLE, MPI_SUM, MPI_COMM_WORLD);
    for (iMarker_Monitoring = 0; iMarker_Monitoring < config->GetnMarker_Monitoring(); iMarker_Monitoring++)
      Surface_CEff_Visc[iMarker_Monitoring] = Surface_CL_Visc[iMarker_Monitoring] / (Surface_CD_Visc[iMarker_Monitoring] + EPS);
    SU2_MPI::Allreduce(MySurface_CFx_Visc, Surface_CFx_Visc, config->GetnMarker_Monitoring(), MPI_DOUBLE, MPI_SUM, MPI_COMM_WORLD);
    SU2_MPI::Allreduce(MySurface_CFy_Visc, Surface_CFy_Visc, config->GetnMarker_Monitoring(), MPI_DOUBLE, MPI_SUM, MPI_COMM_WORLD);
    SU2_MPI::Allreduce(MySurface_CFz_Visc, Surface_CFz_Visc, config->GetnMarker_Monitoring(), MPI_DOUBLE, MPI_SUM, MPI_COMM_WORLD);
    SU2_MPI::Allreduce(MySurface_CMx_Visc, Surface_CMx_Visc, config->GetnMarker_Monitoring(), MPI_DOUBLE, MPI_SUM, MPI_COMM_WORLD);
    SU2_MPI::Allreduce(MySurface_CMy_Visc, Surface_CMy_Visc, config->GetnMarker_Monitoring(), MPI_DOUBLE, MPI_SUM, MPI_COMM_WORLD);
    SU2_MPI::Allreduce(MySurface_CMz_Visc, Surface_CMz_Visc, config->GetnMarker_Monitoring(), MPI_DOUBLE, MPI_SUM, MPI_COMM_WORLD);
    SU2_MPI::Allreduce(MySurface_HF_Visc, Surface_HF_Visc, config->GetnMarker_Monitoring(), MPI_DOUBLE, MPI_SUM, MPI_COMM_WORLD);
    SU2_MPI::Allreduce(MySurface_MaxHF_Visc, Surface_MaxHF_Visc, config->GetnMarker_Monitoring(), MPI_DOUBLE, MPI_SUM, MPI_COMM_WORLD);
  }
  
  delete [] MySurface_CL_Visc; delete [] MySurface_CD_Visc; delete [] MySurface_CSF_Visc;
  delete [] MySurface_CEff_Visc;  delete [] MySurface_CFx_Visc;   delete [] MySurface_CFy_Visc;
  delete [] MySurface_CFz_Visc;   delete [] MySurface_CMx_Visc;   delete [] MySurface_CMy_Visc;
  delete [] MySurface_CMz_Visc; delete [] MySurface_HF_Visc; delete [] MySurface_MaxHF_Visc;

#endif

  /*--- Update the total coefficients (note that all the nodes have the same value)---*/

  Total_CD          += AllBound_CD_Visc;
  Total_CL          += AllBound_CL_Visc;
  Total_CSF         += AllBound_CSF_Visc;
  Total_CEff        = Total_CL / (Total_CD + EPS);
  Total_CMx         += AllBound_CMx_Visc;
  Total_CMy         += AllBound_CMy_Visc;
  Total_CMz         += AllBound_CMz_Visc;
  Total_CFx         += AllBound_CFx_Visc;
  Total_CFy         += AllBound_CFy_Visc;
  Total_CFz         += AllBound_CFz_Visc;
  Total_CoPx        += AllBound_CoPx_Visc;
  Total_CoPy        += AllBound_CoPy_Visc;
  Total_CoPz        += AllBound_CoPz_Visc;
  Total_CT          += AllBound_CT_Visc;
  Total_CQ          += AllBound_CQ_Visc;
  Total_CMerit      = AllBound_CT_Visc / (AllBound_CQ_Visc + EPS);
  Total_Heat        = AllBound_HF_Visc;
  Total_MaxHeat     = AllBound_MaxHF_Visc;

  /*--- Update the total coefficients per surface (note that all the nodes have the same value)---*/

  for (iMarker_Monitoring = 0; iMarker_Monitoring < config->GetnMarker_Monitoring(); iMarker_Monitoring++) {
    Surface_CL[iMarker_Monitoring]      += Surface_CL_Visc[iMarker_Monitoring];
    Surface_CD[iMarker_Monitoring]      += Surface_CD_Visc[iMarker_Monitoring];
    Surface_CSF[iMarker_Monitoring] += Surface_CSF_Visc[iMarker_Monitoring];
    Surface_CEff[iMarker_Monitoring]       = Surface_CL[iMarker_Monitoring] / (Surface_CD[iMarker_Monitoring] + EPS);
    Surface_CFx[iMarker_Monitoring]        += Surface_CFx_Visc[iMarker_Monitoring];
    Surface_CFy[iMarker_Monitoring]        += Surface_CFy_Visc[iMarker_Monitoring];
    Surface_CFz[iMarker_Monitoring]        += Surface_CFz_Visc[iMarker_Monitoring];
    Surface_CMx[iMarker_Monitoring]        += Surface_CMx_Visc[iMarker_Monitoring];
    Surface_CMy[iMarker_Monitoring]        += Surface_CMy_Visc[iMarker_Monitoring];
    Surface_CMz[iMarker_Monitoring]        += Surface_CMz_Visc[iMarker_Monitoring];
  }

}

void CIncNSSolver::BC_HeatFlux_Wall(CGeometry *geometry, CSolver **solver_container, CNumerics *conv_numerics, CNumerics *visc_numerics, CConfig *config, unsigned short val_marker) {
  
  unsigned short iDim, iVar, jVar;// Wall_Function;
  unsigned long iVertex, iPoint, total_index;
  
  su2double *GridVel, *Normal, Area, Wall_HeatFlux;

  bool implicit      = (config->GetKind_TimeIntScheme_Flow() == EULER_IMPLICIT);
  bool energy        = config->GetEnergy_Equation();

  /*--- Identify the boundary by string name ---*/
  
  string Marker_Tag = config->GetMarker_All_TagBound(val_marker);
  
  /*--- Get the specified wall heat flux from config ---*/
  
  Wall_HeatFlux = config->GetWall_HeatFlux(Marker_Tag)/config->GetHeat_Flux_Ref();

//  /*--- Get wall function treatment from config. ---*/
//
//  Wall_Function = config->GetWallFunction_Treatment(Marker_Tag);
//  if (Wall_Function != NO_WALL_FUNCTION) {
//    SU2_MPI::Error("Wall function treament not implemented yet", CURRENT_FUNCTION);
//  }

  /*--- Loop over all of the vertices on this boundary marker ---*/
  
  for (iVertex = 0; iVertex < geometry->nVertex[val_marker]; iVertex++) {
    iPoint = geometry->vertex[val_marker][iVertex]->GetNode();
    
    /*--- Check if the node belongs to the domain (i.e, not a halo node) ---*/
    
    if (geometry->node[iPoint]->GetDomain()) {
      
      /*--- Compute dual-grid area and boundary normal ---*/
      
      Normal = geometry->vertex[val_marker][iVertex]->GetNormal();
      
      Area = 0.0;
      for (iDim = 0; iDim < nDim; iDim++)
        Area += Normal[iDim]*Normal[iDim];
      Area = sqrt (Area);

      /*--- Initialize the convective & viscous residuals to zero ---*/
      
      for (iVar = 0; iVar < nVar; iVar++) {
        Res_Conv[iVar] = 0.0;
        Res_Visc[iVar] = 0.0;
        if (implicit) {
          for (jVar = 0; jVar < nVar; jVar++)
            Jacobian_i[iVar][jVar] = 0.0;
        }
      }

      /*--- Store the corrected velocity at the wall which will
       be zero (v = 0), unless there are moving walls (v = u_wall)---*/
      
      if (dynamic_grid) {
        GridVel = geometry->node[iPoint]->GetGridVel();
        for (iDim = 0; iDim < nDim; iDim++) Vector[iDim] = GridVel[iDim];
      } else {
        for (iDim = 0; iDim < nDim; iDim++) Vector[iDim] = 0.0;
      }
      
      /*--- Impose the value of the velocity as a strong boundary
       condition (Dirichlet). Fix the velocity and remove any
       contribution to the residual at this node. ---*/
      
      snode->SetVelocity_Old(iPoint,Vector);
      
      for (iDim = 0; iDim < nDim; iDim++)
        LinSysRes.SetBlock_Zero(iPoint, iDim+1);
      snode->SetVel_ResTruncError_Zero(iPoint);
      
      if (energy) {

        /*--- Apply a weak boundary condition for the energy equation.
        Compute the residual due to the prescribed heat flux. ---*/

        Res_Visc[nDim+1] = Wall_HeatFlux*Area;

        /*--- Viscous contribution to the residual at the wall ---*/

        LinSysRes.SubtractBlock(iPoint, Res_Visc);

      }

      /*--- Enforce the no-slip boundary condition in a strong way by
       modifying the velocity-rows of the Jacobian (1 on the diagonal). ---*/
      
      if (implicit) {
        for (iVar = 1; iVar <= nDim; iVar++) {
          total_index = iPoint*nVar+iVar;
          Jacobian.DeleteValsRowi(total_index);
        }
      }
      
    }
  }
}

void CIncNSSolver::BC_Isothermal_Wall(CGeometry *geometry, CSolver **solver_container, CNumerics *conv_numerics, CNumerics *visc_numerics, CConfig *config, unsigned short val_marker) {
  
  unsigned short iDim, iVar, jVar, Wall_Function;
  unsigned long iVertex, iPoint, Point_Normal, total_index;
  
  su2double *GridVel;
  su2double *Normal, *Coord_i, *Coord_j, Area, dist_ij;
  su2double Twall, dTdn;
  su2double thermal_conductivity;

  bool implicit      = (config->GetKind_TimeIntScheme_Flow() == EULER_IMPLICIT);
  bool energy        = config->GetEnergy_Equation();

  /*--- Identify the boundary by string name ---*/
  
  string Marker_Tag = config->GetMarker_All_TagBound(val_marker);
  
  /*--- Retrieve the specified wall temperature ---*/
  
  Twall = config->GetIsothermal_Temperature(Marker_Tag)/config->GetTemperature_Ref();

  /*--- Get wall function treatment from config. ---*/

  Wall_Function = config->GetWallFunction_Treatment(Marker_Tag);
  if (Wall_Function != NO_WALL_FUNCTION) {
    SU2_MPI::Error("Wall function treatment not implemented yet.", CURRENT_FUNCTION);
  }

  /*--- Loop over all of the vertices on this boundary marker ---*/
  
  for (iVertex = 0; iVertex < geometry->nVertex[val_marker]; iVertex++) {

    iPoint = geometry->vertex[val_marker][iVertex]->GetNode();
    
    /*--- Check if the node belongs to the domain (i.e, not a halo node) ---*/
    
    if (geometry->node[iPoint]->GetDomain()) {
      
      /*--- Initialize the convective & viscous residuals to zero ---*/
      
      for (iVar = 0; iVar < nVar; iVar++) {
        Res_Conv[iVar] = 0.0;
        Res_Visc[iVar] = 0.0;
        if (implicit) {
          for (jVar = 0; jVar < nVar; jVar++)
            Jacobian_i[iVar][jVar] = 0.0;
        }
      }

      /*--- Store the corrected velocity at the wall which will
       be zero (v = 0), unless there are moving walls (v = u_wall)---*/
      
      if (dynamic_grid) {
        GridVel = geometry->node[iPoint]->GetGridVel();
        for (iDim = 0; iDim < nDim; iDim++) Vector[iDim] = GridVel[iDim];
      } else {
        for (iDim = 0; iDim < nDim; iDim++) Vector[iDim] = 0.0;
      }
      
      /*--- Impose the value of the velocity as a strong boundary
       condition (Dirichlet). Fix the velocity and remove any
       contribution to the residual at this node. ---*/
      
      snode->SetVelocity_Old(iPoint,Vector);
      
      for (iDim = 0; iDim < nDim; iDim++)
        LinSysRes.SetBlock_Zero(iPoint, iDim+1);
      snode->SetVel_ResTruncError_Zero(iPoint);
      
      if (energy) {

        /*--- Compute dual grid area and boundary normal ---*/
        
        Normal = geometry->vertex[val_marker][iVertex]->GetNormal();
        
        Area = 0.0; 
        for (iDim = 0; iDim < nDim; iDim++) 
          Area += Normal[iDim]*Normal[iDim]; 
        Area = sqrt (Area);
        
        /*--- Compute closest normal neighbor ---*/
        
        Point_Normal = geometry->vertex[val_marker][iVertex]->GetNormal_Neighbor();
        
        /*--- Get coordinates of i & nearest normal and compute distance ---*/
        
        Coord_i = geometry->node[iPoint]->GetCoord();
        Coord_j = geometry->node[Point_Normal]->GetCoord();
        dist_ij = 0;
        for (iDim = 0; iDim < nDim; iDim++)
          dist_ij += (Coord_j[iDim]-Coord_i[iDim])*(Coord_j[iDim]-Coord_i[iDim]);
        dist_ij = sqrt(dist_ij);

        /*--- Compute the normal gradient in temperature using Twall ---*/
        
        dTdn = -(snode->GetTemperature(Point_Normal) - Twall)/dist_ij;
        
        /*--- Get thermal conductivity ---*/

        thermal_conductivity = snode->GetThermalConductivity(iPoint);

        /*--- Apply a weak boundary condition for the energy equation.
        Compute the residual due to the prescribed heat flux. ---*/

        Res_Visc[nDim+1] = thermal_conductivity*dTdn*Area;

        /*--- Jacobian contribution for temperature equation. ---*/
    
        if (implicit) {
          su2double Edge_Vector[3];
          su2double dist_ij_2 = 0, proj_vector_ij = 0;
          for (iDim = 0; iDim < nDim; iDim++) {
            Edge_Vector[iDim] = Coord_j[iDim]-Coord_i[iDim];
            dist_ij_2 += Edge_Vector[iDim]*Edge_Vector[iDim];
            proj_vector_ij += Edge_Vector[iDim]*Normal[iDim];
          }
          if (dist_ij_2 == 0.0) proj_vector_ij = 0.0;
          else proj_vector_ij = proj_vector_ij/dist_ij_2;

          Jacobian_i[nDim+1][nDim+1] = -thermal_conductivity*proj_vector_ij;

          Jacobian.SubtractBlock(iPoint, iPoint, Jacobian_i);
        }

        /*--- Viscous contribution to the residual at the wall ---*/
        
        LinSysRes.SubtractBlock(iPoint, Res_Visc);

      }

      /*--- Enforce the no-slip boundary condition in a strong way by
       modifying the velocity-rows of the Jacobian (1 on the diagonal). ---*/
      
      if (implicit) {
        for (iVar = 1; iVar <= nDim; iVar++) {
          total_index = iPoint*nVar+iVar;
          Jacobian.DeleteValsRowi(total_index);
        }
      }
      
    }
  }
}


void CIncNSSolver::BC_ConjugateHeat_Interface(CGeometry *geometry, CSolver **solver_container, CNumerics *conv_numerics, CConfig *config, unsigned short val_marker) {

  unsigned short iVar, jVar, iDim, Wall_Function;
  unsigned long iVertex, iPoint, Point_Normal, total_index;

  su2double *GridVel;
  su2double *Normal, *Coord_i, *Coord_j, Area, dist_ij;
  su2double Tconjugate, dTdn;
  su2double thermal_conductivity;
  su2double Temperature_Ref = config->GetTemperature_Ref();

  bool implicit      = (config->GetKind_TimeIntScheme_Flow() == EULER_IMPLICIT);
  bool energy        = config->GetEnergy_Equation();

  /*--- Identify the boundary ---*/

  string Marker_Tag = config->GetMarker_All_TagBound(val_marker);

  /*--- Retrieve the specified wall function treatment.---*/

  Wall_Function = config->GetWallFunction_Treatment(Marker_Tag);
  if(Wall_Function != NO_WALL_FUNCTION) {
      SU2_MPI::Error("Wall function treament not implemented yet", CURRENT_FUNCTION);
  }

  /*--- Loop over boundary points ---*/

  for (iVertex = 0; iVertex < geometry->nVertex[val_marker]; iVertex++) {

    iPoint = geometry->vertex[val_marker][iVertex]->GetNode();

    if (geometry->node[iPoint]->GetDomain()) {

      /*--- Initialize the convective & viscous residuals to zero ---*/

      for (iVar = 0; iVar < nVar; iVar++) {
        Res_Conv[iVar] = 0.0;
        Res_Visc[iVar] = 0.0;
        if (implicit) {
          for (jVar = 0; jVar < nVar; jVar++)
            Jacobian_i[iVar][jVar] = 0.0;
        }
      }

      /*--- Store the corrected velocity at the wall which will
       be zero (v = 0), unless there are moving walls (v = u_wall)---*/

      if (dynamic_grid) {
        GridVel = geometry->node[iPoint]->GetGridVel();
        for (iDim = 0; iDim < nDim; iDim++) Vector[iDim] = GridVel[iDim];
      } else {
        for (iDim = 0; iDim < nDim; iDim++) Vector[iDim] = 0.0;
      }

      /*--- Impose the value of the velocity as a strong boundary
       condition (Dirichlet). Fix the velocity and remove any
       contribution to the residual at this node. ---*/

      snode->SetVelocity_Old(iPoint,Vector);

      for (iDim = 0; iDim < nDim; iDim++)
        LinSysRes.SetBlock_Zero(iPoint, iDim+1);
      snode->SetVel_ResTruncError_Zero(iPoint);

      if (energy) {

        Tconjugate = GetConjugateHeatVariable(val_marker, iVertex, 0)/Temperature_Ref;

//        snode->SetSolution_Old(iPoint,nDim+1, Tconjugate);
//        snode->SetEnergy_ResTruncError_Zero(iPoint);

        Normal = geometry->vertex[val_marker][iVertex]->GetNormal();

        Area = 0.0;
        for (iDim = 0; iDim < nDim; iDim++)
          Area += Normal[iDim]*Normal[iDim];
        Area = sqrt (Area);

        /*--- Compute closest normal neighbor ---*/

        Point_Normal = geometry->vertex[val_marker][iVertex]->GetNormal_Neighbor();

        /*--- Get coordinates of i & nearest normal and compute distance ---*/

        Coord_i = geometry->node[iPoint]->GetCoord();
        Coord_j = geometry->node[Point_Normal]->GetCoord();
        dist_ij = 0;
        for (iDim = 0; iDim < nDim; iDim++)
          dist_ij += (Coord_j[iDim]-Coord_i[iDim])*(Coord_j[iDim]-Coord_i[iDim]);
        dist_ij = sqrt(dist_ij);

        /*--- Compute the normal gradient in temperature using Twall ---*/

        dTdn = -(snode->GetTemperature(Point_Normal) - Tconjugate)/dist_ij;

        /*--- Get thermal conductivity ---*/

        thermal_conductivity = snode->GetThermalConductivity(iPoint);

        /*--- Apply a weak boundary condition for the energy equation.
        Compute the residual due to the prescribed heat flux. ---*/

        Res_Visc[nDim+1] = thermal_conductivity*dTdn*Area;

        /*--- Jacobian contribution for temperature equation. ---*/

        if (implicit) {
          su2double Edge_Vector[3];
          su2double dist_ij_2 = 0, proj_vector_ij = 0;
          for (iDim = 0; iDim < nDim; iDim++) {
            Edge_Vector[iDim] = Coord_j[iDim]-Coord_i[iDim];
            dist_ij_2 += Edge_Vector[iDim]*Edge_Vector[iDim];
            proj_vector_ij += Edge_Vector[iDim]*Normal[iDim];
          }
          if (dist_ij_2 == 0.0) proj_vector_ij = 0.0;
          else proj_vector_ij = proj_vector_ij/dist_ij_2;

          Jacobian_i[nDim+1][nDim+1] = -thermal_conductivity*proj_vector_ij;

          Jacobian.SubtractBlock(iPoint, iPoint, Jacobian_i);
        }

        /*--- Viscous contribution to the residual at the wall ---*/

        LinSysRes.SubtractBlock(iPoint, Res_Visc);

      }

      /*--- Enforce the no-slip boundary condition in a strong way by
       modifying the velocity-rows of the Jacobian (1 on the diagonal). ---*/

      if (implicit) {
        for (iVar = 1; iVar <= nDim; iVar++) {
          total_index = iPoint*nVar+iVar;
          Jacobian.DeleteValsRowi(total_index);
        }
//        if(energy) {
//          total_index = iPoint*nVar+nDim+1;
//          Jacobian.DeleteValsRowi(total_index);
//        }
      }

    }
  }
}<|MERGE_RESOLUTION|>--- conflicted
+++ resolved
@@ -4597,91 +4597,6 @@
   }
   
 }
-
-<<<<<<< HEAD
-void CIncEulerSolver::BC_Euler_Wall(CGeometry *geometry, CSolver **solver_container,
-                                 CNumerics *numerics, CConfig *config, unsigned short val_marker) {
-  
-  unsigned short iDim, iVar, jVar;
-  unsigned long iPoint, iVertex;
-
-  su2double Density = 0.0, Pressure = 0.0, *Normal = NULL, Area, *NormalArea, turb_ke;
-  
-  bool implicit = (config->GetKind_TimeIntScheme_Flow() == EULER_IMPLICIT);
-  bool tkeNeeded = (((config->GetKind_Solver() == INC_RANS ) || (config->GetKind_Solver() == DISC_ADJ_INC_RANS)) &&
-                    ((config->GetKind_Turb_Model() == SST) || (config->GetKind_Turb_Model() == SST_SUST)));
-  
-  Normal     = new su2double[nDim];
-  NormalArea = new su2double[nDim];
-
-  /*--- Loop over all the vertices on this boundary marker ---*/
-  
-  for (iVertex = 0; iVertex < geometry->nVertex[val_marker]; iVertex++) {
-    iPoint = geometry->vertex[val_marker][iVertex]->GetNode();
-    
-    /*--- Check if the node belongs to the domain (i.e, not a halo node) ---*/
-    
-    if (geometry->node[iPoint]->GetDomain()) {
-      
-      /*--- Normal vector for this vertex (negative for outward convention) ---*/
-      
-      geometry->vertex[val_marker][iVertex]->GetNormal(Normal);
-      
-      Area = 0.0;
-      for (iDim = 0; iDim < nDim; iDim++) Area += Normal[iDim]*Normal[iDim];
-      Area = sqrt (Area);
-      
-      for (iDim = 0; iDim < nDim; iDim++) {
-        NormalArea[iDim] = -Normal[iDim];
-      }
-
-      /*--- Compute the residual ---*/
-
-      Pressure = snode->GetPressure(iPoint);
-      Density  = snode->GetDensity(iPoint);
-
-      Residual[0] = 0.0;
-      for (iDim = 0; iDim < nDim; iDim++)
-        Residual[iDim+1] = Pressure*NormalArea[iDim];
-      Residual[nDim+1] = 0.0;
-
-      /*--- Add the Reynolds stress tensor contribution ---*/
-
-      if (tkeNeeded) {
-        turb_ke = solver_container[TURB_SOL]->node->GetSolution(iPoint,0);
-        for (iDim = 0; iDim < nDim; iDim++)
-          Residual[iDim+1] += (2.0/3.0)*Density*turb_ke*NormalArea[iDim];
-      }
-
-      /*--- Add value to the residual ---*/
-
-      LinSysRes.AddBlock(iPoint, Residual);
-      
-      /*--- Form Jacobians for implicit computations ---*/
-      
-      if (implicit) {
-        
-        /*--- Initialize Jacobian ---*/
-        
-        for (iVar = 0; iVar < nVar; iVar++) {
-          for (jVar = 0; jVar < nVar; jVar++)
-            Jacobian_i[iVar][jVar] = 0.0;
-        }
-        
-        for (iDim = 0; iDim < nDim; iDim++)
-          Jacobian_i[iDim+1][0] = -Normal[iDim];
-        Jacobian.AddBlock(iPoint, iPoint, Jacobian_i);
-
-      }
-    }
-  }
-  
-  delete [] Normal;
-  delete [] NormalArea;
-  
-}
-=======
->>>>>>> 52416131
 
 void CIncEulerSolver::BC_Far_Field(CGeometry *geometry, CSolver **solver_container, CNumerics *conv_numerics,
                                 CNumerics *visc_numerics, CConfig *config, unsigned short val_marker) {
@@ -5426,23 +5341,15 @@
 
       /*--- Compute velocity in normal direction (ProjVelcity_i=(v*n)) und substract twice from
             velocity in normal direction: v_r = v - 2 (v*n)n ---*/
-      ProjVelocity_i = 0.0;
-      for (iDim = 0; iDim < nDim; iDim++)
-        ProjVelocity_i += snode->GetVelocity(iPoint,iDim)*UnitNormal[iDim];
+      ProjVelocity_i = snode->GetProjVel(iPoint,UnitNormal);
       
       for (iDim = 0; iDim < nDim; iDim++)
         V_reflected[iDim+1] = snode->GetVelocity(iPoint,iDim) - 2.0 * ProjVelocity_i*UnitNormal[iDim];
       
       /*--- Set Primitive and Secondary for numerics class. ---*/
       conv_numerics->SetPrimitive(V_domain, V_reflected);
-<<<<<<< HEAD
       conv_numerics->SetSecondary(snode->GetSecondary(iPoint), snode->GetSecondary(iPoint));
 
-=======
-      conv_numerics->SetSecondary(node[iPoint]->GetSecondary(), 
-                                  node[iPoint]->GetSecondary());
-      
->>>>>>> 52416131
       /*--- Compute the residual using an upwind scheme. ---*/
       conv_numerics->ComputeResidual(Residual, Jacobian_i, Jacobian_j, config);
       
@@ -5472,12 +5379,7 @@
         
         /*--- Set the primitive and Secondary variables. ---*/
         visc_numerics->SetPrimitive(V_domain, V_reflected);
-<<<<<<< HEAD
         visc_numerics->SetSecondary(snode->GetSecondary(iPoint), snode->GetSecondary(iPoint));
-=======
-        visc_numerics->SetSecondary(node[iPoint]->GetSecondary(), 
-                                    node[iPoint]->GetSecondary());
->>>>>>> 52416131
         
         /*--- For viscous Fluxes also the gradients of the primitives need to be determined.
               1. The gradients of scalars are mirrored along the sym plane just as velocity for the primitives
