/*!
 * \file solution_direct_mean_inc.cpp
 * \brief Main subroutines for solving incompressible flow (Euler, Navier-Stokes, etc.).
 * \author F. Palacios, T. Economon
 * \version 6.2.0 "Falcon"
 *
 * The current SU2 release has been coordinated by the
 * SU2 International Developers Society <www.su2devsociety.org>
 * with selected contributions from the open-source community.
 *
 * The main research teams contributing to the current release are:
 *  - Prof. Juan J. Alonso's group at Stanford University.
 *  - Prof. Piero Colonna's group at Delft University of Technology.
 *  - Prof. Nicolas R. Gauger's group at Kaiserslautern University of Technology.
 *  - Prof. Alberto Guardone's group at Polytechnic University of Milan.
 *  - Prof. Rafael Palacios' group at Imperial College London.
 *  - Prof. Vincent Terrapon's group at the University of Liege.
 *  - Prof. Edwin van der Weide's group at the University of Twente.
 *  - Lab. of New Concepts in Aeronautics at Tech. Institute of Aeronautics.
 *
 * Copyright 2012-2019, Francisco D. Palacios, Thomas D. Economon,
 *                      Tim Albring, and the SU2 contributors.
 *
 * SU2 is free software; you can redistribute it and/or
 * modify it under the terms of the GNU Lesser General Public
 * License as published by the Free Software Foundation; either
 * version 2.1 of the License, or (at your option) any later version.
 *
 * SU2 is distributed in the hope that it will be useful,
 * but WITHOUT ANY WARRANTY; without even the implied warranty of
 * MERCHANTABILITY or FITNESS FOR A PARTICULAR PURPOSE. See the GNU
 * Lesser General Public License for more details.
 *
 * You should have received a copy of the GNU Lesser General Public
 * License along with SU2. If not, see <http://www.gnu.org/licenses/>.
 */

#include "../include/solver_structure.hpp"
#include "../../Common/include/toolboxes/printing_toolbox.hpp"

CIncEulerSolver::CIncEulerSolver(void) : CSolver() {
  /*--- Basic array initialization ---*/

  CD_Inv  = NULL; CL_Inv  = NULL; CSF_Inv = NULL;  CEff_Inv = NULL;
  CMx_Inv = NULL; CMy_Inv = NULL; CMz_Inv = NULL;
  CFx_Inv = NULL; CFy_Inv = NULL; CFz_Inv = NULL;
  CoPx_Inv = NULL; CoPy_Inv = NULL; CoPz_Inv = NULL;

  CD_Mnt  = NULL; CL_Mnt  = NULL; CSF_Mnt = NULL;  CEff_Mnt = NULL;
  CMx_Mnt = NULL; CMy_Mnt = NULL; CMz_Mnt = NULL;
  CFx_Mnt = NULL; CFy_Mnt = NULL; CFz_Mnt = NULL;
  CoPx_Mnt = NULL; CoPy_Mnt = NULL; CoPz_Mnt = NULL;

  CPressure = NULL; CPressureTarget = NULL; HeatFlux = NULL; HeatFluxTarget = NULL; YPlus = NULL;
  ForceInviscid = NULL; MomentInviscid = NULL;
  ForceMomentum = NULL; MomentMomentum = NULL;

  /*--- Surface based array initialization ---*/

  Surface_CL_Inv  = NULL; Surface_CD_Inv  = NULL; Surface_CSF_Inv = NULL; Surface_CEff_Inv = NULL;
  Surface_CFx_Inv = NULL; Surface_CFy_Inv = NULL; Surface_CFz_Inv = NULL;
  Surface_CMx_Inv = NULL; Surface_CMy_Inv = NULL; Surface_CMz_Inv = NULL;

  Surface_CL_Mnt  = NULL; Surface_CD_Mnt  = NULL; Surface_CSF_Mnt = NULL; Surface_CEff_Mnt = NULL;
  Surface_CFx_Mnt = NULL; Surface_CFy_Mnt = NULL; Surface_CFz_Mnt = NULL;
  Surface_CMx_Mnt = NULL; Surface_CMy_Mnt = NULL; Surface_CMz_Mnt = NULL;

  Surface_CL  = NULL; Surface_CD  = NULL; Surface_CSF = NULL; Surface_CEff = NULL;
  Surface_CFx = NULL; Surface_CFy = NULL; Surface_CFz = NULL;
  Surface_CMx = NULL; Surface_CMy = NULL; Surface_CMz = NULL;
  
  /*--- Rotorcraft simulation array initialization ---*/
  
  CMerit_Inv = NULL;  CT_Inv = NULL;  CQ_Inv = NULL;
  
  /*--- Numerical methods array initialization ---*/
  
  iPoint_UndLapl = NULL;
  jPoint_UndLapl = NULL;
  Primitive = NULL; Primitive_i = NULL; Primitive_j = NULL;
  CharacPrimVar = NULL;
  Smatrix = NULL; Cvector = NULL;
  Preconditioner = NULL;

  /*--- Fixed CL mode initialization (cauchy criteria) ---*/
  
  Cauchy_Value = 0;
  Cauchy_Func = 0;
  Old_Func = 0;
  New_Func = 0;
  Cauchy_Counter = 0;
  Cauchy_Serie = NULL;
  
  FluidModel = NULL;

  SlidingState     = NULL;
  SlidingStateNodes = NULL;

}

CIncEulerSolver::CIncEulerSolver(CGeometry *geometry, CConfig *config, unsigned short iMesh) : CSolver() {
  
  unsigned long iPoint, iVertex;
  unsigned short iVar, iDim, iMarker, nLineLets;
  ifstream restart_file;
  unsigned short nZone = geometry->GetnZone();
  bool restart   = (config->GetRestart() || config->GetRestart_Flow());
  string filename = config->GetSolution_FileName();
  int Unst_RestartIter;
  unsigned short iZone = config->GetiZone();
  bool dual_time = ((config->GetUnsteady_Simulation() == DT_STEPPING_1ST) ||
                    (config->GetUnsteady_Simulation() == DT_STEPPING_2ND));
  bool time_stepping = config->GetUnsteady_Simulation() == TIME_STEPPING;
  bool adjoint = (config->GetContinuous_Adjoint()) || (config->GetDiscrete_Adjoint());
  bool fsi     = config->GetFSI_Simulation();
  bool multizone = config->GetMultizone_Problem();
  string filename_ = config->GetSolution_FileName();

  unsigned short direct_diff = config->GetDirectDiff();

  /*--- Check for a restart file to evaluate if there is a change in the angle of attack
   before computing all the non-dimesional quantities. ---*/

  if (!(!restart || (iMesh != MESH_0) || nZone > 1)) {

    /*--- Multizone problems require the number of the zone to be appended. ---*/

    if (nZone > 1) filename_ = config->GetMultizone_FileName(filename_, iZone, ".dat");

    /*--- Modify file name for a dual-time unsteady restart ---*/

    if (dual_time) {
      if (adjoint) Unst_RestartIter = SU2_TYPE::Int(config->GetUnst_AdjointIter())-1;
      else if (config->GetUnsteady_Simulation() == DT_STEPPING_1ST)
        Unst_RestartIter = SU2_TYPE::Int(config->GetRestart_Iter())-1;
      else Unst_RestartIter = SU2_TYPE::Int(config->GetRestart_Iter())-2;
      filename_ = config->GetUnsteady_FileName(filename_, Unst_RestartIter, ".dat");
    }

    /*--- Modify file name for a time stepping unsteady restart ---*/

    if (time_stepping) {
      if (adjoint) Unst_RestartIter = SU2_TYPE::Int(config->GetUnst_AdjointIter())-1;
      else Unst_RestartIter = SU2_TYPE::Int(config->GetRestart_Iter())-1;
      filename_ = config->GetUnsteady_FileName(filename_, Unst_RestartIter, ".dat");
    }

    /*--- Read and store the restart metadata. ---*/

    Read_SU2_Restart_Metadata(geometry, config, false, filename_);
    
  }

  /*--- Basic array initialization ---*/

  CD_Inv  = NULL; CL_Inv  = NULL; CSF_Inv = NULL;  CEff_Inv = NULL;
  CMx_Inv = NULL; CMy_Inv = NULL; CMz_Inv = NULL;
  CFx_Inv = NULL; CFy_Inv = NULL; CFz_Inv = NULL;
  CoPx_Inv = NULL; CoPy_Inv = NULL; CoPz_Inv = NULL;

  CD_Mnt  = NULL; CL_Mnt  = NULL; CSF_Mnt = NULL; CEff_Mnt = NULL;
  CMx_Mnt = NULL; CMy_Mnt = NULL; CMz_Mnt = NULL;
  CFx_Mnt = NULL; CFy_Mnt = NULL; CFz_Mnt = NULL;
  CoPx_Mnt= NULL;   CoPy_Mnt= NULL;   CoPz_Mnt= NULL;

  CPressure = NULL; CPressureTarget = NULL; HeatFlux = NULL; HeatFluxTarget = NULL; YPlus = NULL;
  ForceInviscid = NULL; MomentInviscid = NULL;
  ForceMomentum = NULL;  MomentMomentum = NULL;

  /*--- Surface based array initialization ---*/

  Surface_CL_Inv  = NULL; Surface_CD_Inv  = NULL; Surface_CSF_Inv = NULL; Surface_CEff_Inv = NULL;
  Surface_CFx_Inv = NULL; Surface_CFy_Inv = NULL; Surface_CFz_Inv = NULL;
  Surface_CMx_Inv = NULL; Surface_CMy_Inv = NULL; Surface_CMz_Inv = NULL;

  Surface_CL_Mnt  = NULL; Surface_CD_Mnt  = NULL; Surface_CSF_Mnt = NULL; Surface_CEff_Mnt= NULL;
  Surface_CFx_Mnt = NULL; Surface_CFy_Mnt = NULL; Surface_CFz_Mnt = NULL;
  Surface_CMx_Mnt = NULL; Surface_CMy_Mnt = NULL; Surface_CMz_Mnt = NULL;

  Surface_CL  = NULL; Surface_CD  = NULL; Surface_CSF = NULL; Surface_CEff = NULL;
  Surface_CMx = NULL; Surface_CMy = NULL; Surface_CMz = NULL;

  /*--- Rotorcraft simulation array initialization ---*/

  CMerit_Inv = NULL;  CT_Inv = NULL;  CQ_Inv = NULL;

  /*--- Numerical methods array initialization ---*/
  
  iPoint_UndLapl = NULL;
  jPoint_UndLapl = NULL;
  Primitive = NULL; Primitive_i = NULL; Primitive_j = NULL;
  CharacPrimVar = NULL;
  Smatrix = NULL; Cvector = NULL;
  Preconditioner = NULL;

  /*--- Fixed CL mode initialization (cauchy criteria) ---*/

  Cauchy_Value = 0;
  Cauchy_Func = 0;
  Old_Func = 0;
  New_Func = 0;
  Cauchy_Counter = 0;
  Cauchy_Serie = NULL;
  
  /*--- Fluid model pointer initialization ---*/

  FluidModel = NULL;

  /*--- Set the gamma value ---*/
  
  Gamma = config->GetGamma();
  Gamma_Minus_One = Gamma - 1.0;
  
  /*--- Define geometry constants in the solver structure.
   * Incompressible flow, primitive variables (P, vx, vy, vz, T, rho, beta, lamMu, EddyMu, Kt_eff, Cp, Cv) ---*/
  
  nDim = geometry->GetnDim();
  
  nVar = nDim+2; nPrimVar = nDim+9; nPrimVarGrad = nDim+4;

  /*--- Initialize nVarGrad for deallocation ---*/
  
  nVarGrad = nPrimVarGrad;
  
  nMarker      = config->GetnMarker_All();
  nPoint       = geometry->GetnPoint();
  nPointDomain = geometry->GetnPointDomain();
 
  /*--- Store the number of vertices on each marker for deallocation later ---*/

  nVertex = new unsigned long[nMarker];
  for (iMarker = 0; iMarker < nMarker; iMarker++) 
    nVertex[iMarker] = geometry->nVertex[iMarker];
 
  /*--- Perform the non-dimensionalization for the flow equations using the
   specified reference values. ---*/
  
  SetNondimensionalization(config, iMesh);
  
  /*--- Allocate the node variables ---*/
  
  node = new CVariable*[nPoint];
  
  /*--- Define some auxiliary vectors related to the residual ---*/
  
  Residual      = new su2double[nVar]; for (iVar = 0; iVar < nVar; iVar++) Residual[iVar]     = 0.0;
  Residual_RMS  = new su2double[nVar]; for (iVar = 0; iVar < nVar; iVar++) Residual_RMS[iVar] = 0.0;
  Residual_Max  = new su2double[nVar]; for (iVar = 0; iVar < nVar; iVar++) Residual_Max[iVar] = 0.0;
  Res_Conv      = new su2double[nVar]; for (iVar = 0; iVar < nVar; iVar++) Res_Conv[iVar]     = 0.0;
  Res_Visc      = new su2double[nVar]; for (iVar = 0; iVar < nVar; iVar++) Res_Visc[iVar]     = 0.0;
  Res_Sour      = new su2double[nVar]; for (iVar = 0; iVar < nVar; iVar++) Res_Sour[iVar]     = 0.0;
  
  /*--- Define some structures for locating max residuals ---*/
  
  Point_Max = new unsigned long[nVar];
  for (iVar = 0; iVar < nVar; iVar++) Point_Max[iVar] = 0;
  
  Point_Max_Coord = new su2double*[nVar];
  for (iVar = 0; iVar < nVar; iVar++) {
    Point_Max_Coord[iVar] = new su2double[nDim];
    for (iDim = 0; iDim < nDim; iDim++) Point_Max_Coord[iVar][iDim] = 0.0;
  }
  
  /*--- Define some auxiliary vectors related to the solution ---*/
  
  Solution   = new su2double[nVar]; for (iVar = 0; iVar < nVar; iVar++) Solution[iVar]   = 0.0;
  Solution_i = new su2double[nVar]; for (iVar = 0; iVar < nVar; iVar++) Solution_i[iVar] = 0.0;
  Solution_j = new su2double[nVar]; for (iVar = 0; iVar < nVar; iVar++) Solution_j[iVar] = 0.0;
  
  /*--- Define some auxiliary vectors related to the geometry ---*/
  
  Vector   = new su2double[nDim]; for (iDim = 0; iDim < nDim; iDim++) Vector[iDim]   = 0.0;
  Vector_i = new su2double[nDim]; for (iDim = 0; iDim < nDim; iDim++) Vector_i[iDim] = 0.0;
  Vector_j = new su2double[nDim]; for (iDim = 0; iDim < nDim; iDim++) Vector_j[iDim] = 0.0;
  
  /*--- Define some auxiliary vectors related to the primitive solution ---*/
  
  Primitive   = new su2double[nPrimVar]; for (iVar = 0; iVar < nPrimVar; iVar++) Primitive[iVar]   = 0.0;
  Primitive_i = new su2double[nPrimVar]; for (iVar = 0; iVar < nPrimVar; iVar++) Primitive_i[iVar] = 0.0;
  Primitive_j = new su2double[nPrimVar]; for (iVar = 0; iVar < nPrimVar; iVar++) Primitive_j[iVar] = 0.0;
  
  /*--- Define some auxiliary vectors related to the undivided lapalacian ---*/
  
  if (config->GetKind_ConvNumScheme_Flow() == SPACE_CENTERED) {
    iPoint_UndLapl = new su2double [nPoint];
    jPoint_UndLapl = new su2double [nPoint];
  }

  Preconditioner = new su2double* [nVar];
  for (iVar = 0; iVar < nVar; iVar ++)
    Preconditioner[iVar] = new su2double[nVar];

  /*--- Initialize the solution and right-hand side vectors for storing
   the residuals and updating the solution (always needed even for
   explicit schemes). ---*/
  
  LinSysSol.Initialize(nPoint, nPointDomain, nVar, 0.0);
  LinSysRes.Initialize(nPoint, nPointDomain, nVar, 0.0);
  
  /*--- Jacobians and vector structures for implicit computations ---*/
  
  if (config->GetKind_TimeIntScheme_Flow() == EULER_IMPLICIT) {
    
    Jacobian_i = new su2double* [nVar];
    Jacobian_j = new su2double* [nVar];
    for (iVar = 0; iVar < nVar; iVar++) {
      Jacobian_i[iVar] = new su2double [nVar];
      Jacobian_j[iVar] = new su2double [nVar];
    }
    
    if (rank == MASTER_NODE) cout << "Initialize Jacobian structure (Euler). MG level: " << iMesh <<"." << endl;
    Jacobian.Initialize(nPoint, nPointDomain, nVar, nVar, true, geometry, config);
    
    if ((config->GetKind_Linear_Solver_Prec() == LINELET) ||
        (config->GetKind_Linear_Solver() == SMOOTHER_LINELET)) {
      nLineLets = Jacobian.BuildLineletPreconditioner(geometry, config);
      if (rank == MASTER_NODE) cout << "Compute linelet structure. " << nLineLets << " elements in each line (average)." << endl;
    }
    
  }
  
  else {
    if (rank == MASTER_NODE) cout << "Explicit scheme. No Jacobian structure (Euler). MG level: " << iMesh <<"." << endl;
  }
  
  /*--- Define some auxiliary vectors for computing flow variable
   gradients by least squares, S matrix := inv(R)*traspose(inv(R)),
   c vector := transpose(WA)*(Wb) ---*/
  
  if (config->GetKind_Gradient_Method() == WEIGHTED_LEAST_SQUARES) {
    
    Smatrix = new su2double* [nDim];
    for (iDim = 0; iDim < nDim; iDim++)
      Smatrix[iDim] = new su2double [nDim];
    
    Cvector = new su2double* [nPrimVarGrad];
    for (iVar = 0; iVar < nPrimVarGrad; iVar++)
      Cvector[iVar] = new su2double [nDim];
    
  }

  /*--- Store the value of the characteristic primitive variables at the boundaries ---*/

  CharacPrimVar = new su2double** [nMarker];
  for (iMarker = 0; iMarker < nMarker; iMarker++) {
    CharacPrimVar[iMarker] = new su2double* [geometry->nVertex[iMarker]];
    for (iVertex = 0; iVertex < geometry->nVertex[iMarker]; iVertex++) {
      CharacPrimVar[iMarker][iVertex] = new su2double [nPrimVar];
      for (iVar = 0; iVar < nPrimVar; iVar++) {
        CharacPrimVar[iMarker][iVertex][iVar] = 0.0;
      }
    }
  }

  /*--- Force definition and coefficient arrays for all of the markers ---*/
  
  CPressure = new su2double* [nMarker];
  CPressureTarget = new su2double* [nMarker];
  for (iMarker = 0; iMarker < nMarker; iMarker++) {
    CPressure[iMarker] = new su2double [geometry->nVertex[iMarker]];
    CPressureTarget[iMarker] = new su2double [geometry->nVertex[iMarker]];
    for (iVertex = 0; iVertex < geometry->nVertex[iMarker]; iVertex++) {
      CPressure[iMarker][iVertex] = 0.0;
      CPressureTarget[iMarker][iVertex] = 0.0;
    }
  }
  
  /*--- Store the value of the Total Pressure at the inlet BC ---*/
  
  Inlet_Ttotal = new su2double* [nMarker];
  for (iMarker = 0; iMarker < nMarker; iMarker++) {
    Inlet_Ttotal[iMarker] = new su2double [geometry->nVertex[iMarker]];
    for (iVertex = 0; iVertex < geometry->nVertex[iMarker]; iVertex++) {
      Inlet_Ttotal[iMarker][iVertex] = 0;
    }
  }
  
  /*--- Store the value of the Total Temperature at the inlet BC ---*/
  
  Inlet_Ptotal = new su2double* [nMarker];
  for (iMarker = 0; iMarker < nMarker; iMarker++) {
    Inlet_Ptotal[iMarker] = new su2double [geometry->nVertex[iMarker]];
    for (iVertex = 0; iVertex < geometry->nVertex[iMarker]; iVertex++) {
      Inlet_Ptotal[iMarker][iVertex] = 0;
    }
  }
  
  /*--- Store the value of the Flow direction at the inlet BC ---*/
  
  Inlet_FlowDir = new su2double** [nMarker];
  for (iMarker = 0; iMarker < nMarker; iMarker++) {
    Inlet_FlowDir[iMarker] = new su2double* [geometry->nVertex[iMarker]];
    for (iVertex = 0; iVertex < geometry->nVertex[iMarker]; iVertex++) {
      Inlet_FlowDir[iMarker][iVertex] = new su2double [nDim];
      for (iDim = 0; iDim < nDim; iDim++) {
        Inlet_FlowDir[iMarker][iVertex][iDim] = 0;
      }
    }
  }
  
  /*--- Non-dimensional coefficients ---*/

  ForceInviscid  = new su2double[nDim];
  MomentInviscid = new su2double[3];
  CD_Inv         = new su2double[nMarker];
  CL_Inv         = new su2double[nMarker];
  CSF_Inv        = new su2double[nMarker];
  CMx_Inv        = new su2double[nMarker];
  CMy_Inv        = new su2double[nMarker];
  CMz_Inv        = new su2double[nMarker];
  CEff_Inv       = new su2double[nMarker];
  CFx_Inv        = new su2double[nMarker];
  CFy_Inv        = new su2double[nMarker];
  CFz_Inv        = new su2double[nMarker];
  CoPx_Inv       = new su2double[nMarker];
  CoPy_Inv       = new su2double[nMarker];
  CoPz_Inv       = new su2double[nMarker];

  ForceMomentum  = new su2double[nDim];
  MomentMomentum = new su2double[3];
  CD_Mnt         = new su2double[nMarker];
  CL_Mnt         = new su2double[nMarker];
  CSF_Mnt        = new su2double[nMarker];
  CMx_Mnt        = new su2double[nMarker];
  CMy_Mnt        = new su2double[nMarker];
  CMz_Mnt        = new su2double[nMarker];
  CEff_Mnt       = new su2double[nMarker];
  CFx_Mnt        = new su2double[nMarker];
  CFy_Mnt        = new su2double[nMarker];
  CFz_Mnt        = new su2double[nMarker];
  CoPx_Mnt       = new su2double[nMarker];
  CoPy_Mnt       = new su2double[nMarker];
  CoPz_Mnt       = new su2double[nMarker];

  Surface_CL_Inv   = new su2double[config->GetnMarker_Monitoring()];
  Surface_CD_Inv   = new su2double[config->GetnMarker_Monitoring()];
  Surface_CSF_Inv  = new su2double[config->GetnMarker_Monitoring()];
  Surface_CEff_Inv = new su2double[config->GetnMarker_Monitoring()];
  Surface_CFx_Inv  = new su2double[config->GetnMarker_Monitoring()];
  Surface_CFy_Inv  = new su2double[config->GetnMarker_Monitoring()];
  Surface_CFz_Inv  = new su2double[config->GetnMarker_Monitoring()];
  Surface_CMx_Inv  = new su2double[config->GetnMarker_Monitoring()];
  Surface_CMy_Inv  = new su2double[config->GetnMarker_Monitoring()];
  Surface_CMz_Inv  = new su2double[config->GetnMarker_Monitoring()];

  Surface_CL_Mnt   = new su2double[config->GetnMarker_Monitoring()];
  Surface_CD_Mnt   = new su2double[config->GetnMarker_Monitoring()];
  Surface_CSF_Mnt  = new su2double[config->GetnMarker_Monitoring()];
  Surface_CEff_Mnt = new su2double[config->GetnMarker_Monitoring()];
  Surface_CFx_Mnt  = new su2double[config->GetnMarker_Monitoring()];
  Surface_CFy_Mnt  = new su2double[config->GetnMarker_Monitoring()];
  Surface_CFz_Mnt  = new su2double[config->GetnMarker_Monitoring()];
  Surface_CMx_Mnt  = new su2double[config->GetnMarker_Monitoring()];
  Surface_CMy_Mnt  = new su2double[config->GetnMarker_Monitoring()];
  Surface_CMz_Mnt  = new su2double[config->GetnMarker_Monitoring()];

  Surface_CL   = new su2double[config->GetnMarker_Monitoring()];
  Surface_CD   = new su2double[config->GetnMarker_Monitoring()];
  Surface_CSF  = new su2double[config->GetnMarker_Monitoring()];
  Surface_CEff = new su2double[config->GetnMarker_Monitoring()];
  Surface_CFx  = new su2double[config->GetnMarker_Monitoring()];
  Surface_CFy  = new su2double[config->GetnMarker_Monitoring()];
  Surface_CFz  = new su2double[config->GetnMarker_Monitoring()];
  Surface_CMx  = new su2double[config->GetnMarker_Monitoring()];
  Surface_CMy  = new su2double[config->GetnMarker_Monitoring()];
  Surface_CMz  = new su2double[config->GetnMarker_Monitoring()];

  /*--- Rotorcraft coefficients ---*/

  CT_Inv           = new su2double[nMarker];
  CQ_Inv           = new su2double[nMarker];
  CMerit_Inv       = new su2double[nMarker];

  CT_Mnt           = new su2double[nMarker];
  CQ_Mnt           = new su2double[nMarker];
  CMerit_Mnt       = new su2double[nMarker];

  /*--- Init total coefficients ---*/

  Total_CD       = 0.0;    Total_CL           = 0.0;    Total_CSF            = 0.0;
  Total_CMx      = 0.0;    Total_CMy          = 0.0;    Total_CMz            = 0.0;
  Total_CoPx     = 0.0;    Total_CoPy         = 0.0;    Total_CoPz           = 0.0;
  Total_CEff     = 0.0;
  Total_CFx      = 0.0;    Total_CFy          = 0.0;    Total_CFz            = 0.0;
  Total_CT       = 0.0;    Total_CQ           = 0.0;    Total_CMerit         = 0.0;
  Total_MaxHeat  = 0.0;    Total_Heat         = 0.0;    Total_ComboObj       = 0.0;
  Total_CpDiff   = 0.0;    Total_HeatFluxDiff = 0.0;    Total_Custom_ObjFunc = 0.0;
  AoA_Prev       = 0.0;
  Total_CL_Prev  = 0.0;    Total_CD_Prev      = 0.0;
  Total_CMx_Prev = 0.0;    Total_CMy_Prev     = 0.0;     Total_CMz_Prev      = 0.0;

  /*--- Read farfield conditions ---*/

  Density_Inf     = config->GetDensity_FreeStreamND();
  Pressure_Inf    = config->GetPressure_FreeStreamND();
  Velocity_Inf    = config->GetVelocity_FreeStreamND();
  Temperature_Inf = config->GetTemperature_FreeStreamND();

  /*--- Initialize the secondary values for direct derivative approxiations ---*/
  
  switch(direct_diff){
    case NO_DERIVATIVE:
      /*--- Default ---*/
      break;
    case D_DENSITY:
      SU2_TYPE::SetDerivative(Density_Inf, 1.0);
      break;
    case D_PRESSURE:
      SU2_TYPE::SetDerivative(Pressure_Inf, 1.0);
      break;
    case D_TEMPERATURE:
      SU2_TYPE::SetDerivative(Temperature_Inf, 1.0);
      break;
    case D_MACH: case D_AOA:
    case D_SIDESLIP: case D_REYNOLDS:
    case D_TURB2LAM: case D_DESIGN:
      /*--- Already done in postprocessing of config ---*/
      break;
    default:
      break;
  }
  
  /*--- Initializate quantities for SlidingMesh Interface ---*/
  
  SlidingState       = new su2double*** [nMarker];
  SlidingStateNodes  = new int*         [nMarker];
  
  for (iMarker = 0; iMarker < nMarker; iMarker++){
    SlidingState[iMarker]      = NULL;
    SlidingStateNodes[iMarker] = NULL;
  }

  /*--- Initialize the cauchy critera array for fixed CL mode ---*/

  if (config->GetFixed_CL_Mode())
    Cauchy_Serie = new su2double [config->GetCauchy_Elems()+1];

  /*--- Initialize the solution to the far-field state everywhere. ---*/

  for (iPoint = 0; iPoint < nPoint; iPoint++)
    node[iPoint] = new CIncEulerVariable(Pressure_Inf, Velocity_Inf, Temperature_Inf, nDim, nVar, config);

  /*--- Initialize the BGS residuals in FSI problems. ---*/
  if (fsi || multizone){
    Residual_BGS      = new su2double[nVar];         for (iVar = 0; iVar < nVar; iVar++) Residual_RMS[iVar]  = 1.0;
    Residual_Max_BGS  = new su2double[nVar];         for (iVar = 0; iVar < nVar; iVar++) Residual_Max_BGS[iVar]  = 1.0;

    /*--- Define some structures for locating max residuals ---*/

    Point_Max_BGS       = new unsigned long[nVar];  for (iVar = 0; iVar < nVar; iVar++) Point_Max_BGS[iVar]  = 0;
    Point_Max_Coord_BGS = new su2double*[nVar];
    for (iVar = 0; iVar < nVar; iVar++) {
      Point_Max_Coord_BGS[iVar] = new su2double[nDim];
      for (iDim = 0; iDim < nDim; iDim++) Point_Max_Coord_BGS[iVar][iDim] = 0.0;
    }
  }

  /*--- Define solver parameters needed for execution of destructor ---*/

  if (config->GetKind_ConvNumScheme_Flow() == SPACE_CENTERED ) space_centered = true;
  else space_centered = false;

  if (config->GetKind_TimeIntScheme_Flow() == EULER_IMPLICIT) euler_implicit = true;
  else euler_implicit = false;

  if (config->GetKind_Gradient_Method() == WEIGHTED_LEAST_SQUARES) least_squares = true;
  else least_squares = false;

  /*--- Communicate and store volume and the number of neighbors for
   any dual CVs that lie on on periodic markers. ---*/
  
  for (unsigned short iPeriodic = 1; iPeriodic <= config->GetnMarker_Periodic()/2; iPeriodic++) {
    InitiatePeriodicComms(geometry, config, iPeriodic, PERIODIC_VOLUME);
    CompletePeriodicComms(geometry, config, iPeriodic, PERIODIC_VOLUME);
    InitiatePeriodicComms(geometry, config, iPeriodic, PERIODIC_NEIGHBORS);
    CompletePeriodicComms(geometry, config, iPeriodic, PERIODIC_NEIGHBORS);
  }
  SetImplicitPeriodic(euler_implicit);
  if (iMesh == MESH_0) SetRotatePeriodic(true);
  
  /*--- Perform the MPI communication of the solution ---*/

<<<<<<< HEAD
  Set_MPI_Solution(geometry, config);

  /*--- Add the solver name (max 8 characters) ---*/
  SolverName = "INC.FLOW";

=======
  InitiateComms(geometry, config, SOLUTION);
  CompleteComms(geometry, config, SOLUTION);
  
>>>>>>> 64637462
}

CIncEulerSolver::~CIncEulerSolver(void) {

  unsigned short iMarker, iVar;
  unsigned long iVertex;

  /*--- Array deallocation ---*/

  if (CD_Inv  != NULL)  delete [] CD_Inv;
  if (CL_Inv  != NULL)  delete [] CL_Inv;
  if (CSF_Inv != NULL)  delete [] CSF_Inv;
  if (CMx_Inv != NULL)  delete [] CMx_Inv;
  if (CMy_Inv != NULL)  delete [] CMy_Inv;
  if (CMz_Inv != NULL)  delete [] CMz_Inv;
  if (CFx_Inv != NULL)  delete [] CFx_Inv;
  if (CFy_Inv != NULL)  delete [] CFy_Inv;
  if (CFz_Inv != NULL)  delete [] CFz_Inv;
  if (CoPx_Inv != NULL) delete [] CoPx_Inv;
  if (CoPy_Inv != NULL) delete [] CoPy_Inv;
  if (CoPz_Inv != NULL) delete [] CoPz_Inv;

  if (Surface_CL_Inv   != NULL) delete [] Surface_CL_Inv;
  if (Surface_CD_Inv   != NULL) delete [] Surface_CD_Inv;
  if (Surface_CSF_Inv  != NULL) delete [] Surface_CSF_Inv;
  if (Surface_CEff_Inv != NULL) delete [] Surface_CEff_Inv;
  if (Surface_CFx_Inv  != NULL) delete [] Surface_CFx_Inv;
  if (Surface_CFy_Inv  != NULL) delete [] Surface_CFy_Inv;
  if (Surface_CFz_Inv  != NULL) delete [] Surface_CFz_Inv;
  if (Surface_CMx_Inv  != NULL) delete [] Surface_CMx_Inv;
  if (Surface_CMy_Inv  != NULL) delete [] Surface_CMy_Inv;
  if (Surface_CMz_Inv  != NULL) delete [] Surface_CMz_Inv;

  if (CD_Mnt  != NULL)  delete [] CD_Mnt;
  if (CL_Mnt  != NULL)  delete [] CL_Mnt;
  if (CSF_Mnt != NULL)  delete [] CSF_Mnt;
  if (CMx_Mnt != NULL)  delete [] CMx_Mnt;
  if (CMy_Mnt != NULL)  delete [] CMy_Mnt;
  if (CMz_Mnt != NULL)  delete [] CMz_Mnt;
  if (CFx_Mnt != NULL)  delete [] CFx_Mnt;
  if (CFy_Mnt != NULL)  delete [] CFy_Mnt;
  if (CFz_Mnt != NULL)  delete [] CFz_Mnt;
  if (CoPx_Mnt != NULL) delete [] CoPx_Mnt;
  if (CoPy_Mnt != NULL) delete [] CoPy_Mnt;
  if (CoPz_Mnt != NULL) delete [] CoPz_Mnt;

  if (Surface_CL_Mnt   != NULL) delete [] Surface_CL_Mnt;
  if (Surface_CD_Mnt   != NULL) delete [] Surface_CD_Mnt;
  if (Surface_CSF_Mnt  != NULL) delete [] Surface_CSF_Mnt;
  if (Surface_CEff_Mnt != NULL) delete [] Surface_CEff_Mnt;
  if (Surface_CFx_Mnt  != NULL) delete [] Surface_CFx_Mnt;
  if (Surface_CFy_Mnt  != NULL) delete [] Surface_CFy_Mnt;
  if (Surface_CFz_Mnt  != NULL) delete [] Surface_CFz_Mnt;
  if (Surface_CMx_Mnt  != NULL) delete [] Surface_CMx_Mnt;
  if (Surface_CMy_Mnt  != NULL) delete [] Surface_CMy_Mnt;
  if (Surface_CMz_Mnt  != NULL) delete [] Surface_CMz_Mnt;

  if (Surface_CL   != NULL) delete [] Surface_CL;
  if (Surface_CD   != NULL) delete [] Surface_CD;
  if (Surface_CSF  != NULL) delete [] Surface_CSF;
  if (Surface_CEff != NULL) delete [] Surface_CEff;
  if (Surface_CFx  != NULL) delete [] Surface_CFx;
  if (Surface_CFy  != NULL) delete [] Surface_CFy;
  if (Surface_CFz  != NULL) delete [] Surface_CFz;
  if (Surface_CMx  != NULL) delete [] Surface_CMx;
  if (Surface_CMy  != NULL) delete [] Surface_CMy;
  if (Surface_CMz  != NULL) delete [] Surface_CMz;
  
  if (CEff_Inv   != NULL) delete [] CEff_Inv;
  if (CMerit_Inv != NULL) delete [] CMerit_Inv;
  if (CT_Inv     != NULL) delete [] CT_Inv;
  if (CQ_Inv     != NULL) delete [] CQ_Inv;

  if (CEff_Mnt   != NULL) delete [] CEff_Mnt;
  if (CMerit_Mnt != NULL) delete [] CMerit_Mnt;
  if (CT_Mnt     != NULL) delete [] CT_Mnt;
  if (CQ_Mnt     != NULL) delete [] CQ_Mnt;

  if (ForceInviscid  != NULL) delete [] ForceInviscid;
  if (MomentInviscid != NULL) delete [] MomentInviscid;
  if (ForceMomentum  != NULL) delete [] ForceMomentum;
  if (MomentMomentum != NULL) delete [] MomentMomentum;

  if (Primitive   != NULL) delete [] Primitive;
  if (Primitive_i != NULL) delete [] Primitive_i;
  if (Primitive_j != NULL) delete [] Primitive_j;

  if (Preconditioner != NULL) {
    for (iVar = 0; iVar < nVar; iVar ++)
      delete [] Preconditioner[iVar];
    delete [] Preconditioner;
  }

  if (CPressure != NULL) {
    for (iMarker = 0; iMarker < nMarker; iMarker++)
      delete [] CPressure[iMarker];
    delete [] CPressure;
  }
  
  if (CPressureTarget != NULL) {
    for (iMarker = 0; iMarker < nMarker; iMarker++)
      delete [] CPressureTarget[iMarker];
    delete [] CPressureTarget;
  }

  if (CharacPrimVar != NULL) {
    for (iMarker = 0; iMarker < nMarker; iMarker++) {
      for (iVertex = 0; iVertex<nVertex[iMarker]; iVertex++)
        delete [] CharacPrimVar[iMarker][iVertex];
      delete [] CharacPrimVar[iMarker];
    }
    delete [] CharacPrimVar;
  }

  if (SlidingState != NULL) {
    for (iMarker = 0; iMarker < nMarker; iMarker++) {
      if ( SlidingState[iMarker] != NULL ) {
        for (iVertex = 0; iVertex < nVertex[iMarker]; iVertex++)
          if ( SlidingState[iMarker][iVertex] != NULL ){
            for (iVar = 0; iVar < nPrimVar+1; iVar++)
              delete [] SlidingState[iMarker][iVertex][iVar];
            delete [] SlidingState[iMarker][iVertex];
          }
        delete [] SlidingState[iMarker];
      }
    }
    delete [] SlidingState;
  }
  
  if ( SlidingStateNodes != NULL ){
    for (iMarker = 0; iMarker < nMarker; iMarker++){
        if (SlidingStateNodes[iMarker] != NULL)
            delete [] SlidingStateNodes[iMarker];  
    }
    delete [] SlidingStateNodes;
  }

  if (Inlet_Ttotal != NULL) {
    for (iMarker = 0; iMarker < nMarker; iMarker++)
      if (Inlet_Ttotal[iMarker] != NULL)
        delete [] Inlet_Ttotal[iMarker];
    delete [] Inlet_Ttotal;
  }
  
  if (Inlet_Ptotal != NULL) {
    for (iMarker = 0; iMarker < nMarker; iMarker++)
      if (Inlet_Ptotal[iMarker] != NULL)
        delete [] Inlet_Ptotal[iMarker];
    delete [] Inlet_Ptotal;
  }
  
  if (Inlet_FlowDir != NULL) {
    for (iMarker = 0; iMarker < nMarker; iMarker++) {
      if (Inlet_FlowDir[iMarker] != NULL) {
        for (iVertex = 0; iVertex < nVertex[iMarker]; iVertex++)
          delete [] Inlet_FlowDir[iMarker][iVertex];
        delete [] Inlet_FlowDir[iMarker];
      }
    }
    delete [] Inlet_FlowDir;
  }
  
  if (nVertex!=NULL) delete [] nVertex;

  if (HeatFlux != NULL) {
    for (iMarker = 0; iMarker < nMarker; iMarker++) {
      delete [] HeatFlux[iMarker];
    }
    delete [] HeatFlux;
  }
  
  if (HeatFluxTarget != NULL) {
    for (iMarker = 0; iMarker < nMarker; iMarker++) {
      delete [] HeatFluxTarget[iMarker];
    }
    delete [] HeatFluxTarget;
  }
  
  if (YPlus != NULL) {
    for (iMarker = 0; iMarker < nMarker; iMarker++) {
      delete [] YPlus[iMarker];
    }
    delete [] YPlus;
  }
  
  if (Cauchy_Serie != NULL) delete [] Cauchy_Serie;
  
  if (FluidModel != NULL) delete FluidModel;
}

void CIncEulerSolver::Set_MPI_Solution(CGeometry *geometry, CConfig *config) {
  
  unsigned short iVar, iMarker, iPeriodic_Index, MarkerS, MarkerR;
  unsigned long iVertex, iPoint, nVertexS, nVertexR, nBufferS_Vector, nBufferR_Vector;
  su2double rotMatrix[3][3], *angles, theta, cosTheta, sinTheta,
  phi, cosPhi, sinPhi, psi, cosPsi, sinPsi,
  *Buffer_Receive_U = NULL, *Buffer_Send_U = NULL;
  
#ifdef HAVE_MPI
  int send_to, receive_from;
  SU2_MPI::Status status;
#endif
  
  for (iMarker = 0; iMarker < nMarker; iMarker++) {
    
    if ((config->GetMarker_All_KindBC(iMarker) == SEND_RECEIVE) &&
        (config->GetMarker_All_SendRecv(iMarker) > 0)) {
      
      MarkerS = iMarker;  MarkerR = iMarker+1;
      
#ifdef HAVE_MPI
      send_to = config->GetMarker_All_SendRecv(MarkerS)-1;
      receive_from = abs(config->GetMarker_All_SendRecv(MarkerR))-1;
#endif
      
      nVertexS = geometry->nVertex[MarkerS];  nVertexR = geometry->nVertex[MarkerR];
      nBufferS_Vector = nVertexS*nVar;        nBufferR_Vector = nVertexR*nVar;
      
      /*--- Allocate Receive and send buffers  ---*/
      
      Buffer_Receive_U = new su2double [nBufferR_Vector];
      Buffer_Send_U    = new su2double[nBufferS_Vector];
      
      /*--- Copy the solution that should be sended ---*/
      
      for (iVertex = 0; iVertex < nVertexS; iVertex++) {
        iPoint = geometry->vertex[MarkerS][iVertex]->GetNode();
        for (iVar = 0; iVar < nVar; iVar++)
          Buffer_Send_U[iVar*nVertexS+iVertex] = node[iPoint]->GetSolution(iVar);
      }
      
#ifdef HAVE_MPI
      /*--- Send/Receive information using Sendrecv ---*/
      
      SU2_MPI::Sendrecv(Buffer_Send_U, nBufferS_Vector, MPI_DOUBLE, send_to, 0,
                        Buffer_Receive_U, nBufferR_Vector, MPI_DOUBLE, receive_from, 0, MPI_COMM_WORLD, &status);
      
#else
      
      /*--- Receive information without MPI ---*/
      
      for (iVertex = 0; iVertex < nVertexR; iVertex++) {
        for (iVar = 0; iVar < nVar; iVar++)
          Buffer_Receive_U[iVar*nVertexR+iVertex] = Buffer_Send_U[iVar*nVertexR+iVertex];
      }
      
#endif
      
      /*--- Deallocate send buffer ---*/
      delete [] Buffer_Send_U;
      
      /*--- Do the coordinate transformation ---*/
      for (iVertex = 0; iVertex < nVertexR; iVertex++) {
        
        /*--- Find point and its type of transformation ---*/
        iPoint = geometry->vertex[MarkerR][iVertex]->GetNode();
        iPeriodic_Index = geometry->vertex[MarkerR][iVertex]->GetRotation_Type();
        
        /*--- Retrieve the supplied periodic information. ---*/
        angles = config->GetPeriodicRotation(iPeriodic_Index);
        
        /*--- Store angles separately for clarity. ---*/
        theta    = angles[0];   phi    = angles[1];     psi    = angles[2];
        cosTheta = cos(theta);  cosPhi = cos(phi);      cosPsi = cos(psi);
        sinTheta = sin(theta);  sinPhi = sin(phi);      sinPsi = sin(psi);
        
        /*--- Compute the rotation matrix. Note that the implicit
         ordering is rotation about the x-axis, y-axis,
         then z-axis. Note that this is the transpose of the matrix
         used during the preprocessing stage. ---*/
        rotMatrix[0][0] = cosPhi*cosPsi;    rotMatrix[1][0] = sinTheta*sinPhi*cosPsi - cosTheta*sinPsi;     rotMatrix[2][0] = cosTheta*sinPhi*cosPsi + sinTheta*sinPsi;
        rotMatrix[0][1] = cosPhi*sinPsi;    rotMatrix[1][1] = sinTheta*sinPhi*sinPsi + cosTheta*cosPsi;     rotMatrix[2][1] = cosTheta*sinPhi*sinPsi - sinTheta*cosPsi;
        rotMatrix[0][2] = -sinPhi;          rotMatrix[1][2] = sinTheta*cosPhi;                              rotMatrix[2][2] = cosTheta*cosPhi;
        
        /*--- Copy conserved variables before performing transformation. ---*/
        for (iVar = 0; iVar < nVar; iVar++)
          Solution[iVar] = Buffer_Receive_U[iVar*nVertexR+iVertex];
        
        /*--- Rotate the momentum components. ---*/
        if (nDim == 2) {
          Solution[1] = rotMatrix[0][0]*Buffer_Receive_U[1*nVertexR+iVertex] +
          rotMatrix[0][1]*Buffer_Receive_U[2*nVertexR+iVertex];
          Solution[2] = rotMatrix[1][0]*Buffer_Receive_U[1*nVertexR+iVertex] +
          rotMatrix[1][1]*Buffer_Receive_U[2*nVertexR+iVertex];
        }
        else {
          Solution[1] = rotMatrix[0][0]*Buffer_Receive_U[1*nVertexR+iVertex] +
          rotMatrix[0][1]*Buffer_Receive_U[2*nVertexR+iVertex] +
          rotMatrix[0][2]*Buffer_Receive_U[3*nVertexR+iVertex];
          Solution[2] = rotMatrix[1][0]*Buffer_Receive_U[1*nVertexR+iVertex] +
          rotMatrix[1][1]*Buffer_Receive_U[2*nVertexR+iVertex] +
          rotMatrix[1][2]*Buffer_Receive_U[3*nVertexR+iVertex];
          Solution[3] = rotMatrix[2][0]*Buffer_Receive_U[1*nVertexR+iVertex] +
          rotMatrix[2][1]*Buffer_Receive_U[2*nVertexR+iVertex] +
          rotMatrix[2][2]*Buffer_Receive_U[3*nVertexR+iVertex];
        }
        
        /*--- Copy transformed conserved variables back into buffer. ---*/
        for (iVar = 0; iVar < nVar; iVar++)
          node[iPoint]->SetSolution(iVar, Solution[iVar]);
        
      }
      
      /*--- Deallocate receive buffer ---*/
      delete [] Buffer_Receive_U;
      
    }
    
  }
  
}

void CIncEulerSolver::Set_MPI_Solution_Old(CGeometry *geometry, CConfig *config) {
  unsigned short iVar, iMarker, iPeriodic_Index, MarkerS, MarkerR;
  unsigned long iVertex, iPoint, nVertexS, nVertexR, nBufferS_Vector, nBufferR_Vector;
  su2double rotMatrix[3][3], *angles, theta, cosTheta, sinTheta, phi, cosPhi, sinPhi, psi, cosPsi, sinPsi,
  *Buffer_Receive_U = NULL, *Buffer_Send_U = NULL;
  
#ifdef HAVE_MPI
  int send_to, receive_from;
  SU2_MPI::Status status;
#endif
  
  for (iMarker = 0; iMarker < nMarker; iMarker++) {
    
    if ((config->GetMarker_All_KindBC(iMarker) == SEND_RECEIVE) &&
        (config->GetMarker_All_SendRecv(iMarker) > 0)) {
      
      MarkerS = iMarker;  MarkerR = iMarker+1;
      
#ifdef HAVE_MPI
      send_to = config->GetMarker_All_SendRecv(MarkerS)-1;
      receive_from = abs(config->GetMarker_All_SendRecv(MarkerR))-1;
#endif
      
      nVertexS = geometry->nVertex[MarkerS];  nVertexR = geometry->nVertex[MarkerR];
      nBufferS_Vector = nVertexS*nVar;        nBufferR_Vector = nVertexR*nVar;
      
      /*--- Allocate Receive and send buffers  ---*/
      Buffer_Receive_U = new su2double [nBufferR_Vector];
      Buffer_Send_U = new su2double[nBufferS_Vector];
      
      /*--- Copy the solution old that should be sended ---*/
      for (iVertex = 0; iVertex < nVertexS; iVertex++) {
        iPoint = geometry->vertex[MarkerS][iVertex]->GetNode();
        for (iVar = 0; iVar < nVar; iVar++)
          Buffer_Send_U[iVar*nVertexS+iVertex] = node[iPoint]->GetSolution_Old(iVar);
      }
      
#ifdef HAVE_MPI
      
      /*--- Send/Receive information using Sendrecv ---*/
      SU2_MPI::Sendrecv(Buffer_Send_U, nBufferS_Vector, MPI_DOUBLE, send_to, 0,
                        Buffer_Receive_U, nBufferR_Vector, MPI_DOUBLE, receive_from, 0, MPI_COMM_WORLD, &status);
      
#else
      
      /*--- Receive information without MPI ---*/
      for (iVertex = 0; iVertex < nVertexR; iVertex++) {
        for (iVar = 0; iVar < nVar; iVar++)
          Buffer_Receive_U[iVar*nVertexR+iVertex] = Buffer_Send_U[iVar*nVertexR+iVertex];
      }
      
#endif
      
      /*--- Deallocate send buffer ---*/
      delete [] Buffer_Send_U;
      
      /*--- Do the coordinate transformation ---*/
      for (iVertex = 0; iVertex < nVertexR; iVertex++) {
        
        /*--- Find point and its type of transformation ---*/
        iPoint = geometry->vertex[MarkerR][iVertex]->GetNode();
        iPeriodic_Index = geometry->vertex[MarkerR][iVertex]->GetRotation_Type();
        
        /*--- Retrieve the supplied periodic information. ---*/
        angles = config->GetPeriodicRotation(iPeriodic_Index);
        
        /*--- Store angles separately for clarity. ---*/
        theta    = angles[0];   phi    = angles[1];     psi    = angles[2];
        cosTheta = cos(theta);  cosPhi = cos(phi);      cosPsi = cos(psi);
        sinTheta = sin(theta);  sinPhi = sin(phi);      sinPsi = sin(psi);
        
        /*--- Compute the rotation matrix. Note that the implicit
         ordering is rotation about the x-axis, y-axis,
         then z-axis. Note that this is the transpose of the matrix
         used during the preprocessing stage. ---*/
        rotMatrix[0][0] = cosPhi*cosPsi;    rotMatrix[1][0] = sinTheta*sinPhi*cosPsi - cosTheta*sinPsi;     rotMatrix[2][0] = cosTheta*sinPhi*cosPsi + sinTheta*sinPsi;
        rotMatrix[0][1] = cosPhi*sinPsi;    rotMatrix[1][1] = sinTheta*sinPhi*sinPsi + cosTheta*cosPsi;     rotMatrix[2][1] = cosTheta*sinPhi*sinPsi - sinTheta*cosPsi;
        rotMatrix[0][2] = -sinPhi;          rotMatrix[1][2] = sinTheta*cosPhi;                              rotMatrix[2][2] = cosTheta*cosPhi;
        
        /*--- Copy conserved variables before performing transformation. ---*/
        for (iVar = 0; iVar < nVar; iVar++)
          Solution[iVar] = Buffer_Receive_U[iVar*nVertexR+iVertex];
        
        /*--- Rotate the momentum components. ---*/
        if (nDim == 2) {
          Solution[1] = rotMatrix[0][0]*Buffer_Receive_U[1*nVertexR+iVertex] +
          rotMatrix[0][1]*Buffer_Receive_U[2*nVertexR+iVertex];
          Solution[2] = rotMatrix[1][0]*Buffer_Receive_U[1*nVertexR+iVertex] +
          rotMatrix[1][1]*Buffer_Receive_U[2*nVertexR+iVertex];
        }
        else {
          Solution[1] = rotMatrix[0][0]*Buffer_Receive_U[1*nVertexR+iVertex] +
          rotMatrix[0][1]*Buffer_Receive_U[2*nVertexR+iVertex] +
          rotMatrix[0][2]*Buffer_Receive_U[3*nVertexR+iVertex];
          Solution[2] = rotMatrix[1][0]*Buffer_Receive_U[1*nVertexR+iVertex] +
          rotMatrix[1][1]*Buffer_Receive_U[2*nVertexR+iVertex] +
          rotMatrix[1][2]*Buffer_Receive_U[3*nVertexR+iVertex];
          Solution[3] = rotMatrix[2][0]*Buffer_Receive_U[1*nVertexR+iVertex] +
          rotMatrix[2][1]*Buffer_Receive_U[2*nVertexR+iVertex] +
          rotMatrix[2][2]*Buffer_Receive_U[3*nVertexR+iVertex];
        }
        
        /*--- Copy transformed conserved variables back into buffer. ---*/
        for (iVar = 0; iVar < nVar; iVar++)
          node[iPoint]->SetSolution_Old(iVar, Solution[iVar]);
        
      }
      
      /*--- Deallocate receive buffer ---*/
      delete [] Buffer_Receive_U;
      
    }
    
  }
}

void CIncEulerSolver::Set_MPI_Undivided_Laplacian(CGeometry *geometry, CConfig *config) {
  unsigned short iVar, iMarker, iPeriodic_Index, MarkerS, MarkerR;
  unsigned long iVertex, iPoint, nVertexS, nVertexR, nBufferS_Vector, nBufferR_Vector;
  su2double rotMatrix[3][3], *angles, theta, cosTheta, sinTheta, phi, cosPhi, sinPhi, psi, cosPsi, sinPsi,
  *Buffer_Receive_Undivided_Laplacian = NULL, *Buffer_Send_Undivided_Laplacian = NULL;
  
#ifdef HAVE_MPI
  int send_to, receive_from;
  SU2_MPI::Status status;
#endif
  
  for (iMarker = 0; iMarker < nMarker; iMarker++) {
    
    if ((config->GetMarker_All_KindBC(iMarker) == SEND_RECEIVE) &&
        (config->GetMarker_All_SendRecv(iMarker) > 0)) {
      
      MarkerS = iMarker;  MarkerR = iMarker+1;
      
#ifdef HAVE_MPI
      send_to = config->GetMarker_All_SendRecv(MarkerS)-1;
      receive_from = abs(config->GetMarker_All_SendRecv(MarkerR))-1;
#endif
      
      nVertexS = geometry->nVertex[MarkerS];  nVertexR = geometry->nVertex[MarkerR];
      nBufferS_Vector = nVertexS*nVar;        nBufferR_Vector = nVertexR*nVar;
      
      /*--- Allocate Receive and send buffers  ---*/
      Buffer_Receive_Undivided_Laplacian = new su2double [nBufferR_Vector];
      Buffer_Send_Undivided_Laplacian = new su2double[nBufferS_Vector];
      
      /*--- Copy the solution old that should be sended ---*/
      for (iVertex = 0; iVertex < nVertexS; iVertex++) {
        iPoint = geometry->vertex[MarkerS][iVertex]->GetNode();
        for (iVar = 0; iVar < nVar; iVar++)
          Buffer_Send_Undivided_Laplacian[iVar*nVertexS+iVertex] = node[iPoint]->GetUndivided_Laplacian(iVar);
      }
      
#ifdef HAVE_MPI
      
      /*--- Send/Receive information using Sendrecv ---*/
      SU2_MPI::Sendrecv(Buffer_Send_Undivided_Laplacian, nBufferS_Vector, MPI_DOUBLE, send_to, 0,
                        Buffer_Receive_Undivided_Laplacian, nBufferR_Vector, MPI_DOUBLE, receive_from, 0, MPI_COMM_WORLD, &status);
      
#else
      
      /*--- Receive information without MPI ---*/
      for (iVertex = 0; iVertex < nVertexR; iVertex++) {
        for (iVar = 0; iVar < nVar; iVar++)
          Buffer_Receive_Undivided_Laplacian[iVar*nVertexR+iVertex] = Buffer_Send_Undivided_Laplacian[iVar*nVertexR+iVertex];
      }
      
#endif
      
      /*--- Deallocate send buffer ---*/
      delete [] Buffer_Send_Undivided_Laplacian;
      
      /*--- Do the coordinate transformation ---*/
      for (iVertex = 0; iVertex < nVertexR; iVertex++) {
        
        /*--- Find point and its type of transformation ---*/
        iPoint = geometry->vertex[MarkerR][iVertex]->GetNode();
        iPeriodic_Index = geometry->vertex[MarkerR][iVertex]->GetRotation_Type();
        
        /*--- Retrieve the supplied periodic information. ---*/
        angles = config->GetPeriodicRotation(iPeriodic_Index);
        
        /*--- Store angles separately for clarity. ---*/
        theta    = angles[0];   phi    = angles[1];     psi    = angles[2];
        cosTheta = cos(theta);  cosPhi = cos(phi);      cosPsi = cos(psi);
        sinTheta = sin(theta);  sinPhi = sin(phi);      sinPsi = sin(psi);
        
        /*--- Compute the rotation matrix. Note that the implicit
         ordering is rotation about the x-axis, y-axis,
         then z-axis. Note that this is the transpose of the matrix
         used during the preprocessing stage. ---*/
        rotMatrix[0][0] = cosPhi*cosPsi;    rotMatrix[1][0] = sinTheta*sinPhi*cosPsi - cosTheta*sinPsi;     rotMatrix[2][0] = cosTheta*sinPhi*cosPsi + sinTheta*sinPsi;
        rotMatrix[0][1] = cosPhi*sinPsi;    rotMatrix[1][1] = sinTheta*sinPhi*sinPsi + cosTheta*cosPsi;     rotMatrix[2][1] = cosTheta*sinPhi*sinPsi - sinTheta*cosPsi;
        rotMatrix[0][2] = -sinPhi;          rotMatrix[1][2] = sinTheta*cosPhi;                              rotMatrix[2][2] = cosTheta*cosPhi;
        
        /*--- Copy conserved variables before performing transformation. ---*/
        for (iVar = 0; iVar < nVar; iVar++)
          Solution[iVar] = Buffer_Receive_Undivided_Laplacian[iVar*nVertexR+iVertex];
        
        /*--- Rotate the momentum components. ---*/
        if (nDim == 2) {
          Solution[1] = rotMatrix[0][0]*Buffer_Receive_Undivided_Laplacian[1*nVertexR+iVertex] +
          rotMatrix[0][1]*Buffer_Receive_Undivided_Laplacian[2*nVertexR+iVertex];
          Solution[2] = rotMatrix[1][0]*Buffer_Receive_Undivided_Laplacian[1*nVertexR+iVertex] +
          rotMatrix[1][1]*Buffer_Receive_Undivided_Laplacian[2*nVertexR+iVertex];
        }
        else {
          Solution[1] = rotMatrix[0][0]*Buffer_Receive_Undivided_Laplacian[1*nVertexR+iVertex] +
          rotMatrix[0][1]*Buffer_Receive_Undivided_Laplacian[2*nVertexR+iVertex] +
          rotMatrix[0][2]*Buffer_Receive_Undivided_Laplacian[3*nVertexR+iVertex];
          Solution[2] = rotMatrix[1][0]*Buffer_Receive_Undivided_Laplacian[1*nVertexR+iVertex] +
          rotMatrix[1][1]*Buffer_Receive_Undivided_Laplacian[2*nVertexR+iVertex] +
          rotMatrix[1][2]*Buffer_Receive_Undivided_Laplacian[3*nVertexR+iVertex];
          Solution[3] = rotMatrix[2][0]*Buffer_Receive_Undivided_Laplacian[1*nVertexR+iVertex] +
          rotMatrix[2][1]*Buffer_Receive_Undivided_Laplacian[2*nVertexR+iVertex] +
          rotMatrix[2][2]*Buffer_Receive_Undivided_Laplacian[3*nVertexR+iVertex];
        }
        
        /*--- Copy transformed conserved variables back into buffer. ---*/
        for (iVar = 0; iVar < nVar; iVar++)
          node[iPoint]->SetUndivided_Laplacian(iVar, Solution[iVar]);
        
      }
      
      /*--- Deallocate receive buffer ---*/
      delete [] Buffer_Receive_Undivided_Laplacian;
      
    }
    
  }
  
}

void CIncEulerSolver::Set_MPI_MaxEigenvalue(CGeometry *geometry, CConfig *config) {
  unsigned short iMarker, MarkerS, MarkerR, *Buffer_Receive_Neighbor = NULL, *Buffer_Send_Neighbor = NULL;
  unsigned long iVertex, iPoint, nVertexS, nVertexR, nBufferS_Vector, nBufferR_Vector;
  su2double *Buffer_Receive_Lambda = NULL, *Buffer_Send_Lambda = NULL;
  
#ifdef HAVE_MPI
  int send_to, receive_from;
  SU2_MPI::Status status;
#endif
  
  for (iMarker = 0; iMarker < nMarker; iMarker++) {
    
    if ((config->GetMarker_All_KindBC(iMarker) == SEND_RECEIVE) &&
        (config->GetMarker_All_SendRecv(iMarker) > 0)) {
      
      MarkerS = iMarker;  MarkerR = iMarker+1;
      
#ifdef HAVE_MPI
      send_to = config->GetMarker_All_SendRecv(MarkerS)-1;
      receive_from = abs(config->GetMarker_All_SendRecv(MarkerR))-1;
#endif
      
      nVertexS = geometry->nVertex[MarkerS];  nVertexR = geometry->nVertex[MarkerR];
      nBufferS_Vector = nVertexS;        nBufferR_Vector = nVertexR;
      
      /*--- Allocate Receive and send buffers  ---*/
      Buffer_Receive_Lambda = new su2double [nBufferR_Vector];
      Buffer_Send_Lambda = new su2double[nBufferS_Vector];
      Buffer_Receive_Neighbor = new unsigned short [nBufferR_Vector];
      Buffer_Send_Neighbor = new unsigned short[nBufferS_Vector];
      
      /*--- Copy the solution old that should be sended ---*/
      for (iVertex = 0; iVertex < nVertexS; iVertex++) {
        iPoint = geometry->vertex[MarkerS][iVertex]->GetNode();
        Buffer_Send_Lambda[iVertex] = node[iPoint]->GetLambda();
        Buffer_Send_Neighbor[iVertex] = geometry->node[iPoint]->GetnPoint();
      }
      
#ifdef HAVE_MPI
      
      /*--- Send/Receive information using Sendrecv ---*/
      SU2_MPI::Sendrecv(Buffer_Send_Lambda, nBufferS_Vector, MPI_DOUBLE, send_to, 0,
                        Buffer_Receive_Lambda, nBufferR_Vector, MPI_DOUBLE, receive_from, 0, MPI_COMM_WORLD, &status);
      SU2_MPI::Sendrecv(Buffer_Send_Neighbor, nBufferS_Vector, MPI_UNSIGNED_SHORT, send_to, 1,
                        Buffer_Receive_Neighbor, nBufferR_Vector, MPI_UNSIGNED_SHORT, receive_from, 1, MPI_COMM_WORLD, &status);
      
#else
      
      /*--- Receive information without MPI ---*/
      for (iVertex = 0; iVertex < nVertexR; iVertex++) {
        Buffer_Receive_Lambda[iVertex] = Buffer_Send_Lambda[iVertex];
        Buffer_Receive_Neighbor[iVertex] = Buffer_Send_Neighbor[iVertex];
      }
      
#endif
      
      /*--- Deallocate send buffer ---*/
      delete [] Buffer_Send_Lambda;
      delete [] Buffer_Send_Neighbor;
      
      /*--- Do the coordinate transformation ---*/
      for (iVertex = 0; iVertex < nVertexR; iVertex++) {
        
        /*--- Find point and its type of transformation ---*/
        iPoint = geometry->vertex[MarkerR][iVertex]->GetNode();
        node[iPoint]->SetLambda(Buffer_Receive_Lambda[iVertex]);
        geometry->node[iPoint]->SetnNeighbor(Buffer_Receive_Neighbor[iVertex]);
        
      }
      
      /*--- Deallocate receive buffer ---*/
      delete [] Buffer_Receive_Lambda;
      delete [] Buffer_Receive_Neighbor;
      
    }
    
  }
}

void CIncEulerSolver::Set_MPI_Sensor(CGeometry *geometry, CConfig *config) {
  unsigned short iMarker, MarkerS, MarkerR;
  unsigned long iVertex, iPoint, nVertexS, nVertexR, nBufferS_Vector, nBufferR_Vector;
  su2double *Buffer_Receive_Lambda = NULL, *Buffer_Send_Lambda = NULL;
  
#ifdef HAVE_MPI
  int send_to, receive_from;
  SU2_MPI::Status status;
#endif
  
  for (iMarker = 0; iMarker < nMarker; iMarker++) {
    
    if ((config->GetMarker_All_KindBC(iMarker) == SEND_RECEIVE) &&
        (config->GetMarker_All_SendRecv(iMarker) > 0)) {
      
      MarkerS = iMarker;  MarkerR = iMarker+1;
      
#ifdef HAVE_MPI
      send_to = config->GetMarker_All_SendRecv(MarkerS)-1;
      receive_from = abs(config->GetMarker_All_SendRecv(MarkerR))-1;
#endif
      
      nVertexS = geometry->nVertex[MarkerS];  nVertexR = geometry->nVertex[MarkerR];
      nBufferS_Vector = nVertexS;        nBufferR_Vector = nVertexR;
      
      /*--- Allocate Receive and send buffers  ---*/
      Buffer_Receive_Lambda = new su2double [nBufferR_Vector];
      Buffer_Send_Lambda = new su2double[nBufferS_Vector];
      
      /*--- Copy the solution old that should be sended ---*/
      for (iVertex = 0; iVertex < nVertexS; iVertex++) {
        iPoint = geometry->vertex[MarkerS][iVertex]->GetNode();
        Buffer_Send_Lambda[iVertex] = node[iPoint]->GetSensor();
      }
      
#ifdef HAVE_MPI
      
      /*--- Send/Receive information using Sendrecv ---*/
      SU2_MPI::Sendrecv(Buffer_Send_Lambda, nBufferS_Vector, MPI_DOUBLE, send_to, 0,
                        Buffer_Receive_Lambda, nBufferR_Vector, MPI_DOUBLE, receive_from, 0, MPI_COMM_WORLD, &status);
      
#else
      
      /*--- Receive information without MPI ---*/
      for (iVertex = 0; iVertex < nVertexR; iVertex++) {
        Buffer_Receive_Lambda[iVertex] = Buffer_Send_Lambda[iVertex];
      }
      
#endif
      
      /*--- Deallocate send buffer ---*/
      delete [] Buffer_Send_Lambda;
      
      /*--- Do the coordinate transformation ---*/
      for (iVertex = 0; iVertex < nVertexR; iVertex++) {
        
        /*--- Find point and its type of transformation ---*/
        iPoint = geometry->vertex[MarkerR][iVertex]->GetNode();
        node[iPoint]->SetSensor(Buffer_Receive_Lambda[iVertex]);
        
      }
      
      /*--- Deallocate receive buffer ---*/
      delete [] Buffer_Receive_Lambda;
      
    }
    
  }
}

void CIncEulerSolver::Set_MPI_Solution_Gradient(CGeometry *geometry, CConfig *config) {
  unsigned short iVar, iDim, iMarker, iPeriodic_Index, MarkerS, MarkerR;
  unsigned long iVertex, iPoint, nVertexS, nVertexR, nBufferS_Vector, nBufferR_Vector;
  su2double rotMatrix[3][3], *angles, theta, cosTheta, sinTheta, phi, cosPhi, sinPhi, psi, cosPsi, sinPsi,
  *Buffer_Receive_Gradient = NULL, *Buffer_Send_Gradient = NULL;
  
  su2double **Gradient = new su2double* [nVar];
  for (iVar = 0; iVar < nVar; iVar++)
    Gradient[iVar] = new su2double[nDim];
  
#ifdef HAVE_MPI
  int send_to, receive_from;
  SU2_MPI::Status status;
#endif
  
  for (iMarker = 0; iMarker < nMarker; iMarker++) {
    
    if ((config->GetMarker_All_KindBC(iMarker) == SEND_RECEIVE) &&
        (config->GetMarker_All_SendRecv(iMarker) > 0)) {
      
      MarkerS = iMarker;  MarkerR = iMarker+1;
      
#ifdef HAVE_MPI
      send_to = config->GetMarker_All_SendRecv(MarkerS)-1;
      receive_from = abs(config->GetMarker_All_SendRecv(MarkerR))-1;
#endif
      
      nVertexS = geometry->nVertex[MarkerS];  nVertexR = geometry->nVertex[MarkerR];
      nBufferS_Vector = nVertexS*nVar*nDim;        nBufferR_Vector = nVertexR*nVar*nDim;
      
      /*--- Allocate Receive and send buffers  ---*/
      Buffer_Receive_Gradient = new su2double [nBufferR_Vector];
      Buffer_Send_Gradient = new su2double[nBufferS_Vector];
      
      /*--- Copy the solution old that should be sended ---*/
      for (iVertex = 0; iVertex < nVertexS; iVertex++) {
        iPoint = geometry->vertex[MarkerS][iVertex]->GetNode();
        for (iVar = 0; iVar < nVar; iVar++)
          for (iDim = 0; iDim < nDim; iDim++)
            Buffer_Send_Gradient[iDim*nVar*nVertexS+iVar*nVertexS+iVertex] = node[iPoint]->GetGradient(iVar, iDim);
      }
      
#ifdef HAVE_MPI
      
      /*--- Send/Receive information using Sendrecv ---*/
      SU2_MPI::Sendrecv(Buffer_Send_Gradient, nBufferS_Vector, MPI_DOUBLE, send_to, 0,
                        Buffer_Receive_Gradient, nBufferR_Vector, MPI_DOUBLE, receive_from, 0, MPI_COMM_WORLD, &status);
      
#else
      
      /*--- Receive information without MPI ---*/
      for (iVertex = 0; iVertex < nVertexR; iVertex++) {
        for (iVar = 0; iVar < nVar; iVar++)
          for (iDim = 0; iDim < nDim; iDim++)
            Buffer_Receive_Gradient[iDim*nVar*nVertexR+iVar*nVertexR+iVertex] = Buffer_Send_Gradient[iDim*nVar*nVertexR+iVar*nVertexR+iVertex];
      }
      
#endif
      
      /*--- Deallocate send buffer ---*/
      delete [] Buffer_Send_Gradient;
      
      /*--- Do the coordinate transformation ---*/
      for (iVertex = 0; iVertex < nVertexR; iVertex++) {
        
        /*--- Find point and its type of transformation ---*/
        iPoint = geometry->vertex[MarkerR][iVertex]->GetNode();
        iPeriodic_Index = geometry->vertex[MarkerR][iVertex]->GetRotation_Type();
        
        /*--- Retrieve the supplied periodic information. ---*/
        angles = config->GetPeriodicRotation(iPeriodic_Index);
        
        /*--- Store angles separately for clarity. ---*/
        theta    = angles[0];   phi    = angles[1];     psi    = angles[2];
        cosTheta = cos(theta);  cosPhi = cos(phi);      cosPsi = cos(psi);
        sinTheta = sin(theta);  sinPhi = sin(phi);      sinPsi = sin(psi);
        
        /*--- Compute the rotation matrix. Note that the implicit
         ordering is rotation about the x-axis, y-axis,
         then z-axis. Note that this is the transpose of the matrix
         used during the preprocessing stage. ---*/
        rotMatrix[0][0] = cosPhi*cosPsi;    rotMatrix[1][0] = sinTheta*sinPhi*cosPsi - cosTheta*sinPsi;     rotMatrix[2][0] = cosTheta*sinPhi*cosPsi + sinTheta*sinPsi;
        rotMatrix[0][1] = cosPhi*sinPsi;    rotMatrix[1][1] = sinTheta*sinPhi*sinPsi + cosTheta*cosPsi;     rotMatrix[2][1] = cosTheta*sinPhi*sinPsi - sinTheta*cosPsi;
        rotMatrix[0][2] = -sinPhi;          rotMatrix[1][2] = sinTheta*cosPhi;                              rotMatrix[2][2] = cosTheta*cosPhi;
        
        /*--- Copy conserved variables before performing transformation. ---*/
        for (iVar = 0; iVar < nVar; iVar++)
          for (iDim = 0; iDim < nDim; iDim++)
            Gradient[iVar][iDim] = Buffer_Receive_Gradient[iDim*nVar*nVertexR+iVar*nVertexR+iVertex];
        
        /*--- Need to rotate the gradients for all conserved variables. ---*/
        for (iVar = 0; iVar < nVar; iVar++) {
          if (nDim == 2) {
            Gradient[iVar][0] = rotMatrix[0][0]*Buffer_Receive_Gradient[0*nVar*nVertexR+iVar*nVertexR+iVertex] + rotMatrix[0][1]*Buffer_Receive_Gradient[1*nVar*nVertexR+iVar*nVertexR+iVertex];
            Gradient[iVar][1] = rotMatrix[1][0]*Buffer_Receive_Gradient[0*nVar*nVertexR+iVar*nVertexR+iVertex] + rotMatrix[1][1]*Buffer_Receive_Gradient[1*nVar*nVertexR+iVar*nVertexR+iVertex];
          }
          else {
            Gradient[iVar][0] = rotMatrix[0][0]*Buffer_Receive_Gradient[0*nVar*nVertexR+iVar*nVertexR+iVertex] + rotMatrix[0][1]*Buffer_Receive_Gradient[1*nVar*nVertexR+iVar*nVertexR+iVertex] + rotMatrix[0][2]*Buffer_Receive_Gradient[2*nVar*nVertexR+iVar*nVertexR+iVertex];
            Gradient[iVar][1] = rotMatrix[1][0]*Buffer_Receive_Gradient[0*nVar*nVertexR+iVar*nVertexR+iVertex] + rotMatrix[1][1]*Buffer_Receive_Gradient[1*nVar*nVertexR+iVar*nVertexR+iVertex] + rotMatrix[1][2]*Buffer_Receive_Gradient[2*nVar*nVertexR+iVar*nVertexR+iVertex];
            Gradient[iVar][2] = rotMatrix[2][0]*Buffer_Receive_Gradient[0*nVar*nVertexR+iVar*nVertexR+iVertex] + rotMatrix[2][1]*Buffer_Receive_Gradient[1*nVar*nVertexR+iVar*nVertexR+iVertex] + rotMatrix[2][2]*Buffer_Receive_Gradient[2*nVar*nVertexR+iVar*nVertexR+iVertex];
          }
        }
        
        /*--- Store the received information ---*/
        for (iVar = 0; iVar < nVar; iVar++)
          for (iDim = 0; iDim < nDim; iDim++)
            node[iPoint]->SetGradient(iVar, iDim, Gradient[iVar][iDim]);
        
      }
      
      /*--- Deallocate receive buffer ---*/
      delete [] Buffer_Receive_Gradient;
      
    }
    
  }
  
  for (iVar = 0; iVar < nVar; iVar++)
    delete [] Gradient[iVar];
  delete [] Gradient;
  
}

void CIncEulerSolver::Set_MPI_Solution_Limiter(CGeometry *geometry, CConfig *config) {
  unsigned short iVar, iMarker, iPeriodic_Index, MarkerS, MarkerR;
  unsigned long iVertex, iPoint, nVertexS, nVertexR, nBufferS_Vector, nBufferR_Vector;
  su2double rotMatrix[3][3], *angles, theta, cosTheta, sinTheta, phi, cosPhi, sinPhi, psi, cosPsi, sinPsi,
  *Buffer_Receive_Limit = NULL, *Buffer_Send_Limit = NULL;
  
  su2double *Limiter = new su2double [nVar];
  
#ifdef HAVE_MPI
  int send_to, receive_from;
  SU2_MPI::Status status;
#endif
  
  for (iMarker = 0; iMarker < nMarker; iMarker++) {
    
    if ((config->GetMarker_All_KindBC(iMarker) == SEND_RECEIVE) &&
        (config->GetMarker_All_SendRecv(iMarker) > 0)) {
      
      MarkerS = iMarker;  MarkerR = iMarker+1;
      
#ifdef HAVE_MPI
      send_to = config->GetMarker_All_SendRecv(MarkerS)-1;
      receive_from = abs(config->GetMarker_All_SendRecv(MarkerR))-1;
#endif
      
      nVertexS = geometry->nVertex[MarkerS];  nVertexR = geometry->nVertex[MarkerR];
      nBufferS_Vector = nVertexS*nVar;        nBufferR_Vector = nVertexR*nVar;
      
      /*--- Allocate Receive and send buffers  ---*/
      Buffer_Receive_Limit = new su2double [nBufferR_Vector];
      Buffer_Send_Limit = new su2double[nBufferS_Vector];
      
      /*--- Copy the solution old that should be sended ---*/
      for (iVertex = 0; iVertex < nVertexS; iVertex++) {
        iPoint = geometry->vertex[MarkerS][iVertex]->GetNode();
        for (iVar = 0; iVar < nVar; iVar++)
          Buffer_Send_Limit[iVar*nVertexS+iVertex] = node[iPoint]->GetLimiter(iVar);
      }
      
#ifdef HAVE_MPI
      
      /*--- Send/Receive information using Sendrecv ---*/
      SU2_MPI::Sendrecv(Buffer_Send_Limit, nBufferS_Vector, MPI_DOUBLE, send_to, 0,
                        Buffer_Receive_Limit, nBufferR_Vector, MPI_DOUBLE, receive_from, 0, MPI_COMM_WORLD, &status);
      
#else
      
      /*--- Receive information without MPI ---*/
      for (iVertex = 0; iVertex < nVertexR; iVertex++) {
        for (iVar = 0; iVar < nVar; iVar++)
          Buffer_Receive_Limit[iVar*nVertexR+iVertex] = Buffer_Send_Limit[iVar*nVertexR+iVertex];
      }
      
#endif
      
      /*--- Deallocate send buffer ---*/
      delete [] Buffer_Send_Limit;
      
      /*--- Do the coordinate transformation ---*/
      for (iVertex = 0; iVertex < nVertexR; iVertex++) {
        
        /*--- Find point and its type of transformation ---*/
        iPoint = geometry->vertex[MarkerR][iVertex]->GetNode();
        iPeriodic_Index = geometry->vertex[MarkerR][iVertex]->GetRotation_Type();
        
        /*--- Retrieve the supplied periodic information. ---*/
        angles = config->GetPeriodicRotation(iPeriodic_Index);
        
        /*--- Store angles separately for clarity. ---*/
        theta    = angles[0];   phi    = angles[1];     psi    = angles[2];
        cosTheta = cos(theta);  cosPhi = cos(phi);      cosPsi = cos(psi);
        sinTheta = sin(theta);  sinPhi = sin(phi);      sinPsi = sin(psi);
        
        /*--- Compute the rotation matrix. Note that the implicit
         ordering is rotation about the x-axis, y-axis,
         then z-axis. Note that this is the transpose of the matrix
         used during the preprocessing stage. ---*/
        rotMatrix[0][0] = cosPhi*cosPsi;    rotMatrix[1][0] = sinTheta*sinPhi*cosPsi - cosTheta*sinPsi;     rotMatrix[2][0] = cosTheta*sinPhi*cosPsi + sinTheta*sinPsi;
        rotMatrix[0][1] = cosPhi*sinPsi;    rotMatrix[1][1] = sinTheta*sinPhi*sinPsi + cosTheta*cosPsi;     rotMatrix[2][1] = cosTheta*sinPhi*sinPsi - sinTheta*cosPsi;
        rotMatrix[0][2] = -sinPhi;          rotMatrix[1][2] = sinTheta*cosPhi;                              rotMatrix[2][2] = cosTheta*cosPhi;
        
        /*--- Copy conserved variables before performing transformation. ---*/
        for (iVar = 0; iVar < nVar; iVar++)
          Limiter[iVar] = Buffer_Receive_Limit[iVar*nVertexR+iVertex];
        
        /*--- Rotate the momentum components. ---*/
        if (nDim == 2) {
          Limiter[1] = rotMatrix[0][0]*Buffer_Receive_Limit[1*nVertexR+iVertex] +
          rotMatrix[0][1]*Buffer_Receive_Limit[2*nVertexR+iVertex];
          Limiter[2] = rotMatrix[1][0]*Buffer_Receive_Limit[1*nVertexR+iVertex] +
          rotMatrix[1][1]*Buffer_Receive_Limit[2*nVertexR+iVertex];
        }
        else {
          Limiter[1] = rotMatrix[0][0]*Buffer_Receive_Limit[1*nVertexR+iVertex] +
          rotMatrix[0][1]*Buffer_Receive_Limit[2*nVertexR+iVertex] +
          rotMatrix[0][2]*Buffer_Receive_Limit[3*nVertexR+iVertex];
          Limiter[2] = rotMatrix[1][0]*Buffer_Receive_Limit[1*nVertexR+iVertex] +
          rotMatrix[1][1]*Buffer_Receive_Limit[2*nVertexR+iVertex] +
          rotMatrix[1][2]*Buffer_Receive_Limit[3*nVertexR+iVertex];
          Limiter[3] = rotMatrix[2][0]*Buffer_Receive_Limit[1*nVertexR+iVertex] +
          rotMatrix[2][1]*Buffer_Receive_Limit[2*nVertexR+iVertex] +
          rotMatrix[2][2]*Buffer_Receive_Limit[3*nVertexR+iVertex];
        }
        
        /*--- Copy transformed conserved variables back into buffer. ---*/
        for (iVar = 0; iVar < nVar; iVar++)
          node[iPoint]->SetLimiter(iVar, Limiter[iVar]);
        
      }
      
      /*--- Deallocate receive buffer ---*/
      delete [] Buffer_Receive_Limit;
      
    }
    
  }
  
  delete [] Limiter;
  
}

void CIncEulerSolver::Set_MPI_Primitive_Gradient(CGeometry *geometry, CConfig *config) {
  unsigned short iVar, iDim, iMarker, iPeriodic_Index, MarkerS, MarkerR;
  unsigned long iVertex, iPoint, nVertexS, nVertexR, nBufferS_Vector, nBufferR_Vector;
  su2double rotMatrix[3][3], *angles, theta, cosTheta, sinTheta, phi, cosPhi, sinPhi, psi, cosPsi, sinPsi,
  *Buffer_Receive_Gradient = NULL, *Buffer_Send_Gradient = NULL;
  
  su2double **Gradient = new su2double* [nPrimVarGrad];
  for (iVar = 0; iVar < nPrimVarGrad; iVar++)
    Gradient[iVar] = new su2double[nDim];
  
#ifdef HAVE_MPI
  int send_to, receive_from;
  SU2_MPI::Status status;
#endif
  
  for (iMarker = 0; iMarker < nMarker; iMarker++) {
    
    if ((config->GetMarker_All_KindBC(iMarker) == SEND_RECEIVE) &&
        (config->GetMarker_All_SendRecv(iMarker) > 0)) {
      
      MarkerS = iMarker;  MarkerR = iMarker+1;
      
#ifdef HAVE_MPI
      send_to = config->GetMarker_All_SendRecv(MarkerS)-1;
      receive_from = abs(config->GetMarker_All_SendRecv(MarkerR))-1;
#endif
      
      nVertexS = geometry->nVertex[MarkerS];  nVertexR = geometry->nVertex[MarkerR];
      nBufferS_Vector = nVertexS*nPrimVarGrad*nDim;        nBufferR_Vector = nVertexR*nPrimVarGrad*nDim;
      
      /*--- Allocate Receive and send buffers  ---*/
      Buffer_Receive_Gradient = new su2double [nBufferR_Vector];
      Buffer_Send_Gradient = new su2double[nBufferS_Vector];
      
      /*--- Copy the solution old that should be sended ---*/
      for (iVertex = 0; iVertex < nVertexS; iVertex++) {
        iPoint = geometry->vertex[MarkerS][iVertex]->GetNode();
        for (iVar = 0; iVar < nPrimVarGrad; iVar++)
          for (iDim = 0; iDim < nDim; iDim++)
            Buffer_Send_Gradient[iDim*nPrimVarGrad*nVertexS+iVar*nVertexS+iVertex] = node[iPoint]->GetGradient_Primitive(iVar, iDim);
      }
      
#ifdef HAVE_MPI
      
      /*--- Send/Receive information using Sendrecv ---*/
      SU2_MPI::Sendrecv(Buffer_Send_Gradient, nBufferS_Vector, MPI_DOUBLE, send_to, 0,
                        Buffer_Receive_Gradient, nBufferR_Vector, MPI_DOUBLE, receive_from, 0, MPI_COMM_WORLD, &status);
      
#else
      
      /*--- Receive information without MPI ---*/
      for (iVertex = 0; iVertex < nVertexR; iVertex++) {
        for (iVar = 0; iVar < nPrimVarGrad; iVar++)
          for (iDim = 0; iDim < nDim; iDim++)
            Buffer_Receive_Gradient[iDim*nPrimVarGrad*nVertexR+iVar*nVertexR+iVertex] = Buffer_Send_Gradient[iDim*nPrimVarGrad*nVertexR+iVar*nVertexR+iVertex];
      }
      
#endif
      
      /*--- Deallocate send buffer ---*/
      delete [] Buffer_Send_Gradient;
      
      /*--- Do the coordinate transformation ---*/
      for (iVertex = 0; iVertex < nVertexR; iVertex++) {
        
        /*--- Find point and its type of transformation ---*/
        iPoint = geometry->vertex[MarkerR][iVertex]->GetNode();
        iPeriodic_Index = geometry->vertex[MarkerR][iVertex]->GetRotation_Type();
        
        /*--- Retrieve the supplied periodic information. ---*/
        angles = config->GetPeriodicRotation(iPeriodic_Index);
        
        /*--- Store angles separately for clarity. ---*/
        theta    = angles[0];   phi    = angles[1];     psi    = angles[2];
        cosTheta = cos(theta);  cosPhi = cos(phi);      cosPsi = cos(psi);
        sinTheta = sin(theta);  sinPhi = sin(phi);      sinPsi = sin(psi);
        
        /*--- Compute the rotation matrix. Note that the implicit
         ordering is rotation about the x-axis, y-axis,
         then z-axis. Note that this is the transpose of the matrix
         used during the preprocessing stage. ---*/
        rotMatrix[0][0] = cosPhi*cosPsi;    rotMatrix[1][0] = sinTheta*sinPhi*cosPsi - cosTheta*sinPsi;     rotMatrix[2][0] = cosTheta*sinPhi*cosPsi + sinTheta*sinPsi;
        rotMatrix[0][1] = cosPhi*sinPsi;    rotMatrix[1][1] = sinTheta*sinPhi*sinPsi + cosTheta*cosPsi;     rotMatrix[2][1] = cosTheta*sinPhi*sinPsi - sinTheta*cosPsi;
        rotMatrix[0][2] = -sinPhi;          rotMatrix[1][2] = sinTheta*cosPhi;                              rotMatrix[2][2] = cosTheta*cosPhi;
        
        /*--- Copy conserved variables before performing transformation. ---*/
        for (iVar = 0; iVar < nPrimVarGrad; iVar++)
          for (iDim = 0; iDim < nDim; iDim++)
            Gradient[iVar][iDim] = Buffer_Receive_Gradient[iDim*nPrimVarGrad*nVertexR+iVar*nVertexR+iVertex];
        
        /*--- Need to rotate the gradients for all conserved variables. ---*/
        for (iVar = 0; iVar < nPrimVarGrad; iVar++) {
          if (nDim == 2) {
            Gradient[iVar][0] = rotMatrix[0][0]*Buffer_Receive_Gradient[0*nPrimVarGrad*nVertexR+iVar*nVertexR+iVertex] + rotMatrix[0][1]*Buffer_Receive_Gradient[1*nPrimVarGrad*nVertexR+iVar*nVertexR+iVertex];
            Gradient[iVar][1] = rotMatrix[1][0]*Buffer_Receive_Gradient[0*nPrimVarGrad*nVertexR+iVar*nVertexR+iVertex] + rotMatrix[1][1]*Buffer_Receive_Gradient[1*nPrimVarGrad*nVertexR+iVar*nVertexR+iVertex];
          }
          else {
            Gradient[iVar][0] = rotMatrix[0][0]*Buffer_Receive_Gradient[0*nPrimVarGrad*nVertexR+iVar*nVertexR+iVertex] + rotMatrix[0][1]*Buffer_Receive_Gradient[1*nPrimVarGrad*nVertexR+iVar*nVertexR+iVertex] + rotMatrix[0][2]*Buffer_Receive_Gradient[2*nPrimVarGrad*nVertexR+iVar*nVertexR+iVertex];
            Gradient[iVar][1] = rotMatrix[1][0]*Buffer_Receive_Gradient[0*nPrimVarGrad*nVertexR+iVar*nVertexR+iVertex] + rotMatrix[1][1]*Buffer_Receive_Gradient[1*nPrimVarGrad*nVertexR+iVar*nVertexR+iVertex] + rotMatrix[1][2]*Buffer_Receive_Gradient[2*nPrimVarGrad*nVertexR+iVar*nVertexR+iVertex];
            Gradient[iVar][2] = rotMatrix[2][0]*Buffer_Receive_Gradient[0*nPrimVarGrad*nVertexR+iVar*nVertexR+iVertex] + rotMatrix[2][1]*Buffer_Receive_Gradient[1*nPrimVarGrad*nVertexR+iVar*nVertexR+iVertex] + rotMatrix[2][2]*Buffer_Receive_Gradient[2*nPrimVarGrad*nVertexR+iVar*nVertexR+iVertex];
          }
        }
        
        /*--- Store the received information ---*/
        for (iVar = 0; iVar < nPrimVarGrad; iVar++)
          for (iDim = 0; iDim < nDim; iDim++)
            node[iPoint]->SetGradient_Primitive(iVar, iDim, Gradient[iVar][iDim]);
        
      }
      
      /*--- Deallocate receive buffer ---*/
      delete [] Buffer_Receive_Gradient;
      
    }
    
  }
  
  for (iVar = 0; iVar < nPrimVarGrad; iVar++)
    delete [] Gradient[iVar];
  delete [] Gradient;
  
}

void CIncEulerSolver::Set_MPI_Primitive_Limiter(CGeometry *geometry, CConfig *config) {
  unsigned short iVar, iMarker, iPeriodic_Index, MarkerS, MarkerR;
  unsigned long iVertex, iPoint, nVertexS, nVertexR, nBufferS_Vector, nBufferR_Vector;
  su2double rotMatrix[3][3], *angles, theta, cosTheta, sinTheta, phi, cosPhi, sinPhi, psi, cosPsi, sinPsi,
  *Buffer_Receive_Limit = NULL, *Buffer_Send_Limit = NULL;
  
  su2double *Limiter = new su2double [nPrimVarGrad];
  
#ifdef HAVE_MPI
  int send_to, receive_from;
  SU2_MPI::Status status;
#endif
  
  for (iMarker = 0; iMarker < nMarker; iMarker++) {
    
    if ((config->GetMarker_All_KindBC(iMarker) == SEND_RECEIVE) &&
        (config->GetMarker_All_SendRecv(iMarker) > 0)) {
      
      MarkerS = iMarker;  MarkerR = iMarker+1;
      
#ifdef HAVE_MPI
      send_to = config->GetMarker_All_SendRecv(MarkerS)-1;
      receive_from = abs(config->GetMarker_All_SendRecv(MarkerR))-1;
#endif
      
      nVertexS = geometry->nVertex[MarkerS];  nVertexR = geometry->nVertex[MarkerR];
      nBufferS_Vector = nVertexS*nPrimVarGrad;        nBufferR_Vector = nVertexR*nPrimVarGrad;
      
      /*--- Allocate Receive and send buffers  ---*/
      Buffer_Receive_Limit = new su2double [nBufferR_Vector];
      Buffer_Send_Limit = new su2double[nBufferS_Vector];
      
      /*--- Copy the solution old that should be sended ---*/
      for (iVertex = 0; iVertex < nVertexS; iVertex++) {
        iPoint = geometry->vertex[MarkerS][iVertex]->GetNode();
        for (iVar = 0; iVar < nPrimVarGrad; iVar++)
          Buffer_Send_Limit[iVar*nVertexS+iVertex] = node[iPoint]->GetLimiter_Primitive(iVar);
      }
      
#ifdef HAVE_MPI
      
      /*--- Send/Receive information using Sendrecv ---*/
      SU2_MPI::Sendrecv(Buffer_Send_Limit, nBufferS_Vector, MPI_DOUBLE, send_to, 0,
                        Buffer_Receive_Limit, nBufferR_Vector, MPI_DOUBLE, receive_from, 0, MPI_COMM_WORLD, &status);
      
#else
      
      /*--- Receive information without MPI ---*/
      for (iVertex = 0; iVertex < nVertexR; iVertex++) {
        for (iVar = 0; iVar < nPrimVarGrad; iVar++)
          Buffer_Receive_Limit[iVar*nVertexR+iVertex] = Buffer_Send_Limit[iVar*nVertexR+iVertex];
      }
      
#endif
      
      /*--- Deallocate send buffer ---*/
      delete [] Buffer_Send_Limit;
      
      /*--- Do the coordinate transformation ---*/
      for (iVertex = 0; iVertex < nVertexR; iVertex++) {
        
        /*--- Find point and its type of transformation ---*/
        iPoint = geometry->vertex[MarkerR][iVertex]->GetNode();
        iPeriodic_Index = geometry->vertex[MarkerR][iVertex]->GetRotation_Type();
        
        /*--- Retrieve the supplied periodic information. ---*/
        angles = config->GetPeriodicRotation(iPeriodic_Index);
        
        /*--- Store angles separately for clarity. ---*/
        theta    = angles[0];   phi    = angles[1];     psi    = angles[2];
        cosTheta = cos(theta);  cosPhi = cos(phi);      cosPsi = cos(psi);
        sinTheta = sin(theta);  sinPhi = sin(phi);      sinPsi = sin(psi);
        
        /*--- Compute the rotation matrix. Note that the implicit
         ordering is rotation about the x-axis, y-axis,
         then z-axis. Note that this is the transpose of the matrix
         used during the preprocessing stage. ---*/
        rotMatrix[0][0] = cosPhi*cosPsi;    rotMatrix[1][0] = sinTheta*sinPhi*cosPsi - cosTheta*sinPsi;     rotMatrix[2][0] = cosTheta*sinPhi*cosPsi + sinTheta*sinPsi;
        rotMatrix[0][1] = cosPhi*sinPsi;    rotMatrix[1][1] = sinTheta*sinPhi*sinPsi + cosTheta*cosPsi;     rotMatrix[2][1] = cosTheta*sinPhi*sinPsi - sinTheta*cosPsi;
        rotMatrix[0][2] = -sinPhi;          rotMatrix[1][2] = sinTheta*cosPhi;                              rotMatrix[2][2] = cosTheta*cosPhi;
        
        /*--- Copy conserved variables before performing transformation. ---*/
        for (iVar = 0; iVar < nPrimVarGrad; iVar++)
          Limiter[iVar] = Buffer_Receive_Limit[iVar*nVertexR+iVertex];
        
        /*--- Rotate the momentum components. ---*/
        if (nDim == 2) {
          Limiter[1] = rotMatrix[0][0]*Buffer_Receive_Limit[1*nVertexR+iVertex] +
          rotMatrix[0][1]*Buffer_Receive_Limit[2*nVertexR+iVertex];
          Limiter[2] = rotMatrix[1][0]*Buffer_Receive_Limit[1*nVertexR+iVertex] +
          rotMatrix[1][1]*Buffer_Receive_Limit[2*nVertexR+iVertex];
        }
        else {
          Limiter[1] = rotMatrix[0][0]*Buffer_Receive_Limit[1*nVertexR+iVertex] +
          rotMatrix[0][1]*Buffer_Receive_Limit[2*nVertexR+iVertex] +
          rotMatrix[0][2]*Buffer_Receive_Limit[3*nVertexR+iVertex];
          Limiter[2] = rotMatrix[1][0]*Buffer_Receive_Limit[1*nVertexR+iVertex] +
          rotMatrix[1][1]*Buffer_Receive_Limit[2*nVertexR+iVertex] +
          rotMatrix[1][2]*Buffer_Receive_Limit[3*nVertexR+iVertex];
          Limiter[3] = rotMatrix[2][0]*Buffer_Receive_Limit[1*nVertexR+iVertex] +
          rotMatrix[2][1]*Buffer_Receive_Limit[2*nVertexR+iVertex] +
          rotMatrix[2][2]*Buffer_Receive_Limit[3*nVertexR+iVertex];
        }
        
        /*--- Copy transformed conserved variables back into buffer. ---*/
        for (iVar = 0; iVar < nPrimVarGrad; iVar++)
          node[iPoint]->SetLimiter_Primitive(iVar, Limiter[iVar]);
        
      }
      
      /*--- Deallocate receive buffer ---*/
      delete [] Buffer_Receive_Limit;
      
    }
    
  }
  
  delete [] Limiter;
  
}

void CIncEulerSolver::SetNondimensionalization(CConfig *config, unsigned short iMesh) {
  
  su2double Temperature_FreeStream = 0.0,  ModVel_FreeStream = 0.0,Energy_FreeStream = 0.0,
  ModVel_FreeStreamND = 0.0, Omega_FreeStream = 0.0, Omega_FreeStreamND = 0.0, Viscosity_FreeStream = 0.0,
  Density_FreeStream = 0.0, Pressure_FreeStream = 0.0, Pressure_Thermodynamic = 0.0, Tke_FreeStream = 0.0,
  Length_Ref = 0.0, Density_Ref = 0.0, Pressure_Ref = 0.0, Temperature_Ref = 0.0, Velocity_Ref = 0.0, Time_Ref = 0.0,
  Gas_Constant_Ref = 0.0, Omega_Ref = 0.0, Force_Ref = 0.0, Viscosity_Ref = 0.0, Conductivity_Ref = 0.0, Heat_Flux_Ref = 0.0, Energy_Ref= 0.0, Pressure_FreeStreamND = 0.0, Pressure_ThermodynamicND = 0.0, Density_FreeStreamND = 0.0,
  Temperature_FreeStreamND = 0.0, Gas_ConstantND = 0.0, Specific_Heat_CpND = 0.0, Specific_Heat_CvND = 0.0, Thermal_Expansion_CoeffND = 0.0,
  Velocity_FreeStreamND[3] = {0.0, 0.0, 0.0}, Viscosity_FreeStreamND = 0.0,
  Tke_FreeStreamND = 0.0, Energy_FreeStreamND = 0.0,
  Total_UnstTimeND = 0.0, Delta_UnstTimeND = 0.0;
  
  unsigned short iDim, iVar;
  
  /*--- Local variables ---*/
  
  su2double Mach     = config->GetMach();
  su2double Reynolds = config->GetReynolds();
  
  bool unsteady      = (config->GetUnsteady_Simulation() != NO);
  bool viscous       = config->GetViscous();
  bool grid_movement = config->GetGrid_Movement();
  bool turbulent     = ((config->GetKind_Solver() == RANS) ||
                        (config->GetKind_Solver() == DISC_ADJ_RANS));
  bool tkeNeeded     = ((turbulent) && (config->GetKind_Turb_Model() == SST));
  bool energy        = config->GetEnergy_Equation();
  bool boussinesq    = (config->GetKind_DensityModel() == BOUSSINESQ);

  /*--- Compute dimensional free-stream values. ---*/

  Density_FreeStream     = config->GetInc_Density_Init();     config->SetDensity_FreeStream(Density_FreeStream);
  Temperature_FreeStream = config->GetInc_Temperature_Init(); config->SetTemperature_FreeStream(Temperature_FreeStream);
  Pressure_FreeStream    = 0.0; config->SetPressure_FreeStream(Pressure_FreeStream);

  ModVel_FreeStream   = 0.0;
  for (iDim = 0; iDim < nDim; iDim++) {
    ModVel_FreeStream += config->GetInc_Velocity_Init()[iDim]*config->GetInc_Velocity_Init()[iDim];
    config->SetVelocity_FreeStream(config->GetInc_Velocity_Init()[iDim],iDim);
  }
  ModVel_FreeStream = sqrt(ModVel_FreeStream); config->SetModVel_FreeStream(ModVel_FreeStream);

  /*--- Depending on the density model chosen, select a fluid model. ---*/

  switch (config->GetKind_FluidModel()) {

    case CONSTANT_DENSITY:

      FluidModel = new CConstantDensity(Density_FreeStream, config->GetSpecific_Heat_Cp());
      FluidModel->SetTDState_T(Temperature_FreeStream);
      break;

    case INC_IDEAL_GAS:

      config->SetGas_Constant(UNIVERSAL_GAS_CONSTANT/(config->GetMolecular_Weight()/1000.0));
      Pressure_Thermodynamic = Density_FreeStream*Temperature_FreeStream*config->GetGas_Constant();
      FluidModel = new CIncIdealGas(config->GetSpecific_Heat_Cp(), config->GetGas_Constant(), Pressure_Thermodynamic);
      FluidModel->SetTDState_T(Temperature_FreeStream);
      Pressure_Thermodynamic = FluidModel->GetPressure();
      config->SetPressure_Thermodynamic(Pressure_Thermodynamic);
      break;
      
    case INC_IDEAL_GAS_POLY:
      
      config->SetGas_Constant(UNIVERSAL_GAS_CONSTANT/(config->GetMolecular_Weight()/1000.0));
      Pressure_Thermodynamic = Density_FreeStream*Temperature_FreeStream*config->GetGas_Constant();
      FluidModel = new CIncIdealGasPolynomial(config->GetGas_Constant(), Pressure_Thermodynamic);
      if (viscous) {
        /*--- Variable Cp model via polynomial. ---*/
        for (iVar = 0; iVar < config->GetnPolyCoeffs(); iVar++)
          config->SetCp_PolyCoeffND(config->GetCp_PolyCoeff(iVar), iVar);
        FluidModel->SetCpModel(config);
      }
      FluidModel->SetTDState_T(Temperature_FreeStream);
      Pressure_Thermodynamic = FluidModel->GetPressure();
      config->SetPressure_Thermodynamic(Pressure_Thermodynamic);
      break;

    default:

      SU2_MPI::Error("Fluid model not implemented for incompressible solver.", CURRENT_FUNCTION);
      break;
  }

  if (viscous) {

    /*--- The dimensional viscosity is needed to determine the free-stream conditions.
      To accomplish this, simply set the non-dimensional coefficients to the
      dimensional ones. This will be overruled later.---*/

    config->SetMu_RefND(config->GetMu_Ref());
    config->SetMu_Temperature_RefND(config->GetMu_Temperature_Ref());
    config->SetMu_SND(config->GetMu_S());
    config->SetMu_ConstantND(config->GetMu_Constant());
    
    for (iVar = 0; iVar < config->GetnPolyCoeffs(); iVar++)
      config->SetMu_PolyCoeffND(config->GetMu_PolyCoeff(iVar), iVar);

    /*--- Use the fluid model to compute the dimensional viscosity/conductivity. ---*/

    FluidModel->SetLaminarViscosityModel(config);
    Viscosity_FreeStream = FluidModel->GetLaminarViscosity();
    config->SetViscosity_FreeStream(Viscosity_FreeStream);

    Reynolds = Density_FreeStream*ModVel_FreeStream/Viscosity_FreeStream; config->SetReynolds(Reynolds);

    /*--- Turbulence kinetic energy ---*/

    Tke_FreeStream  = 3.0/2.0*(ModVel_FreeStream*ModVel_FreeStream*config->GetTurbulenceIntensity_FreeStream()*config->GetTurbulenceIntensity_FreeStream());

  }

  /*--- The non-dim. scheme for incompressible flows uses the following ref. values:
     Reference length      = 1 m (fixed by default, grid in meters)
     Reference density     = liquid density or freestream (input)
     Reference velocity    = liquid velocity or freestream (input)
     Reference temperature = liquid temperature or freestream (input)
     Reference pressure    = Reference density * Reference velocity * Reference velocity
     Reference viscosity   = Reference Density * Reference velocity * Reference length
     This is the same non-dim. scheme as in the compressible solver.
     Note that the Re and Re Length are not used as part of initialization. ---*/

  if (config->GetRef_Inc_NonDim() == DIMENSIONAL) {
    Density_Ref     = 1.0;
    Velocity_Ref    = 1.0;
    Temperature_Ref = 1.0;
    Pressure_Ref    = 1.0;
  }
  else if (config->GetRef_Inc_NonDim() == INITIAL_VALUES) {
    Density_Ref     = Density_FreeStream;
    Velocity_Ref    = ModVel_FreeStream;
    Temperature_Ref = Temperature_FreeStream;
    Pressure_Ref    = Density_Ref*Velocity_Ref*Velocity_Ref;
  } 
  else if (config->GetRef_Inc_NonDim() == REFERENCE_VALUES) {
    Density_Ref     = config->GetInc_Density_Ref();
    Velocity_Ref    = config->GetInc_Velocity_Ref();
    Temperature_Ref = config->GetInc_Temperature_Ref();
    Pressure_Ref    = Density_Ref*Velocity_Ref*Velocity_Ref;
  }
  config->SetDensity_Ref(Density_Ref);
  config->SetVelocity_Ref(Velocity_Ref);
  config->SetTemperature_Ref(Temperature_Ref);
  config->SetPressure_Ref(Pressure_Ref);

  /*--- More derived reference values ---*/
  
  Length_Ref       = 1.0;                                                config->SetLength_Ref(Length_Ref);
  Time_Ref         = Length_Ref/Velocity_Ref;                            config->SetTime_Ref(Time_Ref);
  Omega_Ref        = Velocity_Ref/Length_Ref;                            config->SetOmega_Ref(Omega_Ref);
  Force_Ref        = Velocity_Ref*Velocity_Ref/Length_Ref;               config->SetForce_Ref(Force_Ref);
  Heat_Flux_Ref    = Density_Ref*Velocity_Ref*Velocity_Ref*Velocity_Ref; config->SetHeat_Flux_Ref(Heat_Flux_Ref);
  Gas_Constant_Ref = Velocity_Ref*Velocity_Ref/Temperature_Ref;          config->SetGas_Constant_Ref(Gas_Constant_Ref);
  Viscosity_Ref    = Density_Ref*Velocity_Ref*Length_Ref;                config->SetViscosity_Ref(Viscosity_Ref);
  Conductivity_Ref = Viscosity_Ref*Gas_Constant_Ref;                     config->SetConductivity_Ref(Conductivity_Ref);

  /*--- Get the freestream energy. Only useful if energy equation is active. ---*/

  Energy_FreeStream = FluidModel->GetStaticEnergy() + 0.5*ModVel_FreeStream*ModVel_FreeStream;
  config->SetEnergy_FreeStream(Energy_FreeStream);
  if (tkeNeeded) { Energy_FreeStream += Tke_FreeStream; }; config->SetEnergy_FreeStream(Energy_FreeStream);

  /*--- Compute Mach number ---*/

  if (config->GetKind_FluidModel() == CONSTANT_DENSITY) {
    Mach = ModVel_FreeStream / sqrt(config->GetBulk_Modulus()/Density_FreeStream);
  } else {
    Mach = 0.0;
  }
  config->SetMach(Mach);

  /*--- Divide by reference values, to compute the non-dimensional free-stream values ---*/
  
  Pressure_FreeStreamND = Pressure_FreeStream/config->GetPressure_Ref(); config->SetPressure_FreeStreamND(Pressure_FreeStreamND);
  Pressure_ThermodynamicND = Pressure_Thermodynamic/config->GetPressure_Ref(); config->SetPressure_ThermodynamicND(Pressure_ThermodynamicND);
  Density_FreeStreamND  = Density_FreeStream/config->GetDensity_Ref();   config->SetDensity_FreeStreamND(Density_FreeStreamND);
  
  for (iDim = 0; iDim < nDim; iDim++) {
    Velocity_FreeStreamND[iDim] = config->GetVelocity_FreeStream()[iDim]/Velocity_Ref; config->SetVelocity_FreeStreamND(Velocity_FreeStreamND[iDim], iDim);
  }

  Temperature_FreeStreamND = Temperature_FreeStream/config->GetTemperature_Ref(); config->SetTemperature_FreeStreamND(Temperature_FreeStreamND);
  Gas_ConstantND      = config->GetGas_Constant()/Gas_Constant_Ref;    config->SetGas_ConstantND(Gas_ConstantND);
  Specific_Heat_CpND  = config->GetSpecific_Heat_Cp()/Gas_Constant_Ref; config->SetSpecific_Heat_CpND(Specific_Heat_CpND);
  
  /*--- We assume that Cp = Cv for our incompressible fluids. ---*/
  Specific_Heat_CvND  = config->GetSpecific_Heat_Cp()/Gas_Constant_Ref; config->SetSpecific_Heat_CvND(Specific_Heat_CvND);
  
  Thermal_Expansion_CoeffND = config->GetThermal_Expansion_Coeff()*config->GetTemperature_Ref(); config->SetThermal_Expansion_CoeffND(Thermal_Expansion_CoeffND);

  ModVel_FreeStreamND = 0.0;
  for (iDim = 0; iDim < nDim; iDim++) ModVel_FreeStreamND += Velocity_FreeStreamND[iDim]*Velocity_FreeStreamND[iDim];
  ModVel_FreeStreamND    = sqrt(ModVel_FreeStreamND); config->SetModVel_FreeStreamND(ModVel_FreeStreamND);
  
  Viscosity_FreeStreamND = Viscosity_FreeStream / Viscosity_Ref;   config->SetViscosity_FreeStreamND(Viscosity_FreeStreamND);
  
  Tke_FreeStream  = 3.0/2.0*(ModVel_FreeStream*ModVel_FreeStream*config->GetTurbulenceIntensity_FreeStream()*config->GetTurbulenceIntensity_FreeStream());
  config->SetTke_FreeStream(Tke_FreeStream);
  
  Tke_FreeStreamND  = 3.0/2.0*(ModVel_FreeStreamND*ModVel_FreeStreamND*config->GetTurbulenceIntensity_FreeStream()*config->GetTurbulenceIntensity_FreeStream());
  config->SetTke_FreeStreamND(Tke_FreeStreamND);
  
  Omega_FreeStream = Density_FreeStream*Tke_FreeStream/(Viscosity_FreeStream*config->GetTurb2LamViscRatio_FreeStream());
  config->SetOmega_FreeStream(Omega_FreeStream);
  
  Omega_FreeStreamND = Density_FreeStreamND*Tke_FreeStreamND/(Viscosity_FreeStreamND*config->GetTurb2LamViscRatio_FreeStream());
  config->SetOmega_FreeStreamND(Omega_FreeStreamND);
 
  /*--- Delete the original (dimensional) FluidModel object. No fluid is used for inscompressible cases. ---*/
  
  delete FluidModel;

  switch (config->GetKind_FluidModel()) {
      
    case CONSTANT_DENSITY:
      FluidModel = new CConstantDensity(Density_FreeStreamND, Specific_Heat_CpND);
      FluidModel->SetTDState_T(Temperature_FreeStreamND);
      break;

    case INC_IDEAL_GAS:
      FluidModel = new CIncIdealGas(Specific_Heat_CpND, Gas_ConstantND, Pressure_ThermodynamicND);
      FluidModel->SetTDState_T(Temperature_FreeStreamND);
      break;
      
    case INC_IDEAL_GAS_POLY:
      FluidModel = new CIncIdealGasPolynomial(Gas_ConstantND, Pressure_ThermodynamicND);
      if (viscous) {
        /*--- Variable Cp model via polynomial. ---*/
        config->SetCp_PolyCoeffND(config->GetCp_PolyCoeff(0)/Gas_Constant_Ref, 0);
        for (iVar = 1; iVar < config->GetnPolyCoeffs(); iVar++)
          config->SetCp_PolyCoeffND(config->GetCp_PolyCoeff(iVar)*pow(Temperature_Ref,iVar)/Gas_Constant_Ref, iVar);
        FluidModel->SetCpModel(config);
      }
      FluidModel->SetTDState_T(Temperature_FreeStreamND);
      break;
      
  }
  
  Energy_FreeStreamND = FluidModel->GetStaticEnergy() + 0.5*ModVel_FreeStreamND*ModVel_FreeStreamND;
  
  if (viscous) {
    
    /*--- Constant viscosity model ---*/

    config->SetMu_ConstantND(config->GetMu_Constant()/Viscosity_Ref);
    
    /*--- Sutherland's model ---*/
    
    config->SetMu_RefND(config->GetMu_Ref()/Viscosity_Ref);
    config->SetMu_SND(config->GetMu_S()/config->GetTemperature_Ref());
    config->SetMu_Temperature_RefND(config->GetMu_Temperature_Ref()/config->GetTemperature_Ref());
    
    /*--- Viscosity model via polynomial. ---*/

    config->SetMu_PolyCoeffND(config->GetMu_PolyCoeff(0)/Viscosity_Ref, 0);
    for (iVar = 1; iVar < config->GetnPolyCoeffs(); iVar++)
      config->SetMu_PolyCoeffND(config->GetMu_PolyCoeff(iVar)*pow(Temperature_Ref,iVar)/Viscosity_Ref, iVar);
    
    /*--- Constant thermal conductivity model ---*/

    config->SetKt_ConstantND(config->GetKt_Constant()/Conductivity_Ref);
    
    /*--- Conductivity model via polynomial. ---*/

    config->SetKt_PolyCoeffND(config->GetKt_PolyCoeff(0)/Conductivity_Ref, 0);
    for (iVar = 1; iVar < config->GetnPolyCoeffs(); iVar++)
      config->SetKt_PolyCoeffND(config->GetKt_PolyCoeff(iVar)*pow(Temperature_Ref,iVar)/Conductivity_Ref, iVar);
    
    /*--- Set up the transport property models. ---*/

    FluidModel->SetLaminarViscosityModel(config);
    FluidModel->SetThermalConductivityModel(config);
    
  }

  if (tkeNeeded) { Energy_FreeStreamND += Tke_FreeStreamND; };  config->SetEnergy_FreeStreamND(Energy_FreeStreamND);
  
  Energy_Ref = Energy_FreeStream/Energy_FreeStreamND; config->SetEnergy_Ref(Energy_Ref);
  
  Total_UnstTimeND = config->GetTotal_UnstTime() / Time_Ref;    config->SetTotal_UnstTimeND(Total_UnstTimeND);
  Delta_UnstTimeND = config->GetDelta_UnstTime() / Time_Ref;    config->SetDelta_UnstTimeND(Delta_UnstTimeND);
  
  /*--- Write output to the console if this is the master node and first domain ---*/
  
  if ((rank == MASTER_NODE) && (iMesh == MESH_0)) {
    
    cout.precision(6);

    if (config->GetRef_Inc_NonDim() == DIMENSIONAL) {
      cout << "Incompressible flow: rho_ref, vel_ref, temp_ref, p_ref" << endl;
      cout << "are set to 1.0 in order to perform a dimensional calculation." << endl;
      if (grid_movement) cout << "Force coefficients computed using MACH_MOTION." << endl;
      else cout << "Force coefficients computed using initial values." << endl;
    }
    else if (config->GetRef_Inc_NonDim() == INITIAL_VALUES) {
      cout << "Incompressible flow: rho_ref, vel_ref, and temp_ref" << endl;
      cout << "are based on the initial values, p_ref = rho_ref*vel_ref^2." << endl;
      if (grid_movement) cout << "Force coefficients computed using MACH_MOTION." << endl;
      else cout << "Force coefficients computed using initial values." << endl;
    } 
    else if (config->GetRef_Inc_NonDim() == REFERENCE_VALUES) {
      cout << "Incompressible flow: rho_ref, vel_ref, and temp_ref" << endl;
      cout << "are user-provided reference values, p_ref = rho_ref*vel_ref^2." << endl;
      if (grid_movement) cout << "Force coefficients computed using MACH_MOTION." << endl;
      else cout << "Force coefficients computed using reference values." << endl;
    }
    cout << "The reference area for force coeffs. is " << config->GetRefArea() << " m^2." << endl;
    cout << "The reference length for force coeffs. is " << config->GetRefLength() << " m." << endl;

    cout << "The pressure is decomposed into thermodynamic and dynamic components." << endl;
    cout << "The initial value of the dynamic pressure is 0." << endl;

    cout << "Mach number: "<< config->GetMach();
    if (config->GetKind_FluidModel() == CONSTANT_DENSITY) {
      cout << ", computed using the Bulk modulus." << endl;
    } else {
      cout << ", computed using fluid speed of sound." << endl;
    }

    cout << "For external flows, the initial state is imposed at the far-field." << endl;
    cout << "Angle of attack (deg): "<< config->GetAoA() << ", computed using the initial velocity." << endl;
    cout << "Side slip angle (deg): "<< config->GetAoS() << ", computed using the initial velocity." << endl;

    if (viscous) { 
      cout << "Reynolds number per meter: " << config->GetReynolds() << ", computed using initial values."<< endl;
      cout << "Reynolds number is a byproduct of inputs only (not used internally)." << endl;
    }
    cout << "SI units only. The grid should be dimensional (meters)." << endl;
    
    switch (config->GetKind_DensityModel()) {
      
      case CONSTANT:
        if (energy) cout << "Energy equation is active and decoupled." << endl;
        else cout << "No energy equation." << endl;
        break;

      case BOUSSINESQ:
        if (energy) cout << "Energy equation is active and coupled through Boussinesq approx." << endl;
        break;

      case VARIABLE:
        if (energy) cout << "Energy equation is active and coupled for variable density." << endl;
        break;

    }
    
    stringstream NonDimTableOut, ModelTableOut;
    stringstream Unit;  
    
    cout << endl;
    PrintingToolbox::CTablePrinter ModelTable(&ModelTableOut);
    ModelTableOut <<"-- Models:"<< endl;

    ModelTable.AddColumn("Viscosity Model", 25);
    ModelTable.AddColumn("Conductivity Model", 26);
    ModelTable.AddColumn("Fluid Model", 25);
    ModelTable.SetAlign(PrintingToolbox::CTablePrinter::RIGHT);
    ModelTable.PrintHeader();
    
    PrintingToolbox::CTablePrinter NonDimTable(&NonDimTableOut);    
    NonDimTable.AddColumn("Name", 22);
    NonDimTable.AddColumn("Dim. value", 14);
    NonDimTable.AddColumn("Ref. value", 14);
    NonDimTable.AddColumn("Unit", 10);
    NonDimTable.AddColumn("Non-dim. value", 14);
    NonDimTable.SetAlign(PrintingToolbox::CTablePrinter::RIGHT);
    
    NonDimTableOut <<"-- Fluid properties:"<< endl;
    
    NonDimTable.PrintHeader();
    
    if (viscous){
      
      switch(config->GetKind_ViscosityModel()){
      case CONSTANT_VISCOSITY:
        ModelTable << "CONSTANT_VISCOSITY";
        if      (config->GetSystemMeasurements() == SI) Unit << "N.s/m^2";
        else if (config->GetSystemMeasurements() == US) Unit << "lbf.s/ft^2";
        NonDimTable << "Viscosity" << config->GetMu_Constant() << config->GetMu_Constant()/config->GetMu_ConstantND() << Unit.str() << config->GetMu_ConstantND();
        Unit.str("");
        NonDimTable.PrintFooter();
        break;

      case SUTHERLAND:
        ModelTable << "SUTHERLAND";        
        if      (config->GetSystemMeasurements() == SI) Unit << "N.s/m^2";
        else if (config->GetSystemMeasurements() == US) Unit << "lbf.s/ft^2";
        NonDimTable << "Ref. Viscosity" <<  config->GetMu_Ref() <<  config->GetViscosity_Ref() << Unit.str() << config->GetMu_RefND();
        Unit.str("");
        if      (config->GetSystemMeasurements() == SI) Unit << "K";
        else if (config->GetSystemMeasurements() == US) Unit << "R";
        NonDimTable << "Sutherland Temp." << config->GetMu_Temperature_Ref() <<  config->GetTemperature_Ref() << Unit.str() << config->GetMu_Temperature_RefND();
        Unit.str("");
        if      (config->GetSystemMeasurements() == SI) Unit << "K";
        else if (config->GetSystemMeasurements() == US) Unit << "R";
        NonDimTable << "Sutherland Const." << config->GetMu_S() << config->GetTemperature_Ref() << Unit.str() << config->GetMu_SND();
        Unit.str("");
        NonDimTable.PrintFooter();
        break;
        
      case POLYNOMIAL_VISCOSITY:
        ModelTable << "POLYNOMIAL_VISCOSITY";
        for (iVar = 0; iVar < config->GetnPolyCoeffs(); iVar++) {
          stringstream ss;
          ss << iVar;
          if (config->GetMu_PolyCoeff(iVar) != 0.0)
            NonDimTable << "Mu(T) Poly. Coeff. " + ss.str()  << config->GetMu_PolyCoeff(iVar) << config->GetMu_PolyCoeff(iVar)/config->GetMu_PolyCoeffND(iVar) << "-" << config->GetMu_PolyCoeffND(iVar);
        }
        Unit.str("");
        NonDimTable.PrintFooter();
        break;
      }

      switch(config->GetKind_ConductivityModel()){
      case CONSTANT_PRANDTL:
        ModelTable << "CONSTANT_PRANDTL";
        NonDimTable << "Prandtl (Lam.)"  << "-" << "-" << "-" << config->GetPrandtl_Lam();         
        Unit.str("");
        NonDimTable << "Prandtl (Turb.)" << "-" << "-" << "-" << config->GetPrandtl_Turb();         
        Unit.str("");
        NonDimTable.PrintFooter();
        break;
        
      case CONSTANT_CONDUCTIVITY:
        ModelTable << "CONSTANT_CONDUCTIVITY";
        Unit << "W/m^2.K";
        NonDimTable << "Molecular Cond." << config->GetKt_Constant() << config->GetKt_Constant()/config->GetKt_ConstantND() << Unit.str() << config->GetKt_ConstantND();         
        Unit.str("");
        NonDimTable.PrintFooter();
        break;
        
      case POLYNOMIAL_CONDUCTIVITY:
        ModelTable << "POLYNOMIAL_CONDUCTIVITY";
        for (iVar = 0; iVar < config->GetnPolyCoeffs(); iVar++) {
          stringstream ss;
          ss << iVar;
          if (config->GetKt_PolyCoeff(iVar) != 0.0)
            NonDimTable << "Kt(T) Poly. Coeff. " + ss.str()  << config->GetKt_PolyCoeff(iVar) << config->GetKt_PolyCoeff(iVar)/config->GetKt_PolyCoeffND(iVar) << "-" << config->GetKt_PolyCoeffND(iVar);
        }
        Unit.str("");
        NonDimTable.PrintFooter();  
        break;
      }
    } else {
      ModelTable << "-" << "-";
    }
    
    switch (config->GetKind_FluidModel()){
    case CONSTANT_DENSITY:
      ModelTable << "CONSTANT_DENSITY";
      if (energy){
        Unit << "N.m/kg.K";
        NonDimTable << "Spec. Heat (Cp)" << config->GetSpecific_Heat_Cp() << config->GetSpecific_Heat_Cp()/config->GetSpecific_Heat_CpND() << Unit.str() << config->GetSpecific_Heat_CpND();         
        Unit.str("");
      }
      if (boussinesq){
        Unit << "K^-1";
        NonDimTable << "Thermal Exp." << config->GetThermal_Expansion_Coeff() << config->GetThermal_Expansion_Coeff()/config->GetThermal_Expansion_CoeffND() << Unit.str() <<  config->GetThermal_Expansion_CoeffND();         
        Unit.str("");
      }
      Unit << "Pa";
      NonDimTable << "Bulk Modulus" << config->GetBulk_Modulus() << 1.0 << Unit.str() <<  config->GetBulk_Modulus();         
      Unit.str("");
      NonDimTable.PrintFooter();
      break;
      
    case INC_IDEAL_GAS:
      ModelTable << "INC_IDEAL_GAS";      
      Unit << "N.m/kg.K";
      NonDimTable << "Spec. Heat (Cp)" << config->GetSpecific_Heat_Cp() << config->GetSpecific_Heat_Cp()/config->GetSpecific_Heat_CpND() << Unit.str() << config->GetSpecific_Heat_CpND();         
      Unit.str("");
      Unit << "g/mol";
      NonDimTable << "Molecular weight" << config->GetMolecular_Weight()<< 1.0 << Unit.str() << config->GetMolecular_Weight();         
      Unit.str("");
      Unit << "N.m/kg.K";
      NonDimTable << "Gas Constant" << config->GetGas_Constant() << config->GetGas_Constant_Ref() << Unit.str() << config->GetGas_ConstantND();         
      Unit.str("");
      Unit << "Pa";
      NonDimTable << "Therm. Pressure" << config->GetPressure_Thermodynamic() << config->GetPressure_Ref() << Unit.str() << config->GetPressure_ThermodynamicND();         
      Unit.str("");
      NonDimTable.PrintFooter();
      break;
      
    case INC_IDEAL_GAS_POLY:
      ModelTable << "INC_IDEAL_GAS_POLY";             
      Unit.str("");
      Unit << "g/mol";
      NonDimTable << "Molecular weight" << config->GetMolecular_Weight()<< 1.0 << Unit.str() << config->GetMolecular_Weight();         
      Unit.str("");
      Unit << "N.m/kg.K";
      NonDimTable << "Gas Constant" << config->GetGas_Constant() << config->GetGas_Constant_Ref() << Unit.str() << config->GetGas_ConstantND();         
      Unit.str("");
      Unit << "Pa";
      NonDimTable << "Therm. Pressure" << config->GetPressure_Thermodynamic() << config->GetPressure_Ref() << Unit.str() << config->GetPressure_ThermodynamicND();         
      Unit.str("");
      for (iVar = 0; iVar < config->GetnPolyCoeffs(); iVar++) {
        stringstream ss;
        ss << iVar;
        if (config->GetCp_PolyCoeff(iVar) != 0.0)
          NonDimTable << "Cp(T) Poly. Coeff. " + ss.str()  << config->GetCp_PolyCoeff(iVar) << config->GetCp_PolyCoeff(iVar)/config->GetCp_PolyCoeffND(iVar) << "-" << config->GetCp_PolyCoeffND(iVar);
      }
      Unit.str("");
      NonDimTable.PrintFooter();
      break;
      
    }

    
    NonDimTableOut <<"-- Initial and free-stream conditions:"<< endl;
    NonDimTable.PrintHeader();

    if      (config->GetSystemMeasurements() == SI) Unit << "Pa";
    else if (config->GetSystemMeasurements() == US) Unit << "psf";
    NonDimTable << "Dynamic Pressure" << config->GetPressure_FreeStream() << config->GetPressure_Ref() << Unit.str() << config->GetPressure_FreeStreamND();
    Unit.str("");
    if      (config->GetSystemMeasurements() == SI) Unit << "Pa";
    else if (config->GetSystemMeasurements() == US) Unit << "psf";
    NonDimTable << "Total Pressure" << config->GetPressure_FreeStream() + 0.5*config->GetDensity_FreeStream()*config->GetModVel_FreeStream()*config->GetModVel_FreeStream() 
                << config->GetPressure_Ref() << Unit.str() << config->GetPressure_FreeStreamND() + 0.5*config->GetDensity_FreeStreamND()*config->GetModVel_FreeStreamND()*config->GetModVel_FreeStreamND();
    Unit.str("");
    if      (config->GetSystemMeasurements() == SI) Unit << "kg/m^3";
    else if (config->GetSystemMeasurements() == US) Unit << "slug/ft^3";
    NonDimTable << "Density" << config->GetDensity_FreeStream() << config->GetDensity_Ref() << Unit.str() << config->GetDensity_FreeStreamND();
    Unit.str("");
    if (energy){
      if      (config->GetSystemMeasurements() == SI) Unit << "K";
      else if (config->GetSystemMeasurements() == US) Unit << "R";
      NonDimTable << "Temperature" << config->GetTemperature_FreeStream() << config->GetTemperature_Ref() << Unit.str() << config->GetTemperature_FreeStreamND();
      Unit.str("");
    }
    if      (config->GetSystemMeasurements() == SI) Unit << "m/s";
    else if (config->GetSystemMeasurements() == US) Unit << "ft/s";
    NonDimTable << "Velocity-X" << config->GetVelocity_FreeStream()[0] << config->GetVelocity_Ref() << Unit.str() << config->GetVelocity_FreeStreamND()[0];
    NonDimTable << "Velocity-Y" << config->GetVelocity_FreeStream()[1] << config->GetVelocity_Ref() << Unit.str() << config->GetVelocity_FreeStreamND()[1];
    if (nDim == 3){
      NonDimTable << "Velocity-Z" << config->GetVelocity_FreeStream()[2] << config->GetVelocity_Ref() << Unit.str() << config->GetVelocity_FreeStreamND()[2];
    }
    NonDimTable << "Velocity Magnitude" << config->GetModVel_FreeStream() << config->GetVelocity_Ref() << Unit.str() << config->GetModVel_FreeStreamND();
    Unit.str("");

    if (viscous){
      NonDimTable.PrintFooter();
      if      (config->GetSystemMeasurements() == SI) Unit << "N.s/m^2";
      else if (config->GetSystemMeasurements() == US) Unit << "lbf.s/ft^2";
      NonDimTable << "Viscosity" << config->GetViscosity_FreeStream() << config->GetViscosity_Ref() << Unit.str() << config->GetViscosity_FreeStreamND();
      Unit.str("");
      if      (config->GetSystemMeasurements() == SI) Unit << "W/m^2.K";
      else if (config->GetSystemMeasurements() == US) Unit << "lbf/ft.s.R";
      NonDimTable << "Conductivity" << "-" << config->GetConductivity_Ref() << Unit.str() << "-";
      Unit.str("");
      if (turbulent){
        if      (config->GetSystemMeasurements() == SI) Unit << "m^2/s^2";
        else if (config->GetSystemMeasurements() == US) Unit << "ft^2/s^2";
        NonDimTable << "Turb. Kin. Energy" << config->GetTke_FreeStream() << config->GetTke_FreeStream()/config->GetTke_FreeStreamND() << Unit.str() << config->GetTke_FreeStreamND();
        Unit.str("");
        if      (config->GetSystemMeasurements() == SI) Unit << "1/s";
        else if (config->GetSystemMeasurements() == US) Unit << "1/s";
        NonDimTable << "Spec. Dissipation" << config->GetOmega_FreeStream() << config->GetOmega_FreeStream()/config->GetOmega_FreeStreamND() << Unit.str() << config->GetOmega_FreeStreamND();
        Unit.str("");
      }
    }
    
    NonDimTable.PrintFooter();
    NonDimTable << "Mach Number" << "-" << "-" << "-" << config->GetMach();
    if (viscous){
      NonDimTable << "Reynolds Number" << "-" << "-" << "-" << config->GetReynolds();      
    }
    
    NonDimTable.PrintFooter();
    ModelTable.PrintFooter();

    if (unsteady){
      NonDimTableOut << "-- Unsteady conditions" << endl;      
      NonDimTable.PrintHeader();
      NonDimTable << "Total Time" << config->GetTotal_UnstTime() << config->GetTime_Ref() << "s" << config->GetTotal_UnstTimeND();
      Unit.str("");
      NonDimTable << "Time Step" << config->GetDelta_UnstTime() << config->GetTime_Ref() << "s" << config->GetDelta_UnstTimeND();
      Unit.str("");
      NonDimTable.PrintFooter();
    }
    

    cout << ModelTableOut.str();
    cout << NonDimTableOut.str();
  }
  
  
  
}

void CIncEulerSolver::SetInitialCondition(CGeometry **geometry, CSolver ***solver_container, CConfig *config, unsigned long ExtIter) {
  
  unsigned long iPoint, Point_Fine;
  unsigned short iMesh, iChildren, iVar;
  su2double Area_Children, Area_Parent, *Solution_Fine, *Solution;
    
  bool restart   = (config->GetRestart() || config->GetRestart_Flow());
  bool rans      = ((config->GetKind_Solver() == RANS) ||
                    (config->GetKind_Solver() == ADJ_RANS) ||
                    (config->GetKind_Solver() == DISC_ADJ_RANS));
  bool dual_time = ((config->GetUnsteady_Simulation() == DT_STEPPING_1ST) ||
                    (config->GetUnsteady_Simulation() == DT_STEPPING_2ND));
  
  /*--- If restart solution, then interpolate the flow solution to
   all the multigrid levels, this is important with the dual time strategy ---*/
  
  if (restart && (ExtIter == 0)) {
    
    Solution = new su2double[nVar];
    for (iMesh = 1; iMesh <= config->GetnMGLevels(); iMesh++) {
      for (iPoint = 0; iPoint < geometry[iMesh]->GetnPoint(); iPoint++) {
        Area_Parent = geometry[iMesh]->node[iPoint]->GetVolume();
        for (iVar = 0; iVar < nVar; iVar++) Solution[iVar] = 0.0;
        for (iChildren = 0; iChildren < geometry[iMesh]->node[iPoint]->GetnChildren_CV(); iChildren++) {
          Point_Fine = geometry[iMesh]->node[iPoint]->GetChildren_CV(iChildren);
          Area_Children = geometry[iMesh-1]->node[Point_Fine]->GetVolume();
          Solution_Fine = solver_container[iMesh-1][FLOW_SOL]->node[Point_Fine]->GetSolution();
          for (iVar = 0; iVar < nVar; iVar++) {
            Solution[iVar] += Solution_Fine[iVar]*Area_Children/Area_Parent;
          }
        }
        solver_container[iMesh][FLOW_SOL]->node[iPoint]->SetSolution(Solution);
      }
      solver_container[iMesh][FLOW_SOL]->InitiateComms(geometry[iMesh], config, SOLUTION);
      solver_container[iMesh][FLOW_SOL]->CompleteComms(geometry[iMesh], config, SOLUTION);
    }
    delete [] Solution;
    
    /*--- Interpolate the turblence variable also, if needed ---*/
    
    if (rans) {
      
      unsigned short nVar_Turb = solver_container[MESH_0][TURB_SOL]->GetnVar();
      Solution = new su2double[nVar_Turb];
      for (iMesh = 1; iMesh <= config->GetnMGLevels(); iMesh++) {
        for (iPoint = 0; iPoint < geometry[iMesh]->GetnPoint(); iPoint++) {
          Area_Parent = geometry[iMesh]->node[iPoint]->GetVolume();
          for (iVar = 0; iVar < nVar_Turb; iVar++) Solution[iVar] = 0.0;
          for (iChildren = 0; iChildren < geometry[iMesh]->node[iPoint]->GetnChildren_CV(); iChildren++) {
            Point_Fine = geometry[iMesh]->node[iPoint]->GetChildren_CV(iChildren);
            Area_Children = geometry[iMesh-1]->node[Point_Fine]->GetVolume();
            Solution_Fine = solver_container[iMesh-1][TURB_SOL]->node[Point_Fine]->GetSolution();
            for (iVar = 0; iVar < nVar_Turb; iVar++) {
              Solution[iVar] += Solution_Fine[iVar]*Area_Children/Area_Parent;
            }
          }
          solver_container[iMesh][TURB_SOL]->node[iPoint]->SetSolution(Solution);
        }
        solver_container[iMesh][TURB_SOL]->InitiateComms(geometry[iMesh], config, SOLUTION_EDDY);
        solver_container[iMesh][TURB_SOL]->CompleteComms(geometry[iMesh], config, SOLUTION_EDDY);
        solver_container[iMesh][TURB_SOL]->Postprocessing(geometry[iMesh], solver_container[iMesh], config, iMesh);
      }
      delete [] Solution;
    }
    
  }
  
  /*--- The value of the solution for the first iteration of the dual time ---*/
  
  if (dual_time && (ExtIter == 0 || (restart && (long)ExtIter == (long)config->GetRestart_Iter()))) {
    
    /*--- Push back the initial condition to previous solution containers
     for a 1st-order restart or when simply intitializing to freestream. ---*/
    
    for (iMesh = 0; iMesh <= config->GetnMGLevels(); iMesh++) {
      for (iPoint = 0; iPoint < geometry[iMesh]->GetnPoint(); iPoint++) {
        solver_container[iMesh][FLOW_SOL]->node[iPoint]->Set_Solution_time_n();
        solver_container[iMesh][FLOW_SOL]->node[iPoint]->Set_Solution_time_n1();
        if (rans) {
          solver_container[iMesh][TURB_SOL]->node[iPoint]->Set_Solution_time_n();
          solver_container[iMesh][TURB_SOL]->node[iPoint]->Set_Solution_time_n1();
        }
      }
    }
    
    if ((restart && (long)ExtIter == (long)config->GetRestart_Iter()) &&
        (config->GetUnsteady_Simulation() == DT_STEPPING_2ND)) {
      
      /*--- Load an additional restart file for a 2nd-order restart ---*/
      
      solver_container[MESH_0][FLOW_SOL]->LoadRestart(geometry, solver_container, config, SU2_TYPE::Int(config->GetRestart_Iter()-1), true);
      
      /*--- Load an additional restart file for the turbulence model ---*/
      if (rans)
        solver_container[MESH_0][TURB_SOL]->LoadRestart(geometry, solver_container, config, SU2_TYPE::Int(config->GetRestart_Iter()-1), false);
      
      /*--- Push back this new solution to time level N. ---*/
      
      for (iMesh = 0; iMesh <= config->GetnMGLevels(); iMesh++) {
        for (iPoint = 0; iPoint < geometry[iMesh]->GetnPoint(); iPoint++) {
          solver_container[iMesh][FLOW_SOL]->node[iPoint]->Set_Solution_time_n();
          if (rans) {
            solver_container[iMesh][TURB_SOL]->node[iPoint]->Set_Solution_time_n();
          }
        }
      }
    }
  }
}

void CIncEulerSolver::Preprocessing(CGeometry *geometry, CSolver **solver_container, CConfig *config, unsigned short iMesh, unsigned short iRKStep, unsigned short RunTime_EqSystem, bool Output) {
  
  unsigned long ErrorCounter = 0;

  unsigned long ExtIter = config->GetExtIter();
  bool cont_adjoint     = config->GetContinuous_Adjoint();
  bool disc_adjoint     = config->GetDiscrete_Adjoint();
  bool implicit         = (config->GetKind_TimeIntScheme_Flow() == EULER_IMPLICIT);
  bool muscl            = (config->GetMUSCL_Flow() || (cont_adjoint && config->GetKind_ConvNumScheme_AdjFlow() == ROE));
  bool limiter          = ((config->GetKind_SlopeLimit_Flow() != NO_LIMITER) && (ExtIter <= config->GetLimiterIter()) && !(disc_adjoint && config->GetFrozen_Limiter_Disc()));
  bool center           = ((config->GetKind_ConvNumScheme_Flow() == SPACE_CENTERED) || (cont_adjoint && config->GetKind_ConvNumScheme_AdjFlow() == SPACE_CENTERED));
  bool center_jst       = center && (config->GetKind_Centered_Flow() == JST);
  bool fixed_cl         = config->GetFixed_CL_Mode();
  bool van_albada       = config->GetKind_SlopeLimit_Flow() == VAN_ALBADA_EDGE;
  bool outlet           = ((config->GetnMarker_Outlet() != 0));

  /*--- Update the angle of attack at the far-field for fixed CL calculations (only direct problem). ---*/
  
  if ((fixed_cl) && (!disc_adjoint) && (!cont_adjoint)) { SetFarfield_AoA(geometry, solver_container, config, iMesh, Output); }

  /*--- Set the primitive variables ---*/
  
  ErrorCounter = SetPrimitive_Variables(solver_container, config, Output);
  
  /*--- Upwind second order reconstruction ---*/
  
  if ((muscl && !center) && (iMesh == MESH_0) && !Output) {
    
    /*--- Gradient computation ---*/
    
    if (config->GetKind_Gradient_Method() == GREEN_GAUSS) {
      SetPrimitive_Gradient_GG(geometry, config);
    }
    if (config->GetKind_Gradient_Method() == WEIGHTED_LEAST_SQUARES) {
      SetPrimitive_Gradient_LS(geometry, config);
    }
    
    /*--- Limiter computation ---*/
    
    if ((limiter) && (iMesh == MESH_0) && !Output && !van_albada) {
      SetPrimitive_Limiter(geometry, config);
    }
    
  }
  
  /*--- Artificial dissipation ---*/
  
  if (center && !Output) {
    SetMax_Eigenvalue(geometry, config);
    if ((center_jst) && (iMesh == MESH_0)) {
      SetCentered_Dissipation_Sensor(geometry, config);
      SetUndivided_Laplacian(geometry, config);
    }
  }
  
  /*--- Update the beta value based on the maximum velocity. ---*/

  SetBeta_Parameter(geometry, solver_container, config, iMesh);
  
  /*--- Compute properties needed for mass flow BCs. ---*/
  
  if (outlet) GetOutlet_Properties(geometry, config, iMesh, Output);

  /*--- Initialize the Jacobian matrices ---*/
  
  if (implicit && !disc_adjoint) Jacobian.SetValZero();

  /*--- Error message ---*/
  
  if (config->GetComm_Level() == COMM_FULL) {
#ifdef HAVE_MPI
    unsigned long MyErrorCounter = ErrorCounter; ErrorCounter = 0;
    SU2_MPI::Allreduce(&MyErrorCounter, &ErrorCounter, 1, MPI_UNSIGNED_LONG, MPI_SUM, MPI_COMM_WORLD);
#endif
    if (iMesh == MESH_0) config->SetNonphysical_Points(ErrorCounter);
  }
  
}

void CIncEulerSolver::Postprocessing(CGeometry *geometry, CSolver **solver_container, CConfig *config,
                                  unsigned short iMesh) { }

unsigned long CIncEulerSolver::SetPrimitive_Variables(CSolver **solver_container, CConfig *config, bool Output) {
  
  unsigned long iPoint, ErrorCounter = 0;
  bool physical = true;
  
  for (iPoint = 0; iPoint < nPoint; iPoint ++) {
    
    /*--- Initialize the non-physical points vector ---*/
    
    node[iPoint]->SetNon_Physical(false);
    
    /*--- Incompressible flow, primitive variables ---*/
    
    physical = node[iPoint]->SetPrimVar(FluidModel);

    /*--- Record any non-physical points. ---*/

    if (!physical) { node[iPoint]->SetNon_Physical(true); ErrorCounter++; }
    
    /*--- Initialize the convective, source and viscous residual vector ---*/
    
    if (!Output) LinSysRes.SetBlock_Zero(iPoint);
    
  }

  return ErrorCounter;
}

void CIncEulerSolver::SetTime_Step(CGeometry *geometry, CSolver **solver_container, CConfig *config,
                                unsigned short iMesh, unsigned long Iteration) {
  
  su2double *Normal, Area, Vol, Mean_SoundSpeed = 0.0, Mean_ProjVel = 0.0,
  Mean_BetaInc2, Lambda, Local_Delta_Time,
  Global_Delta_Time = 1E6, Global_Delta_UnstTimeND, ProjVel, ProjVel_i, ProjVel_j;
  
  unsigned long iEdge, iVertex, iPoint, jPoint;
  unsigned short iDim, iMarker;
  
  bool implicit      = (config->GetKind_TimeIntScheme_Flow() == EULER_IMPLICIT);
  bool grid_movement = config->GetGrid_Movement();
  bool time_steping  = config->GetUnsteady_Simulation() == TIME_STEPPING;
  bool dual_time     = ((config->GetUnsteady_Simulation() == DT_STEPPING_1ST) ||
                    (config->GetUnsteady_Simulation() == DT_STEPPING_2ND));
  
  Min_Delta_Time = 1.E6; Max_Delta_Time = 0.0;

  /*--- Set maximum inviscid eigenvalue to zero, and compute sound speed ---*/
  
  for (iPoint = 0; iPoint < nPointDomain; iPoint++)
    node[iPoint]->SetMax_Lambda_Inv(0.0);
  
  /*--- Loop interior edges ---*/
  
  for (iEdge = 0; iEdge < geometry->GetnEdge(); iEdge++) {
    
    /*--- Point identification, Normal vector and area ---*/
    
    iPoint = geometry->edge[iEdge]->GetNode(0);
    jPoint = geometry->edge[iEdge]->GetNode(1);
    
    Normal = geometry->edge[iEdge]->GetNormal();
    
    Area = 0.0;
    for (iDim = 0; iDim < nDim; iDim++) Area += Normal[iDim]*Normal[iDim];
    Area = sqrt(Area);
    
    /*--- Mean Values ---*/

    Mean_ProjVel    = 0.5 * (node[iPoint]->GetProjVel(Normal) + node[jPoint]->GetProjVel(Normal));
    Mean_BetaInc2   = 0.5 * (node[iPoint]->GetBetaInc2()      + node[jPoint]->GetBetaInc2());
    Mean_SoundSpeed = sqrt(Mean_BetaInc2*Area*Area);

    /*--- Adjustment for grid movement ---*/
    
    if (grid_movement) {
      su2double *GridVel_i = geometry->node[iPoint]->GetGridVel();
      su2double *GridVel_j = geometry->node[jPoint]->GetGridVel();
      ProjVel_i = 0.0; ProjVel_j = 0.0;
      for (iDim = 0; iDim < nDim; iDim++) {
        ProjVel_i += GridVel_i[iDim]*Normal[iDim];
        ProjVel_j += GridVel_j[iDim]*Normal[iDim];
      }
      Mean_ProjVel -= 0.5 * (ProjVel_i + ProjVel_j);
    }
    
    /*--- Inviscid contribution ---*/
    
    Lambda = fabs(Mean_ProjVel) + Mean_SoundSpeed;
    if (geometry->node[iPoint]->GetDomain()) node[iPoint]->AddMax_Lambda_Inv(Lambda);
    if (geometry->node[jPoint]->GetDomain()) node[jPoint]->AddMax_Lambda_Inv(Lambda);
    
  }
  
  /*--- Loop boundary edges ---*/
  
  for (iMarker = 0; iMarker < geometry->GetnMarker(); iMarker++) {
    if ((config->GetMarker_All_KindBC(iMarker) != INTERNAL_BOUNDARY) &&
        (config->GetMarker_All_KindBC(iMarker) != PERIODIC_BOUNDARY)) {
    for (iVertex = 0; iVertex < geometry->GetnVertex(iMarker); iVertex++) {
      
      /*--- Point identification, Normal vector and area ---*/
      
      iPoint = geometry->vertex[iMarker][iVertex]->GetNode();
      Normal = geometry->vertex[iMarker][iVertex]->GetNormal();
      
      Area = 0.0;
      for (iDim = 0; iDim < nDim; iDim++) Area += Normal[iDim]*Normal[iDim];
      Area = sqrt(Area);
      
      /*--- Mean Values ---*/

      Mean_ProjVel    = node[iPoint]->GetProjVel(Normal);
      Mean_BetaInc2   = node[iPoint]->GetBetaInc2();
      Mean_SoundSpeed = sqrt(Mean_BetaInc2*Area*Area);

      /*--- Adjustment for grid movement ---*/
      
      if (grid_movement) {
        su2double *GridVel = geometry->node[iPoint]->GetGridVel();
        ProjVel = 0.0;
        for (iDim = 0; iDim < nDim; iDim++)
          ProjVel += GridVel[iDim]*Normal[iDim];
        Mean_ProjVel -= ProjVel;
      }
      
      /*--- Inviscid contribution ---*/
      
      Lambda = fabs(Mean_ProjVel) + Mean_SoundSpeed;
      if (geometry->node[iPoint]->GetDomain()) {
        node[iPoint]->AddMax_Lambda_Inv(Lambda);
      }
      
    }
    }
  }
  
  /*--- Local time-stepping: each element uses their own speed for steady state 
   simulations or for pseudo time steps in a dual time simulation. ---*/
  
  for (iPoint = 0; iPoint < nPointDomain; iPoint++) {
    
    Vol = geometry->node[iPoint]->GetVolume();
    
    if (Vol != 0.0) {
      Local_Delta_Time  = config->GetCFL(iMesh)*Vol / node[iPoint]->GetMax_Lambda_Inv();
      Global_Delta_Time = min(Global_Delta_Time, Local_Delta_Time);
      Min_Delta_Time    = min(Min_Delta_Time, Local_Delta_Time);
      Max_Delta_Time    = max(Max_Delta_Time, Local_Delta_Time);
      if (Local_Delta_Time > config->GetMax_DeltaTime())
        Local_Delta_Time = config->GetMax_DeltaTime();
      node[iPoint]->SetDelta_Time(Local_Delta_Time);
    }
    else {
      node[iPoint]->SetDelta_Time(0.0);
    }
    
  }
  
  /*--- Compute the max and the min dt (in parallel) ---*/
  
  if (config->GetComm_Level() == COMM_FULL) {
#ifdef HAVE_MPI
    su2double rbuf_time, sbuf_time;
    sbuf_time = Min_Delta_Time;
    SU2_MPI::Reduce(&sbuf_time, &rbuf_time, 1, MPI_DOUBLE, MPI_MIN, MASTER_NODE, MPI_COMM_WORLD);
    SU2_MPI::Bcast(&rbuf_time, 1, MPI_DOUBLE, MASTER_NODE, MPI_COMM_WORLD);
    Min_Delta_Time = rbuf_time;
    
    sbuf_time = Max_Delta_Time;
    SU2_MPI::Reduce(&sbuf_time, &rbuf_time, 1, MPI_DOUBLE, MPI_MAX, MASTER_NODE, MPI_COMM_WORLD);
    SU2_MPI::Bcast(&rbuf_time, 1, MPI_DOUBLE, MASTER_NODE, MPI_COMM_WORLD);
    Max_Delta_Time = rbuf_time;
#endif
  }
  
  /*--- For time-accurate simulations use the minimum delta time of the whole mesh (global) ---*/
  
  if (time_steping) {
#ifdef HAVE_MPI
    su2double rbuf_time, sbuf_time;
    sbuf_time = Global_Delta_Time;
    SU2_MPI::Reduce(&sbuf_time, &rbuf_time, 1, MPI_DOUBLE, MPI_MIN, MASTER_NODE, MPI_COMM_WORLD);
    SU2_MPI::Bcast(&rbuf_time, 1, MPI_DOUBLE, MASTER_NODE, MPI_COMM_WORLD);
    Global_Delta_Time = rbuf_time;
#endif
    for (iPoint = 0; iPoint < nPointDomain; iPoint++){
      
      /*--- Sets the regular CFL equal to the unsteady CFL ---*/
      
      config->SetCFL(iMesh,config->GetUnst_CFL());
      
      /*--- If the unsteady CFL is set to zero, it uses the defined unsteady time step, otherwise
       it computes the time step based on the unsteady CFL ---*/
      
      if (config->GetCFL(iMesh) == 0.0){
        node[iPoint]->SetDelta_Time(config->GetDelta_UnstTime());
      } else {
        node[iPoint]->SetDelta_Time(Global_Delta_Time);
      }
    }
  }
  
  /*--- Recompute the unsteady time step for the dual time strategy
   if the unsteady CFL is diferent from 0 ---*/
  
  if ((dual_time) && (Iteration == 0) && (config->GetUnst_CFL() != 0.0) && (iMesh == MESH_0)) {
    Global_Delta_UnstTimeND = config->GetUnst_CFL()*Global_Delta_Time/config->GetCFL(iMesh);
    
#ifdef HAVE_MPI
    su2double rbuf_time, sbuf_time;
    sbuf_time = Global_Delta_UnstTimeND;
    SU2_MPI::Reduce(&sbuf_time, &rbuf_time, 1, MPI_DOUBLE, MPI_MIN, MASTER_NODE, MPI_COMM_WORLD);
    SU2_MPI::Bcast(&rbuf_time, 1, MPI_DOUBLE, MASTER_NODE, MPI_COMM_WORLD);
    Global_Delta_UnstTimeND = rbuf_time;
#endif
    config->SetDelta_UnstTimeND(Global_Delta_UnstTimeND);
  }
  
  /*--- The pseudo local time (explicit integration) cannot be greater than the physical time ---*/
  
  if (dual_time)
    for (iPoint = 0; iPoint < nPointDomain; iPoint++) {
      if (!implicit) {
        Local_Delta_Time = min((2.0/3.0)*config->GetDelta_UnstTimeND(), node[iPoint]->GetDelta_Time());
        node[iPoint]->SetDelta_Time(Local_Delta_Time);
      }
    }
  
}

void CIncEulerSolver::Centered_Residual(CGeometry *geometry, CSolver **solver_container, CNumerics *numerics,
                                     CConfig *config, unsigned short iMesh, unsigned short iRKStep) {
  
  unsigned long iEdge, iPoint, jPoint;
  
  bool implicit      = (config->GetKind_TimeIntScheme_Flow() == EULER_IMPLICIT);
  bool jst_scheme  = ((config->GetKind_Centered_Flow() == JST) && (iMesh == MESH_0));
  bool grid_movement = config->GetGrid_Movement();
  
  for (iEdge = 0; iEdge < geometry->GetnEdge(); iEdge++) {
    
    /*--- Points in edge, set normal vectors, and number of neighbors ---*/
    
    iPoint = geometry->edge[iEdge]->GetNode(0); jPoint = geometry->edge[iEdge]->GetNode(1);
    numerics->SetNormal(geometry->edge[iEdge]->GetNormal());
    numerics->SetNeighbor(geometry->node[iPoint]->GetnNeighbor(), geometry->node[jPoint]->GetnNeighbor());
    
    /*--- Set primitive variables w/o reconstruction ---*/
    
    numerics->SetPrimitive(node[iPoint]->GetPrimitive(), node[jPoint]->GetPrimitive());
    
    /*--- Set the largest convective eigenvalue ---*/
    
    numerics->SetLambda(node[iPoint]->GetLambda(), node[jPoint]->GetLambda());
    
    /*--- Set undivided laplacian and pressure-based sensor ---*/
    
    if (jst_scheme) {
      numerics->SetUndivided_Laplacian(node[iPoint]->GetUndivided_Laplacian(), node[jPoint]->GetUndivided_Laplacian());
      numerics->SetSensor(node[iPoint]->GetSensor(), node[jPoint]->GetSensor());
    }
    
    /*--- Grid movement ---*/
    
    if (grid_movement) {
      numerics->SetGridVel(geometry->node[iPoint]->GetGridVel(), geometry->node[jPoint]->GetGridVel());
    }
    
    /*--- Compute residuals, and Jacobians ---*/

    numerics->ComputeResidual(Res_Conv, Jacobian_i, Jacobian_j, config);
    
    /*--- Update convective and artificial dissipation residuals ---*/

    LinSysRes.AddBlock(iPoint, Res_Conv);
    LinSysRes.SubtractBlock(jPoint, Res_Conv);
    
    /*--- Store implicit contributions from the residual calculation. ---*/
    
    if (implicit) {
      Jacobian.AddBlock(iPoint, iPoint, Jacobian_i);
      Jacobian.AddBlock(iPoint, jPoint, Jacobian_j);
      Jacobian.SubtractBlock(jPoint, iPoint, Jacobian_i);
      Jacobian.SubtractBlock(jPoint, jPoint, Jacobian_j);
    }
  }
  
}

void CIncEulerSolver::Upwind_Residual(CGeometry *geometry, CSolver **solver_container, CNumerics *numerics,
                                   CConfig *config, unsigned short iMesh) {
  
  su2double **Gradient_i, **Gradient_j, Project_Grad_i, Project_Grad_j,
  *V_i, *V_j, *S_i, *S_j, *Limiter_i = NULL, *Limiter_j = NULL, Non_Physical = 1.0;
  
  unsigned long iEdge, iPoint, jPoint, counter_local = 0, counter_global = 0;
  unsigned short iDim, iVar;
  
  unsigned long ExtIter = config->GetExtIter();
  bool implicit         = (config->GetKind_TimeIntScheme_Flow() == EULER_IMPLICIT);
  bool muscl            = (config->GetMUSCL_Flow() && (iMesh == MESH_0));
  bool disc_adjoint     = config->GetDiscrete_Adjoint();
  bool limiter          = ((config->GetKind_SlopeLimit_Flow() != NO_LIMITER) && (ExtIter <= config->GetLimiterIter()) && !(disc_adjoint && config->GetFrozen_Limiter_Disc()));
  bool grid_movement    = config->GetGrid_Movement();
  bool van_albada       = config->GetKind_SlopeLimit_Flow() == VAN_ALBADA_EDGE;

  /*--- Loop over all the edges ---*/
  
  for (iEdge = 0; iEdge < geometry->GetnEdge(); iEdge++) {
    
    /*--- Points in edge and normal vectors ---*/
    
    iPoint = geometry->edge[iEdge]->GetNode(0); jPoint = geometry->edge[iEdge]->GetNode(1);
    numerics->SetNormal(geometry->edge[iEdge]->GetNormal());
    
    /*--- Grid movement ---*/
    
    if (grid_movement)
      numerics->SetGridVel(geometry->node[iPoint]->GetGridVel(), geometry->node[jPoint]->GetGridVel());
    
    /*--- Get primitive variables ---*/
    
    V_i = node[iPoint]->GetPrimitive(); V_j = node[jPoint]->GetPrimitive();
    S_i = node[iPoint]->GetSecondary(); S_j = node[jPoint]->GetSecondary();

    /*--- High order reconstruction using MUSCL strategy ---*/
    
    if (muscl) {
      
      for (iDim = 0; iDim < nDim; iDim++) {
        Vector_i[iDim] = 0.5*(geometry->node[jPoint]->GetCoord(iDim) - geometry->node[iPoint]->GetCoord(iDim));
        Vector_j[iDim] = 0.5*(geometry->node[iPoint]->GetCoord(iDim) - geometry->node[jPoint]->GetCoord(iDim));
      }
      
      Gradient_i = node[iPoint]->GetGradient_Primitive();
      Gradient_j = node[jPoint]->GetGradient_Primitive();
      if (limiter) {
        Limiter_i = node[iPoint]->GetLimiter_Primitive();
        Limiter_j = node[jPoint]->GetLimiter_Primitive();
      }
      
      for (iVar = 0; iVar < nPrimVarGrad; iVar++) {
        Project_Grad_i = 0.0; Project_Grad_j = 0.0;
        Non_Physical = node[iPoint]->GetNon_Physical()*node[jPoint]->GetNon_Physical();
        for (iDim = 0; iDim < nDim; iDim++) {
          Project_Grad_i += Vector_i[iDim]*Gradient_i[iVar][iDim]*Non_Physical;
          Project_Grad_j += Vector_j[iDim]*Gradient_j[iVar][iDim]*Non_Physical;
        }
        if (limiter) {
          if (van_albada){
            Limiter_i[iVar] = (V_j[iVar]-V_i[iVar])*(2.0*Project_Grad_i + V_j[iVar]-V_i[iVar])/(4*Project_Grad_i*Project_Grad_i+(V_j[iVar]-V_i[iVar])*(V_j[iVar]-V_i[iVar])+EPS);
            Limiter_j[iVar] = (V_j[iVar]-V_i[iVar])*(-2.0*Project_Grad_j + V_j[iVar]-V_i[iVar])/(4*Project_Grad_j*Project_Grad_j+(V_j[iVar]-V_i[iVar])*(V_j[iVar]-V_i[iVar])+EPS);
          }
          Primitive_i[iVar] = V_i[iVar] + Limiter_i[iVar]*Project_Grad_i;
          Primitive_j[iVar] = V_j[iVar] + Limiter_j[iVar]*Project_Grad_j;
        }
        else {
          Primitive_i[iVar] = V_i[iVar] + Project_Grad_i;
          Primitive_j[iVar] = V_j[iVar] + Project_Grad_j;
        }
      }

      for (iVar = nPrimVarGrad; iVar < nPrimVar; iVar++) {
        Primitive_i[iVar] = V_i[iVar];
        Primitive_j[iVar] = V_j[iVar];
      }

      numerics->SetPrimitive(Primitive_i, Primitive_j);
      
    } else {
      
      /*--- Set conservative variables without reconstruction ---*/
      
      numerics->SetPrimitive(V_i, V_j);
      numerics->SetSecondary(S_i, S_j);
      
    }
    
    /*--- Compute the residual ---*/
    
    numerics->ComputeResidual(Res_Conv, Jacobian_i, Jacobian_j, config);

    /*--- Update residual value ---*/
    
    LinSysRes.AddBlock(iPoint, Res_Conv);
    LinSysRes.SubtractBlock(jPoint, Res_Conv);
    
    /*--- Set implicit Jacobians ---*/
    
    if (implicit) {
      Jacobian.AddBlock(iPoint, iPoint, Jacobian_i);
      Jacobian.AddBlock(iPoint, jPoint, Jacobian_j);
      Jacobian.SubtractBlock(jPoint, iPoint, Jacobian_i);
      Jacobian.SubtractBlock(jPoint, jPoint, Jacobian_j);
    }
  }
  
  /*--- Warning message about non-physical reconstructions. ---*/
  
  if (config->GetComm_Level() == COMM_FULL) {
#ifdef HAVE_MPI
    SU2_MPI::Reduce(&counter_local, &counter_global, 1, MPI_UNSIGNED_LONG, MPI_SUM, MASTER_NODE, MPI_COMM_WORLD);
#else
    counter_global = counter_local;
#endif
    if (iMesh == MESH_0) config->SetNonphysical_Reconstr(counter_global);
  }
  
}

void CIncEulerSolver::Source_Residual(CGeometry *geometry, CSolver **solver_container, CNumerics *numerics, CNumerics *second_numerics, CConfig *config, unsigned short iMesh) {
  
  unsigned short iVar;
  unsigned long iPoint;
  
  bool implicit       = (config->GetKind_TimeIntScheme_Flow() == EULER_IMPLICIT);
  bool rotating_frame = config->GetRotating_Frame();
  bool axisymmetric   = config->GetAxisymmetric();
  bool body_force     = config->GetBody_Force();
  bool boussinesq     = (config->GetKind_DensityModel() == BOUSSINESQ);
  bool viscous        = config->GetViscous();


  /*--- Initialize the source residual to zero ---*/

  for (iVar = 0; iVar < nVar; iVar++) Residual[iVar] = 0.0;

  if (body_force) {

    /*--- Loop over all points ---*/

    for (iPoint = 0; iPoint < nPointDomain; iPoint++) {

      /*--- Load the conservative variables ---*/

      numerics->SetConservative(node[iPoint]->GetSolution(),
                                node[iPoint]->GetSolution());

      /*--- Set incompressible density  ---*/
      
      numerics->SetDensity(node[iPoint]->GetDensity(),
                           node[iPoint]->GetDensity());

      /*--- Load the volume of the dual mesh cell ---*/

      numerics->SetVolume(geometry->node[iPoint]->GetVolume());

      /*--- Compute the rotating frame source residual ---*/

      numerics->ComputeResidual(Residual, config);

      /*--- Add the source residual to the total ---*/
      
      LinSysRes.AddBlock(iPoint, Residual);
      
    }
  }

  if (boussinesq) {

    /*--- Loop over all points ---*/

    for (iPoint = 0; iPoint < nPointDomain; iPoint++) {

      /*--- Load the conservative variables ---*/

      numerics->SetConservative(node[iPoint]->GetSolution(),
                                node[iPoint]->GetSolution());

      /*--- Set incompressible density  ---*/
      
      numerics->SetDensity(node[iPoint]->GetDensity(),
                           node[iPoint]->GetDensity());

      /*--- Load the volume of the dual mesh cell ---*/

      numerics->SetVolume(geometry->node[iPoint]->GetVolume());

      /*--- Compute the rotating frame source residual ---*/

      numerics->ComputeResidual(Residual, config);

      /*--- Add the source residual to the total ---*/
      
      LinSysRes.AddBlock(iPoint, Residual);
      
    }
  }

  if (rotating_frame) {
    
    /*--- Loop over all points ---*/
    
    for (iPoint = 0; iPoint < nPointDomain; iPoint++) {
      
      /*--- Load the conservative variables ---*/
      
      numerics->SetConservative(node[iPoint]->GetSolution(),
                                node[iPoint]->GetSolution());
      
      /*--- Load the volume of the dual mesh cell ---*/
      
      numerics->SetVolume(geometry->node[iPoint]->GetVolume());
      
      /*--- Compute the rotating frame source residual ---*/
      
      numerics->ComputeResidual(Residual, Jacobian_i, config);
      
      /*--- Add the source residual to the total ---*/
      
      LinSysRes.AddBlock(iPoint, Residual);
      
      /*--- Add the implicit Jacobian contribution ---*/
      
      if (implicit) Jacobian.AddBlock(iPoint, iPoint, Jacobian_i);
      
    }
  }
  
  if (axisymmetric) {
    
    /*--- Zero out Jacobian structure ---*/

    if (implicit) {
      for (iVar = 0; iVar < nVar; iVar ++)
        for (unsigned short jVar = 0; jVar < nVar; jVar ++)
          Jacobian_i[iVar][jVar] = 0.0;
    }

    /*--- For viscous problems, we need an additional gradient. ---*/

    if (viscous) {

      su2double AuxVar, Total_Viscosity, yCoord, yVelocity;

      for (iPoint = 0; iPoint < nPoint; iPoint++) {

        yCoord          = geometry->node[iPoint]->GetCoord(1);
        yVelocity       = node[iPoint]->GetVelocity(1);
        Total_Viscosity = (node[iPoint]->GetLaminarViscosity() +
                           node[iPoint]->GetEddyViscosity());

        if (yCoord > EPS) {
          AuxVar = Total_Viscosity*yVelocity/yCoord;
        } else {
          AuxVar = 0.0;
        }

        /*--- Set the auxilairy variable for this node. ---*/

        node[iPoint]->SetAuxVar(AuxVar);

      }

      /*--- Compute the auxiliary variable gradient with GG or WLS. ---*/

      if (config->GetKind_Gradient_Method() == GREEN_GAUSS) {
        SetAuxVar_Gradient_GG(geometry, config);
      }
      if (config->GetKind_Gradient_Method() == WEIGHTED_LEAST_SQUARES) {
        SetAuxVar_Gradient_LS(geometry, config);
      }
      
    }
    
    /*--- loop over points ---*/
    
    for (iPoint = 0; iPoint < nPointDomain; iPoint++) {
      
      /*--- Conservative variables w/o reconstruction ---*/

      numerics->SetPrimitive(node[iPoint]->GetPrimitive(), NULL);

      /*--- Set incompressible density  ---*/
      
      numerics->SetDensity(node[iPoint]->GetDensity(),
                           node[iPoint]->GetDensity());

      /*--- Set control volume ---*/
      
      numerics->SetVolume(geometry->node[iPoint]->GetVolume());
      
      /*--- Set y coordinate ---*/
      
      numerics->SetCoord(geometry->node[iPoint]->GetCoord(),
                         geometry->node[iPoint]->GetCoord());

      /*--- If viscous, we need gradients for extra terms. ---*/

      if (viscous) {

        /*--- Gradient of the primitive variables ---*/

        numerics->SetPrimVarGradient(node[iPoint]->GetGradient_Primitive(), NULL);

        /*--- Load the aux variable gradient that we already computed. ---*/

        numerics->SetAuxVarGrad(node[iPoint]->GetAuxVarGradient(), NULL);
        
      }

      /*--- Compute Source term Residual ---*/
      
      numerics->ComputeResidual(Residual, Jacobian_i, config);
      
      /*--- Add Residual ---*/
      
      LinSysRes.AddBlock(iPoint, Residual);
      
      /*--- Implicit part ---*/
      
      if (implicit) Jacobian.AddBlock(iPoint, iPoint, Jacobian_i);
      
    }
  }
  
}

void CIncEulerSolver::Source_Template(CGeometry *geometry, CSolver **solver_container, CNumerics *numerics,
                                   CConfig *config, unsigned short iMesh) {
  
  /* This method should be used to call any new source terms for a particular problem*/
  /* This method calls the new child class in CNumerics, where the new source term should be implemented.  */
  
  /* Next we describe how to get access to some important quanties for this method */
  /* Access to all points in the current geometric mesh by saying: nPointDomain */
  /* Get the vector of conservative variables at some point iPoint = node[iPoint]->GetSolution() */
  /* Get the volume (or area in 2D) associated with iPoint = node[iPoint]->GetVolume() */
  /* Get the vector of geometric coordinates of point iPoint = node[iPoint]->GetCoord() */
  
}

void CIncEulerSolver::SetMax_Eigenvalue(CGeometry *geometry, CConfig *config) {
  
  su2double *Normal, Area, Mean_SoundSpeed = 0.0, Mean_ProjVel = 0.0,
  Mean_BetaInc2, Lambda, ProjVel, ProjVel_i, ProjVel_j, *GridVel, *GridVel_i, *GridVel_j;
  
  unsigned long iEdge, iVertex, iPoint, jPoint;
  unsigned short iDim, iMarker;

  bool grid_movement = config->GetGrid_Movement();

  /*--- Set maximum inviscid eigenvalue to zero, and compute sound speed ---*/
  
  for (iPoint = 0; iPoint < nPointDomain; iPoint++) {
    node[iPoint]->SetLambda(0.0);
  }
  
  /*--- Loop interior edges ---*/
  
  for (iEdge = 0; iEdge < geometry->GetnEdge(); iEdge++) {
    
    /*--- Point identification, Normal vector and area ---*/
    
    iPoint = geometry->edge[iEdge]->GetNode(0);
    jPoint = geometry->edge[iEdge]->GetNode(1);
    
    Normal = geometry->edge[iEdge]->GetNormal();
    Area = 0.0;
    for (iDim = 0; iDim < nDim; iDim++) Area += Normal[iDim]*Normal[iDim];
    Area = sqrt(Area);
    
    /*--- Mean Values ---*/

    Mean_ProjVel    = 0.5 * (node[iPoint]->GetProjVel(Normal) + node[jPoint]->GetProjVel(Normal));
    Mean_BetaInc2   = 0.5 * (node[iPoint]->GetBetaInc2()      + node[jPoint]->GetBetaInc2());
    Mean_SoundSpeed = sqrt(Mean_BetaInc2*Area*Area);

    /*--- Adjustment for grid movement ---*/
    
    if (grid_movement) {
      GridVel_i = geometry->node[iPoint]->GetGridVel();
      GridVel_j = geometry->node[jPoint]->GetGridVel();
      ProjVel_i = 0.0; ProjVel_j =0.0;
      for (iDim = 0; iDim < nDim; iDim++) {
        ProjVel_i += GridVel_i[iDim]*Normal[iDim];
        ProjVel_j += GridVel_j[iDim]*Normal[iDim];
      }
      Mean_ProjVel -= 0.5 * (ProjVel_i + ProjVel_j);
    }
    
    /*--- Inviscid contribution ---*/
    
    Lambda = fabs(Mean_ProjVel) + Mean_SoundSpeed;
    if (geometry->node[iPoint]->GetDomain()) node[iPoint]->AddLambda(Lambda);
    if (geometry->node[jPoint]->GetDomain()) node[jPoint]->AddLambda(Lambda);
    
  }
  
  /*--- Loop boundary edges ---*/
  
  for (iMarker = 0; iMarker < geometry->GetnMarker(); iMarker++) {
    if ((config->GetMarker_All_KindBC(iMarker) != INTERNAL_BOUNDARY) &&
        (config->GetMarker_All_KindBC(iMarker) != PERIODIC_BOUNDARY)) {
    for (iVertex = 0; iVertex < geometry->GetnVertex(iMarker); iVertex++) {
      
      /*--- Point identification, Normal vector and area ---*/
      
      iPoint = geometry->vertex[iMarker][iVertex]->GetNode();
      Normal = geometry->vertex[iMarker][iVertex]->GetNormal();
      Area = 0.0;
      for (iDim = 0; iDim < nDim; iDim++) Area += Normal[iDim]*Normal[iDim];
      Area = sqrt(Area);
      
      /*--- Mean Values ---*/
      
      Mean_ProjVel    = node[iPoint]->GetProjVel(Normal);
      Mean_BetaInc2   = node[iPoint]->GetBetaInc2();
      Mean_SoundSpeed = sqrt(Mean_BetaInc2*Area*Area);
      
      /*--- Adjustment for grid movement ---*/
      
      if (grid_movement) {
        GridVel = geometry->node[iPoint]->GetGridVel();
        ProjVel = 0.0;
        for (iDim = 0; iDim < nDim; iDim++)
          ProjVel += GridVel[iDim]*Normal[iDim];
        Mean_ProjVel -= ProjVel;
      }
      
      /*--- Inviscid contribution ---*/
      
      Lambda = fabs(Mean_ProjVel) + Mean_SoundSpeed;
      if (geometry->node[iPoint]->GetDomain()) {
        node[iPoint]->AddLambda(Lambda);
      }
      
    }
    }
  }
  
  /*--- Correct the eigenvalue values across any periodic boundaries. ---*/

  for (unsigned short iPeriodic = 1; iPeriodic <= config->GetnMarker_Periodic()/2; iPeriodic++) {
    InitiatePeriodicComms(geometry, config, iPeriodic, PERIODIC_MAX_EIG);
    CompletePeriodicComms(geometry, config, iPeriodic, PERIODIC_MAX_EIG);
  }
  
  /*--- MPI parallelization ---*/
  
  InitiateComms(geometry, config, MAX_EIGENVALUE);
  CompleteComms(geometry, config, MAX_EIGENVALUE);
  
}

void CIncEulerSolver::SetUndivided_Laplacian(CGeometry *geometry, CConfig *config) {
  
  unsigned long iPoint, jPoint, iEdge;
  su2double *Diff;
  unsigned short iVar;
  bool boundary_i, boundary_j;
  
  Diff = new su2double[nVar];
  
  for (iPoint = 0; iPoint < nPointDomain; iPoint++)
    node[iPoint]->SetUnd_LaplZero();
  
  for (iEdge = 0; iEdge < geometry->GetnEdge(); iEdge++) {
    
    iPoint = geometry->edge[iEdge]->GetNode(0);
    jPoint = geometry->edge[iEdge]->GetNode(1);
    
    /*--- Solution differences ---*/
    
    for (iVar = 0; iVar < nVar; iVar++)
      Diff[iVar] = node[iPoint]->GetSolution(iVar) - node[jPoint]->GetSolution(iVar);
    
    boundary_i = geometry->node[iPoint]->GetPhysicalBoundary();
    boundary_j = geometry->node[jPoint]->GetPhysicalBoundary();
    
    /*--- Both points inside the domain, or both in the boundary ---*/
    
    if ((!boundary_i && !boundary_j) || (boundary_i && boundary_j)) {
      if (geometry->node[iPoint]->GetDomain()) node[iPoint]->SubtractUnd_Lapl(Diff);
      if (geometry->node[jPoint]->GetDomain()) node[jPoint]->AddUnd_Lapl(Diff);
    }
    
    /*--- iPoint inside the domain, jPoint on the boundary ---*/
    
    if (!boundary_i && boundary_j)
      if (geometry->node[iPoint]->GetDomain()) node[iPoint]->SubtractUnd_Lapl(Diff);
    
    /*--- jPoint inside the domain, iPoint on the boundary ---*/
    
    if (boundary_i && !boundary_j)
      if (geometry->node[jPoint]->GetDomain()) node[jPoint]->AddUnd_Lapl(Diff);
    
  }
  
  /*--- Correct the Laplacian values across any periodic boundaries. ---*/

  for (unsigned short iPeriodic = 1; iPeriodic <= config->GetnMarker_Periodic()/2; iPeriodic++) {
    InitiatePeriodicComms(geometry, config, iPeriodic, PERIODIC_LAPLACIAN);
    CompletePeriodicComms(geometry, config, iPeriodic, PERIODIC_LAPLACIAN);
  }
  
  /*--- MPI parallelization ---*/
  
  InitiateComms(geometry, config, UNDIVIDED_LAPLACIAN);
  CompleteComms(geometry, config, UNDIVIDED_LAPLACIAN);
  
  delete [] Diff;
  
}

void CIncEulerSolver::SetCentered_Dissipation_Sensor(CGeometry *geometry, CConfig *config) {
  
  unsigned long iEdge, iPoint, jPoint;
  su2double Pressure_i = 0.0, Pressure_j = 0.0;
  bool boundary_i, boundary_j;
  
  /*--- Reset variables to store the undivided pressure ---*/
  
  for (iPoint = 0; iPoint < nPointDomain; iPoint++) {
    iPoint_UndLapl[iPoint] = 0.0;
    jPoint_UndLapl[iPoint] = 0.0;
  }
  
  /*--- Evaluate the pressure sensor ---*/
  
  for (iEdge = 0; iEdge < geometry->GetnEdge(); iEdge++) {
    
    iPoint = geometry->edge[iEdge]->GetNode(0);
    jPoint = geometry->edge[iEdge]->GetNode(1);
    
    /*--- Get the pressure, or density for incompressible solvers ---*/

    Pressure_i = node[iPoint]->GetDensity();
    Pressure_j = node[jPoint]->GetDensity();

    boundary_i = geometry->node[iPoint]->GetPhysicalBoundary();
    boundary_j = geometry->node[jPoint]->GetPhysicalBoundary();
    
    /*--- Both points inside the domain, or both on the boundary ---*/
    
    if ((!boundary_i && !boundary_j) || (boundary_i && boundary_j)) {
      
      if (geometry->node[iPoint]->GetDomain()) {
        iPoint_UndLapl[iPoint] += (Pressure_j - Pressure_i);
        jPoint_UndLapl[iPoint] += (Pressure_i + Pressure_j);
      }
      
      if (geometry->node[jPoint]->GetDomain()) {
        iPoint_UndLapl[jPoint] += (Pressure_i - Pressure_j);
        jPoint_UndLapl[jPoint] += (Pressure_i + Pressure_j);
      }
      
    }
    
    /*--- iPoint inside the domain, jPoint on the boundary ---*/
    
    if (!boundary_i && boundary_j)
      if (geometry->node[iPoint]->GetDomain()) {
        iPoint_UndLapl[iPoint] += (Pressure_j - Pressure_i);
        jPoint_UndLapl[iPoint] += (Pressure_i + Pressure_j);
      }
    
    /*--- jPoint inside the domain, iPoint on the boundary ---*/
    
    if (boundary_i && !boundary_j)
      if (geometry->node[jPoint]->GetDomain()) {
        iPoint_UndLapl[jPoint] += (Pressure_i - Pressure_j);
        jPoint_UndLapl[jPoint] += (Pressure_i + Pressure_j);
      }
    
  }
  
  /*--- Correct the sensor values across any periodic boundaries. ---*/

  for (unsigned short iPeriodic = 1; iPeriodic <= config->GetnMarker_Periodic()/2; iPeriodic++) {
    InitiatePeriodicComms(geometry, config, iPeriodic, PERIODIC_SENSOR);
    CompletePeriodicComms(geometry, config, iPeriodic, PERIODIC_SENSOR);
  }
  
  /*--- Set pressure switch for each point ---*/
  
  for (iPoint = 0; iPoint < nPointDomain; iPoint++)
    node[iPoint]->SetSensor(fabs(iPoint_UndLapl[iPoint]) / jPoint_UndLapl[iPoint]);
  
  /*--- MPI parallelization ---*/
  
  InitiateComms(geometry, config, SENSOR);
  CompleteComms(geometry, config, SENSOR);
  
}

void CIncEulerSolver::Pressure_Forces(CGeometry *geometry, CConfig *config) {

  unsigned long iVertex, iPoint;
  unsigned short iDim, iMarker, Boundary, Monitoring, iMarker_Monitoring;
  su2double Pressure = 0.0, *Normal = NULL, MomentDist[3] = {0.0,0.0,0.0}, *Coord,
  factor, RefVel2 = 0.0, RefDensity = 0.0, RefPressure,
  Force[3] = {0.0,0.0,0.0};
  su2double MomentX_Force[3] = {0.0,0.0,0.0}, MomentY_Force[3] = {0.0,0.0,0.0}, MomentZ_Force[3] = {0.0,0.0,0.0};
  su2double AxiFactor;

  bool axisymmetric = config->GetAxisymmetric();

  string Marker_Tag, Monitoring_Tag;

#ifdef HAVE_MPI
  su2double MyAllBound_CD_Inv, MyAllBound_CL_Inv, MyAllBound_CSF_Inv, MyAllBound_CMx_Inv, MyAllBound_CMy_Inv, MyAllBound_CMz_Inv, MyAllBound_CoPx_Inv, MyAllBound_CoPy_Inv, MyAllBound_CoPz_Inv, MyAllBound_CFx_Inv, MyAllBound_CFy_Inv, MyAllBound_CFz_Inv, MyAllBound_CT_Inv, MyAllBound_CQ_Inv, *MySurface_CL_Inv = NULL, *MySurface_CD_Inv = NULL, *MySurface_CSF_Inv = NULL, *MySurface_CEff_Inv = NULL, *MySurface_CFx_Inv = NULL, *MySurface_CFy_Inv = NULL, *MySurface_CFz_Inv = NULL, *MySurface_CMx_Inv = NULL, *MySurface_CMy_Inv = NULL, *MySurface_CMz_Inv = NULL;
#endif

  su2double Alpha     = config->GetAoA()*PI_NUMBER/180.0;
  su2double Beta      = config->GetAoS()*PI_NUMBER/180.0;
  su2double RefArea   = config->GetRefArea();
  su2double RefLength = config->GetRefLength();

  su2double *Origin = NULL;
  if (config->GetnMarker_Monitoring() != 0){
    Origin = config->GetRefOriginMoment(0);
  }

  /*--- Evaluate reference values for non-dimensionalization.
   For dimensional or non-dim based on initial values, use
   the far-field state (inf). For a custom non-dim based
   on user-provided reference values, use the ref values
   to compute the forces. ---*/

  if ((config->GetRef_Inc_NonDim() == DIMENSIONAL) || 
      (config->GetRef_Inc_NonDim() == INITIAL_VALUES)) {
    RefDensity  = Density_Inf;
    RefVel2 = 0.0;
    for (iDim = 0; iDim < nDim; iDim++)
      RefVel2  += Velocity_Inf[iDim]*Velocity_Inf[iDim];
  }
  else if (config->GetRef_Inc_NonDim() == REFERENCE_VALUES) {
    RefDensity = config->GetInc_Density_Ref();
    RefVel2    = config->GetInc_Velocity_Ref()*config->GetInc_Velocity_Ref();
  }

  /*--- Reference pressure is always the far-field value. ---*/

  RefPressure = Pressure_Inf;

  /*--- Compute factor for force coefficients. ---*/

  factor = 1.0 / (0.5*RefDensity*RefArea*RefVel2);

  /*-- Variables initialization ---*/

  Total_CD   = 0.0; Total_CL  = 0.0; Total_CSF = 0.0; Total_CEff = 0.0;
  Total_CMx  = 0.0; Total_CMy = 0.0; Total_CMz = 0.0;
  Total_CoPx = 0.0; Total_CoPy = 0.0;  Total_CoPz = 0.0;
  Total_CFx  = 0.0; Total_CFy = 0.0; Total_CFz = 0.0;
  Total_CT   = 0.0; Total_CQ  = 0.0; Total_CMerit = 0.0;
  Total_Heat = 0.0; Total_MaxHeat = 0.0;

  AllBound_CD_Inv   = 0.0; AllBound_CL_Inv  = 0.0;  AllBound_CSF_Inv    = 0.0;
  AllBound_CMx_Inv  = 0.0; AllBound_CMy_Inv = 0.0;  AllBound_CMz_Inv    = 0.0;
  AllBound_CoPx_Inv = 0.0; AllBound_CoPy_Inv = 0.0; AllBound_CoPz_Inv = 0.0;
  AllBound_CFx_Inv  = 0.0; AllBound_CFy_Inv = 0.0;  AllBound_CFz_Inv    = 0.0;
  AllBound_CT_Inv   = 0.0; AllBound_CQ_Inv  = 0.0;  AllBound_CMerit_Inv = 0.0;
  AllBound_CEff_Inv = 0.0;

  for (iMarker_Monitoring = 0; iMarker_Monitoring < config->GetnMarker_Monitoring(); iMarker_Monitoring++) {
    Surface_CL_Inv[iMarker_Monitoring]  = 0.0; Surface_CD_Inv[iMarker_Monitoring]   = 0.0;
    Surface_CSF_Inv[iMarker_Monitoring] = 0.0; Surface_CEff_Inv[iMarker_Monitoring] = 0.0;
    Surface_CFx_Inv[iMarker_Monitoring] = 0.0; Surface_CFy_Inv[iMarker_Monitoring]  = 0.0;
    Surface_CFz_Inv[iMarker_Monitoring] = 0.0; Surface_CMx_Inv[iMarker_Monitoring]  = 0.0;
    Surface_CMy_Inv[iMarker_Monitoring] = 0.0; Surface_CMz_Inv[iMarker_Monitoring]  = 0.0;
    
    Surface_CL[iMarker_Monitoring]  = 0.0; Surface_CD[iMarker_Monitoring]   = 0.0;
    Surface_CSF[iMarker_Monitoring] = 0.0; Surface_CEff[iMarker_Monitoring] = 0.0;
    Surface_CFx[iMarker_Monitoring] = 0.0; Surface_CFy[iMarker_Monitoring]  = 0.0;
    Surface_CFz[iMarker_Monitoring] = 0.0; Surface_CMx[iMarker_Monitoring]  = 0.0;
    Surface_CMy[iMarker_Monitoring] = 0.0; Surface_CMz[iMarker_Monitoring]  = 0.0;
  }

  /*--- Loop over the Euler and Navier-Stokes markers ---*/

  for (iMarker = 0; iMarker < nMarker; iMarker++) {

    Boundary   = config->GetMarker_All_KindBC(iMarker);
    Monitoring = config->GetMarker_All_Monitoring(iMarker);

    /*--- Obtain the origin for the moment computation for a particular marker ---*/

    if (Monitoring == YES) {
      for (iMarker_Monitoring = 0; iMarker_Monitoring < config->GetnMarker_Monitoring(); iMarker_Monitoring++) {
        Monitoring_Tag = config->GetMarker_Monitoring_TagBound(iMarker_Monitoring);
        Marker_Tag = config->GetMarker_All_TagBound(iMarker);
        if (Marker_Tag == Monitoring_Tag)
          Origin = config->GetRefOriginMoment(iMarker_Monitoring);
      }
    }

    if ((Boundary == EULER_WALL) || (Boundary == HEAT_FLUX) ||
        (Boundary == ISOTHERMAL) || (Boundary == NEARFIELD_BOUNDARY) ||
        (Boundary == CHT_WALL_INTERFACE) ||
        (Boundary == INLET_FLOW) || (Boundary == OUTLET_FLOW) ||
        (Boundary == ACTDISK_INLET) || (Boundary == ACTDISK_OUTLET)||
        (Boundary == ENGINE_INFLOW) || (Boundary == ENGINE_EXHAUST)) {

      /*--- Forces initialization at each Marker ---*/

      CD_Inv[iMarker]   = 0.0; CL_Inv[iMarker]  = 0.0;  CSF_Inv[iMarker]    = 0.0;
      CMx_Inv[iMarker]  = 0.0; CMy_Inv[iMarker] = 0.0;  CMz_Inv[iMarker]    = 0.0;
      CoPx_Inv[iMarker] = 0.0; CoPy_Inv[iMarker] = 0.0; CoPz_Inv[iMarker] = 0.0;
      CFx_Inv[iMarker]  = 0.0; CFy_Inv[iMarker] = 0.0;  CFz_Inv[iMarker]    = 0.0;
      CT_Inv[iMarker]   = 0.0; CQ_Inv[iMarker]  = 0.0;  CMerit_Inv[iMarker] = 0.0;
      CEff_Inv[iMarker] = 0.0;

      for (iDim = 0; iDim < nDim; iDim++) ForceInviscid[iDim] = 0.0;
      MomentInviscid[0] = 0.0; MomentInviscid[1] = 0.0; MomentInviscid[2] = 0.0;
      MomentX_Force[0] = 0.0; MomentX_Force[1] = 0.0; MomentX_Force[2] = 0.0;
      MomentY_Force[0] = 0.0; MomentY_Force[1] = 0.0; MomentY_Force[2] = 0.0;
      MomentZ_Force[0] = 0.0; MomentZ_Force[1] = 0.0; MomentZ_Force[2] = 0.0;

      /*--- Loop over the vertices to compute the forces ---*/

      for (iVertex = 0; iVertex < geometry->GetnVertex(iMarker); iVertex++) {

        iPoint = geometry->vertex[iMarker][iVertex]->GetNode();

        Pressure = node[iPoint]->GetPressure();

        CPressure[iMarker][iVertex] = (Pressure - RefPressure)*factor*RefArea;

        /*--- Note that the pressure coefficient is computed at the
         halo cells (for visualization purposes), but not the forces ---*/

        if ( (geometry->node[iPoint]->GetDomain()) && (Monitoring == YES) ) {

          Normal = geometry->vertex[iMarker][iVertex]->GetNormal();
          Coord = geometry->node[iPoint]->GetCoord();

          for (iDim = 0; iDim < nDim; iDim++) {
            MomentDist[iDim] = Coord[iDim] - Origin[iDim];
          }

          /*--- Axisymmetric simulations ---*/

          if (axisymmetric) AxiFactor = 2.0*PI_NUMBER*geometry->node[iPoint]->GetCoord(1);
          else AxiFactor = 1.0;

          /*--- Force computation, note the minus sign due to the
           orientation of the normal (outward) ---*/

          for (iDim = 0; iDim < nDim; iDim++) {
            Force[iDim] = -(Pressure - Pressure_Inf) * Normal[iDim] * factor * AxiFactor;
            ForceInviscid[iDim] += Force[iDim];
          }

          /*--- Moment with respect to the reference axis ---*/

          if (nDim == 3) {
            MomentInviscid[0] += (Force[2]*MomentDist[1]-Force[1]*MomentDist[2])/RefLength;
            MomentX_Force[1]  += (-Force[1]*Coord[2]);
            MomentX_Force[2]  += (Force[2]*Coord[1]);

            MomentInviscid[1] += (Force[0]*MomentDist[2]-Force[2]*MomentDist[0])/RefLength;
            MomentY_Force[2]  += (-Force[2]*Coord[0]);
            MomentY_Force[0]  += (Force[0]*Coord[2]);
          }
          MomentInviscid[2] += (Force[1]*MomentDist[0]-Force[0]*MomentDist[1])/RefLength;
          MomentZ_Force[0]  += (-Force[0]*Coord[1]);
          MomentZ_Force[1]  += (Force[1]*Coord[0]);
        }

      }

      /*--- Project forces and store the non-dimensional coefficients ---*/

      if (Monitoring == YES) {

        if (Boundary != NEARFIELD_BOUNDARY) {
          if (nDim == 2) {
            CD_Inv[iMarker]  =  ForceInviscid[0]*cos(Alpha) + ForceInviscid[1]*sin(Alpha);
            CL_Inv[iMarker]  = -ForceInviscid[0]*sin(Alpha) + ForceInviscid[1]*cos(Alpha);
            CEff_Inv[iMarker]   = CL_Inv[iMarker] / (CD_Inv[iMarker]+EPS);
            CMz_Inv[iMarker]    = MomentInviscid[2];
            CoPx_Inv[iMarker]   = MomentZ_Force[1];
            CoPy_Inv[iMarker]   = -MomentZ_Force[0];
            CFx_Inv[iMarker]    = ForceInviscid[0];
            CFy_Inv[iMarker]    = ForceInviscid[1];
            CT_Inv[iMarker]     = -CFx_Inv[iMarker];
            CQ_Inv[iMarker]     = -CMz_Inv[iMarker];
            CMerit_Inv[iMarker] = CT_Inv[iMarker] / (CQ_Inv[iMarker] + EPS);
          }
          if (nDim == 3) {
            CD_Inv[iMarker]      =  ForceInviscid[0]*cos(Alpha)*cos(Beta) + ForceInviscid[1]*sin(Beta) + ForceInviscid[2]*sin(Alpha)*cos(Beta);
            CL_Inv[iMarker]      = -ForceInviscid[0]*sin(Alpha) + ForceInviscid[2]*cos(Alpha);
            CSF_Inv[iMarker] = -ForceInviscid[0]*sin(Beta)*cos(Alpha) + ForceInviscid[1]*cos(Beta) - ForceInviscid[2]*sin(Beta)*sin(Alpha);
            CEff_Inv[iMarker]       = CL_Inv[iMarker] / (CD_Inv[iMarker] + EPS);
            CMx_Inv[iMarker]        = MomentInviscid[0];
            CMy_Inv[iMarker]        = MomentInviscid[1];
            CMz_Inv[iMarker]        = MomentInviscid[2];
            CoPx_Inv[iMarker]    = -MomentY_Force[0];
            CoPz_Inv[iMarker]    = MomentY_Force[2];
            CFx_Inv[iMarker]        = ForceInviscid[0];
            CFy_Inv[iMarker]        = ForceInviscid[1];
            CFz_Inv[iMarker]        = ForceInviscid[2];
            CT_Inv[iMarker]         = -CFz_Inv[iMarker];
            CQ_Inv[iMarker]         = -CMz_Inv[iMarker];
            CMerit_Inv[iMarker]     = CT_Inv[iMarker] / (CQ_Inv[iMarker] + EPS);
          }

          AllBound_CD_Inv     += CD_Inv[iMarker];
          AllBound_CL_Inv     += CL_Inv[iMarker];
          AllBound_CSF_Inv    += CSF_Inv[iMarker];
          AllBound_CEff_Inv    = AllBound_CL_Inv / (AllBound_CD_Inv + EPS);
          AllBound_CMx_Inv    += CMx_Inv[iMarker];
          AllBound_CMy_Inv    += CMy_Inv[iMarker];
          AllBound_CMz_Inv    += CMz_Inv[iMarker];
          AllBound_CoPx_Inv   += CoPx_Inv[iMarker];
          AllBound_CoPy_Inv   += CoPy_Inv[iMarker];
          AllBound_CoPz_Inv   += CoPz_Inv[iMarker];
          AllBound_CFx_Inv    += CFx_Inv[iMarker];
          AllBound_CFy_Inv    += CFy_Inv[iMarker];
          AllBound_CFz_Inv    += CFz_Inv[iMarker];
          AllBound_CT_Inv     += CT_Inv[iMarker];
          AllBound_CQ_Inv     += CQ_Inv[iMarker];
          AllBound_CMerit_Inv  = AllBound_CT_Inv / (AllBound_CQ_Inv + EPS);

          /*--- Compute the coefficients per surface ---*/

          for (iMarker_Monitoring = 0; iMarker_Monitoring < config->GetnMarker_Monitoring(); iMarker_Monitoring++) {
            Monitoring_Tag = config->GetMarker_Monitoring_TagBound(iMarker_Monitoring);
            Marker_Tag = config->GetMarker_All_TagBound(iMarker);
            if (Marker_Tag == Monitoring_Tag) {
              Surface_CL_Inv[iMarker_Monitoring]   += CL_Inv[iMarker];
              Surface_CD_Inv[iMarker_Monitoring]   += CD_Inv[iMarker];
              Surface_CSF_Inv[iMarker_Monitoring]  += CSF_Inv[iMarker];
              Surface_CEff_Inv[iMarker_Monitoring]  = CL_Inv[iMarker] / (CD_Inv[iMarker] + EPS);
              Surface_CFx_Inv[iMarker_Monitoring]  += CFx_Inv[iMarker];
              Surface_CFy_Inv[iMarker_Monitoring]  += CFy_Inv[iMarker];
              Surface_CFz_Inv[iMarker_Monitoring]  += CFz_Inv[iMarker];
              Surface_CMx_Inv[iMarker_Monitoring]  += CMx_Inv[iMarker];
              Surface_CMy_Inv[iMarker_Monitoring]  += CMy_Inv[iMarker];
              Surface_CMz_Inv[iMarker_Monitoring]  += CMz_Inv[iMarker];
            }
          }

        }

      }

    }
  }

#ifdef HAVE_MPI

  /*--- Add AllBound information using all the nodes ---*/

  MyAllBound_CD_Inv        = AllBound_CD_Inv;        AllBound_CD_Inv = 0.0;
  MyAllBound_CL_Inv        = AllBound_CL_Inv;        AllBound_CL_Inv = 0.0;
  MyAllBound_CSF_Inv   = AllBound_CSF_Inv;   AllBound_CSF_Inv = 0.0;
  AllBound_CEff_Inv = 0.0;
  MyAllBound_CMx_Inv          = AllBound_CMx_Inv;          AllBound_CMx_Inv = 0.0;
  MyAllBound_CMy_Inv          = AllBound_CMy_Inv;          AllBound_CMy_Inv = 0.0;
  MyAllBound_CMz_Inv          = AllBound_CMz_Inv;          AllBound_CMz_Inv = 0.0;
  MyAllBound_CoPx_Inv          = AllBound_CoPx_Inv;          AllBound_CoPx_Inv = 0.0;
  MyAllBound_CoPy_Inv          = AllBound_CoPy_Inv;          AllBound_CoPy_Inv = 0.0;
  MyAllBound_CoPz_Inv          = AllBound_CoPz_Inv;          AllBound_CoPz_Inv = 0.0;
  MyAllBound_CFx_Inv          = AllBound_CFx_Inv;          AllBound_CFx_Inv = 0.0;
  MyAllBound_CFy_Inv          = AllBound_CFy_Inv;          AllBound_CFy_Inv = 0.0;
  MyAllBound_CFz_Inv          = AllBound_CFz_Inv;          AllBound_CFz_Inv = 0.0;
  MyAllBound_CT_Inv           = AllBound_CT_Inv;           AllBound_CT_Inv = 0.0;
  MyAllBound_CQ_Inv           = AllBound_CQ_Inv;           AllBound_CQ_Inv = 0.0;
  AllBound_CMerit_Inv = 0.0;

  if (config->GetComm_Level() == COMM_FULL) {
    SU2_MPI::Allreduce(&MyAllBound_CD_Inv, &AllBound_CD_Inv, 1, MPI_DOUBLE, MPI_SUM, MPI_COMM_WORLD);
    SU2_MPI::Allreduce(&MyAllBound_CL_Inv, &AllBound_CL_Inv, 1, MPI_DOUBLE, MPI_SUM, MPI_COMM_WORLD);
    SU2_MPI::Allreduce(&MyAllBound_CSF_Inv, &AllBound_CSF_Inv, 1, MPI_DOUBLE, MPI_SUM, MPI_COMM_WORLD);
    AllBound_CEff_Inv = AllBound_CL_Inv / (AllBound_CD_Inv + EPS);
    SU2_MPI::Allreduce(&MyAllBound_CMx_Inv, &AllBound_CMx_Inv, 1, MPI_DOUBLE, MPI_SUM, MPI_COMM_WORLD);
    SU2_MPI::Allreduce(&MyAllBound_CMy_Inv, &AllBound_CMy_Inv, 1, MPI_DOUBLE, MPI_SUM, MPI_COMM_WORLD);
    SU2_MPI::Allreduce(&MyAllBound_CMz_Inv, &AllBound_CMz_Inv, 1, MPI_DOUBLE, MPI_SUM, MPI_COMM_WORLD);
    SU2_MPI::Allreduce(&MyAllBound_CoPx_Inv, &AllBound_CoPx_Inv, 1, MPI_DOUBLE, MPI_SUM, MPI_COMM_WORLD);
    SU2_MPI::Allreduce(&MyAllBound_CoPy_Inv, &AllBound_CoPy_Inv, 1, MPI_DOUBLE, MPI_SUM, MPI_COMM_WORLD);
    SU2_MPI::Allreduce(&MyAllBound_CoPz_Inv, &AllBound_CoPz_Inv, 1, MPI_DOUBLE, MPI_SUM, MPI_COMM_WORLD);
    SU2_MPI::Allreduce(&MyAllBound_CFx_Inv, &AllBound_CFx_Inv, 1, MPI_DOUBLE, MPI_SUM, MPI_COMM_WORLD);
    SU2_MPI::Allreduce(&MyAllBound_CFy_Inv, &AllBound_CFy_Inv, 1, MPI_DOUBLE, MPI_SUM, MPI_COMM_WORLD);
    SU2_MPI::Allreduce(&MyAllBound_CFz_Inv, &AllBound_CFz_Inv, 1, MPI_DOUBLE, MPI_SUM, MPI_COMM_WORLD);
    SU2_MPI::Allreduce(&MyAllBound_CT_Inv, &AllBound_CT_Inv, 1, MPI_DOUBLE, MPI_SUM, MPI_COMM_WORLD);
    SU2_MPI::Allreduce(&MyAllBound_CQ_Inv, &AllBound_CQ_Inv, 1, MPI_DOUBLE, MPI_SUM, MPI_COMM_WORLD);
    AllBound_CMerit_Inv = AllBound_CT_Inv / (AllBound_CQ_Inv + EPS);
  }
  
  /*--- Add the forces on the surfaces using all the nodes ---*/

  MySurface_CL_Inv      = new su2double[config->GetnMarker_Monitoring()];
  MySurface_CD_Inv      = new su2double[config->GetnMarker_Monitoring()];
  MySurface_CSF_Inv = new su2double[config->GetnMarker_Monitoring()];
  MySurface_CEff_Inv       = new su2double[config->GetnMarker_Monitoring()];
  MySurface_CFx_Inv        = new su2double[config->GetnMarker_Monitoring()];
  MySurface_CFy_Inv        = new su2double[config->GetnMarker_Monitoring()];
  MySurface_CFz_Inv        = new su2double[config->GetnMarker_Monitoring()];
  MySurface_CMx_Inv        = new su2double[config->GetnMarker_Monitoring()];
  MySurface_CMy_Inv        = new su2double[config->GetnMarker_Monitoring()];
  MySurface_CMz_Inv        = new su2double[config->GetnMarker_Monitoring()];

  for (iMarker_Monitoring = 0; iMarker_Monitoring < config->GetnMarker_Monitoring(); iMarker_Monitoring++) {
    MySurface_CL_Inv[iMarker_Monitoring]      = Surface_CL_Inv[iMarker_Monitoring];
    MySurface_CD_Inv[iMarker_Monitoring]      = Surface_CD_Inv[iMarker_Monitoring];
    MySurface_CSF_Inv[iMarker_Monitoring] = Surface_CSF_Inv[iMarker_Monitoring];
    MySurface_CEff_Inv[iMarker_Monitoring]       = Surface_CEff_Inv[iMarker_Monitoring];
    MySurface_CFx_Inv[iMarker_Monitoring]        = Surface_CFx_Inv[iMarker_Monitoring];
    MySurface_CFy_Inv[iMarker_Monitoring]        = Surface_CFy_Inv[iMarker_Monitoring];
    MySurface_CFz_Inv[iMarker_Monitoring]        = Surface_CFz_Inv[iMarker_Monitoring];
    MySurface_CMx_Inv[iMarker_Monitoring]        = Surface_CMx_Inv[iMarker_Monitoring];
    MySurface_CMy_Inv[iMarker_Monitoring]        = Surface_CMy_Inv[iMarker_Monitoring];
    MySurface_CMz_Inv[iMarker_Monitoring]        = Surface_CMz_Inv[iMarker_Monitoring];

    Surface_CL_Inv[iMarker_Monitoring]      = 0.0;
    Surface_CD_Inv[iMarker_Monitoring]      = 0.0;
    Surface_CSF_Inv[iMarker_Monitoring] = 0.0;
    Surface_CEff_Inv[iMarker_Monitoring]       = 0.0;
    Surface_CFx_Inv[iMarker_Monitoring]        = 0.0;
    Surface_CFy_Inv[iMarker_Monitoring]        = 0.0;
    Surface_CFz_Inv[iMarker_Monitoring]        = 0.0;
    Surface_CMx_Inv[iMarker_Monitoring]        = 0.0;
    Surface_CMy_Inv[iMarker_Monitoring]        = 0.0;
    Surface_CMz_Inv[iMarker_Monitoring]        = 0.0;
  }

  if (config->GetComm_Level() == COMM_FULL) {
    SU2_MPI::Allreduce(MySurface_CL_Inv, Surface_CL_Inv, config->GetnMarker_Monitoring(), MPI_DOUBLE, MPI_SUM, MPI_COMM_WORLD);
    SU2_MPI::Allreduce(MySurface_CD_Inv, Surface_CD_Inv, config->GetnMarker_Monitoring(), MPI_DOUBLE, MPI_SUM, MPI_COMM_WORLD);
    SU2_MPI::Allreduce(MySurface_CSF_Inv, Surface_CSF_Inv, config->GetnMarker_Monitoring(), MPI_DOUBLE, MPI_SUM, MPI_COMM_WORLD);
    for (iMarker_Monitoring = 0; iMarker_Monitoring < config->GetnMarker_Monitoring(); iMarker_Monitoring++)
      Surface_CEff_Inv[iMarker_Monitoring] = Surface_CL_Inv[iMarker_Monitoring] / (Surface_CD_Inv[iMarker_Monitoring] + EPS);
    SU2_MPI::Allreduce(MySurface_CFx_Inv, Surface_CFx_Inv, config->GetnMarker_Monitoring(), MPI_DOUBLE, MPI_SUM, MPI_COMM_WORLD);
    SU2_MPI::Allreduce(MySurface_CFy_Inv, Surface_CFy_Inv, config->GetnMarker_Monitoring(), MPI_DOUBLE, MPI_SUM, MPI_COMM_WORLD);
    SU2_MPI::Allreduce(MySurface_CFz_Inv, Surface_CFz_Inv, config->GetnMarker_Monitoring(), MPI_DOUBLE, MPI_SUM, MPI_COMM_WORLD);
    SU2_MPI::Allreduce(MySurface_CMx_Inv, Surface_CMx_Inv, config->GetnMarker_Monitoring(), MPI_DOUBLE, MPI_SUM, MPI_COMM_WORLD);
    SU2_MPI::Allreduce(MySurface_CMy_Inv, Surface_CMy_Inv, config->GetnMarker_Monitoring(), MPI_DOUBLE, MPI_SUM, MPI_COMM_WORLD);
    SU2_MPI::Allreduce(MySurface_CMz_Inv, Surface_CMz_Inv, config->GetnMarker_Monitoring(), MPI_DOUBLE, MPI_SUM, MPI_COMM_WORLD);
  }
  
  delete [] MySurface_CL_Inv; delete [] MySurface_CD_Inv; delete [] MySurface_CSF_Inv;
  delete [] MySurface_CEff_Inv;  delete [] MySurface_CFx_Inv;   delete [] MySurface_CFy_Inv;
  delete [] MySurface_CFz_Inv;   delete [] MySurface_CMx_Inv;   delete [] MySurface_CMy_Inv;
  delete [] MySurface_CMz_Inv;

#endif

  /*--- Update the total coefficients (note that all the nodes have the same value) ---*/

  Total_CD            = AllBound_CD_Inv;
  Total_CL            = AllBound_CL_Inv;
  Total_CSF           = AllBound_CSF_Inv;
  Total_CEff          = Total_CL / (Total_CD + EPS);
  Total_CMx           = AllBound_CMx_Inv;
  Total_CMy           = AllBound_CMy_Inv;
  Total_CMz           = AllBound_CMz_Inv;
  Total_CoPx          = AllBound_CoPx_Inv;
  Total_CoPy          = AllBound_CoPy_Inv;
  Total_CoPz          = AllBound_CoPz_Inv;
  Total_CFx           = AllBound_CFx_Inv;
  Total_CFy           = AllBound_CFy_Inv;
  Total_CFz           = AllBound_CFz_Inv;
  Total_CT            = AllBound_CT_Inv;
  Total_CQ            = AllBound_CQ_Inv;
  Total_CMerit        = Total_CT / (Total_CQ + EPS);

  /*--- Update the total coefficients per surface (note that all the nodes have the same value)---*/

  for (iMarker_Monitoring = 0; iMarker_Monitoring < config->GetnMarker_Monitoring(); iMarker_Monitoring++) {
    Surface_CL[iMarker_Monitoring]      = Surface_CL_Inv[iMarker_Monitoring];
    Surface_CD[iMarker_Monitoring]      = Surface_CD_Inv[iMarker_Monitoring];
    Surface_CSF[iMarker_Monitoring] = Surface_CSF_Inv[iMarker_Monitoring];
    Surface_CEff[iMarker_Monitoring]       = Surface_CL_Inv[iMarker_Monitoring] / (Surface_CD_Inv[iMarker_Monitoring] + EPS);
    Surface_CFx[iMarker_Monitoring]        = Surface_CFx_Inv[iMarker_Monitoring];
    Surface_CFy[iMarker_Monitoring]        = Surface_CFy_Inv[iMarker_Monitoring];
    Surface_CFz[iMarker_Monitoring]        = Surface_CFz_Inv[iMarker_Monitoring];
    Surface_CMx[iMarker_Monitoring]        = Surface_CMx_Inv[iMarker_Monitoring];
    Surface_CMy[iMarker_Monitoring]        = Surface_CMy_Inv[iMarker_Monitoring];
    Surface_CMz[iMarker_Monitoring]        = Surface_CMz_Inv[iMarker_Monitoring];
  }

}

void CIncEulerSolver::Momentum_Forces(CGeometry *geometry, CConfig *config) {

  unsigned long iVertex, iPoint;
  unsigned short iDim, iMarker, Boundary, Monitoring, iMarker_Monitoring;
  su2double *Normal = NULL, MomentDist[3] = {0.0,0.0,0.0}, *Coord, Area,
  factor, RefVel2 = 0.0, RefDensity = 0.0,
  Force[3] = {0.0,0.0,0.0}, Velocity[3], MassFlow, Density;
  string Marker_Tag, Monitoring_Tag;
  su2double MomentX_Force[3] = {0.0,0.0,0.0}, MomentY_Force[3] = {0.0,0.0,0.0}, MomentZ_Force[3] = {0.0,0.0,0.0};
  su2double AxiFactor;

#ifdef HAVE_MPI
  su2double MyAllBound_CD_Mnt, MyAllBound_CL_Mnt, MyAllBound_CSF_Mnt,
  MyAllBound_CMx_Mnt, MyAllBound_CMy_Mnt, MyAllBound_CMz_Mnt,
  MyAllBound_CoPx_Mnt, MyAllBound_CoPy_Mnt, MyAllBound_CoPz_Mnt,
  MyAllBound_CFx_Mnt, MyAllBound_CFy_Mnt, MyAllBound_CFz_Mnt, MyAllBound_CT_Mnt,
  MyAllBound_CQ_Mnt,
  *MySurface_CL_Mnt = NULL, *MySurface_CD_Mnt = NULL, *MySurface_CSF_Mnt = NULL,
  *MySurface_CEff_Mnt = NULL, *MySurface_CFx_Mnt = NULL, *MySurface_CFy_Mnt = NULL,
  *MySurface_CFz_Mnt = NULL,
  *MySurface_CMx_Mnt = NULL, *MySurface_CMy_Mnt = NULL,  *MySurface_CMz_Mnt = NULL;
#endif

  su2double Alpha     = config->GetAoA()*PI_NUMBER/180.0;
  su2double Beta      = config->GetAoS()*PI_NUMBER/180.0;
  su2double RefArea   = config->GetRefArea();
  su2double RefLength = config->GetRefLength();
  su2double *Origin = NULL;
  if (config->GetnMarker_Monitoring() != 0){
    Origin = config->GetRefOriginMoment(0);
  }
  bool axisymmetric          = config->GetAxisymmetric();

  /*--- Evaluate reference values for non-dimensionalization.
   For dimensional or non-dim based on initial values, use
   the far-field state (inf). For a custom non-dim based
   on user-provided reference values, use the ref values
   to compute the forces. ---*/

  if ((config->GetRef_Inc_NonDim() == DIMENSIONAL) || 
      (config->GetRef_Inc_NonDim() == INITIAL_VALUES)) {
    RefDensity  = Density_Inf;
    RefVel2 = 0.0;
    for (iDim = 0; iDim < nDim; iDim++)
      RefVel2  += Velocity_Inf[iDim]*Velocity_Inf[iDim];
  }
  else if (config->GetRef_Inc_NonDim() == REFERENCE_VALUES) {
    RefDensity = config->GetInc_Density_Ref();
    RefVel2    = config->GetInc_Velocity_Ref()*config->GetInc_Velocity_Ref();
  }

  /*--- Compute factor for force coefficients. ---*/

  factor = 1.0 / (0.5*RefDensity*RefArea*RefVel2);

  /*-- Variables initialization ---*/

  AllBound_CD_Mnt = 0.0;        AllBound_CL_Mnt = 0.0; AllBound_CSF_Mnt = 0.0;
  AllBound_CMx_Mnt = 0.0;          AllBound_CMy_Mnt = 0.0;   AllBound_CMz_Mnt = 0.0;
  AllBound_CoPx_Mnt = 0.0;          AllBound_CoPy_Mnt = 0.0;   AllBound_CoPz_Mnt = 0.0;
  AllBound_CFx_Mnt = 0.0;          AllBound_CFy_Mnt = 0.0;   AllBound_CFz_Mnt = 0.0;
  AllBound_CT_Mnt = 0.0;           AllBound_CQ_Mnt = 0.0;    AllBound_CMerit_Mnt = 0.0;
  AllBound_CEff_Mnt = 0.0;

  for (iMarker_Monitoring = 0; iMarker_Monitoring < config->GetnMarker_Monitoring(); iMarker_Monitoring++) {
    Surface_CL_Mnt[iMarker_Monitoring]      = 0.0; Surface_CD_Mnt[iMarker_Monitoring]      = 0.0;
    Surface_CSF_Mnt[iMarker_Monitoring] = 0.0; Surface_CEff_Mnt[iMarker_Monitoring]       = 0.0;
    Surface_CFx_Mnt[iMarker_Monitoring]        = 0.0; Surface_CFy_Mnt[iMarker_Monitoring]        = 0.0;
    Surface_CFz_Mnt[iMarker_Monitoring]        = 0.0;
    Surface_CMx_Mnt[iMarker_Monitoring]        = 0.0; Surface_CMy_Mnt[iMarker_Monitoring]        = 0.0; Surface_CMz_Mnt[iMarker_Monitoring]        = 0.0;
  }

  /*--- Loop over the Inlet / Outlet Markers  ---*/

  for (iMarker = 0; iMarker < nMarker; iMarker++) {

    Boundary   = config->GetMarker_All_KindBC(iMarker);
    Monitoring = config->GetMarker_All_Monitoring(iMarker);

    /*--- Obtain the origin for the moment computation for a particular marker ---*/

    if (Monitoring == YES) {
      for (iMarker_Monitoring = 0; iMarker_Monitoring < config->GetnMarker_Monitoring(); iMarker_Monitoring++) {
        Monitoring_Tag = config->GetMarker_Monitoring_TagBound(iMarker_Monitoring);
        Marker_Tag = config->GetMarker_All_TagBound(iMarker);
        if (Marker_Tag == Monitoring_Tag)
          Origin = config->GetRefOriginMoment(iMarker_Monitoring);
      }
    }

    if ((Boundary == INLET_FLOW) || (Boundary == OUTLET_FLOW) ||
        (Boundary == ACTDISK_INLET) || (Boundary == ACTDISK_OUTLET)||
        (Boundary == ENGINE_INFLOW) || (Boundary == ENGINE_EXHAUST)) {

      /*--- Forces initialization at each Marker ---*/

      CD_Mnt[iMarker] = 0.0;        CL_Mnt[iMarker] = 0.0; CSF_Mnt[iMarker] = 0.0;
      CMx_Mnt[iMarker] = 0.0;          CMy_Mnt[iMarker] = 0.0;   CMz_Mnt[iMarker] = 0.0;
      CFx_Mnt[iMarker] = 0.0;          CFy_Mnt[iMarker] = 0.0;   CFz_Mnt[iMarker] = 0.0;
      CoPx_Mnt[iMarker] = 0.0;         CoPy_Mnt[iMarker] = 0.0;  CoPz_Mnt[iMarker] = 0.0;
      CT_Mnt[iMarker] = 0.0;           CQ_Mnt[iMarker] = 0.0;    CMerit_Mnt[iMarker] = 0.0;
      CEff_Mnt[iMarker] = 0.0;

      for (iDim = 0; iDim < nDim; iDim++) ForceMomentum[iDim] = 0.0;
      MomentMomentum[0] = 0.0; MomentMomentum[1] = 0.0; MomentMomentum[2] = 0.0;
      MomentX_Force[0] = 0.0; MomentX_Force[1] = 0.0; MomentX_Force[2] = 0.0;
      MomentY_Force[0] = 0.0; MomentY_Force[1] = 0.0; MomentY_Force[2] = 0.0;
      MomentZ_Force[0] = 0.0; MomentZ_Force[1] = 0.0; MomentZ_Force[2] = 0.0;

      /*--- Loop over the vertices to compute the forces ---*/

      for (iVertex = 0; iVertex < geometry->GetnVertex(iMarker); iVertex++) {

        iPoint = geometry->vertex[iMarker][iVertex]->GetNode();

        /*--- Note that the pressure coefficient is computed at the
         halo cells (for visualization purposes), but not the forces ---*/

        if ( (geometry->node[iPoint]->GetDomain()) && (Monitoring == YES) ) {

          Normal = geometry->vertex[iMarker][iVertex]->GetNormal();
          Coord = geometry->node[iPoint]->GetCoord();
          Density   = node[iPoint]->GetDensity();

          Area = 0.0;
          for (iDim = 0; iDim < nDim; iDim++)
            Area += Normal[iDim]*Normal[iDim];
          Area = sqrt(Area);

          MassFlow = 0.0;
          for (iDim = 0; iDim < nDim; iDim++) {
            Velocity[iDim]   = node[iPoint]->GetVelocity(iDim);
            MomentDist[iDim] = Coord[iDim] - Origin[iDim];
            MassFlow -= Normal[iDim]*Velocity[iDim]*Density;
          }

          /*--- Axisymmetric simulations ---*/

          if (axisymmetric) AxiFactor = 2.0*PI_NUMBER*geometry->node[iPoint]->GetCoord(1);
          else AxiFactor = 1.0;

          /*--- Force computation, note the minus sign due to the
           orientation of the normal (outward) ---*/

          for (iDim = 0; iDim < nDim; iDim++) {
            Force[iDim] = MassFlow * Velocity[iDim] * factor * AxiFactor;
            ForceMomentum[iDim] += Force[iDim];
          }

          /*--- Moment with respect to the reference axis ---*/

          if (iDim == 3) {
            MomentMomentum[0] += (Force[2]*MomentDist[1]-Force[1]*MomentDist[2])/RefLength;
            MomentX_Force[1]  += (-Force[1]*Coord[2]);
            MomentX_Force[2]  += (Force[2]*Coord[1]);

            MomentMomentum[1] += (Force[0]*MomentDist[2]-Force[2]*MomentDist[0])/RefLength;
            MomentY_Force[2]  += (-Force[2]*Coord[0]);
            MomentY_Force[0]  += (Force[0]*Coord[2]);
          }
          MomentMomentum[2] += (Force[1]*MomentDist[0]-Force[0]*MomentDist[1])/RefLength;
          MomentZ_Force[0]  += (-Force[0]*Coord[1]);
          MomentZ_Force[1]  += (Force[1]*Coord[0]);

        }

      }

      /*--- Project forces and store the non-dimensional coefficients ---*/

      if (Monitoring == YES) {

        if (nDim == 2) {
          CD_Mnt[iMarker]  =  ForceMomentum[0]*cos(Alpha) + ForceMomentum[1]*sin(Alpha);
          CL_Mnt[iMarker]  = -ForceMomentum[0]*sin(Alpha) + ForceMomentum[1]*cos(Alpha);
          CEff_Mnt[iMarker]   = CL_Mnt[iMarker] / (CD_Mnt[iMarker]+EPS);
          CMz_Mnt[iMarker]    = MomentInviscid[2];
          CFx_Mnt[iMarker]    = ForceMomentum[0];
          CFy_Mnt[iMarker]    = ForceMomentum[1];
          CoPx_Mnt[iMarker]   = MomentZ_Force[1];
          CoPy_Mnt[iMarker]   = -MomentZ_Force[0];
          CT_Mnt[iMarker]     = -CFx_Mnt[iMarker];
          CQ_Mnt[iMarker]     = -CMz_Mnt[iMarker];
          CMerit_Mnt[iMarker] = CT_Mnt[iMarker] / (CQ_Mnt[iMarker] + EPS);
        }
        if (nDim == 3) {
          CD_Mnt[iMarker]      =  ForceMomentum[0]*cos(Alpha)*cos(Beta) + ForceMomentum[1]*sin(Beta) + ForceMomentum[2]*sin(Alpha)*cos(Beta);
          CL_Mnt[iMarker]      = -ForceMomentum[0]*sin(Alpha) + ForceMomentum[2]*cos(Alpha);
          CSF_Mnt[iMarker] = -ForceMomentum[0]*sin(Beta)*cos(Alpha) + ForceMomentum[1]*cos(Beta) - ForceMomentum[2]*sin(Beta)*sin(Alpha);
          CEff_Mnt[iMarker]       = CL_Mnt[iMarker] / (CD_Mnt[iMarker] + EPS);
          CMx_Mnt[iMarker]        = MomentInviscid[0];
          CMy_Mnt[iMarker]        = MomentInviscid[1];
          CMz_Mnt[iMarker]        = MomentInviscid[2];
          CFx_Mnt[iMarker]        = ForceMomentum[0];
          CFy_Mnt[iMarker]        = ForceMomentum[1];
          CFz_Mnt[iMarker]        = ForceMomentum[2];
          CoPx_Mnt[iMarker]       = -MomentY_Force[0];
          CoPz_Mnt[iMarker]       =  MomentY_Force[2];
          CT_Mnt[iMarker]         = -CFz_Mnt[iMarker];
          CQ_Mnt[iMarker]         = -CMz_Mnt[iMarker];
          CMerit_Mnt[iMarker]     = CT_Mnt[iMarker] / (CQ_Mnt[iMarker] + EPS);
        }

        AllBound_CD_Mnt        += CD_Mnt[iMarker];
        AllBound_CL_Mnt        += CL_Mnt[iMarker];
        AllBound_CSF_Mnt   += CSF_Mnt[iMarker];
        AllBound_CEff_Mnt          = AllBound_CL_Mnt / (AllBound_CD_Mnt + EPS);
        AllBound_CMx_Mnt          += CMx_Mnt[iMarker];
        AllBound_CMy_Mnt          += CMy_Mnt[iMarker];
        AllBound_CMz_Mnt          += CMz_Mnt[iMarker];
        AllBound_CFx_Mnt          += CFx_Mnt[iMarker];
        AllBound_CFy_Mnt          += CFy_Mnt[iMarker];
        AllBound_CFz_Mnt          += CFz_Mnt[iMarker];
        AllBound_CoPx_Mnt         += CoPx_Mnt[iMarker];
        AllBound_CoPy_Mnt         += CoPy_Mnt[iMarker];
        AllBound_CoPz_Mnt         += CoPz_Mnt[iMarker];
        AllBound_CT_Mnt           += CT_Mnt[iMarker];
        AllBound_CQ_Mnt           += CQ_Mnt[iMarker];
        AllBound_CMerit_Mnt        += AllBound_CT_Mnt / (AllBound_CQ_Mnt + EPS);

        /*--- Compute the coefficients per surface ---*/

        for (iMarker_Monitoring = 0; iMarker_Monitoring < config->GetnMarker_Monitoring(); iMarker_Monitoring++) {
          Monitoring_Tag = config->GetMarker_Monitoring_TagBound(iMarker_Monitoring);
          Marker_Tag = config->GetMarker_All_TagBound(iMarker);
          if (Marker_Tag == Monitoring_Tag) {
            Surface_CL_Mnt[iMarker_Monitoring]      += CL_Mnt[iMarker];
            Surface_CD_Mnt[iMarker_Monitoring]      += CD_Mnt[iMarker];
            Surface_CSF_Mnt[iMarker_Monitoring] += CSF_Mnt[iMarker];
            Surface_CEff_Mnt[iMarker_Monitoring]        = CL_Mnt[iMarker] / (CD_Mnt[iMarker] + EPS);
            Surface_CFx_Mnt[iMarker_Monitoring]        += CFx_Mnt[iMarker];
            Surface_CFy_Mnt[iMarker_Monitoring]        += CFy_Mnt[iMarker];
            Surface_CFz_Mnt[iMarker_Monitoring]        += CFz_Mnt[iMarker];
            Surface_CMx_Mnt[iMarker_Monitoring]        += CMx_Mnt[iMarker];
            Surface_CMy_Mnt[iMarker_Monitoring]        += CMy_Mnt[iMarker];
            Surface_CMz_Mnt[iMarker_Monitoring]        += CMz_Mnt[iMarker];
          }
        }

      }


    }
  }

#ifdef HAVE_MPI

  /*--- Add AllBound information using all the nodes ---*/

  MyAllBound_CD_Mnt        = AllBound_CD_Mnt;        AllBound_CD_Mnt = 0.0;
  MyAllBound_CL_Mnt        = AllBound_CL_Mnt;        AllBound_CL_Mnt = 0.0;
  MyAllBound_CSF_Mnt   = AllBound_CSF_Mnt;   AllBound_CSF_Mnt = 0.0;
  AllBound_CEff_Mnt = 0.0;
  MyAllBound_CMx_Mnt          = AllBound_CMx_Mnt;          AllBound_CMx_Mnt = 0.0;
  MyAllBound_CMy_Mnt          = AllBound_CMy_Mnt;          AllBound_CMy_Mnt = 0.0;
  MyAllBound_CMz_Mnt          = AllBound_CMz_Mnt;          AllBound_CMz_Mnt = 0.0;
  MyAllBound_CFx_Mnt          = AllBound_CFx_Mnt;          AllBound_CFx_Mnt = 0.0;
  MyAllBound_CFy_Mnt          = AllBound_CFy_Mnt;          AllBound_CFy_Mnt = 0.0;
  MyAllBound_CFz_Mnt          = AllBound_CFz_Mnt;          AllBound_CFz_Mnt = 0.0;
  MyAllBound_CoPx_Mnt         = AllBound_CoPx_Mnt;         AllBound_CoPx_Mnt = 0.0;
  MyAllBound_CoPy_Mnt         = AllBound_CoPy_Mnt;         AllBound_CoPy_Mnt = 0.0;
  MyAllBound_CoPz_Mnt         = AllBound_CoPz_Mnt;         AllBound_CoPz_Mnt = 0.0;
  MyAllBound_CT_Mnt           = AllBound_CT_Mnt;           AllBound_CT_Mnt = 0.0;
  MyAllBound_CQ_Mnt           = AllBound_CQ_Mnt;           AllBound_CQ_Mnt = 0.0;
  AllBound_CMerit_Mnt = 0.0;

  if (config->GetComm_Level() == COMM_FULL) {
    SU2_MPI::Allreduce(&MyAllBound_CD_Mnt, &AllBound_CD_Mnt, 1, MPI_DOUBLE, MPI_SUM, MPI_COMM_WORLD);
    SU2_MPI::Allreduce(&MyAllBound_CL_Mnt, &AllBound_CL_Mnt, 1, MPI_DOUBLE, MPI_SUM, MPI_COMM_WORLD);
    SU2_MPI::Allreduce(&MyAllBound_CSF_Mnt, &AllBound_CSF_Mnt, 1, MPI_DOUBLE, MPI_SUM, MPI_COMM_WORLD);
    AllBound_CEff_Mnt = AllBound_CL_Mnt / (AllBound_CD_Mnt + EPS);
    SU2_MPI::Allreduce(&MyAllBound_CMx_Mnt, &AllBound_CMx_Mnt, 1, MPI_DOUBLE, MPI_SUM, MPI_COMM_WORLD);
    SU2_MPI::Allreduce(&MyAllBound_CMy_Mnt, &AllBound_CMy_Mnt, 1, MPI_DOUBLE, MPI_SUM, MPI_COMM_WORLD);
    SU2_MPI::Allreduce(&MyAllBound_CMz_Mnt, &AllBound_CMz_Mnt, 1, MPI_DOUBLE, MPI_SUM, MPI_COMM_WORLD);
    SU2_MPI::Allreduce(&MyAllBound_CFx_Mnt, &AllBound_CFx_Mnt, 1, MPI_DOUBLE, MPI_SUM, MPI_COMM_WORLD);
    SU2_MPI::Allreduce(&MyAllBound_CFy_Mnt, &AllBound_CFy_Mnt, 1, MPI_DOUBLE, MPI_SUM, MPI_COMM_WORLD);
    SU2_MPI::Allreduce(&MyAllBound_CFz_Mnt, &AllBound_CFz_Mnt, 1, MPI_DOUBLE, MPI_SUM, MPI_COMM_WORLD);
    SU2_MPI::Allreduce(&MyAllBound_CoPx_Mnt, &AllBound_CoPx_Mnt, 1, MPI_DOUBLE, MPI_SUM, MPI_COMM_WORLD);
    SU2_MPI::Allreduce(&MyAllBound_CoPy_Mnt, &AllBound_CoPy_Mnt, 1, MPI_DOUBLE, MPI_SUM, MPI_COMM_WORLD);
    SU2_MPI::Allreduce(&MyAllBound_CoPz_Mnt, &AllBound_CoPz_Mnt, 1, MPI_DOUBLE, MPI_SUM, MPI_COMM_WORLD);
    SU2_MPI::Allreduce(&MyAllBound_CT_Mnt, &AllBound_CT_Mnt, 1, MPI_DOUBLE, MPI_SUM, MPI_COMM_WORLD);
    SU2_MPI::Allreduce(&MyAllBound_CQ_Mnt, &AllBound_CQ_Mnt, 1, MPI_DOUBLE, MPI_SUM, MPI_COMM_WORLD);
    AllBound_CMerit_Mnt = AllBound_CT_Mnt / (AllBound_CQ_Mnt + EPS);
  }
  
  /*--- Add the forces on the surfaces using all the nodes ---*/

  MySurface_CL_Mnt      = new su2double[config->GetnMarker_Monitoring()];
  MySurface_CD_Mnt      = new su2double[config->GetnMarker_Monitoring()];
  MySurface_CSF_Mnt = new su2double[config->GetnMarker_Monitoring()];
  MySurface_CEff_Mnt       = new su2double[config->GetnMarker_Monitoring()];
  MySurface_CFx_Mnt        = new su2double[config->GetnMarker_Monitoring()];
  MySurface_CFy_Mnt        = new su2double[config->GetnMarker_Monitoring()];
  MySurface_CFz_Mnt        = new su2double[config->GetnMarker_Monitoring()];
  MySurface_CMx_Mnt        = new su2double[config->GetnMarker_Monitoring()];
  MySurface_CMy_Mnt        = new su2double[config->GetnMarker_Monitoring()];
  MySurface_CMz_Mnt        = new su2double[config->GetnMarker_Monitoring()];

  for (iMarker_Monitoring = 0; iMarker_Monitoring < config->GetnMarker_Monitoring(); iMarker_Monitoring++) {
    MySurface_CL_Mnt[iMarker_Monitoring]      = Surface_CL_Mnt[iMarker_Monitoring];
    MySurface_CD_Mnt[iMarker_Monitoring]      = Surface_CD_Mnt[iMarker_Monitoring];
    MySurface_CSF_Mnt[iMarker_Monitoring] = Surface_CSF_Mnt[iMarker_Monitoring];
    MySurface_CEff_Mnt[iMarker_Monitoring]       = Surface_CEff_Mnt[iMarker_Monitoring];
    MySurface_CFx_Mnt[iMarker_Monitoring]        = Surface_CFx_Mnt[iMarker_Monitoring];
    MySurface_CFy_Mnt[iMarker_Monitoring]        = Surface_CFy_Mnt[iMarker_Monitoring];
    MySurface_CFz_Mnt[iMarker_Monitoring]        = Surface_CFz_Mnt[iMarker_Monitoring];
    MySurface_CMx_Mnt[iMarker_Monitoring]        = Surface_CMx_Mnt[iMarker_Monitoring];
    MySurface_CMy_Mnt[iMarker_Monitoring]        = Surface_CMy_Mnt[iMarker_Monitoring];
    MySurface_CMz_Mnt[iMarker_Monitoring]        = Surface_CMz_Mnt[iMarker_Monitoring];

    Surface_CL_Mnt[iMarker_Monitoring]      = 0.0;
    Surface_CD_Mnt[iMarker_Monitoring]      = 0.0;
    Surface_CSF_Mnt[iMarker_Monitoring] = 0.0;
    Surface_CEff_Mnt[iMarker_Monitoring]       = 0.0;
    Surface_CFx_Mnt[iMarker_Monitoring]        = 0.0;
    Surface_CFy_Mnt[iMarker_Monitoring]        = 0.0;
    Surface_CFz_Mnt[iMarker_Monitoring]        = 0.0;
    Surface_CMx_Mnt[iMarker_Monitoring]        = 0.0;
    Surface_CMy_Mnt[iMarker_Monitoring]        = 0.0;
    Surface_CMz_Mnt[iMarker_Monitoring]        = 0.0;
  }

  if (config->GetComm_Level() == COMM_FULL) {
    SU2_MPI::Allreduce(MySurface_CL_Mnt, Surface_CL_Mnt, config->GetnMarker_Monitoring(), MPI_DOUBLE, MPI_SUM, MPI_COMM_WORLD);
    SU2_MPI::Allreduce(MySurface_CD_Mnt, Surface_CD_Mnt, config->GetnMarker_Monitoring(), MPI_DOUBLE, MPI_SUM, MPI_COMM_WORLD);
    SU2_MPI::Allreduce(MySurface_CSF_Mnt, Surface_CSF_Mnt, config->GetnMarker_Monitoring(), MPI_DOUBLE, MPI_SUM, MPI_COMM_WORLD);
    for (iMarker_Monitoring = 0; iMarker_Monitoring < config->GetnMarker_Monitoring(); iMarker_Monitoring++)
      Surface_CEff_Mnt[iMarker_Monitoring] = Surface_CL_Mnt[iMarker_Monitoring] / (Surface_CD_Mnt[iMarker_Monitoring] + EPS);
    SU2_MPI::Allreduce(MySurface_CFx_Mnt, Surface_CFx_Mnt, config->GetnMarker_Monitoring(), MPI_DOUBLE, MPI_SUM, MPI_COMM_WORLD);
    SU2_MPI::Allreduce(MySurface_CFy_Mnt, Surface_CFy_Mnt, config->GetnMarker_Monitoring(), MPI_DOUBLE, MPI_SUM, MPI_COMM_WORLD);
    SU2_MPI::Allreduce(MySurface_CFz_Mnt, Surface_CFz_Mnt, config->GetnMarker_Monitoring(), MPI_DOUBLE, MPI_SUM, MPI_COMM_WORLD);
    SU2_MPI::Allreduce(MySurface_CMx_Mnt, Surface_CMx_Mnt, config->GetnMarker_Monitoring(), MPI_DOUBLE, MPI_SUM, MPI_COMM_WORLD);
    SU2_MPI::Allreduce(MySurface_CMy_Mnt, Surface_CMy_Mnt, config->GetnMarker_Monitoring(), MPI_DOUBLE, MPI_SUM, MPI_COMM_WORLD);
    SU2_MPI::Allreduce(MySurface_CMz_Mnt, Surface_CMz_Mnt, config->GetnMarker_Monitoring(), MPI_DOUBLE, MPI_SUM, MPI_COMM_WORLD);
  }
  
  delete [] MySurface_CL_Mnt; delete [] MySurface_CD_Mnt; delete [] MySurface_CSF_Mnt;
  delete [] MySurface_CEff_Mnt;  delete [] MySurface_CFx_Mnt;   delete [] MySurface_CFy_Mnt;
  delete [] MySurface_CFz_Mnt;
  delete [] MySurface_CMx_Mnt;   delete [] MySurface_CMy_Mnt;  delete [] MySurface_CMz_Mnt;

#endif

  /*--- Update the total coefficients (note that all the nodes have the same value) ---*/

  Total_CD            += AllBound_CD_Mnt;
  Total_CL            += AllBound_CL_Mnt;
  Total_CSF           += AllBound_CSF_Mnt;
  Total_CEff          = Total_CL / (Total_CD + EPS);
  Total_CMx           += AllBound_CMx_Mnt;
  Total_CMy           += AllBound_CMy_Mnt;
  Total_CMz           += AllBound_CMz_Mnt;
  Total_CFx           += AllBound_CFx_Mnt;
  Total_CFy           += AllBound_CFy_Mnt;
  Total_CFz           += AllBound_CFz_Mnt;
  Total_CoPx          += AllBound_CoPx_Mnt;
  Total_CoPy          += AllBound_CoPy_Mnt;
  Total_CoPz          += AllBound_CoPz_Mnt;
  Total_CT            += AllBound_CT_Mnt;
  Total_CQ            += AllBound_CQ_Mnt;
  Total_CMerit        = Total_CT / (Total_CQ + EPS);

  /*--- Update the total coefficients per surface (note that all the nodes have the same value)---*/

  for (iMarker_Monitoring = 0; iMarker_Monitoring < config->GetnMarker_Monitoring(); iMarker_Monitoring++) {
    Surface_CL[iMarker_Monitoring]   += Surface_CL_Mnt[iMarker_Monitoring];
    Surface_CD[iMarker_Monitoring]   += Surface_CD_Mnt[iMarker_Monitoring];
    Surface_CSF[iMarker_Monitoring]  += Surface_CSF_Mnt[iMarker_Monitoring];
    Surface_CEff[iMarker_Monitoring] += Surface_CL_Mnt[iMarker_Monitoring] / (Surface_CD_Mnt[iMarker_Monitoring] + EPS);
    Surface_CFx[iMarker_Monitoring]  += Surface_CFx_Mnt[iMarker_Monitoring];
    Surface_CFy[iMarker_Monitoring]  += Surface_CFy_Mnt[iMarker_Monitoring];
    Surface_CFz[iMarker_Monitoring]  += Surface_CFz_Mnt[iMarker_Monitoring];
    Surface_CMx[iMarker_Monitoring]  += Surface_CMx_Mnt[iMarker_Monitoring];
    Surface_CMy[iMarker_Monitoring]  += Surface_CMy_Mnt[iMarker_Monitoring];
    Surface_CMz[iMarker_Monitoring]  += Surface_CMz_Mnt[iMarker_Monitoring];
  }

}

void CIncEulerSolver::ExplicitRK_Iteration(CGeometry *geometry, CSolver **solver_container,
                                        CConfig *config, unsigned short iRKStep) {
  
  su2double *Residual, *Res_TruncError, Vol, Delta, Res;
  unsigned short iVar, jVar;
  unsigned long iPoint;
  
  su2double RK_AlphaCoeff = config->Get_Alpha_RKStep(iRKStep);
  bool adjoint = config->GetContinuous_Adjoint();
  
  for (iVar = 0; iVar < nVar; iVar++) {
    SetRes_RMS(iVar, 0.0);
    SetRes_Max(iVar, 0.0, 0);
  }
  
  /*--- Update the solution ---*/
  
  for (iPoint = 0; iPoint < nPointDomain; iPoint++) {
    Vol = (geometry->node[iPoint]->GetVolume() +
           geometry->node[iPoint]->GetPeriodicVolume());
    Delta = node[iPoint]->GetDelta_Time() / Vol;

    Res_TruncError = node[iPoint]->GetResTruncError();
    Residual = LinSysRes.GetBlock(iPoint);

    if (!adjoint) {
      SetPreconditioner(config, iPoint);
      for (iVar = 0; iVar < nVar; iVar ++ ) {
        Res = 0.0;
        for (jVar = 0; jVar < nVar; jVar ++ )
          Res += Preconditioner[iVar][jVar]*(Residual[jVar] + Res_TruncError[jVar]);
        node[iPoint]->AddSolution(iVar, -Res*Delta*RK_AlphaCoeff);
        AddRes_RMS(iVar, Res*Res);
        AddRes_Max(iVar, fabs(Res), geometry->node[iPoint]->GetGlobalIndex(), geometry->node[iPoint]->GetCoord());
      }
    }
  }
  
  /*--- MPI solution ---*/
  
  InitiateComms(geometry, config, SOLUTION);
  CompleteComms(geometry, config, SOLUTION);
  
  /*--- Compute the root mean square residual ---*/
  
  SetResidual_RMS(geometry, config);
  
}

void CIncEulerSolver::ExplicitEuler_Iteration(CGeometry *geometry, CSolver **solver_container, CConfig *config) {
  
  su2double *local_Residual, *local_Res_TruncError, Vol, Delta, Res;
  unsigned short iVar, jVar;
  unsigned long iPoint;
  
  bool adjoint = config->GetContinuous_Adjoint();
  
  for (iVar = 0; iVar < nVar; iVar++) {
    SetRes_RMS(iVar, 0.0);
    SetRes_Max(iVar, 0.0, 0);
  }
  
  /*--- Update the solution ---*/
  
  for (iPoint = 0; iPoint < nPointDomain; iPoint++) {
    Vol = (geometry->node[iPoint]->GetVolume() +
           geometry->node[iPoint]->GetPeriodicVolume());
    Delta = node[iPoint]->GetDelta_Time() / Vol;
    
    local_Res_TruncError = node[iPoint]->GetResTruncError();
    local_Residual = LinSysRes.GetBlock(iPoint);


    if (!adjoint) {
      SetPreconditioner(config, iPoint);
      for (iVar = 0; iVar < nVar; iVar ++ ) {
        Res = 0.0;
        for (jVar = 0; jVar < nVar; jVar ++ )
          Res += Preconditioner[iVar][jVar]*(local_Residual[jVar] + local_Res_TruncError[jVar]);
        node[iPoint]->AddSolution(iVar, -Res*Delta);
        AddRes_RMS(iVar, Res*Res);
        AddRes_Max(iVar, fabs(Res), geometry->node[iPoint]->GetGlobalIndex(), geometry->node[iPoint]->GetCoord());
      }
    }
  }
  
  /*--- MPI solution ---*/
  
  InitiateComms(geometry, config, SOLUTION);
  CompleteComms(geometry, config, SOLUTION);
  
  /*--- Compute the root mean square residual ---*/
  
  SetResidual_RMS(geometry, config);
  
}

void CIncEulerSolver::ImplicitEuler_Iteration(CGeometry *geometry, CSolver **solver_container, CConfig *config) {
  
  unsigned short iVar, jVar;
  unsigned long iPoint, total_index, IterLinSol = 0;
  su2double Delta, *local_Res_TruncError, Vol;
  
  bool adjoint = config->GetContinuous_Adjoint();
  
  /*--- Set maximum residual to zero ---*/
  
  for (iVar = 0; iVar < nVar; iVar++) {
    SetRes_RMS(iVar, 0.0);
    SetRes_Max(iVar, 0.0, 0);
  }
  
  /*--- Build implicit system ---*/
  
  for (iPoint = 0; iPoint < nPointDomain; iPoint++) {
    
    /*--- Read the residual ---*/
    
    local_Res_TruncError = node[iPoint]->GetResTruncError();
    
    /*--- Read the volume ---*/
    
    Vol = (geometry->node[iPoint]->GetVolume() +
           geometry->node[iPoint]->GetPeriodicVolume());
    
    /*--- Apply the preconditioner and add to the diagonal. ---*/
    
    if (node[iPoint]->GetDelta_Time() != 0.0) {
      Delta = Vol / node[iPoint]->GetDelta_Time();
      SetPreconditioner(config, iPoint);
      for (iVar = 0; iVar < nVar; iVar ++ ) {
        for (jVar = 0; jVar < nVar; jVar ++ ) {
          Preconditioner[iVar][jVar] = Delta*Preconditioner[iVar][jVar];
        }
      }
      Jacobian.AddBlock(iPoint, iPoint, Preconditioner);
    } else {
      Jacobian.SetVal2Diag(iPoint, 1.0);
      for (iVar = 0; iVar < nVar; iVar++) {
        total_index = iPoint*nVar + iVar;
        LinSysRes[total_index] = 0.0;
        local_Res_TruncError[iVar] = 0.0;
      }
    }

    /*--- Right hand side of the system (-Residual) and initial guess (x = 0) ---*/
    
    for (iVar = 0; iVar < nVar; iVar++) {
      total_index = iPoint*nVar + iVar;
      LinSysRes[total_index] = - (LinSysRes[total_index] + local_Res_TruncError[iVar]);
      LinSysSol[total_index] = 0.0;
      AddRes_RMS(iVar, LinSysRes[total_index]*LinSysRes[total_index]);
      AddRes_Max(iVar, fabs(LinSysRes[total_index]), geometry->node[iPoint]->GetGlobalIndex(), geometry->node[iPoint]->GetCoord());
    }
    
  }
  
  /*--- Initialize residual and solution at the ghost points ---*/
  
  for (iPoint = nPointDomain; iPoint < nPoint; iPoint++) {
    for (iVar = 0; iVar < nVar; iVar++) {
      total_index = iPoint*nVar + iVar;
      LinSysRes[total_index] = 0.0;
      LinSysSol[total_index] = 0.0;
    }
  }
  
  /*--- Solve or smooth the linear system ---*/
  
  IterLinSol = System.Solve(Jacobian, LinSysRes, LinSysSol, geometry, config);
  
  /*--- The the number of iterations of the linear solver ---*/
  
  SetIterLinSolver(IterLinSol);
  
  /*--- Update solution (system written in terms of increments) ---*/
  
  if (!adjoint) {
    for (iPoint = 0; iPoint < nPointDomain; iPoint++) {
      for (iVar = 0; iVar < nVar; iVar++) {
        node[iPoint]->AddSolution(iVar, config->GetRelaxation_Factor_Flow()*LinSysSol[iPoint*nVar+iVar]);
      }
    }
  }
  
  for (unsigned short iPeriodic = 1; iPeriodic <= config->GetnMarker_Periodic()/2; iPeriodic++) {
    InitiatePeriodicComms(geometry, config, iPeriodic, PERIODIC_IMPLICIT);
    CompletePeriodicComms(geometry, config, iPeriodic, PERIODIC_IMPLICIT);
  }
  
  /*--- MPI solution ---*/
  
  InitiateComms(geometry, config, SOLUTION);
  CompleteComms(geometry, config, SOLUTION);
  
  /*--- Compute the root mean square residual ---*/
  
  SetResidual_RMS(geometry, config);
  
}

void CIncEulerSolver::SetPrimitive_Gradient_GG(CGeometry *geometry, CConfig *config) {
  unsigned long iPoint, jPoint, iEdge, iVertex;
  unsigned short iDim, iVar, iMarker;
  su2double *PrimVar_Vertex, *PrimVar_i, *PrimVar_j, PrimVar_Average,
  Partial_Gradient, Partial_Res, *Normal, Vol;
  
  /*--- Incompressible flow, primitive variables nDim+4, (P, vx, vy, vz, T, rho, beta) ---*/
  
  PrimVar_Vertex = new su2double [nPrimVarGrad];
  PrimVar_i = new su2double [nPrimVarGrad];
  PrimVar_j = new su2double [nPrimVarGrad];
  
  /*--- Set Gradient_Primitive to zero ---*/
  for (iPoint = 0; iPoint < nPointDomain; iPoint++)
    node[iPoint]->SetGradient_PrimitiveZero(nPrimVarGrad);
  
  /*--- Loop interior edges ---*/
  for (iEdge = 0; iEdge < geometry->GetnEdge(); iEdge++) {
    iPoint = geometry->edge[iEdge]->GetNode(0);
    jPoint = geometry->edge[iEdge]->GetNode(1);
    
    for (iVar = 0; iVar < nPrimVarGrad; iVar++) {
      PrimVar_i[iVar] = node[iPoint]->GetPrimitive(iVar);
      PrimVar_j[iVar] = node[jPoint]->GetPrimitive(iVar);
    }
    
    Normal = geometry->edge[iEdge]->GetNormal();
    for (iVar = 0; iVar < nPrimVarGrad; iVar++) {
      PrimVar_Average =  0.5 * ( PrimVar_i[iVar] + PrimVar_j[iVar] );
      for (iDim = 0; iDim < nDim; iDim++) {
        Partial_Res = PrimVar_Average*Normal[iDim];
        if (geometry->node[iPoint]->GetDomain())
          node[iPoint]->AddGradient_Primitive(iVar, iDim, Partial_Res);
        if (geometry->node[jPoint]->GetDomain())
          node[jPoint]->SubtractGradient_Primitive(iVar, iDim, Partial_Res);
      }
    }
  }
  
  /*--- Loop boundary edges ---*/
  for (iMarker = 0; iMarker < geometry->GetnMarker(); iMarker++) {
    if ((config->GetMarker_All_KindBC(iMarker) != INTERNAL_BOUNDARY) &&
       (config->GetMarker_All_KindBC(iMarker) != PERIODIC_BOUNDARY)) {
    for (iVertex = 0; iVertex < geometry->GetnVertex(iMarker); iVertex++) {
      iPoint = geometry->vertex[iMarker][iVertex]->GetNode();
      if (geometry->node[iPoint]->GetDomain()) {
        
        for (iVar = 0; iVar < nPrimVarGrad; iVar++)
          PrimVar_Vertex[iVar] = node[iPoint]->GetPrimitive(iVar);
        
        Normal = geometry->vertex[iMarker][iVertex]->GetNormal();
        for (iVar = 0; iVar < nPrimVarGrad; iVar++)
          for (iDim = 0; iDim < nDim; iDim++) {
            Partial_Res = PrimVar_Vertex[iVar]*Normal[iDim];
            node[iPoint]->SubtractGradient_Primitive(iVar, iDim, Partial_Res);
          }
      }
    }
    }
  }
  
  /*--- Correct the gradient values across any periodic boundaries. ---*/

  for (unsigned short iPeriodic = 1; iPeriodic <= config->GetnMarker_Periodic()/2; iPeriodic++) {
    InitiatePeriodicComms(geometry, config, iPeriodic, PERIODIC_PRIM_GG);
    CompletePeriodicComms(geometry, config, iPeriodic, PERIODIC_PRIM_GG);
  }
  
  /*--- Update gradient value ---*/
  for (iPoint = 0; iPoint < nPointDomain; iPoint++) {
    
    /*--- Get the volume, which may include periodic components. ---*/
    
    Vol = (geometry->node[iPoint]->GetVolume() +
           geometry->node[iPoint]->GetPeriodicVolume());
    
    for (iVar = 0; iVar < nPrimVarGrad; iVar++) {
      for (iDim = 0; iDim < nDim; iDim++) {
        Partial_Gradient = node[iPoint]->GetGradient_Primitive(iVar, iDim)/Vol;
        node[iPoint]->SetGradient_Primitive(iVar, iDim, Partial_Gradient);
      }
    }
  }
  
  /*--- Communicate the gradient values via MPI. ---*/
  
  InitiateComms(geometry, config, PRIMITIVE_GRADIENT);
  CompleteComms(geometry, config, PRIMITIVE_GRADIENT);
  
  delete [] PrimVar_Vertex;
  delete [] PrimVar_i;
  delete [] PrimVar_j;
  
}

void CIncEulerSolver::SetPrimitive_Gradient_LS(CGeometry *geometry, CConfig *config) {
  
  unsigned short iVar, iDim, jDim, iNeigh;
  unsigned long iPoint, jPoint;
  su2double *PrimVar_i, *PrimVar_j, *Coord_i, *Coord_j;
  su2double r11, r12, r13, r22, r23, r23_a, r23_b, r33, weight;
  su2double z11, z12, z13, z22, z23, z33, detR2;
  bool singular;
  
  /*--- Loop over points of the grid ---*/
  
  for (iPoint = 0; iPoint < nPointDomain; iPoint++) {
    
    /*--- Set the value of the singular ---*/
    singular = false;
    
    /*--- Get coordinates ---*/
    
    Coord_i = geometry->node[iPoint]->GetCoord();
    
    /*--- Get primitives from CVariable ---*/
    
    PrimVar_i = node[iPoint]->GetPrimitive();
    
    /*--- Inizialization of variables ---*/
    
    for (iVar = 0; iVar < nPrimVarGrad; iVar++)
      for (iDim = 0; iDim < nDim; iDim++)
        Cvector[iVar][iDim] = 0.0;
    
    /*--- Clear Rmatrix, which could eventually be computed once
     and stored for static meshes, as well as the prim gradient. ---*/
    
    node[iPoint]->SetRmatrixZero();
    node[iPoint]->SetGradient_PrimitiveZero(nPrimVarGrad);
    
    for (iNeigh = 0; iNeigh < geometry->node[iPoint]->GetnPoint(); iNeigh++) {
      jPoint = geometry->node[iPoint]->GetPoint(iNeigh);
      Coord_j = geometry->node[jPoint]->GetCoord();
      
      PrimVar_j = node[jPoint]->GetPrimitive();
      
      weight = 0.0;
      for (iDim = 0; iDim < nDim; iDim++)
        weight += (Coord_j[iDim]-Coord_i[iDim])*(Coord_j[iDim]-Coord_i[iDim]);
      
      /*--- Sumations for entries of upper triangular matrix R ---*/
      
      if (weight != 0.0) {
        
        node[iPoint]->AddRmatrix(0, 0, (Coord_j[0]-Coord_i[0])*(Coord_j[0]-Coord_i[0])/weight);
        node[iPoint]->AddRmatrix(0, 1, (Coord_j[0]-Coord_i[0])*(Coord_j[1]-Coord_i[1])/weight);
        node[iPoint]->AddRmatrix(1, 1, (Coord_j[1]-Coord_i[1])*(Coord_j[1]-Coord_i[1])/weight);
        
        if (nDim == 3) {
          node[iPoint]->AddRmatrix(0, 2, (Coord_j[0]-Coord_i[0])*(Coord_j[2]-Coord_i[2])/weight);
          node[iPoint]->AddRmatrix(1, 2, (Coord_j[1]-Coord_i[1])*(Coord_j[2]-Coord_i[2])/weight);
          node[iPoint]->AddRmatrix(2, 1, (Coord_j[0]-Coord_i[0])*(Coord_j[2]-Coord_i[2])/weight);
          node[iPoint]->AddRmatrix(2, 2, (Coord_j[2]-Coord_i[2])*(Coord_j[2]-Coord_i[2])/weight);
        }
        
        /*--- Entries of c:= transpose(A)*b ---*/
        
        for (iVar = 0; iVar < nPrimVarGrad; iVar++) {
          for (iDim = 0; iDim < nDim; iDim++) {
            node[iPoint]->AddGradient_Primitive(iVar,iDim, (Coord_j[iDim]-Coord_i[iDim])*(PrimVar_j[iVar]-PrimVar_i[iVar])/weight);
          }
        }
        
      }
    }
  }
  
  /*--- Correct the gradient values across any periodic boundaries. ---*/

  for (unsigned short iPeriodic = 1; iPeriodic <= config->GetnMarker_Periodic()/2; iPeriodic++) {
    InitiatePeriodicComms(geometry, config, iPeriodic, PERIODIC_PRIM_LS);
    CompletePeriodicComms(geometry, config, iPeriodic, PERIODIC_PRIM_LS);
  }
  
  /*--- Second loop over points of the grid to compute final gradient ---*/
  
  for (iPoint = 0; iPoint < nPointDomain; iPoint++) {
    
    /*--- Set the value of the singular ---*/
    
    singular = false;
    
    /*--- Entries of upper triangular matrix R ---*/
    
    r11 = 0.0; r12 = 0.0;   r13 = 0.0;    r22 = 0.0;
    r23 = 0.0; r23_a = 0.0; r23_b = 0.0;  r33 = 0.0;
    
    r11 = node[iPoint]->GetRmatrix(0,0);
    r12 = node[iPoint]->GetRmatrix(0,1);
    r22 = node[iPoint]->GetRmatrix(1,1);
    
    if (r11 >= 0.0) r11 = sqrt(r11); else r11 = 0.0;
    if (r11 != 0.0) r12 = r12/r11; else r12 = 0.0;
    if (r22-r12*r12 >= 0.0) r22 = sqrt(r22-r12*r12); else r22 = 0.0;
    
    if (nDim == 3) {
      r13   = node[iPoint]->GetRmatrix(0,2);
      r23_a = node[iPoint]->GetRmatrix(1,2);
      r23_b = node[iPoint]->GetRmatrix(2,1);
      r33   = node[iPoint]->GetRmatrix(2,2);
      
      if (r11 != 0.0) r13 = r13/r11; else r13 = 0.0;
      if ((r22 != 0.0) && (r11*r22 != 0.0)) r23 = r23_a/r22 - r23_b*r12/(r11*r22); else r23 = 0.0;
      if (r33-r23*r23-r13*r13 >= 0.0) r33 = sqrt(r33-r23*r23-r13*r13); else r33 = 0.0;
    }
    
    /*--- Compute determinant ---*/
    
    if (nDim == 2) detR2 = (r11*r22)*(r11*r22);
    else detR2 = (r11*r22*r33)*(r11*r22*r33);
    
    /*--- Detect singular matrices ---*/
    
    if (abs(detR2) <= EPS) { detR2 = 1.0; singular = true; }
    
    /*--- S matrix := inv(R)*traspose(inv(R)) ---*/
    
    if (singular) {
      for (iDim = 0; iDim < nDim; iDim++)
        for (jDim = 0; jDim < nDim; jDim++)
          Smatrix[iDim][jDim] = 0.0;
    }
    else {
      if (nDim == 2) {
        Smatrix[0][0] = (r12*r12+r22*r22)/detR2;
        Smatrix[0][1] = -r11*r12/detR2;
        Smatrix[1][0] = Smatrix[0][1];
        Smatrix[1][1] = r11*r11/detR2;
      }
      else {
        z11 = r22*r33; z12 = -r12*r33; z13 = r12*r23-r13*r22;
        z22 = r11*r33; z23 = -r11*r23; z33 = r11*r22;
        Smatrix[0][0] = (z11*z11+z12*z12+z13*z13)/detR2;
        Smatrix[0][1] = (z12*z22+z13*z23)/detR2;
        Smatrix[0][2] = (z13*z33)/detR2;
        Smatrix[1][0] = Smatrix[0][1];
        Smatrix[1][1] = (z22*z22+z23*z23)/detR2;
        Smatrix[1][2] = (z23*z33)/detR2;
        Smatrix[2][0] = Smatrix[0][2];
        Smatrix[2][1] = Smatrix[1][2];
        Smatrix[2][2] = (z33*z33)/detR2;
      }
    }
    
    /*--- Computation of the gradient: S*c ---*/
    for (iVar = 0; iVar < nPrimVarGrad; iVar++) {
      for (iDim = 0; iDim < nDim; iDim++) {
        Cvector[iVar][iDim] = 0.0;
        for (jDim = 0; jDim < nDim; jDim++) {
          Cvector[iVar][iDim] += Smatrix[iDim][jDim]*node[iPoint]->GetGradient_Primitive(iVar, jDim);
        }
      }
    }
    
    for (iVar = 0; iVar < nPrimVarGrad; iVar++) {
      for (iDim = 0; iDim < nDim; iDim++) {
        node[iPoint]->SetGradient_Primitive(iVar, iDim, Cvector[iVar][iDim]);
      }
    }
    
  }
  
  /*--- Communicate the gradient values via MPI. ---*/
  
  InitiateComms(geometry, config, PRIMITIVE_GRADIENT);
  CompleteComms(geometry, config, PRIMITIVE_GRADIENT);
  
}

void CIncEulerSolver::SetPrimitive_Limiter(CGeometry *geometry, CConfig *config) {
  
  unsigned long iEdge, iPoint, jPoint;
  unsigned short iVar, iDim;
  su2double **Gradient_i, **Gradient_j, *Coord_i, *Coord_j,
  *Primitive, *Primitive_i, *Primitive_j, *LocalMinPrimitive, *LocalMaxPrimitive,
  *GlobalMinPrimitive, *GlobalMaxPrimitive,
  dave, LimK, eps2, eps1, dm, dp, du, y, limiter;
  
  dave = config->GetRefElemLength();
  LimK = config->GetVenkat_LimiterCoeff();

  if (config->GetKind_SlopeLimit_Flow() == NO_LIMITER) {
   
    for (iPoint = 0; iPoint < geometry->GetnPoint(); iPoint++) {
      for (iVar = 0; iVar < nPrimVarGrad; iVar++) {
        node[iPoint]->SetLimiter_Primitive(iVar, 1.0);
      }
    }
    
  }
  
  else {
    
    /*--- Initialize solution max and solution min and the limiter in the entire domain --*/
    
    for (iPoint = 0; iPoint < geometry->GetnPoint(); iPoint++) {
      for (iVar = 0; iVar < nPrimVarGrad; iVar++) {
        node[iPoint]->SetSolution_Max(iVar, -EPS);
        node[iPoint]->SetSolution_Min(iVar, EPS);
        node[iPoint]->SetLimiter_Primitive(iVar, 2.0);
      }
    }
    
    /*--- Establish bounds for Spekreijse monotonicity by finding max & min values of neighbor variables --*/
    
    for (iEdge = 0; iEdge < geometry->GetnEdge(); iEdge++) {
      
      /*--- Point identification, Normal vector and area ---*/
      
      iPoint = geometry->edge[iEdge]->GetNode(0);
      jPoint = geometry->edge[iEdge]->GetNode(1);
      
      /*--- Get the primitive variables ---*/
      
      Primitive_i = node[iPoint]->GetPrimitive();
      Primitive_j = node[jPoint]->GetPrimitive();
      
      /*--- Compute the maximum, and minimum values for nodes i & j ---*/
      
      for (iVar = 0; iVar < nPrimVarGrad; iVar++) {
        du = (Primitive_j[iVar] - Primitive_i[iVar]);
        node[iPoint]->SetSolution_Min(iVar, min(node[iPoint]->GetSolution_Min(iVar), du));
        node[iPoint]->SetSolution_Max(iVar, max(node[iPoint]->GetSolution_Max(iVar), du));
        node[jPoint]->SetSolution_Min(iVar, min(node[jPoint]->GetSolution_Min(iVar), -du));
        node[jPoint]->SetSolution_Max(iVar, max(node[jPoint]->GetSolution_Max(iVar), -du));
      }
      
    }
    
    /*--- Correct the limiter values across any periodic boundaries. ---*/

    for (unsigned short iPeriodic = 1; iPeriodic <= config->GetnMarker_Periodic()/2; iPeriodic++) {
      InitiatePeriodicComms(geometry, config, iPeriodic, PERIODIC_LIM_PRIM_1);
      CompletePeriodicComms(geometry, config, iPeriodic, PERIODIC_LIM_PRIM_1);
    }
    
  }
  
  
  /*--- Barth-Jespersen limiter with Venkatakrishnan modification ---*/
  
  if (config->GetKind_SlopeLimit_Flow() == BARTH_JESPERSEN) {
    
    for (iEdge = 0; iEdge < geometry->GetnEdge(); iEdge++) {
      
      iPoint     = geometry->edge[iEdge]->GetNode(0);
      jPoint     = geometry->edge[iEdge]->GetNode(1);
      Gradient_i = node[iPoint]->GetGradient_Primitive();
      Gradient_j = node[jPoint]->GetGradient_Primitive();
      Coord_i    = geometry->node[iPoint]->GetCoord();
      Coord_j    = geometry->node[jPoint]->GetCoord();
      
      AD::StartPreacc();
      AD::SetPreaccIn(Gradient_i, nPrimVarGrad, nDim);
      AD::SetPreaccIn(Gradient_j, nPrimVarGrad, nDim);
      AD::SetPreaccIn(Coord_i, nDim); AD::SetPreaccIn(Coord_j, nDim);

      for (iVar = 0; iVar < nPrimVarGrad; iVar++) {
        
        AD::SetPreaccIn(node[iPoint]->GetSolution_Max(iVar));
        AD::SetPreaccIn(node[iPoint]->GetSolution_Min(iVar));
        AD::SetPreaccIn(node[jPoint]->GetSolution_Max(iVar));
        AD::SetPreaccIn(node[jPoint]->GetSolution_Min(iVar));

        /*--- Calculate the interface left gradient, delta- (dm) ---*/
        
        dm = 0.0;
        for (iDim = 0; iDim < nDim; iDim++)
          dm += 0.5*(Coord_j[iDim]-Coord_i[iDim])*Gradient_i[iVar][iDim];
        
        if (dm == 0.0) { limiter = 2.0; }
        else {
          if ( dm > 0.0 ) dp = node[iPoint]->GetSolution_Max(iVar);
          else dp = node[iPoint]->GetSolution_Min(iVar);
          limiter = dp/dm;
        }
        
        if (limiter < node[iPoint]->GetLimiter_Primitive(iVar)) {
          node[iPoint]->SetLimiter_Primitive(iVar, limiter);
          AD::SetPreaccOut(node[iPoint]->GetLimiter_Primitive()[iVar]);
        }
        
        /*--- Calculate the interface right gradient, delta+ (dp) ---*/
        
        dm = 0.0;
        for (iDim = 0; iDim < nDim; iDim++)
          dm += 0.5*(Coord_i[iDim]-Coord_j[iDim])*Gradient_j[iVar][iDim];
        
        if (dm == 0.0) { limiter = 2.0; }
        else {
          if ( dm > 0.0 ) dp = node[jPoint]->GetSolution_Max(iVar);
          else dp = node[jPoint]->GetSolution_Min(iVar);
          limiter = dp/dm;
        }
        
        if (limiter < node[jPoint]->GetLimiter_Primitive(iVar)) {
          node[jPoint]->SetLimiter_Primitive(iVar, limiter);
          AD::SetPreaccOut(node[jPoint]->GetLimiter_Primitive()[iVar]);
        }
        
      }
      
      AD::EndPreacc();
      
    }
    
    for (iPoint = 0; iPoint < geometry->GetnPoint(); iPoint++) {
      for (iVar = 0; iVar < nPrimVarGrad; iVar++) {
        y =  node[iPoint]->GetLimiter_Primitive(iVar);
        limiter = (y*y + 2.0*y) / (y*y + y + 2.0);
        node[iPoint]->SetLimiter_Primitive(iVar, limiter);
      }
    }
    
  }
  
  /*--- Venkatakrishnan limiter ---*/
  
  if ((config->GetKind_SlopeLimit_Flow() == VENKATAKRISHNAN) ||
      (config->GetKind_SlopeLimit_Flow() == VENKATAKRISHNAN_WANG)) {
    
    /*--- Allocate memory for the max and min primitive value --*/
    
    LocalMinPrimitive = new su2double [nPrimVarGrad]; GlobalMinPrimitive = new su2double [nPrimVarGrad];
    LocalMaxPrimitive = new su2double [nPrimVarGrad]; GlobalMaxPrimitive = new su2double [nPrimVarGrad];
    
    /*--- Compute the max value and min value of the solution ---*/
    
    Primitive = node[0]->GetPrimitive();
    for (iVar = 0; iVar < nPrimVarGrad; iVar++) {
      LocalMinPrimitive[iVar] = Primitive[iVar];
      LocalMaxPrimitive[iVar] = Primitive[iVar];
    }
    
    for (iPoint = 0; iPoint < geometry->GetnPoint(); iPoint++) {
      
      /*--- Get the primitive variables ---*/
      
      Primitive = node[iPoint]->GetPrimitive();

      for (iVar = 0; iVar < nPrimVarGrad; iVar++) {
        LocalMinPrimitive[iVar] = min (LocalMinPrimitive[iVar], Primitive[iVar]);
        LocalMaxPrimitive[iVar] = max (LocalMaxPrimitive[iVar], Primitive[iVar]);
      }
      
    }

    if (config->GetKind_SlopeLimit_Flow() == VENKATAKRISHNAN_WANG) {
#ifdef HAVE_MPI
      SU2_MPI::Allreduce(LocalMinPrimitive, GlobalMinPrimitive, nPrimVarGrad, MPI_DOUBLE, MPI_MIN, MPI_COMM_WORLD);
      SU2_MPI::Allreduce(LocalMaxPrimitive, GlobalMaxPrimitive, nPrimVarGrad, MPI_DOUBLE, MPI_MAX, MPI_COMM_WORLD);
#else
      for (iVar = 0; iVar < nPrimVarGrad; iVar++) {
        GlobalMinPrimitive[iVar] = LocalMinPrimitive[iVar];
        GlobalMaxPrimitive[iVar] = LocalMaxPrimitive[iVar];
      }
#endif
    }
    
    for (iEdge = 0; iEdge < geometry->GetnEdge(); iEdge++) {
      
      iPoint     = geometry->edge[iEdge]->GetNode(0);
      jPoint     = geometry->edge[iEdge]->GetNode(1);
      Gradient_i = node[iPoint]->GetGradient_Primitive();
      Gradient_j = node[jPoint]->GetGradient_Primitive();
      Coord_i    = geometry->node[iPoint]->GetCoord();
      Coord_j    = geometry->node[jPoint]->GetCoord();

      AD::StartPreacc();
      AD::SetPreaccIn(Gradient_i, nPrimVarGrad, nDim);
      AD::SetPreaccIn(Gradient_j, nPrimVarGrad, nDim);
      AD::SetPreaccIn(Coord_i, nDim); AD::SetPreaccIn(Coord_j, nDim);

      for (iVar = 0; iVar < nPrimVarGrad; iVar++) {
        
        if (config->GetKind_SlopeLimit_Flow() == VENKATAKRISHNAN_WANG) {
          eps1 = LimK * (GlobalMaxPrimitive[iVar] - GlobalMinPrimitive[iVar]);
          eps2 = eps1*eps1;
        }
        else {
          eps1 = LimK*dave;
          eps2 = eps1*eps1*eps1;
        }
        
        AD::SetPreaccIn(node[iPoint]->GetSolution_Max(iVar));
        AD::SetPreaccIn(node[iPoint]->GetSolution_Min(iVar));
        AD::SetPreaccIn(node[jPoint]->GetSolution_Max(iVar));
        AD::SetPreaccIn(node[jPoint]->GetSolution_Min(iVar));

        /*--- Calculate the interface left gradient, delta- (dm) ---*/
        
        dm = 0.0;
        for (iDim = 0; iDim < nDim; iDim++)
          dm += 0.5*(Coord_j[iDim]-Coord_i[iDim])*Gradient_i[iVar][iDim];
        
        /*--- Calculate the interface right gradient, delta+ (dp) ---*/
        
        if ( dm > 0.0 ) dp = node[iPoint]->GetSolution_Max(iVar);
        else dp = node[iPoint]->GetSolution_Min(iVar);
        
        limiter = ( dp*dp + 2.0*dp*dm + eps2 )/( dp*dp + dp*dm + 2.0*dm*dm + eps2);
        
        if (limiter < node[iPoint]->GetLimiter_Primitive(iVar)){
          node[iPoint]->SetLimiter_Primitive(iVar, limiter);
          AD::SetPreaccOut(node[iPoint]->GetLimiter_Primitive()[iVar]);
        }
        
        /*-- Repeat for point j on the edge ---*/
        
        dm = 0.0;
        for (iDim = 0; iDim < nDim; iDim++)
          dm += 0.5*(Coord_i[iDim]-Coord_j[iDim])*Gradient_j[iVar][iDim];
        
        if ( dm > 0.0 ) dp = node[jPoint]->GetSolution_Max(iVar);
        else dp = node[jPoint]->GetSolution_Min(iVar);
        
        limiter = ( dp*dp + 2.0*dp*dm + eps2 )/( dp*dp + dp*dm + 2.0*dm*dm + eps2);
        
        if (limiter < node[jPoint]->GetLimiter_Primitive(iVar)){
          node[jPoint]->SetLimiter_Primitive(iVar, limiter);
          AD::SetPreaccOut(node[jPoint]->GetLimiter_Primitive()[iVar]);
        }
        
      }

      AD::EndPreacc();
      
    }
    
    delete [] LocalMinPrimitive; delete [] GlobalMinPrimitive;
    delete [] LocalMaxPrimitive; delete [] GlobalMaxPrimitive;

  }
  
  /*--- Correct the limiter values across any periodic boundaries. ---*/

  for (unsigned short iPeriodic = 1; iPeriodic <= config->GetnMarker_Periodic()/2; iPeriodic++) {
    InitiatePeriodicComms(geometry, config, iPeriodic, PERIODIC_LIM_PRIM_2);
    CompletePeriodicComms(geometry, config, iPeriodic, PERIODIC_LIM_PRIM_2);
  }
  
  /*--- Limiter MPI ---*/
  
  InitiateComms(geometry, config, PRIMITIVE_LIMITER);
  CompleteComms(geometry, config, PRIMITIVE_LIMITER);
  
}

void CIncEulerSolver::SetFarfield_AoA(CGeometry *geometry, CSolver **solver_container,
                                   CConfig *config, unsigned short iMesh, bool Output) {
  
  su2double Target_CL = 0.0, AoA = 0.0, Vel_Infty[3] = {0.0,0.0,0.0},
  AoA_inc = 0.0, Vel_Infty_Mag, Old_AoA;
  
  unsigned short iDim;
  
  unsigned long Iter_Fixed_CL = config->GetIter_Fixed_CL();
  unsigned long Update_Alpha = config->GetUpdate_Alpha();
  
  unsigned long ExtIter       = config->GetExtIter();
  bool write_heads = ((ExtIter % Iter_Fixed_CL == 0) && (ExtIter != 0));
  su2double Beta                 = config->GetAoS()*PI_NUMBER/180.0;
  su2double dCL_dAlpha           = config->GetdCL_dAlpha()*180.0/PI_NUMBER;
  bool Update_AoA             = false;
  
  if (ExtIter == 0) AoA_Counter = 0;
  
  /*--- Only the fine mesh level should check the convergence criteria ---*/
  
  if ((iMesh == MESH_0) && Output) {
    
    /*--- Initialize the update flag to false ---*/
    
    Update_AoA = false;
    
    /*--- Reevaluate Angle of Attack at a fixed number of iterations ---*/
    
    if ((ExtIter % Iter_Fixed_CL == 0) && (ExtIter != 0)) {
      AoA_Counter++;
      if ((AoA_Counter <= Update_Alpha)) Update_AoA = true;
      Update_AoA = true;
    }
    
    /*--- Store the update boolean for use on other mesh levels in the MG ---*/
    
    config->SetUpdate_AoA(Update_AoA);
    
  } else {
    Update_AoA = config->GetUpdate_AoA();
  }
  
  if (Update_AoA && Output) {
    
    /*--- Retrieve the specified target CL value. ---*/
    
    Target_CL = config->GetTarget_CL();
    
    /*--- Retrieve the old AoA (radians) ---*/
    
    AoA_old = config->GetAoA()*PI_NUMBER/180.0;
    
    /*--- Estimate the increment in AoA based on dCL_dAlpha (radians) ---*/
    
    AoA_inc = (1.0/dCL_dAlpha)*(Target_CL - Total_CL);
    
    /*--- Compute a new value for AoA on the fine mesh only (radians)---*/
    
    if (iMesh == MESH_0) AoA = AoA_old + AoA_inc;
    else { AoA = config->GetAoA()*PI_NUMBER/180.0; }
    
    /*--- Only the fine mesh stores the updated values for AoA in config ---*/
    
    if (iMesh == MESH_0) {
      config->SetAoA(AoA*180.0/PI_NUMBER);
    }
    
    /*--- Update the freestream velocity vector at the farfield ---*/
    
    for (iDim = 0; iDim < nDim; iDim++)
      Vel_Infty[iDim] = GetVelocity_Inf(iDim);
    
    /*--- Compute the magnitude of the free stream velocity ---*/
    
    Vel_Infty_Mag = 0;
    for (iDim = 0; iDim < nDim; iDim++)
      Vel_Infty_Mag += Vel_Infty[iDim]*Vel_Infty[iDim];
    Vel_Infty_Mag = sqrt(Vel_Infty_Mag);
    
    /*--- Compute the new freestream velocity with the updated AoA ---*/
    
    if (nDim == 2) {
      Vel_Infty[0] = cos(AoA)*Vel_Infty_Mag;
      Vel_Infty[1] = sin(AoA)*Vel_Infty_Mag;
    }
    if (nDim == 3) {
      Vel_Infty[0] = cos(AoA)*cos(Beta)*Vel_Infty_Mag;
      Vel_Infty[1] = sin(Beta)*Vel_Infty_Mag;
      Vel_Infty[2] = sin(AoA)*cos(Beta)*Vel_Infty_Mag;
    }
    
    /*--- Store the new freestream velocity vector for the next iteration ---*/
    
    for (iDim = 0; iDim < nDim; iDim++) {
      Velocity_Inf[iDim] = Vel_Infty[iDim];
    }
    
    /*--- Only the fine mesh stores the updated values for velocity in config ---*/
    
    if (iMesh == MESH_0) {
      for (iDim = 0; iDim < nDim; iDim++)
        config->SetVelocity_FreeStreamND(Vel_Infty[iDim], iDim);
    }
    
    /*--- Output some information to the console with the headers ---*/
    
    if ((rank == MASTER_NODE) && (iMesh == MESH_0) && write_heads && !config->GetDiscrete_Adjoint()) {
      Old_AoA = config->GetAoA() - AoA_inc*(180.0/PI_NUMBER);
      
      cout.precision(7);
      cout.setf(ios::fixed, ios::floatfield);
      cout << endl << "----------------------------- Fixed CL Mode -----------------------------" << endl;
      cout << "CL: " << Total_CL;
      cout << " (target: " << config->GetTarget_CL() <<")." << endl;
      cout.precision(4);
      cout << "Previous AoA: " << Old_AoA << " deg";
      cout << ", new AoA: " << config->GetAoA() << " deg." << endl;

      cout << "-------------------------------------------------------------------------" << endl << endl;
    }
    
  }
  
}

void CIncEulerSolver::SetInletAtVertex(su2double *val_inlet,
                                       unsigned short iMarker,
                                       unsigned long iVertex) {
  
  /*--- Alias positions within inlet file for readability ---*/
  
  unsigned short T_position       = nDim;
  unsigned short P_position       = nDim+1;
  unsigned short FlowDir_position = nDim+2;
  
  /*--- Check that the norm of the flow unit vector is actually 1 ---*/
  
  su2double norm = 0.0;
  for (unsigned short iDim = 0; iDim < nDim; iDim++) {
    norm += pow(val_inlet[FlowDir_position + iDim], 2);
  }
  norm = sqrt(norm);
  
  /*--- The tolerance here needs to be loose.  When adding a very
   * small number (1e-10 or smaller) to a number close to 1.0, floating
   * point roundoff errors can occur. ---*/
  
  if (abs(norm - 1.0) > 1e-6) {
    ostringstream error_msg;
    error_msg << "ERROR: Found these values in columns ";
    error_msg << FlowDir_position << " - ";
    error_msg << FlowDir_position + nDim - 1 << endl;
    error_msg << std::scientific;
    error_msg << "  [" << val_inlet[FlowDir_position];
    error_msg << ", " << val_inlet[FlowDir_position + 1];
    if (nDim == 3) error_msg << ", " << val_inlet[FlowDir_position + 2];
    error_msg << "]" << endl;
    error_msg << "  These values should be components of a unit vector for direction," << endl;
    error_msg << "  but their magnitude is: " << norm << endl;
    SU2_MPI::Error(error_msg.str(), CURRENT_FUNCTION);
  }
  
  /*--- Store the values in our inlet data structures. ---*/
  
  Inlet_Ttotal[iMarker][iVertex] = val_inlet[T_position];
  Inlet_Ptotal[iMarker][iVertex] = val_inlet[P_position];
  for (unsigned short iDim = 0; iDim < nDim; iDim++) {
    Inlet_FlowDir[iMarker][iVertex][iDim] =  val_inlet[FlowDir_position + iDim];
  }
  
}

su2double CIncEulerSolver::GetInletAtVertex(su2double *val_inlet,
                                            unsigned long val_inlet_point,
                                            unsigned short val_kind_marker,
                                            string val_marker,
                                            CGeometry *geometry,
                                            CConfig *config) {
  
  /*--- Local variables ---*/
  
  unsigned short iMarker, iDim;
  unsigned long iPoint, iVertex;
  su2double Area = 0.0;
  su2double Normal[3] = {0.0,0.0,0.0};
  
  /*--- Alias positions within inlet file for readability ---*/
  
    unsigned short T_position       = nDim;
    unsigned short P_position       = nDim+1;
    unsigned short FlowDir_position = nDim+2;
  
  if (val_kind_marker == INLET_FLOW) {
    
    for (iMarker = 0; iMarker < config->GetnMarker_All(); iMarker++) {
      if ((config->GetMarker_All_KindBC(iMarker) == INLET_FLOW) &&
          (config->GetMarker_All_TagBound(iMarker) == val_marker)) {
        
        for (iVertex = 0; iVertex < nVertex[iMarker]; iVertex++){
          
          iPoint = geometry->vertex[iMarker][iVertex]->GetNode();
          
          if (iPoint == val_inlet_point) {
            
            /*-- Compute boundary face area for this vertex. ---*/
            
            geometry->vertex[iMarker][iVertex]->GetNormal(Normal);
            Area = 0.0;
            for (iDim = 0; iDim < nDim; iDim++) Area += Normal[iDim]*Normal[iDim];
            Area = sqrt(Area);
            
            /*--- Access and store the inlet variables for this vertex. ---*/
            
            val_inlet[T_position] = Inlet_Ttotal[iMarker][iVertex];
            val_inlet[P_position] = Inlet_Ptotal[iMarker][iVertex];
            for (iDim = 0; iDim < nDim; iDim++) {
              val_inlet[FlowDir_position + iDim] = Inlet_FlowDir[iMarker][iVertex][iDim];
            }
            
            /*--- Exit once we find the point. ---*/
            
            return Area;
            
          }
        }
      }
    }
  }
  
  /*--- If we don't find a match, then the child point is not on the
   current inlet boundary marker. Return zero area so this point does
   not contribute to the restriction operator and continue. ---*/
  
  return Area;
  
}

void CIncEulerSolver::SetUniformInlet(CConfig* config, unsigned short iMarker) {
  
  if (config->GetMarker_All_KindBC(iMarker) == INLET_FLOW) {
    
    string Marker_Tag   = config->GetMarker_All_TagBound(iMarker);
    su2double p_total   = config->GetInlet_Ptotal(Marker_Tag);
    su2double t_total   = config->GetInlet_Ttotal(Marker_Tag);
    su2double* flow_dir = config->GetInlet_FlowDir(Marker_Tag);
    
    for(unsigned long iVertex=0; iVertex < nVertex[iMarker]; iVertex++){
      Inlet_Ttotal[iMarker][iVertex] = t_total;
      Inlet_Ptotal[iMarker][iVertex] = p_total;
      for (unsigned short iDim = 0; iDim < nDim; iDim++)
        Inlet_FlowDir[iMarker][iVertex][iDim] = flow_dir[iDim];
    }
    
  } else {
    
    /*--- For now, non-inlets just get set to zero. In the future, we
     can do more customization for other boundary types here. ---*/
    
    for(unsigned long iVertex=0; iVertex < nVertex[iMarker]; iVertex++){
      Inlet_Ttotal[iMarker][iVertex] = 0.0;
      Inlet_Ptotal[iMarker][iVertex] = 0.0;
      for (unsigned short iDim = 0; iDim < nDim; iDim++)
        Inlet_FlowDir[iMarker][iVertex][iDim] = 0.0;
    }
  }
  
}

void CIncEulerSolver::Evaluate_ObjFunc(CConfig *config) {

  unsigned short iMarker_Monitoring, Kind_ObjFunc;
  su2double Weight_ObjFunc;

  Total_ComboObj = 0.0;
  
  /*--- Loop over all monitored markers, add to the 'combo' objective ---*/

  for (iMarker_Monitoring = 0; iMarker_Monitoring < config->GetnMarker_Monitoring(); iMarker_Monitoring++) {

    Weight_ObjFunc = config->GetWeight_ObjFunc(iMarker_Monitoring);
    Kind_ObjFunc = config->GetKind_ObjFunc(iMarker_Monitoring);
   
    switch(Kind_ObjFunc) {
      case DRAG_COEFFICIENT:
        Total_ComboObj+=Weight_ObjFunc*(Surface_CD[iMarker_Monitoring]);
        if (config->GetFixed_CL_Mode()) Total_ComboObj -= Weight_ObjFunc*config->GetdCD_dCL()*(Surface_CL[iMarker_Monitoring]);
        if (config->GetFixed_CM_Mode()) Total_ComboObj -= Weight_ObjFunc*config->GetdCD_dCMy()*(Surface_CMy[iMarker_Monitoring]);
        break;
      case LIFT_COEFFICIENT:
        Total_ComboObj+=Weight_ObjFunc*(Surface_CL[iMarker_Monitoring]);
        break;
      case SIDEFORCE_COEFFICIENT:
        Total_ComboObj+=Weight_ObjFunc*(Surface_CSF[iMarker_Monitoring]);
        break;
      case EFFICIENCY:
        Total_ComboObj+=Weight_ObjFunc*(Surface_CEff[iMarker_Monitoring]);
        break;
      case MOMENT_X_COEFFICIENT:
        Total_ComboObj+=Weight_ObjFunc*(Surface_CMx[iMarker_Monitoring]);
        if (config->GetFixed_CL_Mode()) Total_ComboObj -= Weight_ObjFunc*config->GetdCMx_dCL()*(Surface_CL[iMarker_Monitoring]);
        break;
      case MOMENT_Y_COEFFICIENT:
        Total_ComboObj+=Weight_ObjFunc*(Surface_CMy[iMarker_Monitoring]);
        if (config->GetFixed_CL_Mode()) Total_ComboObj -= Weight_ObjFunc*config->GetdCMy_dCL()*(Surface_CL[iMarker_Monitoring]);
        break;
      case MOMENT_Z_COEFFICIENT:
        Total_ComboObj+=Weight_ObjFunc*(Surface_CMz[iMarker_Monitoring]);
        if (config->GetFixed_CL_Mode()) Total_ComboObj -= Weight_ObjFunc*config->GetdCMz_dCL()*(Surface_CL[iMarker_Monitoring]);
        break;
      case FORCE_X_COEFFICIENT:
        Total_ComboObj+=Weight_ObjFunc*Surface_CFx[iMarker_Monitoring];
        break;
      case FORCE_Y_COEFFICIENT:
        Total_ComboObj+=Weight_ObjFunc*Surface_CFy[iMarker_Monitoring];
        break;
      case FORCE_Z_COEFFICIENT:
        Total_ComboObj+=Weight_ObjFunc*Surface_CFz[iMarker_Monitoring];
        break;
      case TOTAL_HEATFLUX:
        Total_ComboObj+=Weight_ObjFunc*Surface_HF_Visc[iMarker_Monitoring];
        break;
      case MAXIMUM_HEATFLUX:
        Total_ComboObj+=Weight_ObjFunc*Surface_MaxHF_Visc[iMarker_Monitoring];
        break;
      default:
        break;

    }
  }
  
  /*--- The following are not per-surface, and so to avoid that they are
   double-counted when multiple surfaces are specified, they have been
   placed outside of the loop above. In addition, multi-objective mode is
   also disabled for these objective functions (error thrown at start). ---*/
  
  Weight_ObjFunc = config->GetWeight_ObjFunc(0);
  Kind_ObjFunc   = config->GetKind_ObjFunc(0);
  
  switch(Kind_ObjFunc) {
    case INVERSE_DESIGN_PRESSURE:
      Total_ComboObj+=Weight_ObjFunc*Total_CpDiff;
      break;
    case INVERSE_DESIGN_HEATFLUX:
      Total_ComboObj+=Weight_ObjFunc*Total_HeatFluxDiff;
      break;
    case THRUST_COEFFICIENT:
      Total_ComboObj+=Weight_ObjFunc*Total_CT;
      break;
    case TORQUE_COEFFICIENT:
      Total_ComboObj+=Weight_ObjFunc*Total_CQ;
      break;
    case FIGURE_OF_MERIT:
      Total_ComboObj+=Weight_ObjFunc*Total_CMerit;
      break;
    case SURFACE_TOTAL_PRESSURE:
      Total_ComboObj+=Weight_ObjFunc*config->GetSurface_TotalPressure(0);
      break;
    case SURFACE_STATIC_PRESSURE:
      Total_ComboObj+=Weight_ObjFunc*config->GetSurface_Pressure(0);
      break;
    case SURFACE_MASSFLOW:
      Total_ComboObj+=Weight_ObjFunc*config->GetSurface_MassFlow(0);
      break;
    case SURFACE_UNIFORMITY:
      Total_ComboObj+=Weight_ObjFunc*config->GetSurface_Uniformity(0);
      break;
    case SURFACE_SECONDARY:
      Total_ComboObj+=Weight_ObjFunc*config->GetSurface_SecondaryStrength(0);
      break;
    case SURFACE_MOM_DISTORTION:
      Total_ComboObj+=Weight_ObjFunc*config->GetSurface_MomentumDistortion(0);
      break;
    case SURFACE_SECOND_OVER_UNIFORM:
      Total_ComboObj+=Weight_ObjFunc*config->GetSurface_SecondOverUniform(0);
      break;
    case SURFACE_PRESSURE_DROP:
      Total_ComboObj+=Weight_ObjFunc*config->GetSurface_PressureDrop(0);
      break;
    case CUSTOM_OBJFUNC:
      Total_ComboObj+=Weight_ObjFunc*Total_Custom_ObjFunc;
      break;
    default:
      break;
  }
  
}

void CIncEulerSolver::SetBeta_Parameter(CGeometry *geometry, CSolver **solver_container,
                                   CConfig *config, unsigned short iMesh) {
  
  su2double epsilon2  = config->GetBeta_Factor();
  su2double epsilon2_default = 4.1;
  su2double maxVel2 = 0.0;
  su2double Beta = 1.0;

  unsigned long iPoint;

  /*--- For now, only the finest mesh level stores the Beta for all levels. ---*/
  
  if (iMesh == MESH_0) {
    
    for (iPoint = 0; iPoint < nPoint; iPoint++) {
      
      /*--- Store the local maximum of the squared velocity in the field. ---*/
      
      if (node[iPoint]->GetVelocity2() > maxVel2)
        maxVel2 = node[iPoint]->GetVelocity2();
      
    }
    
    /*--- Communicate the max globally to give a conservative estimate. ---*/
    
#ifdef HAVE_MPI
    su2double myMaxVel2 = maxVel2; maxVel2 = 0.0;
    SU2_MPI::Allreduce(&myMaxVel2, &maxVel2, 1, MPI_DOUBLE, MPI_MAX, MPI_COMM_WORLD);
#endif
    
    Beta = max(1e-10,maxVel2);
    config->SetMax_Vel2(Beta);
    
  }

  /*--- Allow an override if user supplies a large epsilon^2. ---*/

  epsilon2 = max(epsilon2_default,epsilon2);

  for (iPoint = 0; iPoint < nPoint; iPoint++)
    node[iPoint]->SetBetaInc2(epsilon2*config->GetMax_Vel2());

}

void CIncEulerSolver::SetPreconditioner(CConfig *config, unsigned long iPoint) {

  unsigned short iDim, jDim;

  su2double  BetaInc2, Density, dRhodT, Temperature, oneOverCp, Cp;
  su2double  Velocity[3] = {0.0,0.0,0.0};

  bool variable_density = (config->GetKind_DensityModel() == VARIABLE);
  bool implicit         = (config->GetKind_TimeIntScheme_Flow() == EULER_IMPLICIT);
  bool energy           = config->GetEnergy_Equation();

  /*--- Access the primitive variables at this node. ---*/

  Density     = node[iPoint]->GetDensity();
  BetaInc2    = node[iPoint]->GetBetaInc2();
  Cp          = node[iPoint]->GetSpecificHeatCp();
  oneOverCp   = 1.0/Cp;
  Temperature = node[iPoint]->GetTemperature();

  for (iDim = 0; iDim < nDim; iDim++)
    Velocity[iDim] = node[iPoint]->GetVelocity(iDim);

  /*--- We need the derivative of the equation of state to build the
   preconditioning matrix. For now, the only option is the ideal gas
   law, but in the future, dRhodT should be in the fluid model. ---*/

  if (variable_density) {
    dRhodT = -Density/Temperature;
  } else {
    dRhodT = 0.0;
  }

  /*--- Calculating the inverse of the preconditioning matrix
   that multiplies the time derivative during time integration. ---*/

  if (implicit) {

    /*--- For implicit calculations, we multiply the preconditioner
     by the cell volume over the time step and add to the Jac diagonal. ---*/

    Preconditioner[0][0] = 1.0/BetaInc2;
    for (iDim = 0; iDim < nDim; iDim++)
      Preconditioner[iDim+1][0] = Velocity[iDim]/BetaInc2;

    if (energy) Preconditioner[nDim+1][0] = Cp*Temperature/BetaInc2;
    else        Preconditioner[nDim+1][0] = 0.0;

    for (jDim = 0; jDim < nDim; jDim++) {
      Preconditioner[0][jDim+1] = 0.0;
      for (iDim = 0; iDim < nDim; iDim++) {
        if (iDim == jDim) Preconditioner[iDim+1][jDim+1] = Density;
        else Preconditioner[iDim+1][jDim+1] = 0.0;
      }
      Preconditioner[nDim+1][jDim+1] = 0.0;
    }

    Preconditioner[0][nDim+1] = dRhodT;
    for (iDim = 0; iDim < nDim; iDim++)
      Preconditioner[iDim+1][nDim+1] = Velocity[iDim]*dRhodT;

    if (energy) Preconditioner[nDim+1][nDim+1] = Cp*(dRhodT*Temperature + Density);
    else        Preconditioner[nDim+1][nDim+1] = 1.0;

  } else {

    /*--- For explicit calculations, we move the residual to the
     right-hand side and pre-multiply by the preconditioner inverse.
     Therefore, we build inv(Precon) here and multiply by the residual
     later in the R-K and Euler Explicit time integration schemes. ---*/

    Preconditioner[0][0] = Temperature*BetaInc2*dRhodT/Density + BetaInc2;
    for (iDim = 0; iDim < nDim; iDim ++)
      Preconditioner[iDim+1][0] = -1.0*Velocity[iDim]/Density;

    if (energy) Preconditioner[nDim+1][0] = -1.0*Temperature/Density;
    else        Preconditioner[nDim+1][0] = 0.0;


    for (jDim = 0; jDim < nDim; jDim++) {
      Preconditioner[0][jDim+1] = 0.0;
      for (iDim = 0; iDim < nDim; iDim++) {
        if (iDim == jDim) Preconditioner[iDim+1][jDim+1] = 1.0/Density;
        else Preconditioner[iDim+1][jDim+1] = 0.0;
      }
      Preconditioner[nDim+1][jDim+1] = 0.0;
    }

    Preconditioner[0][nDim+1] = -1.0*BetaInc2*dRhodT*oneOverCp/Density;
    for (iDim = 0; iDim < nDim; iDim ++)
      Preconditioner[iDim+1][nDim+1] = 0.0;

    if (energy) Preconditioner[nDim+1][nDim+1] = oneOverCp/Density;
    else        Preconditioner[nDim+1][nDim+1] = 0.0;
    
  }
  
}

void CIncEulerSolver::BC_Euler_Wall(CGeometry *geometry, CSolver **solver_container,
                                 CNumerics *numerics, CConfig *config, unsigned short val_marker) {
  
  unsigned short iDim, iVar, jVar;
  unsigned long iPoint, iVertex;

  su2double Density = 0.0, Pressure = 0.0, *Normal = NULL, Area, *NormalArea, turb_ke;
  
  bool implicit = (config->GetKind_TimeIntScheme_Flow() == EULER_IMPLICIT);
  bool tkeNeeded = (((config->GetKind_Solver() == RANS ) ||
                     (config->GetKind_Solver() == DISC_ADJ_RANS)) &&
                    (config->GetKind_Turb_Model() == SST));
  
  Normal     = new su2double[nDim];
  NormalArea = new su2double[nDim];

  /*--- Loop over all the vertices on this boundary marker ---*/
  
  for (iVertex = 0; iVertex < geometry->nVertex[val_marker]; iVertex++) {
    iPoint = geometry->vertex[val_marker][iVertex]->GetNode();
    
    /*--- Check if the node belongs to the domain (i.e, not a halo node) ---*/
    
    if (geometry->node[iPoint]->GetDomain()) {
      
      /*--- Normal vector for this vertex (negative for outward convention) ---*/
      
      geometry->vertex[val_marker][iVertex]->GetNormal(Normal);
      
      Area = 0.0;
      for (iDim = 0; iDim < nDim; iDim++) Area += Normal[iDim]*Normal[iDim];
      Area = sqrt (Area);
      
      for (iDim = 0; iDim < nDim; iDim++) {
        NormalArea[iDim] = -Normal[iDim];
      }

      /*--- Compute the residual ---*/

      Pressure = node[iPoint]->GetPressure();
      Density  = node[iPoint]->GetDensity();

      Residual[0] = 0.0;
      for (iDim = 0; iDim < nDim; iDim++)
        Residual[iDim+1] = Pressure*NormalArea[iDim];
      Residual[nDim+1] = 0.0;

      /*--- Add the Reynolds stress tensor contribution ---*/

      if (tkeNeeded) {
        turb_ke = solver_container[TURB_SOL]->node[iPoint]->GetSolution(0);
        for (iDim = 0; iDim < nDim; iDim++)
          Residual[iDim+1] += (2.0/3.0)*Density*turb_ke*NormalArea[iDim];
      }

      /*--- Add value to the residual ---*/

      LinSysRes.AddBlock(iPoint, Residual);
      
      /*--- Form Jacobians for implicit computations ---*/
      
      if (implicit) {
        
        /*--- Initialize Jacobian ---*/
        
        for (iVar = 0; iVar < nVar; iVar++) {
          for (jVar = 0; jVar < nVar; jVar++)
            Jacobian_i[iVar][jVar] = 0.0;
        }
        
        for (iDim = 0; iDim < nDim; iDim++)
          Jacobian_i[iDim+1][0] = -Normal[iDim];
        Jacobian.AddBlock(iPoint, iPoint, Jacobian_i);

      }
    }
  }
  
  delete [] Normal;
  delete [] NormalArea;
  
}

void CIncEulerSolver::BC_Far_Field(CGeometry *geometry, CSolver **solver_container, CNumerics *conv_numerics,
                                CNumerics *visc_numerics, CConfig *config, unsigned short val_marker) {
  
  unsigned short iDim;
  unsigned long iVertex, iPoint, Point_Normal;
  
  su2double *V_infty, *V_domain;
  
  bool implicit      = config->GetKind_TimeIntScheme_Flow() == EULER_IMPLICIT;
  bool grid_movement = config->GetGrid_Movement();
  bool viscous       = config->GetViscous();
  
  su2double *Normal = new su2double[nDim];

  /*--- Loop over all the vertices on this boundary marker ---*/
  
  for (iVertex = 0; iVertex < geometry->nVertex[val_marker]; iVertex++) {
    iPoint = geometry->vertex[val_marker][iVertex]->GetNode();

    /*--- Allocate the value at the infinity ---*/

    V_infty = GetCharacPrimVar(val_marker, iVertex);
    
    /*--- Check if the node belongs to the domain (i.e, not a halo node) ---*/
    
    if (geometry->node[iPoint]->GetDomain()) {
      
      /*--- Index of the closest interior node ---*/
      
      Point_Normal = geometry->vertex[val_marker][iVertex]->GetNormal_Neighbor();
      
      /*--- Normal vector for this vertex (negate for outward convention) ---*/
      
      geometry->vertex[val_marker][iVertex]->GetNormal(Normal);
      for (iDim = 0; iDim < nDim; iDim++) Normal[iDim] = -Normal[iDim];
      conv_numerics->SetNormal(Normal);
      
      /*--- Retrieve solution at the farfield boundary node ---*/
      
      V_domain = node[iPoint]->GetPrimitive();

      /*--- Recompute and store the velocity in the primitive variable vector. ---*/

      for (iDim = 0; iDim < nDim; iDim++)
        V_infty[iDim+1] = GetVelocity_Inf(iDim);

      /*--- Far-field pressure set to static pressure (0.0). ---*/

      V_infty[0] = GetPressure_Inf();

      /*--- Dirichlet condition for temperature at far-field (if energy is active). ---*/

      V_infty[nDim+1] = GetTemperature_Inf();

      /*--- Store the density.  ---*/

      V_infty[nDim+2] = GetDensity_Inf();

      /*--- Beta coefficient stored at the node ---*/

      V_infty[nDim+3] = node[iPoint]->GetBetaInc2();

      /*--- Cp is needed for Temperature equation. ---*/

      V_infty[nDim+7] = node[iPoint]->GetSpecificHeatCp();

      /*--- Set various quantities in the numerics class ---*/
      
      conv_numerics->SetPrimitive(V_domain, V_infty);
      
      if (grid_movement)
        conv_numerics->SetGridVel(geometry->node[iPoint]->GetGridVel(),
                                  geometry->node[iPoint]->GetGridVel());
      
      /*--- Compute the convective residual using an upwind scheme ---*/
      
      conv_numerics->ComputeResidual(Residual, Jacobian_i, Jacobian_j, config);
      
      /*--- Update residual value ---*/

      LinSysRes.AddBlock(iPoint, Residual);
      
      /*--- Convective Jacobian contribution for implicit integration ---*/
      
      if (implicit)
        Jacobian.AddBlock(iPoint, iPoint, Jacobian_i);
      
      /*--- Viscous residual contribution ---*/
      
      if (viscous) {
        
        /*--- Set transport properties at infinity. ---*/

        V_infty[nDim+4] = node[iPoint]->GetLaminarViscosity();
        V_infty[nDim+5] = node[iPoint]->GetEddyViscosity();
        V_infty[nDim+6] = node[iPoint]->GetThermalConductivity();

        /*--- Set the normal vector and the coordinates ---*/
        
        visc_numerics->SetNormal(Normal);
        visc_numerics->SetCoord(geometry->node[iPoint]->GetCoord(),
                                geometry->node[Point_Normal]->GetCoord());
        
        /*--- Primitive variables, and gradient ---*/
        
        visc_numerics->SetPrimitive(V_domain, V_infty);
        visc_numerics->SetPrimVarGradient(node[iPoint]->GetGradient_Primitive(),
                                          node[iPoint]->GetGradient_Primitive());
        
        /*--- Turbulent kinetic energy ---*/
        
        if (config->GetKind_Turb_Model() == SST)
          visc_numerics->SetTurbKineticEnergy(solver_container[TURB_SOL]->node[iPoint]->GetSolution(0),
                                              solver_container[TURB_SOL]->node[iPoint]->GetSolution(0));
        
        /*--- Compute and update viscous residual ---*/

        visc_numerics->ComputeResidual(Residual, Jacobian_i, Jacobian_j, config);
        LinSysRes.SubtractBlock(iPoint, Residual);
        
        /*--- Viscous Jacobian contribution for implicit integration ---*/
        
        if (implicit)
          Jacobian.SubtractBlock(iPoint, iPoint, Jacobian_i);
        
      }
      
    }
  }
  
  /*--- Free locally allocated memory ---*/
  
  delete [] Normal;
  
}

void CIncEulerSolver::BC_Inlet(CGeometry *geometry, CSolver **solver_container,
                            CNumerics *conv_numerics, CNumerics *visc_numerics, CConfig *config, unsigned short val_marker) {
  unsigned short iDim;
  unsigned long iVertex, iPoint;
  unsigned long Point_Normal;
  su2double *Flow_Dir, Flow_Dir_Mag, Vel_Mag, Area, P_total, P_domain, Vn;
  su2double *V_inlet, *V_domain;
  su2double UnitFlowDir[3] = {0.0,0.0,0.0};
  su2double dV[3] = {0.0,0.0,0.0};
  su2double Damping = config->GetInc_Inlet_Damping();

  bool implicit      = (config->GetKind_TimeIntScheme_Flow() == EULER_IMPLICIT);
  bool grid_movement = config->GetGrid_Movement();
  bool viscous       = config->GetViscous();

  string Marker_Tag  = config->GetMarker_All_TagBound(val_marker);

  unsigned short Kind_Inlet = config->GetKind_Inc_Inlet(Marker_Tag);

  su2double *Normal = new su2double[nDim];

  /*--- Loop over all the vertices on this boundary marker ---*/
  
  for (iVertex = 0; iVertex < geometry->nVertex[val_marker]; iVertex++) {
    
    /*--- Allocate the value at the inlet ---*/
    
    V_inlet = GetCharacPrimVar(val_marker, iVertex);
    
    iPoint = geometry->vertex[val_marker][iVertex]->GetNode();
    
    /*--- Check if the node belongs to the domain (i.e., not a halo node) ---*/
    
    if (geometry->node[iPoint]->GetDomain()) {

      /*--- Index of the closest interior node ---*/

      Point_Normal = geometry->vertex[val_marker][iVertex]->GetNormal_Neighbor();
      
      /*--- Normal vector for this vertex (negate for outward convention) ---*/
      
      geometry->vertex[val_marker][iVertex]->GetNormal(Normal);
      for (iDim = 0; iDim < nDim; iDim++) Normal[iDim] = -Normal[iDim];
      conv_numerics->SetNormal(Normal);
      
      Area = 0.0;
      for (iDim = 0; iDim < nDim; iDim++) Area += Normal[iDim]*Normal[iDim];
      Area = sqrt (Area);
    
      /*--- Both types of inlets may use the prescribed flow direction.
       Ensure that the flow direction is a unit vector. ---*/
      
      Flow_Dir = Inlet_FlowDir[val_marker][iVertex];
      Flow_Dir_Mag = 0.0;
      for (iDim = 0; iDim < nDim; iDim++)
        Flow_Dir_Mag += Flow_Dir[iDim]*Flow_Dir[iDim];
      Flow_Dir_Mag = sqrt(Flow_Dir_Mag);
      
      /*--- Store the unit flow direction vector. ---*/
      
      for (iDim = 0; iDim < nDim; iDim++)
        UnitFlowDir[iDim] = Flow_Dir[iDim]/Flow_Dir_Mag;

      /*--- Retrieve solution at this boundary node. ---*/
      
      V_domain = node[iPoint]->GetPrimitive();

      /*--- Neumann condition for dynamic pressure ---*/
      
      V_inlet[0] = node[iPoint]->GetPressure();
      
      /*--- The velocity is either prescribed or computed from total pressure. ---*/

      switch (Kind_Inlet) {
          
          /*--- Velocity and temperature (if required) been specified at the inlet. ---*/
          
        case VELOCITY_INLET:
          
          /*--- Retrieve the specified velocity and temperature for the inlet. ---*/
          
          Vel_Mag  = Inlet_Ptotal[val_marker][iVertex]/config->GetVelocity_Ref();
          
          /*--- Store the velocity in the primitive variable vector. ---*/
          
          for (iDim = 0; iDim < nDim; iDim++)
            V_inlet[iDim+1] = Vel_Mag*UnitFlowDir[iDim];
          
          /*--- Dirichlet condition for temperature (if energy is active) ---*/
          
          V_inlet[nDim+1] = Inlet_Ttotal[val_marker][iVertex]/config->GetTemperature_Ref();
          
          break;
          
          /*--- Stagnation pressure has been specified at the inlet. ---*/
          
        case PRESSURE_INLET:
          
          /*--- Retrieve the specified total pressure for the inlet. ---*/
          
          P_total = Inlet_Ptotal[val_marker][iVertex]/config->GetPressure_Ref();
          
          /*--- Store the current static pressure for clarity. ---*/
          
          P_domain = node[iPoint]->GetPressure();
          
          /*--- Check for back flow through the inlet. ---*/
          
          Vn = 0.0;
          for (iDim = 0; iDim < nDim; iDim++) {
            Vn += V_domain[iDim+1]*(-1.0*Normal[iDim]/Area);
          }
          
          /*--- If the local static pressure is larger than the specified
           total pressure or the velocity is directed upstream, we have a
           back flow situation. The specified total pressure should be used
           as a static pressure condition and the velocity from the domain
           is used for the BC. ---*/
          
          if ((P_domain > P_total) || (Vn < 0.0)) {
            
            /*--- Back flow: use the prescribed P_total as static pressure. ---*/
            
            V_inlet[0] = Inlet_Ptotal[val_marker][iVertex]/config->GetPressure_Ref();
            
            /*--- Neumann condition for velocity. ---*/
            
            for (iDim = 0; iDim < nDim; iDim++)
              V_inlet[iDim+1] = V_domain[iDim+1];
            
            /*--- Neumann condition for the temperature. ---*/
            
            V_inlet[nDim+1] = node[iPoint]->GetTemperature();
            
          } else {
            
            /*--- Update the velocity magnitude using the total pressure. ---*/
            
            Vel_Mag = sqrt((P_total - P_domain)/(0.5*node[iPoint]->GetDensity()));
            
            /*--- If requested, use the local boundary normal (negative),
             instead of the prescribed flow direction in the config. ---*/
            
            if (config->GetInc_Inlet_UseNormal()) {
              for (iDim = 0; iDim < nDim; iDim++)
                UnitFlowDir[iDim] = -Normal[iDim]/Area;
            }
            
            /*--- Compute the delta change in velocity in each direction. ---*/
            
            for (iDim = 0; iDim < nDim; iDim++)
              dV[iDim] = Vel_Mag*UnitFlowDir[iDim] - V_domain[iDim+1];
            
            /*--- Update the velocity in the primitive variable vector.
             Note we use damping here to improve stability/convergence. ---*/
            
            for (iDim = 0; iDim < nDim; iDim++)
              V_inlet[iDim+1] = V_domain[iDim+1] + Damping*dV[iDim];
            
            /*--- Dirichlet condition for temperature (if energy is active) ---*/
            
            V_inlet[nDim+1] = Inlet_Ttotal[val_marker][iVertex]/config->GetTemperature_Ref();
            
          }
          
          break;
          
      }

      /*--- Access density at the node. This is either constant by
        construction, or will be set fixed implicitly by the temperature
        and equation of state. ---*/

      V_inlet[nDim+2] = node[iPoint]->GetDensity();

      /*--- Beta coefficient from the config file ---*/

      V_inlet[nDim+3] = node[iPoint]->GetBetaInc2();

      /*--- Cp is needed for Temperature equation. ---*/

      V_inlet[nDim+7] = node[iPoint]->GetSpecificHeatCp();

      /*--- Set various quantities in the solver class ---*/
      
      conv_numerics->SetPrimitive(V_domain, V_inlet);
      
      if (grid_movement)
        conv_numerics->SetGridVel(geometry->node[iPoint]->GetGridVel(),
                                  geometry->node[iPoint]->GetGridVel());
      
      /*--- Compute the residual using an upwind scheme ---*/
      
      conv_numerics->ComputeResidual(Residual, Jacobian_i, Jacobian_j, config);
      
      /*--- Update residual value ---*/
      
      LinSysRes.AddBlock(iPoint, Residual);
      
      /*--- Jacobian contribution for implicit integration ---*/
      
      if (implicit)
        Jacobian.AddBlock(iPoint, iPoint, Jacobian_i);

      /*--- Viscous contribution, commented out because serious convergence problems ---*/

      if (viscous) {
        
        /*--- Set transport properties at the inlet ---*/
        
        V_inlet[nDim+4] = node[iPoint]->GetLaminarViscosity();
        V_inlet[nDim+5] = node[iPoint]->GetEddyViscosity();
        V_inlet[nDim+6] = node[iPoint]->GetThermalConductivity();

        /*--- Set the normal vector and the coordinates ---*/
        
        visc_numerics->SetNormal(Normal);
        visc_numerics->SetCoord(geometry->node[iPoint]->GetCoord(),
                                geometry->node[Point_Normal]->GetCoord());
        
        /*--- Primitive variables, and gradient ---*/
        
        visc_numerics->SetPrimitive(V_domain, V_inlet);
        visc_numerics->SetPrimVarGradient(node[iPoint]->GetGradient_Primitive(),
                                          node[iPoint]->GetGradient_Primitive());
        
        /*--- Turbulent kinetic energy ---*/
        
        if (config->GetKind_Turb_Model() == SST)
          visc_numerics->SetTurbKineticEnergy(solver_container[TURB_SOL]->node[iPoint]->GetSolution(0),
                                              solver_container[TURB_SOL]->node[iPoint]->GetSolution(0));
        
        /*--- Compute and update residual ---*/
        
        visc_numerics->ComputeResidual(Residual, Jacobian_i, Jacobian_j, config);
        
        LinSysRes.SubtractBlock(iPoint, Residual);
        
        /*--- Jacobian contribution for implicit integration ---*/
        
        if (implicit)
          Jacobian.SubtractBlock(iPoint, iPoint, Jacobian_i);
        
      }

    }
  }
  
  /*--- Free locally allocated memory ---*/
  
  delete [] Normal;
  
}

void CIncEulerSolver::BC_Outlet(CGeometry *geometry, CSolver **solver_container,
                             CNumerics *conv_numerics, CNumerics *visc_numerics, CConfig *config, unsigned short val_marker) {
  unsigned short iDim;
  unsigned long iVertex, iPoint, Point_Normal;
  su2double Area;
  su2double *V_outlet, *V_domain, P_Outlet = 0.0, P_domain;
  su2double mDot_Target, mDot_Old, dP, Density_Avg, Area_Outlet;
  su2double Damping = config->GetInc_Outlet_Damping();

  bool implicit      = (config->GetKind_TimeIntScheme_Flow() == EULER_IMPLICIT);
  bool grid_movement = config->GetGrid_Movement();
  bool viscous       = config->GetViscous();
  string Marker_Tag  = config->GetMarker_All_TagBound(val_marker);

  su2double *Normal = new su2double[nDim];
  
  unsigned short Kind_Outlet = config->GetKind_Inc_Outlet(Marker_Tag);
  
  /*--- Loop over all the vertices on this boundary marker ---*/
  
  for (iVertex = 0; iVertex < geometry->nVertex[val_marker]; iVertex++) {
    
    /*--- Allocate the value at the outlet ---*/
    
    V_outlet = GetCharacPrimVar(val_marker, iVertex);
    
    iPoint = geometry->vertex[val_marker][iVertex]->GetNode();
    
    /*--- Check if the node belongs to the domain (i.e., not a halo node) ---*/
    
    if (geometry->node[iPoint]->GetDomain()) {
      
      /*--- Index of the closest interior node ---*/
      
      Point_Normal = geometry->vertex[val_marker][iVertex]->GetNormal_Neighbor();
      
      /*--- Normal vector for this vertex (negate for outward convention) ---*/
      
      geometry->vertex[val_marker][iVertex]->GetNormal(Normal);
      for (iDim = 0; iDim < nDim; iDim++) Normal[iDim] = -Normal[iDim];
      conv_numerics->SetNormal(Normal);
      
      Area = 0.0;
      for (iDim = 0; iDim < nDim; iDim++) Area += Normal[iDim]*Normal[iDim];
      Area = sqrt (Area);
       
      /*--- Current solution at this boundary node ---*/
      
      V_domain = node[iPoint]->GetPrimitive();
      
      /*--- Store the current static pressure for clarity. ---*/
      
      P_domain = node[iPoint]->GetPressure();
      
      /*--- Compute a boundary value for the pressure depending on whether
       we are prescribing a back pressure or a mass flow target. ---*/
      
      switch (Kind_Outlet) {
          
          /*--- Velocity and temperature (if required) been specified at the inlet. ---*/
          
        case PRESSURE_OUTLET:
          
          /*--- Retrieve the specified back pressure for this outlet. ---*/
          
          P_Outlet = config->GetOutlet_Pressure(Marker_Tag)/config->GetPressure_Ref();
          
          /*--- The pressure is prescribed at the outlet. ---*/
          
          V_outlet[0] = P_Outlet;
          
          /*--- Neumann condition for the velocity. ---*/
          
          for (iDim = 0; iDim < nDim; iDim++) {
            V_outlet[iDim+1] = node[iPoint]->GetPrimitive(iDim+1);
          }
          
          break;
          
          /*--- A mass flow target has been specified for the outlet. ---*/
          
        case MASS_FLOW_OUTLET:
          
          /*--- Retrieve the specified target mass flow at the outlet. ---*/
          
          mDot_Target = config->GetOutlet_Pressure(Marker_Tag)/(config->GetDensity_Ref() * config->GetVelocity_Ref());

          /*--- Retrieve the old mass flow, density, and area of the outlet,
           which has been computed in a preprocessing step. These values
           were stored in non-dim. form in the config container. ---*/
          
          mDot_Old    = config->GetOutlet_MassFlow(Marker_Tag);
          Density_Avg = config->GetOutlet_Density(Marker_Tag);
          Area_Outlet = config->GetOutlet_Area(Marker_Tag);

          /*--- Compute the pressure increment based on the difference
           between the current and target mass flow. Note that increasing
           pressure decreases flow speed. ---*/
          
          dP = 0.5*Density_Avg*(mDot_Old*mDot_Old - mDot_Target*mDot_Target)/((Density_Avg*Area_Outlet)*(Density_Avg*Area_Outlet));
          
          /*--- Update the new outlet pressure. Note that we use damping
           here to improve stability/convergence. ---*/
          
          P_Outlet = P_domain + Damping*dP;

          /*--- The pressure is prescribed at the outlet. ---*/
          
          V_outlet[0] = P_Outlet;
          
          /*--- Neumann condition for the velocity ---*/
          
          for (iDim = 0; iDim < nDim; iDim++) {
            V_outlet[iDim+1] = node[iPoint]->GetPrimitive(iDim+1);
          }
          
          break;
          
      }
      
      /*--- Neumann condition for the temperature. ---*/

      V_outlet[nDim+1] = node[iPoint]->GetTemperature();

      /*--- Access density at the interior node. This is either constant by
        construction, or will be set fixed implicitly by the temperature
        and equation of state. ---*/
      
      V_outlet[nDim+2] = node[iPoint]->GetDensity();

      /*--- Beta coefficient from the config file ---*/
      
      V_outlet[nDim+3] = node[iPoint]->GetBetaInc2();

      /*--- Cp is needed for Temperature equation. ---*/

      V_outlet[nDim+7] = node[iPoint]->GetSpecificHeatCp();

      /*--- Set various quantities in the solver class ---*/

      conv_numerics->SetPrimitive(V_domain, V_outlet);
      
      if (grid_movement)
        conv_numerics->SetGridVel(geometry->node[iPoint]->GetGridVel(),
                                  geometry->node[iPoint]->GetGridVel());
      
      /*--- Compute the residual using an upwind scheme ---*/
      
      conv_numerics->ComputeResidual(Residual, Jacobian_i, Jacobian_j, config);
      
      /*--- Update residual value ---*/
      
      LinSysRes.AddBlock(iPoint, Residual);
      
      /*--- Jacobian contribution for implicit integration ---*/
      
      if (implicit) {
        Jacobian.AddBlock(iPoint, iPoint, Jacobian_i);
      }
      
      /*--- Viscous contribution, commented out because serious convergence problems ---*/

      if (viscous) {

        /*--- Set transport properties at the outlet. ---*/

        V_outlet[nDim+4] = node[iPoint]->GetLaminarViscosity();
        V_outlet[nDim+5] = node[iPoint]->GetEddyViscosity();
        V_outlet[nDim+6] = node[iPoint]->GetThermalConductivity();

        /*--- Set the normal vector and the coordinates ---*/
        
        visc_numerics->SetNormal(Normal);
        visc_numerics->SetCoord(geometry->node[iPoint]->GetCoord(),
                                geometry->node[Point_Normal]->GetCoord());
        
        /*--- Primitive variables, and gradient ---*/
        
        visc_numerics->SetPrimitive(V_domain, V_outlet);
        visc_numerics->SetPrimVarGradient(node[iPoint]->GetGradient_Primitive(),
                                          node[iPoint]->GetGradient_Primitive());
        
        /*--- Turbulent kinetic energy ---*/
        
        if (config->GetKind_Turb_Model() == SST)
          visc_numerics->SetTurbKineticEnergy(solver_container[TURB_SOL]->node[iPoint]->GetSolution(0),
                                              solver_container[TURB_SOL]->node[iPoint]->GetSolution(0));
        
        /*--- Compute and update residual ---*/
        
        visc_numerics->ComputeResidual(Residual, Jacobian_i, Jacobian_j, config);
        
        LinSysRes.SubtractBlock(iPoint, Residual);
        
        /*--- Jacobian contribution for implicit integration ---*/
        if (implicit)
          Jacobian.SubtractBlock(iPoint, iPoint, Jacobian_i);
        
      }

    }
  }
  
  /*--- Free locally allocated memory ---*/
  delete [] Normal;
  
}

void CIncEulerSolver::BC_Sym_Plane(CGeometry      *geometry,
                                   CSolver        **solver_container,
                                   CNumerics      *conv_numerics,
                                   CNumerics      *visc_numerics,
                                   CConfig        *config,
                                   unsigned short val_marker) {
  
  unsigned short iDim, iVar;
  unsigned long iVertex, iPoint;
  
  bool implicit = (config->GetKind_TimeIntScheme_Flow() == EULER_IMPLICIT);
  
  /*--- Allocation of variables necessary for convective fluxes. ---*/
  su2double Area, ProjVelocity_i;
  su2double *V_reflected, *V_domain;
  su2double *Normal     = new su2double[nDim];
  su2double *UnitNormal = new su2double[nDim];

  /*--- Allocation of variables necessary for viscous fluxes. ---*/
  su2double ProjGradient, ProjNormVelGrad, ProjTangVelGrad;
  su2double *Tangential      = new su2double[nDim];
  su2double *GradNormVel     = new su2double[nDim];
  su2double *GradTangVel     = new su2double[nDim];

  /*--- Allocation of primitive gradient arrays for viscous fluxes. ---*/
  su2double **Grad_Reflected = new su2double*[nPrimVarGrad];
  for (iVar = 0; iVar < nPrimVarGrad; iVar++)
    Grad_Reflected[iVar] = new su2double[nDim];

  /*---------------------------------------------------------------------------------------------*/
  /*--- Preprocessing: On a symmetry-plane, the Unit-Normal is constant. Therefore a constant ---*/
  /*---                Unit-Tangential to that Unit-Normal can be prescribed. The computation ---*/
  /*---                of these vectors is done outside the loop (over all Marker-vertices).  ---*/
  /*---                The "Normal" in SU2 isan Area-Normal and is most likely not constant   ---*/
  /*---                on the symmetry-plane.                                                 ---*/
  /*---------------------------------------------------------------------------------------------*/

  /*--- Normal vector for a random vertex (zero) on this marker (negate for outward convention). ---*/
  geometry->vertex[val_marker][0]->GetNormal(Normal); 
  for (iDim = 0; iDim < nDim; iDim++)
    Normal[iDim] = -Normal[iDim];

  /*--- Compute unit normal, to be used for unit tangential, projected velocity and velocity component gradients. ---*/
  Area = 0.0;
  for (iDim = 0; iDim < nDim; iDim++)
    Area += Normal[iDim]*Normal[iDim];
  Area = sqrt (Area);
  
  for (iDim = 0; iDim < nDim; iDim++)
    UnitNormal[iDim] = -Normal[iDim]/Area;

  /*--- Preprocessing: Compute unit tangential, the direction is arbitrary as long as t*n=0 ---*/
  if (config->GetViscous()) {
    switch( nDim ) {
      case 2: {
        Tangential[0] = -UnitNormal[1];
        Tangential[1] =  UnitNormal[0];
        break;
      }
      case 3: {
        /*--- Find the largest entry index of the UnitNormal, and create Tangential vector based on that. ---*/
        unsigned short Largest, Arbitrary, Zero;
        if     (abs(UnitNormal[0]) >= abs(UnitNormal[1]) && 
                abs(UnitNormal[0]) >= abs(UnitNormal[2])) {Largest=0;Arbitrary=1;Zero=2;}
        else if(abs(UnitNormal[1]) >= abs(UnitNormal[0]) && 
                abs(UnitNormal[1]) >= abs(UnitNormal[2])) {Largest=1;Arbitrary=0;Zero=2;}
        else                                              {Largest=2;Arbitrary=1;Zero=0;}

        Tangential[Largest] = -UnitNormal[Arbitrary]/sqrt(pow(UnitNormal[Largest],2) + pow(UnitNormal[Arbitrary],2));
        Tangential[Arbitrary] =  UnitNormal[Largest]/sqrt(pow(UnitNormal[Largest],2) + pow(UnitNormal[Arbitrary],2));
        Tangential[Zero] =  0.0;
        break;
      }
    }
  }
  
  /*--- Loop over all the vertices on this boundary marker. ---*/
  for (iVertex = 0; iVertex < geometry->nVertex[val_marker]; iVertex++) {
    
    iPoint = geometry->vertex[val_marker][iVertex]->GetNode();
    
    /*--- Check if the node belongs to the domain (i.e., not a halo node) ---*/
    if (geometry->node[iPoint]->GetDomain()) {

      /*-------------------------------------------------------------------------------*/
      /*--- Step 1: For the convective fluxes, create a reflected state of the      ---*/
      /*---         Primitive variables by copying all interior values to the       ---*/
      /*---         reflected. Only the velocity is mirrored along the symmetry     ---*/
      /*---         axis. Based on the Upwind_Residual routine.                     ---*/
      /*-------------------------------------------------------------------------------*/

      /*--- Allocate the reflected state at the symmetry boundary. ---*/
      V_reflected = GetCharacPrimVar(val_marker, iVertex);
      
      /*--- Grid movement ---*/
      if (config->GetGrid_Movement())
        conv_numerics->SetGridVel(geometry->node[iPoint]->GetGridVel(), geometry->node[iPoint]->GetGridVel());
      
      /*--- Normal vector for this vertex (negate for outward convention). ---*/
      geometry->vertex[val_marker][iVertex]->GetNormal(Normal);
      for (iDim = 0; iDim < nDim; iDim++)
        Normal[iDim] = -Normal[iDim];
      conv_numerics->SetNormal(Normal);
      
      /*--- Get current solution at this boundary node ---*/
      V_domain = node[iPoint]->GetPrimitive();
      
      /*--- Set the reflected state based on the boundary node. Scalars are copied and 
            the velocity is mirrored along the symmetry boundary, i.e. the velocity in 
            normal direction is substracted twice. ---*/
      for(iVar = 0; iVar < nPrimVar; iVar++)
        V_reflected[iVar] = node[iPoint]->GetPrimitive(iVar);

      /*--- Compute velocity in normal direction (ProjVelcity_i=(v*n)) und substract twice from
            velocity in normal direction: v_r = v - 2 (v*n)n ---*/
      ProjVelocity_i = 0.0;
      for (iDim = 0; iDim < nDim; iDim++)
        ProjVelocity_i += node[iPoint]->GetVelocity(iDim)*UnitNormal[iDim];
      
      for (iDim = 0; iDim < nDim; iDim++)
        V_reflected[iDim+1] = node[iPoint]->GetVelocity(iDim) - 2.0 * ProjVelocity_i*UnitNormal[iDim];
      
      /*--- Set Primitive and Secondary for numerics class. ---*/
      conv_numerics->SetPrimitive(V_domain, V_reflected);
      conv_numerics->SetSecondary(node[iPoint]->GetSecondary(), node[iPoint]->GetSecondary());

      /*--- Compute the residual using an upwind scheme. ---*/
      conv_numerics->ComputeResidual(Residual, Jacobian_i, Jacobian_j, config);
      
      /*--- Update residual value ---*/     
      LinSysRes.AddBlock(iPoint, Residual);
      
      /*--- Jacobian contribution for implicit integration. ---*/
      if (implicit) {
        Jacobian.AddBlock(iPoint, iPoint, Jacobian_i);
      }
      
      if (config->GetViscous()) {
        
        /*-------------------------------------------------------------------------------*/
        /*--- Step 2: The viscous fluxes of the Navier-Stokes equations depend on the ---*/
        /*---         Primitive variables and their gradients. The viscous numerics   ---*/
        /*---         container is filled just as the convective numerics container,  ---*/
        /*---         but the primitive gradients of the reflected state have to be   ---*/
        /*---         determined additionally such that symmetry at the boundary is   ---*/
        /*---         enforced. Based on the Viscous_Residual routine.                ---*/
        /*-------------------------------------------------------------------------------*/

        /*--- Set the normal vector and the coordinates. ---*/
        visc_numerics->SetCoord(geometry->node[iPoint]->GetCoord(), geometry->node[iPoint]->GetCoord());
        visc_numerics->SetNormal(Normal);
        
        /*--- Set the primitive and Secondary variables. ---*/  
        visc_numerics->SetPrimitive(V_domain, V_reflected);
        visc_numerics->SetSecondary(node[iPoint]->GetSecondary(), node[iPoint]->GetSecondary());
        
        /*--- For viscous Fluxes also the gradients of the primitives need to be determined.
              1. The gradients of scalars are mirrored along the sym plane just as velocity for the primitives
              2. The gradients of the velocity components need more attention, i.e. the gradient of the
                 normal velocity in tangential direction is mirrored and the gradient of the tangential velocity in 
                 normal direction is mirrored. ---*/

        /*--- Get gradients of primitives of boundary cell ---*/ 
        for (iVar = 0; iVar < nPrimVarGrad; iVar++)
          for (iDim = 0; iDim < nDim; iDim++)
            Grad_Reflected[iVar][iDim] = node[iPoint]->GetGradient_Primitive(iVar, iDim);
        
        /*--- Reflect the gradients for all scalars including the velocity components.
              The gradients of the velocity components are set later with the 
              correct values: grad(V)_r = grad(V) - 2 [grad(V)*n]n, V beeing any primitive ---*/
        for (iVar = 0; iVar < nPrimVarGrad; iVar++) {
          if(iVar == 0 || iVar > nDim) { // Exclude velocity component gradients

            /*--- Compute projected part of the gradient in a dot product ---*/
            ProjGradient = 0.0;
            for (iDim = 0; iDim < nDim; iDim++)
              ProjGradient += Grad_Reflected[iVar][iDim]*UnitNormal[iDim];
              
            for (iDim = 0; iDim < nDim; iDim++)           
              Grad_Reflected[iVar][iDim] = Grad_Reflected[iVar][iDim] - 2.0 * ProjGradient*UnitNormal[iDim];
          }
        }
        
        /*--- Compute gradients of normal and tangential velocity:
              grad(v*n) = grad(v_x) n_x + grad(v_y) n_y (+ grad(v_z) n_z)
              grad(v*t) = grad(v_x) t_x + grad(v_y) t_y (+ grad(v_z) t_z) ---*/
        for (iVar = 0; iVar < nDim; iVar++) { // counts gradient components
          GradNormVel[iVar] = 0.0;
          GradTangVel[iVar] = 0.0;
          for (iDim = 0; iDim < nDim; iDim++) { // counts sum with unit normal/tangential
            GradNormVel[iVar] += Grad_Reflected[iDim+1][iVar] * UnitNormal[iDim];
            GradTangVel[iVar] += Grad_Reflected[iDim+1][iVar] * Tangential[iDim];
          }
        }

        /*--- Refelect gradients in tangential and normal direction by substracting the normal/tangential
              component twice, just as done with velocity above.
              grad(v*n)_r = grad(v*n) - 2 {grad([v*n])*t}t
              grad(v*t)_r = grad(v*t) - 2 {grad([v*t])*n}n ---*/
        ProjNormVelGrad = 0.0;
        ProjTangVelGrad = 0.0;
        for (iDim = 0; iDim < nDim; iDim++) {
          ProjNormVelGrad += GradNormVel[iDim]*Tangential[iDim]; //grad([v*n])*t
          ProjTangVelGrad += GradTangVel[iDim]*UnitNormal[iDim]; //grad([v*t])*n
        }
        
        for (iDim = 0; iDim < nDim; iDim++) {
          GradNormVel[iDim] = GradNormVel[iDim] - 2.0 * ProjNormVelGrad * Tangential[iDim];
          GradTangVel[iDim] = GradTangVel[iDim] - 2.0 * ProjTangVelGrad * UnitNormal[iDim];
        }
        
        /*--- Transfer reflected gradients back into the Cartesian Coordinate system:
              grad(v_x)_r = grad(v*n)_r n_x + grad(v*t)_r t_x
              grad(v_y)_r = grad(v*n)_r n_y + grad(v*t)_r t_y
              ( grad(v_z)_r = grad(v*n)_r n_z + grad(v*t)_r t_z ) ---*/
        for (iVar = 0; iVar < nDim; iVar++) // loops over the velocity component gradients
          for (iDim = 0; iDim < nDim; iDim++) // loops over the entries of the above
            Grad_Reflected[iVar+1][iDim] = GradNormVel[iDim]*UnitNormal[iVar] + GradTangVel[iDim]*Tangential[iVar];
        
        /*--- Set the primitive gradients of the boundary and reflected state. ---*/
        visc_numerics->SetPrimVarGradient(node[iPoint]->GetGradient_Primitive(), Grad_Reflected);
        
        /*--- Turbulent kinetic energy. ---*/
        if (config->GetKind_Turb_Model() == SST)
          visc_numerics->SetTurbKineticEnergy(solver_container[TURB_SOL]->node[iPoint]->GetSolution(0),
                                              solver_container[TURB_SOL]->node[iPoint]->GetSolution(0));
        
        /*--- Compute and update residual. Note that the viscous shear stress tensor is computed in the 
              following routine based upon the velocity-component gradients. ---*/
        visc_numerics->ComputeResidual(Residual, Jacobian_i, Jacobian_j, config);
        
        LinSysRes.SubtractBlock(iPoint, Residual);
        
        /*--- Jacobian contribution for implicit integration. ---*/
        if (implicit)
          Jacobian.SubtractBlock(iPoint, iPoint, Jacobian_i);
      }
    }
  }
  
  /*--- Free locally allocated memory ---*/
  delete [] Normal;
  delete [] UnitNormal;
  delete [] Tangential;
  delete [] GradNormVel;
  delete [] GradTangVel;

  for (iVar = 0; iVar < nPrimVarGrad; iVar++)
    delete [] Grad_Reflected[iVar];
  delete [] Grad_Reflected;
}

void CIncEulerSolver::BC_Fluid_Interface(CGeometry *geometry, CSolver **solver_container, CNumerics *conv_numerics, CNumerics *visc_numerics,
                                         CConfig *config) {
  
  unsigned long iVertex, jVertex, iPoint, Point_Normal = 0;
  unsigned short iDim, iVar, iMarker, nDonorVertex;
  
  bool implicit      = (config->GetKind_TimeIntScheme_Flow() == EULER_IMPLICIT);
  bool grid_movement = config->GetGrid_Movement();
  bool viscous       = config->GetViscous();
  
  su2double *Normal = new su2double[nDim];
  su2double *PrimVar_i = new su2double[nPrimVar];
  su2double *PrimVar_j = new su2double[nPrimVar];
  su2double *tmp_residual = new su2double[nVar];
  
  su2double weight;
   
  for (iMarker = 0; iMarker < config->GetnMarker_All(); iMarker++) {

    if (config->GetMarker_All_KindBC(iMarker) == FLUID_INTERFACE) {

      for (iVertex = 0; iVertex < geometry->nVertex[iMarker]; iVertex++) {
        iPoint = geometry->vertex[iMarker][iVertex]->GetNode();

        if (geometry->node[iPoint]->GetDomain()) {

          nDonorVertex = GetnSlidingStates(iMarker, iVertex);
          
          /*--- Initialize Residual, this will serve to accumulate the average ---*/

          for (iVar = 0; iVar < nVar; iVar++)
            Residual[iVar] = 0.0;

          /*--- Loop over the nDonorVertexes and compute the averaged flux ---*/

          for (jVertex = 0; jVertex < nDonorVertex; jVertex++){

            Point_Normal = geometry->vertex[iMarker][iVertex]->GetNormal_Neighbor();

            for (iVar = 0; iVar < nPrimVar; iVar++) {
              PrimVar_i[iVar] = node[iPoint]->GetPrimitive(iVar);
              PrimVar_j[iVar] = GetSlidingState(iMarker, iVertex, iVar, jVertex);
            }
            
            /*--- Get the weight computed in the interpolator class for the j-th donor vertex ---*/

            weight = GetSlidingState(iMarker, iVertex, nPrimVar, jVertex);

            /*--- Set primitive variables ---*/

            conv_numerics->SetPrimitive( PrimVar_i, PrimVar_j );
          
            /*--- Set the normal vector ---*/
 
            geometry->vertex[iMarker][iVertex]->GetNormal(Normal);
            for (iDim = 0; iDim < nDim; iDim++) 
              Normal[iDim] = -Normal[iDim];

            conv_numerics->SetNormal(Normal);

            if (grid_movement)
              conv_numerics->SetGridVel(geometry->node[iPoint]->GetGridVel(), geometry->node[iPoint]->GetGridVel());
            
            /*--- Compute the convective residual using an upwind scheme ---*/

            conv_numerics->ComputeResidual(tmp_residual, Jacobian_i, Jacobian_j, config);

            /*--- Accumulate the residuals to compute the average ---*/
            
            for (iVar = 0; iVar < nVar; iVar++)
              Residual[iVar] += weight*tmp_residual[iVar];

          }

          /*--- Add Residuals and Jacobians ---*/
  
          LinSysRes.AddBlock(iPoint, Residual);
          if (implicit) 
            Jacobian.AddBlock(iPoint, iPoint, Jacobian_i);

          if (viscous) {
            
            /*--- Initialize Residual, this will serve to accumulate the average ---*/
            
            for (iVar = 0; iVar < nVar; iVar++)
              Residual[iVar] = 0.0;
              
            /*--- Loop over the nDonorVertexes and compute the averaged flux ---*/
            
            for (jVertex = 0; jVertex < nDonorVertex; jVertex++){
              PrimVar_j[nDim+5] = GetSlidingState(iMarker, iVertex, nDim+5, jVertex); 
              PrimVar_j[nDim+6] = GetSlidingState(iMarker, iVertex, nDim+6, jVertex); 

              /*--- Get the weight computed in the interpolator class for the j-th donor vertex ---*/
              
              weight = GetSlidingState(iMarker, iVertex, nPrimVar, jVertex);
              
              /*--- Set the normal vector and the coordinates ---*/

              visc_numerics->SetNormal(Normal);
              visc_numerics->SetCoord(geometry->node[iPoint]->GetCoord(), geometry->node[Point_Normal]->GetCoord());

              /*--- Primitive variables, and gradient ---*/

              visc_numerics->SetPrimitive(PrimVar_i, PrimVar_j);
              visc_numerics->SetPrimVarGradient(node[iPoint]->GetGradient_Primitive(), node[iPoint]->GetGradient_Primitive());

              /*--- Turbulent kinetic energy ---*/

              if (config->GetKind_Turb_Model() == SST)
                visc_numerics->SetTurbKineticEnergy(solver_container[TURB_SOL]->node[iPoint]->GetSolution(0), solver_container[TURB_SOL]->node[iPoint]->GetSolution(0));

              /*--- Set the wall shear stress values (wall functions) to -1 (no evaluation using wall functions) ---*/
              
              visc_numerics->SetTauWall(-1.0, -1.0);

              /*--- Compute and update residual ---*/

              visc_numerics->ComputeResidual(tmp_residual, Jacobian_i, Jacobian_j, config);
              
              /*--- Accumulate the residuals to compute the average ---*/
              
              for (iVar = 0; iVar < nVar; iVar++)
                Residual[iVar] += weight*tmp_residual[iVar];
            }
          
            LinSysRes.SubtractBlock(iPoint, Residual);
 
            /*--- Jacobian contribution for implicit integration ---*/

            if (implicit)
              Jacobian.SubtractBlock(iPoint, iPoint, Jacobian_i);
            
          }
        }
      }
    }
  }

  /*--- Free locally allocated memory ---*/

  delete [] tmp_residual;
  delete [] Normal;
  delete [] PrimVar_i;
  delete [] PrimVar_j;
  
}

void CIncEulerSolver::BC_Periodic(CGeometry *geometry, CSolver **solver_container,
                               CNumerics *numerics, CConfig *config) {
  
  /*--- Complete residuals for periodic boundary conditions. We loop over
   the periodic BCs in matching pairs so that, in the event that there are
   adjacent periodic markers, the repeated points will have their residuals
   accumulated correctly during the communications. For implicit calculations,
   the Jacobians and linear system are also correctly adjusted here. ---*/
  
  for (unsigned short iPeriodic = 1; iPeriodic <= config->GetnMarker_Periodic()/2; iPeriodic++) {
    InitiatePeriodicComms(geometry, config, iPeriodic, PERIODIC_RESIDUAL);
    CompletePeriodicComms(geometry, config, iPeriodic, PERIODIC_RESIDUAL);
  }
  
}

void CIncEulerSolver::BC_Custom(CGeometry *geometry, CSolver **solver_container, CNumerics *numerics, CConfig *config, unsigned short val_marker) { }

void CIncEulerSolver::SetResidual_DualTime(CGeometry *geometry, CSolver **solver_container, CConfig *config,
                                        unsigned short iRKStep, unsigned short iMesh, unsigned short RunTime_EqSystem) {
  
  /*--- Local variables ---*/
  
  unsigned short iVar, jVar, iMarker, iDim;
  unsigned long iPoint, jPoint, iEdge, iVertex;
  
  su2double Density, Cp;
  su2double *V_time_nM1, *V_time_n, *V_time_nP1;
  su2double U_time_nM1[5], U_time_n[5], U_time_nP1[5];
  su2double Volume_nM1, Volume_nP1, TimeStep;
  su2double *Normal = NULL, *GridVel_i = NULL, *GridVel_j = NULL, Residual_GCL;
  
  bool implicit         = (config->GetKind_TimeIntScheme_Flow() == EULER_IMPLICIT);
  bool grid_movement    = config->GetGrid_Movement();
  bool variable_density = (config->GetKind_DensityModel() == VARIABLE);
  bool energy           = config->GetEnergy_Equation();
  
  /*--- Store the physical time step ---*/
  
  TimeStep = config->GetDelta_UnstTimeND();
  
  /*--- Compute the dual time-stepping source term for static meshes ---*/
  
  if (!grid_movement) {
    
    /*--- Loop over all nodes (excluding halos) ---*/
    
    for (iPoint = 0; iPoint < nPointDomain; iPoint++) {
      
      /*--- Initialize the Residual / Jacobian container to zero. ---*/
      
      for (iVar = 0; iVar < nVar; iVar++) {
        Residual[iVar] = 0.0;
        if (implicit) {
        for (jVar = 0; jVar < nVar; jVar++)
          Jacobian_i[iVar][jVar] = 0.0;
        }
      }
      
      /*--- Retrieve the solution at time levels n-1, n, and n+1. Note that
       we are currently iterating on U^n+1 and that U^n & U^n-1 are fixed,
       previous solutions that are stored in memory. These are actually
       the primitive values, but we will convert to conservatives. ---*/
      
      V_time_nM1 = node[iPoint]->GetSolution_time_n1();
      V_time_n   = node[iPoint]->GetSolution_time_n();
      V_time_nP1 = node[iPoint]->GetSolution();
      
      /*--- Access the density and Cp at this node (constant for now). ---*/
      
      Density     = node[iPoint]->GetDensity();
      Cp          = node[iPoint]->GetSpecificHeatCp();
      
      /*--- Compute the conservative variable vector for all time levels. ---*/
      
      U_time_nM1[0] = Density;
      U_time_n[0]   = Density;
      U_time_nP1[0] = Density;
      
      for (iDim = 0; iDim < nDim; iDim++) {
        U_time_nM1[iDim+1] = Density*V_time_nM1[iDim+1];
        U_time_n[iDim+1]   = Density*V_time_n[iDim+1];
        U_time_nP1[iDim+1] = Density*V_time_nP1[iDim+1];
      }
      
      U_time_nM1[nDim+1] = Density*Cp*V_time_nM1[nDim+1];
      U_time_n[nDim+1]   = Density*Cp*V_time_n[nDim+1];
      U_time_nP1[nDim+1] = Density*Cp*V_time_nP1[nDim+1];
      
      /*--- CV volume at time n+1. As we are on a static mesh, the volume
       of the CV will remained fixed for all time steps. ---*/
      
      Volume_nP1 = geometry->node[iPoint]->GetVolume();
      
      /*--- Compute the dual time-stepping source term based on the chosen
       time discretization scheme (1st- or 2nd-order). Note that for an
       incompressible problem, the pressure equation does not have a
       contribution, as the time derivative should always be zero. ---*/
      
      for (iVar = 0; iVar < nVar; iVar++) {
        if (config->GetUnsteady_Simulation() == DT_STEPPING_1ST)
          Residual[iVar] = (U_time_nP1[iVar] - U_time_n[iVar])*Volume_nP1 / TimeStep;
        if (config->GetUnsteady_Simulation() == DT_STEPPING_2ND)
          Residual[iVar] = ( 3.0*U_time_nP1[iVar] - 4.0*U_time_n[iVar]
                            +1.0*U_time_nM1[iVar])*Volume_nP1 / (2.0*TimeStep);
      }
      
      if (!energy) Residual[nDim+1] = 0.0;
      
      /*--- Store the residual and compute the Jacobian contribution due
       to the dual time source term. ---*/
      
      LinSysRes.AddBlock(iPoint, Residual);
      
      if (implicit) {
        
        unsigned short iDim, jDim;
        
        su2double  BetaInc2, Density, dRhodT, Temperature, Cp;
        su2double  Velocity[3] = {0.0,0.0,0.0};
        
        /*--- Access the primitive variables at this node. ---*/
        
        Density     = node[iPoint]->GetDensity();
        BetaInc2    = node[iPoint]->GetBetaInc2();
        Cp          = node[iPoint]->GetSpecificHeatCp();
        Temperature = node[iPoint]->GetTemperature();
        
        for (iDim = 0; iDim < nDim; iDim++)
          Velocity[iDim] = node[iPoint]->GetVelocity(iDim);
        
        /*--- We need the derivative of the equation of state to build the
         preconditioning matrix. For now, the only option is the ideal gas
         law, but in the future, dRhodT should be in the fluid model. ---*/
        
        if (variable_density) {
          dRhodT = -Density/Temperature;
        } else {
          dRhodT = 0.0;
        }
        
        /*--- Calculating the inverse of the preconditioning matrix
         that multiplies the time derivative during time integration. ---*/
        
          /*--- For implicit calculations, we multiply the preconditioner
           by the cell volume over the time step and add to the Jac diagonal. ---*/
          
          Jacobian_i[0][0] = 1.0/BetaInc2;
          for (iDim = 0; iDim < nDim; iDim++)
            Jacobian_i[iDim+1][0] = Velocity[iDim]/BetaInc2;
          
          if (energy) Jacobian_i[nDim+1][0] = Cp*Temperature/BetaInc2;
          else        Jacobian_i[nDim+1][0] = 0.0;
          
          for (jDim = 0; jDim < nDim; jDim++) {
            Jacobian_i[0][jDim+1] = 0.0;
            for (iDim = 0; iDim < nDim; iDim++) {
              if (iDim == jDim) Jacobian_i[iDim+1][jDim+1] = Density;
              else Jacobian_i[iDim+1][jDim+1] = 0.0;
            }
            Jacobian_i[nDim+1][jDim+1] = 0.0;
          }
          
          Jacobian_i[0][nDim+1] = dRhodT;
          for (iDim = 0; iDim < nDim; iDim++)
            Jacobian_i[iDim+1][nDim+1] = Velocity[iDim]*dRhodT;
          
          if (energy) Jacobian_i[nDim+1][nDim+1] = Cp*(dRhodT*Temperature + Density);
          else        Jacobian_i[nDim+1][nDim+1] = 1.0;
          
        for (iVar = 0; iVar < nVar; iVar++) {
          for (jVar = 0; jVar < nVar; jVar++) {
            if (config->GetUnsteady_Simulation() == DT_STEPPING_1ST)
              Jacobian_i[iVar][jVar] *= Volume_nP1 / TimeStep;
            if (config->GetUnsteady_Simulation() == DT_STEPPING_2ND)
              Jacobian_i[iVar][jVar] *= (Volume_nP1*3.0)/(2.0*TimeStep);
          }
        }

        if (!energy) {
            for (iVar = 0; iVar < nVar; iVar++) {
              Jacobian_i[iVar][nDim+1] = 0.0;
              Jacobian_i[nDim+1][iVar] = 0.0;
            }
        }
        
        Jacobian.AddBlock(iPoint, iPoint, Jacobian_i);
        
      }
    }
    
  }
  
  else {
    
    /*--- For unsteady flows on dynamic meshes (rigidly transforming or
     dynamically deforming), the Geometric Conservation Law (GCL) should be
     satisfied in conjunction with the ALE formulation of the governing
     equations. The GCL prevents accuracy issues caused by grid motion, i.e.
     a uniform free-stream should be preserved through a moving grid. First,
     we will loop over the edges and boundaries to compute the GCL component
     of the dual time source term that depends on grid velocities. ---*/
    
    for (iEdge = 0; iEdge < geometry->GetnEdge(); iEdge++) {
      
      /*--- Initialize the Residual / Jacobian container to zero. ---*/
      
      for (iVar = 0; iVar < nVar; iVar++) Residual[iVar] = 0.0;
      
      /*--- Get indices for nodes i & j plus the face normal ---*/
      
      iPoint = geometry->edge[iEdge]->GetNode(0);
      jPoint = geometry->edge[iEdge]->GetNode(1);
      Normal = geometry->edge[iEdge]->GetNormal();
      
      /*--- Grid velocities stored at nodes i & j ---*/
      
      GridVel_i = geometry->node[iPoint]->GetGridVel();
      GridVel_j = geometry->node[jPoint]->GetGridVel();
      
      /*--- Compute the GCL term by averaging the grid velocities at the
       edge mid-point and dotting with the face normal. ---*/
      
      Residual_GCL = 0.0;
      for (iDim = 0; iDim < nDim; iDim++)
        Residual_GCL += 0.5*(GridVel_i[iDim]+GridVel_j[iDim])*Normal[iDim];
      
      /*--- Compute the GCL component of the source term for node i ---*/
      
      V_time_n = node[iPoint]->GetSolution_time_n();
      
      /*--- Access the density and Cp at this node (constant for now). ---*/
      
      Density     = node[iPoint]->GetDensity();
      Cp          = node[iPoint]->GetSpecificHeatCp();
      
      /*--- Compute the conservative variable vector for all time levels. ---*/
      
      U_time_n[0] = Density;
      for (iDim = 0; iDim < nDim; iDim++) {
        U_time_n[iDim+1] = Density*V_time_n[iDim+1];
      }
      U_time_n[nDim+1] = Density*Cp*V_time_n[nDim+1];
      
      for (iVar = 1; iVar < nVar; iVar++)
        Residual[iVar] = U_time_n[iVar]*Residual_GCL;
      LinSysRes.AddBlock(iPoint, Residual);
      
      /*--- Compute the GCL component of the source term for node j ---*/
      
      V_time_n = node[jPoint]->GetSolution_time_n();
      
      U_time_n[0] = Density;
      for (iDim = 0; iDim < nDim; iDim++) {
        U_time_n[iDim+1] = Density*V_time_n[iDim+1];
      }
      U_time_n[nDim+1] = Density*Cp*V_time_n[nDim+1];
      
      for (iVar = 1; iVar < nVar; iVar++)
        Residual[iVar] = U_time_n[iVar]*Residual_GCL;
      LinSysRes.SubtractBlock(jPoint, Residual);
      
    }
    
    /*---  Loop over the boundary edges ---*/
    
    for (iMarker = 0; iMarker < geometry->GetnMarker(); iMarker++) {
      if ((config->GetMarker_All_KindBC(iMarker) != INTERNAL_BOUNDARY) &&
          (config->GetMarker_All_KindBC(iMarker) != PERIODIC_BOUNDARY)) {
      for (iVertex = 0; iVertex < geometry->GetnVertex(iMarker); iVertex++) {
        
        /*--- Initialize the Residual / Jacobian container to zero. ---*/
        
        for (iVar = 0; iVar < nVar; iVar++) Residual[iVar] = 0.0;
        
        /*--- Get the index for node i plus the boundary face normal ---*/
        
        iPoint = geometry->vertex[iMarker][iVertex]->GetNode();
        Normal = geometry->vertex[iMarker][iVertex]->GetNormal();
        
        /*--- Grid velocities stored at boundary node i ---*/
        
        GridVel_i = geometry->node[iPoint]->GetGridVel();
        
        /*--- Compute the GCL term by dotting the grid velocity with the face
         normal. The normal is negated to match the boundary convention. ---*/
        
        Residual_GCL = 0.0;
        for (iDim = 0; iDim < nDim; iDim++)
          Residual_GCL -= 0.5*(GridVel_i[iDim]+GridVel_i[iDim])*Normal[iDim];
        
        /*--- Compute the GCL component of the source term for node i ---*/
        
        V_time_n = node[iPoint]->GetSolution_time_n();
        
        /*--- Access the density and Cp at this node (constant for now). ---*/
        
        Density     = node[iPoint]->GetDensity();
        Cp          = node[iPoint]->GetSpecificHeatCp();
        
        U_time_n[0] = Density;
        for (iDim = 0; iDim < nDim; iDim++) {
          U_time_n[iDim+1] = Density*V_time_n[iDim+1];
        }
        U_time_n[nDim+1] = Density*Cp*V_time_n[nDim+1];
        
        for (iVar = 0; iVar < nVar; iVar++)
          Residual[iVar] = U_time_n[iVar]*Residual_GCL;
        LinSysRes.AddBlock(iPoint, Residual);
        
      }
      }
    }
    
    /*--- Loop over all nodes (excluding halos) to compute the remainder
     of the dual time-stepping source term. ---*/
    
    for (iPoint = 0; iPoint < nPointDomain; iPoint++) {
      
      /*--- Initialize the Residual / Jacobian container to zero. ---*/
      
      for (iVar = 0; iVar < nVar; iVar++) {
        Residual[iVar] = 0.0;
        if (implicit) {
          for (jVar = 0; jVar < nVar; jVar++)
            Jacobian_i[iVar][jVar] = 0.0;
        }
      }
      
      /*--- Retrieve the solution at time levels n-1, n, and n+1. Note that
       we are currently iterating on U^n+1 and that U^n & U^n-1 are fixed,
       previous solutions that are stored in memory. ---*/
      
      V_time_nM1 = node[iPoint]->GetSolution_time_n1();
      V_time_n   = node[iPoint]->GetSolution_time_n();
      V_time_nP1 = node[iPoint]->GetSolution();
      
      /*--- Access the density and Cp at this node (constant for now). ---*/
      
      Density     = node[iPoint]->GetDensity();
      Cp          = node[iPoint]->GetSpecificHeatCp();
      
      /*--- Compute the conservative variable vector for all time levels. ---*/
      
      U_time_nM1[0] = Density;
      U_time_n[0]   = Density;
      U_time_nP1[0] = Density;
      
      for (iDim = 0; iDim < nDim; iDim++) {
        U_time_nM1[iDim+1] = Density*V_time_nM1[iDim+1];
        U_time_n[iDim+1]   = Density*V_time_n[iDim+1];
        U_time_nP1[iDim+1] = Density*V_time_nP1[iDim+1];
      }
      
      U_time_nM1[nDim+1] = Density*Cp*V_time_nM1[nDim+1];
      U_time_n[nDim+1]   = Density*Cp*V_time_n[nDim+1];
      U_time_nP1[nDim+1] = Density*Cp*V_time_nP1[nDim+1];
      
      /*--- CV volume at time n-1 and n+1. In the case of dynamically deforming
       grids, the volumes will change. On rigidly transforming grids, the
       volumes will remain constant. ---*/
      
      Volume_nM1 = geometry->node[iPoint]->GetVolume_nM1();
      Volume_nP1 = geometry->node[iPoint]->GetVolume();
      
      /*--- Compute the dual time-stepping source residual. Due to the
       introduction of the GCL term above, the remainder of the source residual
       due to the time discretization has a new form.---*/
      
      for (iVar = 0; iVar < nVar; iVar++) {
        if (config->GetUnsteady_Simulation() == DT_STEPPING_1ST)
          Residual[iVar] = (U_time_nP1[iVar] - U_time_n[iVar])*(Volume_nP1/TimeStep);
        if (config->GetUnsteady_Simulation() == DT_STEPPING_2ND)
          Residual[iVar] = (U_time_nP1[iVar] - U_time_n[iVar])*(3.0*Volume_nP1/(2.0*TimeStep))
          + (U_time_nM1[iVar] - U_time_n[iVar])*(Volume_nM1/(2.0*TimeStep));
      }
      
      /*--- Store the residual and compute the Jacobian contribution due
       to the dual time source term. ---*/
      
      LinSysRes.AddBlock(iPoint, Residual);
      if (implicit) {
        for (iVar = 1; iVar < nVar; iVar++) {
          if (config->GetUnsteady_Simulation() == DT_STEPPING_1ST)
            Jacobian_i[iVar][iVar] = Volume_nP1/TimeStep;
          if (config->GetUnsteady_Simulation() == DT_STEPPING_2ND)
            Jacobian_i[iVar][iVar] = (3.0*Volume_nP1)/(2.0*TimeStep);
        }
        for (iDim = 0; iDim < nDim; iDim++)
          Jacobian_i[iDim+1][iDim+1] = Density*Jacobian_i[iDim+1][iDim+1];
        Jacobian_i[nDim+1][nDim+1] = Density*Cp*Jacobian_i[nDim+1][nDim+1];
        
        Jacobian.AddBlock(iPoint, iPoint, Jacobian_i);
      }
    }
  }
  
}

void CIncEulerSolver::GetOutlet_Properties(CGeometry *geometry, CConfig *config, unsigned short iMesh, bool Output) {
  
  unsigned short iDim, iMarker;
  unsigned long iVertex, iPoint;
  su2double *V_outlet = NULL, Velocity[3], MassFlow,
  Velocity2, Density, Area, AxiFactor;
  unsigned short iMarker_Outlet, nMarker_Outlet;
  string Inlet_TagBound, Outlet_TagBound;
  
  bool axisymmetric = config->GetAxisymmetric();

  bool write_heads = ((((config->GetExtIter() % (config->GetWrt_Con_Freq()*40)) == 0)
                       && (config->GetExtIter()!= 0))
                      || (config->GetExtIter() == 1));
  
  /*--- Get the number of outlet markers and check for any mass flow BCs. ---*/
  
  nMarker_Outlet = config->GetnMarker_Outlet();
  bool Evaluate_BC = false;
  for (iMarker_Outlet = 0; iMarker_Outlet < nMarker_Outlet; iMarker_Outlet++) {
    Outlet_TagBound = config->GetMarker_Outlet_TagBound(iMarker_Outlet);
    if (config->GetKind_Inc_Outlet(Outlet_TagBound) == MASS_FLOW_OUTLET)
      Evaluate_BC = true;
  }
  
  /*--- If we have a massflow outlet BC, then we need to compute and
   communicate the total massflow, density, and area through each outlet
   boundary, so that it can be used in the iterative procedure to update
   the back pressure until we converge to the desired mass flow. This
   routine is called only once per iteration as a preprocessing and the
   values for all outlets are stored and retrieved later in the BC_Outlet
   routines. ---*/
  
  if (Evaluate_BC) {
    
    su2double *Outlet_MassFlow = new su2double[config->GetnMarker_All()];
    su2double *Outlet_Density  = new su2double[config->GetnMarker_All()];
    su2double *Outlet_Area     = new su2double[config->GetnMarker_All()];
    
    /*--- Comute MassFlow, average temp, press, etc. ---*/
    
    for (iMarker = 0; iMarker < config->GetnMarker_All(); iMarker++) {
      
      Outlet_MassFlow[iMarker] = 0.0;
      Outlet_Density[iMarker]  = 0.0;
      Outlet_Area[iMarker]     = 0.0;
      
      if ((config->GetMarker_All_KindBC(iMarker) == OUTLET_FLOW) ) {
        
        for (iVertex = 0; iVertex < geometry->nVertex[iMarker]; iVertex++) {
          
          iPoint = geometry->vertex[iMarker][iVertex]->GetNode();
          
          if (geometry->node[iPoint]->GetDomain()) {
            
            V_outlet = node[iPoint]->GetPrimitive();
            
            geometry->vertex[iMarker][iVertex]->GetNormal(Vector);
            
            if (axisymmetric) {
              if (geometry->node[iPoint]->GetCoord(1) != 0.0)
                AxiFactor = 2.0*PI_NUMBER*geometry->node[iPoint]->GetCoord(1);
              else
                AxiFactor = 1.0;
            } else {
              AxiFactor = 1.0;
            }
            
            Density      = V_outlet[nDim+2];
            
            Velocity2 = 0.0; Area = 0.0; MassFlow = 0.0;
            
            for (iDim = 0; iDim < nDim; iDim++) {
              Area += (Vector[iDim] * AxiFactor) * (Vector[iDim] * AxiFactor);
              Velocity[iDim] = V_outlet[iDim+1];
              Velocity2 += Velocity[iDim] * Velocity[iDim];
              MassFlow += Vector[iDim] * AxiFactor * Density * Velocity[iDim];
            }
            Area = sqrt (Area);
            
            Outlet_MassFlow[iMarker] += MassFlow;
            Outlet_Density[iMarker]  += Density*Area;
            Outlet_Area[iMarker]     += Area;
            
          }
        }
      }
    }
    
    /*--- Copy to the appropriate structure ---*/
    
    su2double *Outlet_MassFlow_Local = new su2double[nMarker_Outlet];
    su2double *Outlet_Density_Local  = new su2double[nMarker_Outlet];
    su2double *Outlet_Area_Local     = new su2double[nMarker_Outlet];
    
    su2double *Outlet_MassFlow_Total = new su2double[nMarker_Outlet];
    su2double *Outlet_Density_Total  = new su2double[nMarker_Outlet];
    su2double *Outlet_Area_Total     = new su2double[nMarker_Outlet];
    
    for (iMarker_Outlet = 0; iMarker_Outlet < nMarker_Outlet; iMarker_Outlet++) {
      Outlet_MassFlow_Local[iMarker_Outlet] = 0.0;
      Outlet_Density_Local[iMarker_Outlet]  = 0.0;
      Outlet_Area_Local[iMarker_Outlet]     = 0.0;
      
      Outlet_MassFlow_Total[iMarker_Outlet] = 0.0;
      Outlet_Density_Total[iMarker_Outlet]  = 0.0;
      Outlet_Area_Total[iMarker_Outlet]     = 0.0;
    }
    
    /*--- Copy the values to the local array for MPI ---*/
    
    for (iMarker = 0; iMarker < config->GetnMarker_All(); iMarker++) {
      if ((config->GetMarker_All_KindBC(iMarker) == OUTLET_FLOW)) {
        for (iMarker_Outlet = 0; iMarker_Outlet < nMarker_Outlet; iMarker_Outlet++) {
          Outlet_TagBound = config->GetMarker_Outlet_TagBound(iMarker_Outlet);
          if (config->GetMarker_All_TagBound(iMarker) == Outlet_TagBound) {
            Outlet_MassFlow_Local[iMarker_Outlet] += Outlet_MassFlow[iMarker];
            Outlet_Density_Local[iMarker_Outlet]  += Outlet_Density[iMarker];
            Outlet_Area_Local[iMarker_Outlet]     += Outlet_Area[iMarker];
          }
        }
      }
    }
    
    /*--- All the ranks to compute the total value ---*/
    
#ifdef HAVE_MPI
    
    SU2_MPI::Allreduce(Outlet_MassFlow_Local, Outlet_MassFlow_Total, nMarker_Outlet, MPI_DOUBLE, MPI_SUM, MPI_COMM_WORLD);
    SU2_MPI::Allreduce(Outlet_Density_Local, Outlet_Density_Total, nMarker_Outlet, MPI_DOUBLE, MPI_SUM, MPI_COMM_WORLD);
    SU2_MPI::Allreduce(Outlet_Area_Local, Outlet_Area_Total, nMarker_Outlet, MPI_DOUBLE, MPI_SUM, MPI_COMM_WORLD);
    
#else
    
    for (iMarker_Outlet = 0; iMarker_Outlet < nMarker_Outlet; iMarker_Outlet++) {
      Outlet_MassFlow_Total[iMarker_Outlet] = Outlet_MassFlow_Local[iMarker_Outlet];
      Outlet_Density_Total[iMarker_Outlet]  = Outlet_Density_Local[iMarker_Outlet];
      Outlet_Area_Total[iMarker_Outlet]     = Outlet_Area_Local[iMarker_Outlet];
    }
    
#endif
    
    for (iMarker_Outlet = 0; iMarker_Outlet < nMarker_Outlet; iMarker_Outlet++) {
      if (Outlet_Area_Total[iMarker_Outlet] != 0.0) {
        Outlet_Density_Total[iMarker_Outlet] /= Outlet_Area_Total[iMarker_Outlet];
      }
      else {
        Outlet_Density_Total[iMarker_Outlet] = 0.0;
      }
      
      if (iMesh == MESH_0) {
        config->SetOutlet_MassFlow(iMarker_Outlet, Outlet_MassFlow_Total[iMarker_Outlet]);
        config->SetOutlet_Density(iMarker_Outlet, Outlet_Density_Total[iMarker_Outlet]);
        config->SetOutlet_Area(iMarker_Outlet, Outlet_Area_Total[iMarker_Outlet]);
      }
    }
    
    /*--- Screen output using the values already stored in the config container ---*/
    
    if ((rank == MASTER_NODE) && (iMesh == MESH_0) ) {
      
      cout.precision(5);
      cout.setf(ios::fixed, ios::floatfield);
      
      if (write_heads && Output && !config->GetDiscrete_Adjoint()) {
        cout << endl   << "---------------------------- Outlet properties --------------------------" << endl;
      }
      
      for (iMarker_Outlet = 0; iMarker_Outlet < nMarker_Outlet; iMarker_Outlet++) {
        Outlet_TagBound = config->GetMarker_Outlet_TagBound(iMarker_Outlet);
        if (write_heads && Output && !config->GetDiscrete_Adjoint()) {
          
          /*--- Geometry defintion ---*/
          
          cout <<"Outlet surface: " << Outlet_TagBound << "." << endl;
          
          if ((nDim ==3) || axisymmetric) {
            cout <<"Area (m^2): " << config->GetOutlet_Area(Outlet_TagBound) << endl;
          }
          if (nDim == 2) {
            cout <<"Length (m): " << config->GetOutlet_Area(Outlet_TagBound) << "." << endl;
          }
          
          cout << setprecision(5) << "Outlet Avg. Density (kg/m^3): " <<  config->GetOutlet_Density(Outlet_TagBound) * config->GetDensity_Ref() << endl;
          su2double Outlet_mDot = fabs(config->GetOutlet_MassFlow(Outlet_TagBound)) * config->GetDensity_Ref() * config->GetVelocity_Ref();
          cout << "Outlet mass flow (kg/s): "; cout << setprecision(5) << Outlet_mDot;
          
        }
      }
      
      if (write_heads && Output && !config->GetDiscrete_Adjoint()) {cout << endl;
        cout << "-------------------------------------------------------------------------" << endl << endl;
      }
      
      cout.unsetf(ios_base::floatfield);
      
    }
    
    delete [] Outlet_MassFlow_Local;
    delete [] Outlet_Density_Local;
    delete [] Outlet_Area_Local;
    
    delete [] Outlet_MassFlow_Total;
    delete [] Outlet_Density_Total;
    delete [] Outlet_Area_Total;
    
    delete [] Outlet_MassFlow;
    delete [] Outlet_Density;
    delete [] Outlet_Area;
    
  }
  
}

void CIncEulerSolver::LoadRestart(CGeometry **geometry, CSolver ***solver, CConfig *config, int val_iter, bool val_update_geo) {
  
  /*--- Restart the solution from file information ---*/
  unsigned short iDim, iVar, iMesh, iMeshFine;
  unsigned long iPoint, index, iChildren, Point_Fine;
  unsigned short turb_model = config->GetKind_Turb_Model();
  su2double Area_Children, Area_Parent, *Coord, *Solution_Fine;
  bool grid_movement  = config->GetGrid_Movement();
  bool static_fsi = ((config->GetUnsteady_Simulation() == STEADY) &&
                     (config->GetFSI_Simulation()));
  bool dual_time = ((config->GetUnsteady_Simulation() == DT_STEPPING_1ST) ||
                    (config->GetUnsteady_Simulation() == DT_STEPPING_2ND));
  bool steady_restart = config->GetSteadyRestart();
  bool time_stepping = config->GetUnsteady_Simulation() == TIME_STEPPING;
  bool turbulent     = (config->GetKind_Solver() == RANS) || (config->GetKind_Solver() == DISC_ADJ_RANS);
  
  string UnstExt, text_line;
  ifstream restart_file;
  
  unsigned short iZone = config->GetiZone();
  unsigned short nZone = config->GetnZone();

  string restart_filename = config->GetSolution_FileName();

  Coord = new su2double [nDim];
  for (iDim = 0; iDim < nDim; iDim++)
    Coord[iDim] = 0.0;
  
  int counter = 0;
  long iPoint_Local = 0; unsigned long iPoint_Global = 0;
  unsigned long iPoint_Global_Local = 0;
  unsigned short rbuf_NotMatching = 0, sbuf_NotMatching = 0;

  /*--- Skip coordinates ---*/

  unsigned short skipVars = geometry[MESH_0]->GetnDim();

  /*--- Store the number of variables for the turbulence model
   (that could appear in the restart file before the grid velocities). ---*/
  unsigned short turbVars = 0;
  if (turbulent){
    if (turb_model == SST) turbVars = 2;
    else turbVars = 1;
  }
  
  /*--- Adjust the number of solution variables in the restart. We always
   carry a space in nVar for the energy equation in the solver, but we only
   write it to the restart if it is active. Therefore, we must reduce nVar
   here if energy is inactive so that the restart is read correctly. ---*/
  
  bool energy               = config->GetEnergy_Equation();
  bool weakly_coupled_heat  = config->GetWeakly_Coupled_Heat();
  
  unsigned short nVar_Restart = nVar;
  if ((!energy) && (!weakly_coupled_heat)) nVar_Restart--;
  Solution[nVar-1] = GetTemperature_Inf();
  
  /*--- Multizone problems require the number of the zone to be appended. ---*/

  if (nZone > 1)
  restart_filename = config->GetMultizone_FileName(restart_filename, iZone, ".dat");

  /*--- Modify file name for an unsteady restart ---*/
  
  if (dual_time || time_stepping)
    restart_filename = config->GetUnsteady_FileName(restart_filename, val_iter, ".dat");

  /*--- Read the restart data from either an ASCII or binary SU2 file. ---*/

  if (config->GetRead_Binary_Restart()) {
    Read_SU2_Restart_Binary(geometry[MESH_0], config, restart_filename);
  } else {
    Read_SU2_Restart_ASCII(geometry[MESH_0], config, restart_filename);
  }

  /*--- Load data from the restart into correct containers. ---*/

  counter = 0;
  for (iPoint_Global = 0; iPoint_Global < geometry[MESH_0]->GetGlobal_nPointDomain(); iPoint_Global++ ) {

    /*--- Retrieve local index. If this node from the restart file lives
     on the current processor, we will load and instantiate the vars. ---*/

    iPoint_Local = geometry[MESH_0]->GetGlobal_to_Local_Point(iPoint_Global);

    if (iPoint_Local > -1) {

      /*--- We need to store this point's data, so jump to the correct
       offset in the buffer of data from the restart file and load it. ---*/

      index = counter*Restart_Vars[1] + skipVars;
      for (iVar = 0; iVar < nVar_Restart; iVar++) Solution[iVar] = Restart_Data[index+iVar];
      node[iPoint_Local]->SetSolution(Solution);
      iPoint_Global_Local++;

      /*--- For dynamic meshes, read in and store the
       grid coordinates and grid velocities for each node. ---*/

      if (grid_movement && val_update_geo) {

        /*--- Read in the next 2 or 3 variables which are the grid velocities ---*/
        /*--- If we are restarting the solution from a previously computed static calculation (no grid movement) ---*/
        /*--- the grid velocities are set to 0. This is useful for FSI computations ---*/

        su2double GridVel[3] = {0.0,0.0,0.0};
        if (!steady_restart) {

          /*--- Rewind the index to retrieve the Coords. ---*/
          index = counter*Restart_Vars[1];
          for (iDim = 0; iDim < nDim; iDim++) { Coord[iDim] = Restart_Data[index+iDim]; }

          /*--- Move the index forward to get the grid velocities. ---*/
          index = counter*Restart_Vars[1] + skipVars + nVar_Restart + turbVars;
          for (iDim = 0; iDim < nDim; iDim++) { GridVel[iDim] = Restart_Data[index+iDim]; }
        }

        for (iDim = 0; iDim < nDim; iDim++) {
          geometry[MESH_0]->node[iPoint_Local]->SetCoord(iDim, Coord[iDim]);
          geometry[MESH_0]->node[iPoint_Local]->SetGridVel(iDim, GridVel[iDim]);
        }
      }
      

      /*--- For static FSI problems, grid_movement is 0 but we need to read in and store the
       grid coordinates for each node (but not the grid velocities, as there are none). ---*/

      if (static_fsi && val_update_geo) {
       /*--- Rewind the index to retrieve the Coords. ---*/
        index = counter*Restart_Vars[1];
        for (iDim = 0; iDim < nDim; iDim++) { Coord[iDim] = Restart_Data[index+iDim];}

        for (iDim = 0; iDim < nDim; iDim++) {
          geometry[MESH_0]->node[iPoint_Local]->SetCoord(iDim, Coord[iDim]);
        }
      }

      /*--- Increment the overall counter for how many points have been loaded. ---*/
      counter++;
      
    }
  }

  /*--- Detect a wrong solution file ---*/

  if (iPoint_Global_Local < nPointDomain) { sbuf_NotMatching = 1; }

#ifndef HAVE_MPI
  rbuf_NotMatching = sbuf_NotMatching;
#else
  SU2_MPI::Allreduce(&sbuf_NotMatching, &rbuf_NotMatching, 1, MPI_UNSIGNED_SHORT, MPI_SUM, MPI_COMM_WORLD);
#endif
  if (rbuf_NotMatching != 0) {
    SU2_MPI::Error(string("The solution file ") + restart_filename + string(" doesn't match with the mesh file!\n") +
                   string("It could be empty lines at the end of the file."), CURRENT_FUNCTION);
  }
  
  /*--- Communicate the loaded solution on the fine grid before we transfer
   it down to the coarse levels. We alo call the preprocessing routine
   on the fine level in order to have all necessary quantities updated,
   especially if this is a turbulent simulation (eddy viscosity). ---*/
  
  solver[MESH_0][FLOW_SOL]->InitiateComms(geometry[MESH_0], config, SOLUTION);
  solver[MESH_0][FLOW_SOL]->CompleteComms(geometry[MESH_0], config, SOLUTION);
  
  solver[MESH_0][FLOW_SOL]->Preprocessing(geometry[MESH_0], solver[MESH_0], config, MESH_0, NO_RK_ITER, RUNTIME_FLOW_SYS, false);

  /*--- Interpolate the solution down to the coarse multigrid levels ---*/
  
  for (iMesh = 1; iMesh <= config->GetnMGLevels(); iMesh++) {
    for (iPoint = 0; iPoint < geometry[iMesh]->GetnPoint(); iPoint++) {
      Area_Parent = geometry[iMesh]->node[iPoint]->GetVolume();
      for (iVar = 0; iVar < nVar; iVar++) Solution[iVar] = 0.0;
      for (iChildren = 0; iChildren < geometry[iMesh]->node[iPoint]->GetnChildren_CV(); iChildren++) {
        Point_Fine = geometry[iMesh]->node[iPoint]->GetChildren_CV(iChildren);
        Area_Children = geometry[iMesh-1]->node[Point_Fine]->GetVolume();
        Solution_Fine = solver[iMesh-1][FLOW_SOL]->node[Point_Fine]->GetSolution();
        for (iVar = 0; iVar < nVar; iVar++) {
          Solution[iVar] += Solution_Fine[iVar]*Area_Children/Area_Parent;
        }
      }
      solver[iMesh][FLOW_SOL]->node[iPoint]->SetSolution(Solution);
    }
    solver[iMesh][FLOW_SOL]->InitiateComms(geometry[iMesh], config, SOLUTION);
    solver[iMesh][FLOW_SOL]->CompleteComms(geometry[iMesh], config, SOLUTION);
    solver[iMesh][FLOW_SOL]->Preprocessing(geometry[iMesh], solver[iMesh], config, iMesh, NO_RK_ITER, RUNTIME_FLOW_SYS, false);
  }
  
  /*--- Update the geometry for flows on dynamic meshes ---*/
  
  if (grid_movement && val_update_geo) {
    
    /*--- Communicate the new coordinates and grid velocities at the halos ---*/
    
    geometry[MESH_0]->InitiateComms(geometry[MESH_0], config, COORDINATES);
    geometry[MESH_0]->CompleteComms(geometry[MESH_0], config, COORDINATES);
    
    geometry[MESH_0]->InitiateComms(geometry[MESH_0], config, GRID_VELOCITY);
    geometry[MESH_0]->CompleteComms(geometry[MESH_0], config, GRID_VELOCITY);
    
    /*--- Recompute the edges and  dual mesh control volumes in the
     domain and on the boundaries. ---*/
    
    geometry[MESH_0]->SetCoord_CG();
    geometry[MESH_0]->SetControlVolume(config, UPDATE);
    geometry[MESH_0]->SetBoundControlVolume(config, UPDATE);
    
    /*--- Update the multigrid structure after setting up the finest grid,
     including computing the grid velocities on the coarser levels. ---*/
    
    for (iMesh = 1; iMesh <= config->GetnMGLevels(); iMesh++) {
      iMeshFine = iMesh-1;
      geometry[iMesh]->SetControlVolume(config, geometry[iMeshFine], UPDATE);
      geometry[iMesh]->SetBoundControlVolume(config, geometry[iMeshFine],UPDATE);
      geometry[iMesh]->SetCoord(geometry[iMeshFine]);
      geometry[iMesh]->SetRestricted_GridVelocity(geometry[iMeshFine], config);
    }
  }
  
  /*--- Update the geometry for flows on static FSI problems with moving meshes ---*/
  
  if (static_fsi && val_update_geo) {
    
    /*--- Communicate the new coordinates and grid velocities at the halos ---*/
    
    geometry[MESH_0]->InitiateComms(geometry[MESH_0], config, COORDINATES);
    geometry[MESH_0]->CompleteComms(geometry[MESH_0], config, COORDINATES);
    
    /*--- Recompute the edges and  dual mesh control volumes in the
     domain and on the boundaries. ---*/
    
    geometry[MESH_0]->SetCoord_CG();
    geometry[MESH_0]->SetControlVolume(config, UPDATE);
    geometry[MESH_0]->SetBoundControlVolume(config, UPDATE);
    geometry[MESH_0]->SetMaxLength(config);
    
    /*--- Update the multigrid structure after setting up the finest grid,
     including computing the grid velocities on the coarser levels. ---*/
    
    for (iMesh = 1; iMesh <= config->GetnMGLevels(); iMesh++) {
      iMeshFine = iMesh-1;
      geometry[iMesh]->SetControlVolume(config, geometry[iMeshFine], UPDATE);
      geometry[iMesh]->SetBoundControlVolume(config, geometry[iMeshFine],UPDATE);
      geometry[iMesh]->SetCoord(geometry[iMeshFine]);
      geometry[iMesh]->SetMaxLength(config);
    }
  }
  
  /*--- Update the old geometry (coordinates n and n-1) in dual time-stepping strategy ---*/
  if (dual_time && grid_movement)
    Restart_OldGeometry(geometry[MESH_0], config);

  delete [] Coord;

  /*--- Delete the class memory that is used to load the restart. ---*/

  if (Restart_Vars != NULL) delete [] Restart_Vars;
  if (Restart_Data != NULL) delete [] Restart_Data;
  Restart_Vars = NULL; Restart_Data = NULL;
  
}

void CIncEulerSolver::SetFreeStream_Solution(CConfig *config){

  unsigned long iPoint;
  unsigned short iDim;

  for (iPoint = 0; iPoint < nPoint; iPoint++){
    node[iPoint]->SetSolution(0, Pressure_Inf);
    for (iDim = 0; iDim < nDim; iDim++){
      node[iPoint]->SetSolution(iDim+1, Velocity_Inf[iDim]);
    }
    node[iPoint]->SetSolution(nDim+1, Temperature_Inf);
  }
}

void CIncEulerSolver::InitSlidingState(CConfig *config, CGeometry *geometry, unsigned short iMarker){
  
  unsigned long iPoint;
  unsigned short iVar;

  SlidingState[iMarker]       = new su2double**[geometry->GetnVertex(iMarker)];
  SlidingStateNodes[iMarker]  = new int        [geometry->GetnVertex(iMarker)];
  
  for (iPoint = 0; iPoint < geometry->GetnVertex(iMarker); iPoint++){
    SlidingState[iMarker][iPoint] = new su2double*[nPrimVar+1];
    
    SlidingStateNodes[iMarker][iPoint] = 0;
    for (iVar = 0; iVar < nPrimVar+1; iVar++)
      SlidingState[iMarker][iPoint][iVar] = NULL;
  }
}

CIncNSSolver::CIncNSSolver(void) : CIncEulerSolver() {
  
  /*--- Basic array initialization ---*/
  
  CD_Visc = NULL; CL_Visc = NULL; CSF_Visc = NULL; CEff_Visc = NULL;
  CMx_Visc = NULL;   CMy_Visc = NULL;   CMz_Visc = NULL;
  CFx_Visc = NULL;   CFy_Visc = NULL;   CFz_Visc = NULL;
  CoPx_Visc = NULL;   CoPy_Visc = NULL;   CoPz_Visc = NULL;

  ForceViscous = NULL; MomentViscous = NULL; CSkinFriction = NULL;
  
  /*--- Surface based array initialization ---*/
  
  Surface_CL_Visc = NULL; Surface_CD_Visc = NULL; Surface_CSF_Visc = NULL; Surface_CEff_Visc = NULL;
  Surface_CFx_Visc = NULL;   Surface_CFy_Visc = NULL;   Surface_CFz_Visc = NULL;
  Surface_CMx_Visc = NULL;   Surface_CMy_Visc = NULL;   Surface_CMz_Visc = NULL;
  Surface_HF_Visc = NULL; Surface_MaxHF_Visc = NULL;

  /*--- Rotorcraft simulation array initialization ---*/
  
  CMerit_Visc = NULL; CT_Visc = NULL; CQ_Visc = NULL;
  
  SlidingState      = NULL;
  SlidingStateNodes = NULL;
  
}

CIncNSSolver::CIncNSSolver(CGeometry *geometry, CConfig *config, unsigned short iMesh) : CIncEulerSolver() {
  
  unsigned long iPoint, iVertex;
  unsigned short iVar, iDim, iMarker, nLineLets;
  ifstream restart_file;
  unsigned short nZone = geometry->GetnZone();
  bool restart   = (config->GetRestart() || config->GetRestart_Flow());
  int Unst_RestartIter;
  unsigned short iZone = config->GetiZone();
  bool dual_time = ((config->GetUnsteady_Simulation() == DT_STEPPING_1ST) ||
                    (config->GetUnsteady_Simulation() == DT_STEPPING_2ND));
  bool time_stepping = config->GetUnsteady_Simulation() == TIME_STEPPING;
  bool adjoint = (config->GetContinuous_Adjoint()) || (config->GetDiscrete_Adjoint());
  string filename_ = config->GetSolution_FileName();

  unsigned short direct_diff = config->GetDirectDiff();

  /*--- Check for a restart file to evaluate if there is a change in the angle of attack
   before computing all the non-dimesional quantities. ---*/

  if (!(!restart || (iMesh != MESH_0) || nZone > 1)) {

    /*--- Multizone problems require the number of the zone to be appended. ---*/

    if (nZone > 1) filename_ = config->GetMultizone_FileName(filename_, iZone, ".dat");

    /*--- Modify file name for a dual-time unsteady restart ---*/

    if (dual_time) {
      if (adjoint) Unst_RestartIter = SU2_TYPE::Int(config->GetUnst_AdjointIter())-1;
      else if (config->GetUnsteady_Simulation() == DT_STEPPING_1ST)
        Unst_RestartIter = SU2_TYPE::Int(config->GetRestart_Iter())-1;
      else Unst_RestartIter = SU2_TYPE::Int(config->GetRestart_Iter())-2;
      filename_ = config->GetUnsteady_FileName(filename_, Unst_RestartIter, ".dat");
    }

    /*--- Modify file name for a time stepping unsteady restart ---*/

    if (time_stepping) {
      if (adjoint) Unst_RestartIter = SU2_TYPE::Int(config->GetUnst_AdjointIter())-1;
      else Unst_RestartIter = SU2_TYPE::Int(config->GetRestart_Iter())-1;
      filename_ = config->GetUnsteady_FileName(filename_, Unst_RestartIter, ".dat");
    }

    /*--- Read and store the restart metadata. ---*/

    Read_SU2_Restart_Metadata(geometry, config, false, filename_);
    
  }

  /*--- Array initialization ---*/
  
  CD_Visc = NULL; CL_Visc = NULL; CSF_Visc = NULL; CEff_Visc = NULL;
  CMx_Visc = NULL;   CMy_Visc = NULL;   CMz_Visc = NULL;
  CFx_Visc = NULL;   CFy_Visc = NULL;   CFz_Visc = NULL;
  CoPx_Visc = NULL;   CoPy_Visc = NULL;   CoPz_Visc = NULL;

  Surface_CL_Visc = NULL; Surface_CD_Visc = NULL; Surface_CSF_Visc = NULL; Surface_CEff_Visc = NULL;
  Surface_CFx_Visc = NULL;   Surface_CFy_Visc = NULL;   Surface_CFz_Visc = NULL;
  Surface_CMx_Visc = NULL;   Surface_CMy_Visc = NULL;   Surface_CMz_Visc = NULL;
  Surface_HF_Visc = NULL; Surface_MaxHF_Visc = NULL;

  CMerit_Visc = NULL;      CT_Visc = NULL;      CQ_Visc = NULL;
  MaxHF_Visc = NULL; ForceViscous = NULL; MomentViscous = NULL;
  CSkinFriction = NULL;    Cauchy_Serie = NULL; HF_Visc = NULL;
  
  /*--- Set the gamma value ---*/
  
  Gamma = config->GetGamma();
  Gamma_Minus_One = Gamma - 1.0;
  
  /*--- Define geometry constants in the solver structure
   * Incompressible flow, primitive variables (P, vx, vy, vz, T, rho, beta, lamMu, EddyMu, Kt_eff, Cp, Cv) --- */

  nDim = geometry->GetnDim();
  
  nVar = nDim+2; nPrimVar = nDim+9; nPrimVarGrad = nDim+4;
  
  /*--- Initialize nVarGrad for deallocation ---*/
  
  nVarGrad = nPrimVarGrad;
  
  nMarker      = config->GetnMarker_All();
  nPoint       = geometry->GetnPoint();
  nPointDomain = geometry->GetnPointDomain();
 
  /*--- Store the number of vertices on each marker for deallocation later ---*/

  nVertex = new unsigned long[nMarker];
  for (iMarker = 0; iMarker < nMarker; iMarker++)
    nVertex[iMarker] = geometry->nVertex[iMarker];
 
  /*--- Fluid model intialization. ---*/

  FluidModel = NULL;

  /*--- Perform the non-dimensionalization for the flow equations using the
   specified reference values. ---*/
  
  SetNondimensionalization(config, iMesh);
  
  /*--- Allocate the node variables ---*/
  node = new CVariable*[nPoint];
  
  /*--- Define some auxiliar vector related with the residual ---*/
  
  Residual      = new su2double[nVar]; for (iVar = 0; iVar < nVar; iVar++) Residual[iVar]      = 0.0;
  Residual_RMS  = new su2double[nVar]; for (iVar = 0; iVar < nVar; iVar++) Residual_RMS[iVar]  = 0.0;
  Residual_Max  = new su2double[nVar]; for (iVar = 0; iVar < nVar; iVar++) Residual_Max[iVar]  = 0.0;
  Res_Conv      = new su2double[nVar]; for (iVar = 0; iVar < nVar; iVar++) Res_Conv[iVar]      = 0.0;
  Res_Visc      = new su2double[nVar]; for (iVar = 0; iVar < nVar; iVar++) Res_Visc[iVar]      = 0.0;
  Res_Sour      = new su2double[nVar]; for (iVar = 0; iVar < nVar; iVar++) Res_Sour[iVar]      = 0.0;
  
  /*--- Define some structures for locating max residuals ---*/
  
  Point_Max     = new unsigned long[nVar];  for (iVar = 0; iVar < nVar; iVar++) Point_Max[iVar]     = 0;
  Point_Max_Coord = new su2double*[nVar];
  for (iVar = 0; iVar < nVar; iVar++) {
    Point_Max_Coord[iVar] = new su2double[nDim];
    for (iDim = 0; iDim < nDim; iDim++) Point_Max_Coord[iVar][iDim] = 0.0;
  }
  
  /*--- Define some auxiliary vectors related to the solution ---*/
  
  Solution   = new su2double[nVar]; for (iVar = 0; iVar < nVar; iVar++) Solution[iVar]   = 0.0;
  Solution_i = new su2double[nVar]; for (iVar = 0; iVar < nVar; iVar++) Solution_i[iVar] = 0.0;
  Solution_j = new su2double[nVar]; for (iVar = 0; iVar < nVar; iVar++) Solution_j[iVar] = 0.0;
  
  /*--- Define some auxiliary vectors related to the geometry ---*/
  
  Vector   = new su2double[nDim]; for (iDim = 0; iDim < nDim; iDim++) Vector[iDim]   = 0.0;
  Vector_i = new su2double[nDim]; for (iDim = 0; iDim < nDim; iDim++) Vector_i[iDim] = 0.0;
  Vector_j = new su2double[nDim]; for (iDim = 0; iDim < nDim; iDim++) Vector_j[iDim] = 0.0;
  
  /*--- Define some auxiliary vectors related to the primitive solution ---*/
  
  Primitive   = new su2double[nPrimVar]; for (iVar = 0; iVar < nPrimVar; iVar++) Primitive[iVar]   = 0.0;
  Primitive_i = new su2double[nPrimVar]; for (iVar = 0; iVar < nPrimVar; iVar++) Primitive_i[iVar] = 0.0;
  Primitive_j = new su2double[nPrimVar]; for (iVar = 0; iVar < nPrimVar; iVar++) Primitive_j[iVar] = 0.0;
  
  /*--- Define some auxiliar vector related with the undivided lapalacian computation ---*/
  
  if (config->GetKind_ConvNumScheme_Flow() == SPACE_CENTERED) {
    iPoint_UndLapl = new su2double [nPoint];
    jPoint_UndLapl = new su2double [nPoint];
  }

  Preconditioner = new su2double* [nVar];
  for (iVar = 0; iVar < nVar; iVar ++)
    Preconditioner[iVar] = new su2double[nVar];

  /*--- Initialize the solution and right hand side vectors for storing
   the residuals and updating the solution (always needed even for
   explicit schemes). ---*/
  
  LinSysSol.Initialize(nPoint, nPointDomain, nVar, 0.0);
  LinSysRes.Initialize(nPoint, nPointDomain, nVar, 0.0);
  
  /*--- Jacobians and vector structures for implicit computations ---*/
  
  if (config->GetKind_TimeIntScheme_Flow() == EULER_IMPLICIT) {
    
    Jacobian_i = new su2double* [nVar];
    Jacobian_j = new su2double* [nVar];
    for (iVar = 0; iVar < nVar; iVar++) {
      Jacobian_i[iVar] = new su2double [nVar];
      Jacobian_j[iVar] = new su2double [nVar];
    }
    
    if (rank == MASTER_NODE) cout << "Initialize Jacobian structure (Navier-Stokes). MG level: " << iMesh <<"." << endl;
    Jacobian.Initialize(nPoint, nPointDomain, nVar, nVar, true, geometry, config);
    
    if ((config->GetKind_Linear_Solver_Prec() == LINELET) ||
        (config->GetKind_Linear_Solver() == SMOOTHER_LINELET)) {
      nLineLets = Jacobian.BuildLineletPreconditioner(geometry, config);
      if (rank == MASTER_NODE) cout << "Compute linelet structure. " << nLineLets << " elements in each line (average)." << endl;
    }
    
  }
  
  else {
    if (rank == MASTER_NODE)
      cout << "Explicit scheme. No Jacobian structure (Navier-Stokes). MG level: " << iMesh <<"." << endl;
  }
  
  /*--- Define some auxiliary vectors for computing flow variable
   gradients by least squares, S matrix := inv(R)*traspose(inv(R)),
   c vector := transpose(WA)*(Wb) ---*/
  
  if (config->GetKind_Gradient_Method() == WEIGHTED_LEAST_SQUARES) {
    
    Smatrix = new su2double* [nDim];
    for (iDim = 0; iDim < nDim; iDim++)
      Smatrix[iDim] = new su2double [nDim];
    
    Cvector = new su2double* [nPrimVarGrad];
    for (iVar = 0; iVar < nPrimVarGrad; iVar++)
      Cvector[iVar] = new su2double [nDim];
  }
  
  /*--- Store the value of the characteristic primitive variables at the boundaries ---*/
  
  CharacPrimVar = new su2double** [nMarker];
  for (iMarker = 0; iMarker < nMarker; iMarker++) {
    CharacPrimVar[iMarker] = new su2double* [geometry->nVertex[iMarker]];
    for (iVertex = 0; iVertex < geometry->nVertex[iMarker]; iVertex++) {
      CharacPrimVar[iMarker][iVertex] = new su2double [nPrimVar];
      for (iVar = 0; iVar < nPrimVar; iVar++) {
        CharacPrimVar[iMarker][iVertex][iVar] = 0.0;
      }
    }
  }

  /*--- Store the values of the temperature and the heat flux density at the boundaries,
   used for coupling with a solid donor cell ---*/
  unsigned short nHeatConjugateVar = 4;

  HeatConjugateVar = new su2double** [nMarker];
  for (iMarker = 0; iMarker < nMarker; iMarker++) {
    HeatConjugateVar[iMarker] = new su2double* [geometry->nVertex[iMarker]];
    for (iVertex = 0; iVertex < geometry->nVertex[iMarker]; iVertex++) {

      HeatConjugateVar[iMarker][iVertex] = new su2double [nHeatConjugateVar];
      for (iVar = 1; iVar < nHeatConjugateVar ; iVar++) {
        HeatConjugateVar[iMarker][iVertex][iVar] = 0.0;
      }
      HeatConjugateVar[iMarker][iVertex][0] = config->GetTemperature_FreeStreamND();
    }
  }
  
  /*--- Inviscid force definition and coefficient in all the markers ---*/
  
  CPressure = new su2double* [nMarker];
  CPressureTarget = new su2double* [nMarker];
  for (iMarker = 0; iMarker < nMarker; iMarker++) {
    CPressure[iMarker] = new su2double [geometry->nVertex[iMarker]];
    CPressureTarget[iMarker] = new su2double [geometry->nVertex[iMarker]];
    for (iVertex = 0; iVertex < geometry->nVertex[iMarker]; iVertex++) {
      CPressure[iMarker][iVertex] = 0.0;
      CPressureTarget[iMarker][iVertex] = 0.0;
    }
  }
  
  /*--- Heat flux in all the markers ---*/
  
  HeatFlux = new su2double* [nMarker];
  HeatFluxTarget = new su2double* [nMarker];
  for (iMarker = 0; iMarker < nMarker; iMarker++) {
    HeatFlux[iMarker] = new su2double [geometry->nVertex[iMarker]];
    HeatFluxTarget[iMarker] = new su2double [geometry->nVertex[iMarker]];
    for (iVertex = 0; iVertex < geometry->nVertex[iMarker]; iVertex++) {
      HeatFlux[iMarker][iVertex] = 0.0;
      HeatFluxTarget[iMarker][iVertex] = 0.0;
    }
  }
  
  /*--- Y plus in all the markers ---*/
  
  YPlus = new su2double* [nMarker];
  for (iMarker = 0; iMarker < nMarker; iMarker++) {
    YPlus[iMarker] = new su2double [geometry->nVertex[iMarker]];
    for (iVertex = 0; iVertex < geometry->nVertex[iMarker]; iVertex++) {
      YPlus[iMarker][iVertex] = 0.0;
    }
  }
  
  /*--- Skin friction in all the markers ---*/
  
  CSkinFriction = new su2double** [nMarker];
  for (iMarker = 0; iMarker < nMarker; iMarker++) {
    CSkinFriction[iMarker] = new su2double*[nDim];
    for (iDim = 0; iDim < nDim; iDim++) {
      CSkinFriction[iMarker][iDim] = new su2double[geometry->nVertex[iMarker]];
      for (iVertex = 0; iVertex < geometry->nVertex[iMarker]; iVertex++) {
        CSkinFriction[iMarker][iDim][iVertex] = 0.0;
      }
    }
  }
  
  /*--- Store the value of the Total Pressure at the inlet BC ---*/
  
  Inlet_Ttotal = new su2double* [nMarker];
  for (iMarker = 0; iMarker < nMarker; iMarker++) {
    Inlet_Ttotal[iMarker] = new su2double [geometry->nVertex[iMarker]];
    for (iVertex = 0; iVertex < geometry->nVertex[iMarker]; iVertex++) {
      Inlet_Ttotal[iMarker][iVertex] = 0;
    }
  }
  
  /*--- Store the value of the Total Temperature at the inlet BC ---*/
  
  Inlet_Ptotal = new su2double* [nMarker];
  for (iMarker = 0; iMarker < nMarker; iMarker++) {
    Inlet_Ptotal[iMarker] = new su2double [geometry->nVertex[iMarker]];
    for (iVertex = 0; iVertex < geometry->nVertex[iMarker]; iVertex++) {
      Inlet_Ptotal[iMarker][iVertex] = 0;
    }
  }
  
  /*--- Store the value of the Flow direction at the inlet BC ---*/
  
  Inlet_FlowDir = new su2double** [nMarker];
  for (iMarker = 0; iMarker < nMarker; iMarker++) {
    Inlet_FlowDir[iMarker] = new su2double* [geometry->nVertex[iMarker]];
    for (iVertex = 0; iVertex < geometry->nVertex[iMarker]; iVertex++) {
      Inlet_FlowDir[iMarker][iVertex] = new su2double [nDim];
      for (iDim = 0; iDim < nDim; iDim++) {
        Inlet_FlowDir[iMarker][iVertex][iDim] = 0;
      }
    }
  }
  
  /*--- Non dimensional coefficients ---*/
  
  ForceInviscid  = new su2double[3];
  MomentInviscid = new su2double[3];
  CD_Inv      = new su2double[nMarker];
  CL_Inv      = new su2double[nMarker];
  CSF_Inv = new su2double[nMarker];
  CMx_Inv        = new su2double[nMarker];
  CMy_Inv        = new su2double[nMarker];
  CMz_Inv        = new su2double[nMarker];
  CEff_Inv       = new su2double[nMarker];
  CFx_Inv        = new su2double[nMarker];
  CFy_Inv        = new su2double[nMarker];
  CFz_Inv        = new su2double[nMarker];
  CoPx_Inv        = new su2double[nMarker];
  CoPy_Inv        = new su2double[nMarker];
  CoPz_Inv        = new su2double[nMarker];

  ForceMomentum  = new su2double[3];
  MomentMomentum = new su2double[3];
  CD_Mnt      = new su2double[nMarker];
  CL_Mnt      = new su2double[nMarker];
  CSF_Mnt = new su2double[nMarker];
  CMx_Mnt        = new su2double[nMarker];
  CMy_Mnt        = new su2double[nMarker];
  CMz_Mnt        = new su2double[nMarker];
  CEff_Mnt       = new su2double[nMarker];
  CFx_Mnt        = new su2double[nMarker];
  CFy_Mnt        = new su2double[nMarker];
  CFz_Mnt        = new su2double[nMarker];
  CoPx_Mnt        = new su2double[nMarker];
  CoPy_Mnt        = new su2double[nMarker];
  CoPz_Mnt        = new su2double[nMarker];

  ForceViscous     = new su2double[3];
  MomentViscous    = new su2double[3];
  CD_Visc       = new su2double[nMarker];
  CL_Visc       = new su2double[nMarker];
  CSF_Visc  = new su2double[nMarker];
  CMx_Visc         = new su2double[nMarker];
  CMy_Visc         = new su2double[nMarker];
  CMz_Visc         = new su2double[nMarker];
  CEff_Visc        = new su2double[nMarker];
  CFx_Visc         = new su2double[nMarker];
  CFy_Visc         = new su2double[nMarker];
  CFz_Visc         = new su2double[nMarker];
  CoPx_Visc         = new su2double[nMarker];
  CoPy_Visc         = new su2double[nMarker];
  CoPz_Visc         = new su2double[nMarker];

  Surface_CL_Inv      = new su2double[config->GetnMarker_Monitoring()];
  Surface_CD_Inv      = new su2double[config->GetnMarker_Monitoring()];
  Surface_CSF_Inv = new su2double[config->GetnMarker_Monitoring()];
  Surface_CEff_Inv       = new su2double[config->GetnMarker_Monitoring()];
  Surface_CFx_Inv        = new su2double[config->GetnMarker_Monitoring()];
  Surface_CFy_Inv        = new su2double[config->GetnMarker_Monitoring()];
  Surface_CFz_Inv        = new su2double[config->GetnMarker_Monitoring()];
  Surface_CMx_Inv        = new su2double[config->GetnMarker_Monitoring()];
  Surface_CMy_Inv        = new su2double[config->GetnMarker_Monitoring()];
  Surface_CMz_Inv        = new su2double[config->GetnMarker_Monitoring()];

  Surface_CL_Mnt      = new su2double[config->GetnMarker_Monitoring()];
  Surface_CD_Mnt      = new su2double[config->GetnMarker_Monitoring()];
  Surface_CSF_Mnt = new su2double[config->GetnMarker_Monitoring()];
  Surface_CEff_Mnt       = new su2double[config->GetnMarker_Monitoring()];
  Surface_CFx_Mnt        = new su2double[config->GetnMarker_Monitoring()];
  Surface_CFy_Mnt        = new su2double[config->GetnMarker_Monitoring()];
  Surface_CFz_Mnt        = new su2double[config->GetnMarker_Monitoring()];
  Surface_CMx_Mnt        = new su2double[config->GetnMarker_Monitoring()];
  Surface_CMy_Mnt        = new su2double[config->GetnMarker_Monitoring()];
  Surface_CMz_Mnt        = new su2double[config->GetnMarker_Monitoring()];

  Surface_CL          = new su2double[config->GetnMarker_Monitoring()];
  Surface_CD          = new su2double[config->GetnMarker_Monitoring()];
  Surface_CSF     = new su2double[config->GetnMarker_Monitoring()];
  Surface_CEff           = new su2double[config->GetnMarker_Monitoring()];
  Surface_CFx            = new su2double[config->GetnMarker_Monitoring()];
  Surface_CFy            = new su2double[config->GetnMarker_Monitoring()];
  Surface_CFz            = new su2double[config->GetnMarker_Monitoring()];
  Surface_CMx            = new su2double[config->GetnMarker_Monitoring()];
  Surface_CMy            = new su2double[config->GetnMarker_Monitoring()];
  Surface_CMz            = new su2double[config->GetnMarker_Monitoring()];

  Surface_CL_Visc      = new su2double[config->GetnMarker_Monitoring()];
  Surface_CD_Visc      = new su2double[config->GetnMarker_Monitoring()];
  Surface_CSF_Visc = new su2double[config->GetnMarker_Monitoring()];
  Surface_CEff_Visc       = new su2double[config->GetnMarker_Monitoring()];
  Surface_CFx_Visc        = new su2double[config->GetnMarker_Monitoring()];
  Surface_CFy_Visc        = new su2double[config->GetnMarker_Monitoring()];
  Surface_CFz_Visc        = new su2double[config->GetnMarker_Monitoring()];
  Surface_CMx_Visc        = new su2double[config->GetnMarker_Monitoring()];
  Surface_CMy_Visc        = new su2double[config->GetnMarker_Monitoring()];
  Surface_CMz_Visc        = new su2double[config->GetnMarker_Monitoring()];
  Surface_HF_Visc         = new su2double[config->GetnMarker_Monitoring()];
  Surface_MaxHF_Visc      = new su2double[config->GetnMarker_Monitoring()];
  
  /*--- Rotorcraft coefficients ---*/

  CT_Inv           = new su2double[nMarker];
  CQ_Inv           = new su2double[nMarker];
  CMerit_Inv       = new su2double[nMarker];

  CT_Mnt           = new su2double[nMarker];
  CQ_Mnt           = new su2double[nMarker];
  CMerit_Mnt       = new su2double[nMarker];

  CMerit_Visc      = new su2double[nMarker];
  CT_Visc          = new su2double[nMarker];
  CQ_Visc          = new su2double[nMarker];
  
  /*--- Heat based coefficients ---*/

  HF_Visc    = new su2double[nMarker];
  MaxHF_Visc = new su2double[nMarker];

  /*--- Init total coefficients ---*/

  Total_CD       = 0.0;  Total_CL           = 0.0;  Total_CSF            = 0.0;
  Total_CMx      = 0.0;  Total_CMy          = 0.0;  Total_CMz            = 0.0;
  Total_CoPx     = 0.0;  Total_CoPy         = 0.0;  Total_CoPz           = 0.0;
  Total_CEff     = 0.0;
  Total_CFx      = 0.0;  Total_CFy          = 0.0;  Total_CFz            = 0.0;
  Total_CT       = 0.0;  Total_CQ           = 0.0;  Total_CMerit         = 0.0;
  Total_MaxHeat  = 0.0;  Total_Heat         = 0.0;  Total_ComboObj       = 0.0;
  Total_CpDiff   = 0.0;  Total_HeatFluxDiff = 0.0;  Total_Custom_ObjFunc = 0.0;
  AoA_Prev       = 0.0;
  Total_CL_Prev  = 0.0;  Total_CD_Prev      = 0.0;
  Total_CMx_Prev = 0.0;  Total_CMy_Prev     = 0.0;  Total_CMz_Prev       = 0.0;

  /*--- Coefficients for fixed lift mode. ---*/
  
  AoA_Prev = 0.0;
  Total_CL_Prev = 0.0; Total_CD_Prev = 0.0;
  Total_CMx_Prev = 0.0; Total_CMy_Prev = 0.0; Total_CMz_Prev = 0.0;

  /*--- Read farfield conditions from config ---*/
  
  Density_Inf     = config->GetDensity_FreeStreamND();
  Pressure_Inf    = config->GetPressure_FreeStreamND();
  Temperature_Inf = config->GetTemperature_FreeStreamND();
  Velocity_Inf    = config->GetVelocity_FreeStreamND();
  Viscosity_Inf   = config->GetViscosity_FreeStreamND();
  Tke_Inf         = config->GetTke_FreeStreamND();
  
  /*--- Initialize the secondary values for direct derivative approxiations ---*/
  
  switch(direct_diff){
    case NO_DERIVATIVE:
      break;
    case D_DENSITY:
      SU2_TYPE::SetDerivative(Density_Inf, 1.0);
      break;
    case D_PRESSURE:
      SU2_TYPE::SetDerivative(Pressure_Inf, 1.0);
      break;
    case D_TEMPERATURE:
      SU2_TYPE::SetDerivative(Temperature_Inf, 1.0);
      break;
    case D_VISCOSITY:
      SU2_TYPE::SetDerivative(Viscosity_Inf, 1.0);
      break;
    case D_MACH: case D_AOA:
    case D_SIDESLIP: case D_REYNOLDS:
    case D_TURB2LAM: case D_DESIGN:
      /*--- Already done in postprocessing of config ---*/
      break;
    default:
      break;
  }

  /*--- Initializate quantities for SlidingMesh Interface ---*/
  
  SlidingState       = new su2double*** [nMarker];
  SlidingStateNodes  = new int*         [nMarker];
  
  for (iMarker = 0; iMarker < nMarker; iMarker++){

    SlidingState[iMarker]      = NULL;
    SlidingStateNodes[iMarker] = NULL;

  }

  /*--- Initialize the cauchy critera array for fixed CL mode ---*/

  if (config->GetFixed_CL_Mode())
    Cauchy_Serie = new su2double [config->GetCauchy_Elems()+1];

  /*--- Initialize the solution to the far-field state everywhere. ---*/

  for (iPoint = 0; iPoint < nPoint; iPoint++)
    node[iPoint] = new CIncNSVariable(Pressure_Inf, Velocity_Inf, Temperature_Inf, nDim, nVar, config);

  /*--- Initialize the BGS residuals in FSI problems. ---*/
  if (config->GetMultizone_Residual()){
    Residual_BGS      = new su2double[nVar];         for (iVar = 0; iVar < nVar; iVar++) Residual_RMS[iVar]  = 0.0;
    Residual_Max_BGS  = new su2double[nVar];         for (iVar = 0; iVar < nVar; iVar++) Residual_Max_BGS[iVar]  = 0.0;

    /*--- Define some structures for locating max residuals ---*/

    Point_Max_BGS       = new unsigned long[nVar];  for (iVar = 0; iVar < nVar; iVar++) Point_Max_BGS[iVar]  = 0;
    Point_Max_Coord_BGS = new su2double*[nVar];
    for (iVar = 0; iVar < nVar; iVar++) {
      Point_Max_Coord_BGS[iVar] = new su2double[nDim];
      for (iDim = 0; iDim < nDim; iDim++) Point_Max_Coord_BGS[iVar][iDim] = 0.0;
    }
  }

  /*--- Define solver parameters needed for execution of destructor ---*/

  if (config->GetKind_ConvNumScheme_Flow() == SPACE_CENTERED) space_centered = true;
  else space_centered = false;

  if (config->GetKind_TimeIntScheme_Flow() == EULER_IMPLICIT) euler_implicit = true;
  else euler_implicit = false;

  if (config->GetKind_Gradient_Method() == WEIGHTED_LEAST_SQUARES) least_squares = true;
  else least_squares = false;

  /*--- Communicate and store volume and the number of neighbors for
   any dual CVs that lie on on periodic markers. ---*/
  
  for (unsigned short iPeriodic = 1; iPeriodic <= config->GetnMarker_Periodic()/2; iPeriodic++) {
    InitiatePeriodicComms(geometry, config, iPeriodic, PERIODIC_VOLUME);
    CompletePeriodicComms(geometry, config, iPeriodic, PERIODIC_VOLUME);
    InitiatePeriodicComms(geometry, config, iPeriodic, PERIODIC_NEIGHBORS);
    CompletePeriodicComms(geometry, config, iPeriodic, PERIODIC_NEIGHBORS);
  }
  SetImplicitPeriodic(euler_implicit);
  if (iMesh == MESH_0) SetRotatePeriodic(true);
  
  /*--- Perform the MPI communication of the solution ---*/

<<<<<<< HEAD
  Set_MPI_Solution(geometry, config);

  /*--- Add the solver name (max 8 characters) ---*/
  SolverName = "INC.FLOW";

=======
  InitiateComms(geometry, config, SOLUTION);
  CompleteComms(geometry, config, SOLUTION);
  
>>>>>>> 64637462
}

CIncNSSolver::~CIncNSSolver(void) {

  unsigned short iMarker, iDim;

  unsigned long iVertex;

  if (CD_Visc != NULL)       delete [] CD_Visc;
  if (CL_Visc != NULL)       delete [] CL_Visc;
  if (CSF_Visc != NULL)  delete [] CSF_Visc;
  if (CMx_Visc != NULL)         delete [] CMx_Visc;
  if (CMy_Visc != NULL)         delete [] CMy_Visc;
  if (CMz_Visc != NULL)         delete [] CMz_Visc;
  if (CoPx_Visc != NULL)        delete [] CoPx_Visc;
  if (CoPy_Visc != NULL)        delete [] CoPy_Visc;
  if (CoPz_Visc != NULL)        delete [] CoPz_Visc;
  if (CFx_Visc != NULL)         delete [] CFx_Visc;
  if (CFy_Visc != NULL)         delete [] CFy_Visc;
  if (CFz_Visc != NULL)         delete [] CFz_Visc;
  if (CEff_Visc != NULL)        delete [] CEff_Visc;
  if (CMerit_Visc != NULL)      delete [] CMerit_Visc;
  if (CT_Visc != NULL)          delete [] CT_Visc;
  if (CQ_Visc != NULL)          delete [] CQ_Visc;
  if (HF_Visc != NULL)        delete [] HF_Visc;
  if (MaxHF_Visc != NULL) delete [] MaxHF_Visc;
  if (ForceViscous != NULL)     delete [] ForceViscous;
  if (MomentViscous != NULL)    delete [] MomentViscous;

  if (Surface_CL_Visc != NULL)      delete [] Surface_CL_Visc;
  if (Surface_CD_Visc != NULL)      delete [] Surface_CD_Visc;
  if (Surface_CSF_Visc != NULL) delete [] Surface_CSF_Visc;
  if (Surface_CEff_Visc != NULL)       delete [] Surface_CEff_Visc;
  if (Surface_CFx_Visc != NULL)        delete [] Surface_CFx_Visc;
  if (Surface_CFy_Visc != NULL)        delete [] Surface_CFy_Visc;
  if (Surface_CFz_Visc != NULL)        delete [] Surface_CFz_Visc;
  if (Surface_CMx_Visc != NULL)        delete [] Surface_CMx_Visc;
  if (Surface_CMy_Visc != NULL)        delete [] Surface_CMy_Visc;
  if (Surface_CMz_Visc != NULL)        delete [] Surface_CMz_Visc;
  if (Surface_HF_Visc != NULL)      delete [] Surface_HF_Visc;
  if (Surface_MaxHF_Visc != NULL)   delete [] Surface_MaxHF_Visc;

  if (Cauchy_Serie != NULL) delete [] Cauchy_Serie;
  
  if (CSkinFriction != NULL) {
    for (iMarker = 0; iMarker < nMarker; iMarker++) {
      for (iDim = 0; iDim < nDim; iDim++) {
        delete [] CSkinFriction[iMarker][iDim];
      }
      delete [] CSkinFriction[iMarker];
    }
    delete [] CSkinFriction;
  }
  
  if (HeatConjugateVar != NULL) {
    for (iMarker = 0; iMarker < nMarker; iMarker++) {
      for (iVertex = 0; iVertex < nVertex[iMarker]; iVertex++) {
        delete [] HeatConjugateVar[iMarker][iVertex];
      }
      delete [] HeatConjugateVar[iMarker];
    }
    delete [] HeatConjugateVar;
  }
  
}

void CIncNSSolver::Preprocessing(CGeometry *geometry, CSolver **solver_container, CConfig *config, unsigned short iMesh, unsigned short iRKStep, unsigned short RunTime_EqSystem, bool Output) {
  
  unsigned long iPoint, ErrorCounter = 0;
  su2double StrainMag = 0.0, Omega = 0.0, *Vorticity;
  
  unsigned long ExtIter     = config->GetExtIter();
  bool cont_adjoint         = config->GetContinuous_Adjoint();
  bool disc_adjoint         = config->GetDiscrete_Adjoint();
  bool implicit             = (config->GetKind_TimeIntScheme_Flow() == EULER_IMPLICIT);
  bool center               = ((config->GetKind_ConvNumScheme_Flow() == SPACE_CENTERED) || (cont_adjoint && config->GetKind_ConvNumScheme_AdjFlow() == SPACE_CENTERED));
  bool center_jst           = center && config->GetKind_Centered_Flow() == JST;
  bool limiter_flow         = ((config->GetKind_SlopeLimit_Flow() != NO_LIMITER) && (ExtIter <= config->GetLimiterIter()) && !(disc_adjoint && config->GetFrozen_Limiter_Disc()));
  bool limiter_turb         = ((config->GetKind_SlopeLimit_Turb() != NO_LIMITER) && (ExtIter <= config->GetLimiterIter()) && !(disc_adjoint && config->GetFrozen_Limiter_Disc()));
  bool limiter_adjflow      = (cont_adjoint && (config->GetKind_SlopeLimit_AdjFlow() != NO_LIMITER) && (ExtIter <= config->GetLimiterIter()));
  bool fixed_cl             = config->GetFixed_CL_Mode();
  bool van_albada           = config->GetKind_SlopeLimit_Flow() == VAN_ALBADA_EDGE;
  bool outlet               = ((config->GetnMarker_Outlet() != 0));

  /*--- Update the angle of attack at the far-field for fixed CL calculations (only direct problem). ---*/
  
  if ((fixed_cl) && (!disc_adjoint) && (!cont_adjoint)) { SetFarfield_AoA(geometry, solver_container, config, iMesh, Output); }
  
  /*--- Set the primitive variables ---*/
  
  ErrorCounter = SetPrimitive_Variables(solver_container, config, Output);
  
  /*--- Artificial dissipation ---*/
  
  if (center && !Output) {
    SetMax_Eigenvalue(geometry, config);
    if ((center_jst) && (iMesh == MESH_0)) {
      SetCentered_Dissipation_Sensor(geometry, config);
      SetUndivided_Laplacian(geometry, config);
    }
  }
  
  /*--- Compute gradient of the primitive variables ---*/
  
  if (config->GetKind_Gradient_Method() == GREEN_GAUSS) {
    SetPrimitive_Gradient_GG(geometry, config);
  }
  if (config->GetKind_Gradient_Method() == WEIGHTED_LEAST_SQUARES) {
    SetPrimitive_Gradient_LS(geometry, config);
  }

  /*--- Compute the limiter in case we need it in the turbulence model
   or to limit the viscous terms (check this logic with JST and 2nd order turbulence model) ---*/

  if ((iMesh == MESH_0) && (limiter_flow || limiter_turb || limiter_adjflow)
      && !Output && !van_albada) { SetPrimitive_Limiter(geometry, config); }
  
  /*--- Update the beta value based on the maximum velocity / viscosity. ---*/

  SetBeta_Parameter(geometry, solver_container, config, iMesh);

  /*--- Compute properties needed for mass flow BCs. ---*/
  
  if (outlet) GetOutlet_Properties(geometry, config, iMesh, Output);
  
  /*--- Evaluate the vorticity and strain rate magnitude ---*/
  
  StrainMag_Max = 0.0; Omega_Max = 0.0;
  for (iPoint = 0; iPoint < nPoint; iPoint++) {
    
    solver_container[FLOW_SOL]->node[iPoint]->SetVorticity();
    solver_container[FLOW_SOL]->node[iPoint]->SetStrainMag();
    
    StrainMag = solver_container[FLOW_SOL]->node[iPoint]->GetStrainMag();
    Vorticity = solver_container[FLOW_SOL]->node[iPoint]->GetVorticity();
    Omega = sqrt(Vorticity[0]*Vorticity[0]+ Vorticity[1]*Vorticity[1]+ Vorticity[2]*Vorticity[2]);
    
    StrainMag_Max = max(StrainMag_Max, StrainMag);
    Omega_Max = max(Omega_Max, Omega);
    
  }
  
  /*--- Initialize the Jacobian matrices ---*/
  
  if (implicit && !disc_adjoint) Jacobian.SetValZero();

  /*--- Error message ---*/
  
  if (config->GetComm_Level() == COMM_FULL) {
    
#ifdef HAVE_MPI
    unsigned long MyErrorCounter = ErrorCounter; ErrorCounter = 0;
    su2double MyOmega_Max = Omega_Max; Omega_Max = 0.0;
    su2double MyStrainMag_Max = StrainMag_Max; StrainMag_Max = 0.0;
    
    SU2_MPI::Allreduce(&MyErrorCounter, &ErrorCounter, 1, MPI_UNSIGNED_LONG, MPI_SUM, MPI_COMM_WORLD);
    SU2_MPI::Allreduce(&MyStrainMag_Max, &StrainMag_Max, 1, MPI_DOUBLE, MPI_MAX, MPI_COMM_WORLD);
    SU2_MPI::Allreduce(&MyOmega_Max, &Omega_Max, 1, MPI_DOUBLE, MPI_MAX, MPI_COMM_WORLD);
#endif

    if (iMesh == MESH_0) {
      config->SetNonphysical_Points(ErrorCounter);
      solver_container[FLOW_SOL]->SetStrainMag_Max(StrainMag_Max);
      solver_container[FLOW_SOL]->SetOmega_Max(Omega_Max);
    }
    
  }
  
}

unsigned long CIncNSSolver::SetPrimitive_Variables(CSolver **solver_container, CConfig *config, bool Output) {
  
  unsigned long iPoint, ErrorCounter = 0;
  su2double eddy_visc = 0.0, turb_ke = 0.0, DES_LengthScale = 0.0;
  unsigned short turb_model = config->GetKind_Turb_Model();
  bool physical = true;
  
  bool tkeNeeded = (turb_model == SST);
  
  for (iPoint = 0; iPoint < nPoint; iPoint++) {
    
    /*--- Retrieve the value of the kinetic energy (if needed) ---*/
    
    if (turb_model != NONE) {
      eddy_visc = solver_container[TURB_SOL]->node[iPoint]->GetmuT();
      if (tkeNeeded) turb_ke = solver_container[TURB_SOL]->node[iPoint]->GetSolution(0);
      
      if (config->GetKind_HybridRANSLES() != NO_HYBRIDRANSLES){
        DES_LengthScale = solver_container[TURB_SOL]->node[iPoint]->GetDES_LengthScale();
      }
    }
    
    /*--- Initialize the non-physical points vector ---*/
    
    node[iPoint]->SetNon_Physical(false);
    
    /*--- Incompressible flow, primitive variables --- */

    physical = node[iPoint]->SetPrimVar(eddy_visc, turb_ke, FluidModel);
    
    /*--- Record any non-physical points. ---*/

    if (!physical) { node[iPoint]->SetNon_Physical(true); ErrorCounter++; }

    /*--- Set the DES length scale ---*/
    
    node[iPoint]->SetDES_LengthScale(DES_LengthScale);    
    
    /*--- Initialize the convective, source and viscous residual vector ---*/
    
    if (!Output) LinSysRes.SetBlock_Zero(iPoint);
    
  }

  return ErrorCounter;

}

void CIncNSSolver::SetTime_Step(CGeometry *geometry, CSolver **solver_container, CConfig *config, unsigned short iMesh, unsigned long Iteration) {
  
  su2double Mean_BetaInc2, *Normal, Area, Vol, Mean_SoundSpeed = 0.0, Mean_ProjVel = 0.0, Lambda, Local_Delta_Time, Local_Delta_Time_Visc,
  Global_Delta_Time = 1E6, Mean_LaminarVisc = 0.0, Mean_EddyVisc = 0.0, Mean_Density = 0.0, Mean_Thermal_Conductivity = 0.0, Mean_Cv = 0.0, Lambda_1, Lambda_2, K_v = 0.25, Global_Delta_UnstTimeND;
  unsigned long iEdge, iVertex, iPoint = 0, jPoint = 0;
  unsigned short iDim, iMarker;
  su2double ProjVel, ProjVel_i, ProjVel_j;
  
  bool implicit = (config->GetKind_TimeIntScheme_Flow() == EULER_IMPLICIT);
  bool grid_movement = config->GetGrid_Movement();
  bool dual_time = ((config->GetUnsteady_Simulation() == DT_STEPPING_1ST) ||
                    (config->GetUnsteady_Simulation() == DT_STEPPING_2ND));
  bool energy = config->GetEnergy_Equation();

  Min_Delta_Time = 1.E6; Max_Delta_Time = 0.0;
  
  /*--- Set maximum inviscid eigenvalue to zero, and compute sound speed and viscosity ---*/
  
  for (iPoint = 0; iPoint < nPointDomain; iPoint++) {
    node[iPoint]->SetMax_Lambda_Inv(0.0);
    node[iPoint]->SetMax_Lambda_Visc(0.0);
  }
  
  /*--- Loop interior edges ---*/
  
  for (iEdge = 0; iEdge < geometry->GetnEdge(); iEdge++) {
    
    /*--- Point identification, Normal vector and area ---*/
    
    iPoint = geometry->edge[iEdge]->GetNode(0);
    jPoint = geometry->edge[iEdge]->GetNode(1);
    
    Normal = geometry->edge[iEdge]->GetNormal();
    Area = 0; for (iDim = 0; iDim < nDim; iDim++) Area += Normal[iDim]*Normal[iDim]; Area = sqrt(Area);
    
    /*--- Mean Values ---*/
    
    Mean_ProjVel    = 0.5 * (node[iPoint]->GetProjVel(Normal) + node[jPoint]->GetProjVel(Normal));
    Mean_BetaInc2   = 0.5 * (node[iPoint]->GetBetaInc2()      + node[jPoint]->GetBetaInc2());
    Mean_Density    = 0.5 * (node[iPoint]->GetDensity()       + node[jPoint]->GetDensity());
    Mean_SoundSpeed = sqrt(Mean_BetaInc2*Area*Area);
    
    /*--- Adjustment for grid movement ---*/
    
    if (grid_movement) {
      su2double *GridVel_i = geometry->node[iPoint]->GetGridVel();
      su2double *GridVel_j = geometry->node[jPoint]->GetGridVel();
      ProjVel_i = 0.0; ProjVel_j =0.0;
      for (iDim = 0; iDim < nDim; iDim++) {
        ProjVel_i += GridVel_i[iDim]*Normal[iDim];
        ProjVel_j += GridVel_j[iDim]*Normal[iDim];
      }
      Mean_ProjVel -= 0.5 * (ProjVel_i + ProjVel_j);
    }
    
    /*--- Inviscid contribution ---*/
    
    Lambda = fabs(Mean_ProjVel) + Mean_SoundSpeed;
    if (geometry->node[iPoint]->GetDomain()) node[iPoint]->AddMax_Lambda_Inv(Lambda);
    if (geometry->node[jPoint]->GetDomain()) node[jPoint]->AddMax_Lambda_Inv(Lambda);
    
    /*--- Viscous contribution ---*/
    
    Mean_LaminarVisc          = 0.5*(node[iPoint]->GetLaminarViscosity()    + node[jPoint]->GetLaminarViscosity());
    Mean_EddyVisc             = 0.5*(node[iPoint]->GetEddyViscosity()       + node[jPoint]->GetEddyViscosity());
    Mean_Density              = 0.5*(node[iPoint]->GetDensity()             + node[jPoint]->GetDensity());
    Mean_Thermal_Conductivity = 0.5*(node[iPoint]->GetThermalConductivity() + node[jPoint]->GetThermalConductivity());
    Mean_Cv                   = 0.5*(node[iPoint]->GetSpecificHeatCv()      + node[jPoint]->GetSpecificHeatCv());

    Lambda_1 = (4.0/3.0)*(Mean_LaminarVisc + Mean_EddyVisc);
    Lambda_2 = 0.0;
    if (energy) Lambda_2 = (1.0/Mean_Cv)*Mean_Thermal_Conductivity;
    Lambda = (Lambda_1 + Lambda_2)*Area*Area/Mean_Density;
    
    if (geometry->node[iPoint]->GetDomain()) node[iPoint]->AddMax_Lambda_Visc(Lambda);
    if (geometry->node[jPoint]->GetDomain()) node[jPoint]->AddMax_Lambda_Visc(Lambda);
    
  }
  
  /*--- Loop boundary edges ---*/
  
  for (iMarker = 0; iMarker < geometry->GetnMarker(); iMarker++) {
    if ((config->GetMarker_All_KindBC(iMarker) != INTERNAL_BOUNDARY) &&
        (config->GetMarker_All_KindBC(iMarker) != PERIODIC_BOUNDARY)) {
    for (iVertex = 0; iVertex < geometry->GetnVertex(iMarker); iVertex++) {
      
      /*--- Point identification, Normal vector and area ---*/
      
      iPoint = geometry->vertex[iMarker][iVertex]->GetNode();
      Normal = geometry->vertex[iMarker][iVertex]->GetNormal();
      Area = 0.0; for (iDim = 0; iDim < nDim; iDim++) Area += Normal[iDim]*Normal[iDim]; Area = sqrt(Area);
      
      /*--- Mean Values ---*/
      
      Mean_ProjVel    = node[iPoint]->GetProjVel(Normal);
      Mean_BetaInc2   = node[iPoint]->GetBetaInc2();
      Mean_Density    = node[iPoint]->GetDensity();
      Mean_SoundSpeed = sqrt(Mean_BetaInc2*Area*Area);

      /*--- Adjustment for grid movement ---*/
      
      if (grid_movement) {
        su2double *GridVel = geometry->node[iPoint]->GetGridVel();
        ProjVel = 0.0;
        for (iDim = 0; iDim < nDim; iDim++)
          ProjVel += GridVel[iDim]*Normal[iDim];
        Mean_ProjVel -= ProjVel;
      }
      
      /*--- Inviscid contribution ---*/
      
      Lambda = fabs(Mean_ProjVel) + Mean_SoundSpeed;
      if (geometry->node[iPoint]->GetDomain()) {
        node[iPoint]->AddMax_Lambda_Inv(Lambda);
      }
      
      /*--- Viscous contribution ---*/

      Mean_LaminarVisc          = node[iPoint]->GetLaminarViscosity();
      Mean_EddyVisc             = node[iPoint]->GetEddyViscosity();
      Mean_Density              = node[iPoint]->GetDensity();
      Mean_Thermal_Conductivity = node[iPoint]->GetThermalConductivity();
      Mean_Cv                   = node[iPoint]->GetSpecificHeatCv();

      Lambda_1 = (4.0/3.0)*(Mean_LaminarVisc + Mean_EddyVisc);
      Lambda_2 = 0.0;
      if (energy) Lambda_2 = (1.0/Mean_Cv)*Mean_Thermal_Conductivity;
      Lambda = (Lambda_1 + Lambda_2)*Area*Area/Mean_Density;
      
      if (geometry->node[iPoint]->GetDomain()) node[iPoint]->AddMax_Lambda_Visc(Lambda);
      
    }
    }
  }
  
  /*--- Each element uses their own speed, steady state simulation ---*/
  
  for (iPoint = 0; iPoint < nPointDomain; iPoint++) {
    
    Vol = geometry->node[iPoint]->GetVolume();
    
    if (Vol != 0.0) {
      Local_Delta_Time = config->GetCFL(iMesh)*Vol / node[iPoint]->GetMax_Lambda_Inv();
      Local_Delta_Time_Visc = config->GetCFL(iMesh)*K_v*Vol*Vol/ node[iPoint]->GetMax_Lambda_Visc();
      Local_Delta_Time = min(Local_Delta_Time, Local_Delta_Time_Visc);
      Global_Delta_Time = min(Global_Delta_Time, Local_Delta_Time);
      Min_Delta_Time = min(Min_Delta_Time, Local_Delta_Time);
      Max_Delta_Time = max(Max_Delta_Time, Local_Delta_Time);
      if (Local_Delta_Time > config->GetMax_DeltaTime())
        Local_Delta_Time = config->GetMax_DeltaTime();
      node[iPoint]->SetDelta_Time(Local_Delta_Time);
    }
    else {
      node[iPoint]->SetDelta_Time(0.0);
    }
    
  }
  
  /*--- Compute the max and the min dt (in parallel) ---*/
  if (config->GetComm_Level() == COMM_FULL) {
#ifdef HAVE_MPI
    su2double rbuf_time, sbuf_time;
    sbuf_time = Min_Delta_Time;
    SU2_MPI::Reduce(&sbuf_time, &rbuf_time, 1, MPI_DOUBLE, MPI_MIN, MASTER_NODE, MPI_COMM_WORLD);
    SU2_MPI::Bcast(&rbuf_time, 1, MPI_DOUBLE, MASTER_NODE, MPI_COMM_WORLD);
    Min_Delta_Time = rbuf_time;
    
    sbuf_time = Max_Delta_Time;
    SU2_MPI::Reduce(&sbuf_time, &rbuf_time, 1, MPI_DOUBLE, MPI_MAX, MASTER_NODE, MPI_COMM_WORLD);
    SU2_MPI::Bcast(&rbuf_time, 1, MPI_DOUBLE, MASTER_NODE, MPI_COMM_WORLD);
    Max_Delta_Time = rbuf_time;
#endif
  }
  
  /*--- For exact time solution use the minimum delta time of the whole mesh ---*/
  if (config->GetUnsteady_Simulation() == TIME_STEPPING) {
#ifdef HAVE_MPI
    su2double rbuf_time, sbuf_time;
    sbuf_time = Global_Delta_Time;
    SU2_MPI::Reduce(&sbuf_time, &rbuf_time, 1, MPI_DOUBLE, MPI_MIN, MASTER_NODE, MPI_COMM_WORLD);
    SU2_MPI::Bcast(&rbuf_time, 1, MPI_DOUBLE, MASTER_NODE, MPI_COMM_WORLD);
    Global_Delta_Time = rbuf_time;
#endif
    for (iPoint = 0; iPoint < nPointDomain; iPoint++)
      node[iPoint]->SetDelta_Time(Global_Delta_Time);
  }
  
  /*--- Recompute the unsteady time step for the dual time strategy
   if the unsteady CFL is diferent from 0 ---*/
  if ((dual_time) && (Iteration == 0) && (config->GetUnst_CFL() != 0.0) && (iMesh == MESH_0)) {
    Global_Delta_UnstTimeND = config->GetUnst_CFL()*Global_Delta_Time/config->GetCFL(iMesh);
    
#ifdef HAVE_MPI
    su2double rbuf_time, sbuf_time;
    sbuf_time = Global_Delta_UnstTimeND;
    SU2_MPI::Reduce(&sbuf_time, &rbuf_time, 1, MPI_DOUBLE, MPI_MIN, MASTER_NODE, MPI_COMM_WORLD);
    SU2_MPI::Bcast(&rbuf_time, 1, MPI_DOUBLE, MASTER_NODE, MPI_COMM_WORLD);
    Global_Delta_UnstTimeND = rbuf_time;
#endif
    config->SetDelta_UnstTimeND(Global_Delta_UnstTimeND);
  }
  
  /*--- The pseudo local time (explicit integration) cannot be greater than the physical time ---*/
  if (dual_time)
    for (iPoint = 0; iPoint < nPointDomain; iPoint++) {
      if (!implicit) {
        Local_Delta_Time = min((2.0/3.0)*config->GetDelta_UnstTimeND(), node[iPoint]->GetDelta_Time());
        node[iPoint]->SetDelta_Time(Local_Delta_Time);
      }
    }
  
}

void CIncNSSolver::Viscous_Residual(CGeometry *geometry, CSolver **solver_container, CNumerics *numerics,
                                 CConfig *config, unsigned short iMesh, unsigned short iRKStep) {
  
  unsigned long iPoint, jPoint, iEdge;
  
  bool implicit = (config->GetKind_TimeIntScheme_Flow() == EULER_IMPLICIT);
  
  for (iEdge = 0; iEdge < geometry->GetnEdge(); iEdge++) {
    
    /*--- Points, coordinates and normal vector in edge ---*/
    
    iPoint = geometry->edge[iEdge]->GetNode(0);
    jPoint = geometry->edge[iEdge]->GetNode(1);
    numerics->SetCoord(geometry->node[iPoint]->GetCoord(),
                       geometry->node[jPoint]->GetCoord());
    numerics->SetNormal(geometry->edge[iEdge]->GetNormal());
    
    /*--- Primitive and secondary variables ---*/
    
    numerics->SetPrimitive(node[iPoint]->GetPrimitive(),
                           node[jPoint]->GetPrimitive());
    numerics->SetSecondary(node[iPoint]->GetSecondary(),
                           node[jPoint]->GetSecondary());
    
    /*--- Gradient and limiters ---*/
    
    numerics->SetPrimVarGradient(node[iPoint]->GetGradient_Primitive(),
                                 node[jPoint]->GetGradient_Primitive());
    
    /*--- Turbulent kinetic energy ---*/
    
    if (config->GetKind_Turb_Model() == SST)
      numerics->SetTurbKineticEnergy(solver_container[TURB_SOL]->node[iPoint]->GetSolution(0),
                                     solver_container[TURB_SOL]->node[jPoint]->GetSolution(0));
    
    /*--- Compute and update residual ---*/
    
    numerics->ComputeResidual(Res_Visc, Jacobian_i, Jacobian_j, config);

    LinSysRes.SubtractBlock(iPoint, Res_Visc);
    LinSysRes.AddBlock(jPoint, Res_Visc);
    
    /*--- Implicit part ---*/
    
    if (implicit) {
      Jacobian.SubtractBlock(iPoint, iPoint, Jacobian_i);
      Jacobian.SubtractBlock(iPoint, jPoint, Jacobian_j);
      Jacobian.AddBlock(jPoint, iPoint, Jacobian_i);
      Jacobian.AddBlock(jPoint, jPoint, Jacobian_j);
    }
    
  }
  
}

void CIncNSSolver::Friction_Forces(CGeometry *geometry, CConfig *config) {

  unsigned long iVertex, iPoint, iPointNormal;
  unsigned short Boundary, Monitoring, iMarker, iMarker_Monitoring, iDim, jDim;
  su2double Viscosity = 0.0, div_vel, *Normal, MomentDist[3] = {0.0, 0.0, 0.0}, WallDist[3] = {0.0, 0.0, 0.0},
  *Coord, *Coord_Normal, Area, WallShearStress, TauNormal, factor, RefVel2 = 0.0,
  RefDensity = 0.0, Density = 0.0, WallDistMod, FrictionVel, UnitNormal[3] = {0.0, 0.0, 0.0}, TauElem[3] = {0.0, 0.0, 0.0}, TauTangent[3] = {0.0, 0.0, 0.0},
  Tau[3][3] = {{0.0, 0.0, 0.0},{0.0, 0.0, 0.0},{0.0, 0.0, 0.0}}, Force[3] = {0.0, 0.0, 0.0},
  Grad_Vel[3][3] = {{0.0, 0.0, 0.0},{0.0, 0.0, 0.0},{0.0, 0.0, 0.0}},
  delta[3][3] = {{1.0, 0.0, 0.0},{0.0,1.0,0.0},{0.0,0.0,1.0}},
  Grad_Temp[3] = {0.0, 0.0, 0.0}, GradTemperature, thermal_conductivity, MaxNorm = 8.0;
  su2double MomentX_Force[3] = {0.0,0.0,0.0}, MomentY_Force[3] = {0.0,0.0,0.0}, MomentZ_Force[3] = {0.0,0.0,0.0};
  su2double AxiFactor;

#ifdef HAVE_MPI
  su2double MyAllBound_CD_Visc, MyAllBound_CL_Visc, MyAllBound_CSF_Visc, MyAllBound_CMx_Visc, MyAllBound_CMy_Visc, MyAllBound_CMz_Visc, MyAllBound_CoPx_Visc, MyAllBound_CoPy_Visc, MyAllBound_CoPz_Visc, MyAllBound_CFx_Visc, MyAllBound_CFy_Visc, MyAllBound_CFz_Visc, MyAllBound_CT_Visc, MyAllBound_CQ_Visc, MyAllBound_HF_Visc, MyAllBound_MaxHF_Visc, *MySurface_CL_Visc = NULL, *MySurface_CD_Visc = NULL, *MySurface_CSF_Visc = NULL, *MySurface_CEff_Visc = NULL, *MySurface_CFx_Visc = NULL, *MySurface_CFy_Visc = NULL, *MySurface_CFz_Visc = NULL, *MySurface_CMx_Visc = NULL, *MySurface_CMy_Visc = NULL, *MySurface_CMz_Visc = NULL, *MySurface_HF_Visc = NULL, *MySurface_MaxHF_Visc = NULL;
#endif

  string Marker_Tag, Monitoring_Tag;

  su2double Alpha       = config->GetAoA()*PI_NUMBER/180.0;
  su2double Beta        = config->GetAoS()*PI_NUMBER/180.0;
  su2double RefArea     = config->GetRefArea();
  su2double RefLength   = config->GetRefLength();
  su2double RefHeatFlux = config->GetHeat_Flux_Ref();
  su2double *Origin = NULL;

  if (config->GetnMarker_Monitoring() != 0) { Origin = config->GetRefOriginMoment(0); }

  bool axisymmetric = config->GetAxisymmetric();
  bool energy       = config->GetEnergy_Equation();

  /*--- Evaluate reference values for non-dimensionalization.
   For dimensional or non-dim based on initial values, use
   the far-field state (inf). For a custom non-dim based
   on user-provided reference values, use the ref values
   to compute the forces. ---*/

  if ((config->GetRef_Inc_NonDim() == DIMENSIONAL) || 
      (config->GetRef_Inc_NonDim() == INITIAL_VALUES)) {
    RefDensity  = Density_Inf;
    RefVel2 = 0.0;
    for (iDim = 0; iDim < nDim; iDim++)
      RefVel2  += Velocity_Inf[iDim]*Velocity_Inf[iDim];
  }
  else if (config->GetRef_Inc_NonDim() == REFERENCE_VALUES) {
    RefDensity = config->GetInc_Density_Ref();
    RefVel2    = config->GetInc_Velocity_Ref()*config->GetInc_Velocity_Ref();
  }

  /*--- Compute factor for force coefficients. ---*/

  factor = 1.0 / (0.5*RefDensity*RefArea*RefVel2);

  /*--- Variables initialization ---*/

  AllBound_CD_Visc = 0.0;    AllBound_CL_Visc = 0.0;       AllBound_CSF_Visc = 0.0;
  AllBound_CMx_Visc = 0.0;      AllBound_CMy_Visc = 0.0;         AllBound_CMz_Visc = 0.0;
  AllBound_CFx_Visc = 0.0;      AllBound_CFy_Visc = 0.0;         AllBound_CFz_Visc = 0.0;
  AllBound_CoPx_Visc = 0.0;      AllBound_CoPy_Visc = 0.0;         AllBound_CoPz_Visc = 0.0;
  AllBound_CT_Visc = 0.0;       AllBound_CQ_Visc = 0.0;          AllBound_CMerit_Visc = 0.0;
  AllBound_HF_Visc = 0.0; AllBound_MaxHF_Visc = 0.0; AllBound_CEff_Visc = 0.0;

  for (iMarker_Monitoring = 0; iMarker_Monitoring < config->GetnMarker_Monitoring(); iMarker_Monitoring++) {
    Surface_CL_Visc[iMarker_Monitoring]      = 0.0; Surface_CD_Visc[iMarker_Monitoring]      = 0.0;
    Surface_CSF_Visc[iMarker_Monitoring] = 0.0; Surface_CEff_Visc[iMarker_Monitoring]       = 0.0;
    Surface_CFx_Visc[iMarker_Monitoring]        = 0.0; Surface_CFy_Visc[iMarker_Monitoring]        = 0.0;
    Surface_CFz_Visc[iMarker_Monitoring]        = 0.0; Surface_CMx_Visc[iMarker_Monitoring]        = 0.0;
    Surface_CMy_Visc[iMarker_Monitoring]        = 0.0; Surface_CMz_Visc[iMarker_Monitoring]        = 0.0;
    Surface_HF_Visc[iMarker_Monitoring]              = 0.0; Surface_MaxHF_Visc[iMarker_Monitoring]           = 0.0;
  }

  /*--- Loop over the Navier-Stokes markers ---*/

  for (iMarker = 0; iMarker < nMarker; iMarker++) {

    Boundary = config->GetMarker_All_KindBC(iMarker);
    Monitoring = config->GetMarker_All_Monitoring(iMarker);

    /*--- Obtain the origin for the moment computation for a particular marker ---*/

    if (Monitoring == YES) {
      for (iMarker_Monitoring = 0; iMarker_Monitoring < config->GetnMarker_Monitoring(); iMarker_Monitoring++) {
        Monitoring_Tag = config->GetMarker_Monitoring_TagBound(iMarker_Monitoring);
        Marker_Tag = config->GetMarker_All_TagBound(iMarker);
        if (Marker_Tag == Monitoring_Tag)
          Origin = config->GetRefOriginMoment(iMarker_Monitoring);
      }
    }

    if ((Boundary == HEAT_FLUX) || (Boundary == ISOTHERMAL) || (Boundary == CHT_WALL_INTERFACE)) {

      /*--- Forces initialization at each Marker ---*/

      CD_Visc[iMarker] = 0.0; CL_Visc[iMarker] = 0.0;       CSF_Visc[iMarker] = 0.0;
      CMx_Visc[iMarker] = 0.0;   CMy_Visc[iMarker] = 0.0;         CMz_Visc[iMarker] = 0.0;
      CFx_Visc[iMarker] = 0.0;   CFy_Visc[iMarker] = 0.0;         CFz_Visc[iMarker] = 0.0;
      CoPx_Visc[iMarker] = 0.0;  CoPy_Visc[iMarker] = 0.0;       CoPz_Visc[iMarker] = 0.0;
      CT_Visc[iMarker] = 0.0;    CQ_Visc[iMarker] = 0.0;          CMerit_Visc[iMarker] = 0.0;
      HF_Visc[iMarker] = 0.0;  MaxHF_Visc[iMarker] = 0.0; CEff_Visc[iMarker] = 0.0;

      for (iDim = 0; iDim < nDim; iDim++) ForceViscous[iDim] = 0.0;
      MomentViscous[0] = 0.0; MomentViscous[1] = 0.0; MomentViscous[2] = 0.0;
      MomentX_Force[0] = 0.0; MomentX_Force[1] = 0.0; MomentX_Force[2] = 0.0;
      MomentY_Force[0] = 0.0; MomentY_Force[1] = 0.0; MomentY_Force[2] = 0.0;
      MomentZ_Force[0] = 0.0; MomentZ_Force[1] = 0.0; MomentZ_Force[2] = 0.0;

      /*--- Loop over the vertices to compute the forces ---*/

      for (iVertex = 0; iVertex < geometry->nVertex[iMarker]; iVertex++) {

        iPoint = geometry->vertex[iMarker][iVertex]->GetNode();
        iPointNormal = geometry->vertex[iMarker][iVertex]->GetNormal_Neighbor();

        Coord = geometry->node[iPoint]->GetCoord();
        Coord_Normal = geometry->node[iPointNormal]->GetCoord();

        Normal = geometry->vertex[iMarker][iVertex]->GetNormal();

        for (iDim = 0; iDim < nDim; iDim++) {
          for (jDim = 0 ; jDim < nDim; jDim++) {
            Grad_Vel[iDim][jDim] = node[iPoint]->GetGradient_Primitive(iDim+1, jDim);
          }
          Grad_Temp[iDim] = node[iPoint]->GetGradient_Primitive(nDim+1, iDim);
        }

        Viscosity = node[iPoint]->GetLaminarViscosity();
        Density = node[iPoint]->GetDensity();

        Area = 0.0; for (iDim = 0; iDim < nDim; iDim++) Area += Normal[iDim]*Normal[iDim]; Area = sqrt(Area);
        for (iDim = 0; iDim < nDim; iDim++) {
          UnitNormal[iDim] = Normal[iDim]/Area;
        }

        /*--- Evaluate Tau ---*/

        div_vel = 0.0; for (iDim = 0; iDim < nDim; iDim++) div_vel += Grad_Vel[iDim][iDim];

        for (iDim = 0; iDim < nDim; iDim++) {
          for (jDim = 0 ; jDim < nDim; jDim++) {
            Tau[iDim][jDim] = Viscosity*(Grad_Vel[jDim][iDim] + Grad_Vel[iDim][jDim]) - TWO3*Viscosity*div_vel*delta[iDim][jDim];
          }
        }

        /*--- Project Tau in each surface element ---*/

        for (iDim = 0; iDim < nDim; iDim++) {
          TauElem[iDim] = 0.0;
          for (jDim = 0; jDim < nDim; jDim++) {
            TauElem[iDim] += Tau[iDim][jDim]*UnitNormal[jDim];
          }
        }

        /*--- Compute wall shear stress (using the stress tensor). Compute wall skin friction coefficient, and heat flux on the wall ---*/

        TauNormal = 0.0;
        for (iDim = 0; iDim < nDim; iDim++)
          TauNormal += TauElem[iDim] * UnitNormal[iDim];

        WallShearStress = 0.0;
        for (iDim = 0; iDim < nDim; iDim++) {
          TauTangent[iDim] = TauElem[iDim] - TauNormal * UnitNormal[iDim];
          CSkinFriction[iMarker][iDim][iVertex] = TauTangent[iDim] / (0.5*RefDensity*RefVel2);
          WallShearStress += TauTangent[iDim] * TauTangent[iDim];
        }
        WallShearStress = sqrt(WallShearStress);

        for (iDim = 0; iDim < nDim; iDim++) WallDist[iDim] = (Coord[iDim] - Coord_Normal[iDim]);
        WallDistMod = 0.0; for (iDim = 0; iDim < nDim; iDim++) WallDistMod += WallDist[iDim]*WallDist[iDim]; WallDistMod = sqrt(WallDistMod);

        /*--- Compute y+ and non-dimensional velocity ---*/

        FrictionVel = sqrt(fabs(WallShearStress)/Density);
        YPlus[iMarker][iVertex] = WallDistMod*FrictionVel/(Viscosity/Density);

        /*--- Compute total and maximum heat flux on the wall ---*/

        GradTemperature = 0.0;
        if (energy) {
        for (iDim = 0; iDim < nDim; iDim++)
          GradTemperature -= Grad_Temp[iDim]*UnitNormal[iDim];
        }
        
        thermal_conductivity       = node[iPoint]->GetThermalConductivity();
        HeatFlux[iMarker][iVertex] = -thermal_conductivity*GradTemperature*RefHeatFlux;
        HF_Visc[iMarker]          += HeatFlux[iMarker][iVertex]*Area;
        MaxHF_Visc[iMarker]       += pow(HeatFlux[iMarker][iVertex], MaxNorm);

        /*--- Note that y+, and heat are computed at the
         halo cells (for visualization purposes), but not the forces ---*/

        if ((geometry->node[iPoint]->GetDomain()) && (Monitoring == YES)) {

          /*--- Axisymmetric simulations ---*/

          if (axisymmetric) AxiFactor = 2.0*PI_NUMBER*geometry->node[iPoint]->GetCoord(1);
          else AxiFactor = 1.0;

          /*--- Force computation ---*/

          for (iDim = 0; iDim < nDim; iDim++) {
            Force[iDim] = TauElem[iDim] * Area * factor * AxiFactor;
            ForceViscous[iDim] += Force[iDim];
            MomentDist[iDim] = Coord[iDim] - Origin[iDim];
          }

          /*--- Moment with respect to the reference axis ---*/

          if (iDim == 3) {
            MomentViscous[0] += (Force[2]*MomentDist[1] - Force[1]*MomentDist[2])/RefLength;
            MomentX_Force[1] += (-Force[1]*Coord[2]);
            MomentX_Force[2] += (Force[2]*Coord[1]);

            MomentViscous[1] += (Force[0]*MomentDist[2] - Force[2]*MomentDist[0])/RefLength;
            MomentY_Force[2] += (-Force[2]*Coord[0]);
            MomentY_Force[0] += (Force[0]*Coord[2]);
          }
          MomentViscous[2] += (Force[1]*MomentDist[0] - Force[0]*MomentDist[1])/RefLength;
          MomentZ_Force[0] += (-Force[0]*Coord[1]);
          MomentZ_Force[1] += (Force[1]*Coord[0]);
          
        }

      }

      /*--- Project forces and store the non-dimensional coefficients ---*/

      if (Monitoring == YES) {
        if (nDim == 2) {
          CD_Visc[iMarker]       =  ForceViscous[0]*cos(Alpha) + ForceViscous[1]*sin(Alpha);
          CL_Visc[iMarker]       = -ForceViscous[0]*sin(Alpha) + ForceViscous[1]*cos(Alpha);
          CEff_Visc[iMarker]        = CL_Visc[iMarker] / (CD_Visc[iMarker]+EPS);
          CMz_Visc[iMarker]         = MomentViscous[2];
          CFx_Visc[iMarker]         = ForceViscous[0];
          CFy_Visc[iMarker]         = ForceViscous[1];
          CoPx_Visc[iMarker]        = MomentZ_Force[1];
          CoPy_Visc[iMarker]        = -MomentZ_Force[0];
          CT_Visc[iMarker]          = -CFx_Visc[iMarker];
          CQ_Visc[iMarker]          = -CMz_Visc[iMarker];
          CMerit_Visc[iMarker]      = CT_Visc[iMarker] / (CQ_Visc[iMarker]+EPS);
          MaxHF_Visc[iMarker] = pow(MaxHF_Visc[iMarker], 1.0/MaxNorm);
        }
        if (nDim == 3) {
          CD_Visc[iMarker]       =  ForceViscous[0]*cos(Alpha)*cos(Beta) + ForceViscous[1]*sin(Beta) + ForceViscous[2]*sin(Alpha)*cos(Beta);
          CL_Visc[iMarker]       = -ForceViscous[0]*sin(Alpha) + ForceViscous[2]*cos(Alpha);
          CSF_Visc[iMarker]  = -ForceViscous[0]*sin(Beta)*cos(Alpha) + ForceViscous[1]*cos(Beta) - ForceViscous[2]*sin(Beta)*sin(Alpha);
          CEff_Visc[iMarker]        = CL_Visc[iMarker]/(CD_Visc[iMarker] + EPS);
          CMx_Visc[iMarker]         = MomentViscous[0];
          CMy_Visc[iMarker]         = MomentViscous[1];
          CMz_Visc[iMarker]         = MomentViscous[2];
          CFx_Visc[iMarker]         = ForceViscous[0];
          CFy_Visc[iMarker]         = ForceViscous[1];
          CFz_Visc[iMarker]         = ForceViscous[2];
          CoPx_Visc[iMarker]        =  -MomentY_Force[0];
          CoPz_Visc[iMarker]        = MomentY_Force[2];
          CT_Visc[iMarker]          = -CFz_Visc[iMarker];
          CQ_Visc[iMarker]          = -CMz_Visc[iMarker];
          CMerit_Visc[iMarker]      = CT_Visc[iMarker] / (CQ_Visc[iMarker] + EPS);
          MaxHF_Visc[iMarker] = pow(MaxHF_Visc[iMarker], 1.0/MaxNorm);
        }

        AllBound_CD_Visc       += CD_Visc[iMarker];
        AllBound_CL_Visc       += CL_Visc[iMarker];
        AllBound_CSF_Visc  += CSF_Visc[iMarker];
        AllBound_CMx_Visc         += CMx_Visc[iMarker];
        AllBound_CMy_Visc         += CMy_Visc[iMarker];
        AllBound_CMz_Visc         += CMz_Visc[iMarker];
        AllBound_CFx_Visc         += CFx_Visc[iMarker];
        AllBound_CFy_Visc         += CFy_Visc[iMarker];
        AllBound_CFz_Visc         += CFz_Visc[iMarker];
        AllBound_CoPx_Visc        += CoPx_Visc[iMarker];
        AllBound_CoPy_Visc        += CoPy_Visc[iMarker];
        AllBound_CoPz_Visc        += CoPz_Visc[iMarker];
        AllBound_CT_Visc          += CT_Visc[iMarker];
        AllBound_CQ_Visc          += CQ_Visc[iMarker];
        AllBound_HF_Visc    += HF_Visc[iMarker];
        AllBound_MaxHF_Visc += pow(MaxHF_Visc[iMarker], MaxNorm);

        /*--- Compute the coefficients per surface ---*/

        for (iMarker_Monitoring = 0; iMarker_Monitoring < config->GetnMarker_Monitoring(); iMarker_Monitoring++) {
          Monitoring_Tag = config->GetMarker_Monitoring_TagBound(iMarker_Monitoring);
          Marker_Tag = config->GetMarker_All_TagBound(iMarker);
          if (Marker_Tag == Monitoring_Tag) {
            Surface_CL_Visc[iMarker_Monitoring]      += CL_Visc[iMarker];
            Surface_CD_Visc[iMarker_Monitoring]      += CD_Visc[iMarker];
            Surface_CSF_Visc[iMarker_Monitoring] += CSF_Visc[iMarker];
            Surface_CEff_Visc[iMarker_Monitoring]       += CEff_Visc[iMarker];
            Surface_CFx_Visc[iMarker_Monitoring]        += CFx_Visc[iMarker];
            Surface_CFy_Visc[iMarker_Monitoring]        += CFy_Visc[iMarker];
            Surface_CFz_Visc[iMarker_Monitoring]        += CFz_Visc[iMarker];
            Surface_CMx_Visc[iMarker_Monitoring]        += CMx_Visc[iMarker];
            Surface_CMy_Visc[iMarker_Monitoring]        += CMy_Visc[iMarker];
            Surface_CMz_Visc[iMarker_Monitoring]        += CMz_Visc[iMarker];
            Surface_HF_Visc[iMarker_Monitoring]         += HF_Visc[iMarker];
            Surface_MaxHF_Visc[iMarker_Monitoring]      += pow(MaxHF_Visc[iMarker],MaxNorm);
          }
        }

      }

    }
  }

  /*--- Update some global coeffients ---*/

  AllBound_CEff_Visc = AllBound_CL_Visc / (AllBound_CD_Visc + EPS);
  AllBound_CMerit_Visc = AllBound_CT_Visc / (AllBound_CQ_Visc + EPS);
  AllBound_MaxHF_Visc = pow(AllBound_MaxHF_Visc, 1.0/MaxNorm);


#ifdef HAVE_MPI

  /*--- Add AllBound information using all the nodes ---*/

  MyAllBound_CD_Visc        = AllBound_CD_Visc;                      AllBound_CD_Visc = 0.0;
  MyAllBound_CL_Visc        = AllBound_CL_Visc;                      AllBound_CL_Visc = 0.0;
  MyAllBound_CSF_Visc   = AllBound_CSF_Visc;                 AllBound_CSF_Visc = 0.0;
  AllBound_CEff_Visc = 0.0;
  MyAllBound_CMx_Visc          = AllBound_CMx_Visc;                        AllBound_CMx_Visc = 0.0;
  MyAllBound_CMy_Visc          = AllBound_CMy_Visc;                        AllBound_CMy_Visc = 0.0;
  MyAllBound_CMz_Visc          = AllBound_CMz_Visc;                        AllBound_CMz_Visc = 0.0;
  MyAllBound_CFx_Visc          = AllBound_CFx_Visc;                        AllBound_CFx_Visc = 0.0;
  MyAllBound_CFy_Visc          = AllBound_CFy_Visc;                        AllBound_CFy_Visc = 0.0;
  MyAllBound_CFz_Visc          = AllBound_CFz_Visc;                        AllBound_CFz_Visc = 0.0;
  MyAllBound_CoPx_Visc          = AllBound_CoPx_Visc;                        AllBound_CoPx_Visc = 0.0;
  MyAllBound_CoPy_Visc          = AllBound_CoPy_Visc;                        AllBound_CoPy_Visc = 0.0;
  MyAllBound_CoPz_Visc          = AllBound_CoPz_Visc;                        AllBound_CoPz_Visc = 0.0;
  MyAllBound_CT_Visc           = AllBound_CT_Visc;                         AllBound_CT_Visc = 0.0;
  MyAllBound_CQ_Visc           = AllBound_CQ_Visc;                         AllBound_CQ_Visc = 0.0;
  AllBound_CMerit_Visc = 0.0;
  MyAllBound_HF_Visc     = AllBound_HF_Visc;                   AllBound_HF_Visc = 0.0;
  MyAllBound_MaxHF_Visc  = pow(AllBound_MaxHF_Visc, MaxNorm);  AllBound_MaxHF_Visc = 0.0;

  if (config->GetComm_Level() == COMM_FULL) {
    SU2_MPI::Allreduce(&MyAllBound_CD_Visc, &AllBound_CD_Visc, 1, MPI_DOUBLE, MPI_SUM, MPI_COMM_WORLD);
    SU2_MPI::Allreduce(&MyAllBound_CL_Visc, &AllBound_CL_Visc, 1, MPI_DOUBLE, MPI_SUM, MPI_COMM_WORLD);
    SU2_MPI::Allreduce(&MyAllBound_CSF_Visc, &AllBound_CSF_Visc, 1, MPI_DOUBLE, MPI_SUM, MPI_COMM_WORLD);
    AllBound_CEff_Visc = AllBound_CL_Visc / (AllBound_CD_Visc + EPS);
    SU2_MPI::Allreduce(&MyAllBound_CMx_Visc, &AllBound_CMx_Visc, 1, MPI_DOUBLE, MPI_SUM, MPI_COMM_WORLD);
    SU2_MPI::Allreduce(&MyAllBound_CMy_Visc, &AllBound_CMy_Visc, 1, MPI_DOUBLE, MPI_SUM, MPI_COMM_WORLD);
    SU2_MPI::Allreduce(&MyAllBound_CMz_Visc, &AllBound_CMz_Visc, 1, MPI_DOUBLE, MPI_SUM, MPI_COMM_WORLD);
    SU2_MPI::Allreduce(&MyAllBound_CFx_Visc, &AllBound_CFx_Visc, 1, MPI_DOUBLE, MPI_SUM, MPI_COMM_WORLD);
    SU2_MPI::Allreduce(&MyAllBound_CFy_Visc, &AllBound_CFy_Visc, 1, MPI_DOUBLE, MPI_SUM, MPI_COMM_WORLD);
    SU2_MPI::Allreduce(&MyAllBound_CFz_Visc, &AllBound_CFz_Visc, 1, MPI_DOUBLE, MPI_SUM, MPI_COMM_WORLD);
    SU2_MPI::Allreduce(&MyAllBound_CoPx_Visc, &AllBound_CoPx_Visc, 1, MPI_DOUBLE, MPI_SUM, MPI_COMM_WORLD);
    SU2_MPI::Allreduce(&MyAllBound_CoPy_Visc, &AllBound_CoPy_Visc, 1, MPI_DOUBLE, MPI_SUM, MPI_COMM_WORLD);
    SU2_MPI::Allreduce(&MyAllBound_CoPz_Visc, &AllBound_CoPz_Visc, 1, MPI_DOUBLE, MPI_SUM, MPI_COMM_WORLD);
    SU2_MPI::Allreduce(&MyAllBound_CT_Visc, &AllBound_CT_Visc, 1, MPI_DOUBLE, MPI_SUM, MPI_COMM_WORLD);
    SU2_MPI::Allreduce(&MyAllBound_CQ_Visc, &AllBound_CQ_Visc, 1, MPI_DOUBLE, MPI_SUM, MPI_COMM_WORLD);
    AllBound_CMerit_Visc = AllBound_CT_Visc / (AllBound_CQ_Visc + EPS);
    SU2_MPI::Allreduce(&MyAllBound_HF_Visc, &AllBound_HF_Visc, 1, MPI_DOUBLE, MPI_SUM, MPI_COMM_WORLD);
    SU2_MPI::Allreduce(&MyAllBound_MaxHF_Visc, &AllBound_MaxHF_Visc, 1, MPI_DOUBLE, MPI_SUM, MPI_COMM_WORLD);
    AllBound_MaxHF_Visc = pow(AllBound_MaxHF_Visc, 1.0/MaxNorm);
  }
  
  /*--- Add the forces on the surfaces using all the nodes ---*/

  MySurface_CL_Visc      = new su2double[config->GetnMarker_Monitoring()];
  MySurface_CD_Visc      = new su2double[config->GetnMarker_Monitoring()];
  MySurface_CSF_Visc = new su2double[config->GetnMarker_Monitoring()];
  MySurface_CEff_Visc       = new su2double[config->GetnMarker_Monitoring()];
  MySurface_CFx_Visc        = new su2double[config->GetnMarker_Monitoring()];
  MySurface_CFy_Visc        = new su2double[config->GetnMarker_Monitoring()];
  MySurface_CFz_Visc        = new su2double[config->GetnMarker_Monitoring()];
  MySurface_CMx_Visc        = new su2double[config->GetnMarker_Monitoring()];
  MySurface_CMy_Visc        = new su2double[config->GetnMarker_Monitoring()];
  MySurface_CMz_Visc        = new su2double[config->GetnMarker_Monitoring()];
  MySurface_HF_Visc         = new su2double[config->GetnMarker_Monitoring()];
  MySurface_MaxHF_Visc      = new su2double[config->GetnMarker_Monitoring()];

  for (iMarker_Monitoring = 0; iMarker_Monitoring < config->GetnMarker_Monitoring(); iMarker_Monitoring++) {

    MySurface_CL_Visc[iMarker_Monitoring]      = Surface_CL_Visc[iMarker_Monitoring];
    MySurface_CD_Visc[iMarker_Monitoring]      = Surface_CD_Visc[iMarker_Monitoring];
    MySurface_CSF_Visc[iMarker_Monitoring] = Surface_CSF_Visc[iMarker_Monitoring];
    MySurface_CEff_Visc[iMarker_Monitoring]       = Surface_CEff_Visc[iMarker_Monitoring];
    MySurface_CFx_Visc[iMarker_Monitoring]        = Surface_CFx_Visc[iMarker_Monitoring];
    MySurface_CFy_Visc[iMarker_Monitoring]        = Surface_CFy_Visc[iMarker_Monitoring];
    MySurface_CFz_Visc[iMarker_Monitoring]        = Surface_CFz_Visc[iMarker_Monitoring];
    MySurface_CMx_Visc[iMarker_Monitoring]        = Surface_CMx_Visc[iMarker_Monitoring];
    MySurface_CMy_Visc[iMarker_Monitoring]        = Surface_CMy_Visc[iMarker_Monitoring];
    MySurface_CMz_Visc[iMarker_Monitoring]        = Surface_CMz_Visc[iMarker_Monitoring];
    MySurface_HF_Visc[iMarker_Monitoring]         = Surface_HF_Visc[iMarker_Monitoring];
    MySurface_MaxHF_Visc[iMarker_Monitoring]      = Surface_MaxHF_Visc[iMarker_Monitoring];

    Surface_CL_Visc[iMarker_Monitoring]      = 0.0;
    Surface_CD_Visc[iMarker_Monitoring]      = 0.0;
    Surface_CSF_Visc[iMarker_Monitoring] = 0.0;
    Surface_CEff_Visc[iMarker_Monitoring]       = 0.0;
    Surface_CFx_Visc[iMarker_Monitoring]        = 0.0;
    Surface_CFy_Visc[iMarker_Monitoring]        = 0.0;
    Surface_CFz_Visc[iMarker_Monitoring]        = 0.0;
    Surface_CMx_Visc[iMarker_Monitoring]        = 0.0;
    Surface_CMy_Visc[iMarker_Monitoring]        = 0.0;
    Surface_CMz_Visc[iMarker_Monitoring]        = 0.0;
    Surface_HF_Visc[iMarker_Monitoring]         = 0.0;
    Surface_MaxHF_Visc[iMarker_Monitoring]      = 0.0;
  }

  if (config->GetComm_Level() == COMM_FULL) {
    SU2_MPI::Allreduce(MySurface_CL_Visc, Surface_CL_Visc, config->GetnMarker_Monitoring(), MPI_DOUBLE, MPI_SUM, MPI_COMM_WORLD);
    SU2_MPI::Allreduce(MySurface_CD_Visc, Surface_CD_Visc, config->GetnMarker_Monitoring(), MPI_DOUBLE, MPI_SUM, MPI_COMM_WORLD);
    SU2_MPI::Allreduce(MySurface_CSF_Visc, Surface_CSF_Visc, config->GetnMarker_Monitoring(), MPI_DOUBLE, MPI_SUM, MPI_COMM_WORLD);
    for (iMarker_Monitoring = 0; iMarker_Monitoring < config->GetnMarker_Monitoring(); iMarker_Monitoring++)
      Surface_CEff_Visc[iMarker_Monitoring] = Surface_CL_Visc[iMarker_Monitoring] / (Surface_CD_Visc[iMarker_Monitoring] + EPS);
    SU2_MPI::Allreduce(MySurface_CFx_Visc, Surface_CFx_Visc, config->GetnMarker_Monitoring(), MPI_DOUBLE, MPI_SUM, MPI_COMM_WORLD);
    SU2_MPI::Allreduce(MySurface_CFy_Visc, Surface_CFy_Visc, config->GetnMarker_Monitoring(), MPI_DOUBLE, MPI_SUM, MPI_COMM_WORLD);
    SU2_MPI::Allreduce(MySurface_CFz_Visc, Surface_CFz_Visc, config->GetnMarker_Monitoring(), MPI_DOUBLE, MPI_SUM, MPI_COMM_WORLD);
    SU2_MPI::Allreduce(MySurface_CMx_Visc, Surface_CMx_Visc, config->GetnMarker_Monitoring(), MPI_DOUBLE, MPI_SUM, MPI_COMM_WORLD);
    SU2_MPI::Allreduce(MySurface_CMy_Visc, Surface_CMy_Visc, config->GetnMarker_Monitoring(), MPI_DOUBLE, MPI_SUM, MPI_COMM_WORLD);
    SU2_MPI::Allreduce(MySurface_CMz_Visc, Surface_CMz_Visc, config->GetnMarker_Monitoring(), MPI_DOUBLE, MPI_SUM, MPI_COMM_WORLD);
    SU2_MPI::Allreduce(MySurface_HF_Visc, Surface_HF_Visc, config->GetnMarker_Monitoring(), MPI_DOUBLE, MPI_SUM, MPI_COMM_WORLD);
    SU2_MPI::Allreduce(MySurface_MaxHF_Visc, Surface_MaxHF_Visc, config->GetnMarker_Monitoring(), MPI_DOUBLE, MPI_SUM, MPI_COMM_WORLD);
  }
  
  delete [] MySurface_CL_Visc; delete [] MySurface_CD_Visc; delete [] MySurface_CSF_Visc;
  delete [] MySurface_CEff_Visc;  delete [] MySurface_CFx_Visc;   delete [] MySurface_CFy_Visc;
  delete [] MySurface_CFz_Visc;   delete [] MySurface_CMx_Visc;   delete [] MySurface_CMy_Visc;
  delete [] MySurface_CMz_Visc; delete [] MySurface_HF_Visc; delete [] MySurface_MaxHF_Visc;

#endif

  /*--- Update the total coefficients (note that all the nodes have the same value)---*/

  Total_CD          += AllBound_CD_Visc;
  Total_CL          += AllBound_CL_Visc;
  Total_CSF         += AllBound_CSF_Visc;
  Total_CEff        = Total_CL / (Total_CD + EPS);
  Total_CMx         += AllBound_CMx_Visc;
  Total_CMy         += AllBound_CMy_Visc;
  Total_CMz         += AllBound_CMz_Visc;
  Total_CFx         += AllBound_CFx_Visc;
  Total_CFy         += AllBound_CFy_Visc;
  Total_CFz         += AllBound_CFz_Visc;
  Total_CoPx        += AllBound_CoPx_Visc;
  Total_CoPy        += AllBound_CoPy_Visc;
  Total_CoPz        += AllBound_CoPz_Visc;
  Total_CT          += AllBound_CT_Visc;
  Total_CQ          += AllBound_CQ_Visc;
  Total_CMerit      = AllBound_CT_Visc / (AllBound_CQ_Visc + EPS);
  Total_Heat        = AllBound_HF_Visc;
  Total_MaxHeat     = AllBound_MaxHF_Visc;

  /*--- Update the total coefficients per surface (note that all the nodes have the same value)---*/

  for (iMarker_Monitoring = 0; iMarker_Monitoring < config->GetnMarker_Monitoring(); iMarker_Monitoring++) {
    Surface_CL[iMarker_Monitoring]      += Surface_CL_Visc[iMarker_Monitoring];
    Surface_CD[iMarker_Monitoring]      += Surface_CD_Visc[iMarker_Monitoring];
    Surface_CSF[iMarker_Monitoring] += Surface_CSF_Visc[iMarker_Monitoring];
    Surface_CEff[iMarker_Monitoring]       = Surface_CL[iMarker_Monitoring] / (Surface_CD[iMarker_Monitoring] + EPS);
    Surface_CFx[iMarker_Monitoring]        += Surface_CFx_Visc[iMarker_Monitoring];
    Surface_CFy[iMarker_Monitoring]        += Surface_CFy_Visc[iMarker_Monitoring];
    Surface_CFz[iMarker_Monitoring]        += Surface_CFz_Visc[iMarker_Monitoring];
    Surface_CMx[iMarker_Monitoring]        += Surface_CMx_Visc[iMarker_Monitoring];
    Surface_CMy[iMarker_Monitoring]        += Surface_CMy_Visc[iMarker_Monitoring];
    Surface_CMz[iMarker_Monitoring]        += Surface_CMz_Visc[iMarker_Monitoring];
  }

}

void CIncNSSolver::BC_HeatFlux_Wall(CGeometry *geometry, CSolver **solver_container, CNumerics *conv_numerics, CNumerics *visc_numerics, CConfig *config, unsigned short val_marker) {
  
  unsigned short iDim, iVar, jVar;// Wall_Function;
  unsigned long iVertex, iPoint, total_index;
  
  su2double *GridVel, *Normal, Area, Wall_HeatFlux;

  bool implicit      = (config->GetKind_TimeIntScheme_Flow() == EULER_IMPLICIT);
  bool grid_movement = config->GetGrid_Movement();
  bool energy        = config->GetEnergy_Equation();

  /*--- Identify the boundary by string name ---*/
  
  string Marker_Tag = config->GetMarker_All_TagBound(val_marker);
  
  /*--- Get the specified wall heat flux from config ---*/
  
  Wall_HeatFlux = config->GetWall_HeatFlux(Marker_Tag)/config->GetHeat_Flux_Ref();

//  /*--- Get wall function treatment from config. ---*/
//
//  Wall_Function = config->GetWallFunction_Treatment(Marker_Tag);
//  if (Wall_Function != NO_WALL_FUNCTION) {
//    SU2_MPI::Error("Wall function treament not implemented yet", CURRENT_FUNCTION);
//  }

  /*--- Loop over all of the vertices on this boundary marker ---*/
  
  for (iVertex = 0; iVertex < geometry->nVertex[val_marker]; iVertex++) {
    iPoint = geometry->vertex[val_marker][iVertex]->GetNode();
    
    /*--- Check if the node belongs to the domain (i.e, not a halo node) ---*/
    
    if (geometry->node[iPoint]->GetDomain()) {
      
      /*--- Compute dual-grid area and boundary normal ---*/
      
      Normal = geometry->vertex[val_marker][iVertex]->GetNormal();
      
      Area = 0.0;
      for (iDim = 0; iDim < nDim; iDim++)
        Area += Normal[iDim]*Normal[iDim];
      Area = sqrt (Area);

      /*--- Initialize the convective & viscous residuals to zero ---*/
      
      for (iVar = 0; iVar < nVar; iVar++) {
        Res_Conv[iVar] = 0.0;
        Res_Visc[iVar] = 0.0;
        if (implicit) {
          for (jVar = 0; jVar < nVar; jVar++)
            Jacobian_i[iVar][jVar] = 0.0;
        }
      }

      /*--- Store the corrected velocity at the wall which will
       be zero (v = 0), unless there are moving walls (v = u_wall)---*/
      
      if (grid_movement) {
        GridVel = geometry->node[iPoint]->GetGridVel();
        for (iDim = 0; iDim < nDim; iDim++) Vector[iDim] = GridVel[iDim];
      } else {
        for (iDim = 0; iDim < nDim; iDim++) Vector[iDim] = 0.0;
      }
      
      /*--- Impose the value of the velocity as a strong boundary
       condition (Dirichlet). Fix the velocity and remove any
       contribution to the residual at this node. ---*/
      
      node[iPoint]->SetVelocity_Old(Vector);
      
      for (iDim = 0; iDim < nDim; iDim++)
        LinSysRes.SetBlock_Zero(iPoint, iDim+1);
      node[iPoint]->SetVel_ResTruncError_Zero();
      
      if (energy) {

        /*--- Apply a weak boundary condition for the energy equation.
        Compute the residual due to the prescribed heat flux. ---*/

        Res_Visc[nDim+1] = Wall_HeatFlux*Area;

        /*--- Viscous contribution to the residual at the wall ---*/

        LinSysRes.SubtractBlock(iPoint, Res_Visc);

      }

      /*--- Enforce the no-slip boundary condition in a strong way by
       modifying the velocity-rows of the Jacobian (1 on the diagonal). ---*/
      
      if (implicit) {
        for (iVar = 1; iVar <= nDim; iVar++) {
          total_index = iPoint*nVar+iVar;
          Jacobian.DeleteValsRowi(total_index);
        }
      }
      
    }
  }
}

void CIncNSSolver::BC_Isothermal_Wall(CGeometry *geometry, CSolver **solver_container, CNumerics *conv_numerics, CNumerics *visc_numerics, CConfig *config, unsigned short val_marker) {
  
  unsigned short iDim, iVar, jVar, Wall_Function;
  unsigned long iVertex, iPoint, Point_Normal, total_index;
  
  su2double *GridVel;
  su2double *Normal, *Coord_i, *Coord_j, Area, dist_ij;
  su2double Twall, dTdn;
  su2double thermal_conductivity;

  bool implicit      = (config->GetKind_TimeIntScheme_Flow() == EULER_IMPLICIT);
  bool grid_movement = config->GetGrid_Movement();
  bool energy        = config->GetEnergy_Equation();

  /*--- Identify the boundary by string name ---*/
  
  string Marker_Tag = config->GetMarker_All_TagBound(val_marker);
  
  /*--- Retrieve the specified wall temperature ---*/
  
  Twall = config->GetIsothermal_Temperature(Marker_Tag)/config->GetTemperature_Ref();

  /*--- Get wall function treatment from config. ---*/

  Wall_Function = config->GetWallFunction_Treatment(Marker_Tag);
  if (Wall_Function != NO_WALL_FUNCTION) {
    SU2_MPI::Error("Wall function treatment not implemented yet.", CURRENT_FUNCTION);
  }

  /*--- Loop over all of the vertices on this boundary marker ---*/
  
  for (iVertex = 0; iVertex < geometry->nVertex[val_marker]; iVertex++) {

    iPoint = geometry->vertex[val_marker][iVertex]->GetNode();
    
    /*--- Check if the node belongs to the domain (i.e, not a halo node) ---*/
    
    if (geometry->node[iPoint]->GetDomain()) {
      
      /*--- Initialize the convective & viscous residuals to zero ---*/
      
      for (iVar = 0; iVar < nVar; iVar++) {
        Res_Conv[iVar] = 0.0;
        Res_Visc[iVar] = 0.0;
        if (implicit) {
          for (jVar = 0; jVar < nVar; jVar++)
            Jacobian_i[iVar][jVar] = 0.0;
        }
      }

      /*--- Store the corrected velocity at the wall which will
       be zero (v = 0), unless there are moving walls (v = u_wall)---*/
      
      if (grid_movement) {
        GridVel = geometry->node[iPoint]->GetGridVel();
        for (iDim = 0; iDim < nDim; iDim++) Vector[iDim] = GridVel[iDim];
      } else {
        for (iDim = 0; iDim < nDim; iDim++) Vector[iDim] = 0.0;
      }
      
      /*--- Impose the value of the velocity as a strong boundary
       condition (Dirichlet). Fix the velocity and remove any
       contribution to the residual at this node. ---*/
      
      node[iPoint]->SetVelocity_Old(Vector);
      
      for (iDim = 0; iDim < nDim; iDim++)
        LinSysRes.SetBlock_Zero(iPoint, iDim+1);
      node[iPoint]->SetVel_ResTruncError_Zero();
      
      if (energy) {

        /*--- Compute dual grid area and boundary normal ---*/
        
        Normal = geometry->vertex[val_marker][iVertex]->GetNormal();
        
        Area = 0.0; 
        for (iDim = 0; iDim < nDim; iDim++) 
          Area += Normal[iDim]*Normal[iDim]; 
        Area = sqrt (Area);
        
        /*--- Compute closest normal neighbor ---*/
        
        Point_Normal = geometry->vertex[val_marker][iVertex]->GetNormal_Neighbor();
        
        /*--- Get coordinates of i & nearest normal and compute distance ---*/
        
        Coord_i = geometry->node[iPoint]->GetCoord();
        Coord_j = geometry->node[Point_Normal]->GetCoord();
        dist_ij = 0;
        for (iDim = 0; iDim < nDim; iDim++)
          dist_ij += (Coord_j[iDim]-Coord_i[iDim])*(Coord_j[iDim]-Coord_i[iDim]);
        dist_ij = sqrt(dist_ij);

        /*--- Compute the normal gradient in temperature using Twall ---*/
        
        dTdn = -(node[Point_Normal]->GetTemperature() - Twall)/dist_ij;
        
        /*--- Get thermal conductivity ---*/

        thermal_conductivity = node[iPoint]->GetThermalConductivity();

        /*--- Apply a weak boundary condition for the energy equation.
        Compute the residual due to the prescribed heat flux. ---*/

        Res_Visc[nDim+1] = thermal_conductivity*dTdn*Area;

        /*--- Jacobian contribution for temperature equation. ---*/
    
        if (implicit) {
          su2double Edge_Vector[3];
          su2double dist_ij_2 = 0, proj_vector_ij = 0;
          for (iDim = 0; iDim < nDim; iDim++) {
            Edge_Vector[iDim] = Coord_j[iDim]-Coord_i[iDim];
            dist_ij_2 += Edge_Vector[iDim]*Edge_Vector[iDim];
            proj_vector_ij += Edge_Vector[iDim]*Normal[iDim];
          }
          if (dist_ij_2 == 0.0) proj_vector_ij = 0.0;
          else proj_vector_ij = proj_vector_ij/dist_ij_2;

          Jacobian_i[nDim+1][nDim+1] = -thermal_conductivity*proj_vector_ij;

          Jacobian.SubtractBlock(iPoint, iPoint, Jacobian_i);
        }

        /*--- Viscous contribution to the residual at the wall ---*/
        
        LinSysRes.SubtractBlock(iPoint, Res_Visc);

      }

      /*--- Enforce the no-slip boundary condition in a strong way by
       modifying the velocity-rows of the Jacobian (1 on the diagonal). ---*/
      
      if (implicit) {
        for (iVar = 1; iVar <= nDim; iVar++) {
          total_index = iPoint*nVar+iVar;
          Jacobian.DeleteValsRowi(total_index);
        }
      }
      
    }
  }
}


void CIncNSSolver::BC_ConjugateHeat_Interface(CGeometry *geometry, CSolver **solver_container, CNumerics *conv_numerics, CConfig *config, unsigned short val_marker) {

  unsigned short iVar, jVar, iDim, Wall_Function;
  unsigned long iVertex, iPoint, Point_Normal, total_index;

  su2double *GridVel;
  su2double *Normal, *Coord_i, *Coord_j, Area, dist_ij;
  su2double Tconjugate, dTdn;
  su2double thermal_conductivity;
  su2double Temperature_Ref = config->GetTemperature_Ref();

  bool implicit      = (config->GetKind_TimeIntScheme_Flow() == EULER_IMPLICIT);
  bool grid_movement = config->GetGrid_Movement();
  bool energy        = config->GetEnergy_Equation();

  /*--- Identify the boundary ---*/

  string Marker_Tag = config->GetMarker_All_TagBound(val_marker);

  /*--- Retrieve the specified wall function treatment.---*/

  Wall_Function = config->GetWallFunction_Treatment(Marker_Tag);
  if(Wall_Function != NO_WALL_FUNCTION) {
      SU2_MPI::Error("Wall function treament not implemented yet", CURRENT_FUNCTION);
  }

  /*--- Loop over boundary points ---*/

  for (iVertex = 0; iVertex < geometry->nVertex[val_marker]; iVertex++) {

    iPoint = geometry->vertex[val_marker][iVertex]->GetNode();

    if (geometry->node[iPoint]->GetDomain()) {

      /*--- Initialize the convective & viscous residuals to zero ---*/

      for (iVar = 0; iVar < nVar; iVar++) {
        Res_Conv[iVar] = 0.0;
        Res_Visc[iVar] = 0.0;
        if (implicit) {
          for (jVar = 0; jVar < nVar; jVar++)
            Jacobian_i[iVar][jVar] = 0.0;
        }
      }

      /*--- Store the corrected velocity at the wall which will
       be zero (v = 0), unless there are moving walls (v = u_wall)---*/

      if (grid_movement) {
        GridVel = geometry->node[iPoint]->GetGridVel();
        for (iDim = 0; iDim < nDim; iDim++) Vector[iDim] = GridVel[iDim];
      } else {
        for (iDim = 0; iDim < nDim; iDim++) Vector[iDim] = 0.0;
      }

      /*--- Impose the value of the velocity as a strong boundary
       condition (Dirichlet). Fix the velocity and remove any
       contribution to the residual at this node. ---*/

      node[iPoint]->SetVelocity_Old(Vector);

      for (iDim = 0; iDim < nDim; iDim++)
        LinSysRes.SetBlock_Zero(iPoint, iDim+1);
      node[iPoint]->SetVel_ResTruncError_Zero();

      if (energy) {

        Tconjugate = GetConjugateHeatVariable(val_marker, iVertex, 0)/Temperature_Ref;

//        node[iPoint]->SetSolution_Old(nDim+1, Tconjugate);
//        node[iPoint]->SetEnergy_ResTruncError_Zero();

        Normal = geometry->vertex[val_marker][iVertex]->GetNormal();

        Area = 0.0;
        for (iDim = 0; iDim < nDim; iDim++)
          Area += Normal[iDim]*Normal[iDim];
        Area = sqrt (Area);

        /*--- Compute closest normal neighbor ---*/

        Point_Normal = geometry->vertex[val_marker][iVertex]->GetNormal_Neighbor();

        /*--- Get coordinates of i & nearest normal and compute distance ---*/

        Coord_i = geometry->node[iPoint]->GetCoord();
        Coord_j = geometry->node[Point_Normal]->GetCoord();
        dist_ij = 0;
        for (iDim = 0; iDim < nDim; iDim++)
          dist_ij += (Coord_j[iDim]-Coord_i[iDim])*(Coord_j[iDim]-Coord_i[iDim]);
        dist_ij = sqrt(dist_ij);

        /*--- Compute the normal gradient in temperature using Twall ---*/

        dTdn = -(node[Point_Normal]->GetTemperature() - Tconjugate)/dist_ij;

        /*--- Get thermal conductivity ---*/

        thermal_conductivity = node[iPoint]->GetThermalConductivity();

        /*--- Apply a weak boundary condition for the energy equation.
        Compute the residual due to the prescribed heat flux. ---*/

        Res_Visc[nDim+1] = thermal_conductivity*dTdn*Area;

        /*--- Jacobian contribution for temperature equation. ---*/

        if (implicit) {
          su2double Edge_Vector[3];
          su2double dist_ij_2 = 0, proj_vector_ij = 0;
          for (iDim = 0; iDim < nDim; iDim++) {
            Edge_Vector[iDim] = Coord_j[iDim]-Coord_i[iDim];
            dist_ij_2 += Edge_Vector[iDim]*Edge_Vector[iDim];
            proj_vector_ij += Edge_Vector[iDim]*Normal[iDim];
          }
          if (dist_ij_2 == 0.0) proj_vector_ij = 0.0;
          else proj_vector_ij = proj_vector_ij/dist_ij_2;

          Jacobian_i[nDim+1][nDim+1] = -thermal_conductivity*proj_vector_ij;

          Jacobian.SubtractBlock(iPoint, iPoint, Jacobian_i);
        }

        /*--- Viscous contribution to the residual at the wall ---*/

        LinSysRes.SubtractBlock(iPoint, Res_Visc);

      }

      /*--- Enforce the no-slip boundary condition in a strong way by
       modifying the velocity-rows of the Jacobian (1 on the diagonal). ---*/

      if (implicit) {
        for (iVar = 1; iVar <= nDim; iVar++) {
          total_index = iPoint*nVar+iVar;
          Jacobian.DeleteValsRowi(total_index);
        }
//        if(energy) {
//          total_index = iPoint*nVar+nDim+1;
//          Jacobian.DeleteValsRowi(total_index);
//        }
      }

    }
  }
}<|MERGE_RESOLUTION|>--- conflicted
+++ resolved
@@ -580,17 +580,12 @@
   
   /*--- Perform the MPI communication of the solution ---*/
 
-<<<<<<< HEAD
-  Set_MPI_Solution(geometry, config);
+  InitiateComms(geometry, config, SOLUTION);
+  CompleteComms(geometry, config, SOLUTION);
 
   /*--- Add the solver name (max 8 characters) ---*/
   SolverName = "INC.FLOW";
 
-=======
-  InitiateComms(geometry, config, SOLUTION);
-  CompleteComms(geometry, config, SOLUTION);
-  
->>>>>>> 64637462
 }
 
 CIncEulerSolver::~CIncEulerSolver(void) {
@@ -8046,17 +8041,12 @@
   
   /*--- Perform the MPI communication of the solution ---*/
 
-<<<<<<< HEAD
-  Set_MPI_Solution(geometry, config);
-
+  InitiateComms(geometry, config, SOLUTION);
+  CompleteComms(geometry, config, SOLUTION);
+  
   /*--- Add the solver name (max 8 characters) ---*/
   SolverName = "INC.FLOW";
 
-=======
-  InitiateComms(geometry, config, SOLUTION);
-  CompleteComms(geometry, config, SOLUTION);
-  
->>>>>>> 64637462
 }
 
 CIncNSSolver::~CIncNSSolver(void) {
