--- conflicted
+++ resolved
@@ -1495,14 +1495,10 @@
   const auto* Node_Turb = (config->GetKind_Turb_Model() != TURB_MODEL::NONE) ? turb_solver->GetNodes() : nullptr;
   const auto* Node_Trans = (config->GetKind_Trans_Model() != TURB_TRANS_MODEL::NONE) ? trans_solver->GetNodes() : nullptr;
   const auto* Node_Geo = geometry->nodes;
-<<<<<<< HEAD
-  
-=======
 
   SetVolumeOutputValue("DELTA_TIME", iPoint, Node_Flow->GetDelta_Time(iPoint));
   SetVolumeOutputValue("CFL", iPoint, Node_Flow->GetLocalCFL(iPoint));
 
->>>>>>> 0fc0d077
   if (config->GetViscous()) {
     if (nDim == 3){
       SetVolumeOutputValue("VORTICITY_X", iPoint, Node_Flow->GetVorticity(iPoint)[0]);
