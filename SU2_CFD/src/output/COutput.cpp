--- conflicted
+++ resolved
@@ -1302,48 +1302,13 @@
 
   const auto& timeConvergenceFields = GetHistoryFieldsAll().GetFieldsByKey(wndConvFields, FieldsToRemove);
 
-<<<<<<< HEAD
   wndConvFields = HistoryOutFieldCollection::GetKeys(timeConvergenceFields);
   printInfo(wndConvFields, "Time Convergence monitoring fields: ");
   printInfo(FieldsToRemove, "Fields ignored: ");
-=======
-  if (rank == MASTER_NODE){
-    if(convFields.empty()){
-      cout << "Warning: No (valid) fields chosen for convergence monitoring. Convergence monitoring inactive."<<  endl;
-    }
-    else{
-      cout <<"Convergence field(s): ";
-      for (unsigned short iField_Conv = 0; iField_Conv < convFields.size(); iField_Conv++){
-        cout << convFields[iField_Conv];
-        if (iField_Conv != convFields.size() - 1) cout << ", ";
-      }
-      cout << endl;
-    }
-  }
->>>>>>> fa704114
 
   historyFieldsAll.UpdateTokens();
   historyFieldsAll.EvalCustomFields(historyFieldsAll.GetFieldsByType({FieldType::CUSTOM}));
 
-<<<<<<< HEAD
-=======
-  for (unsigned short iField_Conv = 0; iField_Conv < FieldsToRemove.size(); iField_Conv++){
-    wndConvFields.erase(std::find(wndConvFields.begin(), wndConvFields.end(), FieldsToRemove[iField_Conv]));
-  }
-  if (rank == MASTER_NODE){
-    if(wndConvFields.empty()){
-      cout << "Warning: No (valid) fields chosen for time convergence monitoring. Time convergence monitoring inactive."<<  endl;
-    }
-    else{
-      cout <<"Time Convergence field(s): ";
-      for (unsigned short iField_Conv = 0; iField_Conv < wndConvFields.size(); iField_Conv++){
-        cout << wndConvFields[iField_Conv];
-        if (iField_Conv != wndConvFields.size() - 1) cout << ", ";
-      }
-      cout << endl;
-    }
-  }
->>>>>>> fa704114
 }
 
 void COutput::PreprocessVolumeOutput(CConfig *config){
