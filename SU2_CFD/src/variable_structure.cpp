/*!
 * \file variable_structure.cpp
 * \brief Definition of the solution fields.
 * \author Aerospace Design Laboratory (Stanford University) <http://su2.stanford.edu>.
 * \version 2.0.7
 *
<<<<<<< HEAD
 * Stanford University Unstructured (SU2),
 * copyright (C) 2012-2013 Aerospace Design Laboratory (ADL), is
 * distributed under the GNU Lesser General Public License (GNU LGPL).
=======
 * Stanford University Unstructured (SU2).
 * Copyright (C) 2012-2013 Aerospace Design Laboratory (ADL).
>>>>>>> 3384cf29
 *
 * SU2 is free software; you can redistribute it and/or
 * modify it under the terms of the GNU Lesser General Public
 * License as published by the Free Software Foundation; either
 * version 2.1 of the License, or (at your option) any later version.
 *
 * SU2 is distributed in the hope that it will be useful,
 * but WITHOUT ANY WARRANTY; without even the implied warranty of
 * MERCHANTABILITY or FITNESS FOR A PARTICULAR PURPOSE.  See the GNU
 * Lesser General Public License for more details.
 *
 * You should have received a copy of the GNU Lesser General Public
<<<<<<< HEAD
 * License along with this library.  If not, see <http://www.gnu.org/licenses/>.
=======
 * License along with SU2. If not, see <http://www.gnu.org/licenses/>.
>>>>>>> 3384cf29
 */

#include "../include/variable_structure.hpp"

unsigned short CVariable::nDim = 0;

CVariable::CVariable(void) {

  /*--- Array initialization ---*/
  Solution = NULL;
	Solution_Old = NULL;
	Solution_time_n = NULL;
	Solution_time_n1 = NULL;
	Gradient = NULL;
	Limiter = NULL;
	Solution_Max = NULL;
	Solution_Min = NULL;
	Grad_AuxVar = NULL;
	Undivided_Laplacian = NULL;
	Res_TruncError = NULL;
  Residual_Old = NULL;
	Residual_Sum = NULL;
  
}

CVariable::CVariable(unsigned short val_nvar, CConfig *config) {

  /*--- Array initialization ---*/
  Solution = NULL;
	Solution_Old = NULL;
	Solution_time_n = NULL;
	Solution_time_n1 = NULL;
	Gradient = NULL;
	Limiter = NULL;
	Solution_Max = NULL;
	Solution_Min = NULL;
	Grad_AuxVar = NULL;
	Undivided_Laplacian = NULL;
	Res_TruncError = NULL;
  Residual_Old = NULL;
	Residual_Sum = NULL;
  
  /*--- Initialize the number of solution variables. This version
   of the constructor will be used primarily for converting the
   restart files into solution files (SU2_SOL). ---*/
	nVar = val_nvar;
  
	/*--- Allocate the solution array - here it is also possible
	 to allocate some extra flow variables that do not participate
	 in the simulation ---*/
	Solution = new double [nVar];
	for (unsigned short iVar = 0; iVar < nVar; iVar++)
		Solution[iVar] = 0.0;
  
}

CVariable::CVariable(unsigned short val_ndim, unsigned short val_nvar, CConfig *config) {
	unsigned short iVar, iDim;
	
  /*--- Array initialization ---*/
  Solution = NULL;
	Solution_Old = NULL;
	Solution_time_n = NULL;
	Solution_time_n1 = NULL;
	Gradient = NULL;
	Limiter = NULL;
	Solution_Max = NULL;
	Solution_Min = NULL;
	Grad_AuxVar = NULL;
	Undivided_Laplacian = NULL;
	Res_TruncError = NULL;
  Residual_Old = NULL;
	Residual_Sum = NULL;
  
	/*--- Initializate the number of dimension and number of variables ---*/
	nDim = val_ndim;
	nVar = val_nvar;
  
	/*--- Allocate solution, solution old, residual and gradient 
	 which is common for all the problems, here it is also possible 
	 to allocate some extra flow variables that do not participate 
	 in the simulation ---*/
	Solution = new double [nVar];
	
	for (iVar = 0; iVar < nVar; iVar++)
		Solution[iVar] = 0.0;

	Solution_Old = new double [nVar];
	
	Gradient = new double* [nVar];
	for (iVar = 0; iVar < nVar; iVar++) {
		Gradient[iVar] = new double [nDim];
		for (iDim = 0; iDim < nDim; iDim ++)
			Gradient[iVar][iDim] = 0.0;
	}
	
	if (config->GetUnsteady_Simulation() != NO) {
		Solution_time_n = new double [nVar];
		Solution_time_n1 = new double [nVar];
	}
	
}

CVariable::~CVariable(void) {
	unsigned short iVar;

  if (Solution            != NULL) delete [] Solution;
	if (Solution_Old        != NULL) delete [] Solution_Old;
	if (Solution_time_n     != NULL) delete [] Solution_time_n;
	if (Solution_time_n1    != NULL) delete [] Solution_time_n1;
	if (Limiter             != NULL) delete [] Limiter;
	if (Solution_Max        != NULL) delete [] Solution_Max;
	if (Solution_Min        != NULL) delete [] Solution_Min;
	if (Grad_AuxVar         != NULL) delete [] Grad_AuxVar;
	if (Undivided_Laplacian != NULL) delete [] Undivided_Laplacian;
	if (Res_TruncError      != NULL) delete [] Res_TruncError;
	if (Residual_Old        != NULL) delete [] Residual_Old;
	if (Residual_Sum        != NULL) delete [] Residual_Sum;
  
  if (Gradient != NULL) {
    for (iVar = 0; iVar < nVar; iVar++)
      delete Gradient[iVar];
    delete [] Gradient;
  }

}

void CVariable::AddUnd_Lapl(double *val_und_lapl) {
	for (unsigned short iVar = 0; iVar < nVar; iVar++)
		Undivided_Laplacian[iVar] += val_und_lapl[iVar];
}

void CVariable::SubtractUnd_Lapl(double *val_und_lapl) {
	for (unsigned short iVar = 0; iVar < nVar; iVar++)
		Undivided_Laplacian[iVar] -= val_und_lapl[iVar];
}

void CVariable::SubtractUnd_Lapl(unsigned short val_var, double val_und_lapl) {
	Undivided_Laplacian[val_var] -= val_und_lapl;
}

void CVariable::SetUnd_LaplZero(void) {
	for (unsigned short iVar = 0; iVar < nVar; iVar++)
		Undivided_Laplacian[iVar] = 0.0;
}

void CVariable::SetUnd_Lapl(unsigned short val_var, double val_und_lapl) {
		Undivided_Laplacian[val_var] = val_und_lapl;
}

void CVariable::SetSolution(double *val_solution) {
	for (unsigned short iVar = 0; iVar < nVar; iVar++)
		Solution[iVar] = val_solution[iVar];
}

void CVariable::Set_OldSolution(void) {
	unsigned short iVar;
	for (iVar = 0; iVar < nVar; iVar++) {
		Solution_Old[iVar] = Solution[iVar];
	}
}

void CVariable::AddConservativeSolution(unsigned short val_var, double val_solution,
		double val_density, double val_density_old, double lowerlimit, double upperlimit) {
	Solution[val_var] = min(max((Solution_Old[val_var]*val_density_old + val_solution)/val_density,
			lowerlimit),upperlimit);
}

void CVariable::Set_Solution(void) {
	unsigned short iVar;
	for (iVar = 0; iVar < nVar; iVar++)
		 Solution[iVar] = Solution_Old[iVar];
}

void CVariable::Set_Solution_time_n(void) {
	unsigned short iVar;
	for (iVar = 0; iVar < nVar; iVar++)
		Solution_time_n[iVar] = Solution[iVar];
}

void CVariable::Set_Solution_time_n1(void) {
	unsigned short iVar;
	for (iVar = 0; iVar < nVar; iVar++)
		Solution_time_n1[iVar] = Solution_time_n[iVar];
}

void CVariable::AddRes_TruncError(double *val_truncation_error) {
	for (unsigned short iVar = 0; iVar < nVar; iVar++)
		Res_TruncError[iVar] += val_truncation_error[iVar];
}

void CVariable::SubtractRes_TruncError(double *val_truncation_error) {
	for (unsigned short iVar = 0; iVar < nVar; iVar++)
		Res_TruncError[iVar] -= val_truncation_error[iVar];
}

void CVariable::SetResidual_Old(double *val_residual_old) {
	for (unsigned short iVar = 0; iVar < nVar; iVar++)
		Residual_Old[iVar] = val_residual_old[iVar];
}

void CVariable::SetSolution_Old(double *val_solution_old) {
	for (unsigned short iVar = 0; iVar < nVar; iVar++)
		Solution_Old[iVar] = val_solution_old[iVar];
}

void CVariable::AddResidual_Sum(double *val_residual) {
	for (unsigned short iVar = 0; iVar < nVar; iVar++)
		Residual_Sum[iVar] += val_residual[iVar];
}

void CVariable::SetVel_ResTruncError_Zero(void) {
	for (unsigned short iDim = 0; iDim < nDim; iDim++)
		Res_TruncError[iDim+1] = 0.0;
}

void CVariable::SetEnergy_ResTruncError_Zero(void) {
  Res_TruncError[nDim+1] = 0.0;
}

void CVariable::SetVelSolutionZero(void) {
	for (unsigned short iDim = 0; iDim < nDim; iDim++)
		Solution[iDim+1] = 0.0;
}

void CVariable::SetVelSolutionVector(double *val_vector) {
	for (unsigned short iDim = 0; iDim < nDim; iDim++)
		Solution[iDim+1] = val_vector[iDim];
}

void CVariable::SetVelSolutionOldZero(void) {
	for (unsigned short iDim = 0; iDim < nDim; iDim++)
		Solution_Old[iDim+1] = 0.0;
}

void CVariable::SetVelSolutionOldVector(double *val_vector) {
	for (unsigned short iDim = 0; iDim < nDim; iDim++)
		Solution_Old[iDim+1] = val_vector[iDim];
}

void CVariable::SetVelSolutionOldDVector(void) { }

void CVariable::SetVelSolutionDVector(void) { }

void CVariable::SetSolutionZero(void) {
	for (unsigned short iVar = 0; iVar < nVar; iVar++)
		Solution[iVar] = 0.0;
}

void CVariable::SetResidualSumZero(void) {
	for (unsigned short iVar = 0; iVar < nVar; iVar++)
		Residual_Sum[iVar] = 0.0;
}

void CVariable::SetGradientZero(void) {
	for (unsigned short iVar = 0; iVar < nVar; iVar++)
		for (unsigned short iDim = 0; iDim < nDim; iDim++)
		Gradient[iVar][iDim] = 0.0;
}

void CVariable::SetAuxVarGradientZero(void) {
	for (unsigned short iDim = 0; iDim < nDim; iDim++)
		Grad_AuxVar[iDim] = 0.0;
}

void CVariable::SetGradient(double **val_gradient) {
	for (unsigned short iVar = 0; iVar < nVar; iVar++)
		for (unsigned short iDim = 0; iDim < nDim; iDim++)
		Gradient[iVar][iDim] = val_gradient[iVar][iDim];
}

void CVariable::SetRes_TruncErrorZero(void) {
	for (unsigned short iVar = 0; iVar < nVar; iVar++)
		Res_TruncError[iVar] = 0.0;
}

void CVariable::GetResidual_Sum(double *val_residual) {
	for (unsigned short iVar = 0; iVar < nVar; iVar++)
		val_residual[iVar] = Residual_Sum[iVar];
}

void CVariable::GetResTruncError(double *val_trunc_error) {
	for (unsigned short iVar = 0; iVar < nVar; iVar++)
		val_trunc_error[iVar] = Res_TruncError[iVar];
}

CBaselineVariable::CBaselineVariable(void) : CVariable() { }

CBaselineVariable::CBaselineVariable(double *val_solution, unsigned short val_nvar, CConfig *config) : CVariable(val_nvar, config) {
  
	/*--- Solution initialization ---*/
	for (unsigned short iVar = 0; iVar < nVar; iVar++)
		Solution[iVar] = val_solution[iVar];
  
}

CBaselineVariable::~CBaselineVariable(void) { }
<|MERGE_RESOLUTION|>--- conflicted
+++ resolved
@@ -1,328 +1,318 @@
-/*!
- * \file variable_structure.cpp
- * \brief Definition of the solution fields.
- * \author Aerospace Design Laboratory (Stanford University) <http://su2.stanford.edu>.
- * \version 2.0.7
- *
-<<<<<<< HEAD
- * Stanford University Unstructured (SU2),
- * copyright (C) 2012-2013 Aerospace Design Laboratory (ADL), is
- * distributed under the GNU Lesser General Public License (GNU LGPL).
-=======
- * Stanford University Unstructured (SU2).
- * Copyright (C) 2012-2013 Aerospace Design Laboratory (ADL).
->>>>>>> 3384cf29
- *
- * SU2 is free software; you can redistribute it and/or
- * modify it under the terms of the GNU Lesser General Public
- * License as published by the Free Software Foundation; either
- * version 2.1 of the License, or (at your option) any later version.
- *
- * SU2 is distributed in the hope that it will be useful,
- * but WITHOUT ANY WARRANTY; without even the implied warranty of
- * MERCHANTABILITY or FITNESS FOR A PARTICULAR PURPOSE.  See the GNU
- * Lesser General Public License for more details.
- *
- * You should have received a copy of the GNU Lesser General Public
-<<<<<<< HEAD
- * License along with this library.  If not, see <http://www.gnu.org/licenses/>.
-=======
- * License along with SU2. If not, see <http://www.gnu.org/licenses/>.
->>>>>>> 3384cf29
- */
-
-#include "../include/variable_structure.hpp"
-
-unsigned short CVariable::nDim = 0;
-
-CVariable::CVariable(void) {
-
-  /*--- Array initialization ---*/
-  Solution = NULL;
-	Solution_Old = NULL;
-	Solution_time_n = NULL;
-	Solution_time_n1 = NULL;
-	Gradient = NULL;
-	Limiter = NULL;
-	Solution_Max = NULL;
-	Solution_Min = NULL;
-	Grad_AuxVar = NULL;
-	Undivided_Laplacian = NULL;
-	Res_TruncError = NULL;
-  Residual_Old = NULL;
-	Residual_Sum = NULL;
-  
-}
-
-CVariable::CVariable(unsigned short val_nvar, CConfig *config) {
-
-  /*--- Array initialization ---*/
-  Solution = NULL;
-	Solution_Old = NULL;
-	Solution_time_n = NULL;
-	Solution_time_n1 = NULL;
-	Gradient = NULL;
-	Limiter = NULL;
-	Solution_Max = NULL;
-	Solution_Min = NULL;
-	Grad_AuxVar = NULL;
-	Undivided_Laplacian = NULL;
-	Res_TruncError = NULL;
-  Residual_Old = NULL;
-	Residual_Sum = NULL;
-  
-  /*--- Initialize the number of solution variables. This version
-   of the constructor will be used primarily for converting the
-   restart files into solution files (SU2_SOL). ---*/
-	nVar = val_nvar;
-  
-	/*--- Allocate the solution array - here it is also possible
-	 to allocate some extra flow variables that do not participate
-	 in the simulation ---*/
-	Solution = new double [nVar];
-	for (unsigned short iVar = 0; iVar < nVar; iVar++)
-		Solution[iVar] = 0.0;
-  
-}
-
-CVariable::CVariable(unsigned short val_ndim, unsigned short val_nvar, CConfig *config) {
-	unsigned short iVar, iDim;
-	
-  /*--- Array initialization ---*/
-  Solution = NULL;
-	Solution_Old = NULL;
-	Solution_time_n = NULL;
-	Solution_time_n1 = NULL;
-	Gradient = NULL;
-	Limiter = NULL;
-	Solution_Max = NULL;
-	Solution_Min = NULL;
-	Grad_AuxVar = NULL;
-	Undivided_Laplacian = NULL;
-	Res_TruncError = NULL;
-  Residual_Old = NULL;
-	Residual_Sum = NULL;
-  
-	/*--- Initializate the number of dimension and number of variables ---*/
-	nDim = val_ndim;
-	nVar = val_nvar;
-  
-	/*--- Allocate solution, solution old, residual and gradient 
-	 which is common for all the problems, here it is also possible 
-	 to allocate some extra flow variables that do not participate 
-	 in the simulation ---*/
-	Solution = new double [nVar];
-	
-	for (iVar = 0; iVar < nVar; iVar++)
-		Solution[iVar] = 0.0;
-
-	Solution_Old = new double [nVar];
-	
-	Gradient = new double* [nVar];
-	for (iVar = 0; iVar < nVar; iVar++) {
-		Gradient[iVar] = new double [nDim];
-		for (iDim = 0; iDim < nDim; iDim ++)
-			Gradient[iVar][iDim] = 0.0;
-	}
-	
-	if (config->GetUnsteady_Simulation() != NO) {
-		Solution_time_n = new double [nVar];
-		Solution_time_n1 = new double [nVar];
-	}
-	
-}
-
-CVariable::~CVariable(void) {
-	unsigned short iVar;
-
-  if (Solution            != NULL) delete [] Solution;
-	if (Solution_Old        != NULL) delete [] Solution_Old;
-	if (Solution_time_n     != NULL) delete [] Solution_time_n;
-	if (Solution_time_n1    != NULL) delete [] Solution_time_n1;
-	if (Limiter             != NULL) delete [] Limiter;
-	if (Solution_Max        != NULL) delete [] Solution_Max;
-	if (Solution_Min        != NULL) delete [] Solution_Min;
-	if (Grad_AuxVar         != NULL) delete [] Grad_AuxVar;
-	if (Undivided_Laplacian != NULL) delete [] Undivided_Laplacian;
-	if (Res_TruncError      != NULL) delete [] Res_TruncError;
-	if (Residual_Old        != NULL) delete [] Residual_Old;
-	if (Residual_Sum        != NULL) delete [] Residual_Sum;
-  
-  if (Gradient != NULL) {
-    for (iVar = 0; iVar < nVar; iVar++)
-      delete Gradient[iVar];
-    delete [] Gradient;
-  }
-
-}
-
-void CVariable::AddUnd_Lapl(double *val_und_lapl) {
-	for (unsigned short iVar = 0; iVar < nVar; iVar++)
-		Undivided_Laplacian[iVar] += val_und_lapl[iVar];
-}
-
-void CVariable::SubtractUnd_Lapl(double *val_und_lapl) {
-	for (unsigned short iVar = 0; iVar < nVar; iVar++)
-		Undivided_Laplacian[iVar] -= val_und_lapl[iVar];
-}
-
-void CVariable::SubtractUnd_Lapl(unsigned short val_var, double val_und_lapl) {
-	Undivided_Laplacian[val_var] -= val_und_lapl;
-}
-
-void CVariable::SetUnd_LaplZero(void) {
-	for (unsigned short iVar = 0; iVar < nVar; iVar++)
-		Undivided_Laplacian[iVar] = 0.0;
-}
-
-void CVariable::SetUnd_Lapl(unsigned short val_var, double val_und_lapl) {
-		Undivided_Laplacian[val_var] = val_und_lapl;
-}
-
-void CVariable::SetSolution(double *val_solution) {
-	for (unsigned short iVar = 0; iVar < nVar; iVar++)
-		Solution[iVar] = val_solution[iVar];
-}
-
-void CVariable::Set_OldSolution(void) {
-	unsigned short iVar;
-	for (iVar = 0; iVar < nVar; iVar++) {
-		Solution_Old[iVar] = Solution[iVar];
-	}
-}
-
-void CVariable::AddConservativeSolution(unsigned short val_var, double val_solution,
-		double val_density, double val_density_old, double lowerlimit, double upperlimit) {
-	Solution[val_var] = min(max((Solution_Old[val_var]*val_density_old + val_solution)/val_density,
-			lowerlimit),upperlimit);
-}
-
-void CVariable::Set_Solution(void) {
-	unsigned short iVar;
-	for (iVar = 0; iVar < nVar; iVar++)
-		 Solution[iVar] = Solution_Old[iVar];
-}
-
-void CVariable::Set_Solution_time_n(void) {
-	unsigned short iVar;
-	for (iVar = 0; iVar < nVar; iVar++)
-		Solution_time_n[iVar] = Solution[iVar];
-}
-
-void CVariable::Set_Solution_time_n1(void) {
-	unsigned short iVar;
-	for (iVar = 0; iVar < nVar; iVar++)
-		Solution_time_n1[iVar] = Solution_time_n[iVar];
-}
-
-void CVariable::AddRes_TruncError(double *val_truncation_error) {
-	for (unsigned short iVar = 0; iVar < nVar; iVar++)
-		Res_TruncError[iVar] += val_truncation_error[iVar];
-}
-
-void CVariable::SubtractRes_TruncError(double *val_truncation_error) {
-	for (unsigned short iVar = 0; iVar < nVar; iVar++)
-		Res_TruncError[iVar] -= val_truncation_error[iVar];
-}
-
-void CVariable::SetResidual_Old(double *val_residual_old) {
-	for (unsigned short iVar = 0; iVar < nVar; iVar++)
-		Residual_Old[iVar] = val_residual_old[iVar];
-}
-
-void CVariable::SetSolution_Old(double *val_solution_old) {
-	for (unsigned short iVar = 0; iVar < nVar; iVar++)
-		Solution_Old[iVar] = val_solution_old[iVar];
-}
-
-void CVariable::AddResidual_Sum(double *val_residual) {
-	for (unsigned short iVar = 0; iVar < nVar; iVar++)
-		Residual_Sum[iVar] += val_residual[iVar];
-}
-
-void CVariable::SetVel_ResTruncError_Zero(void) {
-	for (unsigned short iDim = 0; iDim < nDim; iDim++)
-		Res_TruncError[iDim+1] = 0.0;
-}
-
-void CVariable::SetEnergy_ResTruncError_Zero(void) {
-  Res_TruncError[nDim+1] = 0.0;
-}
-
-void CVariable::SetVelSolutionZero(void) {
-	for (unsigned short iDim = 0; iDim < nDim; iDim++)
-		Solution[iDim+1] = 0.0;
-}
-
-void CVariable::SetVelSolutionVector(double *val_vector) {
-	for (unsigned short iDim = 0; iDim < nDim; iDim++)
-		Solution[iDim+1] = val_vector[iDim];
-}
-
-void CVariable::SetVelSolutionOldZero(void) {
-	for (unsigned short iDim = 0; iDim < nDim; iDim++)
-		Solution_Old[iDim+1] = 0.0;
-}
-
-void CVariable::SetVelSolutionOldVector(double *val_vector) {
-	for (unsigned short iDim = 0; iDim < nDim; iDim++)
-		Solution_Old[iDim+1] = val_vector[iDim];
-}
-
-void CVariable::SetVelSolutionOldDVector(void) { }
-
-void CVariable::SetVelSolutionDVector(void) { }
-
-void CVariable::SetSolutionZero(void) {
-	for (unsigned short iVar = 0; iVar < nVar; iVar++)
-		Solution[iVar] = 0.0;
-}
-
-void CVariable::SetResidualSumZero(void) {
-	for (unsigned short iVar = 0; iVar < nVar; iVar++)
-		Residual_Sum[iVar] = 0.0;
-}
-
-void CVariable::SetGradientZero(void) {
-	for (unsigned short iVar = 0; iVar < nVar; iVar++)
-		for (unsigned short iDim = 0; iDim < nDim; iDim++)
-		Gradient[iVar][iDim] = 0.0;
-}
-
-void CVariable::SetAuxVarGradientZero(void) {
-	for (unsigned short iDim = 0; iDim < nDim; iDim++)
-		Grad_AuxVar[iDim] = 0.0;
-}
-
-void CVariable::SetGradient(double **val_gradient) {
-	for (unsigned short iVar = 0; iVar < nVar; iVar++)
-		for (unsigned short iDim = 0; iDim < nDim; iDim++)
-		Gradient[iVar][iDim] = val_gradient[iVar][iDim];
-}
-
-void CVariable::SetRes_TruncErrorZero(void) {
-	for (unsigned short iVar = 0; iVar < nVar; iVar++)
-		Res_TruncError[iVar] = 0.0;
-}
-
-void CVariable::GetResidual_Sum(double *val_residual) {
-	for (unsigned short iVar = 0; iVar < nVar; iVar++)
-		val_residual[iVar] = Residual_Sum[iVar];
-}
-
-void CVariable::GetResTruncError(double *val_trunc_error) {
-	for (unsigned short iVar = 0; iVar < nVar; iVar++)
-		val_trunc_error[iVar] = Res_TruncError[iVar];
-}
-
-CBaselineVariable::CBaselineVariable(void) : CVariable() { }
-
-CBaselineVariable::CBaselineVariable(double *val_solution, unsigned short val_nvar, CConfig *config) : CVariable(val_nvar, config) {
-  
-	/*--- Solution initialization ---*/
-	for (unsigned short iVar = 0; iVar < nVar; iVar++)
-		Solution[iVar] = val_solution[iVar];
-  
-}
-
-CBaselineVariable::~CBaselineVariable(void) { }
+/*!
+ * \file variable_structure.cpp
+ * \brief Definition of the solution fields.
+ * \author Aerospace Design Laboratory (Stanford University) <http://su2.stanford.edu>.
+ * \version 2.0.7
+ *
+ * Stanford University Unstructured (SU2).
+ * Copyright (C) 2012-2013 Aerospace Design Laboratory (ADL).
+ *
+ * SU2 is free software; you can redistribute it and/or
+ * modify it under the terms of the GNU Lesser General Public
+ * License as published by the Free Software Foundation; either
+ * version 2.1 of the License, or (at your option) any later version.
+ *
+ * SU2 is distributed in the hope that it will be useful,
+ * but WITHOUT ANY WARRANTY; without even the implied warranty of
+ * MERCHANTABILITY or FITNESS FOR A PARTICULAR PURPOSE.  See the GNU
+ * Lesser General Public License for more details.
+ *
+ * You should have received a copy of the GNU Lesser General Public
+ * License along with SU2. If not, see <http://www.gnu.org/licenses/>.
+ */
+
+#include "../include/variable_structure.hpp"
+
+unsigned short CVariable::nDim = 0;
+
+CVariable::CVariable(void) {
+
+  /*--- Array initialization ---*/
+  Solution = NULL;
+	Solution_Old = NULL;
+	Solution_time_n = NULL;
+	Solution_time_n1 = NULL;
+	Gradient = NULL;
+	Limiter = NULL;
+	Solution_Max = NULL;
+	Solution_Min = NULL;
+	Grad_AuxVar = NULL;
+	Undivided_Laplacian = NULL;
+	Res_TruncError = NULL;
+  Residual_Old = NULL;
+	Residual_Sum = NULL;
+  
+}
+
+CVariable::CVariable(unsigned short val_nvar, CConfig *config) {
+
+  /*--- Array initialization ---*/
+  Solution = NULL;
+	Solution_Old = NULL;
+	Solution_time_n = NULL;
+	Solution_time_n1 = NULL;
+	Gradient = NULL;
+	Limiter = NULL;
+	Solution_Max = NULL;
+	Solution_Min = NULL;
+	Grad_AuxVar = NULL;
+	Undivided_Laplacian = NULL;
+	Res_TruncError = NULL;
+  Residual_Old = NULL;
+	Residual_Sum = NULL;
+  
+  /*--- Initialize the number of solution variables. This version
+   of the constructor will be used primarily for converting the
+   restart files into solution files (SU2_SOL). ---*/
+	nVar = val_nvar;
+  
+	/*--- Allocate the solution array - here it is also possible
+	 to allocate some extra flow variables that do not participate
+	 in the simulation ---*/
+	Solution = new double [nVar];
+	for (unsigned short iVar = 0; iVar < nVar; iVar++)
+		Solution[iVar] = 0.0;
+  
+}
+
+CVariable::CVariable(unsigned short val_ndim, unsigned short val_nvar, CConfig *config) {
+	unsigned short iVar, iDim;
+	
+  /*--- Array initialization ---*/
+  Solution = NULL;
+	Solution_Old = NULL;
+	Solution_time_n = NULL;
+	Solution_time_n1 = NULL;
+	Gradient = NULL;
+	Limiter = NULL;
+	Solution_Max = NULL;
+	Solution_Min = NULL;
+	Grad_AuxVar = NULL;
+	Undivided_Laplacian = NULL;
+	Res_TruncError = NULL;
+  Residual_Old = NULL;
+	Residual_Sum = NULL;
+  
+	/*--- Initializate the number of dimension and number of variables ---*/
+	nDim = val_ndim;
+	nVar = val_nvar;
+  
+	/*--- Allocate solution, solution old, residual and gradient 
+	 which is common for all the problems, here it is also possible 
+	 to allocate some extra flow variables that do not participate 
+	 in the simulation ---*/
+	Solution = new double [nVar];
+	
+	for (iVar = 0; iVar < nVar; iVar++)
+		Solution[iVar] = 0.0;
+
+	Solution_Old = new double [nVar];
+	
+	Gradient = new double* [nVar];
+	for (iVar = 0; iVar < nVar; iVar++) {
+		Gradient[iVar] = new double [nDim];
+		for (iDim = 0; iDim < nDim; iDim ++)
+			Gradient[iVar][iDim] = 0.0;
+	}
+	
+	if (config->GetUnsteady_Simulation() != NO) {
+		Solution_time_n = new double [nVar];
+		Solution_time_n1 = new double [nVar];
+	}
+	
+}
+
+CVariable::~CVariable(void) {
+	unsigned short iVar;
+
+  if (Solution            != NULL) delete [] Solution;
+	if (Solution_Old        != NULL) delete [] Solution_Old;
+	if (Solution_time_n     != NULL) delete [] Solution_time_n;
+	if (Solution_time_n1    != NULL) delete [] Solution_time_n1;
+	if (Limiter             != NULL) delete [] Limiter;
+	if (Solution_Max        != NULL) delete [] Solution_Max;
+	if (Solution_Min        != NULL) delete [] Solution_Min;
+	if (Grad_AuxVar         != NULL) delete [] Grad_AuxVar;
+	if (Undivided_Laplacian != NULL) delete [] Undivided_Laplacian;
+	if (Res_TruncError      != NULL) delete [] Res_TruncError;
+	if (Residual_Old        != NULL) delete [] Residual_Old;
+	if (Residual_Sum        != NULL) delete [] Residual_Sum;
+  
+  if (Gradient != NULL) {
+    for (iVar = 0; iVar < nVar; iVar++)
+      delete Gradient[iVar];
+    delete [] Gradient;
+  }
+
+}
+
+void CVariable::AddUnd_Lapl(double *val_und_lapl) {
+	for (unsigned short iVar = 0; iVar < nVar; iVar++)
+		Undivided_Laplacian[iVar] += val_und_lapl[iVar];
+}
+
+void CVariable::SubtractUnd_Lapl(double *val_und_lapl) {
+	for (unsigned short iVar = 0; iVar < nVar; iVar++)
+		Undivided_Laplacian[iVar] -= val_und_lapl[iVar];
+}
+
+void CVariable::SubtractUnd_Lapl(unsigned short val_var, double val_und_lapl) {
+	Undivided_Laplacian[val_var] -= val_und_lapl;
+}
+
+void CVariable::SetUnd_LaplZero(void) {
+	for (unsigned short iVar = 0; iVar < nVar; iVar++)
+		Undivided_Laplacian[iVar] = 0.0;
+}
+
+void CVariable::SetUnd_Lapl(unsigned short val_var, double val_und_lapl) {
+		Undivided_Laplacian[val_var] = val_und_lapl;
+}
+
+void CVariable::SetSolution(double *val_solution) {
+	for (unsigned short iVar = 0; iVar < nVar; iVar++)
+		Solution[iVar] = val_solution[iVar];
+}
+
+void CVariable::Set_OldSolution(void) {
+	unsigned short iVar;
+	for (iVar = 0; iVar < nVar; iVar++) {
+		Solution_Old[iVar] = Solution[iVar];
+	}
+}
+
+void CVariable::AddConservativeSolution(unsigned short val_var, double val_solution,
+		double val_density, double val_density_old, double lowerlimit, double upperlimit) {
+	Solution[val_var] = min(max((Solution_Old[val_var]*val_density_old + val_solution)/val_density,
+			lowerlimit),upperlimit);
+}
+
+void CVariable::Set_Solution(void) {
+	unsigned short iVar;
+	for (iVar = 0; iVar < nVar; iVar++)
+		 Solution[iVar] = Solution_Old[iVar];
+}
+
+void CVariable::Set_Solution_time_n(void) {
+	unsigned short iVar;
+	for (iVar = 0; iVar < nVar; iVar++)
+		Solution_time_n[iVar] = Solution[iVar];
+}
+
+void CVariable::Set_Solution_time_n1(void) {
+	unsigned short iVar;
+	for (iVar = 0; iVar < nVar; iVar++)
+		Solution_time_n1[iVar] = Solution_time_n[iVar];
+}
+
+void CVariable::AddRes_TruncError(double *val_truncation_error) {
+	for (unsigned short iVar = 0; iVar < nVar; iVar++)
+		Res_TruncError[iVar] += val_truncation_error[iVar];
+}
+
+void CVariable::SubtractRes_TruncError(double *val_truncation_error) {
+	for (unsigned short iVar = 0; iVar < nVar; iVar++)
+		Res_TruncError[iVar] -= val_truncation_error[iVar];
+}
+
+void CVariable::SetResidual_Old(double *val_residual_old) {
+	for (unsigned short iVar = 0; iVar < nVar; iVar++)
+		Residual_Old[iVar] = val_residual_old[iVar];
+}
+
+void CVariable::SetSolution_Old(double *val_solution_old) {
+	for (unsigned short iVar = 0; iVar < nVar; iVar++)
+		Solution_Old[iVar] = val_solution_old[iVar];
+}
+
+void CVariable::AddResidual_Sum(double *val_residual) {
+	for (unsigned short iVar = 0; iVar < nVar; iVar++)
+		Residual_Sum[iVar] += val_residual[iVar];
+}
+
+void CVariable::SetVel_ResTruncError_Zero(void) {
+	for (unsigned short iDim = 0; iDim < nDim; iDim++)
+		Res_TruncError[iDim+1] = 0.0;
+}
+
+void CVariable::SetEnergy_ResTruncError_Zero(void) {
+  Res_TruncError[nDim+1] = 0.0;
+}
+
+void CVariable::SetVelSolutionZero(void) {
+	for (unsigned short iDim = 0; iDim < nDim; iDim++)
+		Solution[iDim+1] = 0.0;
+}
+
+void CVariable::SetVelSolutionVector(double *val_vector) {
+	for (unsigned short iDim = 0; iDim < nDim; iDim++)
+		Solution[iDim+1] = val_vector[iDim];
+}
+
+void CVariable::SetVelSolutionOldZero(void) {
+	for (unsigned short iDim = 0; iDim < nDim; iDim++)
+		Solution_Old[iDim+1] = 0.0;
+}
+
+void CVariable::SetVelSolutionOldVector(double *val_vector) {
+	for (unsigned short iDim = 0; iDim < nDim; iDim++)
+		Solution_Old[iDim+1] = val_vector[iDim];
+}
+
+void CVariable::SetVelSolutionOldDVector(void) { }
+
+void CVariable::SetVelSolutionDVector(void) { }
+
+void CVariable::SetSolutionZero(void) {
+	for (unsigned short iVar = 0; iVar < nVar; iVar++)
+		Solution[iVar] = 0.0;
+}
+
+void CVariable::SetResidualSumZero(void) {
+	for (unsigned short iVar = 0; iVar < nVar; iVar++)
+		Residual_Sum[iVar] = 0.0;
+}
+
+void CVariable::SetGradientZero(void) {
+	for (unsigned short iVar = 0; iVar < nVar; iVar++)
+		for (unsigned short iDim = 0; iDim < nDim; iDim++)
+		Gradient[iVar][iDim] = 0.0;
+}
+
+void CVariable::SetAuxVarGradientZero(void) {
+	for (unsigned short iDim = 0; iDim < nDim; iDim++)
+		Grad_AuxVar[iDim] = 0.0;
+}
+
+void CVariable::SetGradient(double **val_gradient) {
+	for (unsigned short iVar = 0; iVar < nVar; iVar++)
+		for (unsigned short iDim = 0; iDim < nDim; iDim++)
+		Gradient[iVar][iDim] = val_gradient[iVar][iDim];
+}
+
+void CVariable::SetRes_TruncErrorZero(void) {
+	for (unsigned short iVar = 0; iVar < nVar; iVar++)
+		Res_TruncError[iVar] = 0.0;
+}
+
+void CVariable::GetResidual_Sum(double *val_residual) {
+	for (unsigned short iVar = 0; iVar < nVar; iVar++)
+		val_residual[iVar] = Residual_Sum[iVar];
+}
+
+void CVariable::GetResTruncError(double *val_trunc_error) {
+	for (unsigned short iVar = 0; iVar < nVar; iVar++)
+		val_trunc_error[iVar] = Res_TruncError[iVar];
+}
+
+CBaselineVariable::CBaselineVariable(void) : CVariable() { }
+
+CBaselineVariable::CBaselineVariable(double *val_solution, unsigned short val_nvar, CConfig *config) : CVariable(val_nvar, config) {
+  
+	/*--- Solution initialization ---*/
+	for (unsigned short iVar = 0; iVar < nVar; iVar++)
+		Solution[iVar] = val_solution[iVar];
+  
+}
+
+CBaselineVariable::~CBaselineVariable(void) { }