/*!
 * \file driver_structure.cpp
 * \brief The main subroutines for driving single or multi-zone problems.
 * \author T. Economon, H. Kline, R. Sanchez, F. Palacios
 * \version 5.0.0 "Raven"
 *
 * SU2 Lead Developers: Dr. Francisco Palacios (Francisco.D.Palacios@boeing.com).
 *                      Dr. Thomas D. Economon (economon@stanford.edu).
 *
 * SU2 Developers: Prof. Juan J. Alonso's group at Stanford University.
 *                 Prof. Piero Colonna's group at Delft University of Technology.
 *                 Prof. Nicolas R. Gauger's group at Kaiserslautern University of Technology.
 *                 Prof. Alberto Guardone's group at Polytechnic University of Milan.
 *                 Prof. Rafael Palacios' group at Imperial College London.
 *                 Prof. Edwin van der Weide's group at the University of Twente.
 *                 Prof. Vincent Terrapon's group at the University of Liege.
 *
 * Copyright (C) 2012-2017 SU2, the open-source CFD code.
 *
 * SU2 is free software; you can redistribute it and/or
 * modify it under the terms of the GNU Lesser General Public
 * License as published by the Free Software Foundation; either
 * version 2.1 of the License, or (at your option) any later version.
 *
 * SU2 is distributed in the hope that it will be useful,
 * but WITHOUT ANY WARRANTY; without even the implied warranty of
 * MERCHANTABILITY or FITNESS FOR A PARTICULAR PURPOSE. See the GNU
 * Lesser General Public License for more details.
 *
 * You should have received a copy of the GNU Lesser General Public
 * License along with SU2. If not, see <http://www.gnu.org/licenses/>.
 */

#include "../include/driver_structure.hpp"

#include <ostream>

#include "../include/definition_structure.hpp"

CDriver::CDriver(char* confFile,
                 unsigned short val_nZone,
                 unsigned short val_nDim,
                 SU2_Comm MPICommunicator):config_file_name(confFile), StartTime(0.0), StopTime(0.0), UsedTime(0.0), ExtIter(0), nZone(val_nZone), nDim(val_nDim), StopCalc(false), fsi(false) {


  unsigned short jZone, iSol;
  unsigned short Kind_Grid_Movement;
  bool initStaticMovement;



  int rank = MASTER_NODE;
#ifdef HAVE_MPI
  MPI_Comm_rank(MPICommunicator, &rank);
#endif

  /*--- Create pointers to all of the classes that may be used throughout
   the SU2_CFD code. In general, the pointers are instantiated down a
   hierarchy over all zones, multigrid levels, equation sets, and equation
   terms as described in the comments below. ---*/

  iteration_container            = NULL;
  output                         = NULL;
  integration_container          = NULL;
  geometry_container             = NULL;
  solver_container               = NULL;
  numerics_container             = NULL;
  config_container               = NULL;
  surface_movement               = NULL;
  grid_movement                  = NULL;
  FFDBox                         = NULL;
  interpolator_container         = NULL;
  transfer_container             = NULL;
  transfer_performance_container = NULL;

  /*--- Definition and of the containers for all possible zones. ---*/

  iteration_container            = new CIteration*[nZone];
  solver_container               = new CSolver***[nZone];
  integration_container          = new CIntegration**[nZone];
  numerics_container             = new CNumerics****[nZone];
  config_container               = new CConfig*[nZone];
  geometry_container             = new CGeometry**[nZone];
  surface_movement               = new CSurfaceMovement*[nZone];
  grid_movement                  = new CVolumetricMovement*[nZone];
  FFDBox                         = new CFreeFormDefBox**[nZone];
  interpolator_container         = new CInterpolator**[nZone];
  transfer_container             = new CTransfer**[nZone];
  transfer_performance_container = new CTransfer**[nZone];

  for (iZone = 0; iZone < nZone; iZone++) {
    solver_container[iZone]               = NULL;
    integration_container[iZone]          = NULL;
    numerics_container[iZone]             = NULL;
    config_container[iZone]               = NULL;
    geometry_container[iZone]             = NULL;

    surface_movement[iZone]               = NULL;
    grid_movement[iZone]                  = NULL;
    FFDBox[iZone]                         = NULL;
    interpolator_container[iZone]         = NULL;
    transfer_container[iZone]             = NULL;
    transfer_performance_container[iZone] = NULL;
  }

  /*--- Loop over all zones to initialize the various classes. In most
   cases, nZone is equal to one. This represents the solution of a partial
   differential equation on a single block, unstructured mesh. ---*/

  for (iZone = 0; iZone < nZone; iZone++) {

    /*--- Definition of the configuration option class for all zones. In this
     constructor, the input configuration file is parsed and all options are
     read and stored. ---*/

    config_container[iZone] = new CConfig(config_file_name, SU2_CFD, iZone, nZone, nDim, VERB_HIGH);

    /*--- Set the MPI communicator ---*/

    config_container[iZone]->SetMPICommunicator(MPICommunicator);

    /*--- Definition of the geometry class to store the primal grid in the
     partitioning process. ---*/

    CGeometry *geometry_aux = NULL;

    /*--- All ranks process the grid and call ParMETIS for partitioning ---*/

    geometry_aux = new CPhysicalGeometry(config_container[iZone], iZone, nZone);

    /*--- Color the initial grid and set the send-receive domains (ParMETIS) ---*/

    geometry_aux->SetColorGrid_Parallel(config_container[iZone]);

    /*--- Allocate the memory of the current domain, and divide the grid
     between the ranks. ---*/

    geometry_container[iZone] = new CGeometry *[config_container[iZone]->GetnMGLevels()+1];
    geometry_container[iZone][MESH_0] = new CPhysicalGeometry(geometry_aux, config_container[iZone]);

    /*--- Deallocate the memory of geometry_aux ---*/

    delete geometry_aux;

    /*--- Add the Send/Receive boundaries ---*/

    geometry_container[iZone][MESH_0]->SetSendReceive(config_container[iZone]);

    /*--- Add the Send/Receive boundaries ---*/

    geometry_container[iZone][MESH_0]->SetBoundaries(config_container[iZone]);

  }

  /*--- Preprocessing of the geometry for all zones. In this routine, the edge-
   based data structure is constructed, i.e. node and cell neighbors are
   identified and linked, face areas and volumes of the dual mesh cells are
   computed, and the multigrid levels are created using an agglomeration procedure. ---*/

  if (rank == MASTER_NODE)
    cout << endl <<"------------------------- Geometry Preprocessing ------------------------" << endl;

  Geometrical_Preprocessing();

  for (iZone = 0; iZone < nZone; iZone++) {

    /*--- Computation of wall distances for turbulence modeling ---*/

    if (rank == MASTER_NODE)
      cout << "Computing wall distances." << endl;

    if ((config_container[iZone]->GetKind_Solver() == RANS) ||
        (config_container[iZone]->GetKind_Solver() == ADJ_RANS) ||
        (config_container[iZone]->GetKind_Solver() == DISC_ADJ_RANS))
      geometry_container[iZone][MESH_0]->ComputeWall_Distance(config_container[iZone]);

    /*--- Computation of positive surface area in the z-plane which is used for
     the calculation of force coefficient (non-dimensionalization). ---*/

    geometry_container[iZone][MESH_0]->SetPositive_ZArea(config_container[iZone]);

    /*--- Set the near-field, interface and actuator disk boundary conditions, if necessary. ---*/

    for (iMesh = 0; iMesh <= config_container[iZone]->GetnMGLevels(); iMesh++) {
      geometry_container[iZone][iMesh]->MatchNearField(config_container[iZone]);
      geometry_container[iZone][iMesh]->MatchInterface(config_container[iZone]);
      geometry_container[iZone][iMesh]->MatchActuator_Disk(config_container[iZone]);
    }

  }

  /*--- If activated by the compile directive, perform a partition analysis. ---*/
#if PARTITION
  Partition_Analysis(geometry_container[ZONE_0][MESH_0], config_container[ZONE_0]);
#endif

  /*--- Output some information about the driver that has been instantiated for the problem. ---*/

  if (rank == MASTER_NODE)
    cout << endl <<"------------------------- Driver information --------------------------" << endl;

  fsi = config_container[ZONE_0]->GetFSI_Simulation();

  if ( (config_container[ZONE_0]->GetKind_Solver() == FEM_ELASTICITY ||
        config_container[ZONE_0]->GetKind_Solver() == POISSON_EQUATION ||
        config_container[ZONE_0]->GetKind_Solver() == WAVE_EQUATION ||
        config_container[ZONE_0]->GetKind_Solver() == HEAT_EQUATION) ) {
    if (rank == MASTER_NODE) cout << "A General driver has been instantiated." << endl;
  }
  else if (config_container[ZONE_0]->GetUnsteady_Simulation() == HARMONIC_BALANCE) {
    if (rank == MASTER_NODE) cout << "A Harmonic Balance driver has been instantiated." << endl;
  }
  else if (nZone == 2 && fsi) {
    if (rank == MASTER_NODE) cout << "A Fluid-Structure Interaction driver has been instantiated." << endl;
  }
  else {
    if (rank == MASTER_NODE) cout << "A Fluid driver has been instantiated." << endl;
  }

  for (iZone = 0; iZone < nZone; iZone++) {

    /*--- Instantiate the type of physics iteration to be executed within each zone. For
     example, one can execute the same physics across multiple zones (mixing plane),
     different physics in different zones (fluid-structure interaction), or couple multiple
     systems tightly within a single zone by creating a new iteration class (e.g., RANS). ---*/
    
    if (rank == MASTER_NODE) {
      cout << endl <<"------------------------ Iteration Preprocessing ------------------------" << endl;
    }
    Iteration_Preprocessing();

    /*--- Definition of the solver class: solver_container[#ZONES][#MG_GRIDS][#EQ_SYSTEMS].
     The solver classes are specific to a particular set of governing equations,
     and they contain the subroutines with instructions for computing each spatial
     term of the PDE, i.e. loops over the edges to compute convective and viscous
     fluxes, loops over the nodes to compute source terms, and routines for
     imposing various boundary condition type for the PDE. ---*/

    if (rank == MASTER_NODE)
      cout << endl <<"------------------------- Solver Preprocessing --------------------------" << endl;

    solver_container[iZone] = new CSolver** [config_container[iZone]->GetnMGLevels()+1];
    for (iMesh = 0; iMesh <= config_container[iZone]->GetnMGLevels(); iMesh++)
      solver_container[iZone][iMesh] = NULL;

    for (iMesh = 0; iMesh <= config_container[iZone]->GetnMGLevels(); iMesh++) {
      solver_container[iZone][iMesh] = new CSolver* [MAX_SOLS];
      for (iSol = 0; iSol < MAX_SOLS; iSol++)
        solver_container[iZone][iMesh][iSol] = NULL;
    }
    Solver_Preprocessing(solver_container[iZone], geometry_container[iZone],
        config_container[iZone]);

    if (rank == MASTER_NODE)
      cout << endl <<"----------------- Integration and Numerics Preprocessing ----------------" << endl;

    /*--- Definition of the integration class: integration_container[#ZONES][#EQ_SYSTEMS].
     The integration class orchestrates the execution of the spatial integration
     subroutines contained in the solver class (including multigrid) for computing
     the residual at each node, R(U) and then integrates the equations to a
     steady state or time-accurately. ---*/

    integration_container[iZone] = new CIntegration*[MAX_SOLS];
    Integration_Preprocessing(integration_container[iZone], geometry_container[iZone],
                              config_container[iZone]);

    
    if (rank == MASTER_NODE) cout << "Integration Preprocessing." << endl;

    /*--- Definition of the numerical method class:
     numerics_container[#ZONES][#MG_GRIDS][#EQ_SYSTEMS][#EQ_TERMS].
     The numerics class contains the implementation of the numerical methods for
     evaluating convective or viscous fluxes between any two nodes in the edge-based
     data structure (centered, upwind, galerkin), as well as any source terms
     (piecewise constant reconstruction) evaluated in each dual mesh volume. ---*/

    numerics_container[iZone] = new CNumerics***[config_container[iZone]->GetnMGLevels()+1];
    Numerics_Preprocessing(numerics_container[iZone], solver_container[iZone],
        geometry_container[iZone], config_container[iZone]);

    if (rank == MASTER_NODE) cout << "Numerics Preprocessing." << endl;

  }

  /*--- Definition of the interface and transfer conditions between different zones.
   *--- The transfer container is defined for zones paired one to one.
   *--- This only works for a multizone FSI problem (nZone > 1).
   *--- Also, at the moment this capability is limited to two zones (nZone < 3).
   *--- This will change in the future. ---*/

  if ((rank == MASTER_NODE) && nZone > 1)
    cout << endl <<"------------------- Multizone Interface Preprocessing -------------------" << endl;

  if ( nZone > 1 ) {
    for (iZone = 0; iZone < nZone; iZone++){
      transfer_container[iZone] = new CTransfer*[nZone];
      transfer_performance_container[iZone] = new CTransfer*[nZone];
      interpolator_container[iZone] = new CInterpolator*[nZone];
      for (jZone = 0; jZone < nZone; jZone++){
        transfer_container[iZone][jZone]             = NULL;
        transfer_performance_container[iZone][jZone] = NULL;
        interpolator_container[iZone][jZone]         = NULL;
      }
    }

    Interface_Preprocessing();
  }

  /*--- Instantiate the geometry movement classes for the solution of unsteady
   flows on dynamic meshes, including rigid mesh transformations, dynamically
   deforming meshes, and preprocessing of harmonic balance. ---*/

  for (iZone = 0; iZone < nZone; iZone++) {

    if (config_container[iZone]->GetGrid_Movement() ||
        (config_container[iZone]->GetDirectDiff() == D_DESIGN)) {
      if (rank == MASTER_NODE)
        cout << "Setting dynamic mesh structure." << endl;
      grid_movement[iZone] = new CVolumetricMovement(geometry_container[iZone][MESH_0], config_container[iZone]);
      FFDBox[iZone] = new CFreeFormDefBox*[MAX_NUMBER_FFD];
      surface_movement[iZone] = new CSurfaceMovement();
      surface_movement[iZone]->CopyBoundary(geometry_container[iZone][MESH_0], config_container[iZone]);
      if (config_container[iZone]->GetUnsteady_Simulation() == HARMONIC_BALANCE)
        unsigned short nTimeInstances = config_container[ZONE_0]->GetnTimeInstances();
        iteration_container[iZone]->SetGrid_Movement(geometry_container, surface_movement, grid_movement, FFDBox, solver_container, config_container, iZone, 0, 0);
        geometry_container[iZone][MESH_0]->UpdateTurboVertex(config_container[iZone], iZone, INFLOW);
        geometry_container[iZone][MESH_0]->UpdateTurboVertex(config_container[iZone], iZone, OUTFLOW);

    }

    if (config_container[iZone]->GetDirectDiff() == D_DESIGN) {
      if (rank == MASTER_NODE)
        cout << "Setting surface/volume derivatives." << endl;

      /*--- Set the surface derivatives, i.e. the derivative of the surface mesh nodes with respect to the design variables ---*/

      surface_movement[iZone]->SetSurface_Derivative(geometry_container[iZone][MESH_0],config_container[iZone]);

      /*--- Call the volume deformation routine with derivative mode enabled.
       This computes the derivative of the volume mesh with respect to the surface nodes ---*/

      grid_movement[iZone]->SetVolume_Deformation(geometry_container[iZone][MESH_0],config_container[iZone], true, true);

      /*--- Update the multi-grid structure to propagate the derivative information to the coarser levels ---*/

      geometry_container[iZone][MESH_0]->UpdateGeometry(geometry_container[iZone],config_container[iZone]);

      /*--- Set the derivative of the wall-distance with respect to the surface nodes ---*/

      if ( (config_container[iZone]->GetKind_Solver() == RANS) ||
          (config_container[iZone]->GetKind_Solver() == ADJ_RANS) ||
          (config_container[iZone]->GetKind_Solver() == DISC_ADJ_RANS))
        geometry_container[iZone][MESH_0]->ComputeWall_Distance(config_container[iZone]);
    }
  }

  /*---If the Grid Movement is static initialize the static mesh movment ---*/
  Kind_Grid_Movement = config_container[ZONE_0]->GetKind_GridMovement(ZONE_0);
  initStaticMovement = (config_container[ZONE_0]->GetGrid_Movement() && (Kind_Grid_Movement == MOVING_WALL
                        || Kind_Grid_Movement == ROTATING_FRAME || Kind_Grid_Movement == STEADY_TRANSLATION));


  if(initStaticMovement){
    if (rank == MASTER_NODE)cout << endl <<"--------------------- Initialize Static Mesh Movement --------------------" << endl;

      InitStaticMeshMovement();
  }

 if (config_container[ZONE_0]->GetBoolTurbomachinery()){
   if (rank == MASTER_NODE)cout << endl <<"---------------------- Turbomachinery Preprocessing ---------------------" << endl;
      TurbomachineryPreprocessing();
  }


  /*--- Definition of the output class (one for all zones). The output class
   manages the writing of all restart, volume solution, surface solution,
   surface comma-separated value, and convergence history files (both in serial
   and in parallel). ---*/

  output = new COutput(config_container[ZONE_0]);

  /*--- Open the convergence history file ---*/

  if (rank == MASTER_NODE)
    output->SetConvHistory_Header(&ConvHist_file, config_container[ZONE_0]);

  /*--- Check for an unsteady restart. Update ExtIter if necessary. ---*/
  if (config_container[ZONE_0]->GetWrt_Unsteady() && config_container[ZONE_0]->GetRestart())
    ExtIter = config_container[ZONE_0]->GetUnst_RestartIter();

  /*--- Check for a dynamic restart (structural analysis). Update ExtIter if necessary. ---*/
  if (config_container[ZONE_0]->GetKind_Solver() == FEM_ELASTICITY
      && config_container[ZONE_0]->GetWrt_Dynamic() && config_container[ZONE_0]->GetRestart())
    ExtIter = config_container[ZONE_0]->GetDyn_RestartIter();

  /*--- Initialize some variables used for external communications trough the Py wrapper. ---*/
  APIVarCoord[0] = 0.0;
  APIVarCoord[1] = 0.0;
  APIVarCoord[2] = 0.0;
  APINodalForce[0] = 0.0;
  APINodalForce[1] = 0.0;
  APINodalForce[2] = 0.0;
  APINodalForceDensity[0] = 0.0;
  APINodalForceDensity[1] = 0.0;
  APINodalForceDensity[2] = 0.0;

  /*--- Set up a timer for performance benchmarking (preprocessing time is not included) ---*/

#ifndef HAVE_MPI
  StartTime = su2double(clock())/su2double(CLOCKS_PER_SEC);
#else
  StartTime = MPI_Wtime();
#endif

}

void CDriver::Postprocessing() {

  int rank = MASTER_NODE;
  int size = SINGLE_NODE;

#ifdef HAVE_MPI
  MPI_Comm_rank(MPI_COMM_WORLD, &rank);
  MPI_Comm_size(MPI_COMM_WORLD, &size);
#endif

    /*--- Output some information to the console. ---*/

  if (rank == MASTER_NODE) {

    /*--- Print out the number of non-physical points and reconstructions ---*/

    if (config_container[ZONE_0]->GetNonphysical_Points() > 0)
      cout << "Warning: there are " << config_container[ZONE_0]->GetNonphysical_Points() << " non-physical points in the solution." << endl;
    if (config_container[ZONE_0]->GetNonphysical_Reconstr() > 0)
      cout << "Warning: " << config_container[ZONE_0]->GetNonphysical_Reconstr() << " reconstructed states for upwinding are non-physical." << endl;

    /*--- Close the convergence history file. ---*/

    ConvHist_file.close();
    cout << "History file, closed." << endl;
  }

  if (rank == MASTER_NODE)
    cout << endl <<"------------------------- Solver Postprocessing -------------------------" << endl;

  for (iZone = 0; iZone < nZone; iZone++) {
     Numerics_Postprocessing(numerics_container[iZone], solver_container[iZone],
     geometry_container[iZone], config_container[iZone]);
    delete [] numerics_container[iZone];
  }
  delete [] numerics_container;
  if (rank == MASTER_NODE) cout << "Deleted CNumerics container." << endl;
  
  for (iZone = 0; iZone < nZone; iZone++) {
    Integration_Postprocessing(integration_container[iZone],
                               geometry_container[iZone],
                               config_container[iZone]);
    delete [] integration_container[iZone];
  }
  delete [] integration_container;
  if (rank == MASTER_NODE) cout << "Deleted CIntegration container." << endl;
  
  for (iZone = 0; iZone < nZone; iZone++) {
    Solver_Postprocessing(solver_container[iZone],
                          geometry_container[iZone],
                          config_container[iZone]);
    delete [] solver_container[iZone];
  }
  delete [] solver_container;
  if (rank == MASTER_NODE) cout << "Deleted CSolver container." << endl;
  
  for (iZone = 0; iZone < nZone; iZone++) {
    delete iteration_container[iZone];
  }
  delete [] iteration_container;
  if (rank == MASTER_NODE) cout << "Deleted CIteration container." << endl;
  
  if (interpolator_container != NULL) {
    for (iZone = 0; iZone < nZone; iZone++) {
    if (interpolator_container[iZone] != NULL){
            delete interpolator_container[iZone];
      }
    }
    delete [] interpolator_container;
    if (rank == MASTER_NODE) cout << "Deleted CInterpolator container." << endl;
  }
  
  if (transfer_container != NULL) {
    for (iZone = 0; iZone < nZone; iZone++) {
        if (transfer_container[iZone] != NULL)
          delete transfer_container[iZone];
    }
    delete [] transfer_container;
    if (rank == MASTER_NODE) cout << "Deleted CTransfer container." << endl;
  }

  if (transfer_performance_container != NULL) {
    for (iZone = 0; iZone < nZone; iZone++) {
        if (transfer_performance_container[iZone] != NULL)
          delete transfer_performance_container[iZone];
    }
    delete [] transfer_performance_container;
    if (rank == MASTER_NODE) cout << "Deleted CTransfer container." << endl;
  }

  for (iZone = 0; iZone < nZone; iZone++) {
    if (geometry_container[iZone] != NULL) {
      for (unsigned short iMGlevel = 0; iMGlevel < config_container[iZone]->GetnMGLevels()+1; iMGlevel++) {
        if (geometry_container[iZone][iMGlevel] != NULL) delete geometry_container[iZone][iMGlevel];
      }
      delete [] geometry_container[iZone];
    }
  }
  delete [] geometry_container;
  if (rank == MASTER_NODE) cout << "Deleted CGeometry container." << endl;

  /*--- Free-form deformation class deallocation ---*/
  for (iZone = 0; iZone < nZone; iZone++) {
    delete FFDBox[iZone];
  }
  delete [] FFDBox;
  if (rank == MASTER_NODE) cout << "Deleted CFreeFormDefBox class." << endl;

  /*--- Grid movement and surface movement class deallocation ---*/
  for (iZone = 0; iZone < nZone; iZone++) {
    delete surface_movement[iZone];
  }
  delete [] surface_movement;
  if (rank == MASTER_NODE) cout << "Deleted CSurfaceMovement class." << endl;

  for (iZone = 0; iZone < nZone; iZone++) {
    delete grid_movement[iZone];
  }
  delete [] grid_movement;
  if (rank == MASTER_NODE) cout << "Deleted CVolumetricMovement class." << endl;

  if (config_container!= NULL) {
    for (iZone = 0; iZone < nZone; iZone++) {
      if (config_container[iZone] != NULL) {
        delete config_container[iZone];
      }
    }
    delete [] config_container;
  }
  if (rank == MASTER_NODE) cout << "Deleted CConfig container." << endl;

  /*--- Deallocate output container ---*/
  if (output!= NULL) delete output;
  if (rank == MASTER_NODE) cout << "Deleted COutput class." << endl;

  if (rank == MASTER_NODE) cout << "-------------------------------------------------------------------------" << endl;


  /*--- Synchronization point after a single solver iteration. Compute the
   wall clock time required. ---*/

#ifndef HAVE_MPI
  StopTime = su2double(clock())/su2double(CLOCKS_PER_SEC);
#else
  StopTime = MPI_Wtime();
#endif

  /*--- Compute/print the total time for performance benchmarking. ---*/

  UsedTime = StopTime-StartTime;
  if (rank == MASTER_NODE) {
    cout << "\nCompleted in " << fixed << UsedTime << " seconds on "<< size;
    if (size == 1) cout << " core." << endl; else cout << " cores." << endl;
  }

  /*--- Exit the solver cleanly ---*/

  if (rank == MASTER_NODE)
    cout << endl <<"------------------------- Exit Success (SU2_CFD) ------------------------" << endl << endl;

}

void CDriver::Geometrical_Preprocessing() {

  unsigned short iMGlevel;
  unsigned short requestedMGlevels = config_container[ZONE_0]->GetnMGLevels();
  unsigned long iPoint;
  int rank = MASTER_NODE;
<<<<<<< HEAD
  unsigned short nSpanMax = 0;
  unsigned short nTimeZones = config_container[ZONE_0]->GetnTimeInstances();
=======
>>>>>>> fd83825a

#ifdef HAVE_MPI
  MPI_Comm_rank(MPI_COMM_WORLD, &rank);
#endif

  for (iZone = 0; iZone < nZone; iZone++) {

    /*--- Compute elements surrounding points, points surrounding points ---*/

    if (rank == MASTER_NODE) cout << "Setting point connectivity." << endl;
    geometry_container[iZone][MESH_0]->SetPoint_Connectivity();

    /*--- Renumbering points using Reverse Cuthill McKee ordering ---*/

    if (rank == MASTER_NODE) cout << "Renumbering points (Reverse Cuthill McKee Ordering)." << endl;
    geometry_container[iZone][MESH_0]->SetRCM_Ordering(config_container[iZone]);

    /*--- recompute elements surrounding points, points surrounding points ---*/

    if (rank == MASTER_NODE) cout << "Recomputing point connectivity." << endl;
    geometry_container[iZone][MESH_0]->SetPoint_Connectivity();

    /*--- Compute elements surrounding elements ---*/

    if (rank == MASTER_NODE) cout << "Setting element connectivity." << endl;
    geometry_container[iZone][MESH_0]->SetElement_Connectivity();

    /*--- Check the orientation before computing geometrical quantities ---*/

    if (rank == MASTER_NODE) cout << "Checking the numerical grid orientation." << endl;
    geometry_container[iZone][MESH_0]->SetBoundVolume();
    geometry_container[iZone][MESH_0]->Check_IntElem_Orientation(config_container[iZone]);
    geometry_container[iZone][MESH_0]->Check_BoundElem_Orientation(config_container[iZone]);

    /*--- Create the edge structure ---*/

    if (rank == MASTER_NODE) cout << "Identifying edges and vertices." << endl;
    geometry_container[iZone][MESH_0]->SetEdges();
    geometry_container[iZone][MESH_0]->SetVertex(config_container[iZone]);

    /*--- Compute cell center of gravity ---*/

    if (rank == MASTER_NODE) cout << "Computing centers of gravity." << endl;
    geometry_container[iZone][MESH_0]->SetCoord_CG();

    /*--- Create the control volume structures ---*/

    if (rank == MASTER_NODE) cout << "Setting the control volume structure." << endl;
    geometry_container[iZone][MESH_0]->SetControlVolume(config_container[iZone], ALLOCATE);
    geometry_container[iZone][MESH_0]->SetBoundControlVolume(config_container[iZone], ALLOCATE);

    /*--- Visualize a dual control volume if requested ---*/

    if ((config_container[iZone]->GetVisualize_CV() >= 0) &&
        (config_container[iZone]->GetVisualize_CV() < (long)geometry_container[iZone][MESH_0]->GetnPointDomain()))
      geometry_container[iZone][MESH_0]->VisualizeControlVolume(config_container[iZone], UPDATE);

    /*--- Identify closest normal neighbor ---*/

    if (rank == MASTER_NODE) cout << "Searching for the closest normal neighbors to the surfaces." << endl;
    geometry_container[iZone][MESH_0]->FindNormal_Neighbor(config_container[iZone]);

    /*--- Store the global to local mapping. ---*/

    if (rank == MASTER_NODE) cout << "Storing a mapping from global to local point index." << endl;
    geometry_container[iZone][MESH_0]->SetGlobal_to_Local_Point();

    /*--- Compute the surface curvature ---*/

    if (rank == MASTER_NODE) cout << "Compute the surface curvature." << endl;
    geometry_container[iZone][MESH_0]->ComputeSurf_Curvature(config_container[iZone]);

<<<<<<< HEAD
    /*--- Create turbovertex structure ---*/
    if (config_container[iZone]->GetBoolTurbomachinery()){
      geometry_container[iZone][MESH_0]->ComputeNSpan(config_container[iZone], iZone, INFLOW, true);
      geometry_container[iZone][MESH_0]->ComputeNSpan(config_container[iZone], iZone, OUTFLOW, true);
      if (rank == MASTER_NODE) cout << "Zone " << iZone << " number of span-wise sections " << config_container[iZone]->GetnSpanWiseSections() << endl;
      if (config_container[iZone]->GetnSpanWiseSections() > nSpanMax){
        nSpanMax = config_container[iZone]->GetnSpanWiseSections();
      }
      if ( config_container[ZONE_0]->GetUnsteady_Simulation() == HARMONIC_BALANCE) {

      config_container[iZone%nTimeZones]->SetnSpan_iZones(config_container[iZone]->GetnSpanWiseSections(), (int)(iZone/nTimeZones));
      }
      else {
      config_container[ZONE_0]->SetnSpan_iZones(config_container[iZone]->GetnSpanWiseSections(),iZone);
      }

      if (rank == MASTER_NODE) cout << "Create TurboVertex structure." << endl;
      geometry_container[iZone][MESH_0]->SetTurboVertex(config_container[iZone], iZone, INFLOW, true);
      geometry_container[iZone][MESH_0]->SetTurboVertex(config_container[iZone], iZone, OUTFLOW, true);
    }

=======
>>>>>>> fd83825a
    /*--- Check for periodicity and disable MG if necessary. ---*/

    if (rank == MASTER_NODE) cout << "Checking for periodicity." << endl;
    geometry_container[iZone][MESH_0]->Check_Periodicity(config_container[iZone]);

    if ((config_container[iZone]->GetnMGLevels() != 0) && (rank == MASTER_NODE))
      cout << "Setting the multigrid structure." << endl;

  }


  /*--- Loop over all the new grid ---*/

  for (iMGlevel = 1; iMGlevel <= config_container[ZONE_0]->GetnMGLevels(); iMGlevel++) {

    /*--- Loop over all zones at each grid level. ---*/

    for (iZone = 0; iZone < nZone; iZone++) {

      /*--- Create main agglomeration structure ---*/

      geometry_container[iZone][iMGlevel] = new CMultiGridGeometry(geometry_container, config_container, iMGlevel, iZone);

      /*--- Compute points surrounding points. ---*/

      geometry_container[iZone][iMGlevel]->SetPoint_Connectivity(geometry_container[iZone][iMGlevel-1]);

      /*--- Create the edge structure ---*/

      geometry_container[iZone][iMGlevel]->SetEdges();
      geometry_container[iZone][iMGlevel]->SetVertex(geometry_container[iZone][iMGlevel-1], config_container[iZone]);

      /*--- Create the control volume structures ---*/

      geometry_container[iZone][iMGlevel]->SetControlVolume(config_container[iZone], geometry_container[iZone][iMGlevel-1], ALLOCATE);
      geometry_container[iZone][iMGlevel]->SetBoundControlVolume(config_container[iZone], geometry_container[iZone][iMGlevel-1], ALLOCATE);
      geometry_container[iZone][iMGlevel]->SetCoord(geometry_container[iZone][iMGlevel-1]);

      /*--- Find closest neighbor to a surface point ---*/

      geometry_container[iZone][iMGlevel]->FindNormal_Neighbor(config_container[iZone]);

      /*--- Protect against the situation that we were not able to complete
       the agglomeration for this level, i.e., there weren't enough points.
       We need to check if we changed the total number of levels and delete
       the incomplete CMultiGridGeometry object. ---*/

      if (config_container[iZone]->GetnMGLevels() != requestedMGlevels) {
        delete geometry_container[iZone][iMGlevel];
        break;
      }

    }

  }

  /*--- For unsteady simulations, initialize the grid volumes
   and coordinates for previous solutions. Loop over all zones/grids ---*/

  for (iZone = 0; iZone < nZone; iZone++) {
    if (config_container[iZone]->GetUnsteady_Simulation() && config_container[iZone]->GetGrid_Movement()) {
      for (iMGlevel = 0; iMGlevel <= config_container[iZone]->GetnMGLevels(); iMGlevel++) {
        for (iPoint = 0; iPoint < geometry_container[iZone][iMGlevel]->GetnPoint(); iPoint++) {

          /*--- Update cell volume ---*/

          geometry_container[iZone][iMGlevel]->node[iPoint]->SetVolume_n();
          geometry_container[iZone][iMGlevel]->node[iPoint]->SetVolume_nM1();

          /*--- Update point coordinates ---*/
          geometry_container[iZone][iMGlevel]->node[iPoint]->SetCoord_n();
          geometry_container[iZone][iMGlevel]->node[iPoint]->SetCoord_n1();

        }
      }
    }
  }

}

void CDriver::Solver_Preprocessing(CSolver ***solver_container, CGeometry **geometry,
                                   CConfig *config) {
  
  unsigned short iMGlevel;
  bool euler, ns, turbulent,
  adj_euler, adj_ns, adj_turb,
  poisson, wave, heat, fem,
  spalart_allmaras, neg_spalart_allmaras, menter_sst, transition,
  template_solver, disc_adj;
  int val_iter = 0;

  int rank = MASTER_NODE;
#ifdef HAVE_MPI
  MPI_Comm_rank(MPI_COMM_WORLD, &rank);
#endif

  /*--- Initialize some useful booleans ---*/
  
  euler            = false;  ns              = false;  turbulent = false;
  adj_euler        = false;  adj_ns          = false;  adj_turb  = false;
  spalart_allmaras = false;  menter_sst      = false;
  poisson          = false;  neg_spalart_allmaras = false;
  wave             = false;   disc_adj        = false;
  fem = false;
  heat             = false;
  transition       = false;
  template_solver  = false;
  
  bool compressible   = (config->GetKind_Regime() == COMPRESSIBLE);
  bool incompressible = (config->GetKind_Regime() == INCOMPRESSIBLE);

  /*--- Check for restarts and use the LoadRestart() routines. ---*/

  bool restart      = config->GetRestart();
  bool restart_flow = config->GetRestart_Flow();
  bool no_restart   = false;

  /*--- Adjust iteration number for unsteady restarts. ---*/

  bool dual_time = ((config->GetUnsteady_Simulation() == DT_STEPPING_1ST) ||
                    (config->GetUnsteady_Simulation() == DT_STEPPING_2ND));
  bool time_stepping = config->GetUnsteady_Simulation() == TIME_STEPPING;
  bool adjoint = (config->GetDiscrete_Adjoint() || config->GetContinuous_Adjoint());
  bool dynamic = (config->GetDynamic_Analysis() == DYNAMIC); // Dynamic simulation (FSI).

  if (dual_time) {
    if (adjoint) val_iter = SU2_TYPE::Int(config->GetUnst_AdjointIter())-1;
    else if (config->GetUnsteady_Simulation() == DT_STEPPING_1ST)
      val_iter = SU2_TYPE::Int(config->GetUnst_RestartIter())-1;
    else val_iter = SU2_TYPE::Int(config->GetUnst_RestartIter())-2;
  }

  if (time_stepping) {
    if (adjoint) val_iter = SU2_TYPE::Int(config->GetUnst_AdjointIter())-1;
    else val_iter = SU2_TYPE::Int(config->GetUnst_RestartIter())-1;
  }

  /*--- Be careful with whether or not we load the coords and grid velocity
   from the restart files... this needs to be standardized for the different
   solvers, in particular with FSI. ---*/

  bool update_geo = true;
  if (config->GetFSI_Simulation()) update_geo = false;

  /*--- Assign booleans ---*/
  
  switch (config->GetKind_Solver()) {
    case TEMPLATE_SOLVER: template_solver = true; break;
    case EULER : euler = true; break;
    case NAVIER_STOKES: ns = true; break;
    case RANS : ns = true; turbulent = true; if (config->GetKind_Trans_Model() == LM) transition = true; break;
    case POISSON_EQUATION: poisson = true; break;
    case WAVE_EQUATION: wave = true; break;
    case HEAT_EQUATION: heat = true; break;
    case FEM_ELASTICITY: fem = true; break;
    case ADJ_EULER : euler = true; adj_euler = true; break;
    case ADJ_NAVIER_STOKES : ns = true; turbulent = (config->GetKind_Turb_Model() != NONE); adj_ns = true; break;
    case ADJ_RANS : ns = true; turbulent = true; adj_ns = true; adj_turb = (!config->GetFrozen_Visc()); break;
    case DISC_ADJ_EULER: euler = true; disc_adj = true; break;
    case DISC_ADJ_NAVIER_STOKES: ns = true; disc_adj = true; break;
    case DISC_ADJ_RANS: ns = true; turbulent = true; disc_adj = true; break;
  }
  
  /*--- Assign turbulence model booleans ---*/
  
  if (turbulent)
    switch (config->GetKind_Turb_Model()) {
      case SA:     spalart_allmaras = true;     break;
      case SA_NEG: neg_spalart_allmaras = true; break;
      case SST:    menter_sst = true;           break;
        
      default: cout << "Specified turbulence model unavailable or none selected" << endl; exit(EXIT_FAILURE); break;
    }
  
  /*--- Definition of the Class for the solution: solver_container[DOMAIN][MESH_LEVEL][EQUATION]. Note that euler, ns
   and potential are incompatible, they use the same position in sol container ---*/
  
  for (iMGlevel = 0; iMGlevel <= config->GetnMGLevels(); iMGlevel++) {
    
    /*--- Allocate solution for a template problem ---*/
    
    if (template_solver) {
      solver_container[iMGlevel][TEMPLATE_SOL] = new CTemplateSolver(geometry[iMGlevel], config);
    }
    
    /*--- Allocate solution for direct problem, and run the preprocessing and postprocessing ---*/
    
    if (euler) {
      if (compressible) {
        solver_container[iMGlevel][FLOW_SOL] = new CEulerSolver(geometry[iMGlevel], config, iMGlevel);
        solver_container[iMGlevel][FLOW_SOL]->Preprocessing(geometry[iMGlevel], solver_container[iMGlevel], config, iMGlevel, NO_RK_ITER, RUNTIME_FLOW_SYS, false);
      }
      if (incompressible) {
        solver_container[iMGlevel][FLOW_SOL] = new CIncEulerSolver(geometry[iMGlevel], config, iMGlevel);
        solver_container[iMGlevel][FLOW_SOL]->Preprocessing(geometry[iMGlevel], solver_container[iMGlevel], config, iMGlevel, NO_RK_ITER, RUNTIME_FLOW_SYS, false);
      }
    }
    if (ns) {
      if (compressible) {
        solver_container[iMGlevel][FLOW_SOL] = new CNSSolver(geometry[iMGlevel], config, iMGlevel);
      }
      if (incompressible) {
        solver_container[iMGlevel][FLOW_SOL] = new CIncNSSolver(geometry[iMGlevel], config, iMGlevel);
      }
    }
    if (turbulent) {
      if (spalart_allmaras) {
        solver_container[iMGlevel][TURB_SOL] = new CTurbSASolver(geometry[iMGlevel], config, iMGlevel, solver_container[iMGlevel][FLOW_SOL]->GetFluidModel() );
        solver_container[iMGlevel][FLOW_SOL]->Preprocessing(geometry[iMGlevel], solver_container[iMGlevel], config, iMGlevel, NO_RK_ITER, RUNTIME_FLOW_SYS, false);
        solver_container[iMGlevel][TURB_SOL]->Postprocessing(geometry[iMGlevel], solver_container[iMGlevel], config, iMGlevel);
      }
      else if (neg_spalart_allmaras) {
        solver_container[iMGlevel][TURB_SOL] = new CTurbSASolver(geometry[iMGlevel], config, iMGlevel, solver_container[iMGlevel][FLOW_SOL]->GetFluidModel() );
        solver_container[iMGlevel][FLOW_SOL]->Preprocessing(geometry[iMGlevel], solver_container[iMGlevel], config, iMGlevel, NO_RK_ITER, RUNTIME_FLOW_SYS, false);
        solver_container[iMGlevel][TURB_SOL]->Postprocessing(geometry[iMGlevel], solver_container[iMGlevel], config, iMGlevel);
      }
      else if (menter_sst) {
        solver_container[iMGlevel][TURB_SOL] = new CTurbSSTSolver(geometry[iMGlevel], config, iMGlevel);
        solver_container[iMGlevel][FLOW_SOL]->Preprocessing(geometry[iMGlevel], solver_container[iMGlevel], config, iMGlevel, NO_RK_ITER, RUNTIME_FLOW_SYS, false);
        solver_container[iMGlevel][TURB_SOL]->Postprocessing(geometry[iMGlevel], solver_container[iMGlevel], config, iMGlevel);
        solver_container[iMGlevel][FLOW_SOL]->Preprocessing(geometry[iMGlevel], solver_container[iMGlevel], config, iMGlevel, NO_RK_ITER, RUNTIME_FLOW_SYS, false);
      }
      if (transition) {
        solver_container[iMGlevel][TRANS_SOL] = new CTransLMSolver(geometry[iMGlevel], config, iMGlevel);
      }
    }
    if (poisson) {
      solver_container[iMGlevel][POISSON_SOL] = new CPoissonSolver(geometry[iMGlevel], config);
    }
    if (wave) {
      solver_container[iMGlevel][WAVE_SOL] = new CWaveSolver(geometry[iMGlevel], config);
    }
    if (heat) {
      solver_container[iMGlevel][HEAT_SOL] = new CHeatSolver(geometry[iMGlevel], config);
    }
    if (fem) {
      solver_container[iMGlevel][FEA_SOL] = new CFEM_ElasticitySolver(geometry[iMGlevel], config);
    }
    
    /*--- Allocate solution for adjoint problem ---*/
    
    if (adj_euler) {
      if (compressible) {
        solver_container[iMGlevel][ADJFLOW_SOL] = new CAdjEulerSolver(geometry[iMGlevel], config, iMGlevel);
      }
      if (incompressible) {
        solver_container[iMGlevel][ADJFLOW_SOL] = new CAdjIncEulerSolver(geometry[iMGlevel], config, iMGlevel);
      }
    }
    if (adj_ns) {
      if (compressible) {
        solver_container[iMGlevel][ADJFLOW_SOL] = new CAdjNSSolver(geometry[iMGlevel], config, iMGlevel);
      }
      if (incompressible) {
        solver_container[iMGlevel][ADJFLOW_SOL] = new CAdjIncNSSolver(geometry[iMGlevel], config, iMGlevel);
      }
    }
    if (adj_turb) {
      solver_container[iMGlevel][ADJTURB_SOL] = new CAdjTurbSolver(geometry[iMGlevel], config, iMGlevel);
    }
    
    if (disc_adj) {
      solver_container[iMGlevel][ADJFLOW_SOL] = new CDiscAdjSolver(geometry[iMGlevel], config, solver_container[iMGlevel][FLOW_SOL], RUNTIME_FLOW_SYS, iMGlevel);
      if (turbulent)
        solver_container[iMGlevel][ADJTURB_SOL] = new CDiscAdjSolver(geometry[iMGlevel], config, solver_container[iMGlevel][TURB_SOL], RUNTIME_TURB_SYS, iMGlevel);
    }
  }

  /*--- Load restarts for any of the active solver containers. Note that
   these restart routines fill the fine grid and interpolate to all MG levels. ---*/

  if (restart || restart_flow) {
    if (euler || ns) {
      solver_container[MESH_0][FLOW_SOL]->LoadRestart(geometry, solver_container, config, val_iter, update_geo);
    }
    if (turbulent) {
      solver_container[MESH_0][TURB_SOL]->LoadRestart(geometry, solver_container, config, val_iter, update_geo);
    }
    if (fem) {
      if (dynamic) val_iter = SU2_TYPE::Int(config->GetDyn_RestartIter())-1;
      solver_container[MESH_0][FEA_SOL]->LoadRestart(geometry, solver_container, config, val_iter, update_geo);
    }
  }

  if (restart) {
    if (template_solver) {
      no_restart = true;
    }
    if (poisson) {
      no_restart = true;
    }
    if (wave) {
      no_restart = true;
    }
    if (heat) {
      no_restart = true;
    }
    if (adj_euler || adj_ns) {
      solver_container[MESH_0][ADJFLOW_SOL]->LoadRestart(geometry, solver_container, config, val_iter, update_geo);
    }
    if (adj_turb) {
      no_restart = true;
    }
    if (disc_adj) {
      solver_container[MESH_0][ADJFLOW_SOL]->LoadRestart(geometry, solver_container, config, val_iter, update_geo);
      if (turbulent)
        solver_container[MESH_0][ADJTURB_SOL]->LoadRestart(geometry, solver_container, config, val_iter, update_geo);
    }
  }

  /*--- Exit if a restart was requested for a solver that is not available. ---*/

  if (no_restart) {
    if (rank == MASTER_NODE) {
      cout << endl << "A restart capability has not been implemented yet for this solver. " << endl;
      cout << "Please set RESTART_SOL= NO and try again." << endl << endl;
    }
#ifndef HAVE_MPI
    exit(EXIT_FAILURE);
#else
    MPI_Barrier(MPI_COMM_WORLD);
    MPI_Abort(MPI_COMM_WORLD,1);
    MPI_Finalize();
#endif
  }

  /*--- Think about calls to pre / post-processing here, plus realizability checks. ---*/
  

}

void CDriver::Solver_Postprocessing(CSolver ***solver_container, CGeometry **geometry,
                                    CConfig *config) {
  unsigned short iMGlevel;
  bool euler, ns, turbulent,
  adj_euler, adj_ns, adj_turb,
  poisson, wave, heat, fem,
  spalart_allmaras, neg_spalart_allmaras, menter_sst, transition,
  template_solver, disc_adj;
  
  /*--- Initialize some useful booleans ---*/
  
  euler            = false;  ns              = false;  turbulent = false;
  adj_euler        = false;  adj_ns          = false;  adj_turb  = false;
  spalart_allmaras = false;  menter_sst      = false;
  poisson          = false;  neg_spalart_allmaras = false;
  wave             = false;  disc_adj        = false;
  fem = false;
  heat             = false;
  transition       = false;
  template_solver  = false;
  
  /*--- Assign booleans ---*/
  
  switch (config->GetKind_Solver()) {
    case TEMPLATE_SOLVER: template_solver = true; break;
    case EULER : euler = true; break;
    case NAVIER_STOKES: ns = true; break;
    case RANS : ns = true; turbulent = true; if (config->GetKind_Trans_Model() == LM) transition = true; break;
    case POISSON_EQUATION: poisson = true; break;
    case WAVE_EQUATION: wave = true; break;
    case HEAT_EQUATION: heat = true; break;
    case FEM_ELASTICITY: fem = true; break;
    case ADJ_EULER : euler = true; adj_euler = true; break;
    case ADJ_NAVIER_STOKES : ns = true; turbulent = (config->GetKind_Turb_Model() != NONE); adj_ns = true; break;
    case ADJ_RANS : ns = true; turbulent = true; adj_ns = true; adj_turb = (!config->GetFrozen_Visc()); break;
    case DISC_ADJ_EULER: euler = true; disc_adj = true; break;
    case DISC_ADJ_NAVIER_STOKES: ns = true; disc_adj = true; break;
    case DISC_ADJ_RANS: ns = true; turbulent = true; disc_adj = true; break;
  }
  
  /*--- Assign turbulence model booleans ---*/
  
  if (turbulent)
    switch (config->GetKind_Turb_Model()) {
      case SA:     spalart_allmaras = true;     break;
      case SA_NEG: neg_spalart_allmaras = true; break;
      case SST:    menter_sst = true;           break;
    }
  
  /*--- Definition of the Class for the solution: solver_container[DOMAIN][MESH_LEVEL][EQUATION]. Note that euler, ns
   and potential are incompatible, they use the same position in sol container ---*/
  
  for (iMGlevel = 0; iMGlevel <= config->GetnMGLevels(); iMGlevel++) {
    
    /*--- DeAllocate solution for a template problem ---*/
    
    if (template_solver) {
      delete solver_container[iMGlevel][TEMPLATE_SOL];
    }
    
    /*--- DeAllocate solution for adjoint problem ---*/
    
    if (adj_euler || adj_ns || disc_adj) {
      delete solver_container[iMGlevel][ADJFLOW_SOL];
      if ((turbulent && disc_adj) || adj_turb) {
        delete solver_container[iMGlevel][ADJTURB_SOL];
      }
    }
    
    /*--- DeAllocate solution for direct problem ---*/
    
    if (euler || ns) {
      delete solver_container[iMGlevel][FLOW_SOL];
    }
    
    if (turbulent) {
      if (spalart_allmaras || neg_spalart_allmaras || menter_sst ) {
        delete solver_container[iMGlevel][TURB_SOL];
      }
      if (transition) {
        delete solver_container[iMGlevel][TRANS_SOL];
      }
    }
    if (poisson) {
      delete solver_container[iMGlevel][POISSON_SOL];
    }
    if (wave) {
      delete solver_container[iMGlevel][WAVE_SOL];
    }
    if (heat) {
      delete solver_container[iMGlevel][HEAT_SOL];
    }
    if (fem) {
      delete solver_container[iMGlevel][FEA_SOL];
    }
    
    delete [] solver_container[iMGlevel];
  }
  
}

void CDriver::Integration_Preprocessing(CIntegration **integration_container,
    CGeometry **geometry, CConfig *config) {

  bool euler, adj_euler, ns, adj_ns, turbulent, adj_turb, poisson, wave, fem,
      heat, template_solver, transition, disc_adj;

  /*--- Initialize some useful booleans ---*/
  euler            = false; adj_euler        = false;
  ns               = false; adj_ns           = false;
  turbulent        = false; adj_turb         = false;
  poisson          = false; disc_adj         = false;
  wave             = false;
  heat             = false;
  fem = false;
  transition       = false;
  template_solver  = false;

  /*--- Assign booleans ---*/
  switch (config->GetKind_Solver()) {
    case TEMPLATE_SOLVER: template_solver = true; break;
    case EULER : euler = true; break;
    case NAVIER_STOKES: ns = true; break;
    case RANS : ns = true; turbulent = true; if (config->GetKind_Trans_Model() == LM) transition = true; break;
    case POISSON_EQUATION: poisson = true; break;
    case WAVE_EQUATION: wave = true; break;
    case HEAT_EQUATION: heat = true; break;
    case FEM_ELASTICITY: fem = true; break;
    case ADJ_EULER : euler = true; adj_euler = true; break;
    case ADJ_NAVIER_STOKES : ns = true; turbulent = (config->GetKind_Turb_Model() != NONE); adj_ns = true; break;
    case ADJ_RANS : ns = true; turbulent = true; adj_ns = true; adj_turb = (!config->GetFrozen_Visc()); break;
    case DISC_ADJ_EULER : euler = true; disc_adj = true; break;
    case DISC_ADJ_NAVIER_STOKES: ns = true; disc_adj = true; break;
    case DISC_ADJ_RANS : ns = true; turbulent = true; disc_adj = true; break;

  }

  /*--- Allocate solution for a template problem ---*/
  if (template_solver) integration_container[TEMPLATE_SOL] = new CSingleGridIntegration(config);

  /*--- Allocate solution for direct problem ---*/
  if (euler) integration_container[FLOW_SOL] = new CMultiGridIntegration(config);
  if (ns) integration_container[FLOW_SOL] = new CMultiGridIntegration(config);
  if (turbulent) integration_container[TURB_SOL] = new CSingleGridIntegration(config);
  if (transition) integration_container[TRANS_SOL] = new CSingleGridIntegration(config);
  if (poisson) integration_container[POISSON_SOL] = new CSingleGridIntegration(config);
  if (wave) integration_container[WAVE_SOL] = new CSingleGridIntegration(config);
  if (heat) integration_container[HEAT_SOL] = new CSingleGridIntegration(config);
  if (fem) integration_container[FEA_SOL] = new CStructuralIntegration(config);

  /*--- Allocate solution for adjoint problem ---*/
  if (adj_euler) integration_container[ADJFLOW_SOL] = new CMultiGridIntegration(config);
  if (adj_ns) integration_container[ADJFLOW_SOL] = new CMultiGridIntegration(config);
  if (adj_turb) integration_container[ADJTURB_SOL] = new CSingleGridIntegration(config);

  if (disc_adj) integration_container[ADJFLOW_SOL] = new CIntegration(config);

}

void CDriver::Integration_Postprocessing(CIntegration **integration_container,
    CGeometry **geometry, CConfig *config) {
  bool euler, adj_euler, ns, adj_ns, turbulent, adj_turb, poisson, wave, fem,
      heat, template_solver, transition, disc_adj;

  /*--- Initialize some useful booleans ---*/
  euler            = false; adj_euler        = false;
  ns               = false; adj_ns           = false;
  turbulent        = false; adj_turb         = false;
  poisson          = false; disc_adj         = false;
  wave             = false;
  heat             = false;
  fem = false;
  transition       = false;
  template_solver  = false;

  /*--- Assign booleans ---*/
  switch (config->GetKind_Solver()) {
    case TEMPLATE_SOLVER: template_solver = true; break;
    case EULER : euler = true; break;
    case NAVIER_STOKES: ns = true; break;
    case RANS : ns = true; turbulent = true; if (config->GetKind_Trans_Model() == LM) transition = true; break;
    case POISSON_EQUATION: poisson = true; break;
    case WAVE_EQUATION: wave = true; break;
    case HEAT_EQUATION: heat = true; break;
    case FEM_ELASTICITY: fem = true; break;
    case ADJ_EULER : euler = true; adj_euler = true; break;
    case ADJ_NAVIER_STOKES : ns = true; turbulent = (config->GetKind_Turb_Model() != NONE); adj_ns = true; break;
    case ADJ_RANS : ns = true; turbulent = true; adj_ns = true; adj_turb = (!config->GetFrozen_Visc()); break;
    case DISC_ADJ_EULER : euler = true; disc_adj = true; break;
    case DISC_ADJ_NAVIER_STOKES: ns = true; disc_adj = true; break;
    case DISC_ADJ_RANS : ns = true; turbulent = true; disc_adj = true; break;

  }

  /*--- DeAllocate solution for a template problem ---*/
  if (template_solver) integration_container[TEMPLATE_SOL] = new CSingleGridIntegration(config);

  /*--- DeAllocate solution for direct problem ---*/
  if (euler || ns) delete integration_container[FLOW_SOL];
  if (turbulent) delete integration_container[TURB_SOL];
  if (transition) delete integration_container[TRANS_SOL];
  if (poisson) delete integration_container[POISSON_SOL];
  if (wave) delete integration_container[WAVE_SOL];
  if (heat) delete integration_container[HEAT_SOL];
  if (fem) delete integration_container[FEA_SOL];

  /*--- DeAllocate solution for adjoint problem ---*/
  if (adj_euler || adj_ns || disc_adj) delete integration_container[ADJFLOW_SOL];
  if (adj_turb) delete integration_container[ADJTURB_SOL];
  

}

void CDriver::Numerics_Preprocessing(CNumerics ****numerics_container,
                                     CSolver ***solver_container, CGeometry **geometry,
                                     CConfig *config) {
  
  unsigned short iMGlevel, iSol, nDim,
  
  nVar_Template         = 0,
  nVar_Flow             = 0,
  nVar_Trans            = 0,
  nVar_Turb             = 0,
  nVar_Adj_Flow         = 0,
  nVar_Adj_Turb         = 0,
  nVar_Poisson          = 0,
  nVar_FEM        = 0,
  nVar_Wave             = 0,
  nVar_Heat             = 0;
  
  su2double *constants = NULL;
  
  bool
  euler, adj_euler,
  ns, adj_ns,
  turbulent, adj_turb,
  spalart_allmaras, neg_spalart_allmaras, menter_sst,
  poisson,
  wave,
  fem,
  heat,
  transition,
  template_solver;
  
  bool compressible = (config->GetKind_Regime() == COMPRESSIBLE);
  bool incompressible = (config->GetKind_Regime() == INCOMPRESSIBLE);
  bool ideal_gas = (config->GetKind_FluidModel() == STANDARD_AIR || config->GetKind_FluidModel() == IDEAL_GAS );
  
  /*--- Initialize some useful booleans ---*/
  euler            = false;   ns               = false;   turbulent        = false;
  poisson          = false;
  adj_euler        = false;   adj_ns           = false;   adj_turb         = false;
  wave             = false;   heat             = false;   fem        = false;
  spalart_allmaras = false; neg_spalart_allmaras = false;  menter_sst       = false;
  transition       = false;
  template_solver  = false;
  
  /*--- Assign booleans ---*/
  switch (config->GetKind_Solver()) {
    case TEMPLATE_SOLVER: template_solver = true; break;
    case EULER : case DISC_ADJ_EULER: euler = true; break;
    case NAVIER_STOKES: case DISC_ADJ_NAVIER_STOKES: ns = true; break;
    case RANS : case DISC_ADJ_RANS:  ns = true; turbulent = true; if (config->GetKind_Trans_Model() == LM) transition = true; break;
    case POISSON_EQUATION: poisson = true; break;
    case WAVE_EQUATION: wave = true; break;
    case HEAT_EQUATION: heat = true; break;
    case FEM_ELASTICITY: fem = true; break;
    case ADJ_EULER : euler = true; adj_euler = true; break;
    case ADJ_NAVIER_STOKES : ns = true; turbulent = (config->GetKind_Turb_Model() != NONE); adj_ns = true; break;
    case ADJ_RANS : ns = true; turbulent = true; adj_ns = true; adj_turb = (!config->GetFrozen_Visc()); break;
  }
  
  /*--- Assign turbulence model booleans ---*/
  
  if (turbulent)
    switch (config->GetKind_Turb_Model()) {
      case SA:     spalart_allmaras = true;     break;
      case SA_NEG: neg_spalart_allmaras = true; break;
      case SST:    menter_sst = true; constants = solver_container[MESH_0][TURB_SOL]->GetConstants(); break;
      default: cout << "Specified turbulence model unavailable or none selected" << endl; exit(EXIT_FAILURE); break;
    }
  
  /*--- Number of variables for the template ---*/
  
  if (template_solver) nVar_Flow = solver_container[MESH_0][FLOW_SOL]->GetnVar();
  
  /*--- Number of variables for direct problem ---*/
  
  if (euler)        nVar_Flow = solver_container[MESH_0][FLOW_SOL]->GetnVar();
  if (ns)           nVar_Flow = solver_container[MESH_0][FLOW_SOL]->GetnVar();
  if (turbulent)    nVar_Turb = solver_container[MESH_0][TURB_SOL]->GetnVar();
  if (transition)   nVar_Trans = solver_container[MESH_0][TRANS_SOL]->GetnVar();
  if (poisson)      nVar_Poisson = solver_container[MESH_0][POISSON_SOL]->GetnVar();
  
  if (wave)        nVar_Wave = solver_container[MESH_0][WAVE_SOL]->GetnVar();
  if (fem)        nVar_FEM = solver_container[MESH_0][FEA_SOL]->GetnVar();
  if (heat)        nVar_Heat = solver_container[MESH_0][HEAT_SOL]->GetnVar();
  
  /*--- Number of variables for adjoint problem ---*/
  
  if (adj_euler)        nVar_Adj_Flow = solver_container[MESH_0][ADJFLOW_SOL]->GetnVar();
  if (adj_ns)           nVar_Adj_Flow = solver_container[MESH_0][ADJFLOW_SOL]->GetnVar();
  if (adj_turb)         nVar_Adj_Turb = solver_container[MESH_0][ADJTURB_SOL]->GetnVar();
  
  /*--- Number of dimensions ---*/
  
  nDim = geometry[MESH_0]->GetnDim();
  
  /*--- Definition of the Class for the numerical method: numerics_container[MESH_LEVEL][EQUATION][EQ_TERM] ---*/
  
  for (iMGlevel = 0; iMGlevel <= config->GetnMGLevels(); iMGlevel++) {
    numerics_container[iMGlevel] = new CNumerics** [MAX_SOLS];
    for (iSol = 0; iSol < MAX_SOLS; iSol++)
      numerics_container[iMGlevel][iSol] = new CNumerics* [MAX_TERMS];
  }
  
  /*--- Solver definition for the template problem ---*/
  if (template_solver) {
    
    /*--- Definition of the convective scheme for each equation and mesh level ---*/
    switch (config->GetKind_ConvNumScheme_Template()) {
      case SPACE_CENTERED : case SPACE_UPWIND :
        for (iMGlevel = 0; iMGlevel <= config->GetnMGLevels(); iMGlevel++)
          numerics_container[iMGlevel][TEMPLATE_SOL][CONV_TERM] = new CConvective_Template(nDim, nVar_Template, config);
        break;
      default : cout << "Convective scheme not implemented (template_solver)." << endl; exit(EXIT_FAILURE); break;
    }
    
    /*--- Definition of the viscous scheme for each equation and mesh level ---*/
    for (iMGlevel = 0; iMGlevel <= config->GetnMGLevels(); iMGlevel++)
      numerics_container[iMGlevel][TEMPLATE_SOL][VISC_TERM] = new CViscous_Template(nDim, nVar_Template, config);
    
    /*--- Definition of the source term integration scheme for each equation and mesh level ---*/
    for (iMGlevel = 0; iMGlevel <= config->GetnMGLevels(); iMGlevel++)
      numerics_container[iMGlevel][TEMPLATE_SOL][SOURCE_FIRST_TERM] = new CSource_Template(nDim, nVar_Template, config);
    
    /*--- Definition of the boundary condition method ---*/
    for (iMGlevel = 0; iMGlevel <= config->GetnMGLevels(); iMGlevel++) {
      numerics_container[iMGlevel][TEMPLATE_SOL][CONV_BOUND_TERM] = new CConvective_Template(nDim, nVar_Template, config);
    }
    
  }
  
  /*--- Solver definition for the Potential, Euler, Navier-Stokes problems ---*/
  if ((euler) || (ns)) {
    
    /*--- Definition of the convective scheme for each equation and mesh level ---*/
    switch (config->GetKind_ConvNumScheme_Flow()) {
      case NO_CONVECTIVE :
        cout << "No convective scheme." << endl; exit(EXIT_FAILURE);
        break;
        
      case SPACE_CENTERED :
        if (compressible) {
          /*--- Compressible flow ---*/
          switch (config->GetKind_Centered_Flow()) {
            case NO_CENTERED : cout << "No centered scheme." << endl; break;
            case LAX : numerics_container[MESH_0][FLOW_SOL][CONV_TERM] = new CCentLax_Flow(nDim, nVar_Flow, config); break;
            case JST : numerics_container[MESH_0][FLOW_SOL][CONV_TERM] = new CCentJST_Flow(nDim, nVar_Flow, config); break;
            case JST_KE : numerics_container[MESH_0][FLOW_SOL][CONV_TERM] = new CCentJST_KE_Flow(nDim, nVar_Flow, config); break;
            default : cout << "Centered scheme not implemented." << endl; exit(EXIT_FAILURE); break;
          }
          
          if (!config->GetLowFidelitySim()) {
            for (iMGlevel = 1; iMGlevel <= config->GetnMGLevels(); iMGlevel++)
              numerics_container[iMGlevel][FLOW_SOL][CONV_TERM] = new CCentLax_Flow(nDim, nVar_Flow, config);
          }
          else {
            numerics_container[MESH_1][FLOW_SOL][CONV_TERM] = new CCentJST_Flow(nDim, nVar_Flow, config);
            for (iMGlevel = 2; iMGlevel <= config->GetnMGLevels(); iMGlevel++)
              numerics_container[iMGlevel][FLOW_SOL][CONV_TERM] = new CCentLax_Flow(nDim, nVar_Flow, config);
          }
          
          /*--- Definition of the boundary condition method ---*/
          for (iMGlevel = 0; iMGlevel <= config->GetnMGLevels(); iMGlevel++)
            numerics_container[iMGlevel][FLOW_SOL][CONV_BOUND_TERM] = new CUpwRoe_Flow(nDim, nVar_Flow, config);
          
        }
        if (incompressible) {
          /*--- Incompressible flow, use artificial compressibility method ---*/
          switch (config->GetKind_Centered_Flow()) {
            case NO_CENTERED : cout << "No centered scheme." << endl; break;
            case LAX : numerics_container[MESH_0][FLOW_SOL][CONV_TERM] = new CCentLaxArtComp_Flow(nDim, nVar_Flow, config); break;
            case JST : numerics_container[MESH_0][FLOW_SOL][CONV_TERM] = new CCentJSTArtComp_Flow(nDim, nVar_Flow, config); break;
            default : cout << "Centered scheme not implemented." << endl; exit(EXIT_FAILURE); break;
          }
          for (iMGlevel = 1; iMGlevel <= config->GetnMGLevels(); iMGlevel++)
            numerics_container[iMGlevel][FLOW_SOL][CONV_TERM] = new CCentLaxArtComp_Flow(nDim, nVar_Flow, config);
          
          /*--- Definition of the boundary condition method ---*/
          for (iMGlevel = 0; iMGlevel <= config->GetnMGLevels(); iMGlevel++)
            numerics_container[iMGlevel][FLOW_SOL][CONV_BOUND_TERM] = new CUpwArtComp_Flow(nDim, nVar_Flow, config);
          
        }
        break;
      case SPACE_UPWIND :
        if (compressible) {
          /*--- Compressible flow ---*/
          switch (config->GetKind_Upwind_Flow()) {
            case NO_UPWIND : cout << "No upwind scheme." << endl; break;
            case ROE:
              if (ideal_gas) {
                
                for (iMGlevel = 0; iMGlevel <= config->GetnMGLevels(); iMGlevel++) {
                  numerics_container[iMGlevel][FLOW_SOL][CONV_TERM] = new CUpwRoe_Flow(nDim, nVar_Flow, config);
                  numerics_container[iMGlevel][FLOW_SOL][CONV_BOUND_TERM] = new CUpwRoe_Flow(nDim, nVar_Flow, config);
                }
              } else {
                
                for (iMGlevel = 0; iMGlevel <= config->GetnMGLevels(); iMGlevel++) {
                  numerics_container[iMGlevel][FLOW_SOL][CONV_TERM] = new CUpwGeneralRoe_Flow(nDim, nVar_Flow, config);
                  numerics_container[iMGlevel][FLOW_SOL][CONV_BOUND_TERM] = new CUpwGeneralRoe_Flow(nDim, nVar_Flow, config);
                }
              }
              break;
              
            case AUSM:
              for (iMGlevel = 0; iMGlevel <= config->GetnMGLevels(); iMGlevel++) {
                numerics_container[iMGlevel][FLOW_SOL][CONV_TERM] = new CUpwAUSM_Flow(nDim, nVar_Flow, config);
                numerics_container[iMGlevel][FLOW_SOL][CONV_BOUND_TERM] = new CUpwAUSM_Flow(nDim, nVar_Flow, config);
              }
              break;
              
            case TURKEL:
              for (iMGlevel = 0; iMGlevel <= config->GetnMGLevels(); iMGlevel++) {
                numerics_container[iMGlevel][FLOW_SOL][CONV_TERM] = new CUpwTurkel_Flow(nDim, nVar_Flow, config);
                numerics_container[iMGlevel][FLOW_SOL][CONV_BOUND_TERM] = new CUpwTurkel_Flow(nDim, nVar_Flow, config);
              }
              break;
              
            case HLLC:
              if (ideal_gas) {
                for (iMGlevel = 0; iMGlevel <= config->GetnMGLevels(); iMGlevel++) {
                  numerics_container[iMGlevel][FLOW_SOL][CONV_TERM] = new CUpwHLLC_Flow(nDim, nVar_Flow, config);
                  numerics_container[iMGlevel][FLOW_SOL][CONV_BOUND_TERM] = new CUpwHLLC_Flow(nDim, nVar_Flow, config);
                }
              }
              else {
                for (iMGlevel = 0; iMGlevel <= config->GetnMGLevels(); iMGlevel++) {
                  numerics_container[iMGlevel][FLOW_SOL][CONV_TERM] = new CUpwGeneralHLLC_Flow(nDim, nVar_Flow, config);
                  numerics_container[iMGlevel][FLOW_SOL][CONV_BOUND_TERM] = new CUpwGeneralHLLC_Flow(nDim, nVar_Flow, config);
                }
              }
              break;
              
            case MSW:
              for (iMGlevel = 0; iMGlevel <= config->GetnMGLevels(); iMGlevel++) {
                numerics_container[iMGlevel][FLOW_SOL][CONV_TERM] = new CUpwMSW_Flow(nDim, nVar_Flow, config);
                numerics_container[iMGlevel][FLOW_SOL][CONV_BOUND_TERM] = new CUpwMSW_Flow(nDim, nVar_Flow, config);
              }
              break;
              
            case CUSP:
              for (iMGlevel = 0; iMGlevel <= config->GetnMGLevels(); iMGlevel++) {
                numerics_container[iMGlevel][FLOW_SOL][CONV_TERM] = new CUpwCUSP_Flow(nDim, nVar_Flow, config);
                numerics_container[iMGlevel][FLOW_SOL][CONV_BOUND_TERM] = new CUpwCUSP_Flow(nDim, nVar_Flow, config);
              }
              break;
              
            default : cout << "Upwind scheme not implemented." << endl; exit(EXIT_FAILURE); break;
          }
          
        }
        if (incompressible) {
          /*--- Incompressible flow, use artificial compressibility method ---*/
          switch (config->GetKind_Upwind_Flow()) {
            case NO_UPWIND : cout << "No upwind scheme." << endl; break;
            case ROE:
              for (iMGlevel = 0; iMGlevel <= config->GetnMGLevels(); iMGlevel++) {
                numerics_container[iMGlevel][FLOW_SOL][CONV_TERM] = new CUpwArtComp_Flow(nDim, nVar_Flow, config);
                numerics_container[iMGlevel][FLOW_SOL][CONV_BOUND_TERM] = new CUpwArtComp_Flow(nDim, nVar_Flow, config);
              }
              break;
            default : cout << "Upwind scheme not implemented." << endl; exit(EXIT_FAILURE); break;
          }
        }
        break;
        
      default :
        cout << "Convective scheme not implemented (euler and ns)." << endl; exit(EXIT_FAILURE);
        break;
    }
    
    /*--- Definition of the viscous scheme for each equation and mesh level ---*/
    if (compressible) {
      if (ideal_gas) {
        
        /*--- Compressible flow Ideal gas ---*/
        numerics_container[MESH_0][FLOW_SOL][VISC_TERM] = new CAvgGradCorrected_Flow(nDim, nVar_Flow, config);
        for (iMGlevel = 1; iMGlevel <= config->GetnMGLevels(); iMGlevel++)
          numerics_container[iMGlevel][FLOW_SOL][VISC_TERM] = new CAvgGrad_Flow(nDim, nVar_Flow, config);
        
        /*--- Definition of the boundary condition method ---*/
        for (iMGlevel = 0; iMGlevel <= config->GetnMGLevels(); iMGlevel++)
          numerics_container[iMGlevel][FLOW_SOL][VISC_BOUND_TERM] = new CAvgGrad_Flow(nDim, nVar_Flow, config);
        
      } else {
        
        /*--- Compressible flow Realgas ---*/
        numerics_container[MESH_0][FLOW_SOL][VISC_TERM] = new CGeneralAvgGradCorrected_Flow(nDim, nVar_Flow, config);
        for (iMGlevel = 1; iMGlevel <= config->GetnMGLevels(); iMGlevel++)
          numerics_container[iMGlevel][FLOW_SOL][VISC_TERM] = new CGeneralAvgGrad_Flow(nDim, nVar_Flow, config);
        
        /*--- Definition of the boundary condition method ---*/
        for (iMGlevel = 0; iMGlevel <= config->GetnMGLevels(); iMGlevel++)
          numerics_container[iMGlevel][FLOW_SOL][VISC_BOUND_TERM] = new CGeneralAvgGrad_Flow(nDim, nVar_Flow, config);
        
      }
    }
    if (incompressible) {
      /*--- Incompressible flow, use artificial compressibility method ---*/
      numerics_container[MESH_0][FLOW_SOL][VISC_TERM] = new CAvgGradCorrectedArtComp_Flow(nDim, nVar_Flow, config);
      for (iMGlevel = 1; iMGlevel <= config->GetnMGLevels(); iMGlevel++)
        numerics_container[iMGlevel][FLOW_SOL][VISC_TERM] = new CAvgGradArtComp_Flow(nDim, nVar_Flow, config);
      
      /*--- Definition of the boundary condition method ---*/
      for (iMGlevel = 0; iMGlevel <= config->GetnMGLevels(); iMGlevel++)
        numerics_container[iMGlevel][FLOW_SOL][VISC_BOUND_TERM] = new CAvgGradArtComp_Flow(nDim, nVar_Flow, config);
    }
    
    /*--- Definition of the source term integration scheme for each equation and mesh level ---*/
    for (iMGlevel = 0; iMGlevel <= config->GetnMGLevels(); iMGlevel++) {
      
      if (config->GetBody_Force() == YES)
        numerics_container[iMGlevel][FLOW_SOL][SOURCE_FIRST_TERM] = new CSourceBodyForce(nDim, nVar_Flow, config);
      else if (config->GetRotating_Frame() == YES)
        numerics_container[iMGlevel][FLOW_SOL][SOURCE_FIRST_TERM] = new CSourceRotatingFrame_Flow(nDim, nVar_Flow, config);
      else if (config->GetAxisymmetric() == YES)
        numerics_container[iMGlevel][FLOW_SOL][SOURCE_FIRST_TERM] = new CSourceAxisymmetric_Flow(nDim, nVar_Flow, config);
      else if (config->GetGravityForce() == YES)
        numerics_container[iMGlevel][FLOW_SOL][SOURCE_FIRST_TERM] = new CSourceGravity(nDim, nVar_Flow, config);
      else if (config->GetWind_Gust() == YES)
        numerics_container[iMGlevel][FLOW_SOL][SOURCE_FIRST_TERM] = new CSourceWindGust(nDim, nVar_Flow, config);
      else
        numerics_container[iMGlevel][FLOW_SOL][SOURCE_FIRST_TERM] = new CSourceNothing(nDim, nVar_Flow, config);
      
      numerics_container[iMGlevel][FLOW_SOL][SOURCE_SECOND_TERM] = new CSourceNothing(nDim, nVar_Flow, config);
    }
    
  }
  
  /*--- Solver definition for the turbulent model problem ---*/
  
  if (turbulent) {
    
    /*--- Definition of the convective scheme for each equation and mesh level ---*/
    
    switch (config->GetKind_ConvNumScheme_Turb()) {
      case NONE :
        break;
      case SPACE_UPWIND :
        for (iMGlevel = 0; iMGlevel <= config->GetnMGLevels(); iMGlevel++) {
          if (spalart_allmaras) numerics_container[iMGlevel][TURB_SOL][CONV_TERM] = new CUpwSca_TurbSA(nDim, nVar_Turb, config);
          else if (neg_spalart_allmaras) numerics_container[iMGlevel][TURB_SOL][CONV_TERM] = new CUpwSca_TurbSA(nDim, nVar_Turb, config);
          else if (menter_sst) numerics_container[iMGlevel][TURB_SOL][CONV_TERM] = new CUpwSca_TurbSST(nDim, nVar_Turb, config);
        }
        break;
      default :
        cout << "Convective scheme not implemented (turbulent)." << endl; exit(EXIT_FAILURE);
        break;
    }
    
    /*--- Definition of the viscous scheme for each equation and mesh level ---*/
    
    for (iMGlevel = 0; iMGlevel <= config->GetnMGLevels(); iMGlevel++) {
      if (spalart_allmaras) numerics_container[iMGlevel][TURB_SOL][VISC_TERM] = new CAvgGradCorrected_TurbSA(nDim, nVar_Turb, config);
      else if (neg_spalart_allmaras) numerics_container[iMGlevel][TURB_SOL][VISC_TERM] = new CAvgGradCorrected_TurbSA_Neg(nDim, nVar_Turb, config);
      else if (menter_sst) numerics_container[iMGlevel][TURB_SOL][VISC_TERM] = new CAvgGradCorrected_TurbSST(nDim, nVar_Turb, constants, config);
    }
    
    /*--- Definition of the source term integration scheme for each equation and mesh level ---*/
    
    for (iMGlevel = 0; iMGlevel <= config->GetnMGLevels(); iMGlevel++) {
      if (spalart_allmaras) numerics_container[iMGlevel][TURB_SOL][SOURCE_FIRST_TERM] = new CSourcePieceWise_TurbSA(nDim, nVar_Turb, config);
      else if (neg_spalart_allmaras) numerics_container[iMGlevel][TURB_SOL][SOURCE_FIRST_TERM] = new CSourcePieceWise_TurbSA_Neg(nDim, nVar_Turb, config);
      else if (menter_sst) numerics_container[iMGlevel][TURB_SOL][SOURCE_FIRST_TERM] = new CSourcePieceWise_TurbSST(nDim, nVar_Turb, constants, config);
      numerics_container[iMGlevel][TURB_SOL][SOURCE_SECOND_TERM] = new CSourceNothing(nDim, nVar_Turb, config);
    }
    
    /*--- Definition of the boundary condition method ---*/
    
    for (iMGlevel = 0; iMGlevel <= config->GetnMGLevels(); iMGlevel++) {
      if (spalart_allmaras) {
        numerics_container[iMGlevel][TURB_SOL][CONV_BOUND_TERM] = new CUpwSca_TurbSA(nDim, nVar_Turb, config);
        numerics_container[iMGlevel][TURB_SOL][VISC_BOUND_TERM] = new CAvgGrad_TurbSA(nDim, nVar_Turb, config);
      }
      else if (neg_spalart_allmaras) {
        numerics_container[iMGlevel][TURB_SOL][CONV_BOUND_TERM] = new CUpwSca_TurbSA(nDim, nVar_Turb, config);
        numerics_container[iMGlevel][TURB_SOL][VISC_BOUND_TERM] = new CAvgGrad_TurbSA_Neg(nDim, nVar_Turb, config);
      }
      else if (menter_sst) {
        numerics_container[iMGlevel][TURB_SOL][CONV_BOUND_TERM] = new CUpwSca_TurbSST(nDim, nVar_Turb, config);
        numerics_container[iMGlevel][TURB_SOL][VISC_BOUND_TERM] = new CAvgGrad_TurbSST(nDim, nVar_Turb, constants, config);
      }
    }
  }
  
  /*--- Solver definition for the transition model problem ---*/
  if (transition) {
    
    /*--- Definition of the convective scheme for each equation and mesh level ---*/
    switch (config->GetKind_ConvNumScheme_Turb()) {
      case NONE :
        break;
      case SPACE_UPWIND :
        for (iMGlevel = 0; iMGlevel <= config->GetnMGLevels(); iMGlevel++) {
          numerics_container[iMGlevel][TRANS_SOL][CONV_TERM] = new CUpwSca_TransLM(nDim, nVar_Trans, config);
        }
        break;
      default :
        cout << "Convective scheme not implemented (transition)." << endl; exit(EXIT_FAILURE);
        break;
    }
    
    /*--- Definition of the viscous scheme for each equation and mesh level ---*/
    for (iMGlevel = 0; iMGlevel <= config->GetnMGLevels(); iMGlevel++) {
      numerics_container[iMGlevel][TRANS_SOL][VISC_TERM] = new CAvgGradCorrected_TransLM(nDim, nVar_Trans, config);
    }
    
    /*--- Definition of the source term integration scheme for each equation and mesh level ---*/
    for (iMGlevel = 0; iMGlevel <= config->GetnMGLevels(); iMGlevel++) {
      numerics_container[iMGlevel][TRANS_SOL][SOURCE_FIRST_TERM] = new CSourcePieceWise_TransLM(nDim, nVar_Trans, config);
      numerics_container[iMGlevel][TRANS_SOL][SOURCE_SECOND_TERM] = new CSourceNothing(nDim, nVar_Trans, config);
    }
    
    /*--- Definition of the boundary condition method ---*/
    for (iMGlevel = 0; iMGlevel <= config->GetnMGLevels(); iMGlevel++) {
      numerics_container[iMGlevel][TRANS_SOL][CONV_BOUND_TERM] = new CUpwLin_TransLM(nDim, nVar_Trans, config);
    }
  }
  
  /*--- Solver definition for the poisson potential problem ---*/
  if (poisson) {
    
    /*--- Definition of the viscous scheme for each equation and mesh level ---*/
    numerics_container[MESH_0][POISSON_SOL][VISC_TERM] = new CGalerkin_Flow(nDim, nVar_Poisson, config);
    
    /*--- Definition of the source term integration scheme for each equation and mesh level ---*/
    numerics_container[MESH_0][POISSON_SOL][SOURCE_FIRST_TERM] = new CSourceNothing(nDim, nVar_Poisson, config);
    numerics_container[MESH_0][POISSON_SOL][SOURCE_SECOND_TERM] = new CSourceNothing(nDim, nVar_Poisson, config);
    
  }
  
  /*--- Solver definition for the poisson potential problem ---*/
  if (heat) {
    
    /*--- Definition of the viscous scheme for each equation and mesh level ---*/
    numerics_container[MESH_0][HEAT_SOL][VISC_TERM] = new CGalerkin_Flow(nDim, nVar_Heat, config);
    
    /*--- Definition of the source term integration scheme for each equation and mesh level ---*/
    numerics_container[MESH_0][HEAT_SOL][SOURCE_FIRST_TERM] = new CSourceNothing(nDim, nVar_Heat, config);
    numerics_container[MESH_0][HEAT_SOL][SOURCE_SECOND_TERM] = new CSourceNothing(nDim, nVar_Heat, config);
    
  }
  
  /*--- Solver definition for the flow adjoint problem ---*/
  
  if (adj_euler || adj_ns) {
    
    /*--- Definition of the convective scheme for each equation and mesh level ---*/
    
    switch (config->GetKind_ConvNumScheme_AdjFlow()) {
      case NO_CONVECTIVE :
        cout << "No convective scheme." << endl; exit(EXIT_FAILURE);
        break;
        
      case SPACE_CENTERED :
        
        if (compressible) {
          
          /*--- Compressible flow ---*/
          
          switch (config->GetKind_Centered_AdjFlow()) {
            case NO_CENTERED : cout << "No centered scheme." << endl; break;
            case LAX : numerics_container[MESH_0][ADJFLOW_SOL][CONV_TERM] = new CCentLax_AdjFlow(nDim, nVar_Adj_Flow, config); break;
            case JST : numerics_container[MESH_0][ADJFLOW_SOL][CONV_TERM] = new CCentJST_AdjFlow(nDim, nVar_Adj_Flow, config); break;
            default : cout << "Centered scheme not implemented." << endl; exit(EXIT_FAILURE); break;
          }
          
          for (iMGlevel = 1; iMGlevel <= config->GetnMGLevels(); iMGlevel++)
            numerics_container[iMGlevel][ADJFLOW_SOL][CONV_TERM] = new CCentLax_AdjFlow(nDim, nVar_Adj_Flow, config);
          
          for (iMGlevel = 0; iMGlevel <= config->GetnMGLevels(); iMGlevel++)
            numerics_container[iMGlevel][ADJFLOW_SOL][CONV_BOUND_TERM] = new CUpwRoe_AdjFlow(nDim, nVar_Adj_Flow, config);
          
        }
        
        if (incompressible) {
          
          /*--- Incompressible flow, use artificial compressibility method ---*/
          
          switch (config->GetKind_Centered_AdjFlow()) {
            case NO_CENTERED : cout << "No centered scheme." << endl; break;
            case LAX : numerics_container[MESH_0][ADJFLOW_SOL][CONV_TERM] = new CCentLaxArtComp_AdjFlow(nDim, nVar_Adj_Flow, config); break;
            case JST : numerics_container[MESH_0][ADJFLOW_SOL][CONV_TERM] = new CCentJSTArtComp_AdjFlow(nDim, nVar_Adj_Flow, config); break;
            default : cout << "Centered scheme not implemented." << endl; exit(EXIT_FAILURE); break;
          }
          
          for (iMGlevel = 1; iMGlevel <= config->GetnMGLevels(); iMGlevel++)
            numerics_container[iMGlevel][ADJFLOW_SOL][CONV_TERM] = new CCentLaxArtComp_AdjFlow(nDim, nVar_Adj_Flow, config);
          
          for (iMGlevel = 0; iMGlevel <= config->GetnMGLevels(); iMGlevel++)
            numerics_container[iMGlevel][ADJFLOW_SOL][CONV_BOUND_TERM] = new CUpwRoeArtComp_AdjFlow(nDim, nVar_Adj_Flow, config);
          
        }
        
        break;
        
      case SPACE_UPWIND :
        
        if (compressible) {
          
          /*--- Compressible flow ---*/
          
          switch (config->GetKind_Upwind_AdjFlow()) {
            case NO_UPWIND : cout << "No upwind scheme." << endl; break;
            case ROE:
              for (iMGlevel = 0; iMGlevel <= config->GetnMGLevels(); iMGlevel++) {
                numerics_container[iMGlevel][ADJFLOW_SOL][CONV_TERM] = new CUpwRoe_AdjFlow(nDim, nVar_Adj_Flow, config);
                numerics_container[iMGlevel][ADJFLOW_SOL][CONV_BOUND_TERM] = new CUpwRoe_AdjFlow(nDim, nVar_Adj_Flow, config);
              }
              break;
            default : cout << "Upwind scheme not implemented." << endl; exit(EXIT_FAILURE); break;
          }
        }
        
        if (incompressible) {
          
          /*--- Incompressible flow, use artificial compressibility method ---*/
          
          switch (config->GetKind_Upwind_AdjFlow()) {
            case NO_UPWIND : cout << "No upwind scheme." << endl; break;
            case ROE:
              for (iMGlevel = 0; iMGlevel <= config->GetnMGLevels(); iMGlevel++) {
                numerics_container[iMGlevel][ADJFLOW_SOL][CONV_TERM] = new CUpwRoeArtComp_AdjFlow(nDim, nVar_Adj_Flow, config);
                numerics_container[iMGlevel][ADJFLOW_SOL][CONV_BOUND_TERM] = new CUpwRoeArtComp_AdjFlow(nDim, nVar_Adj_Flow, config);
              }
              break;
            default : cout << "Upwind scheme not implemented." << endl; exit(EXIT_FAILURE); break;
          }
        }
        
        break;
        
      default :
        cout << "Convective scheme not implemented (adj_euler and adj_ns)." << endl; exit(EXIT_FAILURE);
        break;
    }
    
    /*--- Definition of the viscous scheme for each equation and mesh level ---*/
    
    if (compressible) {
      
      /*--- Compressible flow ---*/
      
      numerics_container[MESH_0][ADJFLOW_SOL][VISC_TERM] = new CAvgGradCorrected_AdjFlow(nDim, nVar_Adj_Flow, config);
      numerics_container[MESH_0][ADJFLOW_SOL][VISC_BOUND_TERM] = new CAvgGrad_AdjFlow(nDim, nVar_Adj_Flow, config);
      
      for (iMGlevel = 1; iMGlevel <= config->GetnMGLevels(); iMGlevel++) {
        numerics_container[iMGlevel][ADJFLOW_SOL][VISC_TERM] = new CAvgGrad_AdjFlow(nDim, nVar_Adj_Flow, config);
        numerics_container[iMGlevel][ADJFLOW_SOL][VISC_BOUND_TERM] = new CAvgGrad_AdjFlow(nDim, nVar_Adj_Flow, config);
      }
      
    }
    
    if (incompressible) {
      
      /*--- Incompressible flow, use artificial compressibility method ---*/
      
      numerics_container[MESH_0][ADJFLOW_SOL][VISC_TERM] = new CAvgGradCorrectedArtComp_AdjFlow(nDim, nVar_Adj_Flow, config);
      numerics_container[MESH_0][ADJFLOW_SOL][VISC_BOUND_TERM] = new CAvgGradArtComp_AdjFlow(nDim, nVar_Adj_Flow, config);
      
      for (iMGlevel = 1; iMGlevel <= config->GetnMGLevels(); iMGlevel++) {
        numerics_container[iMGlevel][ADJFLOW_SOL][VISC_TERM] = new CAvgGradArtComp_AdjFlow(nDim, nVar_Adj_Flow, config);
        numerics_container[iMGlevel][ADJFLOW_SOL][VISC_BOUND_TERM] = new CAvgGradArtComp_AdjFlow(nDim, nVar_Adj_Flow, config);
      }
      
    }
    
    /*--- Definition of the source term integration scheme for each equation and mesh level ---*/
    
    for (iMGlevel = 0; iMGlevel <= config->GetnMGLevels(); iMGlevel++) {
      
      /*--- Note that RANS is incompatible with Axisymmetric or Rotational (Fix it!) ---*/
      
      if (compressible) {
        
        if (adj_ns) {
          
          numerics_container[iMGlevel][ADJFLOW_SOL][SOURCE_FIRST_TERM] = new CSourceViscous_AdjFlow(nDim, nVar_Adj_Flow, config);
          
          if (config->GetRotating_Frame() == YES)
            numerics_container[iMGlevel][ADJFLOW_SOL][SOURCE_SECOND_TERM] = new CSourceRotatingFrame_AdjFlow(nDim, nVar_Adj_Flow, config);
          else
            numerics_container[iMGlevel][ADJFLOW_SOL][SOURCE_SECOND_TERM] = new CSourceConservative_AdjFlow(nDim, nVar_Adj_Flow, config);
          
        }
        
        else {
          
          if (config->GetRotating_Frame() == YES)
            numerics_container[iMGlevel][ADJFLOW_SOL][SOURCE_FIRST_TERM] = new CSourceRotatingFrame_AdjFlow(nDim, nVar_Adj_Flow, config);
          else if (config->GetAxisymmetric() == YES)
            numerics_container[iMGlevel][ADJFLOW_SOL][SOURCE_FIRST_TERM] = new CSourceAxisymmetric_AdjFlow(nDim, nVar_Adj_Flow, config);
          else
            numerics_container[iMGlevel][ADJFLOW_SOL][SOURCE_FIRST_TERM] = new CSourceNothing(nDim, nVar_Adj_Flow, config);
          
          numerics_container[iMGlevel][ADJFLOW_SOL][SOURCE_SECOND_TERM] = new CSourceNothing(nDim, nVar_Adj_Flow, config);
          
        }
        
      }
      
      if (incompressible) {
        
        numerics_container[iMGlevel][ADJFLOW_SOL][SOURCE_FIRST_TERM] = new CSourceNothing(nDim, nVar_Adj_Flow, config);
        numerics_container[iMGlevel][ADJFLOW_SOL][SOURCE_SECOND_TERM] = new CSourceNothing(nDim, nVar_Adj_Flow, config);
        
      }
      
    }
    
  }
  
  /*--- Solver definition for the turbulent adjoint problem ---*/
  if (adj_turb) {
    /*--- Definition of the convective scheme for each equation and mesh level ---*/
    switch (config->GetKind_ConvNumScheme_AdjTurb()) {
      case NONE :
        break;
      case SPACE_UPWIND :
        for (iMGlevel = 0; iMGlevel <= config->GetnMGLevels(); iMGlevel++)
          if (spalart_allmaras) {
            numerics_container[iMGlevel][ADJTURB_SOL][CONV_TERM] = new CUpwSca_AdjTurb(nDim, nVar_Adj_Turb, config);
          }
          else if (neg_spalart_allmaras) {cout << "Adjoint Neg SA turbulence model not implemented." << endl; exit(EXIT_FAILURE);}
          else if (menter_sst) {cout << "Adjoint SST turbulence model not implemented." << endl; exit(EXIT_FAILURE);}
        break;
      default :
        cout << "Convective scheme not implemented (adj_turb)." << endl; exit(EXIT_FAILURE);
        break;
    }
    
    /*--- Definition of the viscous scheme for each equation and mesh level ---*/
    for (iMGlevel = 0; iMGlevel <= config->GetnMGLevels(); iMGlevel++) {
      if (spalart_allmaras) {
        numerics_container[iMGlevel][ADJTURB_SOL][VISC_TERM] = new CAvgGradCorrected_AdjTurb(nDim, nVar_Adj_Turb, config);
      }
      else if (neg_spalart_allmaras) {cout << "Adjoint Neg SA turbulence model not implemented." << endl; exit(EXIT_FAILURE);}
      else if (menter_sst) {cout << "Adjoint SST turbulence model not implemented." << endl; exit(EXIT_FAILURE);}
    }
    
    /*--- Definition of the source term integration scheme for each equation and mesh level ---*/
    for (iMGlevel = 0; iMGlevel <= config->GetnMGLevels(); iMGlevel++) {
      if (spalart_allmaras) {
        numerics_container[iMGlevel][ADJTURB_SOL][SOURCE_FIRST_TERM] = new CSourcePieceWise_AdjTurb(nDim, nVar_Adj_Turb, config);
        numerics_container[iMGlevel][ADJTURB_SOL][SOURCE_SECOND_TERM] = new CSourceConservative_AdjTurb(nDim, nVar_Adj_Turb, config);
      }
      else if (neg_spalart_allmaras) {cout << "Adjoint Neg SA turbulence model not implemented." << endl; exit(EXIT_FAILURE);}
      else if (menter_sst) {cout << "Adjoint SST turbulence model not implemented." << endl; exit(EXIT_FAILURE);}
    }
    
    /*--- Definition of the boundary condition method ---*/
    for (iMGlevel = 0; iMGlevel <= config->GetnMGLevels(); iMGlevel++) {
      if (spalart_allmaras) numerics_container[iMGlevel][ADJTURB_SOL][CONV_BOUND_TERM] = new CUpwLin_AdjTurb(nDim, nVar_Adj_Turb, config);
      else if (neg_spalart_allmaras) {cout << "Adjoint Neg SA turbulence model not implemented." << endl; exit(EXIT_FAILURE);}
      else if (menter_sst) {cout << "Adjoint SST turbulence model not implemented." << endl; exit(EXIT_FAILURE);}
    }
    
  }

  /*--- Solver definition for the wave problem ---*/
  if (wave) {

    /*--- Definition of the viscous scheme for each equation and mesh level ---*/
    numerics_container[MESH_0][WAVE_SOL][VISC_TERM] = new CGalerkin_Flow(nDim, nVar_Wave, config);

  }

  /*--- Solver definition for the FEM problem ---*/
  if (fem) {
    switch (config->GetGeometricConditions()) {
      case SMALL_DEFORMATIONS :
      switch (config->GetMaterialModel()) {
          case LINEAR_ELASTIC: numerics_container[MESH_0][FEA_SOL][FEA_TERM] = new CFEM_LinearElasticity(nDim, nVar_FEM, config); break;
          case NEO_HOOKEAN : cout << "Material model does not correspond to geometric conditions." << endl; exit(EXIT_FAILURE); break;
          default: cout << "Material model not implemented." << endl; exit(EXIT_FAILURE); break;
      }
      break;
      case LARGE_DEFORMATIONS :
      switch (config->GetMaterialModel()) {
          case LINEAR_ELASTIC: cout << "Material model does not correspond to geometric conditions." << endl; exit(EXIT_FAILURE); break;
          case NEO_HOOKEAN :
        switch (config->GetMaterialCompressibility()) {
              case COMPRESSIBLE_MAT : numerics_container[MESH_0][FEA_SOL][FEA_TERM] = new CFEM_NeoHookean_Comp(nDim, nVar_FEM, config); break;
              case INCOMPRESSIBLE_MAT : numerics_container[MESH_0][FEA_SOL][FEA_TERM] = new CFEM_NeoHookean_Incomp(nDim, nVar_FEM, config); break;
              default: cout << "Material model not implemented." << endl; exit(EXIT_FAILURE); break;
        }
        break;
          default: cout << "Material model not implemented." << endl; exit(EXIT_FAILURE); break;
      }
      break;
      default: cout << " Solver not implemented." << endl; exit(EXIT_FAILURE); break;
    }

  }

}

void CDriver::Numerics_Postprocessing(CNumerics ****numerics_container,
                                      CSolver ***solver_container, CGeometry **geometry,
                                      CConfig *config) {
  
  unsigned short iMGlevel, iSol;
  
  
  bool
  euler, adj_euler,
  ns, adj_ns,
  turbulent, adj_turb,
  spalart_allmaras, neg_spalart_allmaras, menter_sst,
  poisson,
  wave,
  fem,
  heat,
  transition,
  template_solver;
  
  bool compressible = (config->GetKind_Regime() == COMPRESSIBLE);
  bool incompressible = (config->GetKind_Regime() == INCOMPRESSIBLE);
  
  /*--- Initialize some useful booleans ---*/
  euler            = false;   ns               = false;   turbulent        = false;
  poisson          = false;
  adj_euler        = false;   adj_ns           = false;   adj_turb         = false;
  wave             = false;   heat             = false;   fem        = false;
  spalart_allmaras = false; neg_spalart_allmaras = false; menter_sst       = false;
  transition       = false;
  template_solver  = false;
  
  /*--- Assign booleans ---*/
  switch (config->GetKind_Solver()) {
    case TEMPLATE_SOLVER: template_solver = true; break;
    case EULER : case DISC_ADJ_EULER: euler = true; break;
    case NAVIER_STOKES: case DISC_ADJ_NAVIER_STOKES: ns = true; break;
    case RANS : case DISC_ADJ_RANS:  ns = true; turbulent = true; if (config->GetKind_Trans_Model() == LM) transition = true; break;
    case POISSON_EQUATION: poisson = true; break;
    case WAVE_EQUATION: wave = true; break;
    case HEAT_EQUATION: heat = true; break;
    case FEM_ELASTICITY: fem = true; break;
    case ADJ_EULER : euler = true; adj_euler = true; break;
    case ADJ_NAVIER_STOKES : ns = true; turbulent = (config->GetKind_Turb_Model() != NONE); adj_ns = true; break;
    case ADJ_RANS : ns = true; turbulent = true; adj_ns = true; adj_turb = (!config->GetFrozen_Visc()); break;
  }
  
  /*--- Assign turbulence model booleans ---*/
  
  if (turbulent)
    switch (config->GetKind_Turb_Model()) {
      case SA:     spalart_allmaras = true;     break;
      case SA_NEG: neg_spalart_allmaras = true; break;
      case SST:    menter_sst = true;  break;
        
    }
  
  /*--- Solver definition for the template problem ---*/
  if (template_solver) {
    
    /*--- Definition of the convective scheme for each equation and mesh level ---*/
    switch (config->GetKind_ConvNumScheme_Template()) {
      case SPACE_CENTERED : case SPACE_UPWIND :
        for (iMGlevel = 0; iMGlevel <= config->GetnMGLevels(); iMGlevel++)
          delete numerics_container[iMGlevel][TEMPLATE_SOL][CONV_TERM];
        break;
    }
    
    for (iMGlevel = 0; iMGlevel <= config->GetnMGLevels(); iMGlevel++) {
      /*--- Definition of the viscous scheme for each equation and mesh level ---*/
      delete numerics_container[iMGlevel][TEMPLATE_SOL][VISC_TERM];
      /*--- Definition of the source term integration scheme for each equation and mesh level ---*/
      delete numerics_container[iMGlevel][TEMPLATE_SOL][SOURCE_FIRST_TERM];
      /*--- Definition of the boundary condition method ---*/
      delete numerics_container[iMGlevel][TEMPLATE_SOL][CONV_BOUND_TERM];
    }
    
  }
  
  /*--- Solver definition for the Potential, Euler, Navier-Stokes problems ---*/
  if ((euler) || (ns)) {
    
    /*--- Definition of the convective scheme for each equation and mesh level ---*/
    switch (config->GetKind_ConvNumScheme_Flow()) {
        
      case SPACE_CENTERED :
        if (compressible) {
          
          /*--- Compressible flow ---*/
          switch (config->GetKind_Centered_Flow()) {
            case LAX : case JST :  case JST_KE : delete numerics_container[MESH_0][FLOW_SOL][CONV_TERM]; break;
          }
          for (iMGlevel = 1; iMGlevel <= config->GetnMGLevels(); iMGlevel++)
            delete numerics_container[iMGlevel][FLOW_SOL][CONV_TERM];
          
          /*--- Definition of the boundary condition method ---*/
          for (iMGlevel = 0; iMGlevel <= config->GetnMGLevels(); iMGlevel++)
            delete numerics_container[iMGlevel][FLOW_SOL][CONV_BOUND_TERM];
          
        }
        if (incompressible) {
          /*--- Incompressible flow, use artificial compressibility method ---*/
          switch (config->GetKind_Centered_Flow()) {
              
            case LAX : case JST : delete numerics_container[MESH_0][FLOW_SOL][CONV_TERM]; break;
              
          }
          for (iMGlevel = 1; iMGlevel <= config->GetnMGLevels(); iMGlevel++)
            delete numerics_container[iMGlevel][FLOW_SOL][CONV_TERM];
          
          /*--- Definition of the boundary condition method ---*/
          for (iMGlevel = 0; iMGlevel <= config->GetnMGLevels(); iMGlevel++)
            delete numerics_container[iMGlevel][FLOW_SOL][CONV_BOUND_TERM];
          
        }
        break;
      case SPACE_UPWIND :
        
        if (compressible) {
          /*--- Compressible flow ---*/
          switch (config->GetKind_Upwind_Flow()) {
            case ROE: case AUSM : case TURKEL: case HLLC: case MSW:  case CUSP:
              for (iMGlevel = 0; iMGlevel <= config->GetnMGLevels(); iMGlevel++) {
                delete numerics_container[iMGlevel][FLOW_SOL][CONV_TERM];
                delete numerics_container[iMGlevel][FLOW_SOL][CONV_BOUND_TERM];
              }
              
              break;
          }
          
        }
        if (incompressible) {
          /*--- Incompressible flow, use artificial compressibility method ---*/
          switch (config->GetKind_Upwind_Flow()) {
            case ROE:
              for (iMGlevel = 0; iMGlevel <= config->GetnMGLevels(); iMGlevel++) {
                delete numerics_container[iMGlevel][FLOW_SOL][CONV_TERM];
                delete numerics_container[iMGlevel][FLOW_SOL][CONV_BOUND_TERM];
              }
              break;
          }
        }
        
        break;
    }
    
    /*--- Definition of the viscous scheme for each equation and mesh level ---*/
    if (compressible||incompressible) {
      /*--- Compressible flow Ideal gas ---*/
      delete numerics_container[MESH_0][FLOW_SOL][VISC_TERM];
      for (iMGlevel = 1; iMGlevel <= config->GetnMGLevels(); iMGlevel++)
        delete numerics_container[iMGlevel][FLOW_SOL][VISC_TERM];
      
      /*--- Definition of the boundary condition method ---*/
      for (iMGlevel = 0; iMGlevel <= config->GetnMGLevels(); iMGlevel++)
        delete numerics_container[iMGlevel][FLOW_SOL][VISC_BOUND_TERM];
      
    }
    
    /*--- Definition of the source term integration scheme for each equation and mesh level ---*/
    for (iMGlevel = 0; iMGlevel <= config->GetnMGLevels(); iMGlevel++) {
      delete numerics_container[iMGlevel][FLOW_SOL][SOURCE_FIRST_TERM];
      delete numerics_container[iMGlevel][FLOW_SOL][SOURCE_SECOND_TERM];
    }
    
  }
  
  
  /*--- Solver definition for the turbulent model problem ---*/
  
  if (turbulent) {
    
    /*--- Definition of the convective scheme for each equation and mesh level ---*/
    
    switch (config->GetKind_ConvNumScheme_Turb()) {
      case SPACE_UPWIND :
        for (iMGlevel = 0; iMGlevel <= config->GetnMGLevels(); iMGlevel++) {
          if (spalart_allmaras || neg_spalart_allmaras ||menter_sst)
            delete numerics_container[iMGlevel][TURB_SOL][CONV_TERM];
        }
        break;
    }
    
    /*--- Definition of the viscous scheme for each equation and mesh level ---*/
    if (spalart_allmaras || neg_spalart_allmaras || menter_sst) {
      for (iMGlevel = 0; iMGlevel <= config->GetnMGLevels(); iMGlevel++) {
        delete numerics_container[iMGlevel][TURB_SOL][VISC_TERM];
        delete numerics_container[iMGlevel][TURB_SOL][SOURCE_FIRST_TERM];
        delete numerics_container[iMGlevel][TURB_SOL][SOURCE_SECOND_TERM];
        /*--- Definition of the boundary condition method ---*/
        delete numerics_container[iMGlevel][TURB_SOL][CONV_BOUND_TERM];
        delete numerics_container[iMGlevel][TURB_SOL][VISC_BOUND_TERM];
        
      }
    }
    
  }
  
  /*--- Solver definition for the transition model problem ---*/
  if (transition) {
    
    /*--- Definition of the convective scheme for each equation and mesh level ---*/
    switch (config->GetKind_ConvNumScheme_Turb()) {
      case SPACE_UPWIND :
        for (iMGlevel = 0; iMGlevel <= config->GetnMGLevels(); iMGlevel++) {
          delete numerics_container[iMGlevel][TRANS_SOL][CONV_TERM];
        }
        break;
    }
    
    for (iMGlevel = 0; iMGlevel <= config->GetnMGLevels(); iMGlevel++) {
      /*--- Definition of the viscous scheme for each equation and mesh level ---*/
      delete numerics_container[iMGlevel][TRANS_SOL][VISC_TERM];
      /*--- Definition of the source term integration scheme for each equation and mesh level ---*/
      delete numerics_container[iMGlevel][TRANS_SOL][SOURCE_FIRST_TERM];
      delete numerics_container[iMGlevel][TRANS_SOL][SOURCE_SECOND_TERM];
      /*--- Definition of the boundary condition method ---*/
      delete numerics_container[iMGlevel][TRANS_SOL][CONV_BOUND_TERM];
    }
  }
  
  /*--- Solver definition for the poisson potential problem ---*/
  if (poisson || heat) {
    
    /*--- Definition of the viscous scheme for each equation and mesh level ---*/
    delete numerics_container[MESH_0][POISSON_SOL][VISC_TERM];
    
    /*--- Definition of the source term integration scheme for each equation and mesh level ---*/
    delete numerics_container[MESH_0][POISSON_SOL][SOURCE_FIRST_TERM];
    delete numerics_container[MESH_0][POISSON_SOL][SOURCE_SECOND_TERM];
    
  }
  
  /*--- Solver definition for the flow adjoint problem ---*/
  
  if (adj_euler || adj_ns ) {
    
    /*--- Definition of the convective scheme for each equation and mesh level ---*/
    
    switch (config->GetKind_ConvNumScheme_AdjFlow()) {
      case SPACE_CENTERED :
        
        if (compressible) {
          
          /*--- Compressible flow ---*/
          
          switch (config->GetKind_Centered_AdjFlow()) {
            case LAX : case JST:
              delete numerics_container[MESH_0][ADJFLOW_SOL][CONV_TERM];
              break;
          }
          
          for (iMGlevel = 1; iMGlevel <= config->GetnMGLevels(); iMGlevel++)
            delete numerics_container[iMGlevel][ADJFLOW_SOL][CONV_TERM];
          
          for (iMGlevel = 0; iMGlevel <= config->GetnMGLevels(); iMGlevel++)
            delete numerics_container[iMGlevel][ADJFLOW_SOL][CONV_BOUND_TERM];
          
        }
        
        if (incompressible) {
          
          /*--- Incompressible flow, use artificial compressibility method ---*/
          
          switch (config->GetKind_Centered_AdjFlow()) {
            case LAX : case JST:
              delete numerics_container[MESH_0][ADJFLOW_SOL][CONV_TERM]; break;
          }
          
          for (iMGlevel = 1; iMGlevel <= config->GetnMGLevels(); iMGlevel++)
            delete numerics_container[iMGlevel][ADJFLOW_SOL][CONV_TERM];
          
          for (iMGlevel = 0; iMGlevel <= config->GetnMGLevels(); iMGlevel++)
            delete numerics_container[iMGlevel][ADJFLOW_SOL][CONV_BOUND_TERM];
          
        }
        
        break;
        
      case SPACE_UPWIND :
        
        if (compressible || incompressible) {
          
          /*--- Compressible flow ---*/
          
          switch (config->GetKind_Upwind_AdjFlow()) {
            case ROE:
              for (iMGlevel = 0; iMGlevel <= config->GetnMGLevels(); iMGlevel++) {
                delete numerics_container[iMGlevel][ADJFLOW_SOL][CONV_TERM];
                delete numerics_container[iMGlevel][ADJFLOW_SOL][CONV_BOUND_TERM];
              }
              break;
          }
        }
        
        break;
    }
    
    /*--- Definition of the viscous scheme for each equation and mesh level ---*/
    
    if (compressible || incompressible) {
      
      /*--- Compressible flow ---*/
      for (iMGlevel = 0; iMGlevel <= config->GetnMGLevels(); iMGlevel++) {
        delete numerics_container[iMGlevel][ADJFLOW_SOL][VISC_TERM];
        delete numerics_container[iMGlevel][ADJFLOW_SOL][VISC_BOUND_TERM];
      }
    }
    
    /*--- Definition of the source term integration scheme for each equation and mesh level ---*/
    
    for (iMGlevel = 0; iMGlevel <= config->GetnMGLevels(); iMGlevel++) {
      
      
      if (compressible || incompressible) {
        
        delete numerics_container[iMGlevel][ADJFLOW_SOL][SOURCE_FIRST_TERM];
        delete numerics_container[iMGlevel][ADJFLOW_SOL][SOURCE_SECOND_TERM];
        
      }
    }
    
  }
  
  
  /*--- Solver definition for the turbulent adjoint problem ---*/
  if (adj_turb) {
    /*--- Definition of the convective scheme for each equation and mesh level ---*/
    switch (config->GetKind_ConvNumScheme_AdjTurb()) {
        
      case SPACE_UPWIND :
        for (iMGlevel = 0; iMGlevel <= config->GetnMGLevels(); iMGlevel++)
          if (spalart_allmaras) {
            delete numerics_container[iMGlevel][ADJTURB_SOL][CONV_TERM];
          }
        break;
    }
    
    
    for (iMGlevel = 0; iMGlevel <= config->GetnMGLevels(); iMGlevel++) {
      if (spalart_allmaras) {
        /*--- Definition of the viscous scheme for each equation and mesh level ---*/
        delete numerics_container[iMGlevel][ADJTURB_SOL][VISC_TERM];
        /*--- Definition of the source term integration scheme for each equation and mesh level ---*/
        delete numerics_container[iMGlevel][ADJTURB_SOL][SOURCE_FIRST_TERM];
        delete numerics_container[iMGlevel][ADJTURB_SOL][SOURCE_SECOND_TERM];
        /*--- Definition of the boundary condition method ---*/
        delete numerics_container[iMGlevel][ADJTURB_SOL][CONV_BOUND_TERM];
      }
    }
  }
  
  /*--- Solver definition for the wave problem ---*/
  if (wave) {
    
    /*--- Definition of the viscous scheme for each equation and mesh level ---*/
    delete numerics_container[MESH_0][WAVE_SOL][VISC_TERM];
    
  }
  
  /*--- Solver definition for the FEA problem ---*/
  if (fem) {
    
    /*--- Definition of the viscous scheme for each equation and mesh level ---*/
    delete numerics_container[MESH_0][FEA_SOL][FEA_TERM];
    
  }
  
  /*--- Definition of the Class for the numerical method: numerics_container[MESH_LEVEL][EQUATION][EQ_TERM] ---*/
  for (iMGlevel = 0; iMGlevel <= config->GetnMGLevels(); iMGlevel++) {
    for (iSol = 0; iSol < MAX_SOLS; iSol++) {
      delete [] numerics_container[iMGlevel][iSol];
    }
    delete[] numerics_container[iMGlevel];
  }
  
}

void CDriver::Iteration_Preprocessing() {

  int rank = MASTER_NODE;
#ifdef HAVE_MPI
  MPI_Comm_rank(MPI_COMM_WORLD, &rank);
#endif

  /*--- Initial print to console for this zone. ---*/

  if (rank == MASTER_NODE) cout << "Zone " << iZone+1;

  /*--- Loop over all zones and instantiate the physics iteration. ---*/

  switch (config_container[iZone]->GetKind_Solver()) {

    case EULER: case NAVIER_STOKES: case RANS:

    if(config_container[iZone]->GetBoolTurbomachinery()){
      if (rank == MASTER_NODE)
        cout << ": Euler/Navier-Stokes/RANS turbomachinery fluid iteration." << endl;
      iteration_container[iZone] = new CTurboIteration(config_container[iZone]);

    }
    else{
      if (rank == MASTER_NODE)
        cout << ": Euler/Navier-Stokes/RANS fluid iteration." << endl;
      iteration_container[iZone] = new CFluidIteration(config_container[iZone]);
    }
    break;

  case WAVE_EQUATION:
    if (rank == MASTER_NODE)
      cout << ": wave iteration." << endl;
    iteration_container[iZone] = new CWaveIteration(config_container[iZone]);
    break;

  case HEAT_EQUATION:
    if (rank == MASTER_NODE)
      cout << ": heat iteration." << endl;
    iteration_container[iZone] = new CHeatIteration(config_container[iZone]);
    break;

  case POISSON_EQUATION:
    if (rank == MASTER_NODE)
      cout << ": poisson iteration." << endl;
    iteration_container[iZone] = new CPoissonIteration(config_container[iZone]);
    break;

  case FEM_ELASTICITY:
    if (rank == MASTER_NODE)
      cout << ": FEM iteration." << endl;
      iteration_container[iZone] = new CFEM_StructuralAnalysis(config_container[iZone]);
    break;
    case ADJ_EULER: case ADJ_NAVIER_STOKES: case ADJ_RANS:
    if (rank == MASTER_NODE)
      cout << ": adjoint Euler/Navier-Stokes/RANS fluid iteration." << endl;
      iteration_container[iZone] = new CAdjFluidIteration(config_container[iZone]);
    break;

    case DISC_ADJ_EULER: case DISC_ADJ_NAVIER_STOKES: case DISC_ADJ_RANS:
    if (rank == MASTER_NODE)
        cout << ": discrete adjoint Euler/Navier-Stokes/RANS fluid iteration." << endl;
      iteration_container[iZone] = new CDiscAdjFluidIteration(config_container[iZone]);
    break;
  }

}

void CDriver::Interface_Preprocessing() {

  int rank = MASTER_NODE;
  unsigned short donorZone, targetZone;
  unsigned short nVar, nVarTransfer;

  unsigned short nMarkerTarget, iMarkerTarget, nMarkerDonor, iMarkerDonor;

  /*--- Initialize some useful booleans ---*/
  bool fluid_donor, structural_donor;
  bool fluid_target, structural_target;

  int markDonor, markTarget, Donor_check, Target_check, iMarkerInt, nMarkerInt;

#ifdef HAVE_MPI
  int *Buffer_Recv_mark = NULL, iRank, nProcessor = 1;;

  MPI_Comm_rank(config_container[ZONE_0]->GetMPICommunicator(), &rank);
  MPI_Comm_size(config_container[ZONE_0]->GetMPICommunicator(), &nProcessor);

  if (rank == MASTER_NODE)
  Buffer_Recv_mark = new int[nProcessor];
#endif

  if (config_container[ZONE_0]->GetFSI_Simulation() && nZone != 2 && rank == MASTER_NODE) {
    cout << "Error, cannot run the FSI solver on more than 2 zones!" << endl;
    exit(EXIT_FAILURE);
  }

  /*--- Coupling between zones ---*/
  // There's a limit here, the interface boundary must connect only 2 zones
  /*--- Loops over all target and donor zones to find which ones are connected through an interface boundary (fsi or sliding mesh) ---*/
  for (targetZone = 0; targetZone < nZone; targetZone++) {

    for (donorZone = 0; donorZone < nZone; donorZone++) {

      if ( donorZone == targetZone ) // We're processing the same zone, so skip the following
        continue;

      /*--- Coupling between zones for HB. Just interfaces corresponding to the same
       * time instances and at different geometrical zones are considered ---*/
      //TODO Extend this to multistage!
      if (config_container[ZONE_0]->GetUnsteady_Simulation() == HARMONIC_BALANCE){
        unsigned short nTimeInstances  = config_container[ZONE_0]->GetnTimeInstances();
        unsigned short nGeomZones      = nZone/nTimeInstances;
        unsigned short iDonorGeomZone  = donorZone/nTimeInstances;
        unsigned short iTargetGeomZone = targetZone/nTimeInstances;
        if (iDonorGeomZone == iTargetGeomZone) continue;
        else if(donorZone%nTimeInstances !=  targetZone%nTimeInstances) continue;
      }

      nMarkerInt = (int) ( config_container[donorZone]->GetMarker_n_FSIinterface() / 2 );

      /*--- Loops on Interface markers to find if the 2 zones are sharing the boundary and to determine donor and target marker tag ---*/
      for (iMarkerInt = 1; iMarkerInt <= nMarkerInt; iMarkerInt++) {

        markDonor  = -1;
        markTarget = -1;

        /*--- On the donor side ---*/
        nMarkerDonor = config_container[donorZone]->GetnMarker_All();

        for (iMarkerDonor = 0; iMarkerDonor < nMarkerDonor; iMarkerDonor++) {

          /*--- If the tag GetMarker_All_FSIinterface(iMarker) equals the index we are looping at ---*/
          if ( config_container[donorZone]->GetMarker_All_FSIinterface(iMarkerDonor) == iMarkerInt ) {
            /*--- We have identified the identifier for the interface marker ---*/
            markDonor = iMarkerDonor;

            break;
          }
        }

        /*--- On the target side ---*/
        nMarkerTarget = config_container[targetZone]->GetnMarker_All();

      for (iMarkerTarget = 0; iMarkerTarget < nMarkerTarget; iMarkerTarget++) {

          /*--- If the tag GetMarker_All_FSIinterface(iMarker) equals the index we are looping at ---*/
        if ( config_container[targetZone]->GetMarker_All_FSIinterface(iMarkerTarget) == iMarkerInt ) {
            /*--- We have identified the identifier for the interface marker ---*/
            markTarget = iMarkerTarget;

            break;
        } 
        }

#ifdef HAVE_MPI

      Donor_check  = -1;
        Target_check = -1;

        /*--- We gather a vector in MASTER_NODE that determines if the boundary is not on the processor because of the partition or because the zone does not include it ---*/

        SU2_MPI::Gather(&markDonor , 1, MPI_INT, Buffer_Recv_mark, 1, MPI_INT, MASTER_NODE, MPI_COMM_WORLD);

      if (rank == MASTER_NODE) {
        for (iRank = 0; iRank < nProcessor; iRank++) {
          if( Buffer_Recv_mark[iRank] != -1 ) {
              Donor_check = Buffer_Recv_mark[iRank];

              break;
            }
          }
        }

        SU2_MPI::Bcast(&Donor_check , 1, MPI_INT, MASTER_NODE, MPI_COMM_WORLD);

        SU2_MPI::Gather(&markTarget, 1, MPI_INT, Buffer_Recv_mark, 1, MPI_INT, MASTER_NODE, MPI_COMM_WORLD);

      if (rank == MASTER_NODE){
        for (iRank = 0; iRank < nProcessor; iRank++){
          if( Buffer_Recv_mark[iRank] != -1 ){
              Target_check = Buffer_Recv_mark[iRank];

              break;
            }
          }
        }

        SU2_MPI::Bcast(&Target_check, 1, MPI_INT, MASTER_NODE, MPI_COMM_WORLD);

#else
      Donor_check  = markDonor;
      Target_check = markTarget;  
#endif

      /* --- Check ifzones are actually sharing the interface boundary, if not skip ---*/        
      if(Target_check == -1 || Donor_check == -1)
          continue;

        /*--- Set some boolean to properly allocate data structure later ---*/
      fluid_target      = false; 
        structural_target = false;

      fluid_donor       = false; 
      structural_donor  = false;

      switch ( config_container[targetZone]->GetKind_Solver() ) {

        case EULER : case NAVIER_STOKES: case RANS: 
          fluid_target  = true;   

          break;

        case FEM_ELASTICITY:            
          structural_target = true;   

          break;
        }


      switch ( config_container[donorZone]->GetKind_Solver() ) {

      case EULER : case NAVIER_STOKES: case RANS: 
        fluid_donor  = true;   

          break;

      case FEM_ELASTICITY:            
        structural_donor = true;  

          break;
        }

        /*--- Begin the creation of the communication pattern among zones ---*/

        /*--- Retrieve the number of conservative variables (for problems not involving structural analysis ---*/
        if (!structural_donor && !structural_target)
          nVar = solver_container[donorZone][MESH_0][FLOW_SOL]->GetnVar();
        else
          /*--- If at least one of the components is structural ---*/
          nVar = nDim;

      if (rank == MASTER_NODE) cout << "From zone " << donorZone << " to zone " << targetZone << ": ";

        /*--- Match Zones ---*/
      if (rank == MASTER_NODE) cout << "Setting coupling "<<endl;

        /*--- If the mesh is matching: match points ---*/
      if ( config_container[donorZone]->GetMatchingMesh() ) {
        if (rank == MASTER_NODE) 
            cout << "between matching meshes. " << endl;
        geometry_container[donorZone][MESH_0]->MatchZone(config_container[donorZone], geometry_container[targetZone][MESH_0], config_container[targetZone], donorZone, nZone);
        }
        /*--- Else: interpolate ---*/
        else {
        switch (config_container[donorZone]->GetKindInterpolation()) {

          case NEAREST_NEIGHBOR:
            interpolator_container[donorZone][targetZone] = new CNearestNeighbor(geometry_container, config_container, donorZone, targetZone);
            if (rank == MASTER_NODE) cout << "using a nearest-neighbor approach." << endl;

            break;

          case ISOPARAMETRIC:
            interpolator_container[donorZone][targetZone] = new CIsoparametric(geometry_container, config_container, donorZone, targetZone);
            if (rank == MASTER_NODE) cout << "using an isoparametric approach." << endl;

            break;

          case CONSISTCONSERVE:
            if ( targetZone > 0 && structural_target ) {
              interpolator_container[donorZone][targetZone] = new CMirror(geometry_container, config_container, donorZone, targetZone);
              if (rank == MASTER_NODE) cout << "using a mirror approach: matching coefficients from opposite mesh." << endl;
            }
            else{
              interpolator_container[donorZone][targetZone] = new CIsoparametric(geometry_container, config_container, donorZone, targetZone);
              if (rank == MASTER_NODE) cout << "using an isoparametric approach." << endl;
            }
            if ( targetZone == 0 && structural_target ) {
              if (rank == MASTER_NODE) cout << "Consistent and conservative interpolation assumes the structure model mesh is evaluated second. Somehow this has not happened. The isoparametric coefficients will be calculated for both meshes, and are not guaranteed to be consistent." << endl;
            }

            break;

          case TURBO_INTERPOLATION:
            interpolator_container[donorZone][targetZone] = new CTurboInterpolation(geometry_container, config_container, donorZone, targetZone);
            if (rank == MASTER_NODE) cout << "Turbomachinery interface interpolation." << endl;

            break;

          }
        }

        /*--- Initialize the appropriate transfer strategy ---*/
      if (rank == MASTER_NODE) cout << "Transferring ";

        if (fluid_donor && structural_target) {
          nVarTransfer = 2;
        transfer_container[donorZone][targetZone] = new CTransfer_FlowTraction(nVar, nVarTransfer, config_container[donorZone]);
        if (rank == MASTER_NODE) cout << "flow tractions. "<< endl;
      }
      else if (structural_donor && fluid_target) {
          nVarTransfer = 0;
        transfer_container[donorZone][targetZone] = new CTransfer_StructuralDisplacements(nVar, nVarTransfer, config_container[donorZone]);
        if (rank == MASTER_NODE) cout << "structural displacements. "<< endl;
      }
//      else if (fluid_donor && fluid_target && config_container[donorZone]->GetBoolMixingPlaneInterface()){
//        nVarTransfer = 0;
//        transfer_container[donorZone][targetZone] = new CTransfer_MixingPlaneInterface(nVar, nVarTransfer, config_container[donorZone]);
//        if (rank == MASTER_NODE) cout << "mixing-plane averages. "<< endl;
//      }
      else if (!structural_donor && !structural_target) {
          nVarTransfer = 0;
          nVar = solver_container[donorZone][MESH_0][FLOW_SOL]->GetnPrimVar();
        transfer_container[donorZone][targetZone] = new CTransfer_SlidingInterface(nVar, nVarTransfer, config_container[donorZone]);
        if (rank == MASTER_NODE) cout << "sliding interface. " << endl;
      }
      else {
          nVarTransfer = 0;
        transfer_container[donorZone][targetZone] = new CTransfer_ConservativeVars(nVar, nVarTransfer, config_container[donorZone]);
        if (rank == MASTER_NODE) cout << "generic conservative variables. " << endl;  
        }

        break;

      }

      if (config_container[donorZone]->GetBoolMixingPlaneInterface()){
      	nVarTransfer = 0;
      	nVar = solver_container[donorZone][MESH_0][FLOW_SOL]->GetnVar();
      	transfer_performance_container[donorZone][targetZone] = new CTransfer_MixingPlaneInterface(nVar, nVarTransfer, config_container[donorZone], config_container[targetZone]);
      	if (rank == MASTER_NODE) cout << "mixing-plane averages. "<< endl;
      }

    }

  }

#ifdef HAVE_MPI
  if (rank == MASTER_NODE) 
  delete [] Buffer_Recv_mark;
#endif

}


void CDriver::InitStaticMeshMovement(){

  unsigned short iMGlevel;
  unsigned short Kind_Grid_Movement;

  int rank = MASTER_NODE;
#ifdef HAVE_MPI
  MPI_Comm_rank(MPI_COMM_WORLD, &rank);
#endif

  for (iZone = 0; iZone < nZone; iZone++) {
    Kind_Grid_Movement = config_container[iZone]->GetKind_GridMovement(iZone);

    switch (Kind_Grid_Movement) {

    case MOVING_WALL:

      /*--- Fixed wall velocities: set the grid velocities only one time
         before the first iteration flow solver. ---*/
      if (rank == MASTER_NODE)
        cout << endl << " Setting the moving wall velocities." << endl;

      surface_movement[iZone]->Moving_Walls(geometry_container[iZone][MESH_0],
          config_container[iZone], iZone, 0);

      /*--- Update the grid velocities on the coarser multigrid levels after
           setting the moving wall velocities for the finest mesh. ---*/

      grid_movement[iZone]->UpdateMultiGrid(geometry_container[iZone], config_container[iZone]);
      break;


    case ROTATING_FRAME:

      /*--- Steadily rotating frame: set the grid velocities just once
         before the first iteration flow solver. ---*/

      if (rank == MASTER_NODE) {
        cout << endl << " Setting rotating frame grid velocities";
        cout << " for zone " << iZone << "." << endl;
      }

      /*--- Set the grid velocities on all multigrid levels for a steadily
           rotating reference frame. ---*/

      for (iMGlevel = 0; iMGlevel <= config_container[ZONE_0]->GetnMGLevels(); iMGlevel++){
        geometry_container[iZone][iMGlevel]->SetRotationalVelocity(config_container[iZone], iZone, true);
        geometry_container[iZone][iMGlevel]->SetShroudVelocity(config_container[iZone]);
      }

      break;

    case STEADY_TRANSLATION:

      /*--- Set the translational velocity and hold the grid fixed during
         the calculation (similar to rotating frame, but there is no extra
         source term for translation). ---*/

      if (rank == MASTER_NODE)
        cout << endl << " Setting translational grid velocities." << endl;

      /*--- Set the translational velocity on all grid levels. ---*/

      for (iMGlevel = 0; iMGlevel <= config_container[ZONE_0]->GetnMGLevels(); iMGlevel++)
        geometry_container[iZone][iMGlevel]->SetTranslationalVelocity(config_container[iZone]);



      break;
    }
  }
}

void CDriver::TurbomachineryPreprocessing(){

  int rank = MASTER_NODE;
<<<<<<< HEAD
  unsigned short iTimeInstance = 0, jTimeInstance = 0, iGeomZone = 0, jGeomZone = 0;
  unsigned short nTimeInstances = config_container[ZONE_0]->GetnTimeInstances();
  unsigned short nGeomZones     = nZone/nTimeInstances;

=======
  unsigned short donorZone,targetZone, nMarkerInt, iMarkerInt;
  unsigned short nSpanMax = 0;
  bool mixingplane = config_container[ZONE_0]->GetBoolMixingPlaneInterface();
  su2double areaIn, areaOut;
>>>>>>> fd83825a
#ifdef HAVE_MPI
  MPI_Comm_rank(MPI_COMM_WORLD, &rank);
#endif

<<<<<<< HEAD
  //TODO(turbo) make it general for turbo HB
  if (rank == MASTER_NODE) cout <<endl<<"Compute average geometrical quantities for turbomachinery simulations." << endl;
=======
  /*--- Create turbovertex structure ---*/
  if (rank == MASTER_NODE) cout<<endl<<"Initiliaze Turbo Vertex Structure." << endl;
  for (iZone = 0; iZone < nZone; iZone++) {
    if (config_container[iZone]->GetBoolTurbomachinery()){
      geometry_container[iZone][MESH_0]->ComputeNSpan(config_container[iZone], iZone, INFLOW, true);
      geometry_container[iZone][MESH_0]->ComputeNSpan(config_container[iZone], iZone, OUTFLOW, true);
      if (rank == MASTER_NODE) cout <<"Number of span-wise sections in Zone "<< iZone<<": "<< config_container[iZone]->GetnSpanWiseSections() <<"."<< endl;
      if (config_container[iZone]->GetnSpanWiseSections() > nSpanMax){
        nSpanMax = config_container[iZone]->GetnSpanWiseSections();
      }

      config_container[ZONE_0]->SetnSpan_iZones(config_container[iZone]->GetnSpanWiseSections(), iZone);

      geometry_container[iZone][MESH_0]->SetTurboVertex(config_container[iZone], iZone, INFLOW, true);
      geometry_container[iZone][MESH_0]->SetTurboVertex(config_container[iZone], iZone, OUTFLOW, true);
    }
  }

  /*--- Set maximum number of Span among all zones ---*/
  for (iZone = 0; iZone < nZone; iZone++) {
    if (config_container[iZone]->GetBoolTurbomachinery()){
      config_container[iZone]->SetnSpanMaxAllZones(nSpanMax);
    }
  }
  if (rank == MASTER_NODE) cout<<"Max number of span-wise sections among all zones: "<< nSpanMax<<"."<< endl;


  if (rank == MASTER_NODE) cout<<"Initialize solver containers for average and performance quantities." << endl;
  for (iZone = 0; iZone < nZone; iZone++) {
    solver_container[iZone][MESH_0][FLOW_SOL]->InitTurboContainers(geometry_container[iZone][MESH_0],config_container[iZone]);
  }

//TODO(turbo) make it general for turbo HB
  if (rank == MASTER_NODE) cout<<"Compute inflow and outflow average geometric quantities." << endl;
>>>>>>> fd83825a
  for (iZone = 0; iZone < nZone; iZone++) {
    geometry_container[iZone][MESH_0]->SetAvgTurboValue(config_container[iZone], iZone, INFLOW, true);
    geometry_container[iZone][MESH_0]->SetAvgTurboValue(config_container[iZone],iZone, OUTFLOW, true);
    geometry_container[iZone][MESH_0]->GatherInOutAverageValues(config_container[iZone], true);

  }
<<<<<<< HEAD
  if (rank == MASTER_NODE) cout << "Transfer turbo average geometrical quantities to zone 0." << endl;

  if (config_container[ZONE_0]->GetUnsteady_Simulation() == HARMONIC_BALANCE){
    for (iTimeInstance = 0; iTimeInstance < nTimeInstances; iTimeInstance++) {
      jTimeInstance = iTimeInstance;
      for (iGeomZone = 1; iGeomZone < nGeomZones; iGeomZone++) {
        jTimeInstance += nTimeInstances;
        transfer_performance_container[jTimeInstance][iTimeInstance]->GatherAverageTurboGeoValues(geometry_container[jTimeInstance][MESH_0],
            geometry_container[iTimeInstance][MESH_0], iGeomZone);
      }
    }
  }
  else {
    for (iZone = 1; iZone < nZone; iZone++)
      transfer_performance_container[iZone][ZONE_0]->GatherAverageTurboGeoValues(geometry_container[iZone][MESH_0],geometry_container[ZONE_0][MESH_0], iZone);
=======

  if (rank == MASTER_NODE) cout<<"Initialize inflow and outflow average solution quantities." << endl;
  for(iZone = 0; iZone < nZone; iZone++) {
    solver_container[iZone][MESH_0][FLOW_SOL]->PreprocessAverage(solver_container[iZone][MESH_0], geometry_container[iZone][MESH_0],config_container[iZone],INFLOW);
    solver_container[iZone][MESH_0][FLOW_SOL]->PreprocessAverage(solver_container[iZone][MESH_0], geometry_container[iZone][MESH_0],config_container[iZone],OUTFLOW);
  }


  if(mixingplane){
    if (rank == MASTER_NODE) cout << "Set span-wise sections between zones on Mixing-Plane interface." << endl;
    for (donorZone = 0; donorZone < nZone; donorZone++) {
      for (targetZone = 0; targetZone < nZone; targetZone++) {
        if (targetZone != donorZone){
          transfer_performance_container[donorZone][targetZone]->SetSpanWiseLevels(config_container[donorZone], config_container[targetZone]);
        }
      }
    }
  }

  if (rank == MASTER_NODE) cout << "Transfer average geometric quantities to zone 0." << endl;
  for (iZone = 1; iZone < nZone; iZone++) {
    transfer_performance_container[iZone][ZONE_0]->GatherAverageTurboGeoValues(geometry_container[iZone][MESH_0],geometry_container[ZONE_0][MESH_0], iZone);
>>>>>>> fd83825a
  }

  if (rank == MASTER_NODE){
    for (iZone = 0; iZone < nZone; iZone++) {
    areaIn  = geometry_container[iZone][MESH_0]->GetSpanAreaIn(iZone, config_container[iZone]->GetnSpanWiseSections());
    areaOut = geometry_container[iZone][MESH_0]->GetSpanAreaOut(iZone, config_container[iZone]->GetnSpanWiseSections());
    cout << "Inlet area for blade "<< iZone << ": " << areaIn*10000.0 <<" cm^2."  <<endl;
    cout << "Oulet area for blade "<< iZone << ": " << areaOut*10000.0 <<" cm^2."  <<endl;
    }
  }


  if(mixingplane){
    if (rank == MASTER_NODE) cout<<"Preprocessing of the Mixing-Plane Interface." << endl;
    for (donorZone = 0; donorZone < nZone; donorZone++) {
      nMarkerInt     = config_container[donorZone]->GetnMarker_MixingPlaneInterface()/2;
      for (iMarkerInt = 1; iMarkerInt <= nMarkerInt; iMarkerInt++){
        for (targetZone = 0; targetZone < nZone; targetZone++) {
          if (targetZone != donorZone){
            transfer_performance_container[donorZone][targetZone]->Preprocessing_InterfaceAverage(geometry_container[donorZone][MESH_0], geometry_container[targetZone][MESH_0],
                config_container[donorZone], config_container[targetZone],
                iMarkerInt);
          }
        }
      }
    }
  }
}

void CDriver::StartSolver() {

  int rank = MASTER_NODE;

#ifdef HAVE_MPI
  MPI_Comm_rank(MPI_COMM_WORLD, &rank);
#endif

  /*--- Main external loop of the solver. Within this loop, each iteration ---*/

  if (rank == MASTER_NODE)
    cout << endl <<"------------------------------ Begin Solver -----------------------------" << endl;

  /*--- This is temporal and just to check. It will have to be added to the regular history file ---*/

  ofstream historyFile_FSI;
  bool writeHistFSI = config_container[ZONE_0]->GetWrite_Conv_FSI();
  if (writeHistFSI && (rank == MASTER_NODE)) {
    char cstrFSI[200];
    string filenameHistFSI = config_container[ZONE_0]->GetConv_FileName_FSI();
    strcpy (cstrFSI, filenameHistFSI.data());
    historyFile_FSI.open (cstrFSI);
    historyFile_FSI << "Time,Iteration,Aitken,URes,logResidual,orderMagnResidual" << endl;
    historyFile_FSI.close();
  }

  while ( ExtIter < config_container[ZONE_0]->GetnExtIter() ) {

    /*--- Perform some external iteration preprocessing. ---*/

    PreprocessExtIter(ExtIter);

    /*--- Perform a single iteration of the chosen PDE solver. ---*/

    if (!fsi) {

      /*--- Perform a dynamic mesh update if required. ---*/

      DynamicMeshUpdate(ExtIter);

      /*--- Run a single iteration of the problem (fluid, elasticty, wave, heat, ...). ---*/

      Run();

      /*--- Update the solution for dual time stepping strategy ---*/

      Update();

    }
    else {
      Run();      // In the FSIDriver case, mesh and solution updates are already included into the Run function
    }

    /*--- Monitor the computations after each iteration. ---*/

    Monitor(ExtIter);

    /*--- Output the solution in files. ---*/

    Output(ExtIter);

    /*--- If the convergence criteria has been met, terminate the simulation. ---*/

    if (StopCalc) break;

    ExtIter++;

  }

}

void CDriver::PreprocessExtIter(unsigned long ExtIter) {

  /*--- Set the value of the external iteration. ---*/

  for (iZone = 0; iZone < nZone; iZone++) config_container[iZone]->SetExtIter(ExtIter);
  

  /*--- Read the target pressure ---*/

  if (config_container[ZONE_0]->GetInvDesign_Cp() == YES)
    output->SetCp_InverseDesign(solver_container[ZONE_0][MESH_0][FLOW_SOL],
        geometry_container[ZONE_0][MESH_0], config_container[ZONE_0], ExtIter);

  /*--- Read the target heat flux ---*/

  if (config_container[ZONE_0]->GetInvDesign_HeatFlux() == YES)
    output->SetHeat_InverseDesign(solver_container[ZONE_0][MESH_0][FLOW_SOL],
        geometry_container[ZONE_0][MESH_0], config_container[ZONE_0], ExtIter);

  /*--- Set the initial condition for EULER/N-S/RANS and for a non FSI simulation ---*/

  if ( (!fsi) &&
      ( (config_container[ZONE_0]->GetKind_Solver() ==  EULER) ||
       (config_container[ZONE_0]->GetKind_Solver() ==  NAVIER_STOKES) ||
       (config_container[ZONE_0]->GetKind_Solver() ==  RANS) ) ) {
        for(iZone = 0; iZone < nZone; iZone++) {
          solver_container[iZone][MESH_0][FLOW_SOL]->SetInitialCondition(geometry_container[iZone], solver_container[iZone], config_container[iZone], ExtIter);
    }
  }

#ifdef HAVE_MPI
  MPI_Barrier(MPI_COMM_WORLD);
#endif

}

bool CDriver::Monitor(unsigned long ExtIter) {

  /*--- Synchronization point after a single solver iteration. Compute the
   wall clock time required. ---*/

#ifndef HAVE_MPI
  StopTime = su2double(clock())/su2double(CLOCKS_PER_SEC);
#else
  StopTime = MPI_Wtime();
#endif
  
  UsedTime = (StopTime - StartTime);
  
  
  /*--- Check if there is any change in the runtime parameters ---*/
  
  CConfig *runtime = NULL;
  strcpy(runtime_file_name, "runtime.dat");
  runtime = new CConfig(runtime_file_name, config_container[ZONE_0]);
  runtime->SetExtIter(ExtIter);
  delete runtime;
  
  /*--- Update the convergence history file (serial and parallel computations). ---*/
  
  if (!fsi) {
    output->SetConvHistory_Body(&ConvHist_file, geometry_container, solver_container,
                                config_container, integration_container, false, UsedTime, ZONE_0);
    
  }
  

  /*--- Evaluate the new CFL number (adaptive). ---*/

  if (config_container[ZONE_0]->GetCFL_Adapt() == YES){
  	output->SetCFL_Number(solver_container, config_container, ZONE_0);
  }

  /*--- Check whether the current simulation has reached the specified
   convergence criteria, and set StopCalc to true, if so. ---*/
  
  switch (config_container[ZONE_0]->GetKind_Solver()) {
    case EULER: case NAVIER_STOKES: case RANS:
      StopCalc = integration_container[ZONE_0][FLOW_SOL]->GetConvergence(); break;
    case WAVE_EQUATION:
      StopCalc = integration_container[ZONE_0][WAVE_SOL]->GetConvergence(); break;
    case HEAT_EQUATION:
      StopCalc = integration_container[ZONE_0][HEAT_SOL]->GetConvergence(); break;
    case FEM_ELASTICITY:
      StopCalc = integration_container[ZONE_0][FEA_SOL]->GetConvergence(); break;
    case ADJ_EULER: case ADJ_NAVIER_STOKES: case ADJ_RANS:
    case DISC_ADJ_EULER: case DISC_ADJ_NAVIER_STOKES: case DISC_ADJ_RANS:
      StopCalc = integration_container[ZONE_0][ADJFLOW_SOL]->GetConvergence(); break;
  }
  
  return StopCalc;
  
}


void CDriver::Output(unsigned long ExtIter) {
  
  int rank = MASTER_NODE;
#ifdef HAVE_MPI
  MPI_Comm_rank(MPI_COMM_WORLD, &rank);
#endif

    /*--- Solution output. Determine whether a solution needs to be written
     after the current iteration, and if so, execute the output file writing
     routines. ---*/

    if ((ExtIter+1 >= config_container[ZONE_0]->GetnExtIter())

	||

	((ExtIter % config_container[ZONE_0]->GetWrt_Sol_Freq() == 0) && (ExtIter != 0) &&
	 !((config_container[ZONE_0]->GetUnsteady_Simulation() == DT_STEPPING_1ST) ||
	   (config_container[ZONE_0]->GetUnsteady_Simulation() == DT_STEPPING_2ND) ||
	   (config_container[ZONE_0]->GetUnsteady_Simulation() == TIME_STEPPING)))

	||

      (StopCalc)
      
      ||
      
      (((config_container[ZONE_0]->GetUnsteady_Simulation() == DT_STEPPING_1ST) ||
        (config_container[ZONE_0]->GetUnsteady_Simulation() == TIME_STEPPING)) &&
       ((ExtIter == 0) || (ExtIter % config_container[ZONE_0]->GetWrt_Sol_Freq_DualTime() == 0)))
      
      ||
      
      ((config_container[ZONE_0]->GetUnsteady_Simulation() == DT_STEPPING_2ND) && (!fsi) &&
       ((ExtIter == 0) || ((ExtIter % config_container[ZONE_0]->GetWrt_Sol_Freq_DualTime() == 0) ||
                           ((ExtIter-1) % config_container[ZONE_0]->GetWrt_Sol_Freq_DualTime() == 0))))
      
      ||
      
      ((config_container[ZONE_0]->GetUnsteady_Simulation() == DT_STEPPING_2ND) && (fsi) &&
       ((ExtIter == 0) || ((ExtIter % config_container[ZONE_0]->GetWrt_Sol_Freq_DualTime() == 0))))
      
      ||
      
      (((config_container[ZONE_0]->GetDynamic_Analysis() == DYNAMIC) &&
        ((ExtIter == 0) || (ExtIter % config_container[ZONE_0]->GetWrt_Sol_Freq_DualTime() == 0))))) {
    
    /*--- Low-fidelity simulations (using a coarser multigrid level
     approximation to the solution) require an interpolation back to the
     finest grid. ---*/
    
    if (config_container[ZONE_0]->GetLowFidelitySim()) {
      integration_container[ZONE_0][FLOW_SOL]->SetProlongated_Solution(RUNTIME_FLOW_SYS, solver_container[ZONE_0][MESH_0][FLOW_SOL], solver_container[ZONE_0][MESH_1][FLOW_SOL], geometry_container[ZONE_0][MESH_0], geometry_container[ZONE_0][MESH_1], config_container[ZONE_0]);
      integration_container[ZONE_0][FLOW_SOL]->Smooth_Solution(RUNTIME_FLOW_SYS, solver_container[ZONE_0][MESH_0][FLOW_SOL], geometry_container[ZONE_0][MESH_0], 3, 1.25, config_container[ZONE_0]);
      solver_container[ZONE_0][MESH_0][config_container[ZONE_0]->GetContainerPosition(RUNTIME_FLOW_SYS)]->Set_MPI_Solution(geometry_container[ZONE_0][MESH_0], config_container[ZONE_0]);
      solver_container[ZONE_0][MESH_0][config_container[ZONE_0]->GetContainerPosition(RUNTIME_FLOW_SYS)]->Preprocessing(geometry_container[ZONE_0][MESH_0], solver_container[ZONE_0][MESH_0], config_container[ZONE_0], MESH_0, 0, RUNTIME_FLOW_SYS, true);
    }
    
    if (rank == MASTER_NODE) cout << endl << "-------------------------- File Output Summary --------------------------";
    
    /*--- For specific applications, evaluate and plot the surface. ---*/
    
    if (config_container[ZONE_0]->GetnMarker_Analyze() != 0) {
      
      output->WriteSurface_Analysis(config_container[ZONE_0], geometry_container[ZONE_0][MESH_0],
                                    solver_container[ZONE_0][MESH_0][FLOW_SOL]);
    }
    
    /*--- For specific applications, evaluate and plot the equivalent area. ---*/
    
    if (config_container[ZONE_0]->GetEquivArea() == YES) {
      
      output->SetEquivalentArea(solver_container[ZONE_0][MESH_0][FLOW_SOL],
                                geometry_container[ZONE_0][MESH_0], config_container[ZONE_0], ExtIter);
    }
    
    /*--- Execute the routine for writing restart, volume solution,
     surface solution, and surface comma-separated value files. ---*/

    output->SetResult_Files_Parallel(solver_container, geometry_container, config_container, ExtIter, nZone);

    /*--- Output a file with the forces breakdown. ---*/
    
    output->SetForces_Breakdown(geometry_container, solver_container,
                                config_container, integration_container, ZONE_0);
    
    /*--- Compute the forces at different sections. ---*/
    
    if (config_container[ZONE_0]->GetPlot_Section_Forces()) {
      output->SetForceSections(solver_container[ZONE_0][MESH_0][FLOW_SOL],
                               geometry_container[ZONE_0][MESH_0], config_container[ZONE_0], ExtIter);
    }
    
    if (rank == MASTER_NODE) cout << "-------------------------------------------------------------------------" << endl << endl;
    
  }

}


CDriver::~CDriver(void) {}

su2double CDriver::Get_Drag() {

  unsigned short val_iZone = ZONE_0;
  unsigned short FinestMesh = config_container[val_iZone]->GetFinestMesh();
  su2double CDrag, RefDensity, RefAreaCoeff, RefVel2, factor;

  /*--- Export free-stream density and reference area ---*/
  RefDensity = solver_container[val_iZone][FinestMesh][FLOW_SOL]->GetDensity_Inf();
  RefAreaCoeff = config_container[val_iZone]->GetRefAreaCoeff();

  /*--- Calculate free-stream velocity (squared) ---*/
  RefVel2 = 0.0;
  for(unsigned short iDim = 0; iDim < nDim; iDim++)
    RefVel2 += pow(solver_container[val_iZone][FinestMesh][FLOW_SOL]->GetVelocity_Inf(iDim),2);

  /*--- Calculate drag force based on drag coefficient ---*/
  factor = 0.5*RefDensity*RefAreaCoeff*RefVel2;
  CDrag = solver_container[val_iZone][FinestMesh][FLOW_SOL]->GetTotal_CD();

  return CDrag*factor;
}

su2double CDriver::Get_Lift() {

  unsigned short val_iZone = ZONE_0;
  unsigned short FinestMesh = config_container[val_iZone]->GetFinestMesh();
  su2double CLift, RefDensity, RefAreaCoeff, RefVel2, factor;

  /*--- Export free-stream density and reference area ---*/
  RefDensity = solver_container[val_iZone][FinestMesh][FLOW_SOL]->GetDensity_Inf();
  RefAreaCoeff = config_container[val_iZone]->GetRefAreaCoeff();

  /*--- Calculate free-stream velocity (squared) ---*/
  RefVel2 = 0.0;
  for(unsigned short iDim = 0; iDim < nDim; iDim++)
    RefVel2 += pow(solver_container[val_iZone][FinestMesh][FLOW_SOL]->GetVelocity_Inf(iDim),2);

  /*--- Calculate drag force based on drag coefficient ---*/
  factor = 0.5*RefDensity*RefAreaCoeff*RefVel2;
  CLift = solver_container[val_iZone][FinestMesh][FLOW_SOL]->GetTotal_CL();

  return CLift*factor;
}

su2double CDriver::Get_Mx(){

  unsigned short val_iZone = ZONE_0;
  unsigned short FinestMesh = config_container[val_iZone]->GetFinestMesh();
  su2double CMx, RefDensity, RefAreaCoeff, RefLengthCoeff, RefVel2, factor;

  /*--- Export free-stream density and reference area ---*/
  RefDensity = solver_container[val_iZone][FinestMesh][FLOW_SOL]->GetDensity_Inf();
  RefAreaCoeff = config_container[val_iZone]->GetRefAreaCoeff();
  RefLengthCoeff = config_container[val_iZone]->GetRefLengthMoment();

  /*--- Calculate free-stream velocity (squared) ---*/
  RefVel2 = 0.0;
  for (unsigned short iDim = 0; iDim < nDim; iDim++)
    RefVel2 += pow(solver_container[val_iZone][FinestMesh][FLOW_SOL]->GetVelocity_Inf(iDim),2);

  /*--- Calculate moment around x-axis based on coefficients ---*/
  factor = 0.5*RefDensity*RefAreaCoeff*RefVel2;
  CMx = solver_container[val_iZone][FinestMesh][FLOW_SOL]->GetTotal_CMx();

  return CMx*factor*RefLengthCoeff;

}

su2double CDriver::Get_My(){

  unsigned short val_iZone = ZONE_0;
  unsigned short FinestMesh = config_container[val_iZone]->GetFinestMesh();
  su2double CMy, RefDensity, RefAreaCoeff, RefLengthCoeff, RefVel2, factor;

  /*--- Export free-stream density and reference area ---*/
  RefDensity = solver_container[val_iZone][FinestMesh][FLOW_SOL]->GetDensity_Inf();
  RefAreaCoeff = config_container[val_iZone]->GetRefAreaCoeff();
  RefLengthCoeff = config_container[val_iZone]->GetRefLengthMoment();

  /*--- Calculate free-stream velocity (squared) ---*/
  RefVel2 = 0.0;
  for (unsigned short iDim = 0; iDim < nDim; iDim++)
    RefVel2 += pow(solver_container[val_iZone][FinestMesh][FLOW_SOL]->GetVelocity_Inf(iDim),2);

  /*--- Calculate moment around x-axis based on coefficients ---*/
  factor = 0.5*RefDensity*RefAreaCoeff*RefVel2;
  CMy = solver_container[val_iZone][FinestMesh][FLOW_SOL]->GetTotal_CMy();

  return CMy*factor*RefLengthCoeff;

}

su2double CDriver::Get_Mz() {

  unsigned short val_iZone = ZONE_0;
  unsigned short FinestMesh = config_container[val_iZone]->GetFinestMesh();
  su2double CMz, RefDensity, RefAreaCoeff, RefLengthCoeff, RefVel2, factor;

  /*--- Export free-stream density and reference area ---*/
  RefDensity = solver_container[val_iZone][FinestMesh][FLOW_SOL]->GetDensity_Inf();
  RefAreaCoeff = config_container[val_iZone]->GetRefAreaCoeff();
  RefLengthCoeff = config_container[val_iZone]->GetRefLengthMoment();

  /*--- Calculate free-stream velocity (squared) ---*/
  RefVel2 = 0.0;
  for(unsigned short iDim = 0; iDim < nDim; iDim++)
    RefVel2 += pow(solver_container[val_iZone][FinestMesh][FLOW_SOL]->GetVelocity_Inf(iDim),2);

  /*--- Calculate moment around z-axis based on coefficients ---*/
  factor = 0.5*RefDensity*RefAreaCoeff*RefVel2;
  CMz = solver_container[val_iZone][FinestMesh][FLOW_SOL]->GetTotal_CMz();

  return CMz*factor*RefLengthCoeff;

}

su2double CDriver::Get_DragCoeff() {

    unsigned short val_iZone = ZONE_0;
    unsigned short FinestMesh = config_container[val_iZone]->GetFinestMesh();
    su2double CDrag;

    CDrag = solver_container[val_iZone][FinestMesh][FLOW_SOL]->GetTotal_CD();

    return CDrag;
}

su2double CDriver::Get_LiftCoeff() {

    unsigned short val_iZone = ZONE_0;
    unsigned short FinestMesh = config_container[val_iZone]->GetFinestMesh();
    su2double CLift;

    CLift = solver_container[val_iZone][FinestMesh][FLOW_SOL]->GetTotal_CL();

    return CLift;
}

unsigned short CDriver::GetMovingMarker() {

  unsigned short IDtoSend,iMarker, jMarker, Moving;
  string Marker_Tag, Moving_Tag;

  IDtoSend = 0;
  for (iMarker = 0; iMarker < config_container[ZONE_0]->GetnMarker_All(); iMarker++) {
    Moving = config_container[ZONE_0]->GetMarker_All_Moving(iMarker);
    if (Moving == YES) {
      for (jMarker = 0; jMarker<config_container[ZONE_0]->GetnMarker_Moving(); jMarker++) {
        Moving_Tag = config_container[ZONE_0]->GetMarker_Moving_TagBound(jMarker);
        Marker_Tag = config_container[ZONE_0]->GetMarker_All_TagBound(iMarker);
        if (Marker_Tag == Moving_Tag) {
          IDtoSend = iMarker;
          break;
        }
      }
    }
  }

  return IDtoSend;

}

unsigned long CDriver::GetNumberVertices(unsigned short iMarker) {

  unsigned long nVertices;
  unsigned short jMarker, Moving;
  string Marker_Tag, Moving_Tag;

  nVertices = 0;
  Moving = config_container[ZONE_0]->GetMarker_All_Moving(iMarker);
  if (Moving == YES) {
    for (jMarker = 0; jMarker<config_container[ZONE_0]->GetnMarker_Moving(); jMarker++) {
      Moving_Tag = config_container[ZONE_0]->GetMarker_Moving_TagBound(jMarker);
      Marker_Tag = config_container[ZONE_0]->GetMarker_All_TagBound(iMarker);
      if (Marker_Tag == Moving_Tag) {
        nVertices = geometry_container[ZONE_0][MESH_0]->nVertex[iMarker];
      }
    }
  }

  return nVertices;

}

unsigned long CDriver::GetNumberHaloVertices(unsigned short iMarker) {

  unsigned long nHalovertices, iVertex, iPoint;
  unsigned short jMarker, Moving;
  string Marker_Tag, Moving_Tag;

  nHalovertices = 0;
  Moving = config_container[ZONE_0]->GetMarker_All_Moving(iMarker);
  if (Moving == YES) {
    for (jMarker = 0; jMarker<config_container[ZONE_0]->GetnMarker_Moving(); jMarker++) {
      Moving_Tag = config_container[ZONE_0]->GetMarker_Moving_TagBound(jMarker);
      Marker_Tag = config_container[ZONE_0]->GetMarker_All_TagBound(iMarker);
      if (Marker_Tag == Moving_Tag) {
        for(iVertex = 0; iVertex < geometry_container[ZONE_0][MESH_0]->nVertex[iMarker]; iVertex++){
          iPoint = geometry_container[ZONE_0][MESH_0]->vertex[iMarker][iVertex]->GetNode();
          if(!(geometry_container[ZONE_0][MESH_0]->node[iPoint]->GetDomain())) nHalovertices += 1;
        }
      }
    }
  }

  return nHalovertices;
}

unsigned long CDriver::GetVertexGlobalIndex(unsigned short iMarker, unsigned short iVertex) {

  unsigned long iPoint, GlobalIndex;

  iPoint = geometry_container[ZONE_0][MESH_0]->vertex[iMarker][iVertex]->GetNode();
  GlobalIndex = geometry_container[ZONE_0][MESH_0]->node[iPoint]->GetGlobalIndex();

  return GlobalIndex;

}

bool CDriver::IsAHaloNode(unsigned short iMarker, unsigned short iVertex) {
 
  unsigned long iPoint; 
  
  iPoint = geometry_container[ZONE_0][MESH_0]->vertex[iMarker][iVertex]->GetNode();
  if(geometry_container[ZONE_0][MESH_0]->node[iPoint]->GetDomain()) return false;
  else return true;

}

unsigned long CDriver::GetnExtIter() {

    return config_container[ZONE_0]->GetnExtIter();
}

su2double CDriver::GetVertexCoordX(unsigned short iMarker, unsigned short iVertex) {

  su2double* Coord;
  unsigned long iPoint;

  iPoint = geometry_container[ZONE_0][MESH_0]->vertex[iMarker][iVertex]->GetNode();
  Coord = geometry_container[ZONE_0][MESH_0]->node[iPoint]->GetCoord();
  return Coord[0];

}

su2double CDriver::GetVertexCoordY(unsigned short iMarker, unsigned short iVertex) {

  su2double* Coord;
  unsigned long iPoint;

  iPoint = geometry_container[ZONE_0][MESH_0]->vertex[iMarker][iVertex]->GetNode();
  Coord = geometry_container[ZONE_0][MESH_0]->node[iPoint]->GetCoord();
  return Coord[1];
}

su2double CDriver::GetVertexCoordZ(unsigned short iMarker, unsigned short iVertex) {

  su2double* Coord;
  unsigned long iPoint;

  if(nDim == 3) {
    iPoint = geometry_container[ZONE_0][MESH_0]->vertex[iMarker][iVertex]->GetNode();
    Coord = geometry_container[ZONE_0][MESH_0]->node[iPoint]->GetCoord();
    return Coord[2];
  }
  else {
    return 0.0;
  }

}

bool CDriver::ComputeVertexForces(unsigned short iMarker, unsigned short iVertex) {

  unsigned long iPoint;
  unsigned short iDim, jDim;
  su2double *Normal, AreaSquare, Area;
  bool halo;

  unsigned short FinestMesh = config_container[ZONE_0]->GetFinestMesh();

  /*--- Check the kind of fluid problem ---*/
  bool compressible       = (config_container[ZONE_0]->GetKind_Regime() == COMPRESSIBLE);
  bool incompressible     = (config_container[ZONE_0]->GetKind_Regime() == INCOMPRESSIBLE);
  bool viscous_flow       = ((config_container[ZONE_0]->GetKind_Solver() == NAVIER_STOKES) ||
                 (config_container[ZONE_0]->GetKind_Solver() == RANS) );

  /*--- Parameters for the calculations ---*/
  // Pn: Pressure
  // Pinf: Pressure_infinite
  // div_vel: Velocity divergence
  // Dij: Dirac delta
  su2double Pn = 0.0, div_vel = 0.0, Dij = 0.0;
  su2double Viscosity = 0.0;
  su2double Grad_Vel[3][3] = { {0.0, 0.0, 0.0} ,
              {0.0, 0.0, 0.0} ,
              {0.0, 0.0, 0.0} } ;
  su2double Tau[3][3] = { {0.0, 0.0, 0.0} ,
              {0.0, 0.0, 0.0} ,
              {0.0, 0.0, 0.0} } ;

  su2double Pinf = solver_container[ZONE_0][FinestMesh][FLOW_SOL]->GetPressure_Inf();

  iPoint = geometry_container[ZONE_0][MESH_0]->vertex[iMarker][iVertex]->GetNode();

  /*--- It is necessary to distinguish the halo nodes from the others, since they introduce non physical forces. ---*/
  if(geometry_container[ZONE_0][MESH_0]->node[iPoint]->GetDomain()) {
    /*--- Get the normal at the vertex: this normal goes inside the fluid domain. ---*/
    Normal = geometry_container[ZONE_0][MESH_0]->vertex[iMarker][iVertex]->GetNormal();
    AreaSquare = 0.0;
    for(iDim = 0; iDim < nDim; iDim++) {
      AreaSquare += Normal[iDim]*Normal[iDim];
    }
    Area = sqrt(AreaSquare);

    /*--- Get the values of pressure and viscosity ---*/
    Pn = solver_container[ZONE_0][MESH_0][FLOW_SOL]->node[iPoint]->GetPressure();
    if (viscous_flow) {
      for(iDim=0; iDim<nDim; iDim++) {
        for(jDim=0; jDim<nDim; jDim++) {
          Grad_Vel[iDim][jDim] = solver_container[ZONE_0][FinestMesh][FLOW_SOL]->node[iPoint]->GetGradient_Primitive(iDim+1, jDim);
        }
      }
      Viscosity = solver_container[ZONE_0][MESH_0][FLOW_SOL]->node[iPoint]->GetLaminarViscosity();
    }

    /*--- Calculate the inviscid (pressure) part of tn in the fluid nodes (force units) ---*/
    for (iDim = 0; iDim < nDim; iDim++) {
     APINodalForce[iDim] = -(Pn-Pinf)*Normal[iDim];     //NB : norm(Normal) = Area
    }

    /*--- Calculate the viscous (shear stress) part of tn in the fluid nodes (force units) ---*/
    if ((incompressible || compressible) && viscous_flow) {
      div_vel = 0.0;
      for (iDim = 0; iDim < nDim; iDim++)
        div_vel += Grad_Vel[iDim][iDim];
     if (incompressible) div_vel = 0.0;

      for (iDim = 0; iDim < nDim; iDim++) {
       for (jDim = 0 ; jDim < nDim; jDim++) {
         Dij = 0.0; if (iDim == jDim) Dij = 1.0;
         Tau[iDim][jDim] = Viscosity*(Grad_Vel[jDim][iDim] + Grad_Vel[iDim][jDim]) - TWO3*Viscosity*div_vel*Dij;
         APINodalForce[iDim] += Tau[iDim][jDim]*Normal[jDim];
        }
      }
    }

    //Divide by local are in case of force density communication.
   for(iDim = 0; iDim < nDim; iDim++) {
     APINodalForceDensity[iDim] = APINodalForce[iDim]/Area;
    }

    halo = false;
  }
  else {
    halo = true;
  }

  return halo;

}

su2double CDriver::GetVertexForceX(unsigned short iMarker, unsigned short iVertex) {

  return APINodalForce[0];

}

su2double CDriver::GetVertexForceY(unsigned short iMarker, unsigned short iVertex) {

  return APINodalForce[1];

}

su2double CDriver::GetVertexForceZ(unsigned short iMarker, unsigned short iVertex) {

  return APINodalForce[2];

}

su2double CDriver::GetVertexForceDensityX(unsigned short iMarker, unsigned short iVertex) {
  return APINodalForceDensity[0];
}

su2double CDriver::GetVertexForceDensityY(unsigned short iMarker, unsigned short iVertex) {
  return APINodalForceDensity[1];
}

su2double CDriver::GetVertexForceDensityZ(unsigned short iMarker, unsigned short iVertex) {
  return APINodalForceDensity[2];
}

void CDriver::SetVertexCoordX(unsigned short iMarker, unsigned short iVertex, su2double newPosX) {

  unsigned long iPoint;
  su2double *Coord, *Coord_n;
  su2double dispX;

  iPoint = geometry_container[ZONE_0][MESH_0]->vertex[iMarker][iVertex]->GetNode();
  Coord = geometry_container[ZONE_0][MESH_0]->node[iPoint]->GetCoord();

  if(config_container[ZONE_0]->GetUnsteady_Simulation()) {
    Coord_n = geometry_container[ZONE_0][MESH_0]->node[iPoint]->GetCoord_n();
    dispX = newPosX - Coord_n[0];
    APIVarCoord[0] = dispX - Coord[0] + Coord_n[0];
  }
  else {
    APIVarCoord[0] = newPosX - Coord[0];
  }

}

void CDriver::SetVertexCoordY(unsigned short iMarker, unsigned short iVertex, su2double newPosY) {

  unsigned long iPoint;
  su2double *Coord, *Coord_n;
  su2double dispY;

  iPoint = geometry_container[ZONE_0][MESH_0]->vertex[iMarker][iVertex]->GetNode();
  Coord = geometry_container[ZONE_0][MESH_0]->node[iPoint]->GetCoord();

  if(config_container[ZONE_0]->GetUnsteady_Simulation()) {
    Coord_n = geometry_container[ZONE_0][MESH_0]->node[iPoint]->GetCoord_n();
    dispY = newPosY - Coord_n[1];
    APIVarCoord[1] = dispY - Coord[1] + Coord_n[1];
  }
  else {
    APIVarCoord[1] = newPosY - Coord[1];
  }
}

void CDriver::SetVertexCoordZ(unsigned short iMarker, unsigned short iVertex, su2double newPosZ) {

  unsigned long iPoint;
  su2double *Coord, *Coord_n;
  su2double dispZ;

  iPoint = geometry_container[ZONE_0][MESH_0]->vertex[iMarker][iVertex]->GetNode();
  Coord = geometry_container[ZONE_0][MESH_0]->node[iPoint]->GetCoord();
  Coord_n = geometry_container[ZONE_0][MESH_0]->node[iPoint]->GetCoord_n();
  if(nDim > 2) {
    if(config_container[ZONE_0]->GetUnsteady_Simulation()) {
      Coord_n = geometry_container[ZONE_0][MESH_0]->node[iPoint]->GetCoord_n();
      dispZ = newPosZ - Coord_n[2];
      APIVarCoord[2] = dispZ - Coord[2] + Coord_n[2];
    }
    else {
      APIVarCoord[2] = newPosZ - Coord[2];
    }
  }
  else {
    APIVarCoord[2] = 0.0;
  }
}

su2double CDriver::SetVertexVarCoord(unsigned short iMarker, unsigned short iVertex) {

  su2double nodalVarCoordNorm;

    geometry_container[ZONE_0][MESH_0]->vertex[iMarker][iVertex]->SetVarCoord(APIVarCoord);
    nodalVarCoordNorm = sqrt((APIVarCoord[0])*(APIVarCoord[0]) + (APIVarCoord[1])*(APIVarCoord[1]) + (APIVarCoord[2])*(APIVarCoord[2]));

  return nodalVarCoordNorm;

}

CGeneralDriver::CGeneralDriver(char* confFile, unsigned short val_nZone,
                               unsigned short val_nDim, 
                               SU2_Comm MPICommunicator) : CDriver(confFile,
                                                                   val_nZone,
                                                                   val_nDim,
                                                                   MPICommunicator) { }

CGeneralDriver::~CGeneralDriver(void) { }

void CGeneralDriver::Run() {

  unsigned short iZone;

  /*--- Run a single iteration of a fem problem by looping over all
   zones and executing the iterations. Note that data transers between zones
   and other intermediate procedures may be required. ---*/

  for (iZone = 0; iZone < nZone; iZone++) {

    iteration_container[iZone]->Preprocess(output, integration_container, geometry_container,
                                           solver_container, numerics_container, config_container,
                                           surface_movement, grid_movement, FFDBox, iZone);

    iteration_container[iZone]->Iterate(output, integration_container, geometry_container,
                                        solver_container, numerics_container, config_container,
                                        surface_movement, grid_movement, FFDBox, iZone);
  }

}

void CGeneralDriver::Update() {

  for (iZone = 0; iZone < nZone; iZone++)
    iteration_container[ZONE_0]->Update(output, integration_container, geometry_container,
                                      solver_container, numerics_container, config_container,
                                      surface_movement, grid_movement, FFDBox, ZONE_0);

}

void CGeneralDriver::ResetConvergence() {

  switch (config_container[ZONE_0]->GetKind_Solver()) {

    case EULER: case NAVIER_STOKES: case RANS:
    integration_container[ZONE_0][FLOW_SOL]->SetConvergence(false);
      if (config_container[ZONE_0]->GetKind_Solver() == RANS) integration_container[ZONE_0][TURB_SOL]->SetConvergence(false);
      if(config_container[ZONE_0]->GetKind_Trans_Model() == LM) integration_container[ZONE_0][TRANS_SOL]->SetConvergence(false);
    break;

  case WAVE_EQUATION:
    integration_container[ZONE_0][WAVE_SOL]->SetConvergence(false);
    break;

  case HEAT_EQUATION:
    integration_container[ZONE_0][HEAT_SOL]->SetConvergence(false);
    break;

  case POISSON_EQUATION:
    break;

  case FEM_ELASTICITY:
    integration_container[ZONE_0][FEA_SOL]->SetConvergence(false);
    break;

    case ADJ_EULER: case ADJ_NAVIER_STOKES: case ADJ_RANS: case DISC_ADJ_EULER: case DISC_ADJ_NAVIER_STOKES: case DISC_ADJ_RANS:
    integration_container[ZONE_0][ADJFLOW_SOL]->SetConvergence(false);
      if( (config_container[ZONE_0]->GetKind_Solver() == ADJ_RANS) || (config_container[ZONE_0]->GetKind_Solver() == DISC_ADJ_RANS) )
      integration_container[ZONE_0][ADJTURB_SOL]->SetConvergence(false);
    break;

  }

}

void CGeneralDriver::DynamicMeshUpdate(unsigned long ExtIter) {

  bool harmonic_balance;

  for (iZone = 0; iZone < nZone; iZone++) {
   harmonic_balance = (config_container[iZone]->GetUnsteady_Simulation() == HARMONIC_BALANCE);
    /*--- Dynamic mesh update ---*/
    if ((config_container[iZone]->GetGrid_Movement()) && (!harmonic_balance)) {
      iteration_container[iZone]->SetGrid_Movement(geometry_container, surface_movement, grid_movement, FFDBox, solver_container, config_container, iZone, 0, ExtIter );
    }
  }
}

void CGeneralDriver::StaticMeshUpdate() {

  int rank = MASTER_NODE;

#ifdef HAVE_MPI
  MPI_Comm_rank(MPI_COMM_WORLD, &rank);
#endif

  if(rank == MASTER_NODE) cout << " Deforming the volume grid." << endl;
  grid_movement[ZONE_0]->SetVolume_Deformation(geometry_container[ZONE_0][MESH_0], config_container[ZONE_0], true);

  if(rank == MASTER_NODE) cout << "No grid velocity to be computed : static grid deformation." << endl;

  if(rank == MASTER_NODE) cout << " Updating multigrid structure." << endl;
  grid_movement[ZONE_0]->UpdateMultiGrid(geometry_container[ZONE_0], config_container[ZONE_0]);

}

void CGeneralDriver::SetInitialMesh() {

  unsigned long iPoint;

  StaticMeshUpdate();

  /*--- Propagate the initial deformation to the past ---*/
  //if (!restart) {
  for (iMesh = 0; iMesh <= config_container[ZONE_0]->GetnMGLevels(); iMesh++) {
      for(iPoint = 0; iPoint < geometry_container[ZONE_0][iMesh]->GetnPoint(); iPoint++) {
      //solver_container[ZONE_0][iMesh][FLOW_SOL]->node[iPoint]->Set_Solution_time_n();
      //solver_container[ZONE_0][iMesh][FLOW_SOL]->node[iPoint]->Set_Solution_time_n1();
      geometry_container[ZONE_0][iMesh]->node[iPoint]->SetVolume_n();
      geometry_container[ZONE_0][iMesh]->node[iPoint]->SetVolume_nM1();
      geometry_container[ZONE_0][iMesh]->node[iPoint]->SetCoord_n();
      geometry_container[ZONE_0][iMesh]->node[iPoint]->SetCoord_n1();
    }
  }
  //}

}

CFluidDriver::CFluidDriver(char* confFile, unsigned short val_nZone, unsigned short val_nDim, SU2_Comm MPICommunicator) : CDriver(confFile, val_nZone, val_nDim, MPICommunicator) { }

CFluidDriver::~CFluidDriver(void) { }

void CFluidDriver::Run() {

  unsigned short iZone, jZone, checkConvergence;
  unsigned long IntIter, nIntIter;
  bool unsteady;

  /*--- Run a single iteration of a multi-zone problem by looping over all
   zones and executing the iterations. Note that data transers between zones
   and other intermediate procedures may be required. ---*/

  unsteady = (config_container[MESH_0]->GetUnsteady_Simulation() == DT_STEPPING_1ST) || (config_container[MESH_0]->GetUnsteady_Simulation() == DT_STEPPING_2ND);

  /*--- Zone preprocessing ---*/

  for (iZone = 0; iZone < nZone; iZone++)
    iteration_container[iZone]->Preprocess(output, integration_container, geometry_container, solver_container, numerics_container, config_container, surface_movement, grid_movement, FFDBox, iZone);

  /*--- Updating zone interface communication patterns,
   needed only for unsteady simulation since for steady problems
  this is done once in the interpolator_container constructor 
   at the beginning of the computation ---*/

  if ( unsteady ) {
    for (iZone = 0; iZone < nZone; iZone++) {   
      for (jZone = 0; jZone < nZone; jZone++)
        if(jZone != iZone && interpolator_container[iZone][jZone] != NULL)
          interpolator_container[iZone][jZone]->Set_TransferCoeff(config_container);
    }
  }

  /*--- Begin Unsteady pseudo-time stepping internal loop, if not unsteady it does only one step --*/

  if (unsteady) 
    nIntIter = config_container[MESH_0]->GetUnst_nIntIter();
  else
    nIntIter = 1;

  for (IntIter = 0; IntIter < nIntIter; IntIter++) {

    /*--- At each pseudo time-step updates transfer data ---*/
    for (iZone = 0; iZone < nZone; iZone++)   
      for (jZone = 0; jZone < nZone; jZone++)
        if(jZone != iZone && transfer_container[iZone][jZone] != NULL)
          Transfer_Data(iZone, jZone);

    /*--- For each zone runs one single iteration ---*/
    for (iZone = 0; iZone < nZone; iZone++) {
      config_container[iZone]->SetIntIter(IntIter);
      iteration_container[iZone]->Iterate(output, integration_container, geometry_container, solver_container, numerics_container, config_container, surface_movement, grid_movement, FFDBox, iZone);
    }

    /*--- Check convergence in each zone --*/

    checkConvergence = 0;
    for (iZone = 0; iZone < nZone; iZone++)
      checkConvergence += (int) integration_container[iZone][FLOW_SOL]->GetConvergence();

    /*--- If convergence was reached in every zone --*/

    if (checkConvergence == nZone) break;
  }

}

void CFluidDriver::Transfer_Data(unsigned short donorZone, unsigned short targetZone) {

#ifdef HAVE_MPI
  int rank;
  MPI_Comm_rank(MPI_COMM_WORLD, &rank);
#endif

  bool MatchingMesh = config_container[targetZone]->GetMatchingMesh();

  /*--- Select the transfer method and the appropriate mesh properties (matching or nonmatching mesh) ---*/

  switch (config_container[targetZone]->GetKind_TransferMethod()) {

  case BROADCAST_DATA:
      if (MatchingMesh) {
        transfer_container[donorZone][targetZone]->Broadcast_InterfaceData_Matching(solver_container[donorZone][MESH_0][FLOW_SOL],solver_container[targetZone][MESH_0][FLOW_SOL],
            geometry_container[donorZone][MESH_0],geometry_container[targetZone][MESH_0],
            config_container[donorZone], config_container[targetZone]);
        if (config_container[targetZone]->GetKind_Solver() == RANS)
          transfer_container[donorZone][targetZone]->Broadcast_InterfaceData_Matching(solver_container[donorZone][MESH_0][TURB_SOL],solver_container[targetZone][MESH_0][TURB_SOL],
              geometry_container[donorZone][MESH_0],geometry_container[targetZone][MESH_0],
              config_container[donorZone], config_container[targetZone]);
      /*--- Set the volume deformation for the fluid zone ---*/
      //      grid_movement[targetZone]->SetVolume_Deformation(geometry_container[targetZone][MESH_0], config_container[targetZone], true);
      }
      else {
        transfer_container[donorZone][targetZone]->Broadcast_InterfaceData_Interpolate(solver_container[donorZone][MESH_0][FLOW_SOL],solver_container[targetZone][MESH_0][FLOW_SOL],
            geometry_container[donorZone][MESH_0],geometry_container[targetZone][MESH_0],
            config_container[donorZone], config_container[targetZone]);
        if (config_container[targetZone]->GetKind_Solver() == RANS)
          transfer_container[donorZone][targetZone]->Broadcast_InterfaceData_Interpolate(solver_container[donorZone][MESH_0][TURB_SOL],solver_container[targetZone][MESH_0][TURB_SOL],
              geometry_container[donorZone][MESH_0],geometry_container[targetZone][MESH_0],
              config_container[donorZone], config_container[targetZone]);
      /*--- Set the volume deformation for the fluid zone ---*/
      //      grid_movement[targetZone]->SetVolume_Deformation(geometry_container[targetZone][MESH_0], config_container[targetZone], true);
    }
    break;

  case SCATTER_DATA:
    if (MatchingMesh) {
      transfer_container[donorZone][targetZone]->Scatter_InterfaceData(solver_container[donorZone][MESH_0][FLOW_SOL],solver_container[targetZone][MESH_0][FLOW_SOL],
          geometry_container[donorZone][MESH_0],geometry_container[targetZone][MESH_0],
          config_container[donorZone], config_container[targetZone]);
      if (config_container[targetZone]->GetKind_Solver() == RANS)
        transfer_container[donorZone][targetZone]->Scatter_InterfaceData(solver_container[donorZone][MESH_0][TURB_SOL],solver_container[targetZone][MESH_0][TURB_SOL],
            geometry_container[donorZone][MESH_0],geometry_container[targetZone][MESH_0],
            config_container[donorZone], config_container[targetZone]);
      /*--- Set the volume deformation for the fluid zone ---*/
      //      grid_movement[targetZone]->SetVolume_Deformation(geometry_container[targetZone][MESH_0], config_container[targetZone], true);
    }
    else {
      cout << "Scatter method not implemented for non-matching meshes. Exiting..." << endl;
      exit(EXIT_FAILURE);
    }
    break;

  case ALLGATHER_DATA:
    if (MatchingMesh) {
      cout << "Allgather method not yet implemented for matching meshes. Exiting..." << endl;
      exit(EXIT_FAILURE);
    }
    else {
      transfer_container[donorZone][targetZone]->Allgather_InterfaceData(solver_container[donorZone][MESH_0][FLOW_SOL],solver_container[targetZone][MESH_0][FLOW_SOL],
          geometry_container[donorZone][MESH_0],geometry_container[targetZone][MESH_0],
          config_container[donorZone], config_container[targetZone]);
      if (config_container[targetZone]->GetKind_Solver() == RANS)
        transfer_container[donorZone][targetZone]->Allgather_InterfaceData(solver_container[donorZone][MESH_0][TURB_SOL],solver_container[targetZone][MESH_0][TURB_SOL],
            geometry_container[donorZone][MESH_0],geometry_container[targetZone][MESH_0],
            config_container[donorZone], config_container[targetZone]);
      /*--- Set the volume deformation for the fluid zone ---*/
      //      grid_movement[targetZone]->SetVolume_Deformation(geometry_container[targetZone][MESH_0], config_container[targetZone], true);
    }
    break;
  }

}

void CFluidDriver::Update() {

  for(iZone = 0; iZone < nZone; iZone++)
    iteration_container[iZone]->Update(output, integration_container, geometry_container,
                                       solver_container, numerics_container, config_container,
                                       surface_movement, grid_movement, FFDBox, iZone);
}

void CFluidDriver::ResetConvergence() {

  for(iZone = 0; iZone < nZone; iZone++) {
    switch (config_container[iZone]->GetKind_Solver()) {

    case EULER: case NAVIER_STOKES: case RANS:
      integration_container[iZone][FLOW_SOL]->SetConvergence(false);
      if (config_container[iZone]->GetKind_Solver() == RANS) integration_container[iZone][TURB_SOL]->SetConvergence(false);
      if(config_container[iZone]->GetKind_Trans_Model() == LM) integration_container[iZone][TRANS_SOL]->SetConvergence(false);
      break;

    case WAVE_EQUATION:
      integration_container[iZone][WAVE_SOL]->SetConvergence(false);
      break;

    case HEAT_EQUATION:
      integration_container[iZone][HEAT_SOL]->SetConvergence(false);
      break;

    case POISSON_EQUATION:
      break;

    case FEM_ELASTICITY:
      integration_container[iZone][FEA_SOL]->SetConvergence(false);
      break;

    case ADJ_EULER: case ADJ_NAVIER_STOKES: case ADJ_RANS: case DISC_ADJ_EULER: case DISC_ADJ_NAVIER_STOKES: case DISC_ADJ_RANS:
      integration_container[iZone][ADJFLOW_SOL]->SetConvergence(false);
      if( (config_container[iZone]->GetKind_Solver() == ADJ_RANS) || (config_container[iZone]->GetKind_Solver() == DISC_ADJ_RANS) )
        integration_container[iZone][ADJTURB_SOL]->SetConvergence(false);
      break;
    }
  }

}

void CFluidDriver::DynamicMeshUpdate(unsigned long ExtIter) {

  bool harmonic_balance;

  for (iZone = 0; iZone < nZone; iZone++) {
   harmonic_balance = (config_container[iZone]->GetUnsteady_Simulation() == HARMONIC_BALANCE);
    /*--- Dynamic mesh update ---*/
    if ((config_container[iZone]->GetGrid_Movement()) && (!harmonic_balance)) {
      iteration_container[iZone]->SetGrid_Movement(geometry_container, surface_movement, grid_movement, FFDBox, solver_container, config_container, iZone, 0, ExtIter );
    }
  }

}

void CFluidDriver::StaticMeshUpdate() {

  int rank = MASTER_NODE;

#ifdef HAVE_MPI
  MPI_Comm_rank(MPI_COMM_WORLD, &rank);
#endif

  for(iZone = 0; iZone < nZone; iZone++) {
    if(rank == MASTER_NODE) cout << " Deforming the volume grid." << endl;
    grid_movement[iZone]->SetVolume_Deformation(geometry_container[iZone][MESH_0], config_container[iZone], true);

    if(rank == MASTER_NODE) cout << "No grid velocity to be computde : static grid deformation." << endl;

    if(rank == MASTER_NODE) cout << " Updating multigrid structure." << endl;
    grid_movement[iZone]->UpdateMultiGrid(geometry_container[iZone], config_container[iZone]);
  }
}

void CFluidDriver::SetInitialMesh() {

  unsigned long iPoint;

  StaticMeshUpdate();

  /*--- Propagate the initial deformation to the past ---*/
  //if (!restart) {
    for(iZone = 0; iZone < nZone; iZone++) {
    for (iMesh = 0; iMesh <= config_container[iZone]->GetnMGLevels(); iMesh++) {
        for(iPoint = 0; iPoint < geometry_container[iZone][iMesh]->GetnPoint(); iPoint++) {
        //solver_container[iZone][iMesh][FLOW_SOL]->node[iPoint]->Set_Solution_time_n();
        //solver_container[iZone][iMesh][FLOW_SOL]->node[iPoint]->Set_Solution_time_n1();
        geometry_container[iZone][iMesh]->node[iPoint]->SetVolume_n();
        geometry_container[iZone][iMesh]->node[iPoint]->SetVolume_nM1();
        geometry_container[iZone][iMesh]->node[iPoint]->SetCoord_n();
        geometry_container[iZone][iMesh]->node[iPoint]->SetCoord_n1();
      }
    }
  }
  //}
}

CTurbomachineryDriver::CTurbomachineryDriver(char* confFile,
    unsigned short val_nZone,
    unsigned short val_nDim, SU2_Comm MPICommunicator) : CFluidDriver(confFile,
        val_nZone,
        val_nDim,
        MPICommunicator) {

  mixingplane = (nZone > 1);

}

CTurbomachineryDriver::~CTurbomachineryDriver(void) { }

void CTurbomachineryDriver::Run() {


//  unsigned long ExtIter = config_container[ZONE_0]->GetExtIter();

  int rank = MASTER_NODE;

#ifdef HAVE_MPI
  MPI_Comm_rank(MPI_COMM_WORLD, &rank);
#endif


  /*--- Run a single iteration of a multi-zone problem by looping over all
   zones and executing the iterations. Note that data transers between zones
   and other intermediate procedures may be required. ---*/

  for (iZone = 0; iZone < nZone; iZone++) {
    iteration_container[iZone]->Preprocess(output, integration_container, geometry_container,
                                           solver_container, numerics_container, config_container,
                                           surface_movement, grid_movement, FFDBox, iZone);
  }

  /* --- Update the mixing-plane interface ---*/
  for (iZone = 0; iZone < nZone; iZone++) {
    if(mixingplane)SetMixingPlane(iZone);
  }

  for (iZone = 0; iZone < nZone; iZone++) {
    iteration_container[iZone]->Iterate(output, integration_container, geometry_container,
                                        solver_container, numerics_container, config_container,
                                        surface_movement, grid_movement, FFDBox, iZone);
  }

  for (iZone = 0; iZone < nZone; iZone++) {
    iteration_container[iZone]->Postprocess(config_container, geometry_container,
                                            solver_container, iZone);
  }

  if (rank == MASTER_NODE){
    SetTurboPerformance(ZONE_0);
  }


}

void CTurbomachineryDriver::SetMixingPlane(unsigned short donorZone){

  unsigned short targetZone, nMarkerInt, iMarkerInt ;
  nMarkerInt     = config_container[donorZone]->GetnMarker_MixingPlaneInterface()/2;

  /* --- transfer the average value from the donorZone to the targetZone*/
  for (iMarkerInt = 1; iMarkerInt <= nMarkerInt; iMarkerInt++){
    for (targetZone = 0; targetZone < nZone; targetZone++) {
      if (targetZone != donorZone){
        transfer_performance_container[donorZone][targetZone]->Allgather_InterfaceAverage(solver_container[donorZone][MESH_0][FLOW_SOL],solver_container[targetZone][MESH_0][FLOW_SOL],
            geometry_container[donorZone][MESH_0],geometry_container[targetZone][MESH_0],
            config_container[donorZone], config_container[targetZone], iMarkerInt );
      }
    }
  }
}


void CTurbomachineryDriver::SetTurboPerformance(unsigned short targetZone){

  unsigned short donorZone;
  //IMPORTANT this approach of multi-zone performances rely upon the fact that turbomachinery markers follow the natural (stator-rotor) development of the real machine.
  /* --- transfer the local turboperfomance quantities (for each blade)  from all the donorZones to the targetZone (ZONE_0) ---*/
  for (donorZone = 1; donorZone < nZone; donorZone++) {
    transfer_performance_container[donorZone][targetZone]->GatherAverageValues(solver_container[donorZone][MESH_0][FLOW_SOL],solver_container[targetZone][MESH_0][FLOW_SOL], donorZone);
  }

  /* --- compute turboperformance for each stage and the global machine ---*/

  output->ComputeTurboPerformance(solver_container[targetZone][MESH_0][FLOW_SOL], geometry_container[targetZone][MESH_0], config_container[targetZone]);

}


bool CTurbomachineryDriver::Monitor(unsigned long ExtIter) {

  su2double CFL;
  su2double rot_z_ini, rot_z_final ,rot_z;
  su2double outPres_ini, outPres_final, outPres;
  unsigned long rampFreq, finalRamp_Iter;
  unsigned short iMarker, KindBC, KindBCOption;
  string Marker_Tag;

  int rank = MASTER_NODE;
  bool print;
#ifdef HAVE_MPI
  MPI_Comm_rank(MPI_COMM_WORLD, &rank);
#endif

  /*--- Synchronization point after a single solver iteration. Compute the
   wall clock time required. ---*/

#ifndef HAVE_MPI
  StopTime = su2double(clock())/su2double(CLOCKS_PER_SEC);
#else
  StopTime = MPI_Wtime();
#endif

  UsedTime = (StopTime - StartTime);


  /*--- Check if there is any change in the runtime parameters ---*/
  CConfig *runtime = NULL;
  strcpy(runtime_file_name, "runtime.dat");
  runtime = new CConfig(runtime_file_name, config_container[ZONE_0]);
  runtime->SetExtIter(ExtIter);
  delete runtime;

  /*--- Update average process runtime in each zone---*/
  //  for (iZone = 0; iZone < nZone; iZone++){
  //  	config_container[iZone]->SetKind_AverageProcess(config_container[ZONE_0]->GetKind_AverageProcess());
  //  	config_container[iZone]->SetKind_PerformanceAverageProcess(config_container[ZONE_0]->GetKind_PerformanceAverageProcess());
  //  }

  /*--- Update the convergence history file (serial and parallel computations). ---*/

  output->SetConvHistory_Body(&ConvHist_file, geometry_container, solver_container,
      config_container, integration_container, false, UsedTime, ZONE_0);



  /*--- Evaluate the new CFL number (adaptive). ---*/
  if (config_container[ZONE_0]->GetCFL_Adapt() == YES) {
    if(mixingplane){
      CFL = 0;
      for (iZone = 0; iZone < nZone; iZone++){
        output->SetCFL_Number(solver_container, config_container, iZone);
        CFL += config_container[iZone]->GetCFL(MESH_0);
      }
      /*--- For fluid-multizone the new CFL number is the same for all the zones and it is equal to the zones' minimum value. ---*/
      for (iZone = 0; iZone < nZone; iZone++){
        config_container[iZone]->SetCFL(MESH_0, CFL/nZone);
      }
    }
    else{
      output->SetCFL_Number(solver_container, config_container, ZONE_0);
    }
  }


  /*--- ROTATING FRAME Ramp: Compute the updated rotational velocity. ---*/
  if (config_container[ZONE_0]->GetGrid_Movement() && config_container[ZONE_0]->GetRampRotatingFrame()) {
    rampFreq       = SU2_TYPE::Int(config_container[ZONE_0]->GetRampRotatingFrame_Coeff(1));
    finalRamp_Iter = SU2_TYPE::Int(config_container[ZONE_0]->GetRampRotatingFrame_Coeff(2));
    rot_z_ini = config_container[ZONE_0]->GetRampRotatingFrame_Coeff(0);
    print = ((ExtIter + 1)%40 == 0 && ExtIter > 0);
    if(ExtIter % rampFreq == 0 &&  ExtIter <= finalRamp_Iter){

      for (iZone = 0; iZone < nZone; iZone++) {
        rot_z_final = config_container[iZone]->GetFinalRotation_Rate_Z(iZone);
        if(abs(rot_z_final) > 0.0){
          rot_z = rot_z_ini + ExtIter*( rot_z_final - rot_z_ini)/finalRamp_Iter;
          config_container[iZone]->SetRotation_Rate_Z(rot_z, iZone);
          if(rank == MASTER_NODE && print && ExtIter > 0) {
            cout << endl << " Updated rotating frame grid velocities";
            cout << " for zone " << iZone << "." << endl;
          }
          geometry_container[iZone][MESH_0]->SetRotationalVelocity(config_container[iZone], iZone, print);
          geometry_container[iZone][MESH_0]->SetShroudVelocity(config_container[iZone]);
        }
      }

      for (iZone = 0; iZone < nZone; iZone++) {
        geometry_container[iZone][MESH_0]->SetAvgTurboValue(config_container[iZone], iZone, INFLOW, false);
        geometry_container[iZone][MESH_0]->SetAvgTurboValue(config_container[iZone],iZone, OUTFLOW, false);
        geometry_container[iZone][MESH_0]->GatherInOutAverageValues(config_container[iZone], false);

      }

      for (iZone = 1; iZone < nZone; iZone++) {
        transfer_performance_container[iZone][ZONE_0]->GatherAverageTurboGeoValues(geometry_container[iZone][MESH_0],geometry_container[ZONE_0][MESH_0], iZone);
      }

    }
  }


  /*--- Outlet Pressure Ramp: Compute the updated rotational velocity. ---*/
  if (config_container[ZONE_0]->GetRampOutletPressure()) {
    rampFreq       = SU2_TYPE::Int(config_container[ZONE_0]->GetRampOutletPressure_Coeff(1));
    finalRamp_Iter = SU2_TYPE::Int(config_container[ZONE_0]->GetRampOutletPressure_Coeff(2));
    outPres_ini    = config_container[ZONE_0]->GetRampOutletPressure_Coeff(0);
    outPres_final  = config_container[ZONE_0]->GetFinalOutletPressure();

    if(ExtIter % rampFreq == 0 &&  ExtIter <= finalRamp_Iter){
      outPres = outPres_ini + ExtIter*(outPres_final - outPres_ini)/finalRamp_Iter;
      if(rank == MASTER_NODE) config_container[ZONE_0]->SetMonitotOutletPressure(outPres);

      for (iZone = 0; iZone < nZone; iZone++) {
        for (iMarker = 0; iMarker < config_container[iZone]->GetnMarker_All(); iMarker++) {
          KindBC = config_container[iZone]->GetMarker_All_KindBC(iMarker);
          switch (KindBC) {
          case RIEMANN_BOUNDARY:
            cout << "only implemented for NRBC" <<endl;
            exit(EXIT_FAILURE);
            break;
          case NRBC_BOUNDARY:
            Marker_Tag         = config_container[iZone]->GetMarker_All_TagBound(iMarker);
            KindBCOption       = config_container[iZone]->GetKind_Data_NRBC(Marker_Tag);
            if(KindBCOption == STATIC_PRESSURE || KindBCOption == STATIC_PRESSURE_1D || KindBCOption == RADIAL_EQUILIBRIUM ){
              config_container[iZone]->SetNRBC_Var1(outPres, Marker_Tag);
            }
            break;
          }
        }
      }
    }
  }


  /*--- Check whether the current simulation has reached the specified
   convergence criteria, and set StopCalc to true, if so. ---*/

  switch (config_container[ZONE_0]->GetKind_Solver()) {
  case EULER: case NAVIER_STOKES: case RANS:
    StopCalc = integration_container[ZONE_0][FLOW_SOL]->GetConvergence(); break;
  case DISC_ADJ_EULER: case DISC_ADJ_NAVIER_STOKES: case DISC_ADJ_RANS:
    StopCalc = integration_container[ZONE_0][ADJFLOW_SOL]->GetConvergence(); break;
  }

  return StopCalc;

}


CDiscAdjFluidDriver::CDiscAdjFluidDriver(char* confFile,
                                                 unsigned short val_nZone,
                                                 unsigned short val_nDim, SU2_Comm MPICommunicator) : CFluidDriver(confFile,
																										 	 	 	 	 	 	 	 	 	 	 	 	 	 	 	 	val_nZone,
                                                                                    val_nDim, MPICommunicator) {
  RecordingState = NONE;
  unsigned short iZone;

  direct_iteration = new CIteration*[nZone];

  for (iZone = 0; iZone < nZone; iZone++){
    if(config_container[iZone]->GetBoolTurbomachinery()){
      direct_iteration[iZone] = new CTurboIteration(config_container[iZone]);
    }
    else{
      direct_iteration[iZone] = new CFluidIteration(config_container[iZone]);
    }
  }

}

CDiscAdjFluidDriver::~CDiscAdjFluidDriver(){

  for (iZone = 0; iZone < nZone; iZone++){
    delete direct_iteration[iZone];
  }

  delete [] direct_iteration;

}

void CDiscAdjFluidDriver::Run() {

  unsigned short iZone = 0, checkConvergence;
  unsigned long IntIter, nIntIter;

  bool unsteady;

  unsteady = (config_container[MESH_0]->GetUnsteady_Simulation() == DT_STEPPING_1ST) || (config_container[MESH_0]->GetUnsteady_Simulation() == DT_STEPPING_2ND);

  /*--- Begin Unsteady pseudo-time stepping internal loop, if not unsteady it does only one step --*/

  if (unsteady)
    nIntIter = config_container[MESH_0]->GetUnst_nIntIter();
  else
    nIntIter = 1;

  if (config_container[ZONE_0]->GetExtIter() == 0){
    for (iZone = 0; iZone < nZone; iZone++) {
      geometry_container[iZone][MESH_0]->SetAvgTurboValue(config_container[iZone], iZone, INFLOW, true);
      geometry_container[iZone][MESH_0]->SetAvgTurboValue(config_container[iZone],iZone, OUTFLOW, true);
      geometry_container[iZone][MESH_0]->GatherInOutAverageValues(config_container[iZone], true);
    }
  }

  for (iZone = 0; iZone < nZone; iZone++) {

    iteration_container[iZone]->Preprocess(output, integration_container, geometry_container,
                                                     solver_container, numerics_container, config_container,
                                                     surface_movement, grid_movement, FFDBox, iZone);
  }


  /*--- For the adjoint iteration we need the derivatives of the iteration function with
   *    respect to the conservative flow variables. Since these derivatives do not change in the steady state case
   *    we only have to record if the current recording is different from cons. variables. ---*/

  if (RecordingState != CONS_VARS || unsteady){

    /*--- SetRecording stores the computational graph on one iteration of the direct problem. Calling it with NONE
     *    as argument ensures that all information from a previous recording is removed. ---*/

    SetRecording(NONE);

    /*--- Store the computational graph of one direct iteration with the conservative variables as input. ---*/

    SetRecording(CONS_VARS);

  }

  for (IntIter = 0; IntIter < nIntIter; IntIter++) {


    /*--- Initialize the adjoint of the output variables of the iteration with the adjoint solution
   *    of the previous iteration. The values are passed to the AD tool. ---*/

    for (iZone = 0; iZone < nZone; iZone++) {

      config_container[iZone]->SetIntIter(IntIter);

      iteration_container[iZone]->InitializeAdjoint(solver_container, geometry_container, config_container, iZone);

    }

    /*--- Initialize the adjoint of the objective function with 1.0. ---*/

    SetAdj_ObjFunction();

    /*--- Interpret the stored information by calling the corresponding routine of the AD tool. ---*/

    AD::ComputeAdjoint();

    /*--- Extract the computed adjoint values of the input variables and store them for the next iteration. ---*/

    for (iZone = 0; iZone < nZone; iZone++) {
      iteration_container[iZone]->Iterate(output, integration_container, geometry_container,
                                          solver_container, numerics_container, config_container,
                                          surface_movement, grid_movement, FFDBox, iZone);
    }

    /*--- Clear the stored adjoint information to be ready for a new evaluation. ---*/

    AD::ClearAdjoints();

    /*--- Check convergence in each zone --*/

    checkConvergence = 0;
    for (iZone = 0; iZone < nZone; iZone++)
      checkConvergence += (int) integration_container[iZone][ADJFLOW_SOL]->GetConvergence();

    /*--- If convergence was reached in every zone --*/

    if (checkConvergence == nZone) break;

    /*--- Write the convergence history (only screen output) ---*/

    if (unsteady)
      output->SetConvHistory_Body(NULL, geometry_container, solver_container, config_container, integration_container, true, 0.0, ZONE_0);

  }

  if ((ExtIter+1 >= config_container[ZONE_0]->GetnExtIter()) ||
      integration_container[ZONE_0][ADJFLOW_SOL]->GetConvergence() ||
      (ExtIter % config_container[ZONE_0]->GetWrt_Sol_Freq() == 0)){

    /*--- SetRecording stores the computational graph on one iteration of the direct problem. Calling it with NONE
     * as argument ensures that all information from a previous recording is removed. ---*/

    SetRecording(NONE);

    /*--- Store the computational graph of one direct iteration with the mesh coordinates as input. ---*/

    SetRecording(MESH_COORDS);

    /*--- Initialize the adjoint of the output variables of the iteration with the adjoint solution
     *    of the current iteration. The values are passed to the AD tool. ---*/

    for (iZone = 0; iZone < nZone; iZone++) {

      iteration_container[iZone]->InitializeAdjoint(solver_container, geometry_container, config_container, iZone);

    }

    /*--- Initialize the adjoint of the objective function with 1.0. ---*/

    SetAdj_ObjFunction();

    /*--- Interpret the stored information by calling the corresponding routine of the AD tool. ---*/

    AD::ComputeAdjoint();

    /*--- Extract the computed sensitivity values. ---*/

    for (iZone = 0; iZone < nZone; iZone++) {
      solver_container[iZone][MESH_0][ADJFLOW_SOL]->SetSensitivity(geometry_container[iZone][MESH_0],config_container[iZone]);
    }

    /*--- Clear the stored adjoint information to be ready for a new evaluation. ---*/

    AD::ClearAdjoints();

  }

}


void CDiscAdjFluidDriver::SetRecording(unsigned short kind_recording){
  unsigned short iZone;
  int rank = MASTER_NODE;

  unsigned short Kind_Solver = config_container[ZONE_0]->GetKind_Solver();



#ifdef HAVE_MPI
  MPI_Comm_rank(MPI_COMM_WORLD, &rank);
#endif

  AD::Reset();

  /*--- Prepare for recording ---*/
  for (iZone = 0; iZone < nZone; iZone++) {
    solver_container[iZone][MESH_0][ADJFLOW_SOL]->SetRecording(geometry_container[iZone][MESH_0], config_container[iZone]);
    if ((Kind_Solver == DISC_ADJ_RANS)) {
      solver_container[iZone][MESH_0][ADJTURB_SOL]->SetRecording(geometry_container[iZone][MESH_0], config_container[iZone]);
    }
  }


  if (kind_recording != NONE){

    AD::StartRecording();

    if ((rank == MASTER_NODE)){
       if (kind_recording == CONS_VARS  && (config_container[ZONE_0]->GetExtIter() == 0))
         cout << endl << "Direct iteration to store computational graph." << endl;
    }

    for (iZone = 0; iZone < nZone; iZone++) {
      iteration_container[iZone]->RegisterInput(solver_container, geometry_container, config_container, iZone, kind_recording);
    }

  }

  for (iZone = 0; iZone < nZone; iZone++) {
    iteration_container[iZone]->SetDependencies(solver_container, geometry_container, config_container, iZone, kind_recording);
  }

  DirectRun();

  RecordingState = kind_recording;

  for (iZone = 0; iZone < nZone; iZone++) {
    iteration_container[iZone]->RegisterOutput(solver_container, geometry_container, config_container, output, iZone);
  }

  SetObjFunction();

  AD::StopRecording();

}

void CDiscAdjFluidDriver::SetAdj_ObjFunction(){

  int rank = MASTER_NODE;

  bool time_stepping = config_container[ZONE_0]->GetUnsteady_Simulation() != STEADY;
  unsigned long IterAvg_Obj = config_container[ZONE_0]->GetIter_Avg_Objective();
  unsigned long ExtIter = config_container[ZONE_0]->GetExtIter();
  su2double seeding = 1.0;

  if (time_stepping){
    if (ExtIter < IterAvg_Obj){
      seeding = 1.0/((su2double)IterAvg_Obj);
    }
    else{
      seeding = 0.0;
    }
  }

#ifdef HAVE_MPI
  MPI_Comm_rank(MPI_COMM_WORLD, &rank);
#endif

  if (rank == MASTER_NODE){
    SU2_TYPE::SetDerivative(ObjFunc, SU2_TYPE::GetValue(seeding));
  } else {
    SU2_TYPE::SetDerivative(ObjFunc, 0.0);
  }

}

void CDiscAdjFluidDriver::SetObjFunction(){

  bool output_1d       = config_container[ZONE_0]->GetWrt_1D_Output();
  bool output_massflow = (config_container[ZONE_0]->GetKind_ObjFunc() == MASS_FLOW_RATE);

  int rank = MASTER_NODE;
#ifdef HAVE_MPI
  MPI_Comm_rank(MPI_COMM_WORLD, &rank);
#endif

  solver_container[ZONE_0][MESH_0][FLOW_SOL]->SetTotal_ComboObj(0.0);

  for (iZone = 0; iZone < nZone; iZone++){
    if (output_1d) {
      switch (config_container[iZone]->GetKind_Solver()) {
        case EULER:                   case NAVIER_STOKES:                   case RANS:
        case DISC_ADJ_EULER:          case DISC_ADJ_NAVIER_STOKES:          case DISC_ADJ_RANS:
          output->OneDimensionalOutput(solver_container[iZone][MESH_0][FLOW_SOL], geometry_container[iZone][MESH_0], config_container[iZone]);
          break;
      }
    }
    if (output_massflow && !output_1d) {
      switch (config_container[iZone]->GetKind_Solver()) {
        case EULER:                   case NAVIER_STOKES:                   case RANS:
        case DISC_ADJ_EULER:          case DISC_ADJ_NAVIER_STOKES:          case DISC_ADJ_RANS:
          output->SetMassFlowRate(solver_container[iZone][MESH_0][FLOW_SOL], geometry_container[iZone][MESH_0], config_container[iZone]);
          break;
      }
    }
  }

  /*--- Here we can add new (scalar) objective functions ---*/

  /*--- Surface based obj. function ---*/

  solver_container[ZONE_0][MESH_0][FLOW_SOL]->Compute_ComboObj(config_container[ZONE_0]);

  switch (config_container[ZONE_0]->GetKind_ObjFunc()){
    case ENTROPY_GENERATION:
      solver_container[ZONE_0][MESH_0][FLOW_SOL]->AddTotal_ComboObj(output->GetEntropyGen(config_container[ZONE_0]->GetnMarker_TurboPerformance() - 1, 0));
      break;
    default:
      break;
  }

  ObjFunc = solver_container[ZONE_0][MESH_0][FLOW_SOL]->GetTotal_ComboObj();

  if (rank == MASTER_NODE){
    AD::RegisterOutput(ObjFunc);
  }
}




void CDiscAdjFluidDriver::DirectRun(){


  unsigned short iZone, jZone;
  bool unsteady;
  int rank = MASTER_NODE;

#ifdef HAVE_MPI
  MPI_Comm_rank(MPI_COMM_WORLD, &rank);
#endif
  /*--- Run a single iteration of a multi-zone problem by looping over all
   zones and executing the iterations. Note that data transers between zones
   and other intermediate procedures may be required. ---*/

  unsteady = (config_container[MESH_0]->GetUnsteady_Simulation() == DT_STEPPING_1ST) || (config_container[MESH_0]->GetUnsteady_Simulation() == DT_STEPPING_2ND);

  /*--- Zone preprocessing ---*/

  for (iZone = 0; iZone < nZone; iZone++)
    direct_iteration[iZone]->Preprocess(output, integration_container, geometry_container, solver_container, numerics_container, config_container, surface_movement, grid_movement, FFDBox, iZone);

  /*--- Updating zone interface communication patterns,
   needed only for unsteady simulation since for steady problems
  this is done once in the interpolator_container constructor
   at the beginning of the computation ---*/

  if ( unsteady ) {
  for (iZone = 0; iZone < nZone; iZone++) {
      for (jZone = 0; jZone < nZone; jZone++)
        if(jZone != iZone && interpolator_container[iZone][jZone] != NULL)
        interpolator_container[iZone][jZone]->Set_TransferCoeff(config_container);
    }
  }

  /*--- Do one iteration of the direct solver  --*/

  /*--- At each pseudo time-step updates transfer data ---*/
  for (iZone = 0; iZone < nZone; iZone++)
    for (jZone = 0; jZone < nZone; jZone++)
      if(jZone != iZone && transfer_container[iZone][jZone] != NULL)
        Transfer_Data(iZone, jZone);

  /*--- For each zone runs one single iteration ---*/

  for (iZone = 0; iZone < nZone; iZone++) {
    config_container[iZone]->SetIntIter(1);
    direct_iteration[iZone]->Iterate(output, integration_container, geometry_container, solver_container, numerics_container, config_container, surface_movement, grid_movement, FFDBox, iZone);
  }


  /*--- Print residuals in the first iteration ---*/
  for (iZone = 0; iZone < nZone; iZone++) {

    if ((rank == MASTER_NODE) && ((config_container[iZone]->GetExtIter() == 0) || (unsteady))){
      cout << "Convergence of direct solver for Zone " << iZone << ": " << endl;

      cout << "  log10[RMS Density]: "<< log10(solver_container[iZone][MESH_0][FLOW_SOL]->GetRes_RMS(0))
           <<", Drag: " <<solver_container[iZone][MESH_0][FLOW_SOL]->GetTotal_CD()
          <<", Lift: " << solver_container[iZone][MESH_0][FLOW_SOL]->GetTotal_CL() << "." << endl;

      if (config_container[iZone]->GetKind_Turb_Model() != NONE){
        cout << "  log10[RMS k]:       " << log10(solver_container[iZone][MESH_0][TURB_SOL]->GetRes_RMS(0)) << endl;
        if (config_container[iZone]->GetKind_Turb_Model() == SST){
          cout << "  log10[RMS omega]:   " << log10(solver_container[iZone][MESH_0][TURB_SOL]->GetRes_RMS(1)) << endl;
        }
      }
    }
  }

}


CDiscAdjTurbomachineryDriver::CDiscAdjTurbomachineryDriver(char* confFile,
                                                           unsigned short val_nZone,
                                                           unsigned short val_nDim,
                                                           SU2_Comm MPICommunicator): CDiscAdjFluidDriver(confFile, val_nZone, val_nDim, MPICommunicator){

  mixingplane = (nZone > 1);

}
CDiscAdjTurbomachineryDriver::~CDiscAdjTurbomachineryDriver(){

}


void CDiscAdjTurbomachineryDriver::DirectRun(){

  int rank = MASTER_NODE;
  unsigned short unsteady = (config_container[MESH_0]->GetUnsteady_Simulation() == DT_STEPPING_1ST) ||
                            (config_container[MESH_0]->GetUnsteady_Simulation() == DT_STEPPING_2ND);
#ifdef HAVE_MPI
  MPI_Comm_rank(MPI_COMM_WORLD, &rank);
#endif


  /*--- Run a single iteration of a multi-zone problem by looping over all
   zones and executing the iterations. Note that data transers between zones
   and other intermediate procedures may be required. ---*/

  for (iZone = 0; iZone < nZone; iZone++) {

    direct_iteration[iZone]->Preprocess(output, integration_container, geometry_container,
        solver_container, numerics_container, config_container,
        surface_movement, grid_movement, FFDBox, iZone);

  }


  /* --- Update the mixing-plane interface ---*/
  for (iZone = 0; iZone < nZone; iZone++) {
    if(mixingplane)SetMixingPlane(iZone);
  }

  for (iZone = 0; iZone < nZone; iZone++) {
    direct_iteration[iZone]->Iterate(output, integration_container, geometry_container,
                                     solver_container, numerics_container, config_container,
                                     surface_movement, grid_movement, FFDBox, iZone);
  }

  for (iZone = 0; iZone < nZone; iZone++) {
    direct_iteration[iZone]->Postprocess(config_container, geometry_container, solver_container, iZone);
  }


  if (rank == MASTER_NODE){
    SetTurboPerformance(ZONE_0);
  }
  /*--- Print residuals in the first iteration ---*/

  for (iZone = 0; iZone < nZone; iZone++) {

    if ((rank == MASTER_NODE) && ((config_container[iZone]->GetExtIter() == 0) || (unsteady))){
      cout << "Convergence of direct solver for Zone " << iZone << ": " << endl;

      cout << "  log10[RMS Density]: "<< log10(solver_container[iZone][MESH_0][FLOW_SOL]->GetRes_RMS(0))
           <<", Entropy Generation: " << output->GetEntropyGen(config_container[iZone]->GetnMarker_Turbomachinery() -1, config_container[ZONE_0]->GetnSpan_iZones(config_container[iZone]->GetnMarker_Turbomachinery() -1)) << endl;

      if (config_container[iZone]->GetKind_Turb_Model() != NONE){
        cout << "  log10[RMS k]:       " << log10(solver_container[iZone][MESH_0][TURB_SOL]->GetRes_RMS(0)) << endl;
        if (config_container[iZone]->GetKind_Turb_Model() == SST){
          cout << "  log10[RMS omega]:   " << log10(solver_container[iZone][MESH_0][TURB_SOL]->GetRes_RMS(1)) << endl;
        }
      }
    }
  }

}

void CDiscAdjTurbomachineryDriver::SetObjFunction(){


  int rank = MASTER_NODE;
#ifdef HAVE_MPI
  MPI_Comm_rank(MPI_COMM_WORLD, &rank);
#endif

  solver_container[ZONE_0][MESH_0][FLOW_SOL]->SetTotal_ComboObj(0.0);

  solver_container[ZONE_0][MESH_0][FLOW_SOL]->Compute_ComboObj(config_container[ZONE_0]);

  switch (config_container[ZONE_0]->GetKind_ObjFunc()){
  case ENTROPY_GENERATION:
    solver_container[ZONE_0][MESH_0][FLOW_SOL]->AddTotal_ComboObj(output->GetEntropyGen(config_container[ZONE_0]->GetnMarker_TurboPerformance() - 1, 0));
    break;
  default:
    break;
  }

  ObjFunc = solver_container[ZONE_0][MESH_0][FLOW_SOL]->GetTotal_ComboObj();

  if (rank == MASTER_NODE){
    AD::RegisterOutput(ObjFunc);
  }
}

void CDiscAdjTurbomachineryDriver::SetMixingPlane(unsigned short donorZone){

  unsigned short targetZone, nMarkerInt, iMarkerInt ;
  nMarkerInt     = config_container[donorZone]->GetnMarker_MixingPlaneInterface()/2;

  /* --- transfer the average value from the donorZone to the targetZone*/
  for (iMarkerInt = 1; iMarkerInt <= nMarkerInt; iMarkerInt++){
    for (targetZone = 0; targetZone < nZone; targetZone++) {
      if (targetZone != donorZone){
        transfer_performance_container[donorZone][targetZone]->Allgather_InterfaceAverage(solver_container[donorZone][MESH_0][FLOW_SOL],solver_container[targetZone][MESH_0][FLOW_SOL],
            geometry_container[donorZone][MESH_0],geometry_container[targetZone][MESH_0],
            config_container[donorZone], config_container[targetZone], iMarkerInt );
      }
    }
  }
}


void CDiscAdjTurbomachineryDriver::SetTurboPerformance(unsigned short targetZone){

  unsigned short donorZone;
  //IMPORTANT this approach of multi-zone performances rely upon the fact that turbomachinery markers follow the natural (stator-rotor) development of the real machine.
  /* --- transfer the local turboperfomance quantities (for each blade)  from all the donorZones to the targetZone (ZONE_0) ---*/
  for (donorZone = 1; donorZone < nZone; donorZone++) {
    transfer_performance_container[donorZone][targetZone]->GatherAverageValues(solver_container[donorZone][MESH_0][FLOW_SOL],solver_container[targetZone][MESH_0][FLOW_SOL], donorZone);
  }

  /* --- compute turboperformance for each stage and the global machine ---*/

  output->ComputeTurboPerformance(solver_container[targetZone][MESH_0][FLOW_SOL], geometry_container[targetZone][MESH_0], config_container[targetZone]);

}

CHBDriver::CHBDriver(char* confFile,
    unsigned short val_nZone,
    unsigned short val_nDim,
    SU2_Comm MPICommunicator) : CDriver(confFile,
        val_nZone,
        val_nDim,
        MPICommunicator) {
  unsigned short kZone;

  D = NULL;
  /*--- allocate dynamic memory for the Harmonic Balance operator ---*/
  D = new su2double*[nZone]; for (kZone = 0; kZone < nZone; kZone++) D[kZone] = new su2double[nZone];

}

CHBDriver::~CHBDriver(void) {

  unsigned short kZone;

  /*--- delete dynamic memory for the Harmonic Balance operator ---*/
  for (kZone = 0; kZone < nZone; kZone++) if (D[kZone] != NULL) delete [] D[kZone];
  if (D[kZone] != NULL) delete [] D;

}

void CHBDriver::Run() {

  /*--- Run a single iteration of a Harmonic Balance problem. Preprocess all
   all zones before beginning the iteration. ---*/

  for (iZone = 0; iZone < nZone; iZone++)
    iteration_container[iZone]->Preprocess(output, integration_container, geometry_container,
        solver_container, numerics_container, config_container,
        surface_movement, grid_movement, FFDBox, iZone);

  for (iZone = 0; iZone < nZone; iZone++)
    iteration_container[iZone]->Iterate(output, integration_container, geometry_container,
        solver_container, numerics_container, config_container,
        surface_movement, grid_movement, FFDBox, iZone);

}

void CHBDriver::Update() {

  for (iZone = 0; iZone < nZone; iZone++) {

    /*--- Update the harmonic balance terms across all zones ---*/
    SetHarmonicBalance(iZone);

    iteration_container[iZone]->Update(output, integration_container, geometry_container,
        solver_container, numerics_container, config_container,
        surface_movement, grid_movement, FFDBox, iZone);

    output->HarmonicBalanceOutput(solver_container, config_container, nZone, iZone);

  }

}

void CHBDriver::ResetConvergence() {

  for(iZone = 0; iZone < nZone; iZone++) {
    switch (config_container[iZone]->GetKind_Solver()) {

    case EULER: case NAVIER_STOKES: case RANS:
      integration_container[iZone][FLOW_SOL]->SetConvergence(false);
      if (config_container[iZone]->GetKind_Solver() == RANS) integration_container[iZone][TURB_SOL]->SetConvergence(false);
      if(config_container[iZone]->GetKind_Trans_Model() == LM) integration_container[iZone][TRANS_SOL]->SetConvergence(false);
      break;

    case WAVE_EQUATION:
      integration_container[iZone][WAVE_SOL]->SetConvergence(false);
      break;

    case HEAT_EQUATION:
      integration_container[iZone][HEAT_SOL]->SetConvergence(false);
      break;

    case POISSON_EQUATION:
      break;

    case FEM_ELASTICITY:
      integration_container[iZone][FEA_SOL]->SetConvergence(false);
      break;

    case ADJ_EULER: case ADJ_NAVIER_STOKES: case ADJ_RANS: case DISC_ADJ_EULER: case DISC_ADJ_NAVIER_STOKES: case DISC_ADJ_RANS:
      integration_container[iZone][ADJFLOW_SOL]->SetConvergence(false);
      if( (config_container[iZone]->GetKind_Solver() == ADJ_RANS) || (config_container[iZone]->GetKind_Solver() == DISC_ADJ_RANS) )
        integration_container[iZone][ADJTURB_SOL]->SetConvergence(false);
      break;
    }
  }

}

void CHBDriver::SetHarmonicBalance(unsigned short iTimeInstance) {

#ifdef HAVE_MPI
  int rank = MASTER_NODE;
  MPI_Comm_rank(MPI_COMM_WORLD, &rank);
#endif

  unsigned short iVar, iMGlevel;
  unsigned short nVar = solver_container[ZONE_0][MESH_0][FLOW_SOL]->GetnVar();
  unsigned short nTimeInstances = config_container[ZONE_0]->GetnTimeInstances();
  unsigned short nTotTimeInstances = nZone;
  unsigned short nGeomZones = nZone/nTimeInstances;
  unsigned short iGeomZone = iTimeInstance/nTimeInstances;
  unsigned short jTimeInstance;
  unsigned long iPoint;
  bool implicit = (config_container[ZONE_0]->GetKind_TimeIntScheme_Flow() == EULER_IMPLICIT);
  bool adjoint = (config_container[ZONE_0]->GetContinuous_Adjoint());
  if (adjoint) {
    implicit = (config_container[ZONE_0]->GetKind_TimeIntScheme_AdjFlow() == EULER_IMPLICIT);
  }

  unsigned long ExtIter = config_container[ZONE_0]->GetExtIter();

  /*--- Retrieve values from the config file ---*/
  su2double *U = new su2double[nVar];
  su2double *U_old = new su2double[nVar];
  su2double *Psi = new su2double[nVar];
  su2double *Psi_old = new su2double[nVar];
  su2double *Source = new su2double[nVar];
  su2double deltaU, deltaPsi;

  /*--- Compute period of oscillation ---*/
  su2double period = config_container[ZONE_0]->GetHarmonicBalance_Period();

  /*--- Non-dimensionalize the input period, if necessary.	*/
  period /= config_container[ZONE_0]->GetTime_Ref();

  if (ExtIter == 0)
    ComputeHB_Operator(nTimeInstances);

  /*--- Compute various source terms for explicit direct, implicit direct, and adjoint problems ---*/
  /*--- Loop over all grid levels ---*/
  for (iMGlevel = 0; iMGlevel <= config_container[ZONE_0]->GetnMGLevels(); iMGlevel++) {

    /*--- Loop over each node in the volume mesh ---*/
    for (iPoint = 0; iPoint < geometry_container[iTimeInstance][iMGlevel]->GetnPoint(); iPoint++) {
      for (iVar = 0; iVar < nVar; iVar++) {
        Source[iVar] = 0.0;
      }

      /*--- Step across the columns ---*/
      for (jTimeInstance = 0; jTimeInstance < nTimeInstances; jTimeInstance++) {

        /*--- Retrieve solution at this node in current zone ---*/
        for (iVar = 0; iVar < nVar; iVar++) {

          if (!adjoint) {
            U[iVar] = solver_container[iTimeInstance][iMGlevel][FLOW_SOL]->node[iPoint]->GetSolution(iVar);
            Source[iVar] += U[iVar]*D[iTimeInstance%nTimeInstances][jTimeInstance];

            if (implicit) {
              U_old[iVar] = solver_container[iTimeInstance][iMGlevel][FLOW_SOL]->node[iPoint]->GetSolution_Old(iVar);
              deltaU = U[iVar] - U_old[iVar];
              Source[iVar] += deltaU*D[iTimeInstance%nTimeInstances][jTimeInstance];
            }

          }

          else {
            Psi[iVar] = solver_container[iTimeInstance][iMGlevel][ADJFLOW_SOL]->node[iPoint]->GetSolution(iVar);
            Source[iVar] += Psi[iVar]*D[jTimeInstance][iTimeInstance%nTimeInstances];

            if (implicit) {
              Psi_old[iVar] = solver_container[iTimeInstance][iMGlevel][ADJFLOW_SOL]->node[iPoint]->GetSolution_Old(iVar);
              deltaPsi = Psi[iVar] - Psi_old[iVar];
              Source[iVar] += deltaPsi*D[jTimeInstance][iTimeInstance%nTimeInstances];
            }
          }
        }

        /*--- Store sources for current row ---*/
        for (iVar = 0; iVar < nVar; iVar++) {
          if (!adjoint) {
            solver_container[iTimeInstance][iMGlevel][FLOW_SOL]->node[iPoint]->SetHarmonicBalance_Source(iVar, Source[iVar]);
          }
          else {
            solver_container[iTimeInstance][iMGlevel][ADJFLOW_SOL]->node[iPoint]->SetHarmonicBalance_Source(iVar, Source[iVar]);
          }
        }

      }
    }
  }

  /*--- Source term for a turbulence model ---*/
  if (config_container[ZONE_0]->GetKind_Solver() == RANS) {

    /*--- Extra variables needed if we have a turbulence model. ---*/
    unsigned short nVar_Turb = solver_container[ZONE_0][MESH_0][TURB_SOL]->GetnVar();
    su2double *U_Turb = new su2double[nVar_Turb];
    su2double *Source_Turb = new su2double[nVar_Turb];

    /*--- Loop over only the finest mesh level (turbulence is always solved
     on the original grid only). ---*/
    for (iPoint = 0; iPoint < geometry_container[iTimeInstance][MESH_0]->GetnPoint(); iPoint++) {
      for (iVar = 0; iVar < nVar_Turb; iVar++) Source_Turb[iVar] = 0.0;
      for (jTimeInstance = 0; jTimeInstance < nTimeInstances; jTimeInstance++) {

        /*--- Retrieve solution at this node in current zone ---*/
        for (iVar = 0; iVar < nVar_Turb; iVar++) {
          U_Turb[iVar] = solver_container[iTimeInstance][MESH_0][TURB_SOL]->node[iPoint]->GetSolution(iVar);
          Source_Turb[iVar] += U_Turb[iVar]*D[iTimeInstance%nTimeInstances][jTimeInstance];
        }
      }

      /*--- Store sources for current iZone ---*/
      for (iVar = 0; iVar < nVar_Turb; iVar++)
        solver_container[iTimeInstance][MESH_0][TURB_SOL]->node[iPoint]->SetHarmonicBalance_Source(iVar, Source_Turb[iVar]);
    }

    delete [] U_Turb;
    delete [] Source_Turb;
  }

  delete [] U;
  delete [] U_old;
  delete [] Psi;
  delete [] Psi_old;

}


void CHBDriver::ComputeHB_Operator(unsigned short nZone){

  const   complex<su2double> J(0.0,1.0);
  unsigned short i, j, k, iZone;

  su2double *Omega_HB       = new su2double[nZone];
  complex<su2double> **E    = new complex<su2double>*[nZone];
  complex<su2double> **Einv = new complex<su2double>*[nZone];
  complex<su2double> **DD   = new complex<su2double>*[nZone];
  for (iZone = 0; iZone < nZone; iZone++){
    E[iZone]    = new complex<su2double>[nZone];
    Einv[iZone] = new complex<su2double>[nZone];
    DD[iZone]   = new complex<su2double>[nZone];
  }

  /*--- Get simualation period from config file ---*/
  su2double Period = config_container[ZONE_0]->GetHarmonicBalance_Period();

  /*--- Non-dimensionalize the input period, if necessary.      */
  Period /= config_container[ZONE_0]->GetTime_Ref();

  /*--- Build the array containing the selected frequencies to solve ---*/
  for (iZone = 0; iZone < nZone; iZone++){
    Omega_HB[iZone]  = config_container[iZone]->GetOmega_HB()[iZone];
    Omega_HB[iZone] /= config_container[iZone]->GetOmega_Ref();
  }

  /*--- Build the diagonal matrix of the frequencies DD ---*/
  for (i = 0; i < nZone; i++) {
    for (k = 0; k < nZone; k++) {
      if (k == i ){
        DD[i][k] = J*Omega_HB[k];
      }
    }
  }

  /*--- Build the harmonic balance inverse matrix ---*/
  for (i = 0; i < nZone; i++) {
    for (k = 0; k < nZone; k++) {
      Einv[i][k] = complex<su2double>(cos(Omega_HB[k]*(i*Period/nZone))) + J*complex<su2double>(sin(Omega_HB[k]*(i*Period/nZone)));
    }
  }

  /*---  Invert inverse harmonic balance Einv with Gauss elimination ---*/

  /*--  A temporary matrix to hold the inverse, dynamically allocated ---*/
  complex<su2double> **temp = new complex<su2double>*[nZone];
  for (i = 0; i < nZone; i++) {
    temp[i] = new complex<su2double>[2 * nZone];
  }

  /*---  Copy the desired matrix into the temporary matrix ---*/
  for (i = 0; i < nZone; i++) {
    for (j = 0; j < nZone; j++) {
      temp[i][j] = Einv[i][j];
      temp[i][nZone + j] = 0;
    }
    temp[i][nZone + i] = 1;
  }

  su2double max_val;
  unsigned short max_idx;

  /*---  Pivot each column such that the largest number possible divides the other rows  ---*/
  for (k = 0; k < nZone - 1; k++) {
    max_idx = k;
    max_val = abs(temp[k][k]);
    /*---  Find the largest value (pivot) in the column  ---*/
    for (j = k; j < nZone; j++) {
      if (abs(temp[j][k]) > max_val) {
        max_idx = j;
        max_val = abs(temp[j][k]);
      }
    }
    /*---  Move the row with the highest value up  ---*/
    for (j = 0; j < (nZone * 2); j++) {
      complex<su2double> d = temp[k][j];
      temp[k][j] = temp[max_idx][j];
      temp[max_idx][j] = d;
    }
    /*---  Subtract the moved row from all other rows ---*/
    for (i = k + 1; i < nZone; i++) {
      complex<su2double> c = temp[i][k] / temp[k][k];
      for (j = 0; j < (nZone * 2); j++) {
        temp[i][j] = temp[i][j] - temp[k][j] * c;
      }
    }
  }
  /*---  Back-substitution  ---*/
  for (k = nZone - 1; k > 0; k--) {
    if (temp[k][k] != complex<su2double>(0.0)) {
      for (int i = k - 1; i > -1; i--) {
        complex<su2double> c = temp[i][k] / temp[k][k];
        for (j = 0; j < (nZone * 2); j++) {
          temp[i][j] = temp[i][j] - temp[k][j] * c;
        }
      }
    }
  }
  /*---  Normalize the inverse  ---*/
  for (i = 0; i < nZone; i++) {
    complex<su2double> c = temp[i][i];
    for (j = 0; j < nZone; j++) {
      temp[i][j + nZone] = temp[i][j + nZone] / c;
    }
  }
  /*---  Copy the inverse back to the main program flow ---*/
  for (i = 0; i < nZone; i++) {
    for (j = 0; j < nZone; j++) {
      E[i][j] = temp[i][j + nZone];
    }
  }
  /*---  Delete dynamic template  ---*/
  for (i = 0; i < nZone; i++) {
    delete[] temp[i];
  }
  delete[] temp;


  /*---  Temporary matrix for performing product  ---*/
  complex<su2double> **Temp    = new complex<su2double>*[nZone];

  /*---  Temporary complex HB operator  ---*/
  complex<su2double> **Dcpx    = new complex<su2double>*[nZone];

  for (iZone = 0; iZone < nZone; iZone++){
    Temp[iZone]    = new complex<su2double>[nZone];
    Dcpx[iZone]   = new complex<su2double>[nZone];
  }

  /*---  Calculation of the HB operator matrix ---*/
  for (int row = 0; row < nZone; row++) {
    for (int col = 0; col < nZone; col++) {
      for (int inner = 0; inner < nZone; inner++) {
        Temp[row][col] += Einv[row][inner] * DD[inner][col];
      }
    }
  }

  unsigned short row, col, inner;

  for (row = 0; row < nZone; row++) {
    for (col = 0; col < nZone; col++) {
      for (inner = 0; inner < nZone; inner++) {
        Dcpx[row][col] += Temp[row][inner] * E[inner][col];
      }
    }
  }

  /*---  Take just the real part of the HB operator matrix ---*/
  for (i = 0; i < nZone; i++) {
    for (k = 0; k < nZone; k++) {
      D[i][k] = real(Dcpx[i][k]);
    }
  }

  /*--- Deallocate dynamic memory ---*/
  for (iZone = 0; iZone < nZone; iZone++){
    delete [] E[iZone];
    delete [] Einv[iZone];
    delete [] DD[iZone];
    delete [] Temp[iZone];
    delete [] Dcpx[iZone];
  }
  delete [] E;
  delete [] Einv;
  delete [] DD;
  delete [] Temp;
  delete [] Dcpx;
  delete [] Omega_HB;


}

CHBMultiZoneDriver::CHBMultiZoneDriver(char* confFile,
                                 unsigned short val_nZone,
                                 unsigned short val_nDim, SU2_Comm MPICommunicator) : CHBDriver(confFile,
                                                                                                val_nZone,
                                                                                                val_nDim,
                                                                                                MPICommunicator ) {


  iTimeInstance = 0; jTimeInstance = 0; iGeomZone = 0; jGeomZone = 0;
  nTotTimeInstances = nZone;
  nTimeInstances = config_container[ZONE_0]->GetnTimeInstances();
  nGeomZones     = nZone/nTimeInstances;

}

CHBMultiZoneDriver::~CHBMultiZoneDriver(void) {}


void CHBMultiZoneDriver::Run() {

  mixingplane = true;
  unsigned long ExtIter = config_container[ZONE_0]->GetExtIter();
  int rank = MASTER_NODE;

#ifdef HAVE_MPI
  MPI_Comm_rank(MPI_COMM_WORLD, &rank);
#endif

  /*--- Run a single iteration of a Harmonic Balance problem. Preprocess all
   all zones before beginning the iteration. ---*/

  for (iTimeInstance = 0; iTimeInstance < nTotTimeInstances; iTimeInstance++)
    iteration_container[iTimeInstance]->Preprocess(output, integration_container, geometry_container,
        solver_container, numerics_container, config_container,
        surface_movement, grid_movement, FFDBox, iTimeInstance);

  for (iTimeInstance = 0; iTimeInstance < nTotTimeInstances; iTimeInstance++) {
    for (jTimeInstance = 0; jTimeInstance < nTotTimeInstances; jTimeInstance++)
      if(jTimeInstance != iTimeInstance && interpolator_container[iTimeInstance][jTimeInstance] != NULL)
        interpolator_container[iTimeInstance][jTimeInstance]->Set_TransferCoeff(config_container);
  }

  /*--- For each time instance update transfer data ---*/
  for (iTimeInstance = 0; iTimeInstance < nTotTimeInstances; iTimeInstance++){
    for (jTimeInstance = 0; jTimeInstance < nTotTimeInstances; jTimeInstance++){
      if(jTimeInstance != iTimeInstance && transfer_container[iTimeInstance][jTimeInstance] != NULL){
        Transfer_Data(iTimeInstance, jTimeInstance);
      }
    }
  }

//  if(ExtIter == 0){
//    for (iTimeInstance = 0; iTimeInstance < nTimeInstances; iTimeInstance++) {
//      jTimeInstance = iTimeInstance;
//      for (iGeomZone = 1; iGeomZone < nGeomZones; iGeomZone++) {
//        jTimeInstance += nTimeInstances;
//                  transfer_performance_container[jTimeInstance][iTimeInstance]->GatherAverageTurboGeoValues(geometry_container[jTimeInstance][MESH_0],
//                      geometry_container[iTimeInstance][MESH_0], iGeomZone);
//      }
//    }

//    for (iZone = 0; iZone < nZone; iZone++) {
//      if(mixingplane)PreprocessingMixingPlane(iZone);
//    }
//  }

//  /* --- Set the mixing-plane interface ---*/
//  for (iZone = 0; iZone < nZone; iZone++) {
//    if(mixingplane)SetMixingPlane(iZone);
//  }

  for (iTimeInstance = 0; iTimeInstance < nTotTimeInstances; iTimeInstance++){
    iteration_container[iTimeInstance]->Iterate(output, integration_container, geometry_container,
        solver_container, numerics_container, config_container,
        surface_movement, grid_movement, FFDBox, iTimeInstance);
  }

  for (iTimeInstance = 0; iTimeInstance < nTotTimeInstances; iTimeInstance++)
    iteration_container[iTimeInstance]->Postprocess(config_container, geometry_container,
        solver_container, iTimeInstance);
  if (rank == MASTER_NODE){
    for (iTimeInstance = 0; iTimeInstance < nTimeInstances; iTimeInstance++)
      SetTurboPerformance(iTimeInstance);

  }

}

void CHBMultiZoneDriver::Transfer_Data(unsigned short donorZone, unsigned short targetZone){

#ifdef HAVE_MPI
  int rank;
  MPI_Comm_rank(MPI_COMM_WORLD, &rank);
#endif

  bool MatchingMesh = config_container[targetZone]->GetMatchingMesh();

  /*--- Select the transfer method and the appropriate mesh properties (matching or nonmatching mesh) ---*/

  switch (config_container[targetZone]->GetKind_TransferMethod()) {

    case BROADCAST_DATA:
      if (MatchingMesh){
        transfer_container[donorZone][targetZone]->Broadcast_InterfaceData_Matching(solver_container[donorZone][MESH_0][FLOW_SOL],solver_container[targetZone][MESH_0][FLOW_SOL],
        geometry_container[donorZone][MESH_0],geometry_container[targetZone][MESH_0],
        config_container[donorZone], config_container[targetZone]);
        if (config_container[targetZone]->GetKind_Solver() == RANS)
          transfer_container[donorZone][targetZone]->Broadcast_InterfaceData_Interpolate(solver_container[donorZone][MESH_0][TURB_SOL],solver_container[targetZone][MESH_0][TURB_SOL],
              geometry_container[donorZone][MESH_0],geometry_container[targetZone][MESH_0],
              config_container[donorZone], config_container[targetZone]);
        /*--- Set the volume deformation for the fluid zone ---*/
        //grid_movement[targetZone]->SetVolume_Deformation(geometry_container[targetZone][MESH_0], config_container[targetZone], true);
      }
      else {
        transfer_container[donorZone][targetZone]->Broadcast_InterfaceData_Interpolate(solver_container[donorZone][MESH_0][FLOW_SOL],solver_container[targetZone][MESH_0][FLOW_SOL],
        geometry_container[donorZone][MESH_0],geometry_container[targetZone][MESH_0],
        config_container[donorZone], config_container[targetZone]);
        if (config_container[targetZone]->GetKind_Solver() == RANS)
          transfer_container[donorZone][targetZone]->Broadcast_InterfaceData_Interpolate(solver_container[donorZone][MESH_0][TURB_SOL],solver_container[targetZone][MESH_0][TURB_SOL],
              geometry_container[donorZone][MESH_0],geometry_container[targetZone][MESH_0],
              config_container[donorZone], config_container[targetZone]);
        /*--- Set the volume deformation for the fluid zone ---*/
//        grid_movement[targetZone]->SetVolume_Deformation(geometry_container[targetZone][MESH_0], config_container[targetZone], true);
      }
    break;

  case SCATTER_DATA:
    if (MatchingMesh){
      transfer_container[donorZone][targetZone]->Scatter_InterfaceData(solver_container[donorZone][MESH_0][FLOW_SOL],solver_container[targetZone][MESH_0][FLOW_SOL],
      geometry_container[donorZone][MESH_0],geometry_container[targetZone][MESH_0],
      config_container[donorZone], config_container[targetZone]);
        if (config_container[targetZone]->GetKind_Solver() == RANS)
          transfer_container[donorZone][targetZone]->Broadcast_InterfaceData_Interpolate(solver_container[donorZone][MESH_0][TURB_SOL],solver_container[targetZone][MESH_0][TURB_SOL],
              geometry_container[donorZone][MESH_0],geometry_container[targetZone][MESH_0],
              config_container[donorZone], config_container[targetZone]);
      /*--- Set the volume deformation for the fluid zone ---*/
      //grid_movement[targetZone]->SetVolume_Deformation(geometry_container[targetZone][MESH_0], config_container[targetZone], true);
    }
    else {
      cout << "Scatter method not implemented for non-matching meshes. Exiting..." << endl;
      exit(EXIT_FAILURE);
    }
    break;

  case ALLGATHER_DATA:
    if (MatchingMesh){
      cout << "Allgather method not yet implemented for matching meshes. Exiting..." << endl;
      exit(EXIT_FAILURE);
    }
    else {
      transfer_container[donorZone][targetZone]->Allgather_InterfaceData(solver_container[donorZone][MESH_0][FLOW_SOL],solver_container[targetZone][MESH_0][FLOW_SOL],
      geometry_container[donorZone][MESH_0],geometry_container[targetZone][MESH_0],
      config_container[donorZone], config_container[targetZone]);
        if (config_container[targetZone]->GetKind_Solver() == RANS)
          transfer_container[donorZone][targetZone]->Broadcast_InterfaceData_Interpolate(solver_container[donorZone][MESH_0][TURB_SOL],solver_container[targetZone][MESH_0][TURB_SOL],
              geometry_container[donorZone][MESH_0],geometry_container[targetZone][MESH_0],
              config_container[donorZone], config_container[targetZone]);
      /*--- Set the volume deformation for the fluid zone ---*/
      //grid_movement[targetZone]->SetVolume_Deformation(geometry_container[targetZone][MESH_0], config_container[targetZone], true);
    }
    break;
  }

}


void CHBMultiZoneDriver::Update() {


  for (unsigned short iTimeInstance = 0; iTimeInstance < nTotTimeInstances; iTimeInstance++) {
    /*--- Update the harmonic balance terms across all zones ---*/
    SetHarmonicBalance(iTimeInstance);

    iteration_container[iTimeInstance]->Update(output, integration_container, geometry_container,
        solver_container, numerics_container, config_container,
        surface_movement, grid_movement, FFDBox, iTimeInstance);

    //      output->HarmonicBalanceOutput(solver_container, config_container, nZone, iZone);

  }

}

void CHBMultiZoneDriver::SetMixingPlane(unsigned short donorZone){

  unsigned short targetZone, nMarkerInt, iMarkerInt ;
  nMarkerInt     = config_container[donorZone]->GetnMarker_MixingPlaneInterface()/2;

  /* --- transfer the average value from the donorZone to the targetZone*/
  for (iMarkerInt = 1; iMarkerInt <= nMarkerInt; iMarkerInt++){
    for (targetZone = 0; targetZone < nZone; targetZone++) {
      if (targetZone != donorZone){
        transfer_performance_container[donorZone][targetZone]->Allgather_InterfaceAverage(solver_container[donorZone][MESH_0][FLOW_SOL],solver_container[targetZone][MESH_0][FLOW_SOL],
            geometry_container[donorZone][MESH_0],geometry_container[targetZone][MESH_0],
            config_container[donorZone], config_container[targetZone], iMarkerInt );
      }
    }
  }
}

void CHBMultiZoneDriver::PreprocessingMixingPlane(unsigned short donorZone){

  unsigned short targetZone, nMarkerInt, iMarkerInt ;
  nMarkerInt     = config_container[donorZone]->GetnMarker_MixingPlaneInterface()/2;

  /* --- transfer the average value from the donorZone to the targetZone*/
  for (iMarkerInt = 1; iMarkerInt <= nMarkerInt; iMarkerInt++){
    for (targetZone = 0; targetZone < nZone; targetZone++) {
      if (targetZone != donorZone){
        transfer_performance_container[donorZone][targetZone]->Preprocessing_InterfaceAverage(geometry_container[donorZone][MESH_0], geometry_container[targetZone][MESH_0],
            config_container[donorZone], config_container[targetZone],
            iMarkerInt);
      }
    }
  }
}


void CHBMultiZoneDriver::SetTurboPerformance(unsigned short iTimeInstance){

  unsigned short donorZone;
  //IMPORTANT this approach of multi-zone performances rely upon the fact that turbomachinery markers follow the natural (stator-rotor) development of the real machine.
  /* --- transfer the local turboperfomance quantities (for each blade)  from all the donorZones to the targetZone (ZONE_0) ---*/
  jTimeInstance = iTimeInstance;
  for (iGeomZone = 1; iGeomZone < nGeomZones; iGeomZone++) {
    jTimeInstance += nTimeInstances;
      transfer_performance_container[jTimeInstance][iTimeInstance]->GatherAverageValues(solver_container[jTimeInstance][MESH_0][FLOW_SOL],
          solver_container[iTimeInstance][MESH_0][FLOW_SOL], iGeomZone);
    }

  /* --- compute turboperformance for each stage and the global machine ---*/

  output->ComputeTurboPerformance(solver_container[iTimeInstance][MESH_0][FLOW_SOL], geometry_container[iTimeInstance][MESH_0], config_container[iTimeInstance]);

}


bool CHBMultiZoneDriver::Monitor(unsigned long ExtIter) {

  su2double CFL;
  su2double rot_z_ini, rot_z_final ,rot_z;
  su2double outPres_ini, outPres_final, outPres;
  unsigned long rampFreq, finalRamp_Iter;
  unsigned short iMarker, KindBC, KindBCOption;
  string Marker_Tag;

  int rank = MASTER_NODE;

#ifdef HAVE_MPI
  MPI_Comm_rank(MPI_COMM_WORLD, &rank);
#endif

  /*--- Synchronization point after a single solver iteration. Compute the
   wall clock time required. ---*/

#ifndef HAVE_MPI
  StopTime = su2double(clock())/su2double(CLOCKS_PER_SEC);
#else
  StopTime = MPI_Wtime();
#endif

  UsedTime = (StopTime - StartTime);


  /*--- Check if there is any change in the runtime parameters ---*/
  CConfig *runtime = NULL;
  strcpy(runtime_file_name, "runtime.dat");
  runtime = new CConfig(runtime_file_name, config_container[ZONE_0]);
  runtime->SetExtIter(ExtIter);
  delete runtime;

  /*--- Update average process runtime in each zone---*/
  //  for (iZone = 0; iZone < nZone; iZone++){
  //  	config_container[iZone]->SetKind_AverageProcess(config_container[ZONE_0]->GetKind_AverageProcess());
  //  	config_container[iZone]->SetKind_PerformanceAverageProcess(config_container[ZONE_0]->GetKind_PerformanceAverageProcess());
  //  }

  /*--- Update the convergence history file (serial and parallel computations). ---*/

  output->SetConvHistory_Body(&ConvHist_file, geometry_container, solver_container,
      config_container, integration_container, false, UsedTime, ZONE_0);



  /*--- Evaluate the new CFL number (adaptive). ---*/
  if (config_container[ZONE_0]->GetCFL_Adapt() == YES) {
    if(mixingplane){
      CFL = 0;
      for (iZone = 0; iZone < nZone; iZone++){
        output->SetCFL_Number(solver_container, config_container, iZone);
        CFL += config_container[iZone]->GetCFL(MESH_0);
      }
      /*--- For fluid-multizone the new CFL number is the same for all the zones and it is equal to the zones' minimum value. ---*/
      for (iZone = 0; iZone < nZone; iZone++){
        config_container[iZone]->SetCFL(MESH_0, CFL/nZone);
      }
    }
    else{
      output->SetCFL_Number(solver_container, config_container, ZONE_0);
    }
  }


  /*--- ROTATING FRAME Ramp: Compute the updated rotational velocity. ---*/
  if (config_container[ZONE_0]->GetGrid_Movement() && config_container[ZONE_0]->GetRampRotatingFrame()) {
    rampFreq       = SU2_TYPE::Int(config_container[ZONE_0]->GetRampRotatingFrame_Coeff(1));
    finalRamp_Iter = SU2_TYPE::Int(config_container[ZONE_0]->GetRampRotatingFrame_Coeff(2));
    rot_z_ini = config_container[ZONE_0]->GetRampRotatingFrame_Coeff(0);

    if(ExtIter % rampFreq == 0 &&  ExtIter <= finalRamp_Iter){

      for (iZone = 0; iZone < nZone; iZone++) {
        rot_z_final = config_container[iZone]->GetFinalRotation_Rate_Z(iZone);
        if(abs(rot_z_final) > 0.0){
          rot_z = rot_z_ini + ExtIter*( rot_z_final - rot_z_ini)/finalRamp_Iter;
          config_container[iZone]->SetRotation_Rate_Z(rot_z, iZone);

          geometry_container[iZone][MESH_0]->SetAvgTurboValue(config_container[iZone], iZone, INFLOW, false);
          geometry_container[iZone][MESH_0]->SetAvgTurboValue(config_container[iZone],iZone, OUTFLOW, false);
          geometry_container[iZone][MESH_0]->GatherInOutAverageValues(config_container[iZone], false);
        }
      }

      for (iZone = 1; iZone < nZone; iZone++) {
        transfer_performance_container[iZone][ZONE_0]->GatherAverageTurboGeoValues(geometry_container[iZone][MESH_0],geometry_container[ZONE_0][MESH_0], iZone);
      }

    }
  }


  /*--- Outlet Pressure Ramp: Compute the updated rotational velocity. ---*/
  if (config_container[ZONE_0]->GetRampOutletPressure()) {
    rampFreq       = SU2_TYPE::Int(config_container[ZONE_0]->GetRampOutletPressure_Coeff(1));
    finalRamp_Iter = SU2_TYPE::Int(config_container[ZONE_0]->GetRampOutletPressure_Coeff(2));
    outPres_ini    = config_container[ZONE_0]->GetRampOutletPressure_Coeff(0);
    outPres_final  = config_container[ZONE_0]->GetFinalOutletPressure();

    if(ExtIter % rampFreq == 0 &&  ExtIter <= finalRamp_Iter){
      outPres = outPres_ini + ExtIter*(outPres_final - outPres_ini)/finalRamp_Iter;
      if(rank == MASTER_NODE) config_container[ZONE_0]->SetMonitotOutletPressure(outPres);

      for (iZone = 0; iZone < nZone; iZone++) {
        for (iMarker = 0; iMarker < config_container[iZone]->GetnMarker_All(); iMarker++) {
          KindBC = config_container[iZone]->GetMarker_All_KindBC(iMarker);
          switch (KindBC) {
          case RIEMANN_BOUNDARY:
            cout << "only implemented for NRBC" <<endl;
            exit(EXIT_FAILURE);
            break;
          case NRBC_BOUNDARY:
            Marker_Tag         = config_container[iZone]->GetMarker_All_TagBound(iMarker);
            KindBCOption       = config_container[iZone]->GetKind_Data_NRBC(Marker_Tag);
            if(KindBCOption == STATIC_PRESSURE || KindBCOption == STATIC_PRESSURE_1D || KindBCOption == RADIAL_EQUILIBRIUM ){
              config_container[iZone]->SetNRBC_Var1(outPres, Marker_Tag);
            }
            break;
          }
        }
      }
    }
  }


  /*--- Check whether the current simulation has reached the specified
   convergence criteria, and set StopCalc to true, if so. ---*/

  switch (config_container[ZONE_0]->GetKind_Solver()) {
  case EULER: case NAVIER_STOKES: case RANS:
    StopCalc = integration_container[ZONE_0][FLOW_SOL]->GetConvergence(); break;
  case DISC_ADJ_EULER: case DISC_ADJ_NAVIER_STOKES: case DISC_ADJ_RANS:
    StopCalc = integration_container[ZONE_0][ADJFLOW_SOL]->GetConvergence(); break;
  }

  return StopCalc;

}

CFSIDriver::CFSIDriver(char* confFile,
                       unsigned short val_nZone,
                       unsigned short val_nDim,
                       SU2_Comm MPICommunicator) : CDriver(confFile,
                                                          val_nZone,
                                                          val_nDim,
                                                          MPICommunicator) { }

CFSIDriver::~CFSIDriver(void) { }

void CFSIDriver::Run() {

  /*--- As of now, we are coding it for just 2 zones. ---*/
  /*--- This will become more general, but we need to modify the configuration for that ---*/
  unsigned short ZONE_FLOW = 0, ZONE_STRUCT = 1;
  unsigned short iZone;

  unsigned long IntIter = 0; for (iZone = 0; iZone < nZone; iZone++) config_container[iZone]->SetIntIter(IntIter);
  unsigned long FSIIter = 0; for (iZone = 0; iZone < nZone; iZone++) config_container[iZone]->SetFSIIter(FSIIter);
  unsigned long nFSIIter = config_container[ZONE_FLOW]->GetnIterFSI();
  unsigned long nIntIter;

#ifdef HAVE_MPI
  int rank = MASTER_NODE;
  MPI_Comm_rank(MPI_COMM_WORLD, &rank);
#endif

  /*--- If there is a restart, we need to get the old geometry from the fluid field ---*/
  bool restart = (config_container[ZONE_FLOW]->GetRestart() || config_container[ZONE_FLOW]->GetRestart_Flow());
  ExtIter = config_container[ZONE_FLOW]->GetExtIter();

  if (restart && (long)ExtIter == config_container[ZONE_FLOW]->GetUnst_RestartIter()) {
    unsigned short ZONE_FLOW = 0;
    solver_container[ZONE_FLOW][MESH_0][FLOW_SOL]->Restart_OldGeometry(geometry_container[ZONE_FLOW][MESH_0],config_container[ZONE_FLOW]);
  }

  /*-----------------------------------------------------------------*/
  /*---------------- Predict structural displacements ---------------*/
  /*-----------------------------------------------------------------*/

  Predict_Displacements(ZONE_STRUCT, ZONE_FLOW);

  while (FSIIter < nFSIIter) {

    /*-----------------------------------------------------------------*/
    /*------------------- Transfer Displacements ----------------------*/
    /*-----------------------------------------------------------------*/
  if(transfer_container[ZONE_STRUCT][ZONE_FLOW] != NULL)
      Transfer_Displacements(ZONE_STRUCT, ZONE_FLOW);

    /*-----------------------------------------------------------------*/
    /*-------------------- Fluid subiteration -------------------------*/
    /*-----------------------------------------------------------------*/

  iteration_container[ZONE_FLOW]->SetGrid_Movement(geometry_container,surface_movement, grid_movement, FFDBox, solver_container,
        config_container, ZONE_FLOW, 0, ExtIter);

  iteration_container[ZONE_FLOW]->Preprocess(output, integration_container, geometry_container,
                                           solver_container, numerics_container, config_container,
                                           surface_movement, grid_movement, FFDBox, ZONE_FLOW);

  if ( (config_container[ZONE_FLOW]->GetUnsteady_Simulation() == DT_STEPPING_1ST) || (config_container[ZONE_FLOW]->GetUnsteady_Simulation() == DT_STEPPING_2ND) ) 
      nIntIter = config_container[ZONE_FLOW]->GetUnst_nIntIter();
    else
      nIntIter = 1;

  for (IntIter = 0; IntIter < nIntIter; IntIter++){

      config_container[ZONE_FLOW]->SetIntIter(IntIter);

    iteration_container[ZONE_FLOW]->Iterate(output, integration_container, geometry_container, solver_container, numerics_container, config_container, surface_movement, grid_movement, FFDBox, ZONE_FLOW);

      /*--- If convergence was reached in every zone --*/

    if (integration_container[ZONE_FLOW][FLOW_SOL]->GetConvergence() == 1) break;
    }

    /*--- Write the convergence history for the fluid (only screen output) ---*/

        output->SetConvHistory_Body(NULL, geometry_container, solver_container, config_container, integration_container, true, 0.0, ZONE_FLOW);

    /*--- Set the fluid convergence to false (to make sure FSI subiterations converge) ---*/

    integration_container[ZONE_FLOW][FLOW_SOL]->SetConvergence(false);

    /*-----------------------------------------------------------------*/
    /*------------------- Set FEA loads from fluid --------------------*/
    /*-----------------------------------------------------------------*/
  if(transfer_container[ZONE_FLOW][ZONE_STRUCT] != NULL)
      Transfer_Tractions(ZONE_FLOW, ZONE_STRUCT);

    /*-----------------------------------------------------------------*/
    /*------------------ Structural subiteration ----------------------*/
    /*-----------------------------------------------------------------*/

  iteration_container[ZONE_STRUCT]->Iterate(output, integration_container, geometry_container,
                                  solver_container, numerics_container, config_container,
                                  surface_movement, grid_movement, FFDBox, ZONE_STRUCT);

    /*--- Write the convergence history for the structure (only screen output) ---*/

        output->SetConvHistory_Body(NULL, geometry_container, solver_container, config_container, integration_container, true, 0.0, ZONE_STRUCT);

    /*--- Set the fluid convergence to false (to make sure FSI subiterations converge) ---*/

    integration_container[ZONE_STRUCT][FEA_SOL]->SetConvergence(false);

    /*-----------------------------------------------------------------*/
    /*----------------- Displacements relaxation ----------------------*/
    /*-----------------------------------------------------------------*/

    Relaxation_Displacements(ZONE_STRUCT, ZONE_FLOW, FSIIter);

    /*-----------------------------------------------------------------*/
    /*-------------------- Check convergence --------------------------*/
    /*-----------------------------------------------------------------*/

  integration_container[ZONE_STRUCT][FEA_SOL]->Convergence_Monitoring_FSI(geometry_container[ZONE_STRUCT][MESH_0], config_container[ZONE_STRUCT], solver_container[ZONE_STRUCT][MESH_0][FEA_SOL], FSIIter);

  if (integration_container[ZONE_STRUCT][FEA_SOL]->GetConvergence_FSI()) break;

    /*-----------------------------------------------------------------*/
    /*--------------------- Update FSIIter ---------------------------*/
    /*-----------------------------------------------------------------*/

  FSIIter++; for (iZone = 0; iZone < nZone; iZone++) config_container[iZone]->SetFSIIter(FSIIter);

  }

  /*-----------------------------------------------------------------*/
  /*------------------ Update coupled solver ------------------------*/
  /*-----------------------------------------------------------------*/

  Update(ZONE_FLOW, ZONE_STRUCT);

  /*-----------------------------------------------------------------*/
  /*-------------------- Update fluid solver ------------------------*/
  /*-----------------------------------------------------------------*/

  iteration_container[ZONE_FLOW]->Update(output, integration_container, geometry_container,
                       solver_container, numerics_container, config_container,
                       surface_movement, grid_movement, FFDBox, ZONE_FLOW);

  /*-----------------------------------------------------------------*/
  /*----------------- Update structural solver ----------------------*/
  /*-----------------------------------------------------------------*/

  iteration_container[ZONE_STRUCT]->Update(output, integration_container, geometry_container,
                         solver_container, numerics_container, config_container,
                         surface_movement, grid_movement, FFDBox, ZONE_STRUCT);


  /*-----------------------------------------------------------------*/
  /*--------------- Update convergence parameter --------------------*/
  /*-----------------------------------------------------------------*/
  integration_container[ZONE_STRUCT][FEA_SOL]->SetConvergence_FSI(false);

}

void CFSIDriver::Predict_Displacements(unsigned short donorZone, unsigned short targetZone) {

#ifdef HAVE_MPI
  int rank;
  MPI_Comm_rank(MPI_COMM_WORLD, &rank);
#endif

  solver_container[donorZone][MESH_0][FEA_SOL]->PredictStruct_Displacement(geometry_container[donorZone], config_container[donorZone],
      solver_container[donorZone]);

  /*--- For parallel simulations we need to communicate the predicted solution before updating the fluid mesh ---*/

  solver_container[donorZone][MESH_0][FEA_SOL]->Set_MPI_Solution_Pred(geometry_container[donorZone][MESH_0], config_container[donorZone]);
  

}

void CFSIDriver::Predict_Tractions(unsigned short donorZone, unsigned short targetZone) {

}

void CFSIDriver::Transfer_Displacements(unsigned short donorZone, unsigned short targetZone) {

#ifdef HAVE_MPI
  int rank;
  MPI_Comm_rank(MPI_COMM_WORLD, &rank);
#endif

  bool MatchingMesh = config_container[targetZone]->GetMatchingMesh();

  /*--- Select the transfer method and the appropriate mesh properties (matching or nonmatching mesh) ---*/

  switch (config_container[targetZone]->GetKind_TransferMethod()) {
  case BROADCAST_DATA:
    if (MatchingMesh) {
        transfer_container[donorZone][targetZone]->Broadcast_InterfaceData_Matching(solver_container[donorZone][MESH_0][FEA_SOL],solver_container[targetZone][MESH_0][FLOW_SOL],
                                                                                    geometry_container[donorZone][MESH_0],geometry_container[targetZone][MESH_0],
                                                                                    config_container[donorZone], config_container[targetZone]);
      /*--- Set the volume deformation for the fluid zone ---*/
      //      grid_movement[targetZone]->SetVolume_Deformation(geometry_container[targetZone][MESH_0], config_container[targetZone], true);
        
      }
      else {
        transfer_container[donorZone][targetZone]->Broadcast_InterfaceData_Interpolate(solver_container[donorZone][MESH_0][FEA_SOL],solver_container[targetZone][MESH_0][FLOW_SOL],
                                                                                       geometry_container[donorZone][MESH_0],geometry_container[targetZone][MESH_0],
                                                                                       config_container[donorZone], config_container[targetZone]);
      /*--- Set the volume deformation for the fluid zone ---*/
      //      grid_movement[targetZone]->SetVolume_Deformation(geometry_container[targetZone][MESH_0], config_container[targetZone], true);
    }
    break;
  case SCATTER_DATA:
    if (MatchingMesh) {
        transfer_container[donorZone][targetZone]->Scatter_InterfaceData(solver_container[donorZone][MESH_0][FEA_SOL],solver_container[targetZone][MESH_0][FLOW_SOL],
                                                                         geometry_container[donorZone][MESH_0],geometry_container[targetZone][MESH_0],
                                                                         config_container[donorZone], config_container[targetZone]);
      /*--- Set the volume deformation for the fluid zone ---*/
      //      grid_movement[targetZone]->SetVolume_Deformation(geometry_container[targetZone][MESH_0], config_container[targetZone], true);
      }
      else {
        cout << "Scatter method not implemented for non-matching meshes. Exiting..." << endl;
      exit(EXIT_FAILURE);
    }
    break;
  case ALLGATHER_DATA:
    if (MatchingMesh) {
        cout << "Allgather method not yet implemented for matching meshes. Exiting..." << endl;
      exit(EXIT_FAILURE);
      }
      else {
        transfer_container[donorZone][targetZone]->Allgather_InterfaceData(solver_container[donorZone][MESH_0][FEA_SOL],solver_container[targetZone][MESH_0][FLOW_SOL],
                                                                           geometry_container[donorZone][MESH_0],geometry_container[targetZone][MESH_0],
                                                                           config_container[donorZone], config_container[targetZone]);
      /*--- Set the volume deformation for the fluid zone ---*/
      //      grid_movement[targetZone]->SetVolume_Deformation(geometry_container[targetZone][MESH_0], config_container[targetZone], true);
    }
    break;
  case LEGACY_METHOD:
    if (MatchingMesh) {
        solver_container[targetZone][MESH_0][FLOW_SOL]->SetFlow_Displacement(geometry_container[targetZone], grid_movement[targetZone],
          config_container[targetZone], config_container[donorZone],
          geometry_container[donorZone], solver_container[donorZone]);
      }
      else {
        solver_container[targetZone][MESH_0][FLOW_SOL]->SetFlow_Displacement_Int(geometry_container[targetZone], grid_movement[targetZone],
          config_container[targetZone], config_container[donorZone],
          geometry_container[donorZone], solver_container[donorZone]);
    }
    break;
  }

}

void CFSIDriver::Transfer_Tractions(unsigned short donorZone, unsigned short targetZone) {

#ifdef HAVE_MPI
  int rank;
  MPI_Comm_rank(MPI_COMM_WORLD, &rank);
#endif

  bool MatchingMesh = config_container[donorZone]->GetMatchingMesh();

  /*--- Load transfer --  This will have to be modified for non-matching meshes ---*/

  unsigned short SolContainer_Position_fea = config_container[targetZone]->GetContainerPosition(RUNTIME_FEA_SYS);

  /*--- FEA equations -- Necessary as the SetFEA_Load routine is as of now contained in the structural solver ---*/
  unsigned long ExtIter = config_container[targetZone]->GetExtIter();
  config_container[targetZone]->SetGlobalParam(FEM_ELASTICITY, RUNTIME_FEA_SYS, ExtIter);

  /*--- Select the transfer method and the appropriate mesh properties (matching or nonmatching mesh) ---*/

  switch (config_container[donorZone]->GetKind_TransferMethod()) {
  case BROADCAST_DATA:
    if (MatchingMesh) {
        transfer_container[donorZone][targetZone]->Broadcast_InterfaceData_Matching(solver_container[donorZone][MESH_0][FLOW_SOL],solver_container[targetZone][MESH_0][FEA_SOL],
                                                                                    geometry_container[donorZone][MESH_0],geometry_container[targetZone][MESH_0],
                                                                                    config_container[donorZone], config_container[targetZone]);
      }
      else {
        transfer_container[donorZone][targetZone]->Broadcast_InterfaceData_Interpolate(solver_container[donorZone][MESH_0][FLOW_SOL],solver_container[targetZone][MESH_0][FEA_SOL],
                                                                                       geometry_container[donorZone][MESH_0],geometry_container[targetZone][MESH_0],
                                                                                       config_container[donorZone], config_container[targetZone]);
    }
    break;
  case SCATTER_DATA:
    if (MatchingMesh) {
        transfer_container[donorZone][targetZone]->Scatter_InterfaceData(solver_container[donorZone][MESH_0][FLOW_SOL],solver_container[targetZone][MESH_0][FEA_SOL],
                                                                         geometry_container[donorZone][MESH_0],geometry_container[targetZone][MESH_0],
                                                                         config_container[donorZone], config_container[targetZone]);
      }
      else {
        cout << "Scatter method not implemented for non-matching meshes. Exiting..." << endl;
      exit(EXIT_FAILURE);
    }
    break;
  case ALLGATHER_DATA:
    if (MatchingMesh) {
        cout << "Allgather method not yet implemented for matching meshes. Exiting..." << endl;
      exit(EXIT_FAILURE);
      }
      else {
        transfer_container[donorZone][targetZone]->Allgather_InterfaceData(solver_container[donorZone][MESH_0][FLOW_SOL],solver_container[targetZone][MESH_0][FEA_SOL],
                                                                           geometry_container[donorZone][MESH_0],geometry_container[targetZone][MESH_0],
                                                                           config_container[donorZone], config_container[targetZone]);
    }
    break;
  case LEGACY_METHOD:
    if (MatchingMesh) {
        solver_container[targetZone][MESH_0][FEA_SOL]->SetFEA_Load(solver_container[donorZone], geometry_container[targetZone], geometry_container[donorZone],
                                                                   config_container[targetZone], config_container[donorZone], numerics_container[targetZone][MESH_0][SolContainer_Position_fea][FEA_TERM]);
      }
      else {
        solver_container[targetZone][MESH_0][FEA_SOL]->SetFEA_Load_Int(solver_container[donorZone], geometry_container[targetZone], geometry_container[donorZone],
                                                                       config_container[targetZone], config_container[donorZone], numerics_container[targetZone][MESH_0][SolContainer_Position_fea][FEA_TERM]);
    }
    break;
  }

}

void CFSIDriver::Relaxation_Displacements(unsigned short donorZone, unsigned short targetZone, unsigned long FSIIter) {

#ifdef HAVE_MPI
  int rank;
  MPI_Comm_rank(MPI_COMM_WORLD, &rank);
#endif

  /*-------------------- Aitken's relaxation ------------------------*/

  /*------------------- Compute the coefficient ---------------------*/

  solver_container[donorZone][MESH_0][FEA_SOL]->ComputeAitken_Coefficient(geometry_container[donorZone], config_container[donorZone],
      solver_container[donorZone], FSIIter);

  /*----------------- Set the relaxation parameter ------------------*/

  solver_container[donorZone][MESH_0][FEA_SOL]->SetAitken_Relaxation(geometry_container[donorZone], config_container[donorZone],
      solver_container[donorZone]);

  /*----------------- Communicate the predicted solution and the old one ------------------*/
  solver_container[donorZone][MESH_0][FEA_SOL]->Set_MPI_Solution_Pred_Old(geometry_container[donorZone][MESH_0], config_container[donorZone]);
  

}

void CFSIDriver::Relaxation_Tractions(unsigned short donorZone, unsigned short targetZone, unsigned long FSIIter) {

}

void CFSIDriver::Update(unsigned short ZONE_FLOW, unsigned short ZONE_STRUCT) {

  unsigned long IntIter = 0; // This doesn't affect here but has to go into the function
  ExtIter = config_container[ZONE_FLOW]->GetExtIter();

  /*-----------------------------------------------------------------*/
  /*--------------------- Enforce continuity ------------------------*/
  /*-----------------------------------------------------------------*/

  /*--- Enforces that the geometry of the flow corresponds to the converged, relaxed solution ---*/

  /*-------------------- Transfer the displacements --------------------*/

  Transfer_Displacements(ZONE_STRUCT, ZONE_FLOW);

  /*-------------------- Set the grid movement -------------------------*/

  iteration_container[ZONE_FLOW]->SetGrid_Movement(geometry_container, surface_movement,
                                                   grid_movement, FFDBox, solver_container,
      config_container, ZONE_FLOW, IntIter, ExtIter);

  /*----------- Store the solution_pred as solution_pred_old --------------*/

}
<|MERGE_RESOLUTION|>--- conflicted
+++ resolved
@@ -33,7 +33,6 @@
 
 #include "../include/driver_structure.hpp"
 
-#include <ostream>
 
 #include "../include/definition_structure.hpp"
 
@@ -582,11 +581,6 @@
   unsigned short requestedMGlevels = config_container[ZONE_0]->GetnMGLevels();
   unsigned long iPoint;
   int rank = MASTER_NODE;
-<<<<<<< HEAD
-  unsigned short nSpanMax = 0;
-  unsigned short nTimeZones = config_container[ZONE_0]->GetnTimeInstances();
-=======
->>>>>>> fd83825a
 
 #ifdef HAVE_MPI
   MPI_Comm_rank(MPI_COMM_WORLD, &rank);
@@ -659,30 +653,6 @@
     if (rank == MASTER_NODE) cout << "Compute the surface curvature." << endl;
     geometry_container[iZone][MESH_0]->ComputeSurf_Curvature(config_container[iZone]);
 
-<<<<<<< HEAD
-    /*--- Create turbovertex structure ---*/
-    if (config_container[iZone]->GetBoolTurbomachinery()){
-      geometry_container[iZone][MESH_0]->ComputeNSpan(config_container[iZone], iZone, INFLOW, true);
-      geometry_container[iZone][MESH_0]->ComputeNSpan(config_container[iZone], iZone, OUTFLOW, true);
-      if (rank == MASTER_NODE) cout << "Zone " << iZone << " number of span-wise sections " << config_container[iZone]->GetnSpanWiseSections() << endl;
-      if (config_container[iZone]->GetnSpanWiseSections() > nSpanMax){
-        nSpanMax = config_container[iZone]->GetnSpanWiseSections();
-      }
-      if ( config_container[ZONE_0]->GetUnsteady_Simulation() == HARMONIC_BALANCE) {
-
-      config_container[iZone%nTimeZones]->SetnSpan_iZones(config_container[iZone]->GetnSpanWiseSections(), (int)(iZone/nTimeZones));
-      }
-      else {
-      config_container[ZONE_0]->SetnSpan_iZones(config_container[iZone]->GetnSpanWiseSections(),iZone);
-      }
-
-      if (rank == MASTER_NODE) cout << "Create TurboVertex structure." << endl;
-      geometry_container[iZone][MESH_0]->SetTurboVertex(config_container[iZone], iZone, INFLOW, true);
-      geometry_container[iZone][MESH_0]->SetTurboVertex(config_container[iZone], iZone, OUTFLOW, true);
-    }
-
-=======
->>>>>>> fd83825a
     /*--- Check for periodicity and disable MG if necessary. ---*/
 
     if (rank == MASTER_NODE) cout << "Checking for periodicity." << endl;
@@ -2722,49 +2692,47 @@
 void CDriver::TurbomachineryPreprocessing(){
 
   int rank = MASTER_NODE;
-<<<<<<< HEAD
   unsigned short iTimeInstance = 0, jTimeInstance = 0, iGeomZone = 0, jGeomZone = 0;
   unsigned short nTimeInstances = config_container[ZONE_0]->GetnTimeInstances();
+  unsigned short nTotTimeInstances = nZone;
   unsigned short nGeomZones     = nZone/nTimeInstances;
-
-=======
   unsigned short donorZone,targetZone, nMarkerInt, iMarkerInt;
   unsigned short nSpanMax = 0;
   bool mixingplane = config_container[ZONE_0]->GetBoolMixingPlaneInterface();
+  bool harmonic_balance = config_container[ZONE_0]->GetUnsteady_Simulation() == HARMONIC_BALANCE;
   su2double areaIn, areaOut;
->>>>>>> fd83825a
 #ifdef HAVE_MPI
   MPI_Comm_rank(MPI_COMM_WORLD, &rank);
 #endif
 
-<<<<<<< HEAD
-  //TODO(turbo) make it general for turbo HB
-  if (rank == MASTER_NODE) cout <<endl<<"Compute average geometrical quantities for turbomachinery simulations." << endl;
-=======
+
   /*--- Create turbovertex structure ---*/
   if (rank == MASTER_NODE) cout<<endl<<"Initiliaze Turbo Vertex Structure." << endl;
   for (iZone = 0; iZone < nZone; iZone++) {
-    if (config_container[iZone]->GetBoolTurbomachinery()){
-      geometry_container[iZone][MESH_0]->ComputeNSpan(config_container[iZone], iZone, INFLOW, true);
-      geometry_container[iZone][MESH_0]->ComputeNSpan(config_container[iZone], iZone, OUTFLOW, true);
-      if (rank == MASTER_NODE) cout <<"Number of span-wise sections in Zone "<< iZone<<": "<< config_container[iZone]->GetnSpanWiseSections() <<"."<< endl;
-      if (config_container[iZone]->GetnSpanWiseSections() > nSpanMax){
-        nSpanMax = config_container[iZone]->GetnSpanWiseSections();
-      }
-
-      config_container[ZONE_0]->SetnSpan_iZones(config_container[iZone]->GetnSpanWiseSections(), iZone);
-
-      geometry_container[iZone][MESH_0]->SetTurboVertex(config_container[iZone], iZone, INFLOW, true);
-      geometry_container[iZone][MESH_0]->SetTurboVertex(config_container[iZone], iZone, OUTFLOW, true);
-    }
+    geometry_container[iZone][MESH_0]->ComputeNSpan(config_container[iZone], iZone, INFLOW, true);
+    geometry_container[iZone][MESH_0]->ComputeNSpan(config_container[iZone], iZone, OUTFLOW, true);
+    if (rank == MASTER_NODE) cout <<"Number of span-wise sections in Zone "<< iZone<<": "<< config_container[iZone]->GetnSpanWiseSections() <<"."<< endl;
+    if (config_container[iZone]->GetnSpanWiseSections() > nSpanMax){
+      nSpanMax = config_container[iZone]->GetnSpanWiseSections();
+    }
+    if ( harmonic_balance ) {
+      config_container[iZone%nTimeInstances]->SetnSpan_iZones(config_container[iZone]->GetnSpanWiseSections(), (int)(iZone/nTimeInstances));
+    }
+    else {
+      config_container[ZONE_0]->SetnSpan_iZones(config_container[iZone]->GetnSpanWiseSections(),iZone);
+    }
+
+    if (rank == MASTER_NODE) cout << "Create TurboVertex structure." << endl;
+    geometry_container[iZone][MESH_0]->SetTurboVertex(config_container[iZone], iZone, INFLOW, true);
+    geometry_container[iZone][MESH_0]->SetTurboVertex(config_container[iZone], iZone, OUTFLOW, true);
+
   }
 
   /*--- Set maximum number of Span among all zones ---*/
   for (iZone = 0; iZone < nZone; iZone++) {
-    if (config_container[iZone]->GetBoolTurbomachinery()){
-      config_container[iZone]->SetnSpanMaxAllZones(nSpanMax);
-    }
-  }
+    config_container[iZone]->SetnSpanMaxAllZones(nSpanMax);
+  }
+
   if (rank == MASTER_NODE) cout<<"Max number of span-wise sections among all zones: "<< nSpanMax<<"."<< endl;
 
 
@@ -2773,19 +2741,34 @@
     solver_container[iZone][MESH_0][FLOW_SOL]->InitTurboContainers(geometry_container[iZone][MESH_0],config_container[iZone]);
   }
 
-//TODO(turbo) make it general for turbo HB
   if (rank == MASTER_NODE) cout<<"Compute inflow and outflow average geometric quantities." << endl;
->>>>>>> fd83825a
   for (iZone = 0; iZone < nZone; iZone++) {
     geometry_container[iZone][MESH_0]->SetAvgTurboValue(config_container[iZone], iZone, INFLOW, true);
     geometry_container[iZone][MESH_0]->SetAvgTurboValue(config_container[iZone],iZone, OUTFLOW, true);
     geometry_container[iZone][MESH_0]->GatherInOutAverageValues(config_container[iZone], true);
 
   }
-<<<<<<< HEAD
-  if (rank == MASTER_NODE) cout << "Transfer turbo average geometrical quantities to zone 0." << endl;
-
-  if (config_container[ZONE_0]->GetUnsteady_Simulation() == HARMONIC_BALANCE){
+
+  if (rank == MASTER_NODE) cout<<"Initialize inflow and outflow average solution quantities." << endl;
+  for(iZone = 0; iZone < nZone; iZone++) {
+    solver_container[iZone][MESH_0][FLOW_SOL]->PreprocessAverage(solver_container[iZone][MESH_0], geometry_container[iZone][MESH_0],config_container[iZone],INFLOW);
+    solver_container[iZone][MESH_0][FLOW_SOL]->PreprocessAverage(solver_container[iZone][MESH_0], geometry_container[iZone][MESH_0],config_container[iZone],OUTFLOW);
+  }
+
+
+  if(mixingplane && !harmonic_balance){
+    if (rank == MASTER_NODE) cout << "Set span-wise sections between zones on Mixing-Plane interface." << endl;
+    for (donorZone = 0; donorZone < nZone; donorZone++) {
+      for (targetZone = 0; targetZone < nZone; targetZone++) {
+        if (targetZone != donorZone){
+          transfer_performance_container[donorZone][targetZone]->SetSpanWiseLevels(config_container[donorZone], config_container[targetZone]);
+        }
+      }
+    }
+  }
+
+  if (rank == MASTER_NODE) cout << "Transfer average geometric quantities to zone 0." << endl;
+  if (harmonic_balance){
     for (iTimeInstance = 0; iTimeInstance < nTimeInstances; iTimeInstance++) {
       jTimeInstance = iTimeInstance;
       for (iGeomZone = 1; iGeomZone < nGeomZones; iGeomZone++) {
@@ -2798,44 +2781,28 @@
   else {
     for (iZone = 1; iZone < nZone; iZone++)
       transfer_performance_container[iZone][ZONE_0]->GatherAverageTurboGeoValues(geometry_container[iZone][MESH_0],geometry_container[ZONE_0][MESH_0], iZone);
-=======
-
-  if (rank == MASTER_NODE) cout<<"Initialize inflow and outflow average solution quantities." << endl;
-  for(iZone = 0; iZone < nZone; iZone++) {
-    solver_container[iZone][MESH_0][FLOW_SOL]->PreprocessAverage(solver_container[iZone][MESH_0], geometry_container[iZone][MESH_0],config_container[iZone],INFLOW);
-    solver_container[iZone][MESH_0][FLOW_SOL]->PreprocessAverage(solver_container[iZone][MESH_0], geometry_container[iZone][MESH_0],config_container[iZone],OUTFLOW);
-  }
-
-
-  if(mixingplane){
-    if (rank == MASTER_NODE) cout << "Set span-wise sections between zones on Mixing-Plane interface." << endl;
-    for (donorZone = 0; donorZone < nZone; donorZone++) {
-      for (targetZone = 0; targetZone < nZone; targetZone++) {
-        if (targetZone != donorZone){
-          transfer_performance_container[donorZone][targetZone]->SetSpanWiseLevels(config_container[donorZone], config_container[targetZone]);
-        }
-      }
-    }
-  }
-
-  if (rank == MASTER_NODE) cout << "Transfer average geometric quantities to zone 0." << endl;
-  for (iZone = 1; iZone < nZone; iZone++) {
-    transfer_performance_container[iZone][ZONE_0]->GatherAverageTurboGeoValues(geometry_container[iZone][MESH_0],geometry_container[ZONE_0][MESH_0], iZone);
->>>>>>> fd83825a
-  }
-
-  if (rank == MASTER_NODE){
-    for (iZone = 0; iZone < nZone; iZone++) {
-    areaIn  = geometry_container[iZone][MESH_0]->GetSpanAreaIn(iZone, config_container[iZone]->GetnSpanWiseSections());
-    areaOut = geometry_container[iZone][MESH_0]->GetSpanAreaOut(iZone, config_container[iZone]->GetnSpanWiseSections());
-    cout << "Inlet area for blade "<< iZone << ": " << areaIn*10000.0 <<" cm^2."  <<endl;
-    cout << "Oulet area for blade "<< iZone << ": " << areaOut*10000.0 <<" cm^2."  <<endl;
-    }
-  }
-
-
-  if(mixingplane){
-    if (rank == MASTER_NODE) cout<<"Preprocessing of the Mixing-Plane Interface." << endl;
+  }
+
+//  if (rank == MASTER_NODE){
+//    for (iZone = 0; iZone < nZone; iZone++) {
+//    areaIn  = geometry_container[iZone][MESH_0]->GetSpanAreaIn(iZone, config_container[iZone]->GetnSpanWiseSections());
+//    areaOut = geometry_container[iZone][MESH_0]->GetSpanAreaOut(iZone, config_container[iZone]->GetnSpanWiseSections());
+//    cout << "Inlet area for blade "<< iZone << ": " << areaIn*10000.0 <<" cm^2."  <<endl;
+//    cout << "Oulet area for blade "<< iZone << ": " << areaOut*10000.0 <<" cm^2."  <<endl;
+//    }
+//  }
+
+  if (harmonic_balance){
+    if (rank == MASTER_NODE) cout << "Preprocess Harmonic Balance interface." << endl;
+    for (iTimeInstance = 0; iTimeInstance < nTotTimeInstances; iTimeInstance++) {
+      for (jTimeInstance = 0; jTimeInstance < nTotTimeInstances; jTimeInstance++)
+        if(jTimeInstance != iTimeInstance && interpolator_container[iTimeInstance][jTimeInstance] != NULL)
+          interpolator_container[iTimeInstance][jTimeInstance]->Set_TransferCoeff(config_container);
+    }
+  }
+
+  if(mixingplane && !harmonic_balance){
+    if (rank == MASTER_NODE) cout<<"Preprocess of the Mixing-Plane Interface." << endl;
     for (donorZone = 0; donorZone < nZone; donorZone++) {
       nMarkerInt     = config_container[donorZone]->GetnMarker_MixingPlaneInterface()/2;
       for (iMarkerInt = 1; iMarkerInt <= nMarkerInt; iMarkerInt++){
@@ -2849,6 +2816,7 @@
       }
     }
   }
+
 }
 
 void CDriver::StartSolver() {
@@ -5160,11 +5128,11 @@
         solver_container, numerics_container, config_container,
         surface_movement, grid_movement, FFDBox, iTimeInstance);
 
-  for (iTimeInstance = 0; iTimeInstance < nTotTimeInstances; iTimeInstance++) {
-    for (jTimeInstance = 0; jTimeInstance < nTotTimeInstances; jTimeInstance++)
-      if(jTimeInstance != iTimeInstance && interpolator_container[iTimeInstance][jTimeInstance] != NULL)
-        interpolator_container[iTimeInstance][jTimeInstance]->Set_TransferCoeff(config_container);
-  }
+//  for (iTimeInstance = 0; iTimeInstance < nTotTimeInstances; iTimeInstance++) {
+//    for (jTimeInstance = 0; jTimeInstance < nTotTimeInstances; jTimeInstance++)
+//      if(jTimeInstance != iTimeInstance && interpolator_container[iTimeInstance][jTimeInstance] != NULL)
+//        interpolator_container[iTimeInstance][jTimeInstance]->Set_TransferCoeff(config_container);
+//  }
 
   /*--- For each time instance update transfer data ---*/
   for (iTimeInstance = 0; iTimeInstance < nTotTimeInstances; iTimeInstance++){
@@ -5185,15 +5153,6 @@
 //      }
 //    }
 
-//    for (iZone = 0; iZone < nZone; iZone++) {
-//      if(mixingplane)PreprocessingMixingPlane(iZone);
-//    }
-//  }
-
-//  /* --- Set the mixing-plane interface ---*/
-//  for (iZone = 0; iZone < nZone; iZone++) {
-//    if(mixingplane)SetMixingPlane(iZone);
-//  }
 
   for (iTimeInstance = 0; iTimeInstance < nTotTimeInstances; iTimeInstance++){
     iteration_container[iTimeInstance]->Iterate(output, integration_container, geometry_container,
@@ -5305,40 +5264,6 @@
 
   }
 
-}
-
-void CHBMultiZoneDriver::SetMixingPlane(unsigned short donorZone){
-
-  unsigned short targetZone, nMarkerInt, iMarkerInt ;
-  nMarkerInt     = config_container[donorZone]->GetnMarker_MixingPlaneInterface()/2;
-
-  /* --- transfer the average value from the donorZone to the targetZone*/
-  for (iMarkerInt = 1; iMarkerInt <= nMarkerInt; iMarkerInt++){
-    for (targetZone = 0; targetZone < nZone; targetZone++) {
-      if (targetZone != donorZone){
-        transfer_performance_container[donorZone][targetZone]->Allgather_InterfaceAverage(solver_container[donorZone][MESH_0][FLOW_SOL],solver_container[targetZone][MESH_0][FLOW_SOL],
-            geometry_container[donorZone][MESH_0],geometry_container[targetZone][MESH_0],
-            config_container[donorZone], config_container[targetZone], iMarkerInt );
-      }
-    }
-  }
-}
-
-void CHBMultiZoneDriver::PreprocessingMixingPlane(unsigned short donorZone){
-
-  unsigned short targetZone, nMarkerInt, iMarkerInt ;
-  nMarkerInt     = config_container[donorZone]->GetnMarker_MixingPlaneInterface()/2;
-
-  /* --- transfer the average value from the donorZone to the targetZone*/
-  for (iMarkerInt = 1; iMarkerInt <= nMarkerInt; iMarkerInt++){
-    for (targetZone = 0; targetZone < nZone; targetZone++) {
-      if (targetZone != donorZone){
-        transfer_performance_container[donorZone][targetZone]->Preprocessing_InterfaceAverage(geometry_container[donorZone][MESH_0], geometry_container[targetZone][MESH_0],
-            config_container[donorZone], config_container[targetZone],
-            iMarkerInt);
-      }
-    }
-  }
 }
 
 
