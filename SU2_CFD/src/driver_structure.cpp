/*!
 * \file driver_structure.cpp
 * \brief The main subroutines for driving single or multi-zone problems.
 * \author T. Economon, H. Kline, R. Sanchez, F. Palacios
 * \version 6.2.0 "Falcon"
 *
 * The current SU2 release has been coordinated by the
 * SU2 International Developers Society <www.su2devsociety.org>
 * with selected contributions from the open-source community.
 *
 * The main research teams contributing to the current release are:
 *  - Prof. Juan J. Alonso's group at Stanford University.
 *  - Prof. Piero Colonna's group at Delft University of Technology.
 *  - Prof. Nicolas R. Gauger's group at Kaiserslautern University of Technology.
 *  - Prof. Alberto Guardone's group at Polytechnic University of Milan.
 *  - Prof. Rafael Palacios' group at Imperial College London.
 *  - Prof. Vincent Terrapon's group at the University of Liege.
 *  - Prof. Edwin van der Weide's group at the University of Twente.
 *  - Lab. of New Concepts in Aeronautics at Tech. Institute of Aeronautics.
 *
 * Copyright 2012-2019, Francisco D. Palacios, Thomas D. Economon,
 *                      Tim Albring, and the SU2 contributors.
 *
 * SU2 is free software; you can redistribute it and/or
 * modify it under the terms of the GNU Lesser General Public
 * License as published by the Free Software Foundation; either
 * version 2.1 of the License, or (at your option) any later version.
 *
 * SU2 is distributed in the hope that it will be useful,
 * but WITHOUT ANY WARRANTY; without even the implied warranty of
 * MERCHANTABILITY or FITNESS FOR A PARTICULAR PURPOSE. See the GNU
 * Lesser General Public License for more details.
 *
 * You should have received a copy of the GNU Lesser General Public
 * License along with SU2. If not, see <http://www.gnu.org/licenses/>.
 */

#include "../include/driver_structure.hpp"
#include "../include/definition_structure.hpp"

#ifdef VTUNEPROF
#include <ittnotify.h>
#endif

CDriver::CDriver(char* confFile,
                 unsigned short val_nZone,
                 unsigned short val_nDim,
                 SU2_Comm MPICommunicator):config_file_name(confFile), StartTime(0.0), StopTime(0.0), UsedTime(0.0), ExtIter(0), nZone(val_nZone), nDim(val_nDim), StopCalc(false), fsi(false), fem_solver(false) {


  unsigned short jZone, iSol;
  unsigned short Kind_Grid_Movement;
  bool initStaticMovement;

  SU2_MPI::SetComm(MPICommunicator);

  rank = SU2_MPI::GetRank();
  size = SU2_MPI::GetSize();

  /*--- Start timer to track preprocessing for benchmarking. ---*/
  
#ifndef HAVE_MPI
  StartTime = su2double(clock())/su2double(CLOCKS_PER_SEC);
#else
  StartTime = MPI_Wtime();
#endif
  
  /*--- Create pointers to all of the classes that may be used throughout
   the SU2_CFD code. In general, the pointers are instantiated down a
   hierarchy over all zones, multigrid levels, equation sets, and equation
   terms as described in the comments below. ---*/

  ConvHist_file                  = NULL;
  iteration_container            = NULL;
  output                         = NULL;
  integration_container          = NULL;
  geometry_container             = NULL;
  solver_container               = NULL;
  numerics_container             = NULL;
  config_container               = NULL;
  surface_movement               = NULL;
  grid_movement                  = NULL;
  FFDBox                         = NULL;
  interpolator_container         = NULL;
  transfer_container             = NULL;
  transfer_types                 = NULL;
  nInst                          = NULL;


  /*--- Definition and of the containers for all possible zones. ---*/

  iteration_container            = new CIteration**[nZone];
  solver_container               = new CSolver****[nZone];
  integration_container          = new CIntegration***[nZone];
  numerics_container             = new CNumerics*****[nZone];
  config_container               = new CConfig*[nZone];
  geometry_container             = new CGeometry***[nZone];
  surface_movement               = new CSurfaceMovement*[nZone];
  grid_movement                  = new CVolumetricMovement**[nZone];
  FFDBox                         = new CFreeFormDefBox**[nZone];
  interpolator_container         = new CInterpolator**[nZone];
  transfer_container             = new CTransfer**[nZone];
  transfer_types                 = new unsigned short*[nZone];
  nInst                          = new unsigned short[nZone];
  driver_config                  = NULL;


  for (iZone = 0; iZone < nZone; iZone++) {
    solver_container[iZone]               = NULL;
    integration_container[iZone]          = NULL;
    numerics_container[iZone]             = NULL;
    config_container[iZone]               = NULL;
    geometry_container[iZone]             = NULL;
    surface_movement[iZone]               = NULL;
    grid_movement[iZone]                  = NULL;
    FFDBox[iZone]                         = NULL;
    interpolator_container[iZone]         = NULL;
    transfer_container[iZone]             = NULL;
    transfer_types[iZone]                 = new unsigned short[nZone];
    nInst[iZone]                          = 1;
  }

  /*--- Preprocessing of the config and mesh files. In this routine, the config file is read
   and it is determined whether a problem is single physics or multiphysics. . ---*/

  Input_Preprocessing(MPICommunicator);

  /*--- Preprocessing of the geometry for all zones. In this routine, the edge-
   based data structure is constructed, i.e. node and cell neighbors are
   identified and linked, face areas and volumes of the dual mesh cells are
   computed, and the multigrid levels are created using an agglomeration procedure. ---*/

  if (rank == MASTER_NODE)
    cout << endl <<"------------------------- Geometry Preprocessing ------------------------" << endl;

  /*--- Determine whether or not the FEM solver is used, which decides the
   type of geometry classes that are instantiated. Only adapted for single-zone problems ---*/
  fem_solver = ((config_container[ZONE_0]->GetKind_Solver() == FEM_EULER)          ||
                (config_container[ZONE_0]->GetKind_Solver() == FEM_NAVIER_STOKES)  ||
                (config_container[ZONE_0]->GetKind_Solver() == FEM_RANS)           ||
                (config_container[ZONE_0]->GetKind_Solver() == FEM_LES)            ||
                (config_container[ZONE_0]->GetKind_Solver() == DISC_ADJ_FEM_EULER) ||
                (config_container[ZONE_0]->GetKind_Solver() == DISC_ADJ_FEM_NS)    ||
                (config_container[ZONE_0]->GetKind_Solver() == DISC_ADJ_FEM_RANS));

  if( fem_solver ) {
    switch( config_container[ZONE_0]->GetKind_FEM_Flow() ) {
      case DG: {
        Geometrical_Preprocessing_DGFEM();
        break;
      }
    }
  }
  else {
    Geometrical_Preprocessing();
  }

  for (iZone = 0; iZone < nZone; iZone++) {

    for (iInst = 0; iInst < nInst[iZone]; iInst++){

      /*--- Computation of wall distances for turbulence modeling ---*/

      if ((config_container[iZone]->GetKind_Solver() == RANS) ||
          (config_container[iZone]->GetKind_Solver() == ADJ_RANS) ||
          (config_container[iZone]->GetKind_Solver() == DISC_ADJ_RANS) ||
          (config_container[iZone]->GetKind_Solver() == FEM_RANS) ||
          (config_container[iZone]->GetKind_Solver() == FEM_LES) ) {

        if (rank == MASTER_NODE)
          cout << "Computing wall distances." << endl;

        geometry_container[iZone][iInst][MESH_0]->ComputeWall_Distance(config_container[iZone]);
        
      }
      
<<<<<<< HEAD
      if ((config_container[iZone]->GetKind_Solver() == RANS) &&
          (config_container[iZone]->GetKind_SyntheticTurbulence() != NO_SYNTHETICTURBULENCE)) {
        
        if (rank == MASTER_NODE)
          cout << "Preprocessing the synthetic turbulence." << endl;
        
        geometry_container[iZone][iInst][MESH_0]->STGPreprocessing(config_container[iZone]);
      }


=======
>>>>>>> a819c45c
      /*--- Computation of positive surface area in the z-plane which is used for
     the calculation of force coefficient (non-dimensionalization). ---*/

      geometry_container[iZone][iInst][MESH_0]->SetPositive_ZArea(config_container[iZone]);

      /*--- Set the near-field, interface and actuator disk boundary conditions, if necessary. ---*/

      for (iMesh = 0; iMesh <= config_container[iZone]->GetnMGLevels(); iMesh++) {
        geometry_container[iZone][iInst][iMesh]->MatchNearField(config_container[iZone]);
        geometry_container[iZone][iInst][iMesh]->MatchInterface(config_container[iZone]);
        geometry_container[iZone][iInst][iMesh]->MatchActuator_Disk(config_container[iZone]);
      }
      
      /*--- If we have any periodic markers in this calculation, we must
       match the periodic points found on both sides of the periodic BC.
       Note that the current implementation requires a 1-to-1 matching of
       periodic points on the pair of periodic faces after the translation
       or rotation is taken into account. ---*/
      
      if ((config_container[iZone]->GetnMarker_Periodic() != 0) && !fem_solver) {
        for (iMesh = 0; iMesh <= config_container[iZone]->GetnMGLevels(); iMesh++) {
          
          /*--- Note that we loop over pairs of periodic markers individually
           so that repeated nodes on adjacent periodic faces are properly
           accounted for in multiple places. ---*/
          
          for (unsigned short iPeriodic = 1; iPeriodic <= config_container[iZone]->GetnMarker_Periodic()/2; iPeriodic++) {
            geometry_container[iZone][iInst][iMesh]->MatchPeriodic(config_container[iZone], iPeriodic);
          }
          
          /*--- Initialize the communication framework for the periodic BCs. ---*/
          geometry_container[iZone][iInst][iMesh]->PreprocessPeriodicComms(geometry_container[iZone][iInst][iMesh], config_container[iZone]);
          
        }
      }
      
    }

  }

  /*--- If activated by the compile directive, perform a partition analysis. ---*/
#if PARTITION
  if( fem_solver ) Partition_Analysis_FEM(geometry_container[ZONE_0][INST_0][MESH_0], config_container[ZONE_0]);
  else Partition_Analysis(geometry_container[ZONE_0][INST_0][MESH_0], config_container[ZONE_0]);
#endif

  /*--- Output some information about the driver that has been instantiated for the problem. ---*/

  if (rank == MASTER_NODE)
    cout << endl <<"------------------------- Driver information --------------------------" << endl;

  fsi = config_container[ZONE_0]->GetFSI_Simulation();
  bool stat_fsi = ((config_container[ZONE_0]->GetDynamic_Analysis() == STATIC) && (config_container[ZONE_0]->GetUnsteady_Simulation() == STEADY));
  bool disc_adj_fsi = (config_container[ZONE_0]->GetDiscrete_Adjoint());

  if ( (config_container[ZONE_0]->GetKind_Solver() == FEM_ELASTICITY ||
        config_container[ZONE_0]->GetKind_Solver() == DISC_ADJ_FEM) ) {
    if (rank == MASTER_NODE) cout << "A General driver has been instantiated." << endl;
  }
  else if (config_container[ZONE_0]->GetUnsteady_Simulation() == HARMONIC_BALANCE) {
    if (rank == MASTER_NODE) cout << "A Harmonic Balance driver has been instantiated." << endl;
  }
  else if (nZone == 2 && fsi) {
    if (disc_adj_fsi) {
      if (stat_fsi)
        if (rank == MASTER_NODE) cout << "A Discrete-Adjoint driver for Fluid-Structure Interaction has been instantiated." << endl;
    }
    else{
      if (stat_fsi){if (rank == MASTER_NODE) cout << "A Static Fluid-Structure Interaction driver has been instantiated." << endl;}
      else{if (rank == MASTER_NODE) cout << "A Dynamic Fluid-Structure Interaction driver has been instantiated." << endl;}
    }

  }
  else if (config_container[ZONE_0]->GetBoolZoneSpecific()) {
    if (rank == MASTER_NODE) {
      cout << "A multi physical zones driver has been instantiated." << endl;
      for(unsigned short iZone = 0; iZone < nZone; iZone++) {

        unsigned short Kind_Regime = config_container[iZone]->GetKind_Regime();
        cout << "   Zone " << (iZone+1) << ": ";

        switch (config_container[iZone]->GetKind_Solver()) {
          case EULER: case DISC_ADJ_EULER:
            if (Kind_Regime == COMPRESSIBLE) cout << "Compressible Euler equations." << endl;
            if (Kind_Regime == INCOMPRESSIBLE) cout << "Incompressible Euler equations." << endl;
            break;
          case NAVIER_STOKES: case DISC_ADJ_NAVIER_STOKES:
            if (Kind_Regime == COMPRESSIBLE) cout << "Compressible Laminar Navier-Stokes' equations." << endl;
            if (Kind_Regime == INCOMPRESSIBLE) cout << "Incompressible Laminar Navier-Stokes' equations." << endl;
            break;
          case RANS: case DISC_ADJ_RANS:
            if (Kind_Regime == COMPRESSIBLE) cout << "Compressible RANS equations." << endl;
            if (Kind_Regime == INCOMPRESSIBLE) cout << "Incompressible RANS equations." << endl;
            break;
          case HEAT_EQUATION_FVM: case DISC_ADJ_HEAT: cout << "Heat equation." << endl; break;
          case FEM_ELASTICITY: case DISC_ADJ_FEM: cout << "Elasticity solver." << endl; break;
          case ADJ_EULER: cout << "Continuous Euler adjoint equations." << endl; break;
          case ADJ_NAVIER_STOKES: cout << "Continuous Navier-Stokes adjoint equations." << endl; break;
          case ADJ_RANS: cout << "Continuous RANS adjoint equations." << endl; break;
        }
      }
    }
  }
  else {
    if (rank == MASTER_NODE) cout << "A Fluid driver has been instantiated." << endl;
  }

  for (iZone = 0; iZone < nZone; iZone++) {

    /*--- Instantiate the type of physics iteration to be executed within each zone. For
     example, one can execute the same physics across multiple zones (mixing plane),
     different physics in different zones (fluid-structure interaction), or couple multiple
     systems tightly within a single zone by creating a new iteration class (e.g., RANS). ---*/
    
    if (rank == MASTER_NODE) {
      cout << endl <<"------------------------ Iteration Preprocessing ------------------------" << endl;
    }

    iteration_container[iZone] = new CIteration* [nInst[iZone]];
    for (iInst = 0; iInst < nInst[iZone]; iInst++){
      iteration_container[iZone][iInst] = NULL;
    }

    Iteration_Preprocessing();

    /*--- Definition of the solver class: solver_container[#ZONES][#INSTANCES][#MG_GRIDS][#EQ_SYSTEMS].
     The solver classes are specific to a particular set of governing equations,
     and they contain the subroutines with instructions for computing each spatial
     term of the PDE, i.e. loops over the edges to compute convective and viscous
     fluxes, loops over the nodes to compute source terms, and routines for
     imposing various boundary condition type for the PDE. ---*/

    if (rank == MASTER_NODE)
      cout << endl <<"------------------------- Solver Preprocessing --------------------------" << endl;

    solver_container[iZone] = new CSolver*** [nInst[iZone]];


    for (iInst = 0; iInst < nInst[iZone]; iInst++){
      solver_container[iZone][iInst] = NULL;

      solver_container[iZone][iInst] = new CSolver** [config_container[iZone]->GetnMGLevels()+1];
      for (iMesh = 0; iMesh <= config_container[iZone]->GetnMGLevels(); iMesh++)
        solver_container[iZone][iInst][iMesh] = NULL;

      for (iMesh = 0; iMesh <= config_container[iZone]->GetnMGLevels(); iMesh++) {
        solver_container[iZone][iInst][iMesh] = new CSolver* [MAX_SOLS];
        for (iSol = 0; iSol < MAX_SOLS; iSol++)
          solver_container[iZone][iInst][iMesh][iSol] = NULL;
      }

      Solver_Preprocessing(solver_container[iZone], geometry_container[iZone],
                           config_container[iZone], iInst);

    } // End of loop over iInst

    if (rank == MASTER_NODE)
      cout << endl <<"----------------- Integration and Numerics Preprocessing ----------------" << endl;

    /*--- Definition of the integration class: integration_container[#ZONES][#INSTANCES][#EQ_SYSTEMS].
     The integration class orchestrates the execution of the spatial integration
     subroutines contained in the solver class (including multigrid) for computing
     the residual at each node, R(U) and then integrates the equations to a
     steady state or time-accurately. ---*/

    integration_container[iZone] = new CIntegration** [nInst[iZone]];
    for (iInst = 0; iInst < nInst[iZone]; iInst++){
      integration_container[iZone][iInst] = NULL;

      integration_container[iZone][iInst] = new CIntegration*[MAX_SOLS];
      Integration_Preprocessing(integration_container[iZone], geometry_container[iZone],
          config_container[iZone], iInst);
    }
    
    if (rank == MASTER_NODE) cout << "Integration Preprocessing." << endl;

    /*--- Definition of the numerical method class:
     numerics_container[#ZONES][#INSTANCES][#MG_GRIDS][#EQ_SYSTEMS][#EQ_TERMS].
     The numerics class contains the implementation of the numerical methods for
     evaluating convective or viscous fluxes between any two nodes in the edge-based
     data structure (centered, upwind, galerkin), as well as any source terms
     (piecewise constant reconstruction) evaluated in each dual mesh volume. ---*/

    numerics_container[iZone] = new CNumerics****[nInst[iZone]];
    for (iInst = 0; iInst < nInst[iZone]; iInst++){
      numerics_container[iZone][iInst] = NULL;

      numerics_container[iZone][iInst] = new CNumerics***[config_container[iZone]->GetnMGLevels()+1];

      Numerics_Preprocessing(numerics_container[iZone], solver_container[iZone],
          geometry_container[iZone], config_container[iZone], iInst);
    }

    if (rank == MASTER_NODE) cout << "Numerics Preprocessing." << endl;

  }

  /*--- Definition of the interface and transfer conditions between different zones.
   *--- The transfer container is defined for zones paired one to one.
   *--- This only works for a multizone FSI problem (nZone > 1).
   *--- Also, at the moment this capability is limited to two zones (nZone < 3).
   *--- This will change in the future. ---*/

  if ((rank == MASTER_NODE) && nZone > 1)
    cout << endl <<"------------------- Multizone Interface Preprocessing -------------------" << endl;

  if ( nZone > 1 ) {
    for (iZone = 0; iZone < nZone; iZone++){
      transfer_container[iZone] = new CTransfer*[nZone];
      interpolator_container[iZone] = new CInterpolator*[nZone];
      for (jZone = 0; jZone < nZone; jZone++){
        transfer_container[iZone][jZone]             = NULL;
        interpolator_container[iZone][jZone]         = NULL;
      }
    }
    Interface_Preprocessing();
  }

  /*--- Instantiate the geometry movement classes for the solution of unsteady
   flows on dynamic meshes, including rigid mesh transformations, dynamically
   deforming meshes, and preprocessing of harmonic balance. ---*/

  for (iZone = 0; iZone < nZone; iZone++) {

    grid_movement[iZone] = new CVolumetricMovement*[nInst[iZone]];
    for (iInst = 0; iInst < nInst[iZone]; iInst++)
      grid_movement[iZone][iInst] = NULL;

    if (!fem_solver && (config_container[iZone]->GetGrid_Movement() ||
                        (config_container[iZone]->GetDirectDiff() == D_DESIGN))) {
      if (rank == MASTER_NODE)
        cout << "Setting dynamic mesh structure for zone "<< iZone + 1<<"." << endl;
      for (iInst = 0; iInst < nInst[iZone]; iInst++){
        grid_movement[iZone][iInst] = new CVolumetricMovement(geometry_container[iZone][iInst][MESH_0], config_container[iZone]);
      }
      FFDBox[iZone] = new CFreeFormDefBox*[MAX_NUMBER_FFD];
      surface_movement[iZone] = new CSurfaceMovement();
      surface_movement[iZone]->CopyBoundary(geometry_container[iZone][INST_0][MESH_0], config_container[iZone]);
      if (config_container[iZone]->GetUnsteady_Simulation() == HARMONIC_BALANCE){
        for (iInst = 0; iInst < nInst[iZone]; iInst++){
          if (rank == MASTER_NODE) cout << endl <<  "Instance "<< iInst + 1 <<":" << endl;
          iteration_container[ZONE_0][iInst]->SetGrid_Movement(geometry_container, surface_movement, grid_movement, FFDBox, solver_container, config_container, ZONE_0, iInst, 0, 0);
        }
      }
    }

    if (config_container[iZone]->GetDirectDiff() == D_DESIGN) {
      if (rank == MASTER_NODE)
        cout << "Setting surface/volume derivatives." << endl;

      /*--- Set the surface derivatives, i.e. the derivative of the surface mesh nodes with respect to the design variables ---*/

      surface_movement[iZone]->SetSurface_Derivative(geometry_container[iZone][INST_0][MESH_0],config_container[iZone]);

      /*--- Call the volume deformation routine with derivative mode enabled.
       This computes the derivative of the volume mesh with respect to the surface nodes ---*/

      for (iInst = 0; iInst < nInst[iZone]; iInst++){
        grid_movement[iZone][iInst]->SetVolume_Deformation(geometry_container[iZone][iInst][MESH_0],config_container[iZone], true, true);

        /*--- Update the multi-grid structure to propagate the derivative information to the coarser levels ---*/

        geometry_container[iZone][iInst][MESH_0]->UpdateGeometry(geometry_container[iZone][INST_0],config_container[iZone]);

        /*--- Set the derivative of the wall-distance with respect to the surface nodes ---*/

        if ( (config_container[iZone]->GetKind_Solver() == RANS) ||
            (config_container[iZone]->GetKind_Solver() == ADJ_RANS) ||
            (config_container[iZone]->GetKind_Solver() == DISC_ADJ_RANS))
          geometry_container[iZone][iInst][MESH_0]->ComputeWall_Distance(config_container[iZone]);
      }
    }

    if (config_container[iZone]->GetKind_GridMovement(iZone) == FLUID_STRUCTURE_STATIC){
      if (rank == MASTER_NODE)
        cout << "Setting moving mesh structure for static FSI problems." << endl;
      /*--- Instantiate the container for the grid movement structure ---*/
      for (iInst = 0; iInst < nInst[iZone]; iInst++)
        grid_movement[iZone][iInst] = new CElasticityMovement(geometry_container[iZone][iInst][MESH_0], config_container[iZone]);
    }

  }

  if(fsi && (config_container[ZONE_0]->GetRestart() || config_container[ZONE_0]->GetDiscrete_Adjoint())){
    if (rank == MASTER_NODE)cout << endl <<"Restarting Fluid and Structural Solvers." << endl;

    for (iZone = 0; iZone < nZone; iZone++) {
    	for (iInst = 0; iInst < nInst[iZone]; iInst++){
        Solver_Restart(solver_container[iZone], geometry_container[iZone],
                       config_container[iZone], true, iInst);
    	}
    }

  }

  /*---If the Grid Movement is static initialize the static mesh movment.
       Not for the FEM solver, because this is handled later, because
       the integration points must be known. ---*/
  if( !fem_solver ) {
    Kind_Grid_Movement = config_container[ZONE_0]->GetKind_GridMovement(ZONE_0);
    initStaticMovement = (config_container[ZONE_0]->GetGrid_Movement() && (Kind_Grid_Movement == MOVING_WALL
                          || Kind_Grid_Movement == ROTATING_FRAME || Kind_Grid_Movement == STEADY_TRANSLATION));


    if(initStaticMovement){
      if (rank == MASTER_NODE)cout << endl <<"--------------------- Initialize Static Mesh Movement --------------------" << endl;

        InitStaticMeshMovement();
    }

    if (config_container[ZONE_0]->GetBoolTurbomachinery()){
      if (rank == MASTER_NODE)cout << endl <<"---------------------- Turbomachinery Preprocessing ---------------------" << endl;
        TurbomachineryPreprocessing();
    }
  }

  if (rank == MASTER_NODE) cout << endl << "---------------------- Python Interface Preprocessing ---------------------" << endl;
  PythonInterface_Preprocessing();

  /*--- Definition of the output class (one for all zones). The output class
   manages the writing of all restart, volume solution, surface solution,
   surface comma-separated value, and convergence history files (both in serial
   and in parallel). ---*/

  output = new COutput(config_container[ZONE_0]);

  /*--- Open the convergence history file ---*/
  ConvHist_file = NULL;
  ConvHist_file = new ofstream*[nZone];
  for (iZone = 0; iZone < nZone; iZone++) {
    ConvHist_file[iZone] = NULL;
    if (rank == MASTER_NODE){
      ConvHist_file[iZone] = new ofstream[nInst[iZone]];
      for (iInst = 0; iInst < nInst[iZone]; iInst++) {
        output->SetConvHistory_Header(&ConvHist_file[iZone][iInst], config_container[iZone], iZone, iInst);
        config_container[iZone]->SetHistFile(&ConvHist_file[iZone][INST_0]);
      }
    }
  }
  /*--- Check for an unsteady restart. Update ExtIter if necessary. ---*/
  if (config_container[ZONE_0]->GetWrt_Unsteady() && config_container[ZONE_0]->GetRestart())
    ExtIter = config_container[ZONE_0]->GetUnst_RestartIter();

  /*--- Check for a dynamic restart (structural analysis). Update ExtIter if necessary. ---*/
  if (config_container[ZONE_0]->GetKind_Solver() == FEM_ELASTICITY
      && config_container[ZONE_0]->GetWrt_Dynamic() && config_container[ZONE_0]->GetRestart())
    ExtIter = config_container[ZONE_0]->GetDyn_RestartIter();

  /*--- Open the FSI convergence history file ---*/

  if (fsi){
      if (rank == MASTER_NODE) cout << endl <<"Opening FSI history file." << endl;
      unsigned short ZONE_FLOW = 0, ZONE_STRUCT = 1;
      output->SpecialOutput_FSI(&FSIHist_file, geometry_container, solver_container,
                                config_container, integration_container, 0,
                                ZONE_FLOW, ZONE_STRUCT, true);
  }

  /*--- Preprocessing time is reported now, but not included in the next compute portion. ---*/
  
#ifndef HAVE_MPI
  StopTime = su2double(clock())/su2double(CLOCKS_PER_SEC);
#else
  StopTime = MPI_Wtime();
#endif
  
  /*--- Compute/print the total time for performance benchmarking. ---*/
  
  UsedTime = StopTime-StartTime;
  UsedTimePreproc    = UsedTime;
  UsedTimeCompute    = 0.0;
  UsedTimeOutput     = 0.0;
  IterCount          = 0;
  OutputCount        = 0;
  MDOFs              = 0.0;
  MDOFsDomain        = 0.0;
  for (iZone = 0; iZone < nZone; iZone++) {
    MDOFs       += (su2double)DOFsPerPoint*(su2double)geometry_container[iZone][INST_0][MESH_0]->GetGlobal_nPoint()/(1.0e6);
    MDOFsDomain += (su2double)DOFsPerPoint*(su2double)geometry_container[iZone][INST_0][MESH_0]->GetGlobal_nPointDomain()/(1.0e6);
  }

  /*--- Reset timer for compute/output performance benchmarking. ---*/
#ifndef HAVE_MPI
  StopTime = su2double(clock())/su2double(CLOCKS_PER_SEC);
#else
  StopTime = MPI_Wtime();
#endif

  /*--- Compute/print the total time for performance benchmarking. ---*/

  UsedTime = StopTime-StartTime;
  UsedTimePreproc = UsedTime;

  /*--- Reset timer for compute performance benchmarking. ---*/
#ifndef HAVE_MPI
  StartTime = su2double(clock())/su2double(CLOCKS_PER_SEC);
#else
  StartTime = MPI_Wtime();
#endif

}

void CDriver::Postprocessing() {

  bool isBinary = config_container[ZONE_0]->GetWrt_Binary_Restart();
  bool wrt_perf = config_container[ZONE_0]->GetWrt_Performance();
  
    /*--- Output some information to the console. ---*/

  if (rank == MASTER_NODE) {

    /*--- Print out the number of non-physical points and reconstructions ---*/

    if (config_container[ZONE_0]->GetNonphysical_Points() > 0)
      cout << "Warning: there are " << config_container[ZONE_0]->GetNonphysical_Points() << " non-physical points in the solution." << endl;
    if (config_container[ZONE_0]->GetNonphysical_Reconstr() > 0)
      cout << "Warning: " << config_container[ZONE_0]->GetNonphysical_Reconstr() << " reconstructed states for upwinding are non-physical." << endl;

    /*--- Close the convergence history file. ---*/
    for (iZone = 0; iZone < nZone; iZone++) {
      for (iInst = 0; iInst < nInst[iZone]; iInst++) {
        ConvHist_file[iZone][iInst].close();
      }
      delete [] ConvHist_file[iZone];
    }

  }
  delete [] ConvHist_file;

  if (rank == MASTER_NODE)
    cout << endl <<"------------------------- Solver Postprocessing -------------------------" << endl;

  for (iZone = 0; iZone < nZone; iZone++) {
    for (iInst = 0; iInst < nInst[iZone]; iInst++){
      Numerics_Postprocessing(numerics_container[iZone], solver_container[iZone][iInst],
          geometry_container[iZone][iInst], config_container[iZone], iInst);
    }
    delete [] numerics_container[iZone];
  }
  delete [] numerics_container;
  if (rank == MASTER_NODE) cout << "Deleted CNumerics container." << endl;
  
  for (iZone = 0; iZone < nZone; iZone++) {
    for (iInst = 0; iInst < nInst[iZone]; iInst++){
      Integration_Postprocessing(integration_container[iZone],
          geometry_container[iZone][iInst],
          config_container[iZone],
          iInst);
    }
    delete [] integration_container[iZone];
  }
  delete [] integration_container;
  if (rank == MASTER_NODE) cout << "Deleted CIntegration container." << endl;
  
  for (iZone = 0; iZone < nZone; iZone++) {
    for (iInst = 0; iInst < nInst[iZone]; iInst++){
      Solver_Postprocessing(solver_container[iZone],
          geometry_container[iZone][iInst],
          config_container[iZone],
          iInst);
    }
    delete [] solver_container[iZone];
  }
  delete [] solver_container;
  if (rank == MASTER_NODE) cout << "Deleted CSolver container." << endl;
  
  for (iZone = 0; iZone < nZone; iZone++) {
	for (iInst = 0; iInst < nInst[iZone]; iInst++)
    delete iteration_container[iZone][iInst];
    delete [] iteration_container[iZone];
  }
  delete [] iteration_container;
  if (rank == MASTER_NODE) cout << "Deleted CIteration container." << endl;

  if (interpolator_container != NULL) {
    for (iZone = 0; iZone < nZone; iZone++) {
      if (interpolator_container[iZone] != NULL) {
        for (unsigned short jZone = 0; jZone < nZone; jZone++)
        if (interpolator_container[iZone][jZone] != NULL)
        delete interpolator_container[iZone][jZone];
        delete [] interpolator_container[iZone];
      }
    }
    delete [] interpolator_container;
    if (rank == MASTER_NODE) cout << "Deleted CInterpolator container." << endl;
  }
  
  if (transfer_container != NULL) {
    for (iZone = 0; iZone < nZone; iZone++) {
      if (transfer_container[iZone] != NULL) {
        for (unsigned short jZone = 0; jZone < nZone; jZone++)
          if (transfer_container[iZone][jZone] != NULL)
            delete transfer_container[iZone][jZone];
        delete [] transfer_container[iZone];
      }
    }
    delete [] transfer_container;
    if (rank == MASTER_NODE) cout << "Deleted CTransfer container." << endl;
  }
  
  if (transfer_types != NULL) {
    for (iZone = 0; iZone < nZone; iZone++) {
      if (transfer_types[iZone] != NULL)
      delete [] transfer_types[iZone];
    }
    delete [] transfer_types;
  }
  
  for (iZone = 0; iZone < nZone; iZone++) {
    if (geometry_container[iZone] != NULL) {
      for (iInst = 0; iInst < nInst[iZone]; iInst++){
        for (unsigned short iMGlevel = 0; iMGlevel < config_container[iZone]->GetnMGLevels()+1; iMGlevel++) {
          if (geometry_container[iZone][iInst][iMGlevel] != NULL) delete geometry_container[iZone][iInst][iMGlevel];
        }
        if (geometry_container[iZone][iInst] != NULL) delete [] geometry_container[iZone][iInst];
      }
      delete [] geometry_container[iZone];
    }
  }
  delete [] geometry_container;
  if (rank == MASTER_NODE) cout << "Deleted CGeometry container." << endl;

  for (iZone = 0; iZone < nZone; iZone++) {
    delete [] FFDBox[iZone];
  }
  delete [] FFDBox;
  if (rank == MASTER_NODE) cout << "Deleted CFreeFormDefBox class." << endl;

  for (iZone = 0; iZone < nZone; iZone++) {
    delete surface_movement[iZone];
  }
  delete [] surface_movement;
  if (rank == MASTER_NODE) cout << "Deleted CSurfaceMovement class." << endl;

  for (iZone = 0; iZone < nZone; iZone++) {
    for (iInst = 0; iInst < nInst[iZone]; iInst++){
      if (grid_movement[iZone][iInst] != NULL) delete grid_movement[iZone][iInst];
    }
    if (grid_movement[iZone] != NULL) delete [] grid_movement[iZone];
  }
  delete [] grid_movement;
  if (rank == MASTER_NODE) cout << "Deleted CVolumetricMovement class." << endl;

  /*--- Output profiling information ---*/
  // Note that for now this is called only by a single thread, but all
  // necessary variables have been made thread private for safety (tick/tock)!!

  config_container[ZONE_0]->SetProfilingCSV();
  config_container[ZONE_0]->GEMMProfilingCSV();

  /*--- Deallocate config container ---*/
  if (config_container!= NULL) {
    for (iZone = 0; iZone < nZone; iZone++) {
      if (config_container[iZone] != NULL) {
        delete config_container[iZone];
      }
    }
    delete [] config_container;
  }
  if (driver_config != NULL) delete driver_config;
  if (rank == MASTER_NODE) cout << "Deleted CConfig container." << endl;

  if (nInst != NULL) delete [] nInst;
  if (rank == MASTER_NODE) cout << "Deleted nInst container." << endl;
  
  /*--- Deallocate output container ---*/
  if (output!= NULL) delete output;
  if (rank == MASTER_NODE) cout << "Deleted COutput class." << endl;

  if (rank == MASTER_NODE) cout << "-------------------------------------------------------------------------" << endl;


  /*--- Stop the timer and output the final performance summary. ---*/
  
#ifndef HAVE_MPI
  StopTime = su2double(clock())/su2double(CLOCKS_PER_SEC);
#else
  StopTime = MPI_Wtime();
#endif
  UsedTime = StopTime-StartTime;
  UsedTimeCompute += UsedTime;
  
  if ((rank == MASTER_NODE) && (wrt_perf)) {
    su2double TotalTime = UsedTimePreproc + UsedTimeCompute + UsedTimeOutput;
    cout.precision(6);
    cout << endl << endl <<"-------------------------- Performance Summary --------------------------" << endl;
    cout << "Simulation totals:" << endl;
    cout << setw(25) << "Cores:" << setw(12) << size << " | ";
    cout << setw(20) << "DOFs/point:" << setw(12) << (su2double)DOFsPerPoint << endl;
    cout << setw(25) << "DOFs/core:" << setw(12) << 1.0e6*MDOFsDomain/(su2double)size << " | ";
    cout << setw(20) << "Ghost DOFs/core:" << setw(12) << 1.0e6*(MDOFs-MDOFsDomain)/(su2double)size << endl;
    cout << setw(25) << "Wall-clock time (hrs):" << setw(12) << (TotalTime)/(60.0*60.0) << " | ";
    cout << setw(20) << "Core-hrs:" << setw(12) << (su2double)size*(TotalTime)/(60.0*60.0) << endl;
    cout << endl;
    cout << "Preprocessing phase:" << endl;
    cout << setw(25) << "Preproc. Time (s):"  << setw(12)<< UsedTimePreproc << " | ";
    cout << setw(20) << "Preproc. Time (%):" << setw(12)<< ((UsedTimePreproc * 100.0) / (TotalTime)) << endl;
    cout << endl;
    cout << "Compute phase:" << endl;
    cout << setw(25) << "Compute Time (s):"  << setw(12)<< UsedTimeCompute << " | ";
    cout << setw(20) << "Compute Time (%):" << setw(12)<< ((UsedTimeCompute * 100.0) / (TotalTime)) << endl;
    cout << setw(25) << "Iteration count:"  << setw(12)<< IterCount << " | ";
    if (IterCount != 0) {
      cout << setw(20) << "Avg. s/iter:" << setw(12)<< UsedTimeCompute/(su2double)IterCount << endl;
      cout << setw(25) << "Core-s/iter/MDOFs:" << setw(12)<< (su2double)size*UsedTimeCompute/(su2double)IterCount/MDOFsDomain << " | ";
      cout << setw(20) << "MDOFs/s:" << setw(12)<< MDOFsDomain*(su2double)IterCount/UsedTimeCompute << endl;
    } else cout << endl;
    cout << endl;
    cout << "Output phase:" << endl;
    cout << setw(25) << "Output Time (s):"  << setw(12)<< UsedTimeOutput << " | ";
    cout << setw(20) << "Output Time (%):" << setw(12)<< ((UsedTimeOutput * 100.0) / (TotalTime)) << endl;
    cout << setw(25) << "Output count:" << setw(12)<< OutputCount << " | ";
    if (OutputCount != 0) {
      cout << setw(20)<< "Avg. s/output:" << setw(12)<< UsedTimeOutput/(su2double)OutputCount << endl;
      if (isBinary) {
        cout << setw(25)<< "Restart Aggr. BW (MB/s):" << setw(12)<< BandwidthSum/(su2double)OutputCount << " | ";
        cout << setw(20)<< "MB/s/core:" << setw(12)<< BandwidthSum/(su2double)OutputCount/(su2double)size << endl;
      }
    } else cout << endl;
    cout << "-------------------------------------------------------------------------" << endl;
    cout << endl;
  }

  /*--- Exit the solver cleanly ---*/

  if (rank == MASTER_NODE)
    cout << endl <<"------------------------- Exit Success (SU2_CFD) ------------------------" << endl << endl;

}


void CDriver::Input_Preprocessing(SU2_Comm MPICommunicator) {

  char zone_file_name[MAX_STRING_SIZE];

  /*--- Initialize the configuration of the driver ---*/

  driver_config = new CConfig(config_file_name, SU2_CFD, ZONE_0, nZone, nDim, false);

  /*--- Loop over all zones to initialize the various classes. In most
   cases, nZone is equal to one. This represents the solution of a partial
   differential equation on a single block, unstructured mesh. ---*/

  for (iZone = 0; iZone < nZone; iZone++) {

    /*--- Definition of the configuration option class for all zones. In this
     constructor, the input configuration file is parsed and all options are
     read and stored. ---*/

    if (driver_config->GetKind_Solver() == MULTIZONE){
      strcpy(zone_file_name, driver_config->GetConfigFilename(iZone).c_str());
      config_container[iZone] = new CConfig(zone_file_name, SU2_CFD, iZone, nZone, nDim, true);
    }
    else{
      config_container[iZone] = new CConfig(config_file_name, SU2_CFD, iZone, nZone, nDim, true);
    }

    /*--- Set the MPI communicator ---*/

    config_container[iZone]->SetMPICommunicator(MPICommunicator);

  }

  /*--- Set the multizone part of the problem. ---*/
  if (driver_config->GetKind_Solver() == MULTIZONE){
    for (iZone = 0; iZone < nZone; iZone++) {
      /*--- Set the interface markers for multizone ---*/
      config_container[iZone]->SetMultizone(driver_config, config_container);
    }
  }

  for (iZone = 0; iZone < nZone; iZone++) {

    /*--- Determine whether or not the FEM solver is used, which decides the
     type of geometry classes that are instantiated. ---*/
    fem_solver = ((config_container[iZone]->GetKind_Solver() == FEM_EULER)         ||
                  (config_container[iZone]->GetKind_Solver() == FEM_NAVIER_STOKES) ||
                  (config_container[iZone]->GetKind_Solver() == FEM_RANS)          ||
                  (config_container[iZone]->GetKind_Solver() == FEM_LES)           ||
                  (config_container[iZone]->GetKind_Solver() == DISC_ADJ_FEM_EULER) ||
                  (config_container[iZone]->GetKind_Solver() == DISC_ADJ_FEM_NS)    ||
                  (config_container[iZone]->GetKind_Solver() == DISC_ADJ_FEM_RANS));

    /*--- Read the number of instances for each zone ---*/

    nInst[iZone] = config_container[iZone]->GetnTimeInstances();

    geometry_container[iZone] = new CGeometry** [nInst[iZone]];

    for (iInst = 0; iInst < nInst[iZone]; iInst++){

      config_container[iZone]->SetiInst(iInst);

      /*--- Definition of the geometry class to store the primal grid in the
     partitioning process. ---*/

      CGeometry *geometry_aux = NULL;

      /*--- For the FEM solver with time-accurate local time-stepping, use
       a dummy solver class to retrieve the initial flow state. ---*/

      CSolver *solver_aux = NULL;
      if (fem_solver) solver_aux = new CFEM_DG_EulerSolver(config_container[iZone], nDim, MESH_0);

      /*--- All ranks process the grid and call ParMETIS for partitioning ---*/

      geometry_aux = new CPhysicalGeometry(config_container[iZone], iZone, nZone);

      /*--- Color the initial grid and set the send-receive domains (ParMETIS) ---*/

      if ( fem_solver ) geometry_aux->SetColorFEMGrid_Parallel(config_container[iZone]);
      else              geometry_aux->SetColorGrid_Parallel(config_container[iZone]);

      /*--- Allocate the memory of the current domain, and divide the grid
     between the ranks. ---*/

      geometry_container[iZone][iInst] = NULL;
      geometry_container[iZone][iInst] = new CGeometry *[config_container[iZone]->GetnMGLevels()+1];


      if( fem_solver ) {
        switch( config_container[iZone]->GetKind_FEM_Flow() ) {
          case DG: {
            geometry_container[iZone][iInst][MESH_0] = new CMeshFEM_DG(geometry_aux, config_container[iZone]);
            break;
          }

          default: {
            SU2_MPI::Error("Unknown FEM flow solver.", CURRENT_FUNCTION);
            break;
          }
        }
      }
      else {

        /*--- Build the grid data structures using the ParMETIS coloring. ---*/
        
        geometry_container[iZone][iInst][MESH_0] = new CPhysicalGeometry(geometry_aux, config_container[iZone]);

      }

      /*--- Deallocate the memory of geometry_aux and solver_aux ---*/

      delete geometry_aux;
      if (solver_aux != NULL) delete solver_aux;

      /*--- Add the Send/Receive boundaries ---*/
      geometry_container[iZone][iInst][MESH_0]->SetSendReceive(config_container[iZone]);

      /*--- Add the Send/Receive boundaries ---*/
      geometry_container[iZone][iInst][MESH_0]->SetBoundaries(config_container[iZone]);

    }

  }

}

void CDriver::Geometrical_Preprocessing() {

  unsigned short iZone, iInst, iMGlevel;
  unsigned short requestedMGlevels = config_container[ZONE_0]->GetnMGLevels();
  unsigned long iPoint;
  bool fea = false;
  bool wall_models = config_container[ZONE_0]->GetWall_Models();

  for (iZone = 0; iZone < nZone; iZone++) {

    fea = ((config_container[iZone]->GetKind_Solver() == FEM_ELASTICITY) ||
        (config_container[iZone]->GetKind_Solver() == DISC_ADJ_FEM));

    for (iInst = 0; iInst < nInst[iZone]; iInst++){

      /*--- Compute elements surrounding points, points surrounding points ---*/

      if (rank == MASTER_NODE) cout << "Setting point connectivity." << endl;
      geometry_container[iZone][iInst][MESH_0]->SetPoint_Connectivity();

      /*--- Renumbering points using Reverse Cuthill McKee ordering ---*/

      if (rank == MASTER_NODE) cout << "Renumbering points (Reverse Cuthill McKee Ordering)." << endl;
      geometry_container[iZone][iInst][MESH_0]->SetRCM_Ordering(config_container[iZone]);

      /*--- recompute elements surrounding points, points surrounding points ---*/

      if (rank == MASTER_NODE) cout << "Recomputing point connectivity." << endl;
      geometry_container[iZone][iInst][MESH_0]->SetPoint_Connectivity();

      /*--- Compute elements surrounding elements ---*/

      if (rank == MASTER_NODE) cout << "Setting element connectivity." << endl;
      geometry_container[iZone][iInst][MESH_0]->SetElement_Connectivity();

      /*--- Check the orientation before computing geometrical quantities.
            Not needed when a wall treatment is used, because this has
            already been done. ---*/

      geometry_container[iZone][iInst][MESH_0]->SetBoundVolume();
      if( !wall_models ) {
        if (config_container[iZone]->GetReorientElements()) {
          if (rank == MASTER_NODE) cout << "Checking the numerical grid orientation." << endl;
          geometry_container[iZone][iInst][MESH_0]->Check_IntElem_Orientation(config_container[iZone]);
          geometry_container[iZone][iInst][MESH_0]->Check_BoundElem_Orientation(config_container[iZone]);
        }
      }

      /*--- Create the edge structure ---*/

      if (rank == MASTER_NODE) cout << "Identifying edges and vertices." << endl;
      geometry_container[iZone][iInst][MESH_0]->SetEdges();
      geometry_container[iZone][iInst][MESH_0]->SetVertex(config_container[iZone]);

      /*--- Compute cell center of gravity ---*/

      if ((rank == MASTER_NODE) && (!fea)) cout << "Computing centers of gravity." << endl;
      geometry_container[iZone][iInst][MESH_0]->SetCoord_CG();

      /*--- Create the control volume structures or update if using wall model. ---*/
      if (!wall_models){
        if ((rank == MASTER_NODE) && (!fea)) cout << "Setting the control volume structure." << endl;
        geometry_container[iZone][iInst][MESH_0]->SetControlVolume(config_container[iZone], ALLOCATE);
        geometry_container[iZone][iInst][MESH_0]->SetBoundControlVolume(config_container[iZone], ALLOCATE);
      }
      else{
        geometry_container[iZone][iInst][MESH_0]->SetControlVolume(config_container[iZone], UPDATE);
        geometry_container[iZone][iInst][MESH_0]->SetBoundControlVolume(config_container[iZone], UPDATE);
      }

      /*--- Interpolate the donor information for the wall model, if needed. ---*/

      if( wall_models ) {
        if (rank == MASTER_NODE) cout << "Preprocessing for the wall models." << endl;
        geometry_container[iZone][iInst][MESH_0]->WallModelPreprocessing(config_container[iZone]);
      }

      /*--- Visualize a dual control volume if requested ---*/

      if ((config_container[iZone]->GetVisualize_CV() >= 0) &&
          (config_container[iZone]->GetVisualize_CV() < (long)geometry_container[iZone][iInst][MESH_0]->GetnPointDomain()))
        geometry_container[iZone][iInst][MESH_0]->VisualizeControlVolume(config_container[iZone], UPDATE);

      /*--- Identify closest normal neighbor ---*/

      if (rank == MASTER_NODE) cout << "Searching for the closest normal neighbors to the surfaces." << endl;
      geometry_container[iZone][iInst][MESH_0]->FindNormal_Neighbor(config_container[iZone]);

      /*--- Store the global to local mapping. ---*/

      if (rank == MASTER_NODE) cout << "Storing a mapping from global to local point index." << endl;
      geometry_container[iZone][iInst][MESH_0]->SetGlobal_to_Local_Point();

      /*--- Compute the surface curvature ---*/

      if ((rank == MASTER_NODE) && (!fea)) cout << "Compute the surface curvature." << endl;
      geometry_container[iZone][iInst][MESH_0]->ComputeSurf_Curvature(config_container[iZone]);

      /*--- Check for periodicity and disable MG if necessary. ---*/

      if (rank == MASTER_NODE) cout << "Checking for periodicity." << endl;
      geometry_container[iZone][iInst][MESH_0]->Check_Periodicity(config_container[iZone]);

      geometry_container[iZone][iInst][MESH_0]->SetMGLevel(MESH_0);
      if ((config_container[iZone]->GetnMGLevels() != 0) && (rank == MASTER_NODE))
        cout << "Setting the multigrid structure." << endl;

    }

  }

  /*--- Loop over all zones at each grid level. ---*/

  for (iZone = 0; iZone < nZone; iZone++) {

    /*--- Loop over all the instances ---*/

    for (iInst = 0; iInst < nInst[iZone]; iInst++){

      /*--- Loop over all the new grid ---*/

      for (iMGlevel = 1; iMGlevel <= config_container[iZone]->GetnMGLevels(); iMGlevel++) {

        /*--- Create main agglomeration structure ---*/

        geometry_container[iZone][iInst][iMGlevel] = new CMultiGridGeometry(geometry_container, config_container, iMGlevel, iZone, iInst);

        /*--- Compute points surrounding points. ---*/

        geometry_container[iZone][iInst][iMGlevel]->SetPoint_Connectivity(geometry_container[iZone][iInst][iMGlevel-1]);

        /*--- Create the edge structure ---*/

        geometry_container[iZone][iInst][iMGlevel]->SetEdges();
        geometry_container[iZone][iInst][iMGlevel]->SetVertex(geometry_container[iZone][iInst][iMGlevel-1], config_container[iZone]);

        /*--- Create the control volume structures ---*/

        geometry_container[iZone][iInst][iMGlevel]->SetControlVolume(config_container[iZone], geometry_container[iZone][iInst][iMGlevel-1], ALLOCATE);
        geometry_container[iZone][iInst][iMGlevel]->SetBoundControlVolume(config_container[iZone], geometry_container[iZone][iInst][iMGlevel-1], ALLOCATE);
        geometry_container[iZone][iInst][iMGlevel]->SetCoord(geometry_container[iZone][iInst][iMGlevel-1]);

        /*--- Find closest neighbor to a surface point ---*/

        geometry_container[iZone][iInst][iMGlevel]->FindNormal_Neighbor(config_container[iZone]);

        /*--- Store our multigrid index. ---*/
        
        geometry_container[iZone][iInst][iMGlevel]->SetMGLevel(iMGlevel);

        /*--- Protect against the situation that we were not able to complete
       the agglomeration for this level, i.e., there weren't enough points.
       We need to check if we changed the total number of levels and delete
       the incomplete CMultiGridGeometry object. ---*/

        if (config_container[iZone]->GetnMGLevels() != requestedMGlevels) {
          delete geometry_container[iZone][iInst][iMGlevel];
          break;
        }

      }

    }

  }

  /*--- For unsteady simulations, initialize the grid volumes
   and coordinates for previous solutions. Loop over all zones/grids ---*/

  for (iZone = 0; iZone < nZone; iZone++) {
    for (iInst = 0; iInst < nInst[iZone]; iInst++){
      if (config_container[iZone]->GetUnsteady_Simulation() && config_container[iZone]->GetGrid_Movement()) {
        for (iMGlevel = 0; iMGlevel <= config_container[iZone]->GetnMGLevels(); iMGlevel++) {
          for (iPoint = 0; iPoint < geometry_container[iZone][iInst][iMGlevel]->GetnPoint(); iPoint++) {

            /*--- Update cell volume ---*/

            geometry_container[iZone][iInst][iMGlevel]->node[iPoint]->SetVolume_n();
            geometry_container[iZone][iInst][iMGlevel]->node[iPoint]->SetVolume_nM1();

            /*--- Update point coordinates ---*/
            geometry_container[iZone][iInst][iMGlevel]->node[iPoint]->SetCoord_n();
            geometry_container[iZone][iInst][iMGlevel]->node[iPoint]->SetCoord_n1();

          }
        }
      }
    }
  }

  /*--- Create the data structure for MPI point-to-point communications. ---*/
  
  for (iZone = 0; iZone < nZone; iZone++) {
    for (iInst = 0; iInst < nInst[iZone]; iInst++) {
      for (iMGlevel = 0; iMGlevel <= config_container[iZone]->GetnMGLevels(); iMGlevel++)
        geometry_container[iZone][iInst][iMGlevel]->PreprocessP2PComms(geometry_container[iZone][iInst][iMGlevel], config_container[iZone]);
    }
  }
  
  /*--- Perform a few preprocessing routines and communications. ---*/
  
  for (iZone = 0; iZone < nZone; iZone++) {
    for (iInst = 0; iInst < nInst[iZone]; iInst++) {
      for (iMGlevel = 0; iMGlevel <= config_container[iZone]->GetnMGLevels(); iMGlevel++) {
        
        /*--- Compute the max length. ---*/
        
        if ((rank == MASTER_NODE) && (!fea) && (iMGlevel == MESH_0)) cout << "Finding max control volume width." << endl;
        geometry_container[iZone][iInst][iMGlevel]->SetMaxLength(config_container[iZone]);
        
        /*--- Communicate the number of neighbors. This is needed for
         some centered schemes and for multigrid in parallel. ---*/
        
        if ((rank == MASTER_NODE) && (size > SINGLE_NODE) && (!fea) && (iMGlevel == MESH_0)) cout << "Communicating number of neighbors." << endl;
        geometry_container[iZone][iInst][iMGlevel]->InitiateComms(geometry_container[iZone][iInst][iMGlevel], config_container[iZone], NEIGHBORS);
        geometry_container[iZone][iInst][iMGlevel]->CompleteComms(geometry_container[iZone][iInst][iMGlevel], config_container[iZone], NEIGHBORS);
      }
    }
  }
  
}

void CDriver::Geometrical_Preprocessing_DGFEM() {

  /*--- Loop over the number of zones of the fine grid. ---*/

  for(unsigned short iZone = 0; iZone < nZone; iZone++) {

    /*--- Loop over the time instances of this zone. ---*/
    for(unsigned short iInst = 0; iInst < nInst[iZone]; iInst++) {

      /*--- Carry out a dynamic cast to CMeshFEM_DG, such that it is not needed to
       define all virtual functions in the base class CGeometry. ---*/
      CMeshFEM_DG *DGMesh = dynamic_cast<CMeshFEM_DG *>(geometry_container[iZone][iInst][MESH_0]);

      /*--- Determine the standard elements for the volume elements. ---*/
      if (rank == MASTER_NODE) cout << "Creating standard volume elements." << endl;
      DGMesh->CreateStandardVolumeElements(config_container[iZone]);

      /*--- Create the face information needed to compute the contour integral
       for the elements in the Discontinuous Galerkin formulation. ---*/
      if (rank == MASTER_NODE) cout << "Creating face information." << endl;
      DGMesh->CreateFaces(config_container[iZone]);

      /*--- Compute the metric terms of the volume elements. ---*/
      if (rank == MASTER_NODE) cout << "Computing metric terms volume elements." << endl;
      DGMesh->MetricTermsVolumeElements(config_container[iZone]);

      /*--- Compute the metric terms of the surface elements. ---*/
      if (rank == MASTER_NODE) cout << "Computing metric terms surface elements." << endl;
      DGMesh->MetricTermsSurfaceElements(config_container[iZone]);

      /*--- Compute a length scale of the volume elements. ---*/
      if (rank == MASTER_NODE) cout << "Computing length scale volume elements." << endl;
      DGMesh->LengthScaleVolumeElements();

      /*--- Compute the coordinates of the integration points. ---*/
      if (rank == MASTER_NODE) cout << "Computing coordinates of the integration points." << endl;
      DGMesh->CoordinatesIntegrationPoints();

      /*--- Compute the coordinates of the location of the solution DOFs. This is different
            from the grid points when a different polynomial degree is used to represent the
            geometry and solution. ---*/
      if (rank == MASTER_NODE) cout << "Computing coordinates of the solution DOFs." << endl;
      DGMesh->CoordinatesSolDOFs();

      /*--- Initialize the static mesh movement, if necessary. ---*/
      const unsigned short Kind_Grid_Movement = config_container[iZone]->GetKind_GridMovement(iZone);
      const bool initStaticMovement = (config_container[iZone]->GetGrid_Movement() &&
                                      (Kind_Grid_Movement == MOVING_WALL    ||
                                       Kind_Grid_Movement == ROTATING_FRAME ||
                                       Kind_Grid_Movement == STEADY_TRANSLATION));

      if(initStaticMovement){
        if (rank == MASTER_NODE) cout << "Initialize Static Mesh Movement" << endl;
        DGMesh->InitStaticMeshMovement(config_container[iZone], Kind_Grid_Movement, iZone);
      }

      /*--- Perform the preprocessing tasks when wall functions are used. ---*/
      if (rank == MASTER_NODE) cout << "Preprocessing for the wall functions. " << endl;
      DGMesh->WallFunctionPreprocessing(config_container[iZone]);

      /*--- Store the global to local mapping. ---*/
      if (rank == MASTER_NODE) cout << "Storing a mapping from global to local DOF index." << endl;
      geometry_container[iZone][iInst][MESH_0]->SetGlobal_to_Local_Point();
    }

    /*--- Loop to create the coarser grid levels. ---*/

    for(unsigned short iMGlevel=1; iMGlevel<=config_container[ZONE_0]->GetnMGLevels(); iMGlevel++) {

      SU2_MPI::Error("Geometrical_Preprocessing_DGFEM: Coarse grid levels not implemented yet.",
                     CURRENT_FUNCTION);
    }
  }
}

void CDriver::Solver_Preprocessing(CSolver ****solver_container, CGeometry ***geometry,
                                   CConfig *config, unsigned short val_iInst) {
  
  unsigned short iMGlevel;
  bool euler, ns, turbulent,
  fem_euler, fem_ns, fem_turbulent, fem_transition,
  adj_euler, adj_ns, adj_turb,
  heat_fvm,
  fem, disc_adj_fem,
  spalart_allmaras, neg_spalart_allmaras, menter_sst, transition,
  template_solver, disc_adj, disc_adj_turb, disc_adj_heat,
  fem_dg_flow, fem_dg_shock_persson,
  e_spalart_allmaras, comp_spalart_allmaras, e_comp_spalart_allmaras;
  
  /*--- Count the number of DOFs per solution point. ---*/
  
  DOFsPerPoint = 0;
  
  /*--- Initialize some useful booleans ---*/

  euler            = false;  ns              = false;  turbulent     = false;
  fem_euler        = false;  fem_ns          = false;  fem_turbulent = false;
  adj_euler        = false;  adj_ns          = false;  adj_turb      = false;
  spalart_allmaras = false;  menter_sst      = false;  disc_adj_turb = false;
  neg_spalart_allmaras = false;
  disc_adj         = false;
  fem              = false;  disc_adj_fem     = false;
  heat_fvm         = false;  disc_adj_heat    = false;
  transition       = false;  fem_transition   = false;
  template_solver  = false;
  fem_dg_flow      = false;  fem_dg_shock_persson = false;
  e_spalart_allmaras = false; comp_spalart_allmaras = false; e_comp_spalart_allmaras = false;
  
  bool compressible   = (config->GetKind_Regime() == COMPRESSIBLE);
  bool incompressible = (config->GetKind_Regime() == INCOMPRESSIBLE);

  /*--- Assign booleans ---*/
  
  switch (config->GetKind_Solver()) {
    case TEMPLATE_SOLVER: template_solver = true; break;
    case EULER : euler = true; break;
    case NAVIER_STOKES: ns = true; heat_fvm = config->GetWeakly_Coupled_Heat(); break;
    case RANS : ns = true; turbulent = true; if (config->GetKind_Trans_Model() == LM) transition = true; heat_fvm = config->GetWeakly_Coupled_Heat(); break;
    case FEM_EULER : fem_euler = true; break;
    case FEM_NAVIER_STOKES: fem_ns = true; break;
    case FEM_RANS : fem_ns = true; fem_turbulent = true; if(config->GetKind_Trans_Model() == LM) fem_transition = true; break;
    case FEM_LES : fem_ns = true; break;
    case HEAT_EQUATION_FVM: heat_fvm = true; break;
    case FEM_ELASTICITY: fem = true; break;
    case ADJ_EULER : euler = true; adj_euler = true; break;
    case ADJ_NAVIER_STOKES : ns = true; turbulent = (config->GetKind_Turb_Model() != NONE); adj_ns = true; break;
    case ADJ_RANS : ns = true; turbulent = true; adj_ns = true; adj_turb = (!config->GetFrozen_Visc_Cont()); break;
    case DISC_ADJ_EULER: euler = true; disc_adj = true; break;
    case DISC_ADJ_NAVIER_STOKES: ns = true; disc_adj = true; heat_fvm = config->GetWeakly_Coupled_Heat(); break;
    case DISC_ADJ_RANS: ns = true; turbulent = true; disc_adj = true; disc_adj_turb = (!config->GetFrozen_Visc_Disc()); heat_fvm = config->GetWeakly_Coupled_Heat(); break;
    case DISC_ADJ_FEM_EULER: fem_euler = true; disc_adj = true; break;
    case DISC_ADJ_FEM_NS: fem_ns = true; disc_adj = true; break;
    case DISC_ADJ_FEM_RANS: fem_ns = true; fem_turbulent = true; disc_adj = true; if(config->GetKind_Trans_Model() == LM) fem_transition = true; break;
    case DISC_ADJ_FEM: fem = true; disc_adj_fem = true; break;
    case DISC_ADJ_HEAT: heat_fvm = true; disc_adj_heat = true; break;
  }
  
  /*--- Determine the kind of FEM solver used for the flow. ---*/

  switch( config->GetKind_FEM_Flow() ) {
    case DG: fem_dg_flow = true; break;
  }

  /*--- Determine the kind of shock capturing method for FEM DG solver. ---*/

  switch( config->GetKind_FEM_DG_Shock() ) {
    case PERSSON: fem_dg_shock_persson = true; break;
  }

  /*--- Assign turbulence model booleans ---*/

  if (turbulent || fem_turbulent)
    switch (config->GetKind_Turb_Model()) {
      case SA:     spalart_allmaras = true;     break;
      case SA_NEG: neg_spalart_allmaras = true; break;
      case SST:    menter_sst = true;           break;
      case SA_E:   e_spalart_allmaras = true;   break;
      case SA_COMP: comp_spalart_allmaras = true; break;
      case SA_E_COMP: e_comp_spalart_allmaras = true; break;
      default: SU2_MPI::Error("Specified turbulence model unavailable or none selected", CURRENT_FUNCTION); break;
    }
  
  /*--- Definition of the Class for the solution: solver_container[DOMAIN][INSTANCE][MESH_LEVEL][EQUATION]. Note that euler, ns
   and potential are incompatible, they use the same position in sol container ---*/

  for (iMGlevel = 0; iMGlevel <= config->GetnMGLevels(); iMGlevel++) {
    
    /*--- Allocate solution for a template problem ---*/
    
    if (template_solver) {
      solver_container[val_iInst][iMGlevel][TEMPLATE_SOL] = new CTemplateSolver(geometry[val_iInst][iMGlevel], config);
      if (iMGlevel == MESH_0) DOFsPerPoint += solver_container[val_iInst][iMGlevel][TEMPLATE_SOL]->GetnVar();
    }
    
    /*--- Allocate solution for direct problem, and run the preprocessing and postprocessing ---*/
    
    if (euler) {
      if (compressible) {
        solver_container[val_iInst][iMGlevel][FLOW_SOL] = new CEulerSolver(geometry[val_iInst][iMGlevel], config, iMGlevel);
        solver_container[val_iInst][iMGlevel][FLOW_SOL]->Preprocessing(geometry[val_iInst][iMGlevel], solver_container[val_iInst][iMGlevel], config, iMGlevel, NO_RK_ITER, RUNTIME_FLOW_SYS, false);
      }
      if (incompressible) {
        solver_container[val_iInst][iMGlevel][FLOW_SOL] = new CIncEulerSolver(geometry[val_iInst][iMGlevel], config, iMGlevel);
        solver_container[val_iInst][iMGlevel][FLOW_SOL]->Preprocessing(geometry[val_iInst][iMGlevel], solver_container[val_iInst][iMGlevel], config, iMGlevel, NO_RK_ITER, RUNTIME_FLOW_SYS, false);
      }
      if (iMGlevel == MESH_0) DOFsPerPoint += solver_container[val_iInst][iMGlevel][FLOW_SOL]->GetnVar();
    }
    if (ns) {
      if (compressible) {
        solver_container[val_iInst][iMGlevel][FLOW_SOL] = new CNSSolver(geometry[val_iInst][iMGlevel], config, iMGlevel);
      }
      if (incompressible) {
        solver_container[val_iInst][iMGlevel][FLOW_SOL] = new CIncNSSolver(geometry[val_iInst][iMGlevel], config, iMGlevel);
      }
      if (iMGlevel == MESH_0) DOFsPerPoint += solver_container[val_iInst][iMGlevel][FLOW_SOL]->GetnVar();
    }
    if (turbulent) {
      if (spalart_allmaras || e_spalart_allmaras || comp_spalart_allmaras || e_comp_spalart_allmaras || neg_spalart_allmaras) {
        solver_container[val_iInst][iMGlevel][TURB_SOL] = new CTurbSASolver(geometry[val_iInst][iMGlevel], config, iMGlevel, solver_container[val_iInst][iMGlevel][FLOW_SOL]->GetFluidModel() );
        solver_container[val_iInst][iMGlevel][FLOW_SOL]->Preprocessing(geometry[val_iInst][iMGlevel], solver_container[val_iInst][iMGlevel], config, iMGlevel, NO_RK_ITER, RUNTIME_FLOW_SYS, false);
        solver_container[val_iInst][iMGlevel][TURB_SOL]->Postprocessing(geometry[val_iInst][iMGlevel], solver_container[val_iInst][iMGlevel], config, iMGlevel);
      }
      else if (menter_sst) {
        solver_container[val_iInst][iMGlevel][TURB_SOL] = new CTurbSSTSolver(geometry[val_iInst][iMGlevel], config, iMGlevel);
        solver_container[val_iInst][iMGlevel][FLOW_SOL]->Preprocessing(geometry[val_iInst][iMGlevel], solver_container[val_iInst][iMGlevel], config, iMGlevel, NO_RK_ITER, RUNTIME_FLOW_SYS, false);
        solver_container[val_iInst][iMGlevel][TURB_SOL]->Postprocessing(geometry[val_iInst][iMGlevel], solver_container[val_iInst][iMGlevel], config, iMGlevel);
        solver_container[val_iInst][iMGlevel][FLOW_SOL]->Preprocessing(geometry[val_iInst][iMGlevel], solver_container[val_iInst][iMGlevel], config, iMGlevel, NO_RK_ITER, RUNTIME_FLOW_SYS, false);
      }
      if (iMGlevel == MESH_0) DOFsPerPoint += solver_container[val_iInst][iMGlevel][TURB_SOL]->GetnVar();
      if (transition) {
        solver_container[val_iInst][iMGlevel][TRANS_SOL] = new CTransLMSolver(geometry[val_iInst][iMGlevel], config, iMGlevel);
        if (iMGlevel == MESH_0) DOFsPerPoint += solver_container[val_iInst][iMGlevel][TRANS_SOL]->GetnVar();
      }
    }
    if (fem_euler) {
      if( fem_dg_flow ) {
        if( fem_dg_shock_persson ) {
          solver_container[val_iInst][iMGlevel][FLOW_SOL] = new CFEM_DG_NSSolver(geometry[val_iInst][iMGlevel], config, iMGlevel);
        }
        else {
          solver_container[val_iInst][iMGlevel][FLOW_SOL] = new CFEM_DG_EulerSolver(geometry[val_iInst][iMGlevel], config, iMGlevel);
        }
      }
    }
    if (fem_ns) {
      if( fem_dg_flow )
        solver_container[val_iInst][iMGlevel][FLOW_SOL] = new CFEM_DG_NSSolver(geometry[val_iInst][iMGlevel], config, iMGlevel);
    }
    if (fem_turbulent) {
      SU2_MPI::Error("Finite element turbulence model not yet implemented.", CURRENT_FUNCTION);

      if(fem_transition)
        SU2_MPI::Error("Finite element transition model not yet implemented.", CURRENT_FUNCTION);
    }
    if (heat_fvm) {
      solver_container[val_iInst][iMGlevel][HEAT_SOL] = new CHeatSolverFVM(geometry[val_iInst][iMGlevel], config, iMGlevel);
      if (iMGlevel == MESH_0) DOFsPerPoint += solver_container[val_iInst][iMGlevel][HEAT_SOL]->GetnVar();
    }
    if (fem) {
      solver_container[val_iInst][iMGlevel][FEA_SOL] = new CFEASolver(geometry[val_iInst][iMGlevel], config);
      if (iMGlevel == MESH_0) DOFsPerPoint += solver_container[val_iInst][iMGlevel][FEA_SOL]->GetnVar();
    }
    
    /*--- Allocate solution for adjoint problem ---*/
    
    if (adj_euler) {
      if (compressible) {
        solver_container[val_iInst][iMGlevel][ADJFLOW_SOL] = new CAdjEulerSolver(geometry[val_iInst][iMGlevel], config, iMGlevel);
      }
      if (incompressible) {
        SU2_MPI::Error("Continuous adjoint for the incompressible solver is not currently available.", CURRENT_FUNCTION);
      }
      if (iMGlevel == MESH_0) DOFsPerPoint += solver_container[val_iInst][iMGlevel][ADJFLOW_SOL]->GetnVar();
    }
    if (adj_ns) {
      if (compressible) {
        solver_container[val_iInst][iMGlevel][ADJFLOW_SOL] = new CAdjNSSolver(geometry[val_iInst][iMGlevel], config, iMGlevel);
      }
      if (incompressible) {
        SU2_MPI::Error("Continuous adjoint for the incompressible solver is not currently available.", CURRENT_FUNCTION);
      }
      if (iMGlevel == MESH_0) DOFsPerPoint += solver_container[val_iInst][iMGlevel][ADJFLOW_SOL]->GetnVar();
    }
    if (adj_turb) {
      solver_container[val_iInst][iMGlevel][ADJTURB_SOL] = new CAdjTurbSolver(geometry[val_iInst][iMGlevel], config, iMGlevel);
      if (iMGlevel == MESH_0) DOFsPerPoint += solver_container[val_iInst][iMGlevel][ADJTURB_SOL]->GetnVar();
    }
     
    if (disc_adj) {
      solver_container[val_iInst][iMGlevel][ADJFLOW_SOL] = new CDiscAdjSolver(geometry[val_iInst][iMGlevel], config, solver_container[val_iInst][iMGlevel][FLOW_SOL], RUNTIME_FLOW_SYS, iMGlevel);
      if (iMGlevel == MESH_0) DOFsPerPoint += solver_container[val_iInst][iMGlevel][ADJFLOW_SOL]->GetnVar();
      if (disc_adj_turb) {
        solver_container[val_iInst][iMGlevel][ADJTURB_SOL] = new CDiscAdjSolver(geometry[val_iInst][iMGlevel], config, solver_container[val_iInst][iMGlevel][TURB_SOL], RUNTIME_TURB_SYS, iMGlevel);
        if (iMGlevel == MESH_0) DOFsPerPoint += solver_container[val_iInst][iMGlevel][ADJTURB_SOL]->GetnVar();
      }
      if (heat_fvm) {
        solver_container[val_iInst][iMGlevel][ADJHEAT_SOL] = new CDiscAdjSolver(geometry[val_iInst][iMGlevel], config, solver_container[val_iInst][iMGlevel][HEAT_SOL], RUNTIME_HEAT_SYS, iMGlevel);
        if (iMGlevel == MESH_0) DOFsPerPoint += solver_container[val_iInst][iMGlevel][ADJHEAT_SOL]->GetnVar();
      }
    }
    
    if (disc_adj_fem) {
      solver_container[val_iInst][iMGlevel][ADJFEA_SOL] = new CDiscAdjFEASolver(geometry[val_iInst][iMGlevel], config, solver_container[val_iInst][iMGlevel][FEA_SOL], RUNTIME_FEA_SYS, iMGlevel);
      if (iMGlevel == MESH_0) DOFsPerPoint += solver_container[val_iInst][iMGlevel][ADJFEA_SOL]->GetnVar();
    }

    if (disc_adj_heat) {
      solver_container[val_iInst][iMGlevel][ADJHEAT_SOL] = new CDiscAdjSolver(geometry[val_iInst][iMGlevel], config, solver_container[val_iInst][iMGlevel][HEAT_SOL], RUNTIME_HEAT_SYS, iMGlevel);
      if (iMGlevel == MESH_0) DOFsPerPoint += solver_container[val_iInst][iMGlevel][ADJHEAT_SOL]->GetnVar();
    }
  }


  /*--- Check for restarts and use the LoadRestart() routines. ---*/

  bool update_geo = true;
  if (config->GetFSI_Simulation()) update_geo = false;

  Solver_Restart(solver_container, geometry, config, update_geo, val_iInst);

  /*--- Set up any necessary inlet profiles ---*/

  Inlet_Preprocessing(solver_container[val_iInst], geometry[val_iInst], config);

}

void CDriver::Inlet_Preprocessing(CSolver ***solver_container, CGeometry **geometry,
                                  CConfig *config) {

  bool euler, ns, turbulent,
  adj_euler, adj_ns, adj_turb,
  heat,
  fem,
  template_solver, disc_adj, disc_adj_fem, disc_adj_turb;
  int val_iter = 0;
  unsigned short iMesh;

  /*--- Initialize some useful booleans ---*/

  euler            = false;  ns              = false;  turbulent = false;
  adj_euler        = false;  adj_ns          = false;  adj_turb  = false;
  disc_adj         = false;
  fem              = false;  disc_adj_fem     = false;
  heat             = false;  disc_adj_turb    = false;
  template_solver  = false;

  /*--- Adjust iteration number for unsteady restarts. ---*/

  bool dual_time = ((config->GetUnsteady_Simulation() == DT_STEPPING_1ST) ||
                    (config->GetUnsteady_Simulation() == DT_STEPPING_2ND));
  bool time_stepping = config->GetUnsteady_Simulation() == TIME_STEPPING;
  bool adjoint = (config->GetDiscrete_Adjoint() || config->GetContinuous_Adjoint());

  if (dual_time) {
    if (adjoint) val_iter = SU2_TYPE::Int(config->GetUnst_AdjointIter())-1;
    else if (config->GetUnsteady_Simulation() == DT_STEPPING_1ST)
      val_iter = SU2_TYPE::Int(config->GetUnst_RestartIter())-1;
    else val_iter = SU2_TYPE::Int(config->GetUnst_RestartIter())-2;
  }

  if (time_stepping) {
    if (adjoint) val_iter = SU2_TYPE::Int(config->GetUnst_AdjointIter())-1;
    else val_iter = SU2_TYPE::Int(config->GetUnst_RestartIter())-1;
  }

  /*--- Assign booleans ---*/

  switch (config->GetKind_Solver()) {
    case TEMPLATE_SOLVER: template_solver = true; break;
    case EULER : euler = true; break;
    case NAVIER_STOKES: ns = true; break;
    case RANS : ns = true; turbulent = true; break;
    case HEAT_EQUATION_FVM: heat = true; break;
    case FEM_ELASTICITY: fem = true; break;
    case ADJ_EULER : euler = true; adj_euler = true; break;
    case ADJ_NAVIER_STOKES : ns = true; turbulent = (config->GetKind_Turb_Model() != NONE); adj_ns = true; break;
    case ADJ_RANS : ns = true; turbulent = true; adj_ns = true; adj_turb = (!config->GetFrozen_Visc_Cont()); break;
    case DISC_ADJ_EULER: euler = true; disc_adj = true; break;
    case DISC_ADJ_NAVIER_STOKES: ns = true; disc_adj = true; break;
    case DISC_ADJ_RANS: ns = true; turbulent = true; disc_adj = true; disc_adj_turb = (!config->GetFrozen_Visc_Disc()); break;
    case DISC_ADJ_FEM: fem = true; disc_adj_fem = true; break;
  }


  /*--- Load inlet profile files for any of the active solver containers. 
   Note that these routines fill the fine grid data structures for the markers
   and restrict values down to all coarser MG levels. ---*/

  if (config->GetInlet_Profile_From_File()) {

    /*--- Use LoadInletProfile() routines for the particular solver. ---*/

    if (rank == MASTER_NODE) {
      cout << endl;
      cout << "Reading inlet profile from file: ";
      cout << config->GetInlet_FileName() << endl;
    }

    bool no_profile = false;

    if (euler || ns || adj_euler || adj_ns || disc_adj) {
      solver_container[MESH_0][FLOW_SOL]->LoadInletProfile(geometry, solver_container, config, val_iter, FLOW_SOL, INLET_FLOW);
    }
    if (turbulent || adj_turb || disc_adj_turb) {
      solver_container[MESH_0][TURB_SOL]->LoadInletProfile(geometry, solver_container, config, val_iter, TURB_SOL, INLET_FLOW);
    }

    if (template_solver) {
      no_profile = true;
    }
    if (heat) {
      no_profile = true;
    }
    if (fem) {
      no_profile = true;
    }
    if (disc_adj_fem) {
      no_profile = true;
    }

    /*--- Exit if profiles were requested for a solver that is not available. ---*/

    if (no_profile) {
      SU2_MPI::Error(string("Inlet profile specification via file (C++) has not been \n") +
                     string("implemented yet for this solver.\n") +
                     string("Please set SPECIFIED_INLET_PROFILE= NO and try again."), CURRENT_FUNCTION);
    }

  } else {

    /*--- Uniform inlets or python-customized inlets ---*/

    /* --- Initialize quantities for inlet boundary
     * This routine does not check if they python wrapper is being used to
     * set custom boundary conditions.  This is intentional; the
     * default values for python custom BCs are initialized with the default
     * values specified in the config (avoiding non physical values) --- */

    for (iMesh = 0; iMesh <= config->GetnMGLevels(); iMesh++) {
      for(unsigned short iMarker=0; iMarker < config->GetnMarker_All(); iMarker++) {
        if (euler || ns || adj_euler || adj_ns || disc_adj)
          solver_container[iMesh][FLOW_SOL]->SetUniformInlet(config, iMarker);
        if (turbulent)
          solver_container[iMesh][TURB_SOL]->SetUniformInlet(config, iMarker);
      }
    }
    
  }
  
}

void CDriver::Solver_Restart(CSolver ****solver_container, CGeometry ***geometry,
                             CConfig *config, bool update_geo, unsigned short val_iInst) {

  bool euler, ns, turbulent,
  adj_euler, adj_ns, adj_turb,
  heat_fvm, fem, fem_euler, fem_ns, fem_dg_flow,
  template_solver, disc_adj, disc_adj_fem, disc_adj_turb, disc_adj_heat;
  int val_iter = 0;

  /*--- Initialize some useful booleans ---*/

  euler            = false;  ns           = false;  turbulent   = false;
  adj_euler        = false;  adj_ns       = false;  adj_turb    = false;
  fem_euler        = false;  fem_ns       = false;  fem_dg_flow = false;
  disc_adj         = false;
  fem              = false;  disc_adj_fem     = false;
  disc_adj_turb    = false;
  heat_fvm         = false;  disc_adj_heat    = false;
  template_solver  = false;

  /*--- Check for restarts and use the LoadRestart() routines. ---*/

  bool restart      = config->GetRestart();
  bool restart_flow = config->GetRestart_Flow();
  bool no_restart   = false;

  /*--- Adjust iteration number for unsteady restarts. ---*/

  bool dual_time = ((config->GetUnsteady_Simulation() == DT_STEPPING_1ST) ||
                    (config->GetUnsteady_Simulation() == DT_STEPPING_2ND));
  bool time_stepping = config->GetUnsteady_Simulation() == TIME_STEPPING;
  bool adjoint = (config->GetDiscrete_Adjoint() || config->GetContinuous_Adjoint());
  bool dynamic = (config->GetDynamic_Analysis() == DYNAMIC); // Dynamic simulation (FSI).

  if (dual_time) {
    if (adjoint) val_iter = SU2_TYPE::Int(config->GetUnst_AdjointIter())-1;
    else if (config->GetUnsteady_Simulation() == DT_STEPPING_1ST)
      val_iter = SU2_TYPE::Int(config->GetUnst_RestartIter())-1;
    else val_iter = SU2_TYPE::Int(config->GetUnst_RestartIter())-2;
  }

  if (time_stepping) {
    if (adjoint) val_iter = SU2_TYPE::Int(config->GetUnst_AdjointIter())-1;
    else val_iter = SU2_TYPE::Int(config->GetUnst_RestartIter())-1;
  }

  /*--- Assign booleans ---*/

  switch (config->GetKind_Solver()) {
    case TEMPLATE_SOLVER: template_solver = true; break;
    case EULER : euler = true; break;
    case NAVIER_STOKES: ns = true; heat_fvm = config->GetWeakly_Coupled_Heat(); break;
    case RANS : ns = true; turbulent = true; heat_fvm = config->GetWeakly_Coupled_Heat(); break;
    case FEM_EULER : fem_euler = true; break;
    case FEM_NAVIER_STOKES: fem_ns = true; break;
    case FEM_RANS : fem_ns = true; break;
    case FEM_LES : fem_ns = true; break;
    case HEAT_EQUATION_FVM: heat_fvm = true; break;
    case FEM_ELASTICITY: fem = true; break;
    case ADJ_EULER : euler = true; adj_euler = true; break;
    case ADJ_NAVIER_STOKES : ns = true; turbulent = (config->GetKind_Turb_Model() != NONE); adj_ns = true; break;
    case ADJ_RANS : ns = true; turbulent = true; adj_ns = true; adj_turb = (!config->GetFrozen_Visc_Cont()); break;
    case DISC_ADJ_EULER: euler = true; disc_adj = true; break;
    case DISC_ADJ_NAVIER_STOKES: ns = true; disc_adj = true; heat_fvm = config->GetWeakly_Coupled_Heat(); break;
    case DISC_ADJ_RANS: ns = true; turbulent = true; disc_adj = true; disc_adj_turb = (!config->GetFrozen_Visc_Disc()); heat_fvm = config->GetWeakly_Coupled_Heat(); break;
    case DISC_ADJ_FEM_EULER: fem_euler = true; disc_adj = true; break;
    case DISC_ADJ_FEM_NS: fem_ns = true; disc_adj = true; break;
    case DISC_ADJ_FEM_RANS: fem_ns = true; turbulent = true; disc_adj = true; disc_adj_turb = (!config->GetFrozen_Visc_Disc()); break;
    case DISC_ADJ_FEM: fem = true; disc_adj_fem = true; break;
    case DISC_ADJ_HEAT: heat_fvm = true; disc_adj_heat = true; break;

  }

  /*--- Determine the kind of FEM solver used for the flow. ---*/

  switch( config->GetKind_FEM_Flow() ) {
    case DG: fem_dg_flow = true; break;
  }

  /*--- Load restarts for any of the active solver containers. Note that
   these restart routines fill the fine grid and interpolate to all MG levels. ---*/

  if (restart || restart_flow) {
    if (euler || ns) {
      solver_container[val_iInst][MESH_0][FLOW_SOL]->LoadRestart(geometry[val_iInst], solver_container[val_iInst], config, val_iter, update_geo);
    }
    if (turbulent) {
      solver_container[val_iInst][MESH_0][TURB_SOL]->LoadRestart(geometry[val_iInst], solver_container[val_iInst], config, val_iter, update_geo);
    }
    if (fem) {
      if (dynamic) val_iter = SU2_TYPE::Int(config->GetDyn_RestartIter())-1;
      solver_container[val_iInst][MESH_0][FEA_SOL]->LoadRestart(geometry[val_iInst], solver_container[val_iInst], config, val_iter, update_geo);
    }
    if (fem_euler || fem_ns) {
      if (fem_dg_flow)
        solver_container[val_iInst][MESH_0][FLOW_SOL]->LoadRestart(geometry[val_iInst], solver_container[val_iInst], config, val_iter, update_geo);
    }
    if (heat_fvm) {
      solver_container[val_iInst][MESH_0][HEAT_SOL]->LoadRestart(geometry[val_iInst], solver_container[val_iInst], config, val_iter, update_geo);
    }
  }

  if (restart) {
    if (template_solver) {
      no_restart = true;
    }
    if (heat_fvm) {
      solver_container[val_iInst][MESH_0][HEAT_SOL]->LoadRestart(geometry[val_iInst], solver_container[val_iInst], config, val_iter, update_geo);
    }
    if (adj_euler || adj_ns) {
      solver_container[val_iInst][MESH_0][ADJFLOW_SOL]->LoadRestart(geometry[val_iInst], solver_container[val_iInst], config, val_iter, update_geo);
    }
    if (adj_turb) {
      no_restart = true;
    }
    if (disc_adj) {
      solver_container[val_iInst][MESH_0][ADJFLOW_SOL]->LoadRestart(geometry[val_iInst], solver_container[val_iInst], config, val_iter, update_geo);
      if (disc_adj_turb)
        solver_container[val_iInst][MESH_0][ADJTURB_SOL]->LoadRestart(geometry[val_iInst], solver_container[val_iInst], config, val_iter, update_geo);
      if (disc_adj_heat)
        solver_container[val_iInst][MESH_0][ADJHEAT_SOL]->LoadRestart(geometry[val_iInst], solver_container[val_iInst], config, val_iter, update_geo);
    }
    if (disc_adj_fem) {
        if (dynamic) val_iter = SU2_TYPE::Int(config->GetDyn_RestartIter())-1;
        solver_container[val_iInst][MESH_0][ADJFEA_SOL]->LoadRestart(geometry[val_iInst], solver_container[val_iInst], config, val_iter, update_geo);
    }
    if (disc_adj_heat) {
      solver_container[val_iInst][MESH_0][ADJHEAT_SOL]->LoadRestart(geometry[val_iInst], solver_container[val_iInst], config, val_iter, update_geo);
    }
  }

  /*--- Exit if a restart was requested for a solver that is not available. ---*/

  if (no_restart) {
    SU2_MPI::Error(string("A restart capability has not been implemented yet for this solver.\n") +
                   string("Please set RESTART_SOL= NO and try again."), CURRENT_FUNCTION);
  }

  /*--- Think about calls to pre / post-processing here, plus realizability checks. ---*/

}

void CDriver::Solver_Postprocessing(CSolver ****solver_container, CGeometry **geometry,
                                    CConfig *config, unsigned short val_iInst) {
  unsigned short iMGlevel;
  bool euler, ns, turbulent,
  adj_euler, adj_ns, adj_turb,
  heat_fvm, fem,
  spalart_allmaras, neg_spalart_allmaras, menter_sst, transition,
  template_solver, disc_adj, disc_adj_turb, disc_adj_fem, disc_adj_heat,
  e_spalart_allmaras, comp_spalart_allmaras, e_comp_spalart_allmaras;

  /*--- Initialize some useful booleans ---*/
  
  euler            = false;  ns              = false;  turbulent = false;
  adj_euler        = false;  adj_ns          = false;  adj_turb  = false;
  spalart_allmaras = false;  menter_sst      = false;  disc_adj_turb = false;
  neg_spalart_allmaras = false;
  disc_adj        = false;
  fem              = false;  disc_adj_fem    = false;
  heat_fvm        = false;   disc_adj_heat   = false;
  transition       = false;
  template_solver  = false;
  e_spalart_allmaras = false; comp_spalart_allmaras = false; e_comp_spalart_allmaras = false;

  /*--- Assign booleans ---*/
  
  switch (config->GetKind_Solver()) {
    case TEMPLATE_SOLVER: template_solver = true; break;
    case EULER : euler = true; break;
    case NAVIER_STOKES: ns = true; heat_fvm = config->GetWeakly_Coupled_Heat(); break;
    case RANS : ns = true; turbulent = true; if (config->GetKind_Trans_Model() == LM) transition = true; heat_fvm = config->GetWeakly_Coupled_Heat(); break;
    case FEM_EULER : euler = true; break;
    case FEM_NAVIER_STOKES:
    case FEM_LES: ns = true; break;
    case FEM_RANS: ns = true; turbulent = true; if (config->GetKind_Trans_Model() == LM) transition = true; break;
    case HEAT_EQUATION_FVM: heat_fvm = true; break;
    case FEM_ELASTICITY: fem = true; break;
    case ADJ_EULER : euler = true; adj_euler = true; break;
    case ADJ_NAVIER_STOKES : ns = true; turbulent = (config->GetKind_Turb_Model() != NONE); adj_ns = true; break;
    case ADJ_RANS : ns = true; turbulent = true; adj_ns = true; adj_turb = (!config->GetFrozen_Visc_Cont()); break;
    case DISC_ADJ_EULER: euler = true; disc_adj = true; break;
    case DISC_ADJ_NAVIER_STOKES: ns = true; disc_adj = true; heat_fvm = config->GetWeakly_Coupled_Heat(); break;
    case DISC_ADJ_RANS: ns = true; turbulent = true; disc_adj = true; disc_adj_turb = (!config->GetFrozen_Visc_Disc()); heat_fvm = config->GetWeakly_Coupled_Heat(); break;
    case DISC_ADJ_FEM_EULER: euler = true; disc_adj = true; break;
    case DISC_ADJ_FEM_NS: ns = true; disc_adj = true; break;
    case DISC_ADJ_FEM_RANS: ns = true; turbulent = true; disc_adj = true; disc_adj_turb = (!config->GetFrozen_Visc_Disc()); break;
    case DISC_ADJ_FEM: fem = true; disc_adj_fem = true; break;
    case DISC_ADJ_HEAT: heat_fvm = true; disc_adj_heat = true; break;
  }
  
  /*--- Assign turbulence model booleans ---*/
  
  if (turbulent)
    switch (config->GetKind_Turb_Model()) {
    case SA:     spalart_allmaras = true;     break;
    case SA_NEG: neg_spalart_allmaras = true; break;
    case SST:    menter_sst = true;           break;
    case SA_E: e_spalart_allmaras = true; break;
    case SA_COMP: comp_spalart_allmaras = true; break;
    case SA_E_COMP: e_comp_spalart_allmaras = true; break;
    }
  
  /*--- Definition of the Class for the solution: solver_container[DOMAIN][MESH_LEVEL][EQUATION]. Note that euler, ns
   and potential are incompatible, they use the same position in sol container ---*/
  
  for (iMGlevel = 0; iMGlevel <= config->GetnMGLevels(); iMGlevel++) {
    
    /*--- DeAllocate solution for a template problem ---*/
    
    if (template_solver) {
      delete solver_container[val_iInst][iMGlevel][TEMPLATE_SOL];
    }

    /*--- DeAllocate solution for adjoint problem ---*/
    
    if (adj_euler || adj_ns || disc_adj) {
      delete solver_container[val_iInst][iMGlevel][ADJFLOW_SOL];
      if (disc_adj_turb || adj_turb) {
        delete solver_container[val_iInst][iMGlevel][ADJTURB_SOL];
      }
      if (heat_fvm) {
        delete solver_container[val_iInst][iMGlevel][ADJHEAT_SOL];
      }
    }

    if (disc_adj_heat) {
      delete solver_container[val_iInst][iMGlevel][ADJHEAT_SOL];
    }

    /*--- DeAllocate solution for direct problem ---*/
    
    if (euler || ns) {
      delete solver_container[val_iInst][iMGlevel][FLOW_SOL];
    }

    if (turbulent) {
      if (spalart_allmaras || neg_spalart_allmaras || menter_sst || e_spalart_allmaras || comp_spalart_allmaras || e_comp_spalart_allmaras) {
        delete solver_container[val_iInst][iMGlevel][TURB_SOL];
      }
      if (transition) {
        delete solver_container[val_iInst][iMGlevel][TRANS_SOL];
      }
    }
    if (heat_fvm) {
      delete solver_container[val_iInst][iMGlevel][HEAT_SOL];
    }
    if (fem) {
      delete solver_container[val_iInst][iMGlevel][FEA_SOL];
    }
    if (disc_adj_fem) {
      delete solver_container[val_iInst][iMGlevel][ADJFEA_SOL];
    }
    
    delete [] solver_container[val_iInst][iMGlevel];
  }
  
  delete [] solver_container[val_iInst];

}

void CDriver::Integration_Preprocessing(CIntegration ***integration_container,
    CGeometry ***geometry, CConfig *config, unsigned short val_iInst) {

  bool euler, adj_euler, ns, adj_ns, turbulent, adj_turb, fem,
      fem_euler, fem_ns, fem_turbulent,
      heat_fvm, template_solver, transition, disc_adj, disc_adj_fem, disc_adj_heat;

  /*--- Initialize some useful booleans ---*/
  euler            = false; adj_euler        = false;
  ns               = false; adj_ns           = false;
  turbulent        = false; adj_turb         = false;
  disc_adj         = false;
  fem_euler        = false;
  fem_ns           = false;
  fem_turbulent    = false;
  heat_fvm         = false; disc_adj_heat    = false;
  fem 			       = false; disc_adj_fem     = false;
  transition       = false;
  template_solver  = false;

  /*--- Assign booleans ---*/
  switch (config->GetKind_Solver()) {
    case TEMPLATE_SOLVER: template_solver = true; break;
    case EULER : euler = true; break;
    case NAVIER_STOKES: ns = true;  heat_fvm = config->GetWeakly_Coupled_Heat(); break;
    case RANS : ns = true; turbulent = true; if (config->GetKind_Trans_Model() == LM) transition = true; heat_fvm = config->GetWeakly_Coupled_Heat(); break;
    case FEM_EULER : fem_euler = true; break;
    case FEM_NAVIER_STOKES: fem_ns = true; break;
    case FEM_RANS : fem_ns = true; fem_turbulent = true; break;
    case FEM_LES :  fem_ns = true; break;
    case HEAT_EQUATION_FVM: heat_fvm = true; break;
    case FEM_ELASTICITY: fem = true; break;
    case ADJ_EULER : euler = true; adj_euler = true; break;
    case ADJ_NAVIER_STOKES : ns = true; turbulent = (config->GetKind_Turb_Model() != NONE); adj_ns = true; break;
    case ADJ_RANS : ns = true; turbulent = true; adj_ns = true; adj_turb = (!config->GetFrozen_Visc_Cont()); break;
    case DISC_ADJ_EULER : euler = true; disc_adj = true; break;
    case DISC_ADJ_FEM_EULER: fem_euler = true; disc_adj = true; break;
    case DISC_ADJ_FEM_NS: fem_ns = true; disc_adj = true; break;
    case DISC_ADJ_FEM_RANS: fem_ns = true; fem_turbulent = true; disc_adj = true; break;
    case DISC_ADJ_NAVIER_STOKES: ns = true; disc_adj = true; heat_fvm = config->GetWeakly_Coupled_Heat(); break;
    case DISC_ADJ_RANS : ns = true; turbulent = true; disc_adj = true; heat_fvm = config->GetWeakly_Coupled_Heat(); break;
    case DISC_ADJ_FEM: fem = true; disc_adj_fem = true; break;
    case DISC_ADJ_HEAT: heat_fvm = true; disc_adj_heat = true; break;
  }

  /*--- Allocate solution for a template problem ---*/
  if (template_solver) integration_container[val_iInst][TEMPLATE_SOL] = new CSingleGridIntegration(config);

  /*--- Allocate solution for direct problem ---*/
  if (euler) integration_container[val_iInst][FLOW_SOL] = new CMultiGridIntegration(config);
  if (ns) integration_container[val_iInst][FLOW_SOL] = new CMultiGridIntegration(config);
  if (turbulent) integration_container[val_iInst][TURB_SOL] = new CSingleGridIntegration(config);
  if (transition) integration_container[val_iInst][TRANS_SOL] = new CSingleGridIntegration(config);
  if (heat_fvm) integration_container[val_iInst][HEAT_SOL] = new CSingleGridIntegration(config);
  if (fem) integration_container[val_iInst][FEA_SOL] = new CStructuralIntegration(config);

  /*--- Allocate integration container for finite element flow solver. ---*/

  if (fem_euler) integration_container[val_iInst][FLOW_SOL] = new CFEM_DG_Integration(config);
  if (fem_ns)    integration_container[val_iInst][FLOW_SOL] = new CFEM_DG_Integration(config);
  //if (fem_turbulent) integration_container[val_iInst][FEM_TURB_SOL] = new CSingleGridIntegration(config);

  if (fem_turbulent)
    SU2_MPI::Error("No turbulent FEM solver yet", CURRENT_FUNCTION);

  /*--- Allocate solution for adjoint problem ---*/
  if (adj_euler) integration_container[val_iInst][ADJFLOW_SOL] = new CMultiGridIntegration(config);
  if (adj_ns) integration_container[val_iInst][ADJFLOW_SOL] = new CMultiGridIntegration(config);
  if (adj_turb) integration_container[val_iInst][ADJTURB_SOL] = new CSingleGridIntegration(config);

  if (disc_adj) integration_container[val_iInst][ADJFLOW_SOL] = new CIntegration(config);
  if (disc_adj_fem) integration_container[val_iInst][ADJFEA_SOL] = new CIntegration(config);
  if (disc_adj_heat) integration_container[val_iInst][ADJHEAT_SOL] = new CIntegration(config);

}

void CDriver::Integration_Postprocessing(CIntegration ***integration_container,
    CGeometry **geometry, CConfig *config, unsigned short val_iInst) {
  bool euler, adj_euler, ns, adj_ns, turbulent, adj_turb, fem,
      fem_euler, fem_ns, fem_turbulent,
      heat_fvm, template_solver, transition, disc_adj, disc_adj_fem, disc_adj_heat;

  /*--- Initialize some useful booleans ---*/
  euler            = false; adj_euler        = false;
  ns               = false; adj_ns           = false;
  turbulent        = false; adj_turb         = false;
  disc_adj         = false;
  fem_euler        = false;
  fem_ns           = false;
  fem_turbulent    = false;
  heat_fvm         = false; disc_adj_heat    = false;
  fem              = false; disc_adj_fem     = false;
  transition       = false;
  template_solver  = false;

  /*--- Assign booleans ---*/
  switch (config->GetKind_Solver()) {
    case TEMPLATE_SOLVER: template_solver = true; break;
    case EULER : euler = true; break;
    case NAVIER_STOKES: ns = true; heat_fvm = config->GetWeakly_Coupled_Heat(); break;
    case RANS : ns = true; turbulent = true; if (config->GetKind_Trans_Model() == LM) transition = true; heat_fvm = config->GetWeakly_Coupled_Heat(); break;
    case FEM_EULER : fem_euler = true; break;
    case FEM_NAVIER_STOKES: fem_ns = true; break;
    case FEM_RANS : fem_ns = true; fem_turbulent = true; break;
    case FEM_LES :  fem_ns = true; break;
    case HEAT_EQUATION_FVM: heat_fvm = true; break;
    case FEM_ELASTICITY: fem = true; break;
    case ADJ_EULER : euler = true; adj_euler = true; break;
    case ADJ_NAVIER_STOKES : ns = true; turbulent = (config->GetKind_Turb_Model() != NONE); adj_ns = true; break;
    case ADJ_RANS : ns = true; turbulent = true; adj_ns = true; adj_turb = (!config->GetFrozen_Visc_Cont()); break;
    case DISC_ADJ_EULER : euler = true; disc_adj = true; break;
    case DISC_ADJ_NAVIER_STOKES: ns = true; disc_adj = true; heat_fvm = config->GetWeakly_Coupled_Heat(); break;
    case DISC_ADJ_RANS : ns = true; turbulent = true; disc_adj = true; heat_fvm = config->GetWeakly_Coupled_Heat(); break;
    case DISC_ADJ_FEM_EULER: fem_euler = true; disc_adj = true; break;
    case DISC_ADJ_FEM_NS: fem_ns = true; disc_adj = true; break;
    case DISC_ADJ_FEM_RANS: fem_ns = true; fem_turbulent = true; disc_adj = true; break;
    case DISC_ADJ_FEM: fem = true; disc_adj_fem = true; break;
    case DISC_ADJ_HEAT: heat_fvm = true; disc_adj_heat = true; break;
  }

  /*--- DeAllocate solution for a template problem ---*/
  if (template_solver) integration_container[val_iInst][TEMPLATE_SOL] = new CSingleGridIntegration(config);

  /*--- DeAllocate solution for direct problem ---*/
  if (euler || ns) delete integration_container[val_iInst][FLOW_SOL];
  if (turbulent) delete integration_container[val_iInst][TURB_SOL];
  if (transition) delete integration_container[val_iInst][TRANS_SOL];
  if (heat_fvm) delete integration_container[val_iInst][HEAT_SOL];
  if (fem) delete integration_container[val_iInst][FEA_SOL];
  if (disc_adj_fem) delete integration_container[val_iInst][ADJFEA_SOL];
  if (disc_adj_heat) delete integration_container[val_iInst][ADJHEAT_SOL];

  /*--- DeAllocate solution for adjoint problem ---*/
  if (adj_euler || adj_ns || disc_adj) delete integration_container[val_iInst][ADJFLOW_SOL];
  if (adj_turb) delete integration_container[val_iInst][ADJTURB_SOL];

  /*--- DeAllocate integration container for finite element flow solver. ---*/
  if (fem_euler || fem_ns) delete integration_container[val_iInst][FLOW_SOL];
  //if (fem_turbulent)     delete integration_container[val_iInst][FEM_TURB_SOL];

  if (fem_turbulent)
    SU2_MPI::Error("No turbulent FEM solver yet", CURRENT_FUNCTION);

  delete [] integration_container[val_iInst];
}

void CDriver::Numerics_Preprocessing(CNumerics *****numerics_container,
                                     CSolver ****solver_container, CGeometry ***geometry,
                                     CConfig *config, unsigned short val_iInst) {

  unsigned short iMGlevel, iSol, nDim,
  
  nVar_Template         = 0,
  nVar_Flow             = 0,
  nVar_Trans            = 0,
  nVar_Turb             = 0,
  nVar_Adj_Flow         = 0,
  nVar_Adj_Turb         = 0,
  nVar_FEM              = 0,
  nVar_Heat             = 0;
  
  su2double *constants = NULL;
  
  bool
  euler, adj_euler,
  ns, adj_ns,
  turbulent, adj_turb,
  fem_euler, fem_ns, fem_turbulent,
  spalart_allmaras, neg_spalart_allmaras, menter_sst,
  fem,
  heat_fvm,
  transition,
  template_solver;
  bool e_spalart_allmaras, comp_spalart_allmaras, e_comp_spalart_allmaras;
  
  bool compressible = (config->GetKind_Regime() == COMPRESSIBLE);
  bool incompressible = (config->GetKind_Regime() == INCOMPRESSIBLE);
  bool ideal_gas = (config->GetKind_FluidModel() == STANDARD_AIR || config->GetKind_FluidModel() == IDEAL_GAS );
  bool roe_low_dissipation = config->GetKind_RoeLowDiss() != NO_ROELOWDISS;
  
  /*--- Initialize some useful booleans ---*/
  euler            = false; ns     = false; turbulent     = false;
  fem_euler        = false; fem_ns = false; fem_turbulent = false;
  adj_euler        = false;   adj_ns           = false;   adj_turb         = false;
  heat_fvm         = false;
  fem              = false;
  spalart_allmaras = false; neg_spalart_allmaras = false;	menter_sst       = false;
  transition       = false;
  template_solver  = false;
  e_spalart_allmaras = false; comp_spalart_allmaras = false; e_comp_spalart_allmaras = false;
  
  /*--- Assign booleans ---*/
  switch (config->GetKind_Solver()) {
    case TEMPLATE_SOLVER: template_solver = true; break;
    case EULER : case DISC_ADJ_EULER: euler = true; break;
    case NAVIER_STOKES: case DISC_ADJ_NAVIER_STOKES: ns = true; heat_fvm = config->GetWeakly_Coupled_Heat(); break;
    case RANS : case DISC_ADJ_RANS:  ns = true; turbulent = true; if (config->GetKind_Trans_Model() == LM) transition = true; heat_fvm = config->GetWeakly_Coupled_Heat(); break;
    case FEM_EULER : case DISC_ADJ_FEM_EULER : fem_euler = true; break;
    case FEM_NAVIER_STOKES: case DISC_ADJ_FEM_NS : fem_ns = true; break;
    case FEM_RANS : case DISC_ADJ_FEM_RANS : fem_ns = true; fem_turbulent = true; break;
    case FEM_LES :  fem_ns = true; break;
    case HEAT_EQUATION_FVM: heat_fvm = true; break;
    case FEM_ELASTICITY: case DISC_ADJ_FEM: fem = true; break;
    case ADJ_EULER : euler = true; adj_euler = true; break;
    case ADJ_NAVIER_STOKES : ns = true; turbulent = (config->GetKind_Turb_Model() != NONE); adj_ns = true; break;
    case ADJ_RANS : ns = true; turbulent = true; adj_ns = true; adj_turb = (!config->GetFrozen_Visc_Cont()); break;
  }
  
  /*--- Assign turbulence model booleans ---*/

  if (turbulent || fem_turbulent)
    switch (config->GetKind_Turb_Model()) {
      case SA:     spalart_allmaras = true;     break;
      case SA_NEG: neg_spalart_allmaras = true; break;
      case SA_E:   e_spalart_allmaras = true; break;
      case SA_COMP:   comp_spalart_allmaras = true; break;
      case SA_E_COMP:   e_comp_spalart_allmaras = true; break;
      case SST:    menter_sst = true; constants = solver_container[val_iInst][MESH_0][TURB_SOL]->GetConstants(); break;
      default: SU2_MPI::Error("Specified turbulence model unavailable or none selected", CURRENT_FUNCTION); break;
    }
  
  /*--- Number of variables for the template ---*/
  
  if (template_solver) nVar_Flow = solver_container[val_iInst][MESH_0][FLOW_SOL]->GetnVar();
  
  /*--- Number of variables for direct problem ---*/

  if (euler)        nVar_Flow = solver_container[val_iInst][MESH_0][FLOW_SOL]->GetnVar();
  if (ns)           nVar_Flow = solver_container[val_iInst][MESH_0][FLOW_SOL]->GetnVar();
  if (turbulent)    nVar_Turb = solver_container[val_iInst][MESH_0][TURB_SOL]->GetnVar();
  if (transition)   nVar_Trans = solver_container[val_iInst][MESH_0][TRANS_SOL]->GetnVar();

  if (fem_euler)        nVar_Flow = solver_container[val_iInst][MESH_0][FLOW_SOL]->GetnVar();
  if (fem_ns)           nVar_Flow = solver_container[val_iInst][MESH_0][FLOW_SOL]->GetnVar();
  //if (fem_turbulent)    nVar_Turb = solver_container[val_iInst][MESH_0][FEM_TURB_SOL]->GetnVar();
  
  if (fem)          nVar_FEM = solver_container[val_iInst][MESH_0][FEA_SOL]->GetnVar();
  if (heat_fvm)     nVar_Heat = solver_container[val_iInst][MESH_0][HEAT_SOL]->GetnVar();

  /*--- Number of variables for adjoint problem ---*/
  
  if (adj_euler)        nVar_Adj_Flow = solver_container[val_iInst][MESH_0][ADJFLOW_SOL]->GetnVar();
  if (adj_ns)           nVar_Adj_Flow = solver_container[val_iInst][MESH_0][ADJFLOW_SOL]->GetnVar();
  if (adj_turb)         nVar_Adj_Turb = solver_container[val_iInst][MESH_0][ADJTURB_SOL]->GetnVar();
  
  /*--- Number of dimensions ---*/
  
  nDim = geometry[val_iInst][MESH_0]->GetnDim();
  
  /*--- Definition of the Class for the numerical method: numerics_container[INSTANCE_LEVEL][MESH_LEVEL][EQUATION][EQ_TERM] ---*/
  if (fem){
    for (iMGlevel = 0; iMGlevel <= config->GetnMGLevels(); iMGlevel++) {
      numerics_container[val_iInst][iMGlevel] = new CNumerics** [MAX_SOLS];
      for (iSol = 0; iSol < MAX_SOLS; iSol++)
        numerics_container[val_iInst][iMGlevel][iSol] = new CNumerics* [MAX_TERMS_FEA];
    }
  }
  else{
    for (iMGlevel = 0; iMGlevel <= config->GetnMGLevels(); iMGlevel++) {
      numerics_container[val_iInst][iMGlevel] = new CNumerics** [MAX_SOLS];
      for (iSol = 0; iSol < MAX_SOLS; iSol++)
        numerics_container[val_iInst][iMGlevel][iSol] = new CNumerics* [MAX_TERMS];
    }
  }
  
  /*--- Solver definition for the template problem ---*/
  if (template_solver) {
    
    /*--- Definition of the convective scheme for each equation and mesh level ---*/
    switch (config->GetKind_ConvNumScheme_Template()) {
      case SPACE_CENTERED : case SPACE_UPWIND :
        for (iMGlevel = 0; iMGlevel <= config->GetnMGLevels(); iMGlevel++)
          numerics_container[val_iInst][iMGlevel][TEMPLATE_SOL][CONV_TERM] = new CConvective_Template(nDim, nVar_Template, config);
        break;
      default : SU2_MPI::Error("Convective scheme not implemented (template_solver).", CURRENT_FUNCTION); break;
    }
    
    /*--- Definition of the viscous scheme for each equation and mesh level ---*/
    for (iMGlevel = 0; iMGlevel <= config->GetnMGLevels(); iMGlevel++)
      numerics_container[val_iInst][iMGlevel][TEMPLATE_SOL][VISC_TERM] = new CViscous_Template(nDim, nVar_Template, config);
    
    /*--- Definition of the source term integration scheme for each equation and mesh level ---*/
    for (iMGlevel = 0; iMGlevel <= config->GetnMGLevels(); iMGlevel++)
      numerics_container[val_iInst][iMGlevel][TEMPLATE_SOL][SOURCE_FIRST_TERM] = new CSource_Template(nDim, nVar_Template, config);
    
    /*--- Definition of the boundary condition method ---*/
    for (iMGlevel = 0; iMGlevel <= config->GetnMGLevels(); iMGlevel++) {
      numerics_container[val_iInst][iMGlevel][TEMPLATE_SOL][CONV_BOUND_TERM] = new CConvective_Template(nDim, nVar_Template, config);
    }
    
  }
  
  /*--- Solver definition for the Potential, Euler, Navier-Stokes problems ---*/
  if ((euler) || (ns)) {
    
    /*--- Definition of the convective scheme for each equation and mesh level ---*/
    switch (config->GetKind_ConvNumScheme_Flow()) {
      case NO_CONVECTIVE :
        SU2_MPI::Error("No convective scheme.", CURRENT_FUNCTION);
        break;
        
      case SPACE_CENTERED :
        if (compressible) {
          /*--- Compressible flow ---*/
          switch (config->GetKind_Centered_Flow()) {
            case NO_CENTERED : cout << "No centered scheme." << endl; break;
            case LAX : numerics_container[val_iInst][MESH_0][FLOW_SOL][CONV_TERM] = new CCentLax_Flow(nDim, nVar_Flow, config); break;
            case JST : numerics_container[val_iInst][MESH_0][FLOW_SOL][CONV_TERM] = new CCentJST_Flow(nDim, nVar_Flow, config); break;
            case JST_KE : numerics_container[val_iInst][MESH_0][FLOW_SOL][CONV_TERM] = new CCentJST_KE_Flow(nDim, nVar_Flow, config); break;
            default : SU2_MPI::Error("Centered scheme not implemented.", CURRENT_FUNCTION); break;
          }
          
          for (iMGlevel = 1; iMGlevel <= config->GetnMGLevels(); iMGlevel++)
            numerics_container[val_iInst][iMGlevel][FLOW_SOL][CONV_TERM] = new CCentLax_Flow(nDim, nVar_Flow, config);
          
          /*--- Definition of the boundary condition method ---*/
          for (iMGlevel = 0; iMGlevel <= config->GetnMGLevels(); iMGlevel++)
            numerics_container[val_iInst][iMGlevel][FLOW_SOL][CONV_BOUND_TERM] = new CUpwRoe_Flow(nDim, nVar_Flow, config, false);
          
        }
        if (incompressible) {
          /*--- Incompressible flow, use preconditioning method ---*/
          switch (config->GetKind_Centered_Flow()) {
            case NO_CENTERED : cout << "No centered scheme." << endl; break;
            case LAX : numerics_container[val_iInst][MESH_0][FLOW_SOL][CONV_TERM] = new CCentLaxInc_Flow(nDim, nVar_Flow, config); break;
            case JST : numerics_container[val_iInst][MESH_0][FLOW_SOL][CONV_TERM] = new CCentJSTInc_Flow(nDim, nVar_Flow, config); break;
            default : SU2_MPI::Error("Centered scheme not implemented.\n Currently, only JST and LAX-FRIEDRICH are available for incompressible flows.", CURRENT_FUNCTION); break;
          }
          for (iMGlevel = 1; iMGlevel <= config->GetnMGLevels(); iMGlevel++)
            numerics_container[val_iInst][iMGlevel][FLOW_SOL][CONV_TERM] = new CCentLaxInc_Flow(nDim, nVar_Flow, config);
          
          /*--- Definition of the boundary condition method ---*/
          for (iMGlevel = 0; iMGlevel <= config->GetnMGLevels(); iMGlevel++)
            numerics_container[val_iInst][iMGlevel][FLOW_SOL][CONV_BOUND_TERM] = new CUpwFDSInc_Flow(nDim, nVar_Flow, config);
          
        }
        break;
      case SPACE_UPWIND :
        if (compressible) {
          /*--- Compressible flow ---*/
          switch (config->GetKind_Upwind_Flow()) {
            case NO_UPWIND : cout << "No upwind scheme." << endl; break;
            case ROE:
              if (ideal_gas) {
                
                for (iMGlevel = 0; iMGlevel <= config->GetnMGLevels(); iMGlevel++) {
                  numerics_container[val_iInst][iMGlevel][FLOW_SOL][CONV_TERM] = new CUpwRoe_Flow(nDim, nVar_Flow, config, roe_low_dissipation);
                  numerics_container[val_iInst][iMGlevel][FLOW_SOL][CONV_BOUND_TERM] = new CUpwRoe_Flow(nDim, nVar_Flow, config, false);
                }
              } else {
                
                for (iMGlevel = 0; iMGlevel <= config->GetnMGLevels(); iMGlevel++) {
                  numerics_container[val_iInst][iMGlevel][FLOW_SOL][CONV_TERM] = new CUpwGeneralRoe_Flow(nDim, nVar_Flow, config);
                  numerics_container[val_iInst][iMGlevel][FLOW_SOL][CONV_BOUND_TERM] = new CUpwGeneralRoe_Flow(nDim, nVar_Flow, config);
                }
              }
              break;
              
            case AUSM:
              for (iMGlevel = 0; iMGlevel <= config->GetnMGLevels(); iMGlevel++) {
                numerics_container[val_iInst][iMGlevel][FLOW_SOL][CONV_TERM] = new CUpwAUSM_Flow(nDim, nVar_Flow, config);
                numerics_container[val_iInst][iMGlevel][FLOW_SOL][CONV_BOUND_TERM] = new CUpwAUSM_Flow(nDim, nVar_Flow, config);
              }
              break;

            case AUSMPLUSUP:
              for (iMGlevel = 0; iMGlevel <= config->GetnMGLevels(); iMGlevel++) {
                numerics_container[val_iInst][iMGlevel][FLOW_SOL][CONV_TERM] = new CUpwAUSMPLUSUP_Flow(nDim, nVar_Flow, config);
                numerics_container[val_iInst][iMGlevel][FLOW_SOL][CONV_BOUND_TERM] = new CUpwAUSMPLUSUP_Flow(nDim, nVar_Flow, config);
              }
              break;

	    case AUSMPLUSUP2:
              for (iMGlevel = 0; iMGlevel <= config->GetnMGLevels(); iMGlevel++) {
                numerics_container[val_iInst][iMGlevel][FLOW_SOL][CONV_TERM] = new CUpwAUSMPLUSUP2_Flow(nDim, nVar_Flow, config);
                numerics_container[val_iInst][iMGlevel][FLOW_SOL][CONV_BOUND_TERM] = new CUpwAUSMPLUSUP2_Flow(nDim, nVar_Flow, config);
              }
              break;
              
            case TURKEL:
              for (iMGlevel = 0; iMGlevel <= config->GetnMGLevels(); iMGlevel++) {
                numerics_container[val_iInst][iMGlevel][FLOW_SOL][CONV_TERM] = new CUpwTurkel_Flow(nDim, nVar_Flow, config);
                numerics_container[val_iInst][iMGlevel][FLOW_SOL][CONV_BOUND_TERM] = new CUpwTurkel_Flow(nDim, nVar_Flow, config);
              }
              break;
                  
            case L2ROE:
              for (iMGlevel = 0; iMGlevel <= config->GetnMGLevels(); iMGlevel++) {
                numerics_container[val_iInst][iMGlevel][FLOW_SOL][CONV_TERM] = new CUpwL2Roe_Flow(nDim, nVar_Flow, config);
                numerics_container[val_iInst][iMGlevel][FLOW_SOL][CONV_BOUND_TERM] = new CUpwL2Roe_Flow(nDim, nVar_Flow, config);
              }
              break;
            case LMROE:
              for (iMGlevel = 0; iMGlevel <= config->GetnMGLevels(); iMGlevel++) {
                numerics_container[val_iInst][iMGlevel][FLOW_SOL][CONV_TERM] = new CUpwLMRoe_Flow(nDim, nVar_Flow, config);
                numerics_container[val_iInst][iMGlevel][FLOW_SOL][CONV_BOUND_TERM] = new CUpwLMRoe_Flow(nDim, nVar_Flow, config);
              }
              break;

            case SLAU:
              for (iMGlevel = 0; iMGlevel <= config->GetnMGLevels(); iMGlevel++) {
                numerics_container[val_iInst][iMGlevel][FLOW_SOL][CONV_TERM] = new CUpwSLAU_Flow(nDim, nVar_Flow, config, roe_low_dissipation);
                numerics_container[val_iInst][iMGlevel][FLOW_SOL][CONV_BOUND_TERM] = new CUpwSLAU_Flow(nDim, nVar_Flow, config, false);
              }
              break;
              
            case SLAU2:
              for (iMGlevel = 0; iMGlevel <= config->GetnMGLevels(); iMGlevel++) {
                numerics_container[val_iInst][iMGlevel][FLOW_SOL][CONV_TERM] = new CUpwSLAU2_Flow(nDim, nVar_Flow, config, roe_low_dissipation);
                numerics_container[val_iInst][iMGlevel][FLOW_SOL][CONV_BOUND_TERM] = new CUpwSLAU2_Flow(nDim, nVar_Flow, config, false);
              }
              break;
              
            case HLLC:
              if (ideal_gas) {
                for (iMGlevel = 0; iMGlevel <= config->GetnMGLevels(); iMGlevel++) {
                  numerics_container[val_iInst][iMGlevel][FLOW_SOL][CONV_TERM] = new CUpwHLLC_Flow(nDim, nVar_Flow, config);
                  numerics_container[val_iInst][iMGlevel][FLOW_SOL][CONV_BOUND_TERM] = new CUpwHLLC_Flow(nDim, nVar_Flow, config);
                }
              }
              else {
                for (iMGlevel = 0; iMGlevel <= config->GetnMGLevels(); iMGlevel++) {
                  numerics_container[val_iInst][iMGlevel][FLOW_SOL][CONV_TERM] = new CUpwGeneralHLLC_Flow(nDim, nVar_Flow, config);
                  numerics_container[val_iInst][iMGlevel][FLOW_SOL][CONV_BOUND_TERM] = new CUpwGeneralHLLC_Flow(nDim, nVar_Flow, config);
                }
              }
              break;
              
            case MSW:
              for (iMGlevel = 0; iMGlevel <= config->GetnMGLevels(); iMGlevel++) {
                numerics_container[val_iInst][iMGlevel][FLOW_SOL][CONV_TERM] = new CUpwMSW_Flow(nDim, nVar_Flow, config);
                numerics_container[val_iInst][iMGlevel][FLOW_SOL][CONV_BOUND_TERM] = new CUpwMSW_Flow(nDim, nVar_Flow, config);
              }
              break;
              
            case CUSP:
              for (iMGlevel = 0; iMGlevel <= config->GetnMGLevels(); iMGlevel++) {
                numerics_container[val_iInst][iMGlevel][FLOW_SOL][CONV_TERM] = new CUpwCUSP_Flow(nDim, nVar_Flow, config);
                numerics_container[val_iInst][iMGlevel][FLOW_SOL][CONV_BOUND_TERM] = new CUpwCUSP_Flow(nDim, nVar_Flow, config);
              }
              break;
              
            default : SU2_MPI::Error("Upwind scheme not implemented.", CURRENT_FUNCTION); break;
          }
          
        }
        if (incompressible) {
          /*--- Incompressible flow, use artificial compressibility method ---*/
          switch (config->GetKind_Upwind_Flow()) {
            case NO_UPWIND : cout << "No upwind scheme." << endl; break;
            case FDS:
              for (iMGlevel = 0; iMGlevel <= config->GetnMGLevels(); iMGlevel++) {
                numerics_container[val_iInst][iMGlevel][FLOW_SOL][CONV_TERM] = new CUpwFDSInc_Flow(nDim, nVar_Flow, config);
                numerics_container[val_iInst][iMGlevel][FLOW_SOL][CONV_BOUND_TERM] = new CUpwFDSInc_Flow(nDim, nVar_Flow, config);
              }
              break;
            default : SU2_MPI::Error("Upwind scheme not implemented.\n Currently, only FDS is available for incompressible flows.", CURRENT_FUNCTION); break;
          }
        }
        break;
        
      default :
        SU2_MPI::Error("Convective scheme not implemented (Euler and Navier-Stokes).", CURRENT_FUNCTION);
        break;
    }
    
    /*--- Definition of the viscous scheme for each equation and mesh level ---*/
    if (compressible) {
      if (ideal_gas) {
        
        /*--- Compressible flow Ideal gas ---*/
        numerics_container[val_iInst][MESH_0][FLOW_SOL][VISC_TERM] = new CAvgGrad_Flow(nDim, nVar_Flow, true, config);
        for (iMGlevel = 1; iMGlevel <= config->GetnMGLevels(); iMGlevel++)
          numerics_container[val_iInst][iMGlevel][FLOW_SOL][VISC_TERM] = new CAvgGrad_Flow(nDim, nVar_Flow, false, config);
        
        /*--- Definition of the boundary condition method ---*/
        for (iMGlevel = 0; iMGlevel <= config->GetnMGLevels(); iMGlevel++)
          numerics_container[val_iInst][iMGlevel][FLOW_SOL][VISC_BOUND_TERM] = new CAvgGrad_Flow(nDim, nVar_Flow, false, config);
        
      } else {
        
        /*--- Compressible flow Realgas ---*/
        numerics_container[val_iInst][MESH_0][FLOW_SOL][VISC_TERM] = new CGeneralAvgGrad_Flow(nDim, nVar_Flow, true, config);
        for (iMGlevel = 1; iMGlevel <= config->GetnMGLevels(); iMGlevel++)
          numerics_container[val_iInst][iMGlevel][FLOW_SOL][VISC_TERM] = new CGeneralAvgGrad_Flow(nDim, nVar_Flow, false, config);
        
        /*--- Definition of the boundary condition method ---*/
        for (iMGlevel = 0; iMGlevel <= config->GetnMGLevels(); iMGlevel++)
          numerics_container[val_iInst][iMGlevel][FLOW_SOL][VISC_BOUND_TERM] = new CGeneralAvgGrad_Flow(nDim, nVar_Flow, false, config);
        
      }
    }
    if (incompressible) {
      /*--- Incompressible flow, use preconditioning method ---*/
      numerics_container[val_iInst][MESH_0][FLOW_SOL][VISC_TERM] = new CAvgGradInc_Flow(nDim, nVar_Flow, true, config);
      for (iMGlevel = 1; iMGlevel <= config->GetnMGLevels(); iMGlevel++)
        numerics_container[val_iInst][iMGlevel][FLOW_SOL][VISC_TERM] = new CAvgGradInc_Flow(nDim, nVar_Flow, false, config);
      
      /*--- Definition of the boundary condition method ---*/
      for (iMGlevel = 0; iMGlevel <= config->GetnMGLevels(); iMGlevel++)
        numerics_container[val_iInst][iMGlevel][FLOW_SOL][VISC_BOUND_TERM] = new CAvgGradInc_Flow(nDim, nVar_Flow, false, config);
    }
    
    /*--- Definition of the source term integration scheme for each equation and mesh level ---*/
    for (iMGlevel = 0; iMGlevel <= config->GetnMGLevels(); iMGlevel++) {
      
      if (config->GetBody_Force() == YES)
        if (incompressible) numerics_container[val_iInst][iMGlevel][FLOW_SOL][SOURCE_FIRST_TERM] = new CSourceIncBodyForce(nDim, nVar_Flow, config);
        else numerics_container[val_iInst][iMGlevel][FLOW_SOL][SOURCE_FIRST_TERM] = new CSourceBodyForce(nDim, nVar_Flow, config);
      else if (incompressible && (config->GetKind_DensityModel() == BOUSSINESQ))
        numerics_container[val_iInst][iMGlevel][FLOW_SOL][SOURCE_FIRST_TERM] = new CSourceBoussinesq(nDim, nVar_Flow, config);
      else if (config->GetRotating_Frame() == YES)
        numerics_container[val_iInst][iMGlevel][FLOW_SOL][SOURCE_FIRST_TERM] = new CSourceRotatingFrame_Flow(nDim, nVar_Flow, config);
      else if (config->GetAxisymmetric() == YES)
        if (incompressible) numerics_container[val_iInst][iMGlevel][FLOW_SOL][SOURCE_FIRST_TERM] = new CSourceIncAxisymmetric_Flow(nDim, nVar_Flow, config);
        else numerics_container[val_iInst][iMGlevel][FLOW_SOL][SOURCE_FIRST_TERM] = new CSourceAxisymmetric_Flow(nDim, nVar_Flow, config);
      else if (config->GetGravityForce() == YES)
        numerics_container[val_iInst][iMGlevel][FLOW_SOL][SOURCE_FIRST_TERM] = new CSourceGravity(nDim, nVar_Flow, config);
      else if (config->GetWind_Gust() == YES)
        numerics_container[val_iInst][iMGlevel][FLOW_SOL][SOURCE_FIRST_TERM] = new CSourceWindGust(nDim, nVar_Flow, config);
      else if (config->GetKind_SyntheticTurbulence() == VOLUME_STG)
        numerics_container[val_iInst][iMGlevel][FLOW_SOL][SOURCE_FIRST_TERM] = new CSourceVolumeSTG(nDim, nVar_Flow, config);

      else
        numerics_container[val_iInst][iMGlevel][FLOW_SOL][SOURCE_FIRST_TERM] = new CSourceNothing(nDim, nVar_Flow, config);
      
      numerics_container[val_iInst][iMGlevel][FLOW_SOL][SOURCE_SECOND_TERM] = new CSourceNothing(nDim, nVar_Flow, config);
    }
    
  }

  /*--- Riemann solver definition for the Euler, Navier-Stokes problems for the FEM discretization. ---*/
  if ((fem_euler) || (fem_ns)) {

    switch (config->GetRiemann_Solver_FEM()) {
      case NO_UPWIND : cout << "Riemann solver disabled." << endl; break;
      case ROE:
      case LAX_FRIEDRICH:
        /* Hard coded optimized implementation is used in the DG solver. No need to allocate the
           corresponding entry in numerics. */
        break;

      case AUSM:
        for (iMGlevel = 0; iMGlevel <= config->GetnMGLevels(); iMGlevel++) {
          numerics_container[val_iInst][iMGlevel][FLOW_SOL][CONV_TERM] = new CUpwAUSM_Flow(nDim, nVar_Flow, config);
          numerics_container[val_iInst][iMGlevel][FLOW_SOL][CONV_BOUND_TERM] = new CUpwAUSM_Flow(nDim, nVar_Flow, config);
        }
        break;

      case TURKEL:
        for (iMGlevel = 0; iMGlevel <= config->GetnMGLevels(); iMGlevel++) {
          numerics_container[val_iInst][iMGlevel][FLOW_SOL][CONV_TERM] = new CUpwTurkel_Flow(nDim, nVar_Flow, config);
          numerics_container[val_iInst][iMGlevel][FLOW_SOL][CONV_BOUND_TERM] = new CUpwTurkel_Flow(nDim, nVar_Flow, config);
        }
        break;

      case HLLC:
          for (iMGlevel = 0; iMGlevel <= config->GetnMGLevels(); iMGlevel++) {
            numerics_container[val_iInst][iMGlevel][FLOW_SOL][CONV_TERM] = new CUpwHLLC_Flow(nDim, nVar_Flow, config);
            numerics_container[val_iInst][iMGlevel][FLOW_SOL][CONV_BOUND_TERM] = new CUpwHLLC_Flow(nDim, nVar_Flow, config);
          }
        break;

      case MSW:
        for (iMGlevel = 0; iMGlevel <= config->GetnMGLevels(); iMGlevel++) {
          numerics_container[val_iInst][iMGlevel][FLOW_SOL][CONV_TERM] = new CUpwMSW_Flow(nDim, nVar_Flow, config);
          numerics_container[val_iInst][iMGlevel][FLOW_SOL][CONV_BOUND_TERM] = new CUpwMSW_Flow(nDim, nVar_Flow, config);
        }
        break;

      case CUSP:
        for (iMGlevel = 0; iMGlevel <= config->GetnMGLevels(); iMGlevel++) {
          numerics_container[val_iInst][iMGlevel][FLOW_SOL][CONV_TERM] = new CUpwCUSP_Flow(nDim, nVar_Flow, config);
          numerics_container[val_iInst][iMGlevel][FLOW_SOL][CONV_BOUND_TERM] = new CUpwCUSP_Flow(nDim, nVar_Flow, config);
        }
        break;

      default :
        SU2_MPI::Error("Riemann solver not implemented.", CURRENT_FUNCTION);
    }

  }

  /*--- Solver definition for the turbulent model problem ---*/
  
  if (turbulent) {
    
    /*--- Definition of the convective scheme for each equation and mesh level ---*/
    
    switch (config->GetKind_ConvNumScheme_Turb()) {
      case NONE :
        break;
      case SPACE_UPWIND :
        for (iMGlevel = 0; iMGlevel <= config->GetnMGLevels(); iMGlevel++) {
          if (spalart_allmaras || neg_spalart_allmaras || e_spalart_allmaras || comp_spalart_allmaras || e_comp_spalart_allmaras ) {
            numerics_container[val_iInst][iMGlevel][TURB_SOL][CONV_TERM] = new CUpwSca_TurbSA(nDim, nVar_Turb, config);
          }
          else if (menter_sst) numerics_container[val_iInst][iMGlevel][TURB_SOL][CONV_TERM] = new CUpwSca_TurbSST(nDim, nVar_Turb, config);
        }
        break;
      default :
        SU2_MPI::Error("Convective scheme not implemented (turbulent).", CURRENT_FUNCTION);
        break;
    }
    
    /*--- Definition of the viscous scheme for each equation and mesh level ---*/
    
    for (iMGlevel = 0; iMGlevel <= config->GetnMGLevels(); iMGlevel++) {
      if (spalart_allmaras || e_spalart_allmaras || comp_spalart_allmaras || e_comp_spalart_allmaras){
        numerics_container[val_iInst][iMGlevel][TURB_SOL][VISC_TERM] = new CAvgGrad_TurbSA(nDim, nVar_Turb, true, config);
      }
      else if (neg_spalart_allmaras) numerics_container[val_iInst][iMGlevel][TURB_SOL][VISC_TERM] = new CAvgGrad_TurbSA_Neg(nDim, nVar_Turb, true, config);
      else if (menter_sst) numerics_container[val_iInst][iMGlevel][TURB_SOL][VISC_TERM] = new CAvgGrad_TurbSST(nDim, nVar_Turb, constants, true, config);
    }
    
    /*--- Definition of the source term integration scheme for each equation and mesh level ---*/
    
    for (iMGlevel = 0; iMGlevel <= config->GetnMGLevels(); iMGlevel++) {
      if (spalart_allmaras) numerics_container[val_iInst][iMGlevel][TURB_SOL][SOURCE_FIRST_TERM] = new CSourcePieceWise_TurbSA(nDim, nVar_Turb, config);
      else if (e_spalart_allmaras) numerics_container[val_iInst][iMGlevel][TURB_SOL][SOURCE_FIRST_TERM] = new CSourcePieceWise_TurbSA_E(nDim, nVar_Turb, config);
      else if (comp_spalart_allmaras) numerics_container[val_iInst][iMGlevel][TURB_SOL][SOURCE_FIRST_TERM] = new CSourcePieceWise_TurbSA_COMP(nDim, nVar_Turb, config);
      else if (e_comp_spalart_allmaras) numerics_container[val_iInst][iMGlevel][TURB_SOL][SOURCE_FIRST_TERM] = new CSourcePieceWise_TurbSA_E_COMP(nDim, nVar_Turb, config);
      else if (neg_spalart_allmaras) numerics_container[val_iInst][iMGlevel][TURB_SOL][SOURCE_FIRST_TERM] = new CSourcePieceWise_TurbSA_Neg(nDim, nVar_Turb, config);
      else if (menter_sst) numerics_container[val_iInst][iMGlevel][TURB_SOL][SOURCE_FIRST_TERM] = new CSourcePieceWise_TurbSST(nDim, nVar_Turb, constants, config);
      numerics_container[val_iInst][iMGlevel][TURB_SOL][SOURCE_SECOND_TERM] = new CSourceNothing(nDim, nVar_Turb, config);
    }
    
    /*--- Definition of the boundary condition method ---*/
    
    for (iMGlevel = 0; iMGlevel <= config->GetnMGLevels(); iMGlevel++) {
      if (spalart_allmaras || e_spalart_allmaras || comp_spalart_allmaras || e_comp_spalart_allmaras) {
        numerics_container[val_iInst][iMGlevel][TURB_SOL][CONV_BOUND_TERM] = new CUpwSca_TurbSA(nDim, nVar_Turb, config);
        numerics_container[val_iInst][iMGlevel][TURB_SOL][VISC_BOUND_TERM] = new CAvgGrad_TurbSA(nDim, nVar_Turb, false, config);
      }
      else if (neg_spalart_allmaras) {
        numerics_container[val_iInst][iMGlevel][TURB_SOL][CONV_BOUND_TERM] = new CUpwSca_TurbSA(nDim, nVar_Turb, config);
        numerics_container[val_iInst][iMGlevel][TURB_SOL][VISC_BOUND_TERM] = new CAvgGrad_TurbSA_Neg(nDim, nVar_Turb, false, config);
      }
      else if (menter_sst) {
        numerics_container[val_iInst][iMGlevel][TURB_SOL][CONV_BOUND_TERM] = new CUpwSca_TurbSST(nDim, nVar_Turb, config);
        numerics_container[val_iInst][iMGlevel][TURB_SOL][VISC_BOUND_TERM] = new CAvgGrad_TurbSST(nDim, nVar_Turb, constants, false, config);
      }
    }
  }
  
  /*--- Solver definition for the transition model problem ---*/
  if (transition) {
    
    /*--- Definition of the convective scheme for each equation and mesh level ---*/
    switch (config->GetKind_ConvNumScheme_Turb()) {
      case NONE :
        break;
      case SPACE_UPWIND :
        for (iMGlevel = 0; iMGlevel <= config->GetnMGLevels(); iMGlevel++) {
          numerics_container[val_iInst][iMGlevel][TRANS_SOL][CONV_TERM] = new CUpwSca_TransLM(nDim, nVar_Trans, config);
        }
        break;
      default :
        SU2_MPI::Error("Convective scheme not implemented (transition).", CURRENT_FUNCTION);
        break;
    }
    
    /*--- Definition of the viscous scheme for each equation and mesh level ---*/
    for (iMGlevel = 0; iMGlevel <= config->GetnMGLevels(); iMGlevel++) {
      numerics_container[val_iInst][iMGlevel][TRANS_SOL][VISC_TERM] = new CAvgGradCorrected_TransLM(nDim, nVar_Trans, config);
    }
    
    /*--- Definition of the source term integration scheme for each equation and mesh level ---*/
    for (iMGlevel = 0; iMGlevel <= config->GetnMGLevels(); iMGlevel++) {
      numerics_container[val_iInst][iMGlevel][TRANS_SOL][SOURCE_FIRST_TERM] = new CSourcePieceWise_TransLM(nDim, nVar_Trans, config);
      numerics_container[val_iInst][iMGlevel][TRANS_SOL][SOURCE_SECOND_TERM] = new CSourceNothing(nDim, nVar_Trans, config);
    }
    
    /*--- Definition of the boundary condition method ---*/
    for (iMGlevel = 0; iMGlevel <= config->GetnMGLevels(); iMGlevel++) {
      numerics_container[val_iInst][iMGlevel][TRANS_SOL][CONV_BOUND_TERM] = new CUpwLin_TransLM(nDim, nVar_Trans, config);
    }
  }
  
  /*--- Solver definition of the finite volume heat solver  ---*/
  if (heat_fvm) {

    /*--- Definition of the viscous scheme for each equation and mesh level ---*/
    for (iMGlevel = 0; iMGlevel <= config->GetnMGLevels(); iMGlevel++) {

      numerics_container[val_iInst][iMGlevel][HEAT_SOL][VISC_TERM] = new CAvgGradCorrected_Heat(nDim, nVar_Heat, config);
      numerics_container[val_iInst][iMGlevel][HEAT_SOL][VISC_BOUND_TERM] = new CAvgGrad_Heat(nDim, nVar_Heat, config);

      switch (config->GetKind_ConvNumScheme_Heat()) {

        case SPACE_UPWIND :
          numerics_container[val_iInst][iMGlevel][HEAT_SOL][CONV_TERM] = new CUpwSca_Heat(nDim, nVar_Heat, config);
          numerics_container[val_iInst][iMGlevel][HEAT_SOL][CONV_BOUND_TERM] = new CUpwSca_Heat(nDim, nVar_Heat, config);
          break;

        case SPACE_CENTERED :
          numerics_container[val_iInst][iMGlevel][HEAT_SOL][CONV_TERM] = new CCentSca_Heat(nDim, nVar_Heat, config);
          numerics_container[val_iInst][iMGlevel][HEAT_SOL][CONV_BOUND_TERM] = new CUpwSca_Heat(nDim, nVar_Heat, config);
        break;

        default :
          cout << "Convective scheme not implemented (heat)." << endl; exit(EXIT_FAILURE);
        break;
      }
    }
  }
  
  /*--- Solver definition for the flow adjoint problem ---*/
  
  if (adj_euler || adj_ns) {
    
    /*--- Definition of the convective scheme for each equation and mesh level ---*/
    
    switch (config->GetKind_ConvNumScheme_AdjFlow()) {
      case NO_CONVECTIVE :
        SU2_MPI::Error("No convective scheme.", CURRENT_FUNCTION);
        break;
        
      case SPACE_CENTERED :
        
        if (compressible) {
          
          /*--- Compressible flow ---*/
          
          switch (config->GetKind_Centered_AdjFlow()) {
            case NO_CENTERED : cout << "No centered scheme." << endl; break;
            case LAX : numerics_container[val_iInst][MESH_0][ADJFLOW_SOL][CONV_TERM] = new CCentLax_AdjFlow(nDim, nVar_Adj_Flow, config); break;
            case JST : numerics_container[val_iInst][MESH_0][ADJFLOW_SOL][CONV_TERM] = new CCentJST_AdjFlow(nDim, nVar_Adj_Flow, config); break;
            default : SU2_MPI::Error("Centered scheme not implemented.", CURRENT_FUNCTION); break;
          }
          
          for (iMGlevel = 1; iMGlevel <= config->GetnMGLevels(); iMGlevel++)
            numerics_container[val_iInst][iMGlevel][ADJFLOW_SOL][CONV_TERM] = new CCentLax_AdjFlow(nDim, nVar_Adj_Flow, config);
          
          for (iMGlevel = 0; iMGlevel <= config->GetnMGLevels(); iMGlevel++)
            numerics_container[val_iInst][iMGlevel][ADJFLOW_SOL][CONV_BOUND_TERM] = new CUpwRoe_AdjFlow(nDim, nVar_Adj_Flow, config);
          
        }
        
        if (incompressible) {

          SU2_MPI::Error("Schemes not implemented for incompressible continuous adjoint.", CURRENT_FUNCTION);

        }
        
        break;
        
      case SPACE_UPWIND :
        
        if (compressible) {
          
          /*--- Compressible flow ---*/
          
          switch (config->GetKind_Upwind_AdjFlow()) {
            case NO_UPWIND : cout << "No upwind scheme." << endl; break;
            case ROE:
              for (iMGlevel = 0; iMGlevel <= config->GetnMGLevels(); iMGlevel++) {
                numerics_container[val_iInst][iMGlevel][ADJFLOW_SOL][CONV_TERM] = new CUpwRoe_AdjFlow(nDim, nVar_Adj_Flow, config);
                numerics_container[val_iInst][iMGlevel][ADJFLOW_SOL][CONV_BOUND_TERM] = new CUpwRoe_AdjFlow(nDim, nVar_Adj_Flow, config);
              }
              break;
            default : SU2_MPI::Error("Upwind scheme not implemented.", CURRENT_FUNCTION); break;
          }
        }
        
        if (incompressible) {
          
          SU2_MPI::Error("Schemes not implemented for incompressible continuous adjoint.", CURRENT_FUNCTION);

        }
        
        break;
        
      default :
        SU2_MPI::Error("Convective scheme not implemented (adj_euler and adj_ns).", CURRENT_FUNCTION);
        break;
    }
    
    /*--- Definition of the viscous scheme for each equation and mesh level ---*/
    
    if (compressible) {
      
      /*--- Compressible flow ---*/
      
      numerics_container[val_iInst][MESH_0][ADJFLOW_SOL][VISC_TERM] = new CAvgGradCorrected_AdjFlow(nDim, nVar_Adj_Flow, config);
      numerics_container[val_iInst][MESH_0][ADJFLOW_SOL][VISC_BOUND_TERM] = new CAvgGrad_AdjFlow(nDim, nVar_Adj_Flow, config);
      
      for (iMGlevel = 1; iMGlevel <= config->GetnMGLevels(); iMGlevel++) {
        numerics_container[val_iInst][iMGlevel][ADJFLOW_SOL][VISC_TERM] = new CAvgGrad_AdjFlow(nDim, nVar_Adj_Flow, config);
        numerics_container[val_iInst][iMGlevel][ADJFLOW_SOL][VISC_BOUND_TERM] = new CAvgGrad_AdjFlow(nDim, nVar_Adj_Flow, config);
      }
      
    }
    
    if (incompressible) {
      
      SU2_MPI::Error("Schemes not implemented for incompressible continuous adjoint.", CURRENT_FUNCTION);

    }
    
    /*--- Definition of the source term integration scheme for each equation and mesh level ---*/
    
    for (iMGlevel = 0; iMGlevel <= config->GetnMGLevels(); iMGlevel++) {
      
      /*--- Note that RANS is incompatible with Axisymmetric or Rotational (Fix it!) ---*/
      
      if (compressible) {
        
        if (adj_ns) {
          
          numerics_container[val_iInst][iMGlevel][ADJFLOW_SOL][SOURCE_FIRST_TERM] = new CSourceViscous_AdjFlow(nDim, nVar_Adj_Flow, config);
          
          if (config->GetRotating_Frame() == YES)
            numerics_container[val_iInst][iMGlevel][ADJFLOW_SOL][SOURCE_SECOND_TERM] = new CSourceRotatingFrame_AdjFlow(nDim, nVar_Adj_Flow, config);
          else
            numerics_container[val_iInst][iMGlevel][ADJFLOW_SOL][SOURCE_SECOND_TERM] = new CSourceConservative_AdjFlow(nDim, nVar_Adj_Flow, config);
          
        }
        
        else {
          
          if (config->GetRotating_Frame() == YES)
            numerics_container[val_iInst][iMGlevel][ADJFLOW_SOL][SOURCE_FIRST_TERM] = new CSourceRotatingFrame_AdjFlow(nDim, nVar_Adj_Flow, config);
          else if (config->GetAxisymmetric() == YES)
            numerics_container[val_iInst][iMGlevel][ADJFLOW_SOL][SOURCE_FIRST_TERM] = new CSourceAxisymmetric_AdjFlow(nDim, nVar_Adj_Flow, config);
          else
            numerics_container[val_iInst][iMGlevel][ADJFLOW_SOL][SOURCE_FIRST_TERM] = new CSourceNothing(nDim, nVar_Adj_Flow, config);
          
          numerics_container[val_iInst][iMGlevel][ADJFLOW_SOL][SOURCE_SECOND_TERM] = new CSourceNothing(nDim, nVar_Adj_Flow, config);
          
        }
        
      }
      
      if (incompressible) {
        
        SU2_MPI::Error("Schemes not implemented for incompressible continuous adjoint.", CURRENT_FUNCTION);

      }
      
    }
    
  }
  
  /*--- Solver definition for the turbulent adjoint problem ---*/
  if (adj_turb) {
    /*--- Definition of the convective scheme for each equation and mesh level ---*/
    switch (config->GetKind_ConvNumScheme_AdjTurb()) {
      case NONE :
        break;
      case SPACE_UPWIND :
        for (iMGlevel = 0; iMGlevel <= config->GetnMGLevels(); iMGlevel++)
          if (spalart_allmaras) {
            numerics_container[val_iInst][iMGlevel][ADJTURB_SOL][CONV_TERM] = new CUpwSca_AdjTurb(nDim, nVar_Adj_Turb, config);
          }
          else if (neg_spalart_allmaras) {SU2_MPI::Error("Adjoint Neg SA turbulence model not implemented.", CURRENT_FUNCTION);}
          else if (menter_sst) {SU2_MPI::Error("Adjoint SST turbulence model not implemented.", CURRENT_FUNCTION);}
          else if (e_spalart_allmaras) {SU2_MPI::Error("Adjoint Edward's SA turbulence model not implemented.", CURRENT_FUNCTION);}
          else if (comp_spalart_allmaras) {SU2_MPI::Error("Adjoint CC SA turbulence model not implemented.", CURRENT_FUNCTION);}
          else if (e_comp_spalart_allmaras) {SU2_MPI::Error("Adjoint CC Edward's SA turbulence model not implemented.", CURRENT_FUNCTION);}
        break;
      default :
        SU2_MPI::Error("Convective scheme not implemented (adj_turb).", CURRENT_FUNCTION);
        break;
    }
    
    /*--- Definition of the viscous scheme for each equation and mesh level ---*/
    for (iMGlevel = 0; iMGlevel <= config->GetnMGLevels(); iMGlevel++) {
      if (spalart_allmaras) {
        numerics_container[val_iInst][iMGlevel][ADJTURB_SOL][VISC_TERM] = new CAvgGradCorrected_AdjTurb(nDim, nVar_Adj_Turb, config);
      }

      else if (neg_spalart_allmaras) {SU2_MPI::Error("Adjoint Neg SA turbulence model not implemented.", CURRENT_FUNCTION);}
      else if (menter_sst) {SU2_MPI::Error("Adjoint SST turbulence model not implemented.", CURRENT_FUNCTION);}
      else if (e_spalart_allmaras) {SU2_MPI::Error("Adjoint Edward's SA turbulence model not implemented.", CURRENT_FUNCTION);}
      else if (comp_spalart_allmaras) {SU2_MPI::Error("Adjoint CC SA turbulence model not implemented.", CURRENT_FUNCTION);}
      else if (e_comp_spalart_allmaras) {SU2_MPI::Error("Adjoint CC Edward's SA turbulence model not implemented.", CURRENT_FUNCTION);}
    }
    
    /*--- Definition of the source term integration scheme for each equation and mesh level ---*/
    for (iMGlevel = 0; iMGlevel <= config->GetnMGLevels(); iMGlevel++) {
      if (spalart_allmaras) {
        numerics_container[val_iInst][iMGlevel][ADJTURB_SOL][SOURCE_FIRST_TERM] = new CSourcePieceWise_AdjTurb(nDim, nVar_Adj_Turb, config);
        numerics_container[val_iInst][iMGlevel][ADJTURB_SOL][SOURCE_SECOND_TERM] = new CSourceConservative_AdjTurb(nDim, nVar_Adj_Turb, config);
      }
      else if (neg_spalart_allmaras) {SU2_MPI::Error("Adjoint Neg SA turbulence model not implemented.", CURRENT_FUNCTION);}
      else if (menter_sst) {SU2_MPI::Error("Adjoint SST turbulence model not implemented.", CURRENT_FUNCTION);}
      else if (e_spalart_allmaras) {SU2_MPI::Error("Adjoint Edward's SA turbulence model not implemented.", CURRENT_FUNCTION);}
      else if (comp_spalart_allmaras) {SU2_MPI::Error("Adjoint CC SA turbulence model not implemented.", CURRENT_FUNCTION);}
      else if (e_comp_spalart_allmaras) {SU2_MPI::Error("Adjoint CC Edward's SA turbulence model not implemented.", CURRENT_FUNCTION);}
    }
    
    /*--- Definition of the boundary condition method ---*/
    for (iMGlevel = 0; iMGlevel <= config->GetnMGLevels(); iMGlevel++) {
      if (spalart_allmaras) numerics_container[val_iInst][iMGlevel][ADJTURB_SOL][CONV_BOUND_TERM] = new CUpwLin_AdjTurb(nDim, nVar_Adj_Turb, config);
      else if (neg_spalart_allmaras) {SU2_MPI::Error("Adjoint Neg SA turbulence model not implemented.", CURRENT_FUNCTION);}
      else if (menter_sst) {SU2_MPI::Error("Adjoint SST turbulence model not implemented.", CURRENT_FUNCTION);}
      else if (e_spalart_allmaras) {SU2_MPI::Error("Adjoint Edward's SA turbulence model not implemented.", CURRENT_FUNCTION);}
      else if (comp_spalart_allmaras) {SU2_MPI::Error("Adjoint CC SA turbulence model not implemented.", CURRENT_FUNCTION);}
      else if (e_comp_spalart_allmaras) {SU2_MPI::Error("Adjoint CC Edward's SA turbulence model not implemented.", CURRENT_FUNCTION);}
    }
    
  }

  /*--- Solver definition for the FEM problem ---*/
  if (fem) {

  /*--- Initialize the container for FEA_TERM. This will be the only one for most of the cases ---*/
  switch (config->GetGeometricConditions()) {
      case SMALL_DEFORMATIONS :
        switch (config->GetMaterialModel()) {
          case LINEAR_ELASTIC: numerics_container[val_iInst][MESH_0][FEA_SOL][FEA_TERM] = new CFEALinearElasticity(nDim, nVar_FEM, config); break;
          case NEO_HOOKEAN : SU2_MPI::Error("Material model does not correspond to geometric conditions.", CURRENT_FUNCTION); break;
          default: SU2_MPI::Error("Material model not implemented.", CURRENT_FUNCTION); break;
        }
        break;
      case LARGE_DEFORMATIONS :
        switch (config->GetMaterialModel()) {
          case LINEAR_ELASTIC: SU2_MPI::Error("Material model does not correspond to geometric conditions.", CURRENT_FUNCTION); break;
          case NEO_HOOKEAN :
            switch (config->GetMaterialCompressibility()) {
              case COMPRESSIBLE_MAT : numerics_container[val_iInst][MESH_0][FEA_SOL][FEA_TERM] = new CFEM_NeoHookean_Comp(nDim, nVar_FEM, config); break;
              default: SU2_MPI::Error("Material model not implemented.", CURRENT_FUNCTION); break;
            }
            break;
          case KNOWLES:
            switch (config->GetMaterialCompressibility()) {
              case NEARLY_INCOMPRESSIBLE_MAT : numerics_container[val_iInst][MESH_0][FEA_SOL][FEA_TERM] = new CFEM_Knowles_NearInc(nDim, nVar_FEM, config); break;
              default:  SU2_MPI::Error("Material model not implemented.", CURRENT_FUNCTION); break;
            }
            break;
          case IDEAL_DE:
            switch (config->GetMaterialCompressibility()) {
              case NEARLY_INCOMPRESSIBLE_MAT : numerics_container[val_iInst][MESH_0][FEA_SOL][FEA_TERM] = new CFEM_IdealDE(nDim, nVar_FEM, config); break;
              default:  SU2_MPI::Error("Material model not implemented.", CURRENT_FUNCTION); break;
            }
            break;
          default:  SU2_MPI::Error("Material model not implemented.", CURRENT_FUNCTION); break;
        }
        break;
      default:  SU2_MPI::Error("Solver not implemented.", CURRENT_FUNCTION);  break;
    }

  /*--- The following definitions only make sense if we have a non-linear solution ---*/
  if (config->GetGeometricConditions() == LARGE_DEFORMATIONS){

      /*--- This allocates a container for electromechanical effects ---*/

      bool de_effects = config->GetDE_Effects();
      if (de_effects) numerics_container[val_iInst][MESH_0][FEA_SOL][DE_TERM] = new CFEM_DielectricElastomer(nDim, nVar_FEM, config);

      string filename;
      ifstream properties_file;

      filename = config->GetFEA_FileName();
      if (nZone > 1)
        filename = config->GetMultizone_FileName(filename, iZone);

      properties_file.open(filename.data(), ios::in);

      /*--- In case there is a properties file, containers are allocated for a number of material models ---*/

      if (!(properties_file.fail())) {

          numerics_container[val_iInst][MESH_0][FEA_SOL][MAT_NHCOMP]  = new CFEM_NeoHookean_Comp(nDim, nVar_FEM, config);
          numerics_container[val_iInst][MESH_0][FEA_SOL][MAT_IDEALDE] = new CFEM_IdealDE(nDim, nVar_FEM, config);
          numerics_container[val_iInst][MESH_0][FEA_SOL][MAT_KNOWLES] = new CFEM_Knowles_NearInc(nDim, nVar_FEM, config);

          properties_file.close();
      }
  }

  }

}

void CDriver::Numerics_Postprocessing(CNumerics *****numerics_container,
                                      CSolver ***solver_container, CGeometry **geometry,
                                      CConfig *config, unsigned short val_iInst) {
  
  unsigned short iMGlevel, iSol;
  
  
  bool
  euler, adj_euler,
  ns, adj_ns,
  fem_euler, fem_ns, fem_turbulent,
  turbulent, adj_turb,
  spalart_allmaras, neg_spalart_allmaras, menter_sst,
  fem,
  heat_fvm,
  transition,
  template_solver;

  bool e_spalart_allmaras, comp_spalart_allmaras, e_comp_spalart_allmaras;

  bool compressible = (config->GetKind_Regime() == COMPRESSIBLE);
  bool incompressible = (config->GetKind_Regime() == INCOMPRESSIBLE);
  
  /*--- Initialize some useful booleans ---*/
  euler            = false; ns     = false; turbulent     = false;
  fem_euler        = false; fem_ns = false; fem_turbulent = false;
  adj_euler        = false;   adj_ns           = false;   adj_turb         = false;
  fem        = false;
  spalart_allmaras = false;   neg_spalart_allmaras = false; menter_sst       = false;
  transition       = false;   heat_fvm         = false;
  template_solver  = false;
    
  e_spalart_allmaras = false; comp_spalart_allmaras = false; e_comp_spalart_allmaras = false;

  /*--- Assign booleans ---*/
  switch (config->GetKind_Solver()) {
    case TEMPLATE_SOLVER: template_solver = true; break;
    case EULER : case DISC_ADJ_EULER: euler = true;  heat_fvm = config->GetWeakly_Coupled_Heat(); break;
    case NAVIER_STOKES: case DISC_ADJ_NAVIER_STOKES: ns = true;  heat_fvm = config->GetWeakly_Coupled_Heat(); break;
    case RANS : case DISC_ADJ_RANS:  ns = true; turbulent = true; if (config->GetKind_Trans_Model() == LM) transition = true; break;
    case FEM_EULER : case DISC_ADJ_FEM_EULER : fem_euler = true; break;
    case FEM_NAVIER_STOKES: case DISC_ADJ_FEM_NS : fem_ns = true; break;
    case FEM_RANS : case DISC_ADJ_FEM_RANS : fem_ns = true; fem_turbulent = true; break;
    case FEM_LES :  fem_ns = true; break;
    case HEAT_EQUATION_FVM: heat_fvm = true; break;
    case FEM_ELASTICITY: case DISC_ADJ_FEM: fem = true; break;
    case ADJ_EULER : euler = true; adj_euler = true; break;
    case ADJ_NAVIER_STOKES : ns = true; turbulent = (config->GetKind_Turb_Model() != NONE); adj_ns = true; break;
    case ADJ_RANS : ns = true; turbulent = true; adj_ns = true; adj_turb = (!config->GetFrozen_Visc_Cont()); break;
  }
  
  /*--- Assign turbulence model booleans ---*/

  if (turbulent || fem_turbulent)
    switch (config->GetKind_Turb_Model()) {
      case SA:     spalart_allmaras = true;     break;
      case SA_NEG: neg_spalart_allmaras = true; break;
      case SST:    menter_sst = true;  break;
      case SA_COMP: comp_spalart_allmaras = true; break;
      case SA_E: e_spalart_allmaras = true; break;
      case SA_E_COMP: e_comp_spalart_allmaras = true; break;

    }
  
  /*--- Solver definition for the template problem ---*/
  if (template_solver) {
    
    /*--- Definition of the convective scheme for each equation and mesh level ---*/
    switch (config->GetKind_ConvNumScheme_Template()) {
      case SPACE_CENTERED : case SPACE_UPWIND :
        for (iMGlevel = 0; iMGlevel <= config->GetnMGLevels(); iMGlevel++)
          delete numerics_container[val_iInst][iMGlevel][TEMPLATE_SOL][CONV_TERM];
        break;
    }
    
    for (iMGlevel = 0; iMGlevel <= config->GetnMGLevels(); iMGlevel++) {
      /*--- Definition of the viscous scheme for each equation and mesh level ---*/
      delete numerics_container[val_iInst][iMGlevel][TEMPLATE_SOL][VISC_TERM];
      /*--- Definition of the source term integration scheme for each equation and mesh level ---*/
      delete numerics_container[val_iInst][iMGlevel][TEMPLATE_SOL][SOURCE_FIRST_TERM];
      /*--- Definition of the boundary condition method ---*/
      delete numerics_container[val_iInst][iMGlevel][TEMPLATE_SOL][CONV_BOUND_TERM];
    }
    
  }
  
  /*--- Solver definition for the Potential, Euler, Navier-Stokes problems ---*/
  if ((euler) || (ns)) {
    
    /*--- Definition of the convective scheme for each equation and mesh level ---*/
    switch (config->GetKind_ConvNumScheme_Flow()) {
        
      case SPACE_CENTERED :
        if (compressible) {
          
          /*--- Compressible flow ---*/
          switch (config->GetKind_Centered_Flow()) {
            case LAX : case JST :  case JST_KE : delete numerics_container[val_iInst][MESH_0][FLOW_SOL][CONV_TERM]; break;
          }
          for (iMGlevel = 1; iMGlevel <= config->GetnMGLevels(); iMGlevel++)
            delete numerics_container[val_iInst][iMGlevel][FLOW_SOL][CONV_TERM];
          
          /*--- Definition of the boundary condition method ---*/
          for (iMGlevel = 0; iMGlevel <= config->GetnMGLevels(); iMGlevel++)
            delete numerics_container[val_iInst][iMGlevel][FLOW_SOL][CONV_BOUND_TERM];
          
        }
        if (incompressible) {
          /*--- Incompressible flow, use preconditioning method ---*/
          switch (config->GetKind_Centered_Flow()) {
            case LAX : case JST : delete numerics_container[val_iInst][MESH_0][FLOW_SOL][CONV_TERM]; break;
          }
          for (iMGlevel = 1; iMGlevel <= config->GetnMGLevels(); iMGlevel++)
            delete numerics_container[val_iInst][iMGlevel][FLOW_SOL][CONV_TERM];
          
          /*--- Definition of the boundary condition method ---*/
          for (iMGlevel = 0; iMGlevel <= config->GetnMGLevels(); iMGlevel++)
            delete numerics_container[val_iInst][iMGlevel][FLOW_SOL][CONV_BOUND_TERM];
          
        }
        break;
      case SPACE_UPWIND :
        
        if (compressible) {
          /*--- Compressible flow ---*/
          switch (config->GetKind_Upwind_Flow()) {
            case ROE: case AUSM : case TURKEL: case HLLC: case MSW:  case CUSP: case L2ROE: case LMROE: case SLAU: case SLAU2: case AUSMPLUSUP:
              for (iMGlevel = 0; iMGlevel <= config->GetnMGLevels(); iMGlevel++) {
                delete numerics_container[val_iInst][iMGlevel][FLOW_SOL][CONV_TERM];
                delete numerics_container[val_iInst][iMGlevel][FLOW_SOL][CONV_BOUND_TERM];
              }
              
              break;
          }
          
        }
        if (incompressible) {
          /*--- Incompressible flow, use preconditioning method ---*/
          switch (config->GetKind_Upwind_Flow()) {
            case FDS:
              for (iMGlevel = 0; iMGlevel <= config->GetnMGLevels(); iMGlevel++) {
                delete numerics_container[val_iInst][iMGlevel][FLOW_SOL][CONV_TERM];
                delete numerics_container[val_iInst][iMGlevel][FLOW_SOL][CONV_BOUND_TERM];
              }
              break;
          }
        }
        
        break;
    }
    
    /*--- Definition of the viscous scheme for each equation and mesh level ---*/
    if (compressible||incompressible) {
      /*--- Compressible flow Ideal gas ---*/
      delete numerics_container[val_iInst][MESH_0][FLOW_SOL][VISC_TERM];
      for (iMGlevel = 1; iMGlevel <= config->GetnMGLevels(); iMGlevel++)
        delete numerics_container[val_iInst][iMGlevel][FLOW_SOL][VISC_TERM];
      
      /*--- Definition of the boundary condition method ---*/
      for (iMGlevel = 0; iMGlevel <= config->GetnMGLevels(); iMGlevel++)
        delete numerics_container[val_iInst][iMGlevel][FLOW_SOL][VISC_BOUND_TERM];
      
    }
    
    /*--- Definition of the source term integration scheme for each equation and mesh level ---*/
    for (iMGlevel = 0; iMGlevel <= config->GetnMGLevels(); iMGlevel++) {
      delete numerics_container[val_iInst][iMGlevel][FLOW_SOL][SOURCE_FIRST_TERM];
      delete numerics_container[val_iInst][iMGlevel][FLOW_SOL][SOURCE_SECOND_TERM];
    }
    
  }

  /*--- DG-FEM solver definition for Euler, Navier-Stokes problems ---*/

  if ((fem_euler) || (fem_ns)) {

    /*--- Definition of the convective scheme for each equation and mesh level ---*/
    switch (config->GetRiemann_Solver_FEM()) {
      case AUSM: case TURKEL: case HLLC: case MSW: /* Note that not all need to be deleted. */

        for (iMGlevel = 0; iMGlevel <= config->GetnMGLevels(); iMGlevel++) {
          delete numerics_container[val_iInst][iMGlevel][FLOW_SOL][CONV_TERM];
          delete numerics_container[val_iInst][iMGlevel][FLOW_SOL][CONV_BOUND_TERM];
        }
        break;
    }
  }

  /*--- Solver definition for the turbulent model problem ---*/
  
  if (turbulent) {
    
    /*--- Definition of the convective scheme for each equation and mesh level ---*/
    
    switch (config->GetKind_ConvNumScheme_Turb()) {
      case SPACE_UPWIND :
        for (iMGlevel = 0; iMGlevel <= config->GetnMGLevels(); iMGlevel++) {
          if (spalart_allmaras || neg_spalart_allmaras ||menter_sst|| comp_spalart_allmaras || e_spalart_allmaras || e_comp_spalart_allmaras)
            delete numerics_container[val_iInst][iMGlevel][TURB_SOL][CONV_TERM];
        }
        break;
    }
    
    /*--- Definition of the viscous scheme for each equation and mesh level ---*/
    
      if (spalart_allmaras || neg_spalart_allmaras ||menter_sst|| comp_spalart_allmaras || e_spalart_allmaras || e_comp_spalart_allmaras){
        for (iMGlevel = 0; iMGlevel <= config->GetnMGLevels(); iMGlevel++) {
          delete numerics_container[val_iInst][iMGlevel][TURB_SOL][VISC_TERM];
          delete numerics_container[val_iInst][iMGlevel][TURB_SOL][SOURCE_FIRST_TERM];
          delete numerics_container[val_iInst][iMGlevel][TURB_SOL][SOURCE_SECOND_TERM];
          /*--- Definition of the boundary condition method ---*/
          delete numerics_container[val_iInst][iMGlevel][TURB_SOL][CONV_BOUND_TERM];
          delete numerics_container[val_iInst][iMGlevel][TURB_SOL][VISC_BOUND_TERM];

      }
    }
    
  }
  
  /*--- Solver definition for the transition model problem ---*/
  if (transition) {
    
    /*--- Definition of the convective scheme for each equation and mesh level ---*/
    switch (config->GetKind_ConvNumScheme_Turb()) {
      case SPACE_UPWIND :
        for (iMGlevel = 0; iMGlevel <= config->GetnMGLevels(); iMGlevel++) {
          delete numerics_container[val_iInst][iMGlevel][TRANS_SOL][CONV_TERM];
        }
        break;
    }
    
    for (iMGlevel = 0; iMGlevel <= config->GetnMGLevels(); iMGlevel++) {
      /*--- Definition of the viscous scheme for each equation and mesh level ---*/
      delete numerics_container[val_iInst][iMGlevel][TRANS_SOL][VISC_TERM];
      /*--- Definition of the source term integration scheme for each equation and mesh level ---*/
      delete numerics_container[val_iInst][iMGlevel][TRANS_SOL][SOURCE_FIRST_TERM];
      delete numerics_container[val_iInst][iMGlevel][TRANS_SOL][SOURCE_SECOND_TERM];
      /*--- Definition of the boundary condition method ---*/
      delete numerics_container[val_iInst][iMGlevel][TRANS_SOL][CONV_BOUND_TERM];
    }
  }

  if (heat_fvm) {

    /*--- Definition of the viscous scheme for each equation and mesh level ---*/
    for (iMGlevel = 0; iMGlevel <= config->GetnMGLevels(); iMGlevel++) {

      delete numerics_container[val_iInst][iMGlevel][HEAT_SOL][VISC_TERM];
      delete numerics_container[val_iInst][iMGlevel][HEAT_SOL][VISC_BOUND_TERM];

      switch (config->GetKind_ConvNumScheme_Heat()) {
        case SPACE_UPWIND :

          delete numerics_container[val_iInst][iMGlevel][HEAT_SOL][CONV_TERM];
          delete numerics_container[val_iInst][iMGlevel][HEAT_SOL][CONV_BOUND_TERM];
          break;

        case SPACE_CENTERED :

          delete numerics_container[val_iInst][iMGlevel][HEAT_SOL][CONV_TERM];
          delete numerics_container[val_iInst][iMGlevel][HEAT_SOL][CONV_BOUND_TERM];
        break;
      }
    }
  }
  
  /*--- Solver definition for the flow adjoint problem ---*/
  
  if (adj_euler || adj_ns ) {
    
    /*--- Definition of the convective scheme for each equation and mesh level ---*/
    
    switch (config->GetKind_ConvNumScheme_AdjFlow()) {
      case SPACE_CENTERED :
        
        if (compressible) {
          
          /*--- Compressible flow ---*/
          
          switch (config->GetKind_Centered_AdjFlow()) {
            case LAX : case JST:
              delete numerics_container[val_iInst][MESH_0][ADJFLOW_SOL][CONV_TERM];
              break;
          }
          
          for (iMGlevel = 1; iMGlevel <= config->GetnMGLevels(); iMGlevel++)
            delete numerics_container[val_iInst][iMGlevel][ADJFLOW_SOL][CONV_TERM];
          
          for (iMGlevel = 0; iMGlevel <= config->GetnMGLevels(); iMGlevel++)
            delete numerics_container[val_iInst][iMGlevel][ADJFLOW_SOL][CONV_BOUND_TERM];
          
        }
        
        if (incompressible) {
          
          /*--- Incompressible flow, use artificial compressibility method ---*/
          
          switch (config->GetKind_Centered_AdjFlow()) {
            case LAX : case JST:
              delete numerics_container[val_iInst][MESH_0][ADJFLOW_SOL][CONV_TERM]; break;
          }
          
          for (iMGlevel = 1; iMGlevel <= config->GetnMGLevels(); iMGlevel++)
            delete numerics_container[val_iInst][iMGlevel][ADJFLOW_SOL][CONV_TERM];
          
          for (iMGlevel = 0; iMGlevel <= config->GetnMGLevels(); iMGlevel++)
            delete numerics_container[val_iInst][iMGlevel][ADJFLOW_SOL][CONV_BOUND_TERM];
          
        }
        
        break;
        
      case SPACE_UPWIND :
        
        if (compressible || incompressible) {
          
          /*--- Compressible flow ---*/
          
          switch (config->GetKind_Upwind_AdjFlow()) {
            case ROE:
              for (iMGlevel = 0; iMGlevel <= config->GetnMGLevels(); iMGlevel++) {
                delete numerics_container[val_iInst][iMGlevel][ADJFLOW_SOL][CONV_TERM];
                delete numerics_container[val_iInst][iMGlevel][ADJFLOW_SOL][CONV_BOUND_TERM];
              }
              break;
          }
        }
        
        break;
    }
    
    /*--- Definition of the viscous scheme for each equation and mesh level ---*/
    
    if (compressible || incompressible) {
      
      /*--- Compressible flow ---*/
      for (iMGlevel = 0; iMGlevel <= config->GetnMGLevels(); iMGlevel++) {
        delete numerics_container[val_iInst][iMGlevel][ADJFLOW_SOL][VISC_TERM];
        delete numerics_container[val_iInst][iMGlevel][ADJFLOW_SOL][VISC_BOUND_TERM];
      }
    }
    
    /*--- Definition of the source term integration scheme for each equation and mesh level ---*/
    
    for (iMGlevel = 0; iMGlevel <= config->GetnMGLevels(); iMGlevel++) {
      
      
      if (compressible || incompressible) {
        
        delete numerics_container[val_iInst][iMGlevel][ADJFLOW_SOL][SOURCE_FIRST_TERM];
        delete numerics_container[val_iInst][iMGlevel][ADJFLOW_SOL][SOURCE_SECOND_TERM];
        
      }
    }
    
  }
  
  
  /*--- Solver definition for the turbulent adjoint problem ---*/
  if (adj_turb) {
    /*--- Definition of the convective scheme for each equation and mesh level ---*/
    switch (config->GetKind_ConvNumScheme_AdjTurb()) {
        
      case SPACE_UPWIND :
        for (iMGlevel = 0; iMGlevel <= config->GetnMGLevels(); iMGlevel++)
          if (spalart_allmaras) {
            delete numerics_container[val_iInst][iMGlevel][ADJTURB_SOL][CONV_TERM];
          }
        break;
    }
    
    
    for (iMGlevel = 0; iMGlevel <= config->GetnMGLevels(); iMGlevel++) {
      if (spalart_allmaras) {
        /*--- Definition of the viscous scheme for each equation and mesh level ---*/
        delete numerics_container[val_iInst][iMGlevel][ADJTURB_SOL][VISC_TERM];
        /*--- Definition of the source term integration scheme for each equation and mesh level ---*/
        delete numerics_container[val_iInst][iMGlevel][ADJTURB_SOL][SOURCE_FIRST_TERM];
        delete numerics_container[val_iInst][iMGlevel][ADJTURB_SOL][SOURCE_SECOND_TERM];
        /*--- Definition of the boundary condition method ---*/
        delete numerics_container[val_iInst][iMGlevel][ADJTURB_SOL][CONV_BOUND_TERM];
      }
    }
  }
  
  /*--- Solver definition for the FEA problem ---*/
  if (fem) {
    
    /*--- Definition of the viscous scheme for each equation and mesh level ---*/
    delete numerics_container[val_iInst][MESH_0][FEA_SOL][FEA_TERM];
    
  }
  
  /*--- Definition of the Class for the numerical method: numerics_container[INST_LEVEL][MESH_LEVEL][EQUATION][EQ_TERM] ---*/
  for (iMGlevel = 0; iMGlevel <= config->GetnMGLevels(); iMGlevel++) {
    for (iSol = 0; iSol < MAX_SOLS; iSol++) {
      delete [] numerics_container[val_iInst][iMGlevel][iSol];
    }
    delete[] numerics_container[val_iInst][iMGlevel];
  }
  
  delete[] numerics_container[val_iInst];

}

void CDriver::Iteration_Preprocessing() {

  for (iInst = 0; iInst < nInst[iZone]; iInst++)  {

    /*--- Initial print to console for this zone. ---*/

    if (rank == MASTER_NODE) cout << "Zone " << iZone+1;
    if ((rank == MASTER_NODE) && (nInst[iZone] > 1)) cout << ", instance: " << iInst+1;

    /*--- Loop over all zones and instantiate the physics iteration. ---*/

    switch (config_container[iZone]->GetKind_Solver()) {

    case EULER: case NAVIER_STOKES: case RANS:

      if(config_container[iZone]->GetBoolTurbomachinery()){
        if (rank == MASTER_NODE)
          cout << ": Euler/Navier-Stokes/RANS turbomachinery fluid iteration." << endl;
        iteration_container[iZone][iInst] = new CTurboIteration(config_container[iZone]);

      }
      else{
        if (rank == MASTER_NODE)
          cout << ": Euler/Navier-Stokes/RANS fluid iteration." << endl;
        iteration_container[iZone][iInst] = new CFluidIteration(config_container[iZone]);
      }
      break;

    case FEM_EULER: case FEM_NAVIER_STOKES: case FEM_RANS: case FEM_LES:
      if (rank == MASTER_NODE)
        cout << ": finite element Euler/Navier-Stokes/RANS/LES flow iteration." << endl;
      iteration_container[iZone][iInst] = new CFEMFluidIteration(config_container[iZone]);
      break;

    case HEAT_EQUATION_FVM:
      if (rank == MASTER_NODE)
        cout << ": heat iteration (finite volume method)." << endl;
      iteration_container[iZone][iInst] = new CHeatIteration(config_container[iZone]);
      break;

    case FEM_ELASTICITY:
      if (rank == MASTER_NODE)
        cout << ": FEM iteration." << endl;
      iteration_container[iZone][iInst] = new CFEAIteration(config_container[iZone]);
      break;

    case ADJ_EULER: case ADJ_NAVIER_STOKES: case ADJ_RANS:
      if (rank == MASTER_NODE)
        cout << ": adjoint Euler/Navier-Stokes/RANS fluid iteration." << endl;
      iteration_container[iZone][iInst] = new CAdjFluidIteration(config_container[iZone]);
      break;

    case DISC_ADJ_EULER: case DISC_ADJ_NAVIER_STOKES: case DISC_ADJ_RANS:
      if (rank == MASTER_NODE)
        cout << ": discrete adjoint Euler/Navier-Stokes/RANS fluid iteration." << endl;
      iteration_container[iZone][iInst] = new CDiscAdjFluidIteration(config_container[iZone]);
      break;

    case DISC_ADJ_FEM_EULER : case DISC_ADJ_FEM_NS : case DISC_ADJ_FEM_RANS :
      if (rank == MASTER_NODE)
        cout << ": discrete adjoint finite element Euler/Navier-Stokes/RANS fluid iteration." << endl;
      iteration_container[iZone][iInst] = new CDiscAdjFluidIteration(config_container[iZone]);
      break;

    case DISC_ADJ_FEM:
      if (rank == MASTER_NODE)
        cout << ": discrete adjoint FEM structural iteration." << endl;
      iteration_container[iZone][iInst] = new CDiscAdjFEAIteration(config_container[iZone]);
      break;

    case DISC_ADJ_HEAT:
      if (rank == MASTER_NODE)
        cout << ": discrete adjoint heat iteration." << endl;
      iteration_container[iZone][iInst] = new CDiscAdjHeatIteration(config_container[iZone]);
      break;
    }

  }

}

void CDriver::Interface_Preprocessing() {

  unsigned short donorZone, targetZone;
  unsigned short nVar, nVarTransfer;

  unsigned short nMarkerTarget, iMarkerTarget, nMarkerDonor, iMarkerDonor;

  /*--- Initialize some useful booleans ---*/
  bool fluid_donor, structural_donor, heat_donor;
  bool fluid_target, structural_target, heat_target;

  bool discrete_adjoint = config_container[ZONE_0]->GetDiscrete_Adjoint();

  int markDonor, markTarget, Donor_check, Target_check, iMarkerInt, nMarkerInt;

#ifdef HAVE_MPI
  int *Buffer_Recv_mark = NULL, iRank, nProcessor = size;

  if (rank == MASTER_NODE)
    Buffer_Recv_mark = new int[nProcessor];
#endif

  /*--- Coupling between zones ---*/
  // There's a limit here, the interface boundary must connect only 2 zones

  /*--- Loops over all target and donor zones to find which ones are connected through an interface boundary (fsi or sliding mesh) ---*/
  for (targetZone = 0; targetZone < nZone; targetZone++) {

    for (donorZone = 0; donorZone < nZone; donorZone++) {

      transfer_types[donorZone][targetZone] = NO_TRANSFER;

      if ( donorZone == targetZone ) {
        transfer_types[donorZone][targetZone] = ZONES_ARE_EQUAL;
        // We're processing the same zone, so skip the following
        continue;
      }

      nMarkerInt = (int) ( config_container[donorZone]->GetMarker_n_ZoneInterface() / 2 );

      /*--- Loops on Interface markers to find if the 2 zones are sharing the boundary and to determine donor and target marker tag ---*/
      for (iMarkerInt = 1; iMarkerInt <= nMarkerInt; iMarkerInt++) {

        markDonor  = -1;
        markTarget = -1;

        /*--- On the donor side ---*/
        nMarkerDonor = config_container[donorZone]->GetnMarker_All();

        for (iMarkerDonor = 0; iMarkerDonor < nMarkerDonor; iMarkerDonor++) {

          /*--- If the tag GetMarker_All_ZoneInterface(iMarker) equals the index we are looping at ---*/
          if ( config_container[donorZone]->GetMarker_All_ZoneInterface(iMarkerDonor) == iMarkerInt ) {
            /*--- We have identified the identifier for the interface marker ---*/
            markDonor = iMarkerDonor;

            break;
          }
        }

        /*--- On the target side ---*/
        nMarkerTarget = config_container[targetZone]->GetnMarker_All();

      for (iMarkerTarget = 0; iMarkerTarget < nMarkerTarget; iMarkerTarget++) {

          /*--- If the tag GetMarker_All_ZoneInterface(iMarker) equals the index we are looping at ---*/
        if ( config_container[targetZone]->GetMarker_All_ZoneInterface(iMarkerTarget) == iMarkerInt ) {
            /*--- We have identified the identifier for the interface marker ---*/
            markTarget = iMarkerTarget;

            break;
        } 
        }

#ifdef HAVE_MPI

      Donor_check  = -1;
      Target_check = -1;

        /*--- We gather a vector in MASTER_NODE that determines if the boundary is not on the processor because of the partition or because the zone does not include it ---*/

        SU2_MPI::Gather(&markDonor , 1, MPI_INT, Buffer_Recv_mark, 1, MPI_INT, MASTER_NODE, MPI_COMM_WORLD);

      if (rank == MASTER_NODE) {
        for (iRank = 0; iRank < nProcessor; iRank++) {
          if( Buffer_Recv_mark[iRank] != -1 ) {
              Donor_check = Buffer_Recv_mark[iRank];

              break;
            }
          }
        }

        SU2_MPI::Bcast(&Donor_check , 1, MPI_INT, MASTER_NODE, MPI_COMM_WORLD);

        SU2_MPI::Gather(&markTarget, 1, MPI_INT, Buffer_Recv_mark, 1, MPI_INT, MASTER_NODE, MPI_COMM_WORLD);

      if (rank == MASTER_NODE){
        for (iRank = 0; iRank < nProcessor; iRank++){
          if( Buffer_Recv_mark[iRank] != -1 ){
              Target_check = Buffer_Recv_mark[iRank];

              break;
            }
          }
        }

        SU2_MPI::Bcast(&Target_check, 1, MPI_INT, MASTER_NODE, MPI_COMM_WORLD);

#else
      Donor_check  = markDonor;
      Target_check = markTarget;  
#endif

      /* --- Check ifzones are actually sharing the interface boundary, if not skip ---*/        
      if(Target_check == -1 || Donor_check == -1) {
        transfer_types[donorZone][targetZone] = NO_COMMON_INTERFACE;
        continue;
      }

        /*--- Set some boolean to properly allocate data structure later ---*/
      fluid_target      = false; 
      structural_target = false;

      fluid_donor       = false; 
      structural_donor  = false;

      heat_donor        = false;
      heat_target       = false;

      switch ( config_container[targetZone]->GetKind_Solver() ) {

        case EULER : case NAVIER_STOKES: case RANS: 
        case DISC_ADJ_EULER: case DISC_ADJ_NAVIER_STOKES: case DISC_ADJ_RANS:
          fluid_target  = true;   
          break;

        case FEM_ELASTICITY: case DISC_ADJ_FEM:
          structural_target = true;   
          break;

        case HEAT_EQUATION_FVM: case DISC_ADJ_HEAT:
          heat_target = true;
          break;
      }

      switch ( config_container[donorZone]->GetKind_Solver() ) {

        case EULER : case NAVIER_STOKES: case RANS:
        case DISC_ADJ_EULER: case DISC_ADJ_NAVIER_STOKES: case DISC_ADJ_RANS:
          fluid_donor  = true;
          break;

        case FEM_ELASTICITY: case DISC_ADJ_FEM:
          structural_donor = true;
          break;

        case HEAT_EQUATION_FVM : case DISC_ADJ_HEAT:
          heat_donor = true;
          break;
      }

      /*--- Begin the creation of the communication pattern among zones ---*/

      /*--- Retrieve the number of conservative variables (for problems not involving structural analysis ---*/
      if (fluid_donor && fluid_target)
        nVar = solver_container[donorZone][INST_0][MESH_0][FLOW_SOL]->GetnVar();
      else
        /*--- If at least one of the components is structural ---*/
        nVar = nDim;

      if (rank == MASTER_NODE) cout << "From zone " << donorZone << " to zone " << targetZone << ": ";

        /*--- Match Zones ---*/
      if (rank == MASTER_NODE) cout << "Setting coupling ";

          bool conservative_interp = config_container[donorZone]->GetConservativeInterpolation();
          
          /*--- Conditions for conservative interpolation are not met, we cannot fallback on the consistent approach
                because CTransfer_FlowTraction relies on the information in config to be correct. ---*/
          if ( conservative_interp && targetZone == 0 && structural_target )
            SU2_MPI::Error("Conservative interpolation assumes the structural model mesh is evaluated second, somehow this has not happened.",CURRENT_FUNCTION);
        
        switch (config_container[donorZone]->GetKindInterpolation()) {

          case NEAREST_NEIGHBOR:
            if ( conservative_interp && targetZone > 0 && structural_target ) {
              interpolator_container[donorZone][targetZone] = new CMirror(geometry_container, config_container, donorZone, targetZone);
              if (rank == MASTER_NODE) cout << "using a mirror approach: matching coefficients from opposite mesh." << endl;
            }
            else {
            interpolator_container[donorZone][targetZone] = new CNearestNeighbor(geometry_container, config_container, donorZone, targetZone);
            if (rank == MASTER_NODE) cout << "using a nearest-neighbor approach." << endl;
            }
            break;

          case ISOPARAMETRIC:
            if ( conservative_interp && targetZone > 0 && structural_target ) {
              interpolator_container[donorZone][targetZone] = new CMirror(geometry_container, config_container, donorZone, targetZone);
              if (rank == MASTER_NODE) cout << "using a mirror approach: matching coefficients from opposite mesh." << endl;
            }
            else {
            interpolator_container[donorZone][targetZone] = new CIsoparametric(geometry_container, config_container, donorZone, targetZone);
            if (rank == MASTER_NODE) cout << "using an isoparametric approach." << endl;
            }
            break;

        case WEIGHTED_AVERAGE:
          interpolator_container[donorZone][targetZone] = new CSlidingMesh(geometry_container, config_container, donorZone, targetZone);
          if (rank == MASTER_NODE) cout << "using an sliding mesh approach." << endl;

          break;
            
          case RADIAL_BASIS_FUNCTION:
            if ( conservative_interp && targetZone > 0 && structural_target ) {
                interpolator_container[donorZone][targetZone] = new CMirror(geometry_container, config_container, donorZone, targetZone);
                if (rank == MASTER_NODE) cout << "using a mirror approach: matching coefficients from opposite mesh." << endl;
              }
              else {
                interpolator_container[donorZone][targetZone] = new CRadialBasisFunction(geometry_container, config_container, donorZone, targetZone);
                if (rank == MASTER_NODE) cout << "using a radial basis function approach." << endl;
              }
            break;
            }

        /*--- Initialize the appropriate transfer strategy ---*/
      if (rank == MASTER_NODE) cout << "Transferring ";

      if (fluid_donor && structural_target && (!discrete_adjoint)) {
        transfer_types[donorZone][targetZone] = FLOW_TRACTION;
        nVarTransfer = 2;
        transfer_container[donorZone][targetZone] = new CTransfer_FlowTraction(nVar, nVarTransfer, config_container[donorZone]);
        if (rank == MASTER_NODE) cout << "flow tractions. "<< endl;
      }
      else if (structural_donor && fluid_target && (!discrete_adjoint)) {
        transfer_types[donorZone][targetZone] = STRUCTURAL_DISPLACEMENTS;
        nVarTransfer = 0;
        transfer_container[donorZone][targetZone] = new CTransfer_StructuralDisplacements(nVar, nVarTransfer, config_container[donorZone]);
        if (rank == MASTER_NODE) cout << "structural displacements. "<< endl;
      }
      else if (fluid_donor && structural_target && discrete_adjoint) {
        transfer_types[donorZone][targetZone] = FLOW_TRACTION;
        nVarTransfer = 2;
        transfer_container[donorZone][targetZone] = new CTransfer_FlowTraction_DiscAdj(nVar, nVarTransfer, config_container[donorZone]);

        if (rank == MASTER_NODE) cout << "flow tractions. "<< endl;
      }
      else if (structural_donor && fluid_target && discrete_adjoint){
        transfer_types[donorZone][targetZone] = STRUCTURAL_DISPLACEMENTS_DISC_ADJ;
        nVarTransfer = 0;
        transfer_container[donorZone][targetZone] = new CTransfer_StructuralDisplacements_DiscAdj(nVar, nVarTransfer, config_container[donorZone]);
        if (rank == MASTER_NODE) cout << "structural displacements. "<< endl;
      }
      else if (fluid_donor && fluid_target) {
        transfer_types[donorZone][targetZone] = SLIDING_INTERFACE;
        nVarTransfer = 0;
        nVar = solver_container[donorZone][INST_0][MESH_0][FLOW_SOL]->GetnPrimVar();
        transfer_container[donorZone][targetZone] = new CTransfer_SlidingInterface(nVar, nVarTransfer, config_container[donorZone]);
        if (rank == MASTER_NODE) cout << "sliding interface. " << endl;
      }
      else if (fluid_donor && heat_target) {
        nVarTransfer = 0;
        nVar = 4;
        if(config_container[donorZone]->GetEnergy_Equation())
          transfer_types[donorZone][targetZone] = CONJUGATE_HEAT_FS;
        else if (config_container[donorZone]->GetWeakly_Coupled_Heat())
          transfer_types[donorZone][targetZone] = CONJUGATE_HEAT_WEAKLY_FS;
        else { }
        transfer_container[donorZone][targetZone] = new CTransfer_ConjugateHeatVars(nVar, nVarTransfer, config_container[donorZone]);
        if (rank == MASTER_NODE) cout << "conjugate heat variables. " << endl;
      }
      else if (heat_donor && fluid_target) {
        nVarTransfer = 0;
        nVar = 4;
        if(config_container[targetZone]->GetEnergy_Equation())
          transfer_types[donorZone][targetZone] = CONJUGATE_HEAT_SF;
        else if (config_container[targetZone]->GetWeakly_Coupled_Heat())
          transfer_types[donorZone][targetZone] = CONJUGATE_HEAT_WEAKLY_SF;
        else { }
        transfer_container[donorZone][targetZone] = new CTransfer_ConjugateHeatVars(nVar, nVarTransfer, config_container[donorZone]);
        if (rank == MASTER_NODE) cout << "conjugate heat variables. " << endl;
      }
      else if (heat_donor && heat_target) {
        SU2_MPI::Error("Conjugate heat transfer between solids not implemented yet.", CURRENT_FUNCTION);
      }
      else {
        transfer_types[donorZone][targetZone] = CONSERVATIVE_VARIABLES;
        nVarTransfer = 0;
        transfer_container[donorZone][targetZone] = new CTransfer_ConservativeVars(nVar, nVarTransfer, config_container[donorZone]);
        if (rank == MASTER_NODE) cout << "generic conservative variables. " << endl;  
      }

      break;

      }

      if (config_container[donorZone]->GetBoolMixingPlaneInterface()){
        transfer_types[donorZone][targetZone] = MIXING_PLANE;
      	nVarTransfer = 0;
      	nVar = solver_container[donorZone][INST_0][MESH_0][FLOW_SOL]->GetnVar();
      	transfer_container[donorZone][targetZone] = new CTransfer_MixingPlaneInterface(nVar, nVarTransfer, config_container[donorZone], config_container[targetZone]);
        if (rank == MASTER_NODE) cout << "Set mixing-plane interface from donor zone "<< donorZone << " to target zone " << targetZone <<"."<<endl;
      }

    }

  }

#ifdef HAVE_MPI
  if (rank == MASTER_NODE) 
  delete [] Buffer_Recv_mark;
#endif

}

void CDriver::InitStaticMeshMovement(){

  unsigned short iMGlevel;
  unsigned short Kind_Grid_Movement;

  for (iZone = 0; iZone < nZone; iZone++) {
    Kind_Grid_Movement = config_container[iZone]->GetKind_GridMovement(iZone);

    switch (Kind_Grid_Movement) {

    case MOVING_WALL:

      /*--- Fixed wall velocities: set the grid velocities only one time
         before the first iteration flow solver. ---*/
      if (rank == MASTER_NODE)
        cout << endl << " Setting the moving wall velocities." << endl;

      surface_movement[iZone]->Moving_Walls(geometry_container[iZone][INST_0][MESH_0],
          config_container[iZone], iZone, 0);

      /*--- Update the grid velocities on the coarser multigrid levels after
           setting the moving wall velocities for the finest mesh. ---*/
      for (iInst = 0; iInst < nInst[iZone]; iInst++)
        grid_movement[iZone][iInst]->UpdateMultiGrid(geometry_container[iZone][iInst], config_container[iZone]);
      break;


    case ROTATING_FRAME:

      /*--- Steadily rotating frame: set the grid velocities just once
         before the first iteration flow solver. ---*/

      if (rank == MASTER_NODE) {
        cout << endl << " Setting rotating frame grid velocities";
        cout << " for zone " << iZone << "." << endl;
      }

      /*--- Set the grid velocities on all multigrid levels for a steadily
           rotating reference frame. ---*/

      for (iMGlevel = 0; iMGlevel <= config_container[ZONE_0]->GetnMGLevels(); iMGlevel++){
        geometry_container[iZone][INST_0][iMGlevel]->SetRotationalVelocity(config_container[iZone], iZone, true);
        geometry_container[iZone][INST_0][iMGlevel]->SetShroudVelocity(config_container[iZone]);
      }

      break;

    case STEADY_TRANSLATION:

      /*--- Set the translational velocity and hold the grid fixed during
         the calculation (similar to rotating frame, but there is no extra
         source term for translation). ---*/

      if (rank == MASTER_NODE)
        cout << endl << " Setting translational grid velocities." << endl;

      /*--- Set the translational velocity on all grid levels. ---*/

      for (iMGlevel = 0; iMGlevel <= config_container[ZONE_0]->GetnMGLevels(); iMGlevel++)
        geometry_container[iZone][INST_0][iMGlevel]->SetTranslationalVelocity(config_container[iZone], iZone, true);



      break;
    }
  }
}

void CDriver::TurbomachineryPreprocessing(){

  unsigned short donorZone,targetZone, nMarkerInt, iMarkerInt;
  unsigned short nSpanMax = 0;
  bool restart   = (config_container[ZONE_0]->GetRestart() || config_container[ZONE_0]->GetRestart_Flow());
  mixingplane = config_container[ZONE_0]->GetBoolMixingPlaneInterface();
  bool discrete_adjoint = config_container[ZONE_0]->GetDiscrete_Adjoint();
  su2double areaIn, areaOut, nBlades, flowAngleIn, flowAngleOut;

  /*--- Create turbovertex structure ---*/
  if (rank == MASTER_NODE) cout<<endl<<"Initialize Turbo Vertex Structure." << endl;
  for (iZone = 0; iZone < nZone; iZone++) {
    if (config_container[iZone]->GetBoolTurbomachinery()){
      geometry_container[iZone][INST_0][MESH_0]->ComputeNSpan(config_container[iZone], iZone, INFLOW, true);
      geometry_container[iZone][INST_0][MESH_0]->ComputeNSpan(config_container[iZone], iZone, OUTFLOW, true);
      if (rank == MASTER_NODE) cout <<"Number of span-wise sections in Zone "<< iZone<<": "<< config_container[iZone]->GetnSpanWiseSections() <<"."<< endl;
      if (config_container[iZone]->GetnSpanWiseSections() > nSpanMax){
        nSpanMax = config_container[iZone]->GetnSpanWiseSections();
      }

      config_container[ZONE_0]->SetnSpan_iZones(config_container[iZone]->GetnSpanWiseSections(), iZone);

      geometry_container[iZone][INST_0][MESH_0]->SetTurboVertex(config_container[iZone], iZone, INFLOW, true);
      geometry_container[iZone][INST_0][MESH_0]->SetTurboVertex(config_container[iZone], iZone, OUTFLOW, true);
    }
  }

  /*--- Set maximum number of Span among all zones ---*/
  for (iZone = 0; iZone < nZone; iZone++) {
    if (config_container[iZone]->GetBoolTurbomachinery()){
      config_container[iZone]->SetnSpanMaxAllZones(nSpanMax);
    }
  }
  if (rank == MASTER_NODE) cout<<"Max number of span-wise sections among all zones: "<< nSpanMax<<"."<< endl;


  if (rank == MASTER_NODE) cout<<"Initialize solver containers for average and performance quantities." << endl;
  for (iZone = 0; iZone < nZone; iZone++) {
    solver_container[iZone][INST_0][MESH_0][FLOW_SOL]->InitTurboContainers(geometry_container[iZone][INST_0][MESH_0],config_container[iZone]);
  }

//TODO(turbo) make it general for turbo HB
  if (rank == MASTER_NODE) cout<<"Compute inflow and outflow average geometric quantities." << endl;
  for (iZone = 0; iZone < nZone; iZone++) {
    geometry_container[iZone][INST_0][MESH_0]->SetAvgTurboValue(config_container[iZone], iZone, INFLOW, true);
    geometry_container[iZone][INST_0][MESH_0]->SetAvgTurboValue(config_container[iZone],iZone, OUTFLOW, true);
    geometry_container[iZone][INST_0][MESH_0]->GatherInOutAverageValues(config_container[iZone], true);
  }


  if(mixingplane){
    if (rank == MASTER_NODE) cout << "Set span-wise sections between zones on Mixing-Plane interface." << endl;
    for (donorZone = 0; donorZone < nZone; donorZone++) {
      for (targetZone = 0; targetZone < nZone; targetZone++) {
        if (targetZone != donorZone){
          transfer_container[donorZone][targetZone]->SetSpanWiseLevels(config_container[donorZone], config_container[targetZone]);
        }
      }
    }
  }

  if (rank == MASTER_NODE) cout << "Transfer average geometric quantities to zone 0." << endl;
  for (iZone = 1; iZone < nZone; iZone++) {
    transfer_container[iZone][ZONE_0]->GatherAverageTurboGeoValues(geometry_container[iZone][INST_0][MESH_0],geometry_container[ZONE_0][INST_0][MESH_0], iZone);
  }

  /*--- Transfer number of blade to ZONE_0 to correctly compute turbo performance---*/
  for (iZone = 1; iZone < nZone; iZone++) {
    nBlades = config_container[iZone]->GetnBlades(iZone);
    config_container[ZONE_0]->SetnBlades(iZone, nBlades);
  }

  if (rank == MASTER_NODE){
    for (iZone = 0; iZone < nZone; iZone++) {
    areaIn  = geometry_container[iZone][INST_0][MESH_0]->GetSpanAreaIn(iZone, config_container[iZone]->GetnSpanWiseSections());
    areaOut = geometry_container[iZone][INST_0][MESH_0]->GetSpanAreaOut(iZone, config_container[iZone]->GetnSpanWiseSections());
    nBlades = config_container[iZone]->GetnBlades(iZone);
    cout << "Inlet area for Row "<< iZone + 1<< ": " << areaIn*10000.0 <<" cm^2."  <<endl;
    cout << "Oulet area for Row "<< iZone + 1<< ": " << areaOut*10000.0 <<" cm^2."  <<endl;
    cout << "Recomputed number of blades for Row "<< iZone + 1 << ": " << nBlades<<"."  <<endl;
    }
  }


  if(mixingplane){
    if (rank == MASTER_NODE) cout<<"Preprocessing of the Mixing-Plane Interface." << endl;
    for (donorZone = 0; donorZone < nZone; donorZone++) {
      nMarkerInt     = config_container[donorZone]->GetnMarker_MixingPlaneInterface()/2;
      for (iMarkerInt = 1; iMarkerInt <= nMarkerInt; iMarkerInt++){
        for (targetZone = 0; targetZone < nZone; targetZone++) {
          if (targetZone != donorZone){
            transfer_container[donorZone][targetZone]->Preprocessing_InterfaceAverage(geometry_container[donorZone][INST_0][MESH_0], geometry_container[targetZone][INST_0][MESH_0],
                config_container[donorZone], config_container[targetZone],
                iMarkerInt);
          }
        }
      }
    }
  }

  if(!restart && !discrete_adjoint){
    if (rank == MASTER_NODE) cout<<"Initialize turbomachinery solution quantities." << endl;
    for(iZone = 0; iZone < nZone; iZone++) {
      solver_container[iZone][INST_0][MESH_0][FLOW_SOL]->SetFreeStream_TurboSolution(config_container[iZone]);
    }
  }

  if (rank == MASTER_NODE) cout<<"Initialize inflow and outflow average solution quantities." << endl;
  for(iZone = 0; iZone < nZone; iZone++) {
    solver_container[iZone][INST_0][MESH_0][FLOW_SOL]->PreprocessAverage(solver_container[iZone][INST_0][MESH_0], geometry_container[iZone][INST_0][MESH_0],config_container[iZone],INFLOW);
    solver_container[iZone][INST_0][MESH_0][FLOW_SOL]->PreprocessAverage(solver_container[iZone][INST_0][MESH_0], geometry_container[iZone][INST_0][MESH_0],config_container[iZone],OUTFLOW);
    solver_container[iZone][INST_0][MESH_0][FLOW_SOL]->TurboAverageProcess(solver_container[iZone][INST_0][MESH_0], geometry_container[iZone][INST_0][MESH_0],config_container[iZone],INFLOW);
    solver_container[iZone][INST_0][MESH_0][FLOW_SOL]->TurboAverageProcess(solver_container[iZone][INST_0][MESH_0], geometry_container[iZone][INST_0][MESH_0],config_container[iZone],OUTFLOW);
    solver_container[iZone][INST_0][MESH_0][FLOW_SOL]->GatherInOutAverageValues(config_container[iZone], geometry_container[iZone][INST_0][MESH_0]);
    if (rank == MASTER_NODE){
      flowAngleIn = solver_container[iZone][INST_0][MESH_0][FLOW_SOL]->GetTurboVelocityIn(iZone, config_container[iZone]->GetnSpanWiseSections())[1];
      flowAngleIn /= solver_container[iZone][INST_0][MESH_0][FLOW_SOL]->GetTurboVelocityIn(iZone, config_container[iZone]->GetnSpanWiseSections())[0];
      flowAngleIn = atan(flowAngleIn)*180.0/PI_NUMBER;
      cout << "Inlet flow angle for Row "<< iZone + 1<< ": "<< flowAngleIn <<"°."  <<endl;
      flowAngleOut = solver_container[iZone][INST_0][MESH_0][FLOW_SOL]->GetTurboVelocityOut(iZone, config_container[iZone]->GetnSpanWiseSections())[1];
      flowAngleOut /= solver_container[iZone][INST_0][MESH_0][FLOW_SOL]->GetTurboVelocityOut(iZone, config_container[iZone]->GetnSpanWiseSections())[0];
      flowAngleOut = atan(flowAngleOut)*180.0/PI_NUMBER;
      cout << "Outlet flow angle for Row "<< iZone + 1<< ": "<< flowAngleOut <<"°."  <<endl;

    }
  }

}

void CDriver::StartSolver(){

#ifdef VTUNEPROF
  __itt_resume();
#endif

  /*--- Main external loop of the solver. Within this loop, each iteration ---*/

  if (rank == MASTER_NODE)
    cout << endl <<"------------------------------ Begin Solver -----------------------------" << endl;

  while ( ExtIter < config_container[ZONE_0]->GetnExtIter() ) {

    /*--- Perform some external iteration preprocessing. ---*/

    PreprocessExtIter(ExtIter);

    /*--- Perform a dynamic mesh update if required. ---*/

      if (!fem_solver) {
        DynamicMeshUpdate(ExtIter);
      }

    /*--- Run a single iteration of the problem (fluid, elasticity, heat, ...). ---*/

    Run();

    /*--- Update the solution for dual time stepping strategy ---*/

    Update();

    /*--- Terminate the simulation if only the Jacobian must be computed. ---*/
    if (config_container[ZONE_0]->GetJacobian_Spatial_Discretization_Only()) break;

    /*--- Monitor the computations after each iteration. ---*/

    Monitor(ExtIter);

    /*--- Output the solution in files. ---*/

    Output(ExtIter);

    /*--- If the convergence criteria has been met, terminate the simulation. ---*/

    if (StopCalc) break;

    ExtIter++;

  }
#ifdef VTUNEPROF
  __itt_pause();
#endif
}

void CDriver::PreprocessExtIter(unsigned long ExtIter) {

  /*--- Set the value of the external iteration and physical time. ---*/

  for (iZone = 0; iZone < nZone; iZone++) {
    config_container[iZone]->SetExtIter(ExtIter);
  
    if (config_container[iZone]->GetUnsteady_Simulation())
      config_container[iZone]->SetPhysicalTime(static_cast<su2double>(ExtIter)*config_container[iZone]->GetDelta_UnstTimeND());
    else
      config_container[iZone]->SetPhysicalTime(0.0);
  
  }
  

  /*--- Read the target pressure ---*/

  if (config_container[ZONE_0]->GetInvDesign_Cp() == YES)
    output->SetCp_InverseDesign(solver_container[ZONE_0][INST_0][MESH_0][FLOW_SOL],
        geometry_container[ZONE_0][INST_0][MESH_0], config_container[ZONE_0], ExtIter);

  /*--- Read the target heat flux ---*/

  if (config_container[ZONE_0]->GetInvDesign_HeatFlux() == YES)
    output->SetHeatFlux_InverseDesign(solver_container[ZONE_0][INST_0][MESH_0][FLOW_SOL],
        geometry_container[ZONE_0][INST_0][MESH_0], config_container[ZONE_0], ExtIter);

  /*--- Set the initial condition for EULER/N-S/RANS and for a non FSI simulation ---*/

  if(!fsi) {
    for (iZone = 0; iZone < nZone; iZone++) {
      if ((config_container[iZone]->GetKind_Solver() ==  EULER) ||
          (config_container[iZone]->GetKind_Solver() ==  NAVIER_STOKES) ||
          (config_container[iZone]->GetKind_Solver() ==  RANS) ) {
        for (iInst = 0; iInst < nInst[iZone]; iInst++)
          solver_container[iZone][iInst][MESH_0][FLOW_SOL]->SetInitialCondition(geometry_container[iZone][INST_0], solver_container[iZone][iInst], config_container[iZone], ExtIter);
      }
    }
  }

}

bool CDriver::Monitor(unsigned long ExtIter) {

  /*--- Synchronization point after a single solver iteration. Compute the
   wall clock time required. ---*/

#ifndef HAVE_MPI
  StopTime = su2double(clock())/su2double(CLOCKS_PER_SEC);
#else
  StopTime = MPI_Wtime();
#endif
  IterCount++;
  UsedTime = (StopTime - StartTime) + UsedTimeCompute;
  
  
  /*--- Check if there is any change in the runtime parameters ---*/
  
  CConfig *runtime = NULL;
  strcpy(runtime_file_name, "runtime.dat");
  runtime = new CConfig(runtime_file_name, config_container[ZONE_0]);
  runtime->SetExtIter(ExtIter);
  delete runtime;
  
  /*--- Update the convergence history file (serial and parallel computations). ---*/
  
  if (!fsi) {
    for (iZone = 0; iZone < nZone; iZone++) {
      for (iInst = 0; iInst < nInst[iZone]; iInst++)
        output->SetConvHistory_Body(&ConvHist_file[iZone][iInst], geometry_container, solver_container,
            config_container, integration_container, false, UsedTime, iZone, iInst);
    }
  }

  /*--- Evaluate the new CFL number (adaptive). ---*/
  if (config_container[ZONE_0]->GetCFL_Adapt() == YES) {
    for (iZone = 0; iZone < nZone; iZone++){
      if (!(config_container[iZone]->GetMultizone_Problem())) // This needs to be changed everywhere in the code, in a future PR
        output->SetCFL_Number(solver_container, config_container, iZone);
    }
  }

  /*--- Check whether the current simulation has reached the specified
   convergence criteria, and set StopCalc to true, if so. ---*/
  
  switch (config_container[ZONE_0]->GetKind_Solver()) {
    case EULER: case NAVIER_STOKES: case RANS:
      StopCalc = integration_container[ZONE_0][INST_0][FLOW_SOL]->GetConvergence(); break;
    case HEAT_EQUATION_FVM:
      StopCalc = integration_container[ZONE_0][INST_0][HEAT_SOL]->GetConvergence(); break;
    case FEM_ELASTICITY:
      StopCalc = integration_container[ZONE_0][INST_0][FEA_SOL]->GetConvergence(); break;
    case ADJ_EULER: case ADJ_NAVIER_STOKES: case ADJ_RANS:
    case DISC_ADJ_EULER: case DISC_ADJ_NAVIER_STOKES: case DISC_ADJ_RANS:
    case DISC_ADJ_FEM_EULER: case DISC_ADJ_FEM_NS: case DISC_ADJ_FEM_RANS:
      StopCalc = integration_container[ZONE_0][INST_0][ADJFLOW_SOL]->GetConvergence(); break;
  }
  
  return StopCalc;
  
}

void CDriver::Output(unsigned long ExtIter) {
  
  unsigned long nExtIter = config_container[ZONE_0]->GetnExtIter();
  bool output_files = false;
  
  /*--- Determine whether a solution needs to be written
   after the current iteration ---*/
  
  if (
      
      /*--- General if statements to print output statements ---*/
      
      (ExtIter+1 >= nExtIter) || (StopCalc) ||
      
      /*--- Fixed CL problem ---*/
      
      ((config_container[ZONE_0]->GetFixed_CL_Mode()) &&
       (config_container[ZONE_0]->GetnExtIter()-config_container[ZONE_0]->GetIter_dCL_dAlpha() - 1 == ExtIter)) ||
      
      /*--- Steady problems ---*/
      
      ((ExtIter % config_container[ZONE_0]->GetWrt_Sol_Freq() == 0) && (ExtIter != 0) &&
       ((config_container[ZONE_0]->GetUnsteady_Simulation() == STEADY) ||
        (config_container[ZONE_0]->GetUnsteady_Simulation() == HARMONIC_BALANCE) ||
        (config_container[ZONE_0]->GetUnsteady_Simulation() == ROTATIONAL_FRAME))) ||
      
      /*--- Unsteady problems ---*/
      
      (((config_container[ZONE_0]->GetUnsteady_Simulation() == DT_STEPPING_1ST) ||
        (config_container[ZONE_0]->GetUnsteady_Simulation() == TIME_STEPPING)) &&
       ((ExtIter == 0) || (ExtIter % config_container[ZONE_0]->GetWrt_Sol_Freq_DualTime() == 0))) ||
      
      ((config_container[ZONE_0]->GetUnsteady_Simulation() == DT_STEPPING_2ND) && (!fsi) &&
       ((ExtIter == 0) || ((ExtIter % config_container[ZONE_0]->GetWrt_Sol_Freq_DualTime() == 0) ||
                           ((ExtIter-1) % config_container[ZONE_0]->GetWrt_Sol_Freq_DualTime() == 0)))) ||
      
      ((config_container[ZONE_0]->GetUnsteady_Simulation() == DT_STEPPING_2ND) && (fsi) &&
       ((ExtIter == 0) || ((ExtIter % config_container[ZONE_0]->GetWrt_Sol_Freq_DualTime() == 0)))) ||
      
      ((config_container[ZONE_0]->GetDynamic_Analysis() == DYNAMIC) &&
       ((ExtIter == 0) || (ExtIter % config_container[ZONE_0]->GetWrt_Sol_Freq_DualTime() == 0))) ||
      
      /*--- No inlet profile file found. Print template. ---*/
      
      (config_container[ZONE_0]->GetWrt_InletFile())
      
      ) {
    
    output_files = true;
    
  }
  
  /*--- Determine whether a solution doesn't need to be written
   after the current iteration ---*/
  
  if (config_container[ZONE_0]->GetFixed_CL_Mode()) {
    if (config_container[ZONE_0]->GetnExtIter()-config_container[ZONE_0]->GetIter_dCL_dAlpha() - 1 < ExtIter) output_files = false;
    if (config_container[ZONE_0]->GetnExtIter() - 1 == ExtIter) output_files = true;
  }
  
  /*--- write the solution ---*/
  
  if (output_files) {
    
    /*--- Time the output for performance benchmarking. ---*/
#ifndef HAVE_MPI
    StopTime = su2double(clock())/su2double(CLOCKS_PER_SEC);
#else
    StopTime = MPI_Wtime();
#endif
    UsedTimeCompute += StopTime-StartTime;
#ifndef HAVE_MPI
    StartTime = su2double(clock())/su2double(CLOCKS_PER_SEC);
#else
    StartTime = MPI_Wtime();
#endif
    
    /*--- Add a statement about the type of solver exit. ---*/
    
    if (((ExtIter+1 >= nExtIter) || StopCalc) && (rank == MASTER_NODE)) {
      cout << endl << "----------------------------- Solver Exit -------------------------------";
      if (StopCalc) cout << endl << "Convergence criteria satisfied." << endl;
      else cout << endl << "Maximum number of external iterations reached (EXT_ITER)." << endl;
      cout << "-------------------------------------------------------------------------" << endl;
    }

    if (rank == MASTER_NODE) cout << endl << "-------------------------- File Output Summary --------------------------";
    
    /*--- Execute the routine for writing restart, volume solution,
     surface solution, and surface comma-separated value files. ---*/
    
    output->SetResult_Files_Parallel(solver_container, geometry_container, config_container, ExtIter, nZone);
    
    
    if (rank == MASTER_NODE) cout << "-------------------------------------------------------------------------" << endl << endl;
    
    /*--- Store output time and restart the timer for the compute phase. ---*/
#ifndef HAVE_MPI
    StopTime = su2double(clock())/su2double(CLOCKS_PER_SEC);
#else
    StopTime = MPI_Wtime();
#endif
    UsedTimeOutput += StopTime-StartTime;
    OutputCount++;
    BandwidthSum = config_container[ZONE_0]->GetRestart_Bandwidth_Agg();
#ifndef HAVE_MPI
    StartTime = su2double(clock())/su2double(CLOCKS_PER_SEC);
#else
    StartTime = MPI_Wtime();
#endif
    
  }

  /*--- Export Surface Solution File for Unsteady Simulations ---*/
  /*--- When calculate mean/fluctuation option will be available, delete the following part ---*/
  if ((config_container[ZONE_0]->GetUnsteady_Simulation() == DT_STEPPING_2ND) && (ExtIter % config_container[ZONE_0]->GetWrt_Surf_Freq_DualTime() == 0) && config_container[ZONE_0]->GetWrt_Csv_Sol()) {
      output->SetSurfaceCSV_Flow(config_container[ZONE_0], geometry_container[ZONE_0][INST_0][MESH_0], solver_container[ZONE_0][INST_0][MESH_0][FLOW_SOL], ExtIter, ZONE_0, INST_0);}

}

CDriver::~CDriver(void) {}

CFluidDriver::CFluidDriver(char* confFile, unsigned short val_nZone, unsigned short val_nDim, SU2_Comm MPICommunicator) : CDriver(confFile, val_nZone, val_nDim, MPICommunicator) { }

CFluidDriver::~CFluidDriver(void) { }

void CFluidDriver::Run() {

  unsigned short iZone, jZone, checkConvergence;
  unsigned long IntIter, nIntIter;
  bool unsteady;

  /*--- Run a single iteration of a multi-zone problem by looping over all
   zones and executing the iterations. Note that data transers between zones
   and other intermediate procedures may be required. ---*/

  unsteady = (config_container[MESH_0]->GetUnsteady_Simulation() == DT_STEPPING_1ST) || (config_container[MESH_0]->GetUnsteady_Simulation() == DT_STEPPING_2ND);

  /*--- Zone preprocessing ---*/

  for (iZone = 0; iZone < nZone; iZone++)
    iteration_container[iZone][INST_0]->Preprocess(output, integration_container, geometry_container, solver_container, numerics_container, config_container, surface_movement, grid_movement, FFDBox, iZone, INST_0);

  /*--- Updating zone interface communication patterns,
   needed only for unsteady simulation since for steady problems
   this is done once in the interpolator_container constructor 
   at the beginning of the computation ---*/

  if ( unsteady ) {
    for (iZone = 0; iZone < nZone; iZone++) {   
      for (jZone = 0; jZone < nZone; jZone++)
        if(jZone != iZone && interpolator_container[iZone][jZone] != NULL)
        interpolator_container[iZone][jZone]->Set_TransferCoeff(config_container);
    }
  }

  /*--- Begin Unsteady pseudo-time stepping internal loop, if not unsteady it does only one step --*/

  if (unsteady) 
    nIntIter = config_container[MESH_0]->GetUnst_nIntIter();
  else
    nIntIter = 1;

  for (IntIter = 0; IntIter < nIntIter; IntIter++) {

    /*--- At each pseudo time-step updates transfer data ---*/
    for (iZone = 0; iZone < nZone; iZone++)   
      for (jZone = 0; jZone < nZone; jZone++)
        if(jZone != iZone && transfer_container[iZone][jZone] != NULL)
          Transfer_Data(iZone, jZone);

    /*--- For each zone runs one single iteration ---*/

    for (iZone = 0; iZone < nZone; iZone++) {
      config_container[iZone]->SetIntIter(IntIter);
      iteration_container[iZone][INST_0]->Iterate(output, integration_container, geometry_container, solver_container, numerics_container, config_container, surface_movement, grid_movement, FFDBox, iZone, INST_0);
    }

    /*--- Check convergence in each zone --*/

    checkConvergence = 0;
    for (iZone = 0; iZone < nZone; iZone++)
    checkConvergence += (int) integration_container[iZone][INST_0][FLOW_SOL]->GetConvergence();

    /*--- If convergence was reached in every zone --*/

  if (checkConvergence == nZone) break;
  }

}

void CFluidDriver::Transfer_Data(unsigned short donorZone, unsigned short targetZone) {

  transfer_container[donorZone][targetZone]->Broadcast_InterfaceData(solver_container[donorZone][INST_0][MESH_0][FLOW_SOL],solver_container[targetZone][INST_0][MESH_0][FLOW_SOL],
      geometry_container[donorZone][INST_0][MESH_0],geometry_container[targetZone][INST_0][MESH_0],
      config_container[donorZone], config_container[targetZone]);
  if (config_container[targetZone]->GetKind_Solver() == RANS)
    transfer_container[donorZone][targetZone]->Broadcast_InterfaceData(solver_container[donorZone][INST_0][MESH_0][TURB_SOL],solver_container[targetZone][INST_0][MESH_0][TURB_SOL],
        geometry_container[donorZone][INST_0][MESH_0],geometry_container[targetZone][INST_0][MESH_0],
        config_container[donorZone], config_container[targetZone]);

}

void CFluidDriver::Update() {

  for(iZone = 0; iZone < nZone; iZone++)
    iteration_container[iZone][INST_0]->Update(output, integration_container, geometry_container,
         solver_container, numerics_container, config_container,
         surface_movement, grid_movement, FFDBox, iZone, INST_0);
}

void CFluidDriver::DynamicMeshUpdate(unsigned long ExtIter) {

  bool harmonic_balance;

  for (iZone = 0; iZone < nZone; iZone++) {
   harmonic_balance = (config_container[iZone]->GetUnsteady_Simulation() == HARMONIC_BALANCE);
    /*--- Dynamic mesh update ---*/
    if ((config_container[iZone]->GetGrid_Movement()) && (!harmonic_balance)) {
      iteration_container[iZone][INST_0]->SetGrid_Movement(geometry_container, surface_movement, grid_movement, FFDBox, solver_container, config_container, iZone, INST_0, 0, ExtIter );
    }
  }

}

CTurbomachineryDriver::CTurbomachineryDriver(char* confFile, unsigned short val_nZone,
                                             unsigned short val_nDim, SU2_Comm MPICommunicator):
                                             CFluidDriver(confFile, val_nZone, val_nDim, MPICommunicator) { }

CTurbomachineryDriver::~CTurbomachineryDriver(void) { }

void CTurbomachineryDriver::Run() {

  /*--- Run a single iteration of a multi-zone problem by looping over all
   zones and executing the iterations. Note that data transers between zones
   and other intermediate procedures may be required. ---*/

  for (iZone = 0; iZone < nZone; iZone++) {
    iteration_container[iZone][INST_0]->Preprocess(output, integration_container, geometry_container,
                                           solver_container, numerics_container, config_container,
                                           surface_movement, grid_movement, FFDBox, iZone, INST_0);
  }

  /* --- Update the mixing-plane interface ---*/
  for (iZone = 0; iZone < nZone; iZone++) {
    if(mixingplane)SetMixingPlane(iZone);
  }

  for (iZone = 0; iZone < nZone; iZone++) {
    iteration_container[iZone][INST_0]->Iterate(output, integration_container, geometry_container,
                                        solver_container, numerics_container, config_container,
                                        surface_movement, grid_movement, FFDBox, iZone, INST_0);
  }

  for (iZone = 0; iZone < nZone; iZone++) {
    iteration_container[iZone][INST_0]->Postprocess(output, integration_container, geometry_container,
                                      solver_container, numerics_container, config_container,
                                      surface_movement, grid_movement, FFDBox, iZone, INST_0);
  }

  if (rank == MASTER_NODE){
    SetTurboPerformance(ZONE_0);
  }


}

void CTurbomachineryDriver::SetMixingPlane(unsigned short donorZone){

  unsigned short targetZone, nMarkerInt, iMarkerInt ;
  nMarkerInt     = config_container[donorZone]->GetnMarker_MixingPlaneInterface()/2;

  /* --- transfer the average value from the donorZone to the targetZone*/
  for (iMarkerInt = 1; iMarkerInt <= nMarkerInt; iMarkerInt++){
    for (targetZone = 0; targetZone < nZone; targetZone++) {
      if (targetZone != donorZone){
        transfer_container[donorZone][targetZone]->Allgather_InterfaceAverage(solver_container[donorZone][INST_0][MESH_0][FLOW_SOL],solver_container[targetZone][INST_0][MESH_0][FLOW_SOL],
            geometry_container[donorZone][INST_0][MESH_0],geometry_container[targetZone][INST_0][MESH_0],
            config_container[donorZone], config_container[targetZone], iMarkerInt );
      }
    }
  }
}

void CTurbomachineryDriver::SetTurboPerformance(unsigned short targetZone){

  unsigned short donorZone;
  //IMPORTANT this approach of multi-zone performances rely upon the fact that turbomachinery markers follow the natural (stator-rotor) development of the real machine.
  /* --- transfer the local turboperfomance quantities (for each blade)  from all the donorZones to the targetZone (ZONE_0) ---*/
  for (donorZone = 1; donorZone < nZone; donorZone++) {
    transfer_container[donorZone][targetZone]->GatherAverageValues(solver_container[donorZone][INST_0][MESH_0][FLOW_SOL],solver_container[targetZone][INST_0][MESH_0][FLOW_SOL], donorZone);
  }

  /* --- compute turboperformance for each stage and the global machine ---*/

  output->ComputeTurboPerformance(solver_container[targetZone][INST_0][MESH_0][FLOW_SOL], geometry_container[targetZone][INST_0][MESH_0], config_container[targetZone]);

}


bool CTurbomachineryDriver::Monitor(unsigned long ExtIter) {

  su2double CFL;
  su2double rot_z_ini, rot_z_final ,rot_z;
  su2double outPres_ini, outPres_final, outPres;
  unsigned long rampFreq, finalRamp_Iter;
  unsigned short iMarker, KindBC, KindBCOption;
  string Marker_Tag;

  bool print;

  /*--- Synchronization point after a single solver iteration. Compute the
   wall clock time required. ---*/

#ifndef HAVE_MPI
  StopTime = su2double(clock())/su2double(CLOCKS_PER_SEC);
#else
  StopTime = MPI_Wtime();
#endif
  IterCount++;
  UsedTime = (StopTime - StartTime);


  /*--- Check if there is any change in the runtime parameters ---*/
  CConfig *runtime = NULL;
  strcpy(runtime_file_name, "runtime.dat");
  runtime = new CConfig(runtime_file_name, config_container[ZONE_0]);
  runtime->SetExtIter(ExtIter);
  delete runtime;

  /*--- Update the convergence history file (serial and parallel computations). ---*/

  for (iZone = 0; iZone < nZone; iZone++) {
    for (iInst = 0; iInst < nInst[iZone]; iInst++)
      output->SetConvHistory_Body(&ConvHist_file[iZone][iInst], geometry_container, solver_container,
          config_container, integration_container, false, UsedTime, iZone, iInst);
  }


  /*--- Evaluate the new CFL number (adaptive). ---*/
  if (config_container[ZONE_0]->GetCFL_Adapt() == YES) {
    if(mixingplane){
      CFL = 0;
      for (iZone = 0; iZone < nZone; iZone++){
        output->SetCFL_Number(solver_container, config_container, iZone);
        CFL += config_container[iZone]->GetCFL(MESH_0);
      }
      /*--- For fluid-multizone the new CFL number is the same for all the zones and it is equal to the zones' minimum value. ---*/
      for (iZone = 0; iZone < nZone; iZone++){
        config_container[iZone]->SetCFL(MESH_0, CFL/nZone);
      }
    }
    else{
      output->SetCFL_Number(solver_container, config_container, ZONE_0);
    }
  }


  /*--- ROTATING FRAME Ramp: Compute the updated rotational velocity. ---*/
  if (config_container[ZONE_0]->GetGrid_Movement() && config_container[ZONE_0]->GetRampRotatingFrame()) {
    rampFreq       = SU2_TYPE::Int(config_container[ZONE_0]->GetRampRotatingFrame_Coeff(1));
    finalRamp_Iter = SU2_TYPE::Int(config_container[ZONE_0]->GetRampRotatingFrame_Coeff(2));
    rot_z_ini = config_container[ZONE_0]->GetRampRotatingFrame_Coeff(0);
    print = false;
    if(ExtIter % rampFreq == 0 &&  ExtIter <= finalRamp_Iter){

      for (iZone = 0; iZone < nZone; iZone++) {
        rot_z_final = config_container[iZone]->GetFinalRotation_Rate_Z(iZone);
        if(abs(rot_z_final) > 0.0){
          rot_z = rot_z_ini + ExtIter*( rot_z_final - rot_z_ini)/finalRamp_Iter;
          config_container[iZone]->SetRotation_Rate_Z(rot_z, iZone);
          if(rank == MASTER_NODE && print && ExtIter > 0) {
            cout << endl << " Updated rotating frame grid velocities";
            cout << " for zone " << iZone << "." << endl;
          }
          geometry_container[iZone][INST_0][MESH_0]->SetRotationalVelocity(config_container[iZone], iZone, print);
          geometry_container[iZone][INST_0][MESH_0]->SetShroudVelocity(config_container[iZone]);
        }
      }

      for (iZone = 0; iZone < nZone; iZone++) {
        geometry_container[iZone][INST_0][MESH_0]->SetAvgTurboValue(config_container[iZone], iZone, INFLOW, false);
        geometry_container[iZone][INST_0][MESH_0]->SetAvgTurboValue(config_container[iZone],iZone, OUTFLOW, false);
        geometry_container[iZone][INST_0][MESH_0]->GatherInOutAverageValues(config_container[iZone], false);

      }

      for (iZone = 1; iZone < nZone; iZone++) {
        transfer_container[iZone][ZONE_0]->GatherAverageTurboGeoValues(geometry_container[iZone][INST_0][MESH_0],geometry_container[ZONE_0][INST_0][MESH_0], iZone);
      }

    }
  }


  /*--- Outlet Pressure Ramp: Compute the updated rotational velocity. ---*/
  if (config_container[ZONE_0]->GetRampOutletPressure()) {
    rampFreq       = SU2_TYPE::Int(config_container[ZONE_0]->GetRampOutletPressure_Coeff(1));
    finalRamp_Iter = SU2_TYPE::Int(config_container[ZONE_0]->GetRampOutletPressure_Coeff(2));
    outPres_ini    = config_container[ZONE_0]->GetRampOutletPressure_Coeff(0);
    outPres_final  = config_container[ZONE_0]->GetFinalOutletPressure();

    if(ExtIter % rampFreq == 0 &&  ExtIter <= finalRamp_Iter){
      outPres = outPres_ini + ExtIter*(outPres_final - outPres_ini)/finalRamp_Iter;
      if(rank == MASTER_NODE) config_container[ZONE_0]->SetMonitotOutletPressure(outPres);

      for (iZone = 0; iZone < nZone; iZone++) {
        for (iMarker = 0; iMarker < config_container[iZone]->GetnMarker_All(); iMarker++) {
          KindBC = config_container[iZone]->GetMarker_All_KindBC(iMarker);
          switch (KindBC) {
          case RIEMANN_BOUNDARY:
            Marker_Tag         = config_container[iZone]->GetMarker_All_TagBound(iMarker);
            KindBCOption       = config_container[iZone]->GetKind_Data_Riemann(Marker_Tag);
            if(KindBCOption == STATIC_PRESSURE || KindBCOption == RADIAL_EQUILIBRIUM ){
              SU2_MPI::Error("Outlet pressure ramp only implemented for NRBC", CURRENT_FUNCTION);
            }
            break;
          case GILES_BOUNDARY:
            Marker_Tag         = config_container[iZone]->GetMarker_All_TagBound(iMarker);
            KindBCOption       = config_container[iZone]->GetKind_Data_Giles(Marker_Tag);
            if(KindBCOption == STATIC_PRESSURE || KindBCOption == STATIC_PRESSURE_1D || KindBCOption == RADIAL_EQUILIBRIUM ){
              config_container[iZone]->SetGiles_Var1(outPres, Marker_Tag);
            }
            break;
          }
        }
      }
    }
  }


  /*--- Check whether the current simulation has reached the specified
   convergence criteria, and set StopCalc to true, if so. ---*/

  switch (config_container[ZONE_0]->GetKind_Solver()) {
  case EULER: case NAVIER_STOKES: case RANS:
    StopCalc = integration_container[ZONE_0][INST_0][FLOW_SOL]->GetConvergence(); break;
  case DISC_ADJ_EULER: case DISC_ADJ_NAVIER_STOKES: case DISC_ADJ_RANS:
  case DISC_ADJ_FEM_EULER: case DISC_ADJ_FEM_NS: case DISC_ADJ_FEM_RANS:
    StopCalc = integration_container[ZONE_0][INST_0][ADJFLOW_SOL]->GetConvergence(); break;
  }

  return StopCalc;

}

CHBDriver::CHBDriver(char* confFile,
    unsigned short val_nZone,
    unsigned short val_nDim,
    SU2_Comm MPICommunicator) : CDriver(confFile,
        val_nZone,
        val_nDim,
        MPICommunicator) {
  unsigned short kInst;

  nInstHB = nInst[ZONE_0];

  D = NULL;
  /*--- allocate dynamic memory for the Harmonic Balance operator ---*/
  D = new su2double*[nInstHB]; for (kInst = 0; kInst < nInstHB; kInst++) D[kInst] = new su2double[nInstHB];

}

CHBDriver::~CHBDriver(void) {

  unsigned short kInst;

  /*--- delete dynamic memory for the Harmonic Balance operator ---*/
  for (kInst = 0; kInst < nInstHB; kInst++) if (D[kInst] != NULL) delete [] D[kInst];
  if (D[kInst] != NULL) delete [] D;

}

void CHBDriver::Run() {

  /*--- Run a single iteration of a Harmonic Balance problem. Preprocess all
   all zones before beginning the iteration. ---*/

  for (iInst = 0; iInst < nInstHB; iInst++)
    iteration_container[ZONE_0][iInst]->Preprocess(output, integration_container, geometry_container,
        solver_container, numerics_container, config_container,
        surface_movement, grid_movement, FFDBox, ZONE_0, iInst);

  for (iInst = 0; iInst < nInstHB; iInst++)
    iteration_container[ZONE_0][iInst]->Iterate(output, integration_container, geometry_container,
        solver_container, numerics_container, config_container,
        surface_movement, grid_movement, FFDBox, ZONE_0, iInst);

}

void CHBDriver::Update() {

  for (iInst = 0; iInst < nInstHB; iInst++) {
    /*--- Compute the harmonic balance terms across all zones ---*/
    SetHarmonicBalance(iInst);

  }

  /*--- Precondition the harmonic balance source terms ---*/
  if (config_container[ZONE_0]->GetHB_Precondition() == YES) {
    StabilizeHarmonicBalance();

  }

  for (iInst = 0; iInst < nInstHB; iInst++) {

    /*--- Update the harmonic balance terms across all zones ---*/
    iteration_container[ZONE_0][iInst]->Update(output, integration_container, geometry_container,
        solver_container, numerics_container, config_container,
        surface_movement, grid_movement, FFDBox, ZONE_0, iInst);

  }

}

void CHBDriver::ResetConvergence() {

  for(iInst = 0; iInst < nZone; iInst++) {
    switch (config_container[ZONE_0]->GetKind_Solver()) {

    case EULER: case NAVIER_STOKES: case RANS:
      integration_container[ZONE_0][iInst][FLOW_SOL]->SetConvergence(false);
      if (config_container[ZONE_0]->GetKind_Solver() == RANS) integration_container[ZONE_0][iInst][TURB_SOL]->SetConvergence(false);
      if(config_container[ZONE_0]->GetKind_Trans_Model() == LM) integration_container[ZONE_0][iInst][TRANS_SOL]->SetConvergence(false);
      break;

    case FEM_ELASTICITY:
      integration_container[ZONE_0][iInst][FEA_SOL]->SetConvergence(false);
      break;

    case ADJ_EULER: case ADJ_NAVIER_STOKES: case ADJ_RANS: case DISC_ADJ_EULER: case DISC_ADJ_NAVIER_STOKES: case DISC_ADJ_RANS:
      integration_container[ZONE_0][iInst][ADJFLOW_SOL]->SetConvergence(false);
      if( (config_container[ZONE_0]->GetKind_Solver() == ADJ_RANS) || (config_container[ZONE_0]->GetKind_Solver() == DISC_ADJ_RANS) )
        integration_container[ZONE_0][iInst][ADJTURB_SOL]->SetConvergence(false);
      break;
    }
  }

}

void CHBDriver::SetHarmonicBalance(unsigned short iInst) {

  unsigned short iVar, jInst, iMGlevel;
  unsigned short nVar = solver_container[ZONE_0][INST_0][MESH_0][FLOW_SOL]->GetnVar();
  unsigned long iPoint;
  bool implicit = (config_container[ZONE_0]->GetKind_TimeIntScheme_Flow() == EULER_IMPLICIT);
  bool adjoint = (config_container[ZONE_0]->GetContinuous_Adjoint());
  if (adjoint) {
    implicit = (config_container[ZONE_0]->GetKind_TimeIntScheme_AdjFlow() == EULER_IMPLICIT);
  }

  unsigned long ExtIter = config_container[ZONE_0]->GetExtIter();

  /*--- Retrieve values from the config file ---*/
  su2double *U = new su2double[nVar];
  su2double *U_old = new su2double[nVar];
  su2double *Psi = new su2double[nVar];
  su2double *Psi_old = new su2double[nVar];
  su2double *Source = new su2double[nVar];
  su2double deltaU, deltaPsi;

  /*--- Compute period of oscillation ---*/
  su2double period = config_container[ZONE_0]->GetHarmonicBalance_Period();

  /*--- Non-dimensionalize the input period, if necessary.  */
  period /= config_container[ZONE_0]->GetTime_Ref();

  if (ExtIter == 0)
    ComputeHB_Operator();

  /*--- Compute various source terms for explicit direct, implicit direct, and adjoint problems ---*/
  /*--- Loop over all grid levels ---*/
  for (iMGlevel = 0; iMGlevel <= config_container[ZONE_0]->GetnMGLevels(); iMGlevel++) {

    /*--- Loop over each node in the volume mesh ---*/
    for (iPoint = 0; iPoint < geometry_container[ZONE_0][iInst][iMGlevel]->GetnPoint(); iPoint++) {

      for (iVar = 0; iVar < nVar; iVar++) {
        Source[iVar] = 0.0;
      }

      /*--- Step across the columns ---*/
      for (jInst = 0; jInst < nInstHB; jInst++) {

        /*--- Retrieve solution at this node in current zone ---*/
        for (iVar = 0; iVar < nVar; iVar++) {

          if (!adjoint) {
            U[iVar] = solver_container[ZONE_0][jInst][iMGlevel][FLOW_SOL]->node[iPoint]->GetSolution(iVar);
            Source[iVar] += U[iVar]*D[iInst][jInst];

            if (implicit) {
              U_old[iVar] = solver_container[ZONE_0][jInst][iMGlevel][FLOW_SOL]->node[iPoint]->GetSolution_Old(iVar);
              deltaU = U[iVar] - U_old[iVar];
              Source[iVar] += deltaU*D[iInst][jInst];
            }

          }

          else {
            Psi[iVar] = solver_container[ZONE_0][jInst][iMGlevel][ADJFLOW_SOL]->node[iPoint]->GetSolution(iVar);
            Source[iVar] += Psi[iVar]*D[jInst][iInst];

            if (implicit) {
              Psi_old[iVar] = solver_container[ZONE_0][jInst][iMGlevel][ADJFLOW_SOL]->node[iPoint]->GetSolution_Old(iVar);
              deltaPsi = Psi[iVar] - Psi_old[iVar];
              Source[iVar] += deltaPsi*D[jInst][iInst];
            }
          }
        }

        /*--- Store sources for current row ---*/
        for (iVar = 0; iVar < nVar; iVar++) {
          if (!adjoint) {
            solver_container[ZONE_0][iInst][iMGlevel][FLOW_SOL]->node[iPoint]->SetHarmonicBalance_Source(iVar, Source[iVar]);
          }
          else {
            solver_container[ZONE_0][iInst][iMGlevel][ADJFLOW_SOL]->node[iPoint]->SetHarmonicBalance_Source(iVar, Source[iVar]);
          }
        }

      }
    }
  }

  /*--- Source term for a turbulence model ---*/
  if (config_container[ZONE_0]->GetKind_Solver() == RANS) {

    /*--- Extra variables needed if we have a turbulence model. ---*/
    unsigned short nVar_Turb = solver_container[ZONE_0][INST_0][MESH_0][TURB_SOL]->GetnVar();
    su2double *U_Turb = new su2double[nVar_Turb];
    su2double *Source_Turb = new su2double[nVar_Turb];

    /*--- Loop over only the finest mesh level (turbulence is always solved
     on the original grid only). ---*/
    for (iPoint = 0; iPoint < geometry_container[ZONE_0][INST_0][MESH_0]->GetnPoint(); iPoint++) {
      for (iVar = 0; iVar < nVar_Turb; iVar++) Source_Turb[iVar] = 0.0;
      for (jInst = 0; jInst < nInstHB; jInst++) {

        /*--- Retrieve solution at this node in current zone ---*/
        for (iVar = 0; iVar < nVar_Turb; iVar++) {
          U_Turb[iVar] = solver_container[ZONE_0][jInst][MESH_0][TURB_SOL]->node[iPoint]->GetSolution(iVar);
          Source_Turb[iVar] += U_Turb[iVar]*D[iInst][jInst];
        }
      }

      /*--- Store sources for current iZone ---*/
      for (iVar = 0; iVar < nVar_Turb; iVar++)
        solver_container[ZONE_0][iInst][MESH_0][TURB_SOL]->node[iPoint]->SetHarmonicBalance_Source(iVar, Source_Turb[iVar]);
    }

    delete [] U_Turb;
    delete [] Source_Turb;
  }

  delete [] Source;
  delete [] U;
  delete [] U_old;
  delete [] Psi;
  delete [] Psi_old;

}

void CHBDriver::StabilizeHarmonicBalance() {

  unsigned short i, j, k, iVar, iInst, jInst, iMGlevel;
  unsigned short nVar = solver_container[ZONE_0][INST_0][MESH_0][FLOW_SOL]->GetnVar();
  unsigned long iPoint;
  bool adjoint = (config_container[ZONE_0]->GetContinuous_Adjoint());

  /*--- Retrieve values from the config file ---*/
  su2double *Source     = new su2double[nInstHB];
  su2double *Source_old = new su2double[nInstHB];
  su2double Delta;

  su2double **Pinv     = new su2double*[nInstHB];
  su2double **P        = new su2double*[nInstHB];
  for (iInst = 0; iInst < nInstHB; iInst++) {
    Pinv[iInst]       = new su2double[nInstHB];
    P[iInst]          = new su2double[nInstHB];
  }

  /*--- Loop over all grid levels ---*/
  for (iMGlevel = 0; iMGlevel <= config_container[ZONE_0]->GetnMGLevels(); iMGlevel++) {

    /*--- Loop over each node in the volume mesh ---*/
    for (iPoint = 0; iPoint < geometry_container[ZONE_0][INST_0][iMGlevel]->GetnPoint(); iPoint++) {

      /*--- Get time step for current node ---*/
      Delta = solver_container[ZONE_0][INST_0][iMGlevel][FLOW_SOL]->node[iPoint]->GetDelta_Time();

      /*--- Setup stabilization matrix for this node ---*/
      for (iInst = 0; iInst < nInstHB; iInst++) {
        for (jInst = 0; jInst < nInstHB; jInst++) {
          if (jInst == iInst ) {
            Pinv[iInst][jInst] = 1.0 + Delta*D[iInst][jInst];
          }
          else {
            Pinv[iInst][jInst] = Delta*D[iInst][jInst];
          }
        }
      }

      /*--- Invert stabilization matrix Pinv with Gauss elimination---*/

      /*--  A temporary matrix to hold the inverse, dynamically allocated ---*/
      su2double **temp = new su2double*[nInstHB];
      for (i = 0; i < nInstHB; i++) {
        temp[i] = new su2double[2 * nInstHB];
      }

      /*---  Copy the desired matrix into the temporary matrix ---*/
      for (i = 0; i < nInstHB; i++) {
        for (j = 0; j < nInstHB; j++) {
          temp[i][j] = Pinv[i][j];
          temp[i][nInstHB + j] = 0;
        }
        temp[i][nInstHB + i] = 1;
      }

      su2double max_val;
      unsigned short max_idx;

      /*---  Pivot each column such that the largest number possible divides the other rows  ---*/
      for (k = 0; k < nInstHB - 1; k++) {
        max_idx = k;
        max_val = abs(temp[k][k]);
        /*---  Find the largest value (pivot) in the column  ---*/
        for (j = k; j < nInstHB; j++) {
          if (abs(temp[j][k]) > max_val) {
            max_idx = j;
            max_val = abs(temp[j][k]);
          }
        }

        /*---  Move the row with the highest value up  ---*/
        for (j = 0; j < (nInstHB * 2); j++) {
          su2double d = temp[k][j];
          temp[k][j] = temp[max_idx][j];
          temp[max_idx][j] = d;
        }
        /*---  Subtract the moved row from all other rows ---*/
        for (i = k + 1; i < nInstHB; i++) {
          su2double c = temp[i][k] / temp[k][k];
          for (j = 0; j < (nInstHB * 2); j++) {
            temp[i][j] = temp[i][j] - temp[k][j] * c;
          }
        }
      }

      /*---  Back-substitution  ---*/
      for (k = nInstHB - 1; k > 0; k--) {
        if (temp[k][k] != su2double(0.0)) {
          for (int i = k - 1; i > -1; i--) {
            su2double c = temp[i][k] / temp[k][k];
            for (j = 0; j < (nInstHB * 2); j++) {
              temp[i][j] = temp[i][j] - temp[k][j] * c;
            }
          }
        }
      }

      /*---  Normalize the inverse  ---*/
      for (i = 0; i < nInstHB; i++) {
        su2double c = temp[i][i];
        for (j = 0; j < nInstHB; j++) {
          temp[i][j + nInstHB] = temp[i][j + nInstHB] / c;
        }
      }

      /*---  Copy the inverse back to the main program flow ---*/
      for (i = 0; i < nInstHB; i++) {
        for (j = 0; j < nInstHB; j++) {
          P[i][j] = temp[i][j + nInstHB];
        }
      }

      /*---  Delete dynamic template  ---*/
      for (iInst = 0; iInst < nInstHB; iInst++) {
        delete[] temp[iInst];
      }
      delete[] temp;

      /*--- Loop through variables to precondition ---*/
      for (iVar = 0; iVar < nVar; iVar++) {

        /*--- Get current source terms (not yet preconditioned) and zero source array to prepare preconditioning ---*/
        for (iInst = 0; iInst < nInstHB; iInst++) {
          Source_old[iInst] = solver_container[ZONE_0][iInst][iMGlevel][FLOW_SOL]->node[iPoint]->GetHarmonicBalance_Source(iVar);
          Source[iInst] = 0;
        }

        /*--- Step through columns ---*/
        for (iInst = 0; iInst < nInstHB; iInst++) {
          for (jInst = 0; jInst < nInstHB; jInst++) {
            Source[iInst] += P[iInst][jInst]*Source_old[jInst];
          }

          /*--- Store updated source terms for current node ---*/
          if (!adjoint) {
            solver_container[ZONE_0][iInst][iMGlevel][FLOW_SOL]->node[iPoint]->SetHarmonicBalance_Source(iVar, Source[iInst]);
          }
          else {
            solver_container[ZONE_0][iInst][iMGlevel][ADJFLOW_SOL]->node[iPoint]->SetHarmonicBalance_Source(iVar, Source[iInst]);
          }
        }

      }
    }
  }

  /*--- Deallocate dynamic memory ---*/
  for (iInst = 0; iInst < nInstHB; iInst++){
    delete [] P[iInst];
    delete [] Pinv[iInst];
  }
  delete [] P;
  delete [] Pinv;
  delete [] Source;
  delete [] Source_old;

}

void CHBDriver::ComputeHB_Operator() {

  const   complex<su2double> J(0.0,1.0);
  unsigned short i, j, k, iInst;

  su2double *Omega_HB       = new su2double[nInstHB];
  complex<su2double> **E    = new complex<su2double>*[nInstHB];
  complex<su2double> **Einv = new complex<su2double>*[nInstHB];
  complex<su2double> **DD   = new complex<su2double>*[nInstHB];
  for (iInst = 0; iInst < nInstHB; iInst++) {
    E[iInst]    = new complex<su2double>[nInstHB];
    Einv[iInst] = new complex<su2double>[nInstHB];
    DD[iInst]   = new complex<su2double>[nInstHB];
  }

  /*--- Get simualation period from config file ---*/
  su2double Period = config_container[ZONE_0]->GetHarmonicBalance_Period();

  /*--- Non-dimensionalize the input period, if necessary.      */
  Period /= config_container[ZONE_0]->GetTime_Ref();

  /*--- Build the array containing the selected frequencies to solve ---*/
  for (iInst = 0; iInst < nInstHB; iInst++) {
    Omega_HB[iInst]  = config_container[ZONE_0]->GetOmega_HB()[iInst];
    Omega_HB[iInst] /= config_container[ZONE_0]->GetOmega_Ref(); //TODO: check
  }

  /*--- Build the diagonal matrix of the frequencies DD ---*/
  for (i = 0; i < nInstHB; i++) {
    for (k = 0; k < nInstHB; k++) {
      if (k == i ) {
        DD[i][k] = J*Omega_HB[k];
      }
    }
  }


  /*--- Build the harmonic balance inverse matrix ---*/
  for (i = 0; i < nInstHB; i++) {
    for (k = 0; k < nInstHB; k++) {
      Einv[i][k] = complex<su2double>(cos(Omega_HB[k]*(i*Period/nInstHB))) + J*complex<su2double>(sin(Omega_HB[k]*(i*Period/nInstHB)));
    }
  }

  /*---  Invert inverse harmonic balance Einv with Gauss elimination ---*/

  /*--  A temporary matrix to hold the inverse, dynamically allocated ---*/
  complex<su2double> **temp = new complex<su2double>*[nInstHB];
  for (i = 0; i < nInstHB; i++) {
    temp[i] = new complex<su2double>[2 * nInstHB];
  }

  /*---  Copy the desired matrix into the temporary matrix ---*/
  for (i = 0; i < nInstHB; i++) {
    for (j = 0; j < nInstHB; j++) {
      temp[i][j] = Einv[i][j];
      temp[i][nInstHB + j] = 0;
    }
    temp[i][nInstHB + i] = 1;
  }

  su2double max_val;
  unsigned short max_idx;

  /*---  Pivot each column such that the largest number possible divides the other rows  ---*/
  for (k = 0; k < nInstHB - 1; k++) {
    max_idx = k;
    max_val = abs(temp[k][k]);
    /*---  Find the largest value (pivot) in the column  ---*/
    for (j = k; j < nInstHB; j++) {
      if (abs(temp[j][k]) > max_val) {
        max_idx = j;
        max_val = abs(temp[j][k]);
      }
    }
    /*---  Move the row with the highest value up  ---*/
    for (j = 0; j < (nInstHB * 2); j++) {
      complex<su2double> d = temp[k][j];
      temp[k][j] = temp[max_idx][j];
      temp[max_idx][j] = d;
    }
    /*---  Subtract the moved row from all other rows ---*/
    for (i = k + 1; i < nInstHB; i++) {
      complex<su2double> c = temp[i][k] / temp[k][k];
      for (j = 0; j < (nInstHB * 2); j++) {
        temp[i][j] = temp[i][j] - temp[k][j] * c;
      }
    }
  }
  /*---  Back-substitution  ---*/
  for (k = nInstHB - 1; k > 0; k--) {
    if (temp[k][k] != complex<su2double>(0.0)) {
      for (int i = k - 1; i > -1; i--) {
        complex<su2double> c = temp[i][k] / temp[k][k];
        for (j = 0; j < (nInstHB * 2); j++) {
          temp[i][j] = temp[i][j] - temp[k][j] * c;
        }
      }
    }
  }
  /*---  Normalize the inverse  ---*/
  for (i = 0; i < nInstHB; i++) {
    complex<su2double> c = temp[i][i];
    for (j = 0; j < nInstHB; j++) {
      temp[i][j + nInstHB] = temp[i][j + nInstHB] / c;
    }
  }
  /*---  Copy the inverse back to the main program flow ---*/
  for (i = 0; i < nInstHB; i++) {
    for (j = 0; j < nInstHB; j++) {
      E[i][j] = temp[i][j + nInstHB];
    }
  }
  /*---  Delete dynamic template  ---*/
  for (i = 0; i < nInstHB; i++) {
    delete[] temp[i];
  }
  delete[] temp;


  /*---  Temporary matrix for performing product  ---*/
  complex<su2double> **Temp    = new complex<su2double>*[nInstHB];

  /*---  Temporary complex HB operator  ---*/
  complex<su2double> **Dcpx    = new complex<su2double>*[nInstHB];

  for (iInst = 0; iInst < nInstHB; iInst++){
    Temp[iInst]    = new complex<su2double>[nInstHB];
    Dcpx[iInst]   = new complex<su2double>[nInstHB];
  }


  /*---  Calculation of the HB operator matrix ---*/
  for (int row = 0; row < nInstHB; row++) {
    for (int col = 0; col < nInstHB; col++) {
      for (int inner = 0; inner < nInstHB; inner++) {
        Temp[row][col] += Einv[row][inner] * DD[inner][col];
      }
    }
  }

  unsigned short row, col, inner;

  for (row = 0; row < nInstHB; row++) {
    for (col = 0; col < nInstHB; col++) {
      for (inner = 0; inner < nInstHB; inner++) {
        Dcpx[row][col] += Temp[row][inner] * E[inner][col];
      }
    }
  }

  /*---  Take just the real part of the HB operator matrix ---*/
  for (i = 0; i < nInstHB; i++) {
    for (k = 0; k < nInstHB; k++) {
      D[i][k] = real(Dcpx[i][k]);
    }
  }

  /*--- Deallocate dynamic memory ---*/
  for (iInst = 0; iInst < nInstHB; iInst++){
    delete [] E[iInst];
    delete [] Einv[iInst];
    delete [] DD[iInst];
    delete [] Temp[iInst];
    delete [] Dcpx[iInst];
  }
  delete [] E;
  delete [] Einv;
  delete [] DD;
  delete [] Temp;
  delete [] Dcpx;
  delete [] Omega_HB;

}

CFSIDriver::CFSIDriver(char* confFile,
                       unsigned short val_nZone,
                       unsigned short val_nDim,
                       SU2_Comm MPICommunicator) : CDriver(confFile,
                                                           val_nZone,
                                                           val_nDim,
                                                           MPICommunicator) {
  unsigned short iVar;
  unsigned short nVar_Flow = 0, nVar_Struct = 0;

  unsigned short iZone;
  for (iZone = 0; iZone < nZone; iZone++){
    switch (config_container[iZone]->GetKind_Solver()) {
       case RANS: case EULER: case NAVIER_STOKES:
         nVar_Flow = solver_container[iZone][INST_0][MESH_0][FLOW_SOL]->GetnVar();
         flow_criteria = config_container[iZone]->GetMinLogResidual_BGS_F();
         flow_criteria_rel = config_container[iZone]->GetOrderMagResidual_BGS_F();
         break;
       case FEM_ELASTICITY:
         nVar_Struct = solver_container[iZone][INST_0][MESH_0][FEA_SOL]->GetnVar();
         structure_criteria    = config_container[iZone]->GetMinLogResidual_BGS_S();
         structure_criteria_rel = config_container[iZone]->GetOrderMagResidual_BGS_S();
         break;
    }
  }

  init_res_flow   = new su2double[nVar_Flow];
  init_res_struct = new su2double[nVar_Struct];

  residual_flow   = new su2double[nVar_Flow];
  residual_struct = new su2double[nVar_Struct];

  residual_flow_rel   = new su2double[nVar_Flow];
  residual_struct_rel = new su2double[nVar_Struct];

  for (iVar = 0; iVar < nVar_Flow; iVar++){
    init_res_flow[iVar] = 0.0;
    residual_flow[iVar] = 0.0;
    residual_flow_rel[iVar] = 0.0;
  }
  for (iVar = 0; iVar < nVar_Struct; iVar++){
    init_res_struct[iVar] = 0.0;
    residual_struct[iVar] = 0.0;
    residual_struct_rel[iVar] = 0.0;
  }

}

CFSIDriver::~CFSIDriver(void) {

  delete [] init_res_flow;
  delete [] init_res_struct;
  delete [] residual_flow;
  delete [] residual_struct;
  delete [] residual_flow_rel;
  delete [] residual_struct_rel;

}

void CFSIDriver::Run() {

  /*--- As of now, we are coding it for just 2 zones. ---*/
  /*--- This will become more general, but we need to modify the configuration for that ---*/
  unsigned short ZONE_FLOW = 0, ZONE_STRUCT = 1;
  unsigned short iZone;

  /*--- Boolean to determine if we are running a static or dynamic case ---*/
  bool stat_fsi = ((config_container[ZONE_FLOW]->GetUnsteady_Simulation() == STEADY) && (config_container[ZONE_STRUCT]->GetDynamic_Analysis() == STATIC));
  bool dyn_fsi = (((config_container[ZONE_FLOW]->GetUnsteady_Simulation() == DT_STEPPING_1ST) || (config_container[ZONE_FLOW]->GetUnsteady_Simulation() == DT_STEPPING_2ND))
                   && (config_container[ZONE_STRUCT]->GetDynamic_Analysis() == DYNAMIC));

  unsigned long IntIter = 0; for (iZone = 0; iZone < nZone; iZone++) config_container[iZone]->SetIntIter(IntIter);
  unsigned long OuterIter = 0; for (iZone = 0; iZone < nZone; iZone++) config_container[iZone]->SetOuterIter(OuterIter);
  unsigned long nOuterIter = config_container[ZONE_FLOW]->GetnIterFSI();
  unsigned long nIntIter;

  bool Convergence = false;

  bool StopCalc_Flow = false;

  /*--- Be careful with whether or not we load the coords and grid velocity
   from the restart files... this needs to be standardized for the different
   solvers, in particular with FSI. ---*/

  /*-----------------------------------------------------------------*/
  /*---------------- Predict structural displacements ---------------*/
  /*-----------------------------------------------------------------*/

  Predict_Displacements(ZONE_STRUCT, ZONE_FLOW);

  while (OuterIter < nOuterIter) {

    /*-----------------------------------------------------------------*/
    /*------------------- Transfer Displacements ----------------------*/
    /*-----------------------------------------------------------------*/
  if(transfer_container[ZONE_STRUCT][ZONE_FLOW] != NULL)
      Transfer_Displacements(ZONE_STRUCT, ZONE_FLOW);

    /*-----------------------------------------------------------------*/
    /*--------------------- Mesh deformation --------------------------*/
    /*-----------------------------------------------------------------*/

  iteration_container[ZONE_FLOW][INST_0]->SetGrid_Movement(geometry_container,surface_movement, grid_movement, FFDBox, solver_container,
        config_container, ZONE_FLOW, INST_0, 0, ExtIter);

    /*-----------------------------------------------------------------*/
    /*-------------------- Fluid subiteration -------------------------*/
    /*-----------------------------------------------------------------*/

  iteration_container[ZONE_FLOW][INST_0]->Preprocess(output, integration_container, geometry_container,
      solver_container, numerics_container, config_container,
      surface_movement, grid_movement, FFDBox, ZONE_FLOW, INST_0);

  if ( stat_fsi ) {

    /*--- For steady-state flow simulations, we need to loop over ExtIter for the number of time steps ---*/
    /*--- However, ExtIter is the number of FSI iterations, so nIntIter is used in this case ---*/

    nIntIter = config_container[ZONE_FLOW]->GetUnst_nIntIter();

    for (IntIter = 0; IntIter < nIntIter; IntIter++){

      /*--- Set ExtIter to iExtIter_FLOW; this is a trick to loop on the steady-state flow solver ---*/
      config_container[ZONE_FLOW]->SetExtIter(IntIter);

      iteration_container[ZONE_FLOW][INST_0]->Iterate(output, integration_container, geometry_container,
          solver_container, numerics_container, config_container,
          surface_movement, grid_movement, FFDBox, ZONE_FLOW, INST_0);

      /*--- Write the convergence history for the fluid (only screen output) ---*/

      output->SetConvHistory_Body(&ConvHist_file[ZONE_0][INST_0], geometry_container, solver_container, config_container, integration_container, false, 0.0, ZONE_FLOW, INST_0);

      /*--- If the convergence criteria is met for the flow, break the loop ---*/
      StopCalc_Flow = integration_container[ZONE_FLOW][INST_0][FLOW_SOL]->GetConvergence();
      if (StopCalc_Flow) break;

    }

  }
  else if ( dyn_fsi ) {

    /*--- For unsteady flow simulations, we need to loop over nIntIter for the number of time steps ---*/

    nIntIter = config_container[ZONE_FLOW]->GetUnst_nIntIter();

    for (IntIter = 0; IntIter < nIntIter; IntIter++){

      config_container[ZONE_FLOW]->SetIntIter(IntIter);

      iteration_container[ZONE_FLOW][INST_0]->Iterate(output, integration_container, geometry_container, solver_container, numerics_container, config_container, surface_movement, grid_movement, FFDBox, ZONE_FLOW, INST_0);

      /*--- If convergence was reached in every zone --*/

      if (integration_container[ZONE_FLOW][INST_0][FLOW_SOL]->GetConvergence() == 1) break;
    }

    /*--- Write the convergence history for the fluid (only screen output) ---*/

     output->SetConvHistory_Body(NULL, geometry_container, solver_container, config_container, integration_container, true, 0.0, ZONE_FLOW, INST_0);

  } else {

    SU2_MPI::Error( "The definition of Fluid and Structural solvers is inconsistent for FSI applications ", CURRENT_FUNCTION);
    
  }

  /*--- Set the fluid convergence to false (to make sure FSI subiterations converge) ---*/

  integration_container[ZONE_FLOW][INST_0][FLOW_SOL]->SetConvergence(false);

  /*-----------------------------------------------------------------*/
  /*------------------- Set FEA loads from fluid --------------------*/
  /*-----------------------------------------------------------------*/
  if(transfer_container[ZONE_FLOW][ZONE_STRUCT] != NULL)
      Transfer_Tractions(ZONE_FLOW, ZONE_STRUCT);

    /*-----------------------------------------------------------------*/
    /*------------------ Structural subiteration ----------------------*/
    /*-----------------------------------------------------------------*/

  iteration_container[ZONE_STRUCT][INST_0]->Iterate(output, integration_container, geometry_container,
                                  solver_container, numerics_container, config_container,
                                  surface_movement, grid_movement, FFDBox, ZONE_STRUCT, INST_0);

    /*--- Write the convergence history for the structure (only screen output) ---*/

    output->SetConvHistory_Body(NULL, geometry_container, solver_container, config_container, integration_container, false, 0.0, ZONE_STRUCT, INST_0);

    /*--- Set the fluid convergence to false (to make sure FSI subiterations converge) ---*/

    integration_container[ZONE_STRUCT][INST_0][FEA_SOL]->SetConvergence(false);

    /*-----------------------------------------------------------------*/
    /*----------------- Displacements relaxation ----------------------*/
    /*-----------------------------------------------------------------*/

    Relaxation_Displacements(ZONE_STRUCT, ZONE_FLOW, OuterIter);

    /*-----------------------------------------------------------------*/
    /*-------------------- Check convergence --------------------------*/
    /*-----------------------------------------------------------------*/

    Convergence = BGSConvergence(OuterIter, ZONE_FLOW, ZONE_STRUCT);

    /*-----------------------------------------------------------------*/
    /*-------------------- Output FSI history -------------------------*/
    /*-----------------------------------------------------------------*/

    output->SpecialOutput_FSI(&FSIHist_file, geometry_container, solver_container,
                              config_container, integration_container, 0,
                              ZONE_FLOW, ZONE_STRUCT, false);

    if (Convergence) break;

    /*-----------------------------------------------------------------*/
    /*--------------------- Update OuterIter ---------------------------*/
    /*-----------------------------------------------------------------*/

    OuterIter++; for (iZone = 0; iZone < nZone; iZone++) config_container[iZone]->SetOuterIter(OuterIter);

  }

}

void CFSIDriver::Predict_Displacements(unsigned short donorZone, unsigned short targetZone) {

  solver_container[donorZone][INST_0][MESH_0][FEA_SOL]->PredictStruct_Displacement(geometry_container[donorZone][INST_0], config_container[donorZone],
      solver_container[donorZone][INST_0]);

  /*--- For parallel simulations we need to communicate the predicted solution before updating the fluid mesh ---*/
  
  solver_container[donorZone][INST_0][MESH_0][FEA_SOL]->InitiateComms(geometry_container[donorZone][INST_0][MESH_0], config_container[donorZone], SOLUTION_PRED);
  solver_container[donorZone][INST_0][MESH_0][FEA_SOL]->CompleteComms(geometry_container[donorZone][INST_0][MESH_0], config_container[donorZone], SOLUTION_PRED);

}

void CFSIDriver::Predict_Tractions(unsigned short donorZone, unsigned short targetZone) {

}

void CFSIDriver::Transfer_Displacements(unsigned short donorZone, unsigned short targetZone) {

  transfer_container[donorZone][targetZone]->Broadcast_InterfaceData(solver_container[donorZone][INST_0][MESH_0][FEA_SOL],solver_container[targetZone][INST_0][MESH_0][FLOW_SOL],
                                                                     geometry_container[donorZone][INST_0][MESH_0],geometry_container[targetZone][INST_0][MESH_0],
                                                                     config_container[donorZone], config_container[targetZone]);

}

void CFSIDriver::Transfer_Tractions(unsigned short donorZone, unsigned short targetZone) {


  transfer_container[donorZone][targetZone]->Broadcast_InterfaceData(solver_container[donorZone][INST_0][MESH_0][FLOW_SOL],solver_container[targetZone][INST_0][MESH_0][FEA_SOL],
                                                                     geometry_container[donorZone][INST_0][MESH_0],geometry_container[targetZone][INST_0][MESH_0],
                                                                     config_container[donorZone], config_container[targetZone]);

}

void CFSIDriver::Relaxation_Displacements(unsigned short donorZone, unsigned short targetZone, unsigned long OuterIter) {

  /*-------------------- Aitken's relaxation ------------------------*/

  /*------------------- Compute the coefficient ---------------------*/

  solver_container[donorZone][INST_0][MESH_0][FEA_SOL]->ComputeAitken_Coefficient(geometry_container[donorZone][INST_0], config_container[donorZone],
      solver_container[donorZone][INST_0], OuterIter);

  /*----------------- Set the relaxation parameter ------------------*/

  solver_container[donorZone][INST_0][MESH_0][FEA_SOL]->SetAitken_Relaxation(geometry_container[donorZone][INST_0], config_container[donorZone],
      solver_container[donorZone][INST_0]);

  /*----------------- Communicate the predicted solution and the old one ------------------*/
  
  solver_container[donorZone][INST_0][MESH_0][FEA_SOL]->InitiateComms(geometry_container[donorZone][INST_0][MESH_0], config_container[donorZone], SOLUTION_PRED_OLD);
  solver_container[donorZone][INST_0][MESH_0][FEA_SOL]->CompleteComms(geometry_container[donorZone][INST_0][MESH_0], config_container[donorZone], SOLUTION_PRED_OLD);


}

void CFSIDriver::Relaxation_Tractions(unsigned short donorZone, unsigned short targetZone, unsigned long OuterIter) {

}

bool CFSIDriver::BGSConvergence(unsigned long IntIter, unsigned short ZONE_FLOW, unsigned short ZONE_STRUCT) {


  int rank = MASTER_NODE;
#ifdef HAVE_MPI
  int size;
  MPI_Comm_rank(MPI_COMM_WORLD, &rank);
  MPI_Comm_size(MPI_COMM_WORLD, &size);
#endif

  unsigned short iMarker;
  unsigned short nVar_Flow = solver_container[ZONE_FLOW][INST_0][MESH_0][FLOW_SOL]->GetnVar(),
                 nVar_Struct = solver_container[ZONE_STRUCT][INST_0][MESH_0][FEA_SOL]->GetnVar();
  unsigned short iRes;

//  bool flow_converged_absolute = false,
//        flow_converged_relative = false,
//        struct_converged_absolute = false,
//        struct_converged_relative = false;

  bool Convergence = false;

  /*--- Apply BC's to the structural adjoint - otherwise, clamped nodes have too values that make no sense... ---*/
  for (iMarker = 0; iMarker < config_container[ZONE_STRUCT]->GetnMarker_All(); iMarker++){
  switch (config_container[ZONE_STRUCT]->GetMarker_All_KindBC(iMarker)) {
    case CLAMPED_BOUNDARY:
    solver_container[ZONE_STRUCT][INST_0][MESH_0][FEA_SOL]->BC_Clamped_Post(geometry_container[ZONE_STRUCT][INST_0][MESH_0],
        solver_container[ZONE_STRUCT][INST_0][MESH_0], numerics_container[ZONE_STRUCT][INST_0][MESH_0][FEA_SOL][FEA_TERM],
        config_container[ZONE_STRUCT], iMarker);
    break;
  }
  }

  /*--- Compute the residual for the flow and structural zones ---*/

  /*--- Flow ---*/

  solver_container[ZONE_FLOW][INST_0][MESH_0][FLOW_SOL]->ComputeResidual_Multizone(geometry_container[ZONE_FLOW][INST_0][MESH_0],
                                                                        config_container[ZONE_FLOW]);

  /*--- Structure ---*/

  solver_container[ZONE_STRUCT][INST_0][MESH_0][FEA_SOL]->ComputeResidual_Multizone(geometry_container[ZONE_STRUCT][INST_0][MESH_0],
                                                                         config_container[ZONE_STRUCT]);


  /*--- Retrieve residuals ---*/

  /*--- Flow residuals ---*/

  for (iRes = 0; iRes < nVar_Flow; iRes++){
    residual_flow[iRes] = log10(solver_container[ZONE_FLOW][INST_0][MESH_0][FLOW_SOL]->GetRes_BGS(iRes));
    if (IntIter == 0) init_res_flow[iRes] = residual_flow[iRes];
    residual_flow_rel[iRes] = fabs(residual_flow[iRes] - init_res_flow[iRes]);
  }

  /*--- Structure residuals ---*/

  for (iRes = 0; iRes < nVar_Struct; iRes++){
    residual_struct[iRes] = log10(solver_container[ZONE_STRUCT][INST_0][MESH_0][FEA_SOL]->GetRes_BGS(iRes));
    if (IntIter == 0) init_res_struct[iRes] = residual_struct[iRes];
    residual_struct_rel[iRes] = fabs(residual_struct[iRes] - init_res_struct[iRes]);
  }

  /*--- Check convergence ---*/
//  flow_converged_absolute = ((residual_flow[0] < flow_criteria) && (residual_flow[nVar_Flow-1] < flow_criteria));
//  flow_converged_relative = ((residual_flow_rel[0] > flow_criteria_rel) && (residual_flow_rel[nVar_Flow-1] > flow_criteria_rel));
//
//  struct_converged_absolute = ((residual_struct[0] < structure_criteria) && (residual_struct[nVar_Flow-1] < structure_criteria));
//  struct_converged_relative = ((residual_struct_rel[0] > structure_criteria_rel) && (residual_struct_rel[nVar_Flow-1] > structure_criteria_rel));

//  Convergence = ((flow_converged_absolute && struct_converged_absolute) ||
//                 (flow_converged_absolute && struct_converged_relative) ||
//                 (flow_converged_relative && struct_converged_relative) ||
//                 (flow_converged_relative && struct_converged_absolute));

  if (rank == MASTER_NODE){

    cout << endl << "-------------------------------------------------------------------------" << endl;
    cout << endl;
    cout << "Convergence summary for BGS iteration ";
    cout << IntIter << endl;
    cout << endl;
    /*--- TODO: This is a workaround until the TestCases.py script incorporates new classes for nested loops. ---*/
    cout << "Iter[ID]" << "    BGSRes[Rho]" << "   BGSRes[RhoE]" << "     BGSRes[Ux]" << "     BGSRes[Uy]" << endl;
    cout.precision(6); cout.setf(ios::fixed, ios::floatfield);
    cout.width(8); cout << IntIter*1000;
    cout.width(15); cout << residual_flow[0];
    cout.width(15); cout << residual_flow[nVar_Flow-1];
    cout.width(15); cout << residual_struct[0];
    cout.width(15); cout << residual_struct[1];
    cout << endl;

  }

  integration_container[ZONE_STRUCT][INST_0][FEA_SOL]->Convergence_Monitoring_FSI(geometry_container[ZONE_STRUCT][INST_0][MESH_0], config_container[ZONE_STRUCT], solver_container[ZONE_STRUCT][INST_0][MESH_0][FEA_SOL], IntIter);

  Convergence = integration_container[ZONE_STRUCT][INST_0][FEA_SOL]->GetConvergence_FSI();


  /*--- Flow ---*/

  solver_container[ZONE_FLOW][INST_0][MESH_0][FLOW_SOL]->UpdateSolution_BGS(geometry_container[ZONE_FLOW][INST_0][MESH_0],
                                                                       config_container[ZONE_FLOW]);

  /*--- Structure ---*/

  solver_container[ZONE_STRUCT][INST_0][MESH_0][FEA_SOL]->UpdateSolution_BGS(geometry_container[ZONE_STRUCT][INST_0][MESH_0],
                                                                       config_container[ZONE_STRUCT]);

  if (rank == MASTER_NODE) cout.setf(ios::scientific, ios::floatfield);

  return Convergence;

}

void CFSIDriver::Update() {

  /*--- As of now, we are coding it for just 2 zones. ---*/
  /*--- This will become more general, but we need to modify the configuration for that ---*/
  unsigned short ZONE_FLOW = 0, ZONE_STRUCT = 1;

  unsigned long IntIter = 0; // This doesn't affect here but has to go into the function
  ExtIter = config_container[ZONE_FLOW]->GetExtIter();

  /*-----------------------------------------------------------------*/
  /*--------------------- Enforce continuity ------------------------*/
  /*-----------------------------------------------------------------*/

  /*--- Enforces that the geometry of the flow corresponds to the converged, relaxed solution ---*/

  /*-------------------- Transfer the displacements --------------------*/

  Transfer_Displacements(ZONE_STRUCT, ZONE_FLOW);

  /*-------------------- Set the grid movement -------------------------*/

  iteration_container[ZONE_FLOW][INST_0]->SetGrid_Movement(geometry_container, surface_movement,
                                                   grid_movement, FFDBox, solver_container,
      config_container, ZONE_FLOW, INST_0, IntIter, ExtIter);

  /*--- TODO: Temporary output of objective function for Flow OFs. Needs to be integrated into the refurbished output ---*/


  if (rank == MASTER_NODE){

  /*--- Choose the filename of the objective function ---*/

    ofstream myfile_res;
    bool of_output = false;
    su2double objective_function = 0.0;

    switch (config_container[ZONE_FLOW]->GetKind_ObjFunc()) {
      case DRAG_COEFFICIENT:
        myfile_res.open("of_drag.opt");
        objective_function = solver_container[ZONE_FLOW][INST_0][MESH_0][FLOW_SOL]->GetTotal_CD();
        of_output = true;
        break;
      case LIFT_COEFFICIENT:
        myfile_res.open("of_lift.opt");
        objective_function = solver_container[ZONE_FLOW][INST_0][MESH_0][FLOW_SOL]->GetTotal_CL();
        of_output = true;
      break;
      case EFFICIENCY:
        myfile_res.open("of_efficiency.opt");
        objective_function = solver_container[ZONE_FLOW][INST_0][MESH_0][FLOW_SOL]->GetTotal_CEff();
        of_output = true;
        break;
      default:
        of_output = false;
        break;
    }

    if (of_output){

        myfile_res.precision(15);
        myfile_res << scientific << objective_function << endl;
        myfile_res.close();

    }

  }

  /*-----------------------------------------------------------------*/
  /*-------------------- Update fluid solver ------------------------*/
  /*-----------------------------------------------------------------*/

  iteration_container[ZONE_FLOW][INST_0]->Update(output, integration_container, geometry_container,
                       solver_container, numerics_container, config_container,
                       surface_movement, grid_movement, FFDBox, ZONE_FLOW, INST_0);

  /*-----------------------------------------------------------------*/
  /*----------------- Update structural solver ----------------------*/
  /*-----------------------------------------------------------------*/

  iteration_container[ZONE_STRUCT][INST_0]->Update(output, integration_container, geometry_container,
                         solver_container, numerics_container, config_container,
                         surface_movement, grid_movement, FFDBox, ZONE_STRUCT, INST_0);


  /*-----------------------------------------------------------------*/
  /*--------------- Update convergence parameter --------------------*/
  /*-----------------------------------------------------------------*/
  integration_container[ZONE_STRUCT][INST_0][FEA_SOL]->SetConvergence_FSI(false);


}

void CFSIDriver::DynamicMeshUpdate(unsigned long ExtIter){

}

CDiscAdjFSIDriver::CDiscAdjFSIDriver(char* confFile,
                                     unsigned short val_nZone,
                                     unsigned short val_nDim,
                                     SU2_Comm MPICommunicator) : CDriver(confFile,
                                                                            val_nZone,
                                                                            val_nDim,
                                                                            MPICommunicator) {

  unsigned short iVar;
  unsigned short nVar_Flow = 0, nVar_Struct = 0;
  RecordingState = 0;
  CurrentRecording = 0;

  switch (config_container[ZONE_0]->GetKind_ObjFunc()){
  case DRAG_COEFFICIENT:
  case LIFT_COEFFICIENT:
  case SIDEFORCE_COEFFICIENT:
  case EFFICIENCY:
  case MOMENT_X_COEFFICIENT:
  case MOMENT_Y_COEFFICIENT:
  case MOMENT_Z_COEFFICIENT:
  case EQUIVALENT_AREA:
    Kind_Objective_Function = FLOW_OBJECTIVE_FUNCTION;
    break;
  case REFERENCE_GEOMETRY:
  case REFERENCE_NODE:
  case VOLUME_FRACTION:
    Kind_Objective_Function = FEM_OBJECTIVE_FUNCTION;
    break;
  default:
    Kind_Objective_Function = NO_OBJECTIVE_FUNCTION;
    break;
  }

  direct_iteration = new CIteration*[nZone];

  unsigned short iZone;
  for (iZone = 0; iZone < nZone; iZone++){
    switch (config_container[iZone]->GetKind_Solver()) {
       case DISC_ADJ_RANS: case DISC_ADJ_EULER: case DISC_ADJ_NAVIER_STOKES:
         direct_iteration[iZone] = new CFluidIteration(config_container[iZone]);
         nVar_Flow = solver_container[iZone][INST_0][MESH_0][ADJFLOW_SOL]->GetnVar();
         flow_criteria = config_container[iZone]->GetMinLogResidual_BGS_F();
         flow_criteria_rel = config_container[iZone]->GetOrderMagResidual_BGS_F();
         break;
       case DISC_ADJ_FEM:
         direct_iteration[iZone] = new CFEAIteration(config_container[iZone]);
         nVar_Struct = solver_container[iZone][INST_0][MESH_0][ADJFEA_SOL]->GetnVar();
         structure_criteria    = config_container[iZone]->GetMinLogResidual_BGS_S();
         structure_criteria_rel = config_container[iZone]->GetOrderMagResidual_BGS_S();
         break;
    }
  }

  init_res_flow   = new su2double[nVar_Flow];
  init_res_struct = new su2double[nVar_Struct];

  residual_flow   = new su2double[nVar_Flow];
  residual_struct = new su2double[nVar_Struct];

  residual_flow_rel   = new su2double[nVar_Flow];
  residual_struct_rel = new su2double[nVar_Struct];

  for (iVar = 0; iVar < nVar_Flow; iVar++){
    init_res_flow[iVar] = 0.0;
    residual_flow[iVar] = 0.0;
    residual_flow_rel[iVar] = 0.0;
  }
  for (iVar = 0; iVar < nVar_Struct; iVar++){
    init_res_struct[iVar] = 0.0;
    residual_struct[iVar] = 0.0;
    residual_struct_rel[iVar] = 0.0;
  }


  bool write_history = true;

  /*--- Header of the temporary output file ---*/
  if ((write_history) && (rank == MASTER_NODE)){
    ofstream myfile_res;
    myfile_res.open ("history_adjoint_FSI.csv");

    myfile_res << "BGS_Iter\t";

    for (iVar = 0; iVar < nVar_Flow; iVar++){
      myfile_res << "ResFlow[" << iVar << "]\t";
    }

    for (iVar = 0; iVar < nVar_Struct; iVar++){
      myfile_res << "ResFEA[" << iVar << "]\t";
    }


    bool de_effects = config_container[ZONE_0]->GetDE_Effects();
    for (iVar = 0; iVar < config_container[ZONE_0]->GetnElasticityMod(); iVar++)
        myfile_res << "Sens_E_" << iVar << "\t";

    for (iVar = 0; iVar < config_container[ZONE_0]->GetnPoissonRatio(); iVar++)
      myfile_res << "Sens_Nu_" << iVar << "\t";

    if (de_effects){
        for (iVar = 0; iVar < config_container[ZONE_0]->GetnElectric_Field(); iVar++)
          myfile_res << "Sens_EField_" << iVar << "\t";
    }

    myfile_res << endl;

    myfile_res.close();
  }

  // TEST: for implementation of python framework in standalone structural problems
  if ((config_container[ZONE_1]->GetDV_FEA() != NODV_FEA) && (rank == MASTER_NODE)){

    /*--- Header of the temporary output file ---*/
    ofstream myfile_res;

    switch (config_container[ZONE_1]->GetDV_FEA()) {
      case YOUNG_MODULUS:
        myfile_res.open("grad_young.opt");
        break;
      case POISSON_RATIO:
        myfile_res.open("grad_poisson.opt");
        break;
      case DENSITY_VAL:
      case DEAD_WEIGHT:
        myfile_res.open("grad_density.opt");
        break;
      case ELECTRIC_FIELD:
        myfile_res.open("grad_efield.opt");
        break;
      default:
        myfile_res.open("grad.opt");
        break;
    }

    unsigned short iDV;
    unsigned short nDV = solver_container[ZONE_1][INST_0][MESH_0][ADJFEA_SOL]->GetnDVFEA();

    myfile_res << "INDEX" << "\t" << "GRAD" << endl;

    myfile_res.precision(15);

    for (iDV = 0; iDV < nDV; iDV++){
      myfile_res << iDV;
      myfile_res << "\t";
      myfile_res << scientific << solver_container[ZONE_1][INST_0][MESH_0][ADJFEA_SOL]->GetGlobal_Sens_DVFEA(iDV);
      myfile_res << endl;
    }

    myfile_res.close();
  }

  /*--- TODO: This is a workaround until the TestCases.py script incorporates new classes for nested loops. ---*/
  config_container[ZONE_0]->SetnExtIter(1);
  config_container[ZONE_1]->SetnExtIter(1);

}

CDiscAdjFSIDriver::~CDiscAdjFSIDriver(void) {

  delete [] direct_iteration;
  delete [] init_res_flow;
  delete [] init_res_struct;
  delete [] residual_flow;
  delete [] residual_struct;
  delete [] residual_flow_rel;
  delete [] residual_struct_rel;

}

void CDiscAdjFSIDriver::Update(){

}

void CDiscAdjFSIDriver::DynamicMeshUpdate(unsigned long ExtIter){

}

void CDiscAdjFSIDriver::Run( ) {

  /*--- As of now, we are coding it for just 2 zones. ---*/
  /*--- This will become more general, but we need to modify the configuration for that ---*/
  unsigned short ZONE_FLOW = 0, ZONE_STRUCT = 1;
  unsigned short iZone;
  bool BGS_Converged = false;

  unsigned long IntIter = 0; for (iZone = 0; iZone < nZone; iZone++) config_container[iZone]->SetIntIter(IntIter);
  unsigned long iOuterIter = 0; for (iZone = 0; iZone < nZone; iZone++) config_container[iZone]->SetOuterIter(iOuterIter);
  unsigned long nOuterIter = config_container[ZONE_FLOW]->GetnIterFSI();

  ofstream myfile_struc, myfile_flow, myfile_geo;

  Preprocess(ZONE_FLOW, ZONE_STRUCT, ALL_VARIABLES);


  for (iOuterIter = 0; iOuterIter < nOuterIter && !BGS_Converged; iOuterIter++){

    if (rank == MASTER_NODE){
      cout << endl << "                    ****** BGS ITERATION ";
      cout << iOuterIter;
      cout << " ******" << endl;
    }

    for (iZone = 0; iZone < nZone; iZone++) config_container[iZone]->SetOuterIter(iOuterIter);
    
    /*--- Start with structural terms if OF is based on displacements ---*/

    if (Kind_Objective_Function == FEM_OBJECTIVE_FUNCTION)
      Iterate_Block(ZONE_FLOW, ZONE_STRUCT, FEA_DISP_VARS);

    /*--- Iterate fluid (including cross term) ---*/

    Iterate_Block(ZONE_FLOW, ZONE_STRUCT, FLOW_CONS_VARS);

    /*--- Compute mesh (it is a cross term dF / dMv ) ---*/

    Iterate_Block(ZONE_FLOW, ZONE_STRUCT, MESH_COORDS);

    /*--- Compute mesh cross term (dM / dSv) ---*/

    Iterate_Block(ZONE_FLOW, ZONE_STRUCT, FEM_CROSS_TERM_GEOMETRY);
    
    /*--- End with structural terms if OF is based on fluid variables ---*/
    
    if (Kind_Objective_Function == FLOW_OBJECTIVE_FUNCTION)
      Iterate_Block(ZONE_FLOW, ZONE_STRUCT, FEA_DISP_VARS);

    /*--- Check convergence of the BGS method ---*/
    BGS_Converged = BGSConvergence(iOuterIter, ZONE_FLOW, ZONE_STRUCT);
  }


  Postprocess(ZONE_FLOW, ZONE_STRUCT);

}


void CDiscAdjFSIDriver::Preprocess(unsigned short ZONE_FLOW,
                  unsigned short ZONE_STRUCT,
                  unsigned short kind_recording){

  unsigned long IntIter = 0, iPoint;
  config_container[ZONE_0]->SetIntIter(IntIter);
  unsigned short ExtIter = config_container[ZONE_FLOW]->GetExtIter();

  bool dual_time_1st = (config_container[ZONE_FLOW]->GetUnsteady_Simulation() == DT_STEPPING_1ST);
  bool dual_time_2nd = (config_container[ZONE_FLOW]->GetUnsteady_Simulation() == DT_STEPPING_2ND);
  bool turbulent = (config_container[ZONE_FLOW]->GetKind_Solver() == DISC_ADJ_RANS);
  bool dual_time = (dual_time_1st || dual_time_2nd);
  unsigned short iMesh;
  int Direct_Iter_Flow;
  bool update_geo = false;

  /*----------------------------------------------------------------------------*/
  /*------------------------------ FLOW SOLUTION -------------------------------*/
  /*----------------------------------------------------------------------------*/

  /*--- For the unsteady adjoint, load direct solutions from restart files. ---*/

  if (config_container[ZONE_FLOW]->GetUnsteady_Simulation()) {

    Direct_Iter_Flow = SU2_TYPE::Int(config_container[ZONE_FLOW]->GetUnst_AdjointIter()) - SU2_TYPE::Int(ExtIter) - 2;

    /*--- For dual-time stepping we want to load the already converged solution at timestep n ---*/

    if (dual_time) {
      Direct_Iter_Flow += 1;
    }

    if (ExtIter == 0){

      if (dual_time_2nd) {

        /*--- Load solution at timestep n-2 ---*/

        iteration_container[ZONE_FLOW][INST_0]->LoadUnsteady_Solution(geometry_container, solver_container,config_container, ZONE_FLOW, INST_0, Direct_Iter_Flow-2);

        /*--- Push solution back to correct array ---*/

        for (iMesh=0; iMesh<=config_container[ZONE_FLOW]->GetnMGLevels();iMesh++) {
          for(iPoint=0; iPoint<geometry_container[ZONE_FLOW][INST_0][iMesh]->GetnPoint();iPoint++) {
            solver_container[ZONE_FLOW][INST_0][iMesh][FLOW_SOL]->node[iPoint]->Set_Solution_time_n();
            solver_container[ZONE_FLOW][INST_0][iMesh][FLOW_SOL]->node[iPoint]->Set_Solution_time_n1();
            if (turbulent) {
              solver_container[ZONE_FLOW][INST_0][iMesh][TURB_SOL]->node[iPoint]->Set_Solution_time_n();
              solver_container[ZONE_FLOW][INST_0][iMesh][TURB_SOL]->node[iPoint]->Set_Solution_time_n1();
            }
          }
        }
      }
      if (dual_time) {

        /*--- Load solution at timestep n-1 ---*/

        iteration_container[ZONE_FLOW][INST_0]->LoadUnsteady_Solution(geometry_container, solver_container,config_container, ZONE_FLOW, INST_0, Direct_Iter_Flow-1);

        /*--- Push solution back to correct array ---*/

        for (iMesh=0; iMesh<=config_container[ZONE_FLOW]->GetnMGLevels();iMesh++) {
          for(iPoint=0; iPoint<geometry_container[ZONE_FLOW][INST_0][iMesh]->GetnPoint();iPoint++) {
            solver_container[ZONE_FLOW][INST_0][iMesh][FLOW_SOL]->node[iPoint]->Set_Solution_time_n();
            if (turbulent) {
              solver_container[ZONE_FLOW][INST_0][iMesh][TURB_SOL]->node[iPoint]->Set_Solution_time_n();
            }
          }
        }
      }

      /*--- Load solution timestep n ---*/

      iteration_container[ZONE_FLOW][INST_0]->LoadUnsteady_Solution(geometry_container, solver_container,config_container, ZONE_FLOW, INST_0, Direct_Iter_Flow);

    }


    if ((ExtIter > 0) && dual_time){

      /*--- Load solution timestep n - 2 ---*/

      iteration_container[ZONE_FLOW][INST_0]->LoadUnsteady_Solution(geometry_container, solver_container,config_container, ZONE_FLOW, INST_0, Direct_Iter_Flow - 2);

      /*--- Temporarily store the loaded solution in the Solution_Old array ---*/

      for (iMesh=0; iMesh<=config_container[ZONE_FLOW]->GetnMGLevels();iMesh++) {
        for(iPoint=0; iPoint<geometry_container[ZONE_FLOW][INST_0][iMesh]->GetnPoint();iPoint++) {
           solver_container[ZONE_FLOW][INST_0][iMesh][FLOW_SOL]->node[iPoint]->Set_OldSolution();
           if (turbulent){
             solver_container[ZONE_FLOW][INST_0][iMesh][TURB_SOL]->node[iPoint]->Set_OldSolution();
           }
        }
      }

      /*--- Set Solution at timestep n to solution at n-1 ---*/

      for (iMesh=0; iMesh<=config_container[ZONE_FLOW]->GetnMGLevels();iMesh++) {
        for(iPoint=0; iPoint<geometry_container[ZONE_FLOW][INST_0][iMesh]->GetnPoint();iPoint++) {
          solver_container[ZONE_FLOW][INST_0][iMesh][FLOW_SOL]->node[iPoint]->SetSolution(solver_container[ZONE_FLOW][INST_0][iMesh][FLOW_SOL]->node[iPoint]->GetSolution_time_n());
          if (turbulent) {
            solver_container[ZONE_FLOW][INST_0][iMesh][TURB_SOL]->node[iPoint]->SetSolution(solver_container[ZONE_FLOW][INST_0][iMesh][TURB_SOL]->node[iPoint]->GetSolution_time_n());
          }
        }
      }
      if (dual_time_1st){
      /*--- Set Solution at timestep n-1 to the previously loaded solution ---*/
        for (iMesh=0; iMesh<=config_container[ZONE_FLOW]->GetnMGLevels();iMesh++) {
          for(iPoint=0; iPoint<geometry_container[ZONE_FLOW][INST_0][iMesh]->GetnPoint();iPoint++) {
            solver_container[ZONE_FLOW][INST_0][iMesh][FLOW_SOL]->node[iPoint]->Set_Solution_time_n(solver_container[ZONE_FLOW][INST_0][iMesh][FLOW_SOL]->node[iPoint]->GetSolution_time_n1());
            if (turbulent) {
              solver_container[ZONE_FLOW][INST_0][iMesh][TURB_SOL]->node[iPoint]->Set_Solution_time_n(solver_container[ZONE_FLOW][INST_0][iMesh][TURB_SOL]->node[iPoint]->GetSolution_time_n1());
            }
          }
        }
      }
      if (dual_time_2nd){
        /*--- Set Solution at timestep n-1 to solution at n-2 ---*/
        for (iMesh=0; iMesh<=config_container[ZONE_FLOW]->GetnMGLevels();iMesh++) {
          for(iPoint=0; iPoint<geometry_container[ZONE_FLOW][INST_0][iMesh]->GetnPoint();iPoint++) {
            solver_container[ZONE_FLOW][INST_0][iMesh][FLOW_SOL]->node[iPoint]->Set_Solution_time_n(solver_container[ZONE_FLOW][INST_0][iMesh][FLOW_SOL]->node[iPoint]->GetSolution_time_n1());
            if (turbulent) {
              solver_container[ZONE_FLOW][INST_0][iMesh][TURB_SOL]->node[iPoint]->Set_Solution_time_n(solver_container[ZONE_FLOW][INST_0][iMesh][TURB_SOL]->node[iPoint]->GetSolution_time_n1());
            }
          }
        }
        /*--- Set Solution at timestep n-2 to the previously loaded solution ---*/
        for (iMesh=0; iMesh<=config_container[ZONE_FLOW]->GetnMGLevels();iMesh++) {
          for(iPoint=0; iPoint<geometry_container[ZONE_FLOW][INST_0][iMesh]->GetnPoint();iPoint++) {
            solver_container[ZONE_FLOW][INST_0][iMesh][FLOW_SOL]->node[iPoint]->Set_Solution_time_n1(solver_container[ZONE_FLOW][INST_0][iMesh][FLOW_SOL]->node[iPoint]->GetSolution_Old());
            if (turbulent) {
              solver_container[ZONE_FLOW][INST_0][iMesh][TURB_SOL]->node[iPoint]->Set_Solution_time_n1(solver_container[ZONE_FLOW][INST_0][iMesh][TURB_SOL]->node[iPoint]->GetSolution_Old());
            }
          }
        }
      }
    }
  }
  else{

    /*--- Load the restart (we need to use the routine in order to get the GEOMETRY, otherwise it's restarted from the base mesh ---*/

    solver_container[ZONE_FLOW][INST_0][MESH_0][FLOW_SOL]->LoadRestart(geometry_container[ZONE_FLOW][INST_0], solver_container[ZONE_FLOW][INST_0], config_container[ZONE_FLOW], 0, true);

  if (ExtIter == 0 || dual_time) {

    for (iMesh=0; iMesh<=config_container[ZONE_FLOW]->GetnMGLevels();iMesh++) {
      for (iPoint = 0; iPoint < geometry_container[ZONE_FLOW][INST_0][iMesh]->GetnPoint(); iPoint++) {
        solver_container[ZONE_FLOW][INST_0][iMesh][ADJFLOW_SOL]->node[iPoint]->SetSolution_Direct(solver_container[ZONE_FLOW][INST_0][iMesh][FLOW_SOL]->node[iPoint]->GetSolution());
      }
    }
    if (turbulent && !config_container[ZONE_FLOW]->GetFrozen_Visc_Disc()) {
      for (iPoint = 0; iPoint < geometry_container[ZONE_FLOW][INST_0][MESH_0]->GetnPoint(); iPoint++) {
        solver_container[ZONE_FLOW][INST_0][MESH_0][ADJTURB_SOL]->node[iPoint]->SetSolution_Direct(solver_container[ZONE_FLOW][INST_0][MESH_0][TURB_SOL]->node[iPoint]->GetSolution());
      }
    }
  }

    /*--- Store geometry of the converged solution also in the adjoint solver in order to be able to reset it later ---*/

    for (iPoint = 0; iPoint < geometry_container[ZONE_FLOW][INST_0][MESH_0]->GetnPoint(); iPoint++){
      solver_container[ZONE_FLOW][INST_0][MESH_0][ADJFLOW_SOL]->node[iPoint]->SetGeometry_Direct(geometry_container[ZONE_FLOW][INST_0][MESH_0]->node[iPoint]->GetCoord());
    }

  }

  /*----------------------------------------------------------------------------*/
  /*-------------------------- STRUCTURAL SOLUTION -----------------------------*/
  /*----------------------------------------------------------------------------*/

  IntIter = 0;
  config_container[ZONE_STRUCT]->SetIntIter(IntIter);
  ExtIter = config_container[ZONE_STRUCT]->GetExtIter();
  bool dynamic = (config_container[ZONE_STRUCT]->GetDynamic_Analysis() == DYNAMIC);

  int Direct_Iter_FEA;

  /*--- For the dynamic adjoint, load direct solutions from restart files. ---*/

  if (dynamic) {

    Direct_Iter_FEA = SU2_TYPE::Int(config_container[ZONE_STRUCT]->GetUnst_AdjointIter()) - SU2_TYPE::Int(ExtIter) - 1;

    /*--- We want to load the already converged solution at timesteps n and n-1 ---*/

    /*--- Load solution at timestep n-1 ---*/

    iteration_container[ZONE_STRUCT][INST_0]->LoadDynamic_Solution(geometry_container, solver_container,config_container, ZONE_STRUCT, INST_0, Direct_Iter_FEA-1);

    /*--- Push solution back to correct array ---*/

    for(iPoint=0; iPoint<geometry_container[ZONE_STRUCT][INST_0][MESH_0]->GetnPoint();iPoint++){
      solver_container[ZONE_STRUCT][INST_0][MESH_0][FEA_SOL]->node[iPoint]->SetSolution_time_n();
    }

    /*--- Push solution back to correct array ---*/

    for(iPoint=0; iPoint<geometry_container[ZONE_STRUCT][INST_0][MESH_0]->GetnPoint();iPoint++){
      solver_container[ZONE_STRUCT][INST_0][MESH_0][FEA_SOL]->node[iPoint]->SetSolution_Accel_time_n();
    }

    /*--- Push solution back to correct array ---*/

    for(iPoint=0; iPoint<geometry_container[ZONE_STRUCT][INST_0][MESH_0]->GetnPoint();iPoint++){
      solver_container[ZONE_STRUCT][INST_0][MESH_0][FEA_SOL]->node[iPoint]->SetSolution_Vel_time_n();
    }

    /*--- Load solution timestep n ---*/

    iteration_container[ZONE_STRUCT][INST_0]->LoadDynamic_Solution(geometry_container, solver_container,config_container, ZONE_STRUCT, INST_0, Direct_Iter_FEA);

    /*--- Store FEA solution also in the adjoint solver in order to be able to reset it later ---*/

    for (iPoint = 0; iPoint < geometry_container[ZONE_STRUCT][INST_0][MESH_0]->GetnPoint(); iPoint++){
      solver_container[ZONE_STRUCT][INST_0][MESH_0][ADJFEA_SOL]->node[iPoint]->SetSolution_Direct(solver_container[ZONE_STRUCT][INST_0][MESH_0][FEA_SOL]->node[iPoint]->GetSolution());
    }

    for (iPoint = 0; iPoint < geometry_container[ZONE_STRUCT][INST_0][MESH_0]->GetnPoint(); iPoint++){
      solver_container[ZONE_STRUCT][INST_0][MESH_0][ADJFEA_SOL]->node[iPoint]->SetSolution_Accel_Direct(solver_container[ZONE_STRUCT][INST_0][MESH_0][FEA_SOL]->node[iPoint]->GetSolution_Accel());
    }

    for (iPoint = 0; iPoint < geometry_container[ZONE_STRUCT][INST_0][MESH_0]->GetnPoint(); iPoint++){
      solver_container[ZONE_STRUCT][INST_0][MESH_0][ADJFEA_SOL]->node[iPoint]->SetSolution_Vel_Direct(solver_container[ZONE_STRUCT][INST_0][MESH_0][FEA_SOL]->node[iPoint]->GetSolution_Vel());
    }

  }
  else {

    solver_container[ZONE_STRUCT][INST_0][MESH_0][FEA_SOL]->LoadRestart(geometry_container[ZONE_STRUCT][INST_0], solver_container[ZONE_STRUCT][INST_0], config_container[ZONE_STRUCT], 0, update_geo);

    /*--- Store FEA solution also in the adjoint solver in order to be able to reset it later ---*/

    for (iPoint = 0; iPoint < geometry_container[ZONE_STRUCT][INST_0][MESH_0]->GetnPoint(); iPoint++){
      solver_container[ZONE_STRUCT][INST_0][MESH_0][ADJFEA_SOL]->node[iPoint]->SetSolution_Direct(solver_container[ZONE_STRUCT][INST_0][MESH_0][FEA_SOL]->node[iPoint]->GetSolution());
    }

  }

  /*----------------------------------------------------------------------------*/
  /*--------------------- ADJOINT SOLVER PREPROCESSING -------------------------*/
  /*----------------------------------------------------------------------------*/

  solver_container[ZONE_FLOW][INST_0][MESH_0][ADJFLOW_SOL]->Preprocessing(geometry_container[ZONE_FLOW][INST_0][MESH_0], solver_container[ZONE_FLOW][INST_0][MESH_0],  config_container[ZONE_FLOW] , MESH_0, 0, RUNTIME_ADJFLOW_SYS, false);

  if (turbulent){
    solver_container[ZONE_FLOW][INST_0][MESH_0][ADJTURB_SOL]->Preprocessing(geometry_container[ZONE_FLOW][INST_0][MESH_0], solver_container[ZONE_FLOW][INST_0][MESH_0],  config_container[ZONE_FLOW] , MESH_0, 0, RUNTIME_ADJTURB_SYS, false);
  }

  solver_container[ZONE_STRUCT][INST_0][MESH_0][ADJFEA_SOL]->Preprocessing(geometry_container[ZONE_STRUCT][INST_0][MESH_0], solver_container[ZONE_STRUCT][INST_0][MESH_0],  config_container[ZONE_STRUCT] , MESH_0, 0, RUNTIME_ADJFEA_SYS, false);



}

void CDiscAdjFSIDriver::PrintDirect_Residuals(unsigned short ZONE_FLOW,
                                                          unsigned short ZONE_STRUCT,
                                                          unsigned short kind_recording){

  unsigned short ExtIter = config_container[ZONE_FLOW]->GetExtIter();
  bool turbulent = (config_container[ZONE_FLOW]->GetKind_Solver() == DISC_ADJ_RANS);
  bool nonlinear_analysis = (config_container[ZONE_STRUCT]->GetGeometricConditions() == LARGE_DEFORMATIONS);   // Nonlinear analysis.
  bool unsteady = config_container[ZONE_FLOW]->GetUnsteady_Simulation() != NONE;
  bool dynamic = (config_container[ZONE_STRUCT]->GetDynamic_Analysis() == DYNAMIC);

  su2double val_OFunction = 0.0;
  string kind_OFunction;

  cout.precision(6);
  cout.setf(ios::scientific, ios::floatfield);

  if ((kind_recording == FLOW_CONS_VARS) || (kind_recording == MESH_COORDS)) {

    /*--- Print residuals in the first iteration ---*/

    if (rank == MASTER_NODE && ((ExtIter == 0) || unsteady )){
      cout << "log10[RMS Density]: "<< log10(solver_container[ZONE_FLOW][INST_0][MESH_0][FLOW_SOL]->GetRes_RMS(0))
                     <<", Drag: " <<solver_container[ZONE_FLOW][INST_0][MESH_0][FLOW_SOL]->GetTotal_CD()
                     <<", Lift: " << solver_container[ZONE_FLOW][INST_0][MESH_0][FLOW_SOL]->GetTotal_CL() << "." << endl;

      if (turbulent){
        cout << "log10[RMS k]: " << log10(solver_container[ZONE_FLOW][INST_0][MESH_0][TURB_SOL]->GetRes_RMS(0)) << endl;
      }
      if (Kind_Objective_Function == FLOW_OBJECTIVE_FUNCTION){
        switch (config_container[ZONE_FLOW]->GetKind_ObjFunc()){
        case DRAG_COEFFICIENT:
          kind_OFunction = "(Drag coefficient): ";
          val_OFunction = solver_container[ZONE_FLOW][INST_0][MESH_0][FLOW_SOL]->GetTotal_CD();
          break;
        case LIFT_COEFFICIENT:
          kind_OFunction = "(Lift coefficient): ";
          val_OFunction = solver_container[ZONE_FLOW][INST_0][MESH_0][FLOW_SOL]->GetTotal_CL();
          break;
        case SIDEFORCE_COEFFICIENT:
          kind_OFunction = "(Sideforce coefficient): ";
          val_OFunction = solver_container[ZONE_FLOW][INST_0][MESH_0][FLOW_SOL]->GetTotal_CSF();
          break;
        case EFFICIENCY:
          kind_OFunction = "(Efficiency): ";
          val_OFunction = solver_container[ZONE_FLOW][INST_0][MESH_0][FLOW_SOL]->GetTotal_CEff();
          break;
        case MOMENT_X_COEFFICIENT:
          kind_OFunction = "(Moment X coefficient): ";
          val_OFunction = solver_container[ZONE_FLOW][INST_0][MESH_0][FLOW_SOL]->GetTotal_CMx();
          break;
        case MOMENT_Y_COEFFICIENT:
          kind_OFunction = "(Moment Y coefficient): ";
          val_OFunction = solver_container[ZONE_FLOW][INST_0][MESH_0][FLOW_SOL]->GetTotal_CMy();
          break;
        case MOMENT_Z_COEFFICIENT:
          kind_OFunction = "(Moment Z coefficient): ";
          val_OFunction = solver_container[ZONE_FLOW][INST_0][MESH_0][FLOW_SOL]->GetTotal_CMz();
          break;
        case EQUIVALENT_AREA:
          kind_OFunction = "(Equivalent area): ";
          val_OFunction = solver_container[ZONE_FLOW][INST_0][MESH_0][FLOW_SOL]->GetTotal_CEquivArea();
          break;
        default:
          val_OFunction = 0.0;  // If the objective function is computed in a different physical problem
          break;
        }
        cout << "Objective function " << kind_OFunction << val_OFunction << endl;
      }
    }

  }

  if ((kind_recording == FEA_DISP_VARS) || (kind_recording == FLOW_CROSS_TERM) || (kind_recording == GEOMETRY_CROSS_TERM)) {

    if (rank == MASTER_NODE && ((ExtIter == 0) || dynamic )){
      if (nonlinear_analysis){
        cout << "UTOL-A: "   << log10(solver_container[ZONE_STRUCT][INST_0][MESH_0][FEA_SOL]->GetRes_FEM(0))
             << ", RTOL-A: " << log10(solver_container[ZONE_STRUCT][INST_0][MESH_0][FEA_SOL]->GetRes_FEM(1))
             << ", ETOL-A: " << log10(solver_container[ZONE_STRUCT][INST_0][MESH_0][FEA_SOL]->GetRes_FEM(2)) << "." << endl;
      }
      else{
        if (solver_container[ZONE_STRUCT][INST_0][MESH_0][FEA_SOL]->GetnVar() == 2){
          cout << "log10[RMS Ux]: "   << log10(solver_container[ZONE_STRUCT][INST_0][MESH_0][FEA_SOL]->GetRes_RMS(0))
               << ", log10[RMS Uy]: " << log10(solver_container[ZONE_STRUCT][INST_0][MESH_0][FEA_SOL]->GetRes_RMS(1)) << "." << endl;

        }
        else{
          cout << "log10[RMS Ux]: "   << log10(solver_container[ZONE_STRUCT][INST_0][MESH_0][FEA_SOL]->GetRes_RMS(0))
               << ", log10[RMS Uy]: " << log10(solver_container[ZONE_STRUCT][INST_0][MESH_0][FEA_SOL]->GetRes_RMS(1))
               << ", log10[RMS Uz]: " << log10(solver_container[ZONE_STRUCT][INST_0][MESH_0][FEA_SOL]->GetRes_RMS(2))<< "." << endl;
        }

      }
      if (Kind_Objective_Function == FEM_OBJECTIVE_FUNCTION){
        switch (config_container[ZONE_STRUCT]->GetKind_ObjFunc()){
        case REFERENCE_GEOMETRY:
          kind_OFunction = "(Reference Geometry): ";
          val_OFunction = solver_container[ZONE_STRUCT][INST_0][MESH_0][FEA_SOL]->GetTotal_OFRefGeom();
          break;
        case REFERENCE_NODE:
          kind_OFunction = "(Reference Node): ";
          val_OFunction = solver_container[ZONE_STRUCT][INST_0][MESH_0][FEA_SOL]->GetTotal_OFRefNode();
          break;
        case VOLUME_FRACTION:
          kind_OFunction = "(Volume Fraction): ";
          val_OFunction = solver_container[ZONE_STRUCT][INST_0][MESH_0][FEA_SOL]->GetTotal_OFVolFrac();
          break;
        default:
          val_OFunction = 0.0;  // If the objective function is computed in a different physical problem
          break;
        }
        cout << "Objective function " << kind_OFunction << val_OFunction << endl;
      }
    }

  }

}

void CDiscAdjFSIDriver::Iterate_Direct(unsigned short ZONE_FLOW, unsigned short ZONE_STRUCT, unsigned short kind_recording){

  if ((kind_recording == FLOW_CONS_VARS) ||
      (kind_recording == MESH_COORDS)) {

    Fluid_Iteration_Direct(ZONE_FLOW, ZONE_STRUCT);


  }

  if ((kind_recording == FEA_DISP_VARS) ||
      (kind_recording == FLOW_CROSS_TERM) ||
      (kind_recording == GEOMETRY_CROSS_TERM)) {

    Structural_Iteration_Direct(ZONE_FLOW, ZONE_STRUCT);

  }


  if (kind_recording == FEM_CROSS_TERM_GEOMETRY) {

    Mesh_Deformation_Direct(ZONE_FLOW, ZONE_STRUCT);

  }


}

void CDiscAdjFSIDriver::Fluid_Iteration_Direct(unsigned short ZONE_FLOW, unsigned short ZONE_STRUCT) {

  bool turbulent = (config_container[ZONE_FLOW]->GetKind_Solver() == DISC_ADJ_RANS);
  bool frozen_visc = config_container[ZONE_FLOW]->GetFrozen_Visc_Disc();

  /*-----------------------------------------------------------------*/
  /*------------------- Set Dependency on Geometry ------------------*/
  /*-----------------------------------------------------------------*/

  geometry_container[ZONE_FLOW][INST_0][MESH_0]->UpdateGeometry(geometry_container[ZONE_FLOW][INST_0], config_container[ZONE_FLOW]);

  solver_container[ZONE_FLOW][INST_0][MESH_0][FLOW_SOL]->InitiateComms(geometry_container[ZONE_FLOW][INST_0][MESH_0], config_container[ZONE_FLOW], SOLUTION);
  solver_container[ZONE_FLOW][INST_0][MESH_0][FLOW_SOL]->CompleteComms(geometry_container[ZONE_FLOW][INST_0][MESH_0], config_container[ZONE_FLOW], SOLUTION);
  
  solver_container[ZONE_FLOW][INST_0][MESH_0][FLOW_SOL]->Preprocessing(geometry_container[ZONE_FLOW][INST_0][MESH_0],solver_container[ZONE_FLOW][INST_0][MESH_0], config_container[ZONE_FLOW], MESH_0, NO_RK_ITER, RUNTIME_FLOW_SYS, true);

  if (turbulent && !frozen_visc) {
    solver_container[ZONE_FLOW][INST_0][MESH_0][TURB_SOL]->Postprocessing(geometry_container[ZONE_FLOW][INST_0][MESH_0], solver_container[ZONE_FLOW][INST_0][MESH_0], config_container[ZONE_FLOW], MESH_0);
    
    solver_container[ZONE_FLOW][INST_0][MESH_0][TURB_SOL]->InitiateComms(geometry_container[ZONE_FLOW][INST_0][MESH_0], config_container[ZONE_FLOW], SOLUTION_EDDY);
    solver_container[ZONE_FLOW][INST_0][MESH_0][TURB_SOL]->CompleteComms(geometry_container[ZONE_FLOW][INST_0][MESH_0], config_container[ZONE_FLOW], SOLUTION_EDDY);

  }

  /*-----------------------------------------------------------------*/
  /*----------------- Iterate the flow solver -----------------------*/
  /*---- Sets all the cross dependencies for the flow variables -----*/
  /*-----------------------------------------------------------------*/

  config_container[ZONE_FLOW]->SetIntIter(0);

  direct_iteration[ZONE_FLOW]->Iterate(output, integration_container, geometry_container,
      solver_container, numerics_container, config_container,
      surface_movement, grid_movement, FFDBox, ZONE_FLOW, INST_0);

  /*-----------------------------------------------------------------*/
  /*--------------------- Set MPI Solution --------------------------*/
  /*-----------------------------------------------------------------*/

  solver_container[ZONE_FLOW][INST_0][MESH_0][FLOW_SOL]->InitiateComms(geometry_container[ZONE_FLOW][INST_0][MESH_0], config_container[ZONE_FLOW], SOLUTION);
  solver_container[ZONE_FLOW][INST_0][MESH_0][FLOW_SOL]->CompleteComms(geometry_container[ZONE_FLOW][INST_0][MESH_0], config_container[ZONE_FLOW], SOLUTION);

}

void CDiscAdjFSIDriver::Structural_Iteration_Direct(unsigned short ZONE_FLOW, unsigned short ZONE_STRUCT) {

  bool turbulent = (config_container[ZONE_FLOW]->GetKind_Solver() == DISC_ADJ_RANS);
  bool frozen_visc = config_container[ZONE_FLOW]->GetFrozen_Visc_Disc();

  /*-----------------------------------------------------------------*/
  /*---------- Set Dependencies on Geometry and Flow ----------------*/
  /*-----------------------------------------------------------------*/

  solver_container[ZONE_STRUCT][INST_0][MESH_0][FEA_SOL]->InitiateComms(geometry_container[ZONE_STRUCT][INST_0][MESH_0], config_container[ZONE_STRUCT], SOLUTION_FEA);
  solver_container[ZONE_STRUCT][INST_0][MESH_0][FEA_SOL]->CompleteComms(geometry_container[ZONE_STRUCT][INST_0][MESH_0], config_container[ZONE_STRUCT], SOLUTION_FEA);

  geometry_container[ZONE_FLOW][INST_0][MESH_0]->UpdateGeometry(geometry_container[ZONE_FLOW][INST_0], config_container[ZONE_FLOW]);

  solver_container[ZONE_FLOW][INST_0][MESH_0][FLOW_SOL]->InitiateComms(geometry_container[ZONE_FLOW][INST_0][MESH_0], config_container[ZONE_FLOW], SOLUTION);
  solver_container[ZONE_FLOW][INST_0][MESH_0][FLOW_SOL]->CompleteComms(geometry_container[ZONE_FLOW][INST_0][MESH_0], config_container[ZONE_FLOW], SOLUTION);

  solver_container[ZONE_FLOW][INST_0][MESH_0][FLOW_SOL]->Preprocessing(geometry_container[ZONE_FLOW][INST_0][MESH_0],solver_container[ZONE_FLOW][INST_0][MESH_0], config_container[ZONE_FLOW], MESH_0, NO_RK_ITER, RUNTIME_FLOW_SYS, true);

  if (turbulent && !frozen_visc) {
    solver_container[ZONE_FLOW][INST_0][MESH_0][TURB_SOL]->Postprocessing(geometry_container[ZONE_FLOW][INST_0][MESH_0], solver_container[ZONE_FLOW][INST_0][MESH_0], config_container[ZONE_FLOW], MESH_0);
    
    solver_container[ZONE_FLOW][INST_0][MESH_0][TURB_SOL]->InitiateComms(geometry_container[ZONE_FLOW][INST_0][MESH_0], config_container[ZONE_FLOW], SOLUTION_EDDY);
    solver_container[ZONE_FLOW][INST_0][MESH_0][TURB_SOL]->CompleteComms(geometry_container[ZONE_FLOW][INST_0][MESH_0], config_container[ZONE_FLOW], SOLUTION_EDDY);

  }
  
  /*-----------------------------------------------------------------*/
  /*-------------------- Transfer Tractions -------------------------*/
  /*-----------------------------------------------------------------*/

  Transfer_Tractions(ZONE_FLOW, ZONE_STRUCT);

  /*-----------------------------------------------------------------*/
  /*--------------- Iterate the structural solver -------------------*/
  /*-----------------------------------------------------------------*/

  direct_iteration[ZONE_STRUCT]->Iterate(output, integration_container, geometry_container,
                                        solver_container, numerics_container, config_container,
                                        surface_movement, grid_movement, FFDBox, ZONE_STRUCT, INST_0);

  /*-----------------------------------------------------------------*/
  /*--------------------- Set MPI Solution --------------------------*/
  /*-----------------------------------------------------------------*/

  solver_container[ZONE_STRUCT][INST_0][MESH_0][FEA_SOL]->InitiateComms(geometry_container[ZONE_STRUCT][INST_0][MESH_0], config_container[ZONE_STRUCT], SOLUTION_FEA);
  solver_container[ZONE_STRUCT][INST_0][MESH_0][FEA_SOL]->CompleteComms(geometry_container[ZONE_STRUCT][INST_0][MESH_0], config_container[ZONE_STRUCT], SOLUTION_FEA);

}

void CDiscAdjFSIDriver::Mesh_Deformation_Direct(unsigned short ZONE_FLOW, unsigned short ZONE_STRUCT) {

  unsigned long IntIter = config_container[ZONE_STRUCT]->GetIntIter();
  unsigned long ExtIter = config_container[ZONE_STRUCT]->GetExtIter();

  /*-----------------------------------------------------------------*/
  /*--------------------- Set MPI Solution --------------------------*/
  /*-----------------------------------------------------------------*/

  geometry_container[ZONE_FLOW][INST_0][MESH_0]->UpdateGeometry(geometry_container[ZONE_FLOW][INST_0], config_container[ZONE_FLOW]);

  solver_container[ZONE_FLOW][INST_0][MESH_0][FLOW_SOL]->InitiateComms(geometry_container[ZONE_FLOW][INST_0][MESH_0], config_container[ZONE_FLOW], SOLUTION);
  solver_container[ZONE_FLOW][INST_0][MESH_0][FLOW_SOL]->CompleteComms(geometry_container[ZONE_FLOW][INST_0][MESH_0], config_container[ZONE_FLOW], SOLUTION);

  solver_container[ZONE_FLOW][INST_0][MESH_0][FLOW_SOL]->Preprocessing(geometry_container[ZONE_FLOW][INST_0][MESH_0],solver_container[ZONE_FLOW][INST_0][MESH_0], config_container[ZONE_FLOW], MESH_0, NO_RK_ITER, RUNTIME_FLOW_SYS, true);

  solver_container[ZONE_STRUCT][INST_0][MESH_0][FEA_SOL]->InitiateComms(geometry_container[ZONE_STRUCT][INST_0][MESH_0], config_container[ZONE_STRUCT], SOLUTION_FEA);
  solver_container[ZONE_STRUCT][INST_0][MESH_0][FEA_SOL]->CompleteComms(geometry_container[ZONE_STRUCT][INST_0][MESH_0], config_container[ZONE_STRUCT], SOLUTION_FEA);

  /*-----------------------------------------------------------------*/
  /*------------------- Transfer Displacements ----------------------*/
  /*-----------------------------------------------------------------*/

  Transfer_Displacements(ZONE_STRUCT, ZONE_FLOW);

  /*-----------------------------------------------------------------*/
  /*------------------- Set the Grid movement -----------------------*/
  /*---- No longer done in the preprocess of the flow iteration -----*/
  /*---- as the flag Grid_Movement is set to false in this case -----*/
  /*-----------------------------------------------------------------*/

  direct_iteration[ZONE_FLOW]->SetGrid_Movement(geometry_container, surface_movement,
                                                   grid_movement, FFDBox, solver_container,
                                                   config_container, ZONE_FLOW, INST_0, IntIter, ExtIter);

  geometry_container[ZONE_FLOW][INST_0][MESH_0]->UpdateGeometry(geometry_container[ZONE_FLOW][INST_0], config_container[ZONE_FLOW]);

  solver_container[ZONE_STRUCT][INST_0][MESH_0][FEA_SOL]->InitiateComms(geometry_container[ZONE_STRUCT][INST_0][MESH_0], config_container[ZONE_STRUCT], SOLUTION_FEA);
  solver_container[ZONE_STRUCT][INST_0][MESH_0][FEA_SOL]->CompleteComms(geometry_container[ZONE_STRUCT][INST_0][MESH_0], config_container[ZONE_STRUCT], SOLUTION_FEA);

}

void CDiscAdjFSIDriver::SetRecording(unsigned short ZONE_FLOW,
                                              unsigned short ZONE_STRUCT,
                                              unsigned short kind_recording){

  unsigned long IntIter = config_container[ZONE_0]->GetIntIter();
  bool unsteady = (config_container[ZONE_FLOW]->GetUnsteady_Simulation() != NONE);
  bool dynamic = (config_container[ZONE_STRUCT]->GetDynamic_Analysis() == DYNAMIC);

  string kind_DirectIteration = " ";
  string kind_AdjointIteration = " ";

  if (unsteady || dynamic){
    SU2_MPI::Error("DYNAMIC ADJOINT SOLVER NOT IMPLEMENTED FOR FSI APPLICATIONS", CURRENT_FUNCTION);
  }


  if (rank == MASTER_NODE){
    cout << endl;
    switch (kind_recording){
    case FLOW_CONS_VARS:
      kind_AdjointIteration = "Flow iteration: flow input -> flow output";
      kind_DirectIteration = "flow ";
      break;
    case MESH_COORDS:
      kind_AdjointIteration = "Geometry cross term from flow: geometry input -> flow output";
      kind_DirectIteration = "flow ";
      break;
    case FEA_DISP_VARS:
      kind_AdjointIteration = "Structural iteration: structural input -> structural output";
      kind_DirectIteration = "structural ";
      break;
    case FLOW_CROSS_TERM:
      kind_AdjointIteration = "Flow cross term: flow input -> structural output";
      kind_DirectIteration = "structural ";
      break;
    case GEOMETRY_CROSS_TERM:
      kind_AdjointIteration = "Geometry cross term from structure: geometry input -> structural output";
      kind_DirectIteration = "structural ";
      break;
    case FEM_CROSS_TERM_GEOMETRY:
      kind_AdjointIteration = "Structural cross term from geometry: structural input -> geometry output";
      kind_DirectIteration = "mesh deformation ";
      break;
    }
    cout << kind_AdjointIteration << endl;
    cout << "Direct " << kind_DirectIteration << "iteration to store computational graph." << endl;
    switch (kind_recording){
    case FLOW_CONS_VARS: case MESH_COORDS:
    case FEA_DISP_VARS: case FLOW_CROSS_TERM: case GEOMETRY_CROSS_TERM:
      cout << "Compute residuals to check the convergence of the direct problem." << endl; break;
    case FEM_CROSS_TERM_GEOMETRY:
      cout << "Deform the grid using the converged solution of the direct problem." << endl; break;
    }
  }


  AD::Reset();

  if (CurrentRecording != kind_recording && (CurrentRecording != NONE) ){

    /*--- Clear indices ---*/

    PrepareRecording(ZONE_FLOW, ZONE_STRUCT, ALL_VARIABLES);

    /*--- Clear indices of coupling variables ---*/

    SetDependencies(ZONE_FLOW, ZONE_STRUCT, ALL_VARIABLES);

    /*--- Run one iteration while tape is passive - this clears all indices ---*/
    Iterate_Direct(ZONE_FLOW, ZONE_STRUCT, kind_recording);

  }

  /*--- Prepare for recording ---*/

  PrepareRecording(ZONE_FLOW, ZONE_STRUCT, kind_recording);

  /*--- Start the recording of all operations ---*/

  AD::StartRecording();

  /*--- Register input variables ---*/

  RegisterInput(ZONE_FLOW, ZONE_STRUCT, kind_recording);

  /*--- Set dependencies for flow, geometry and structural solvers ---*/

  SetDependencies(ZONE_FLOW, ZONE_STRUCT, kind_recording);

  /*--- Run a direct iteration ---*/
  Iterate_Direct(ZONE_FLOW, ZONE_STRUCT, kind_recording);

  /*--- Register objective function and output variables ---*/

  RegisterOutput(ZONE_FLOW, ZONE_STRUCT, kind_recording);

  /*--- Stop the recording ---*/
  AD::StopRecording();

  /*--- Set the recording status ---*/

  CurrentRecording = kind_recording;

  /* --- Reset the number of the internal iterations---*/

  config_container[ZONE_0]->SetIntIter(IntIter);


}

void CDiscAdjFSIDriver::PrepareRecording(unsigned short ZONE_FLOW,
                                                   unsigned short ZONE_STRUCT,
                                                   unsigned short kind_recording){

  unsigned short iMesh;
  bool turbulent = (config_container[ZONE_FLOW]->GetKind_Solver() == DISC_ADJ_RANS);

  /*--- Set fluid variables to direct solver values ---*/
  for (iMesh = 0; iMesh <= config_container[ZONE_FLOW]->GetnMGLevels(); iMesh++){
    solver_container[ZONE_FLOW][INST_0][iMesh][ADJFLOW_SOL]->SetRecording(geometry_container[ZONE_FLOW][INST_0][MESH_0], config_container[ZONE_FLOW]);
  }
  if (turbulent){
    solver_container[ZONE_FLOW][INST_0][MESH_0][ADJTURB_SOL]->SetRecording(geometry_container[ZONE_FLOW][INST_0][MESH_0], config_container[ZONE_FLOW]);
  }

  /*--- Set geometry to the converged values ---*/

  solver_container[ZONE_FLOW][INST_0][MESH_0][ADJFLOW_SOL]->SetMesh_Recording(geometry_container[ZONE_FLOW][INST_0], grid_movement[ZONE_FLOW][INST_0], config_container[ZONE_FLOW]);

  /*--- Set structural variables to direct solver values ---*/

  solver_container[ZONE_STRUCT][INST_0][MESH_0][ADJFEA_SOL]->SetRecording(geometry_container[ZONE_STRUCT][INST_0][MESH_0], config_container[ZONE_STRUCT]);

}

void CDiscAdjFSIDriver::RegisterInput(unsigned short ZONE_FLOW,
                                               unsigned short ZONE_STRUCT,
                                               unsigned short kind_recording){
  
  /*--- Register flow variables ---*/
  if (kind_recording == FLOW_CONS_VARS) {
    iteration_container[ZONE_FLOW][INST_0]->RegisterInput(solver_container, geometry_container, config_container, ZONE_FLOW, INST_0, kind_recording);
  }

  /*--- Register geometry variables ---*/
  if (kind_recording == MESH_COORDS) {
    iteration_container[ZONE_FLOW][INST_0]->RegisterInput(solver_container, geometry_container, config_container, ZONE_FLOW, INST_0, kind_recording);
  }
  
  /*--- Register structural variables ---*/
  if (kind_recording == FEM_CROSS_TERM_GEOMETRY) {
    iteration_container[ZONE_STRUCT][INST_0]->RegisterInput(solver_container, geometry_container, config_container, ZONE_STRUCT, INST_0, kind_recording);
  }

  /*--- Register all variables ---*/
  if (kind_recording == FEA_DISP_VARS) {
    iteration_container[ZONE_STRUCT][INST_0]->RegisterInput(solver_container, geometry_container, config_container, ZONE_STRUCT, INST_0, FEA_DISP_VARS);
    iteration_container[ZONE_FLOW][INST_0]->RegisterInput(solver_container, geometry_container, config_container, ZONE_FLOW, INST_0, FLOW_CROSS_TERM);
    iteration_container[ZONE_FLOW][INST_0]->RegisterInput(solver_container, geometry_container, config_container, ZONE_FLOW, INST_0, GEOMETRY_CROSS_TERM);
  }

}

void CDiscAdjFSIDriver::SetDependencies(unsigned short ZONE_FLOW,
                                                  unsigned short ZONE_STRUCT,
                                                  unsigned short kind_recording){

  /*--- Add dependencies for geometrical and turbulent variables ---*/

  iteration_container[ZONE_FLOW][INST_0]->SetDependencies(solver_container, geometry_container, numerics_container, config_container, ZONE_FLOW, INST_0, kind_recording);

  /*--- Add dependencies for E, Nu, Rho, and Rho_DL variables ---*/

  iteration_container[ZONE_STRUCT][INST_0]->SetDependencies(solver_container, geometry_container, numerics_container, config_container, ZONE_STRUCT, INST_0, kind_recording);


}

void CDiscAdjFSIDriver::RegisterOutput(unsigned short ZONE_FLOW,
                                                 unsigned short ZONE_STRUCT,
                                                 unsigned short kind_recording){

  bool turbulent = (config_container[ZONE_FLOW]->GetKind_Solver() == DISC_ADJ_RANS);
  bool frozen_visc = config_container[ZONE_FLOW]->GetFrozen_Visc_Disc();


  /*--- Register a flow-type objective function and the conservative variables of the flow as output of the iteration. ---*/
  if ((kind_recording == FLOW_CONS_VARS) ||
      (kind_recording == MESH_COORDS)) {
    solver_container[ZONE_FLOW][INST_0][MESH_0][ADJFLOW_SOL]->RegisterObj_Func(config_container[ZONE_FLOW]);

    solver_container[ZONE_FLOW][INST_0][MESH_0][ADJFLOW_SOL]->RegisterOutput(geometry_container[ZONE_FLOW][INST_0][MESH_0],config_container[ZONE_FLOW]);

    if (turbulent && !frozen_visc) {
      solver_container[ZONE_FLOW][INST_0][MESH_0][ADJTURB_SOL]->RegisterOutput(geometry_container[ZONE_FLOW][INST_0][MESH_0],config_container[ZONE_FLOW]);
    }
  }


  /*--- Register a structural-type objective function and the displacements of the structure as output of the iteration. ---*/
  if (kind_recording == FEA_DISP_VARS) {
    solver_container[ZONE_STRUCT][INST_0][MESH_0][ADJFEA_SOL]->RegisterObj_Func(config_container[ZONE_STRUCT]);

    solver_container[ZONE_STRUCT][INST_0][MESH_0][ADJFEA_SOL]->RegisterOutput(geometry_container[ZONE_STRUCT][INST_0][MESH_0],config_container[ZONE_STRUCT]);
  }


  /*--- The FEM_CROSS_TERM_GEOMETRY evaluates the mesh routines, they do not throw any dependency on the objective function. ---*/
  /*--- Register the displacements of the fluid nodes as output of the iteration. ---*/
  if (kind_recording == FEM_CROSS_TERM_GEOMETRY) {
    geometry_container[ZONE_FLOW][INST_0][MESH_0]->RegisterOutput_Coordinates(config_container[ZONE_FLOW]);
  }

}


void CDiscAdjFSIDriver::Iterate_Block(unsigned short ZONE_FLOW,
                                                unsigned short ZONE_STRUCT,
                                                unsigned short kind_recording){

  unsigned long IntIter=0, nIntIter = 1;
  bool dual_time_1st = (config_container[ZONE_0]->GetUnsteady_Simulation() == DT_STEPPING_1ST);
  bool dual_time_2nd = (config_container[ZONE_0]->GetUnsteady_Simulation() == DT_STEPPING_2ND);
  bool dual_time = (dual_time_1st || dual_time_2nd);
  bool dynamic = (config_container[ZONE_STRUCT]->GetDynamic_Analysis() == DYNAMIC);

  bool adjoint_convergence = false;

  /*--- Record one direct iteration with kind_recording as input ---*/

  SetRecording(ZONE_FLOW, ZONE_STRUCT, kind_recording);

  /*--- Print the residuals of the direct subiteration ---*/

  PrintDirect_Residuals(ZONE_FLOW, ZONE_STRUCT, kind_recording);

  /*--- Run the iteration ---*/

  switch (kind_recording){
  case FLOW_CONS_VARS:
    nIntIter = config_container[ZONE_FLOW]->GetUnst_nIntIter();
    break;
  case FEA_DISP_VARS:
    nIntIter = config_container[ZONE_STRUCT]->GetDyn_nIntIter();
    break;
  case MESH_COORDS:
  case FEM_CROSS_TERM_GEOMETRY:
  case FLOW_CROSS_TERM:
  case GEOMETRY_CROSS_TERM:
    nIntIter = 1;
    break;
  }

  for (unsigned short iZone = 0; iZone < config_container[ZONE_FLOW]->GetnZone(); iZone++)
    config_container[iZone]->SetIntIter(IntIter);

  for(IntIter = 0; IntIter < nIntIter; IntIter++){

    /*--- Set the internal iteration ---*/

    for (unsigned short iZone = 0; iZone < config_container[ZONE_FLOW]->GetnZone(); iZone++)
      config_container[iZone]->SetIntIter(IntIter);

    /*--- Set the adjoint values of the flow and objective function ---*/

    InitializeAdjoint(ZONE_FLOW, ZONE_STRUCT, kind_recording);

    /*--- Run the adjoint computation ---*/

    AD::ComputeAdjoint();

    /*--- Extract the adjoints of the input variables and store them for the next iteration ---*/

    ExtractAdjoint(ZONE_FLOW, ZONE_STRUCT, kind_recording);

    /*--- Clear all adjoints to re-use the stored computational graph in the next iteration ---*/
    AD::ClearAdjoints();

    /*--- Check the convergence of the adjoint block ---*/

    adjoint_convergence = CheckConvergence(IntIter, ZONE_FLOW, ZONE_STRUCT, kind_recording);

    /*--- Write the convergence history (only screen output) ---*/

    ConvergenceHistory(IntIter, nIntIter, ZONE_FLOW, ZONE_STRUCT, kind_recording);

    /*--- Break the loop if converged ---*/

    if (adjoint_convergence) break;


  }

  if (dual_time){
    integration_container[ZONE_FLOW][INST_0][ADJFLOW_SOL]->SetConvergence(false);
  }
  if (dynamic){
    integration_container[ZONE_FLOW][INST_0][ADJFLOW_SOL]->SetConvergence(false);
  }

}


void CDiscAdjFSIDriver::InitializeAdjoint(unsigned short ZONE_FLOW,
                                                     unsigned short ZONE_STRUCT,
                                                     unsigned short kind_recording){

  bool turbulent = (config_container[ZONE_FLOW]->GetKind_Solver() == DISC_ADJ_RANS);
  bool frozen_visc = config_container[ZONE_FLOW]->GetFrozen_Visc_Disc();

  /*--- Seed a fluid-type objective function and initialize the adjoints of fluid conservative variables. ---*/
  if ((kind_recording == FLOW_CONS_VARS) ||
      (kind_recording == MESH_COORDS)) {
    solver_container[ZONE_FLOW][INST_0][MESH_0][ADJFLOW_SOL]->SetAdj_ObjFunc(geometry_container[ZONE_FLOW][INST_0][MESH_0],
                                                                             config_container[ZONE_FLOW]);

    solver_container[ZONE_FLOW][INST_0][MESH_0][ADJFLOW_SOL]->SetAdjoint_Output(geometry_container[ZONE_FLOW][INST_0][MESH_0],
                                                                                config_container[ZONE_FLOW]);
    if (turbulent && !frozen_visc) {
      solver_container[ZONE_FLOW][INST_0][MESH_0][ADJTURB_SOL]->SetAdjoint_Output(geometry_container[ZONE_FLOW][INST_0][MESH_0],
                                                                                  config_container[ZONE_FLOW]);
    }
  }

  /*--- Seed a structural-type objective function and initialize the adjoints of structural displacements. ---*/
  if (kind_recording == FEA_DISP_VARS) {
    solver_container[ZONE_STRUCT][INST_0][MESH_0][ADJFEA_SOL]->SetAdj_ObjFunc(geometry_container[ZONE_STRUCT][INST_0][MESH_0],
                                                                              config_container[ZONE_STRUCT]);
    
    solver_container[ZONE_STRUCT][INST_0][MESH_0][ADJFEA_SOL]->SetAdjoint_Output(geometry_container[ZONE_STRUCT][INST_0][MESH_0],
                                                                                 config_container[ZONE_STRUCT]);
  }

  /*--- Initialize the adjoints of fluid grid nodes. ---*/
  if (kind_recording == FEM_CROSS_TERM_GEOMETRY) {
    solver_container[ZONE_FLOW][INST_0][MESH_0][ADJFLOW_SOL]->SetAdjoint_OutputMesh(geometry_container[ZONE_FLOW][INST_0][MESH_0],
                                                                                    config_container[ZONE_FLOW]);
  }
}

void CDiscAdjFSIDriver::ExtractAdjoint(unsigned short ZONE_FLOW,
                                                  unsigned short ZONE_STRUCT,
                                                  unsigned short kind_recording){

  bool turbulent = (config_container[ZONE_FLOW]->GetKind_Solver() == DISC_ADJ_RANS);
  bool frozen_visc = config_container[ZONE_FLOW]->GetFrozen_Visc_Disc();

  /*--- Extract the adjoint of the fluid conservative variables ---*/

  if (kind_recording == FLOW_CONS_VARS) {

    /*--- Extract the adjoints of the conservative input variables and store them for the next iteration ---*/

    solver_container[ZONE_FLOW][INST_0][MESH_0][ADJFLOW_SOL]->ExtractAdjoint_Solution(geometry_container[ZONE_FLOW][INST_0][MESH_0],
                                                      config_container[ZONE_FLOW]);

    solver_container[ZONE_FLOW][INST_0][MESH_0][ADJFLOW_SOL]->ExtractAdjoint_Variables(geometry_container[ZONE_FLOW][INST_0][MESH_0],
                                                      config_container[ZONE_FLOW]);

    if (turbulent && !frozen_visc) {
      solver_container[ZONE_FLOW][INST_0][MESH_0][ADJTURB_SOL]->ExtractAdjoint_Solution(geometry_container[ZONE_FLOW][INST_0][MESH_0],
                                                        config_container[ZONE_FLOW]);
    }

  }

  /*--- Extract the adjoint of the mesh coordinates ---*/

  if (kind_recording == MESH_COORDS) {

    /*--- Extract the adjoints of the flow geometry and store them for the next iteration ---*/

    solver_container[ZONE_FLOW][INST_0][MESH_0][ADJFLOW_SOL]->ExtractAdjoint_CrossTerm_Geometry_Flow(geometry_container[ZONE_FLOW][INST_0][MESH_0],
                                                      config_container[ZONE_FLOW]);

  }

  /*--- Extract the adjoint of the structural displacements ---*/

  if (kind_recording == FEA_DISP_VARS) {

    /*--- Extract the adjoints of the conservative input variables and store them for the next iteration ---*/

    solver_container[ZONE_STRUCT][INST_0][MESH_0][ADJFEA_SOL]->ExtractAdjoint_Solution(geometry_container[ZONE_STRUCT][INST_0][MESH_0],
                                                                               config_container[ZONE_STRUCT]);

    solver_container[ZONE_STRUCT][INST_0][MESH_0][ADJFEA_SOL]->ExtractAdjoint_Variables(geometry_container[ZONE_STRUCT][INST_0][MESH_0],
                                                                                config_container[ZONE_STRUCT]);

    solver_container[ZONE_FLOW][INST_0][MESH_0][ADJFLOW_SOL]->ExtractAdjoint_CrossTerm(geometry_container[ZONE_FLOW][INST_0][MESH_0],
                                                      config_container[ZONE_FLOW]);

    if (turbulent && !frozen_visc)
      solver_container[ZONE_FLOW][INST_0][MESH_0][ADJTURB_SOL]->ExtractAdjoint_CrossTerm(geometry_container[ZONE_FLOW][INST_0][MESH_0],
                                                                                         config_container[ZONE_FLOW]);

    solver_container[ZONE_FLOW][INST_0][MESH_0][ADJFLOW_SOL]->ExtractAdjoint_CrossTerm_Geometry(geometry_container[ZONE_FLOW][INST_0][MESH_0],
                                                                                                config_container[ZONE_FLOW]);
  }


  if (kind_recording == FEM_CROSS_TERM_GEOMETRY) {

    /*--- Extract the adjoints of the displacements (input variables) and store them for the next iteration ---*/

    solver_container[ZONE_STRUCT][INST_0][MESH_0][ADJFEA_SOL]->ExtractAdjoint_CrossTerm_Geometry(geometry_container[ZONE_STRUCT][INST_0][MESH_0],
                                                                                config_container[ZONE_STRUCT]);
  }

}


bool CDiscAdjFSIDriver::CheckConvergence(unsigned long IntIter,
                                                   unsigned short ZONE_FLOW,
                                                   unsigned short ZONE_STRUCT,
                                                   unsigned short kind_recording){

  bool flow_convergence    = false,
        struct_convergence  = false;

  bool adjoint_convergence = false;

  su2double residual_1, residual_2;

  if (kind_recording == FLOW_CONS_VARS) {

      /*--- Set the convergence criteria (only residual possible as of now) ---*/

      residual_1 = log10(solver_container[ZONE_FLOW][INST_0][MESH_0][ADJFLOW_SOL]->GetRes_RMS(0));
      residual_2 = log10(solver_container[ZONE_FLOW][INST_0][MESH_0][ADJFLOW_SOL]->GetRes_RMS(1));

      flow_convergence = ((residual_1 < config_container[ZONE_FLOW]->GetMinLogResidual()) &&
                          (residual_2 < config_container[ZONE_FLOW]->GetMinLogResidual()));

  }

  if (kind_recording == FEA_DISP_VARS) {

    /*--- Set the convergence criteria (only residual possible as of now) ---*/

    residual_1 = log10(solver_container[ZONE_STRUCT][INST_0][MESH_0][ADJFEA_SOL]->GetRes_RMS(0));
    residual_2 = log10(solver_container[ZONE_STRUCT][INST_0][MESH_0][ADJFEA_SOL]->GetRes_RMS(1));

    // Temporary, until function is added
    struct_convergence = ((residual_1 < config_container[ZONE_STRUCT]->GetResidual_FEM_UTOL()) &&
                          (residual_2 < config_container[ZONE_STRUCT]->GetResidual_FEM_UTOL()));

  }

  switch (kind_recording){
  case FLOW_CONS_VARS:      adjoint_convergence = flow_convergence; break;
  case MESH_COORDS:  adjoint_convergence = true; break;
  case FEA_DISP_VARS:       adjoint_convergence = struct_convergence; break;
  case FLOW_CROSS_TERM:     adjoint_convergence = true; break;
  case FEM_CROSS_TERM_GEOMETRY:      adjoint_convergence = true; break;
  case GEOMETRY_CROSS_TERM: adjoint_convergence = true; break;
  default:                  adjoint_convergence = false; break;
  }

  /*--- Apply the same convergence criteria to all the processors ---*/

#ifdef HAVE_MPI

  unsigned short *sbuf_conv = NULL, *rbuf_conv = NULL;
  sbuf_conv = new unsigned short[1]; sbuf_conv[0] = 0;
  rbuf_conv = new unsigned short[1]; rbuf_conv[0] = 0;

  /*--- Convergence criteria ---*/

  sbuf_conv[0] = adjoint_convergence;
  SU2_MPI::Reduce(sbuf_conv, rbuf_conv, 1, MPI_UNSIGNED_SHORT, MPI_SUM, MASTER_NODE, MPI_COMM_WORLD);

  /*-- Compute global convergence criteria in the master node --*/

  sbuf_conv[0] = 0;
  if (rank == MASTER_NODE) {
    if (rbuf_conv[0] == size) sbuf_conv[0] = 1;
    else sbuf_conv[0] = 0;
  }

  SU2_MPI::Bcast(sbuf_conv, 1, MPI_UNSIGNED_SHORT, MASTER_NODE, MPI_COMM_WORLD);

  if (sbuf_conv[0] == 1) { adjoint_convergence = true;}
  else { adjoint_convergence = false;}

  delete [] sbuf_conv;
  delete [] rbuf_conv;

#endif

  return adjoint_convergence;

}

void CDiscAdjFSIDriver::ConvergenceHistory(unsigned long IntIter,
                                                      unsigned long nIntIter,
                                                      unsigned short ZONE_FLOW,
                                                      unsigned short ZONE_STRUCT,
                                                      unsigned short kind_recording){

  unsigned long BGS_Iter = config_container[ZONE_FLOW]->GetOuterIter();


  ofstream ConvHist_file;
  if (rank == MASTER_NODE)
    output->SetConvHistory_Header(&ConvHist_file, config_container[ZONE_0], ZONE_0, INST_0);


  if (kind_recording == FLOW_CONS_VARS) {

    if (rank == MASTER_NODE){
      if (IntIter == 0){
        cout << endl;
        cout << " IntIter" << "    BGSIter" << "   Res[Psi_Rho]" << "     Res[Psi_E]" << endl;
      }

      if (IntIter % config_container[ZONE_FLOW]->GetWrt_Con_Freq() == 0){
        /*--- Output the flow convergence ---*/
        /*--- This is temporary as it requires several changes in the output structure ---*/
        cout.width(8);     cout << IntIter;
        cout.width(11);    cout << BGS_Iter + 1;
        cout.precision(6); cout.setf(ios::fixed, ios::floatfield);
        cout.width(15);    cout << log10(solver_container[ZONE_FLOW][INST_0][MESH_0][ADJFLOW_SOL]->GetRes_RMS(0));
        cout.width(15);    cout << log10(solver_container[ZONE_FLOW][INST_0][MESH_0][ADJFLOW_SOL]->GetRes_RMS(1));
        cout << endl;
      }

    }
  }

  if (kind_recording == FEA_DISP_VARS) {

    /*--- Set the convergence criteria (only residual possible) ---*/
    output->SetConvHistory_Body(NULL, geometry_container, solver_container, config_container, integration_container, true, 0.0, ZONE_STRUCT, INST_0);

  }


}


bool CDiscAdjFSIDriver::BGSConvergence(unsigned long IntIter,
                                                 unsigned short ZONE_FLOW,
                                                 unsigned short ZONE_STRUCT){

  unsigned short iMarker;
  unsigned short nVar_Flow = solver_container[ZONE_FLOW][INST_0][MESH_0][ADJFLOW_SOL]->GetnVar(),
                   nVar_Struct = solver_container[ZONE_STRUCT][INST_0][MESH_0][ADJFEA_SOL]->GetnVar();
  unsigned short iRes;

  bool flow_converged_absolute = false,
        flow_converged_relative = false,
        struct_converged_absolute = false,
        struct_converged_relative = false;

  bool Convergence = false;

  /*--- Apply BC's to the structural adjoint - otherwise, clamped nodes have too values that make no sense... ---*/
  for (iMarker = 0; iMarker < config_container[ZONE_STRUCT]->GetnMarker_All(); iMarker++)
  switch (config_container[ZONE_STRUCT]->GetMarker_All_KindBC(iMarker)) {
    case CLAMPED_BOUNDARY:
    solver_container[ZONE_STRUCT][INST_0][MESH_0][ADJFEA_SOL]->BC_Clamped_Post(geometry_container[ZONE_STRUCT][INST_0][MESH_0],
        solver_container[ZONE_STRUCT][INST_0][MESH_0], numerics_container[ZONE_STRUCT][INST_0][MESH_0][FEA_SOL][FEA_TERM],
        config_container[ZONE_STRUCT], iMarker);
    break;
  }

  /*--- Compute the residual for the flow and structural zones ---*/

  /*--- Flow ---*/

  solver_container[ZONE_FLOW][INST_0][MESH_0][ADJFLOW_SOL]->ComputeResidual_Multizone(geometry_container[ZONE_FLOW][INST_0][MESH_0],
                                                                        config_container[ZONE_FLOW]);

  /*--- Structure ---*/

  solver_container[ZONE_STRUCT][INST_0][MESH_0][ADJFEA_SOL]->ComputeResidual_Multizone(geometry_container[ZONE_STRUCT][INST_0][MESH_0],
                                                                         config_container[ZONE_STRUCT]);


  /*--- Retrieve residuals ---*/

  /*--- Flow residuals ---*/

  for (iRes = 0; iRes < nVar_Flow; iRes++){
    residual_flow[iRes] = log10(solver_container[ZONE_FLOW][INST_0][MESH_0][ADJFLOW_SOL]->GetRes_BGS(iRes));
    if (IntIter == 0) init_res_flow[iRes] = residual_flow[iRes];
    residual_flow_rel[iRes] = fabs(residual_flow[iRes] - init_res_flow[iRes]);
  }

  /*--- Structure residuals ---*/

  for (iRes = 0; iRes < nVar_Struct; iRes++){
    residual_struct[iRes] = log10(solver_container[ZONE_STRUCT][INST_0][MESH_0][ADJFEA_SOL]->GetRes_BGS(iRes));
    if (IntIter == 0) init_res_struct[iRes] = residual_struct[iRes];
    residual_struct_rel[iRes] = fabs(residual_struct[iRes] - init_res_struct[iRes]);
  }

  /*--- Check convergence ---*/
  flow_converged_absolute = ((residual_flow[0] < flow_criteria) && (residual_flow[nVar_Flow-1] < flow_criteria));
  flow_converged_relative = ((residual_flow_rel[0] > flow_criteria_rel) && (residual_flow_rel[nVar_Flow-1] > flow_criteria_rel));

  struct_converged_absolute = ((residual_struct[0] < structure_criteria) && (residual_struct[nVar_Flow-1] < structure_criteria));
  struct_converged_relative = ((residual_struct_rel[0] > structure_criteria_rel) && (residual_struct_rel[nVar_Flow-1] > structure_criteria_rel));

  Convergence = ((flow_converged_absolute && struct_converged_absolute) ||
                 (flow_converged_absolute && struct_converged_relative) ||
                 (flow_converged_relative && struct_converged_relative) ||
                 (flow_converged_relative && struct_converged_absolute));

  if (rank == MASTER_NODE){

    cout << endl << "-------------------------------------------------------------------------" << endl;
    cout << endl;
    cout << "Convergence summary for BGS iteration ";
    cout << IntIter << endl;
    cout << endl;
    /*--- TODO: This is a workaround until the TestCases.py script incorporates new classes for nested loops. ---*/
    cout << "Iter[ID]" << "  BGSRes[Psi_Rho]" << "  BGSRes[Psi_E]" << "  BGSRes[Psi_Ux]" << "  BGSRes[Psi_Uy]" << endl;
    cout.precision(6); cout.setf(ios::fixed, ios::floatfield);
    cout.width(8); cout << IntIter*1000;
    cout.width(17); cout << residual_flow[0];
    cout.width(15); cout << residual_flow[nVar_Flow-1];
    cout.width(16); cout << residual_struct[0];
    cout.width(16); cout << residual_struct[1];
    cout << endl;
    cout << endl;
    cout << "-------------------------------------------------------------------------" << endl;


    bool write_history = true;
    unsigned short iVar;

    /*--- Header of the temporary output file ---*/
    if ((write_history) && (rank == MASTER_NODE)){
      ofstream myfile_res;
      bool de_effects = config_container[ZONE_STRUCT]->GetDE_Effects();

      myfile_res.open ("history_adjoint_FSI.csv", ios::app);

      myfile_res << IntIter << "\t";

      myfile_res.precision(15);

      for (iVar = 0; iVar < nVar_Flow; iVar++){
        myfile_res << fixed << residual_flow[iVar] << "\t";
      }

      for (iVar = 0; iVar < nVar_Struct; iVar++){
        myfile_res << fixed << residual_struct[iVar] << "\t";
      }

      for (iVar = 0; iVar < config_container[ZONE_STRUCT]->GetnElasticityMod(); iVar++)
         myfile_res << scientific << solver_container[ZONE_STRUCT][INST_0][MESH_0][ADJFEA_SOL]->GetGlobal_Sens_E(iVar) << "\t";
      for (iVar = 0; iVar < config_container[ZONE_STRUCT]->GetnPoissonRatio(); iVar++)
         myfile_res << scientific << solver_container[ZONE_STRUCT][INST_0][MESH_0][ADJFEA_SOL]->GetGlobal_Sens_Nu(iVar) << "\t";
      if (de_effects){
        for (iVar = 0; iVar < config_container[ZONE_STRUCT]->GetnElectric_Field(); iVar++)
          myfile_res << scientific << solver_container[ZONE_STRUCT][INST_0][MESH_0][ADJFEA_SOL]->GetGlobal_Sens_EField(0) << "\t";
      }

      myfile_res << endl;

      myfile_res.close();
    }

    // TEST: for implementation of python framework in coupled FSI problems
    if ((config_container[ZONE_1]->GetDV_FEA() != NODV_FEA) && (rank == MASTER_NODE)){

      /*--- Header of the temporary output file ---*/
      ofstream myfile_res;

      switch (config_container[ZONE_1]->GetDV_FEA()) {
        case YOUNG_MODULUS:
          myfile_res.open("grad_young.opt");
          break;
        case POISSON_RATIO:
          myfile_res.open("grad_poisson.opt");
          break;
        case DENSITY_VAL:
        case DEAD_WEIGHT:
          myfile_res.open("grad_density.opt");
          break;
        case ELECTRIC_FIELD:
          myfile_res.open("grad_efield.opt");
          break;
        default:
          myfile_res.open("grad.opt");
          break;
      }

      unsigned short iDV;
      unsigned short nDV = solver_container[ZONE_1][INST_0][MESH_0][ADJFEA_SOL]->GetnDVFEA();

      myfile_res << "INDEX" << "\t" << "GRAD" << endl;

      myfile_res.precision(15);

      for (iDV = 0; iDV < nDV; iDV++){
        myfile_res << iDV;
        myfile_res << "\t";
        myfile_res << scientific << solver_container[ZONE_1][INST_0][MESH_0][ADJFEA_SOL]->GetGlobal_Sens_DVFEA(iDV);
        myfile_res << endl;
      }

      myfile_res.close();
    }


  }

  /*--- Apply the same convergence criteria to all the processors ---*/

#ifdef HAVE_MPI

  unsigned short *sbuf_conv = NULL, *rbuf_conv = NULL;
  sbuf_conv = new unsigned short[1]; sbuf_conv[0] = 0;
  rbuf_conv = new unsigned short[1]; rbuf_conv[0] = 0;

  /*--- Convergence criteria ---*/

  sbuf_conv[0] = Convergence;
  SU2_MPI::Reduce(sbuf_conv, rbuf_conv, 1, MPI_UNSIGNED_SHORT, MPI_SUM, MASTER_NODE, MPI_COMM_WORLD);

  /*-- Compute global convergence criteria in the master node --*/

  sbuf_conv[0] = 0;
  if (rank == MASTER_NODE) {
    if (rbuf_conv[0] == size) sbuf_conv[0] = 1;
    else sbuf_conv[0] = 0;
  }

  SU2_MPI::Bcast(sbuf_conv, 1, MPI_UNSIGNED_SHORT, MASTER_NODE, MPI_COMM_WORLD);

  if (sbuf_conv[0] == 1) { Convergence = true;}
  else { Convergence = false;}

  delete [] sbuf_conv;
  delete [] rbuf_conv;

#endif

  /*--- Update the solution for the flow and structural zones ---*/

  /*--- Flow ---*/

  solver_container[ZONE_FLOW][INST_0][MESH_0][ADJFLOW_SOL]->UpdateSolution_BGS(geometry_container[ZONE_FLOW][INST_0][MESH_0],
                                                                       config_container[ZONE_FLOW]);

  /*--- Structure ---*/

  solver_container[ZONE_STRUCT][INST_0][MESH_0][ADJFEA_SOL]->UpdateSolution_BGS(geometry_container[ZONE_STRUCT][INST_0][MESH_0],
                                                                       config_container[ZONE_STRUCT]);

  return Convergence;
}

void CDiscAdjFSIDriver::Postprocess(unsigned short ZONE_FLOW,
                                             unsigned short ZONE_STRUCT) {

  unsigned short iMarker;

  /*--- Apply BC's to the structural adjoint after the solution has converged (to avoid unphysical values in clamped nodes) ---*/
  for (iMarker = 0; iMarker < config_container[ZONE_STRUCT]->GetnMarker_All(); iMarker++)
  switch (config_container[ZONE_STRUCT]->GetMarker_All_KindBC(iMarker)) {
    case CLAMPED_BOUNDARY:
    solver_container[ZONE_STRUCT][INST_0][MESH_0][ADJFEA_SOL]->BC_Clamped_Post(geometry_container[ZONE_STRUCT][INST_0][MESH_0],
        solver_container[ZONE_STRUCT][INST_0][MESH_0], numerics_container[ZONE_STRUCT][INST_0][MESH_0][FEA_SOL][FEA_TERM],
        config_container[ZONE_STRUCT], iMarker);
    break;
  }


}

void CDiscAdjFSIDriver::Transfer_Displacements(unsigned short donorZone, unsigned short targetZone) {


  transfer_container[donorZone][targetZone]->Broadcast_InterfaceData(solver_container[donorZone][INST_0][MESH_0][FEA_SOL],solver_container[targetZone][INST_0][MESH_0][FLOW_SOL],
                                                                     geometry_container[donorZone][INST_0][MESH_0],geometry_container[targetZone][INST_0][MESH_0],
                                                                     config_container[donorZone], config_container[targetZone]);

}

void CDiscAdjFSIDriver::Transfer_Tractions(unsigned short donorZone, unsigned short targetZone) {

  transfer_container[donorZone][targetZone]->Broadcast_InterfaceData(solver_container[donorZone][INST_0][MESH_0][FEA_SOL],solver_container[targetZone][INST_0][MESH_0][FLOW_SOL],
                                                                     geometry_container[donorZone][INST_0][MESH_0],geometry_container[targetZone][INST_0][MESH_0],
                                                                     config_container[donorZone], config_container[targetZone]);
}


CMultiphysicsZonalDriver::CMultiphysicsZonalDriver(char* confFile,
                                                   unsigned short val_nZone,
                                                   unsigned short val_nDim,
                                                   SU2_Comm MPICommunicator) : CDriver(confFile,
                                                                                       val_nZone,
                                                                                       val_nDim,
                                                                                       MPICommunicator) { }

CMultiphysicsZonalDriver::~CMultiphysicsZonalDriver(void) { }

void CMultiphysicsZonalDriver::Run() {

  unsigned short iZone, jZone, checkConvergence;
  unsigned long IntIter, nIntIter;
  bool unsteady;

  /*--- Check whether the driver is capable of solving the problem ---*/

  for (iZone = 0; iZone < nZone; iZone++) {
    for (jZone = 0; jZone < nZone; jZone++) {

      if (iZone != jZone) {
        bool not_capable_fsi        = (   (transfer_types[iZone][jZone] == FLOW_TRACTION)
                                      ||  (transfer_types[iZone][jZone] == STRUCTURAL_DISPLACEMENTS)
                                      ||  (transfer_types[iZone][jZone] == STRUCTURAL_DISPLACEMENTS_DISC_ADJ));
        bool not_capable_turbo      = transfer_types[iZone][jZone] == MIXING_PLANE;
        bool not_capable_ConsVar    = transfer_types[iZone][jZone] == CONSERVATIVE_VARIABLES;

        if (not_capable_fsi)
          SU2_MPI::Error("Coupling between fluids and elastic solids not provided. Please use designated FSI driver instead.", CURRENT_FUNCTION);

        if (not_capable_turbo)
          SU2_MPI::Error("Turbo machinery environment not provided. Please use designated turbo machinery driver instead.", CURRENT_FUNCTION);

        if (not_capable_ConsVar)
          SU2_MPI::Error("Exchange of conservative variables not necessarily well defined. Exiting.", CURRENT_FUNCTION);
      }
    }
  }

  /*--- Run a single iteration of a multi-zone problem by looping over all
   zones and executing the iterations. Note that data transers between zones
   and other intermediate procedures may be required. ---*/

  unsteady = (config_container[ZONE_0]->GetUnsteady_Simulation() == DT_STEPPING_1ST) || (config_container[MESH_0]->GetUnsteady_Simulation() == DT_STEPPING_2ND);

  /*--- Zone preprocessing ---*/

  for (iZone = 0; iZone < nZone; iZone++) {
    iteration_container[iZone][INST_0]->Preprocess(output, integration_container, geometry_container, solver_container, numerics_container, config_container, surface_movement, grid_movement, FFDBox, iZone, INST_0);
    config_container[iZone]->SetDelta_UnstTimeND(config_container[ZONE_0]->GetDelta_UnstTimeND());
  }

  /*--- Updating zone interface communication patterns,
   needed only for unsteady simulation since for steady problems
   this is done once in the interpolator_container constructor
   at the beginning of the computation ---*/

  if ( unsteady ) {
    for (iZone = 0; iZone < nZone; iZone++) {
      for (jZone = 0; jZone < nZone; jZone++)
        if(jZone != iZone && interpolator_container[iZone][jZone] != NULL)
        interpolator_container[iZone][jZone]->Set_TransferCoeff(config_container);
    }
  }

  /*--- Begin Unsteady pseudo-time stepping internal loop, if not unsteady it does only one step --*/

  if (unsteady)
    nIntIter = config_container[MESH_0]->GetUnst_nIntIter();
  else
    nIntIter = 1;

  for (IntIter = 0; IntIter < nIntIter; IntIter++) {

    /*--- For each zone runs one single iteration including the data transfers to it ---*/

    for (iZone = 0; iZone < nZone; iZone++) {

      // When running a unsteady simulation, we have to adapt CFL values here.
      if (unsteady && (config_container[ZONE_0]->GetCFL_Adapt() == YES)) {
          output->SetCFL_Number(solver_container, config_container, iZone);
      }

      config_container[iZone]->SetIntIter(IntIter);

      for (jZone = 0; jZone < nZone; jZone++)
        if(jZone != iZone && transfer_container[jZone][iZone] != NULL)
          Transfer_Data(jZone, iZone);

      iteration_container[iZone][INST_0]->Iterate(output, integration_container, geometry_container, solver_container, numerics_container, config_container, surface_movement, grid_movement, FFDBox, iZone, INST_0);
    }

    /*--- Check convergence in each zone --*/

    checkConvergence = 0;
    for (iZone = 0; iZone < nZone; iZone++) {

      if ((config_container[iZone]->GetKind_Solver() == EULER)
          || (config_container[iZone]->GetKind_Solver() == NAVIER_STOKES)
          || (config_container[iZone]->GetKind_Solver() == RANS))
        checkConvergence += (int) integration_container[iZone][INST_0][FLOW_SOL]->GetConvergence();
      else if ((config_container[iZone]->GetKind_Solver() == DISC_ADJ_EULER)
               || (config_container[iZone]->GetKind_Solver() == DISC_ADJ_NAVIER_STOKES)
               || (config_container[iZone]->GetKind_Solver() == DISC_ADJ_RANS))
        checkConvergence += (int) integration_container[iZone][INST_0][ADJFLOW_SOL]->GetConvergence();
      else if ((config_container[iZone]->GetKind_Solver() == HEAT_EQUATION_FVM))
        checkConvergence += (int) integration_container[iZone][INST_0][HEAT_SOL]->GetConvergence();
    }

    /*--- If convergence was reached in every zone --*/

    if (checkConvergence == nZone) break;
  }

}

void CMultiphysicsZonalDriver::Update() {

  for(iZone = 0; iZone < nZone; iZone++)
    iteration_container[iZone][INST_0]->Update(output, integration_container, geometry_container,
         solver_container, numerics_container, config_container,
         surface_movement, grid_movement, FFDBox, iZone, INST_0);
}

void CMultiphysicsZonalDriver::DynamicMeshUpdate(unsigned long ExtIter) {

  bool harmonic_balance;

  for (iZone = 0; iZone < nZone; iZone++) {
   harmonic_balance = (config_container[iZone]->GetUnsteady_Simulation() == HARMONIC_BALANCE);
    /*--- Dynamic mesh update ---*/
    if ((config_container[iZone]->GetGrid_Movement()) && (!harmonic_balance)) {
      iteration_container[iZone][INST_0]->SetGrid_Movement(geometry_container, surface_movement, grid_movement, FFDBox, solver_container, config_container, iZone, INST_0, 0, ExtIter );
    }
  }

}

void CMultiphysicsZonalDriver::Transfer_Data(unsigned short donorZone, unsigned short targetZone) {

  if (transfer_types[donorZone][targetZone] == SLIDING_INTERFACE) {
    transfer_container[donorZone][targetZone]->Broadcast_InterfaceData(solver_container[donorZone][INST_0][MESH_0][FLOW_SOL],solver_container[targetZone][INST_0][MESH_0][FLOW_SOL],
                                                                       geometry_container[donorZone][INST_0][MESH_0],geometry_container[targetZone][INST_0][MESH_0],
                                                                       config_container[donorZone], config_container[targetZone]);
    if (config_container[targetZone]->GetKind_Solver() == RANS)
      transfer_container[donorZone][targetZone]->Broadcast_InterfaceData(solver_container[donorZone][INST_0][MESH_0][TURB_SOL],solver_container[targetZone][INST_0][MESH_0][TURB_SOL],
                                                                         geometry_container[donorZone][INST_0][MESH_0],geometry_container[targetZone][INST_0][MESH_0],
                                                                         config_container[donorZone], config_container[targetZone]);
  }
  else if (transfer_types[donorZone][targetZone] == CONJUGATE_HEAT_FS) {
    transfer_container[donorZone][targetZone]->Broadcast_InterfaceData(solver_container[donorZone][INST_0][MESH_0][FLOW_SOL],solver_container[targetZone][INST_0][MESH_0][HEAT_SOL],
                                                                       geometry_container[donorZone][INST_0][MESH_0],geometry_container[targetZone][INST_0][MESH_0],
                                                                       config_container[donorZone], config_container[targetZone]);
  }
  else if (transfer_types[donorZone][targetZone] == CONJUGATE_HEAT_WEAKLY_FS) {
    transfer_container[donorZone][targetZone]->Broadcast_InterfaceData(solver_container[donorZone][INST_0][MESH_0][HEAT_SOL],solver_container[targetZone][INST_0][MESH_0][HEAT_SOL],
                                                                       geometry_container[donorZone][INST_0][MESH_0],geometry_container[targetZone][INST_0][MESH_0],
                                                                       config_container[donorZone], config_container[targetZone]);
  }
  else if (transfer_types[donorZone][targetZone] == CONJUGATE_HEAT_SF) {
    transfer_container[donorZone][targetZone]->Broadcast_InterfaceData(solver_container[donorZone][INST_0][MESH_0][HEAT_SOL],solver_container[targetZone][INST_0][MESH_0][FLOW_SOL],
                                                                       geometry_container[donorZone][INST_0][MESH_0],geometry_container[targetZone][INST_0][MESH_0],
                                                                       config_container[donorZone], config_container[targetZone]);
  }
  else if (transfer_types[donorZone][targetZone] == CONJUGATE_HEAT_WEAKLY_SF) {
    transfer_container[donorZone][targetZone]->Broadcast_InterfaceData(solver_container[donorZone][INST_0][MESH_0][HEAT_SOL],solver_container[targetZone][INST_0][MESH_0][HEAT_SOL],
                                                                       geometry_container[donorZone][INST_0][MESH_0],geometry_container[targetZone][INST_0][MESH_0],
                                                                       config_container[donorZone], config_container[targetZone]);
  }
  else if ((transfer_types[donorZone][targetZone] == NO_TRANSFER)
           || (transfer_types[donorZone][targetZone] == ZONES_ARE_EQUAL)
           || (transfer_types[donorZone][targetZone] == NO_COMMON_INTERFACE)) { }
  else {
    cout << "WARNING: One of the intended interface transfer routines is not known to the chosen driver and has not been executed." << endl;
  }

}<|MERGE_RESOLUTION|>--- conflicted
+++ resolved
@@ -174,7 +174,6 @@
         
       }
       
-<<<<<<< HEAD
       if ((config_container[iZone]->GetKind_Solver() == RANS) &&
           (config_container[iZone]->GetKind_SyntheticTurbulence() != NO_SYNTHETICTURBULENCE)) {
         
@@ -184,9 +183,6 @@
         geometry_container[iZone][iInst][MESH_0]->STGPreprocessing(config_container[iZone]);
       }
 
-
-=======
->>>>>>> a819c45c
       /*--- Computation of positive surface area in the z-plane which is used for
      the calculation of force coefficient (non-dimensionalization). ---*/
 
