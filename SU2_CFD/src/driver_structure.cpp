--- conflicted
+++ resolved
@@ -3930,9 +3930,10 @@
 
 CGeneralHBDriver::CGeneralHBDriver(char* confFile,
                                  unsigned short val_nZone,
-                                 unsigned short val_nDim) : CHBDriver(confFile,
-                                                                    val_nZone,
-                                                                    val_nDim) {
+                                 unsigned short val_nDim, SU2_Comm MPICommunicator) : CHBDriver(confFile,
+                                                                                                val_nZone,
+                                                                                                val_nDim,
+                                                                                                MPICommunicator ) {
 
 
   iTimeInstance = 0; jTimeInstance = 0; iGeomZone = 0; jGeomZone = 0;
@@ -3941,7 +3942,6 @@
   nGeomZones     = nZone/nTimeInstances;
 
 }
-
 
 CGeneralHBDriver::~CGeneralHBDriver(void) {}
 
@@ -4040,7 +4040,6 @@
 
 }
 
-<<<<<<< HEAD
 
 void CGeneralHBDriver::Update() {
 
@@ -4059,8 +4058,6 @@
 
 }
 
-=======
->>>>>>> 6c3f2674
 CFSIDriver::CFSIDriver(char* confFile,
                        unsigned short val_nZone,
                        unsigned short val_nDim,
