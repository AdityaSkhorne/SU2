/*!
 * \file iteration_structure.cpp
 * \brief Main subroutines used by SU2_CFD
 * \author F. Palacios, T. Economon
 * \version 5.0.0 "Raven"
 *
 * SU2 Original Developers: Dr. Francisco D. Palacios.
 *                          Dr. Thomas D. Economon.
 *
 * SU2 Developers: Prof. Juan J. Alonso's group at Stanford University.
 *                 Prof. Piero Colonna's group at Delft University of Technology.
 *                 Prof. Nicolas R. Gauger's group at Kaiserslautern University of Technology.
 *                 Prof. Alberto Guardone's group at Polytechnic University of Milan.
 *                 Prof. Rafael Palacios' group at Imperial College London.
 *                 Prof. Edwin van der Weide's group at the University of Twente.
 *                 Prof. Vincent Terrapon's group at the University of Liege.
 *
 * Copyright (C) 2012-2017 SU2, the open-source CFD code.
 *
 * SU2 is free software; you can redistribute it and/or
 * modify it under the terms of the GNU Lesser General Public
 * License as published by the Free Software Foundation; either
 * version 2.1 of the License, or (at your option) any later version.
 *
 * SU2 is distributed in the hope that it will be useful,
 * but WITHOUT ANY WARRANTY; without even the implied warranty of
 * MERCHANTABILITY or FITNESS FOR A PARTICULAR PURPOSE. See the GNU
 * Lesser General Public License for more details.
 *
 * You should have received a copy of the GNU Lesser General Public
 * License along with SU2. If not, see <http://www.gnu.org/licenses/>.
 */

#include "../include/iteration_structure.hpp"

CIteration::CIteration(CConfig *config) { }
CIteration::~CIteration(void) { }

void CIteration::SetGrid_Movement(CGeometry ***geometry_container, 
          CSurfaceMovement **surface_movement,
                            CVolumetricMovement **grid_movement,
          CFreeFormDefBox ***FFDBox,
                            CSolver ****solver_container,
          CConfig **config_container,
                            unsigned short val_iZone,
          unsigned long IntIter,
          unsigned long ExtIter)   {

  unsigned short iDim;
  unsigned short Kind_Grid_Movement = config_container[val_iZone]->GetKind_GridMovement(val_iZone);
  unsigned long nIterMesh;
  unsigned long iPoint;
  bool stat_mesh = true;
  bool adjoint = config_container[val_iZone]->GetContinuous_Adjoint();
  bool harmonic_balance = (config_container[val_iZone]->GetUnsteady_Simulation() == HARMONIC_BALANCE);

  /*--- For a harmonic balance case, set "iteration number" to the zone number,
   so that the meshes are positioned correctly for each instance. ---*/
  if (harmonic_balance) {
    ExtIter = val_iZone;
    Kind_Grid_Movement = config_container[val_iZone]->GetKind_GridMovement(ZONE_0);
  }

  int rank = MASTER_NODE;
#ifdef HAVE_MPI
  MPI_Comm_rank(MPI_COMM_WORLD, &rank);
#endif

  /*--- Perform mesh movement depending on specified type ---*/
  switch (Kind_Grid_Movement) {

  case RIGID_MOTION:

      if (rank == MASTER_NODE) {
        cout << endl << " Performing rigid mesh transformation." << endl;
      }

      /*--- Move each node in the volume mesh using the specified type
       of rigid mesh motion. These routines also compute analytic grid
       velocities for the fine mesh. ---*/

      grid_movement[val_iZone]->Rigid_Translation(geometry_container[val_iZone][MESH_0],
                                       config_container[val_iZone], val_iZone, ExtIter);
      grid_movement[val_iZone]->Rigid_Plunging(geometry_container[val_iZone][MESH_0],
                                    config_container[val_iZone], val_iZone, ExtIter);
      grid_movement[val_iZone]->Rigid_Pitching(geometry_container[val_iZone][MESH_0],
                                    config_container[val_iZone], val_iZone, ExtIter);
      grid_movement[val_iZone]->Rigid_Rotation(geometry_container[val_iZone][MESH_0],
                                    config_container[val_iZone], val_iZone, ExtIter);

      /*--- Update the multigrid structure after moving the finest grid,
       including computing the grid velocities on the coarser levels. ---*/

      grid_movement[val_iZone]->UpdateMultiGrid(geometry_container[val_iZone], config_container[val_iZone]);

      break;

    case DEFORMING:

      if (rank == MASTER_NODE)
        cout << endl << " Updating surface positions." << endl;

      /*--- Translating ---*/

      /*--- Compute the new node locations for moving markers ---*/

      surface_movement[val_iZone]->Surface_Translating(geometry_container[val_iZone][MESH_0],
                                            config_container[val_iZone], ExtIter, val_iZone);
      /*--- Deform the volume grid around the new boundary locations ---*/

      if (rank == MASTER_NODE)
        cout << " Deforming the volume grid." << endl;
      grid_movement[val_iZone]->SetVolume_Deformation(geometry_container[val_iZone][MESH_0],
                                           config_container[val_iZone], true);

      /*--- Plunging ---*/

      /*--- Compute the new node locations for moving markers ---*/

      surface_movement[val_iZone]->Surface_Plunging(geometry_container[val_iZone][MESH_0],
                                         config_container[val_iZone], ExtIter, val_iZone);
      /*--- Deform the volume grid around the new boundary locations ---*/

      if (rank == MASTER_NODE)
        cout << " Deforming the volume grid." << endl;
      grid_movement[val_iZone]->SetVolume_Deformation(geometry_container[val_iZone][MESH_0],
                                           config_container[val_iZone], true);

      /*--- Pitching ---*/

      /*--- Compute the new node locations for moving markers ---*/

      surface_movement[val_iZone]->Surface_Pitching(geometry_container[val_iZone][MESH_0],
                                         config_container[val_iZone], ExtIter, val_iZone);
      /*--- Deform the volume grid around the new boundary locations ---*/

      if (rank == MASTER_NODE)
        cout << " Deforming the volume grid." << endl;
      grid_movement[val_iZone]->SetVolume_Deformation(geometry_container[val_iZone][MESH_0],
                                           config_container[val_iZone], true);

      /*--- Rotating ---*/

      /*--- Compute the new node locations for moving markers ---*/

      surface_movement[val_iZone]->Surface_Rotating(geometry_container[val_iZone][MESH_0],
                                         config_container[val_iZone], ExtIter, val_iZone);
      /*--- Deform the volume grid around the new boundary locations ---*/

      if (rank == MASTER_NODE)
        cout << " Deforming the volume grid." << endl;
      grid_movement[val_iZone]->SetVolume_Deformation(geometry_container[val_iZone][MESH_0],
                                           config_container[val_iZone], true);

      /*--- Update the grid velocities on the fine mesh using finite
       differencing based on node coordinates at previous times. ---*/

      if (!adjoint) {
        if (rank == MASTER_NODE)
          cout << " Computing grid velocities by finite differencing." << endl;
        geometry_container[val_iZone][MESH_0]->SetGridVelocity(config_container[val_iZone], ExtIter);
      }

      /*--- Update the multigrid structure after moving the finest grid,
       including computing the grid velocities on the coarser levels. ---*/

      grid_movement[val_iZone]->UpdateMultiGrid(geometry_container[val_iZone], config_container[val_iZone]);

      break;

    case EXTERNAL: case EXTERNAL_ROTATION:

      /*--- Apply rigid rotation to entire grid first, if necessary ---*/

      if (Kind_Grid_Movement == EXTERNAL_ROTATION) {
        if (rank == MASTER_NODE)
          cout << " Updating node locations by rigid rotation." << endl;
        grid_movement[val_iZone]->Rigid_Rotation(geometry_container[val_iZone][MESH_0],
                                      config_container[val_iZone], val_iZone, ExtIter);
      }

      /*--- Load new surface node locations from external files ---*/

      if (rank == MASTER_NODE)
        cout << " Updating surface locations from file." << endl;
      surface_movement[val_iZone]->SetExternal_Deformation(geometry_container[val_iZone][MESH_0],
                                                config_container[val_iZone], val_iZone, ExtIter);

      /*--- Deform the volume grid around the new boundary locations ---*/

      if (rank == MASTER_NODE)
        cout << " Deforming the volume grid." << endl;
      grid_movement[val_iZone]->SetVolume_Deformation(geometry_container[val_iZone][MESH_0],
                                           config_container[val_iZone], true);

      /*--- Update the grid velocities on the fine mesh using finite
       differencing based on node coordinates at previous times. ---*/

      if (!adjoint) {
        if (rank == MASTER_NODE)
          cout << " Computing grid velocities by finite differencing." << endl;
        geometry_container[val_iZone][MESH_0]->SetGridVelocity(config_container[val_iZone], ExtIter);
      }

      /*--- Update the multigrid structure after moving the finest grid,
       including computing the grid velocities on the coarser levels. ---*/

      grid_movement[val_iZone]->UpdateMultiGrid(geometry_container[val_iZone], config_container[val_iZone]);

      break;

    case AEROELASTIC: case AEROELASTIC_RIGID_MOTION:

      /*--- Apply rigid mesh transformation to entire grid first, if necessary ---*/
      if (IntIter == 0) {
        if (Kind_Grid_Movement == AEROELASTIC_RIGID_MOTION) {

          if (rank == MASTER_NODE) {
            cout << endl << " Performing rigid mesh transformation." << endl;
          }

          /*--- Move each node in the volume mesh using the specified type
           of rigid mesh motion. These routines also compute analytic grid
           velocities for the fine mesh. ---*/

          grid_movement[val_iZone]->Rigid_Translation(geometry_container[val_iZone][MESH_0],
                                           config_container[val_iZone], val_iZone, ExtIter);
          grid_movement[val_iZone]->Rigid_Plunging(geometry_container[val_iZone][MESH_0],
                                        config_container[val_iZone], val_iZone, ExtIter);
          grid_movement[val_iZone]->Rigid_Pitching(geometry_container[val_iZone][MESH_0],
                                        config_container[val_iZone], val_iZone, ExtIter);
          grid_movement[val_iZone]->Rigid_Rotation(geometry_container[val_iZone][MESH_0],
                                        config_container[val_iZone], val_iZone, ExtIter);

          /*--- Update the multigrid structure after moving the finest grid,
           including computing the grid velocities on the coarser levels. ---*/

          grid_movement[val_iZone]->UpdateMultiGrid(geometry_container[val_iZone], config_container[val_iZone]);
        }

      }

      /*--- Use the if statement to move the grid only at selected dual time step iterations. ---*/
      else if (IntIter % config_container[val_iZone]->GetAeroelasticIter() == 0) {

        if (rank == MASTER_NODE)
          cout << endl << " Solving aeroelastic equations and updating surface positions." << endl;

        /*--- Solve the aeroelastic equations for the new node locations of the moving markers(surfaces) ---*/

        solver_container[val_iZone][MESH_0][FLOW_SOL]->Aeroelastic(surface_movement[val_iZone], geometry_container[val_iZone][MESH_0], config_container[val_iZone], ExtIter);

        /*--- Deform the volume grid around the new boundary locations ---*/

        if (rank == MASTER_NODE)
          cout << " Deforming the volume grid due to the aeroelastic movement." << endl;
        grid_movement[val_iZone]->SetVolume_Deformation(geometry_container[val_iZone][MESH_0],
                                             config_container[val_iZone], true);

        /*--- Update the grid velocities on the fine mesh using finite
         differencing based on node coordinates at previous times. ---*/

        if (rank == MASTER_NODE)
          cout << " Computing grid velocities by finite differencing." << endl;
        geometry_container[val_iZone][MESH_0]->SetGridVelocity(config_container[val_iZone], ExtIter);

        /*--- Update the multigrid structure after moving the finest grid,
         including computing the grid velocities on the coarser levels. ---*/

        grid_movement[val_iZone]->UpdateMultiGrid(geometry_container[val_iZone], config_container[val_iZone]);
      }

      break;

    case ELASTICITY:

      if (ExtIter != 0) {

        if (rank == MASTER_NODE)
          cout << " Deforming the grid using the Linear Elasticity solution." << endl;

        /*--- Update the coordinates of the grid using the linear elasticity solution. ---*/
        for (iPoint = 0; iPoint < geometry_container[val_iZone][MESH_0]->GetnPoint(); iPoint++) {

          su2double *U_time_nM1 = solver_container[val_iZone][MESH_0][FEA_SOL]->node[iPoint]->GetSolution_time_n1();
          su2double *U_time_n   = solver_container[val_iZone][MESH_0][FEA_SOL]->node[iPoint]->GetSolution_time_n();

          for (iDim = 0; iDim < geometry_container[val_iZone][MESH_0]->GetnDim(); iDim++)
            geometry_container[val_iZone][MESH_0]->node[iPoint]->AddCoord(iDim, U_time_n[iDim] - U_time_nM1[iDim]);

        }

      }

      break;

    case FLUID_STRUCTURE:

      if (rank == MASTER_NODE)
        cout << endl << "Deforming the grid for Fluid-Structure Interaction applications." << endl;

      /*--- Deform the volume grid around the new boundary locations ---*/

      if (rank == MASTER_NODE)
        cout << "Deforming the volume grid." << endl;
      grid_movement[val_iZone]->SetVolume_Deformation(geometry_container[val_iZone][MESH_0],
                                           config_container[val_iZone], true);

      nIterMesh = grid_movement[val_iZone]->Get_nIterMesh();
      stat_mesh = (nIterMesh == 0);

      if (!adjoint && !stat_mesh) {
        if (rank == MASTER_NODE)
          cout << "Computing grid velocities by finite differencing." << endl;
        geometry_container[val_iZone][MESH_0]->SetGridVelocity(config_container[val_iZone], ExtIter);
      }
      else if (stat_mesh) {
          if (rank == MASTER_NODE)
            cout << "The mesh is up-to-date. Using previously stored grid velocities." << endl;
      }

      /*--- Update the multigrid structure after moving the finest grid,
       including computing the grid velocities on the coarser levels. ---*/

      grid_movement[val_iZone]->UpdateMultiGrid(geometry_container[val_iZone], config_container[val_iZone]);

      break;
	/*--- Already initialized in the static mesh movement routine at driver level. ---*/ 
    case STEADY_TRANSLATION: case MOVING_WALL: case ROTATING_FRAME:
      break;

    case NO_MOVEMENT: case GUST: default:

      /*--- There is no mesh motion specified for this zone. ---*/
      if (rank == MASTER_NODE)
        cout << "No mesh motion specified." << endl;

      break;
  }

}

void CIteration::Preprocess(COutput *output,
                            CIntegration ***integration_container,
                            CGeometry ***geometry_container,
                            CSolver ****solver_container,
                            CNumerics *****numerics_container,
                            CConfig **config_container,
                            CSurfaceMovement **surface_movement,
                            CVolumetricMovement **grid_movement,
                            CFreeFormDefBox*** FFDBox,
                            unsigned short val_iZone) { }
void CIteration::Iterate(COutput *output,
                         CIntegration ***integration_container,
                         CGeometry ***geometry_container,
                         CSolver ****solver_container,
                         CNumerics *****numerics_container,
                         CConfig **config_container,
                         CSurfaceMovement **surface_movement,
                         CVolumetricMovement **grid_movement,
                         CFreeFormDefBox*** FFDBox,
                         unsigned short val_iZone) { }
void CIteration::Update(COutput *output,
                        CIntegration ***integration_container,
                        CGeometry ***geometry_container,
                        CSolver ****solver_container,
                        CNumerics *****numerics_container,
                        CConfig **config_container,
                        CSurfaceMovement **surface_movement,
                        CVolumetricMovement **grid_movement,
                        CFreeFormDefBox*** FFDBox,
                        unsigned short val_iZone)      { }
void CIteration::Monitor()     { }
void CIteration::Output()      { }
void CIteration::Postprocess(CConfig **config_container,
                             CGeometry ***geometry_container,
                             CSolver ****solver_container,
                             unsigned short val_iZone) { }



CFluidIteration::CFluidIteration(CConfig *config) : CIteration(config) { }
CFluidIteration::~CFluidIteration(void) { }

void CFluidIteration::Preprocess(COutput *output,
                                    CIntegration ***integration_container,
                                    CGeometry ***geometry_container,
                                    CSolver ****solver_container,
                                    CNumerics *****numerics_container,
                                    CConfig **config_container,
                                    CSurfaceMovement **surface_movement,
                                    CVolumetricMovement **grid_movement,
                                    CFreeFormDefBox*** FFDBox,
                                    unsigned short val_iZone) {
  
  unsigned long IntIter = 0; config_container[val_iZone]->SetIntIter(IntIter);
  unsigned long ExtIter = config_container[val_iZone]->GetExtIter();
  
  bool fsi = config_container[val_iZone]->GetFSI_Simulation();
  unsigned long FSIIter = config_container[val_iZone]->GetFSIIter();

  
  /*--- Set the initial condition for FSI problems with subiterations ---*/
  /*--- This must be done only in the first subiteration ---*/
  if( fsi  && ( FSIIter == 0 ) ){
    solver_container[val_iZone][MESH_0][FLOW_SOL]->SetInitialCondition(geometry_container[val_iZone], solver_container[val_iZone], config_container[val_iZone], ExtIter);
  }
  
  /*--- Apply a Wind Gust ---*/
  
  if (config_container[val_iZone]->GetWind_Gust()) {
    SetWind_GustField(config_container[val_iZone], geometry_container[val_iZone], solver_container[val_iZone]);
  }
}

void CFluidIteration::Iterate(COutput *output,
                                 CIntegration ***integration_container,
                                 CGeometry ***geometry_container,
                                 CSolver ****solver_container,
                                 CNumerics *****numerics_container,
                                 CConfig **config_container,
                                 CSurfaceMovement **surface_movement,
                                 CVolumetricMovement **grid_movement,
                                 CFreeFormDefBox*** FFDBox,
                                 unsigned short val_iZone) {
  unsigned long IntIter, ExtIter;
  
  bool unsteady = (config_container[val_iZone]->GetUnsteady_Simulation() == DT_STEPPING_1ST) || (config_container[val_iZone]->GetUnsteady_Simulation() == DT_STEPPING_2ND);
  bool frozen_visc = (config_container[val_iZone]->GetContinuous_Adjoint() && config_container[val_iZone]->GetFrozen_Visc_Cont()) ||
                     (config_container[val_iZone]->GetDiscrete_Adjoint() && config_container[val_iZone]->GetFrozen_Visc_Disc());
  ExtIter = config_container[val_iZone]->GetExtIter();
  
  /* --- Setting up iteration values depending on if this is a
   steady or an unsteady simulaiton */
  
  if ( !unsteady ) IntIter = ExtIter;
  else IntIter = config_container[val_iZone]->GetIntIter();
	
  /*--- Update global parameters ---*/
  
  switch( config_container[val_iZone]->GetKind_Solver() ) {
      
    case EULER: case DISC_ADJ_EULER:
      config_container[val_iZone]->SetGlobalParam(EULER, RUNTIME_FLOW_SYS, ExtIter); break;
      
    case TWO_PHASE_EULER:
    	config_container[val_iZone]->SetGlobalParam(TWO_PHASE_EULER, RUNTIME_FLOW_SYS, ExtIter); break;

    case NAVIER_STOKES: case DISC_ADJ_NAVIER_STOKES:
      config_container[val_iZone]->SetGlobalParam(NAVIER_STOKES, RUNTIME_FLOW_SYS, ExtIter); break;
      
    case TWO_PHASE_NAVIER_STOKES:
          config_container[val_iZone]->SetGlobalParam(TWO_PHASE_NAVIER_STOKES, RUNTIME_FLOW_SYS, ExtIter); break;

    case RANS: case DISC_ADJ_RANS:
      config_container[val_iZone]->SetGlobalParam(RANS, RUNTIME_FLOW_SYS, ExtIter); break;
      
    case TWO_PHASE_RANS:
          config_container[val_iZone]->SetGlobalParam(TWO_PHASE_RANS, RUNTIME_FLOW_SYS, ExtIter); break;

  }
  
  /*--- Solve the Euler, Navier-Stokes or Reynolds-averaged Navier-Stokes (RANS) equations (one iteration) ---*/
  
  integration_container[val_iZone][FLOW_SOL]->MultiGrid_Iteration(geometry_container, solver_container, numerics_container,
                                                                  config_container, RUNTIME_FLOW_SYS, IntIter, val_iZone);
  
  
  if ((config_container[val_iZone]->GetKind_Solver() == TWO_PHASE_EULER)) {

    /*--- Solve the 2phase model ---*/

    config_container[val_iZone]->SetGlobalParam(TWO_PHASE_EULER, RUNTIME_2PHASE_SYS, ExtIter);
    integration_container[val_iZone][TWO_PHASE_SOL]->SingleGrid_Iteration(geometry_container, solver_container, numerics_container,
                                                                     config_container, RUNTIME_2PHASE_SYS, IntIter, val_iZone);


  }

  if ((config_container[val_iZone]->GetKind_Solver() == TWO_PHASE_NAVIER_STOKES)) {

    /*--- Solve the 2phase model ---*/

    config_container[val_iZone]->SetGlobalParam(TWO_PHASE_NAVIER_STOKES, RUNTIME_2PHASE_SYS, ExtIter);
    integration_container[val_iZone][TWO_PHASE_SOL]->SingleGrid_Iteration(geometry_container, solver_container, numerics_container,
                                                                     config_container, RUNTIME_2PHASE_SYS, IntIter, val_iZone);


  }

  if ((config_container[val_iZone]->GetKind_Solver() == TWO_PHASE_RANS)) {

    /*--- Solve the 2phase model ---*/

    config_container[val_iZone]->SetGlobalParam(TWO_PHASE_RANS, RUNTIME_2PHASE_SYS, ExtIter);
    integration_container[val_iZone][TWO_PHASE_SOL]->SingleGrid_Iteration(geometry_container, solver_container, numerics_container,
                                                                     config_container, RUNTIME_2PHASE_SYS, IntIter, val_iZone);


  }

  if ((config_container[val_iZone]->GetKind_Solver() == RANS) ||
<<<<<<< HEAD
	  (config_container[val_iZone]->GetKind_Solver() == TWO_PHASE_RANS) ||
      (config_container[val_iZone]->GetKind_Solver() == DISC_ADJ_RANS)) {
=======
      ((config_container[val_iZone]->GetKind_Solver() == DISC_ADJ_RANS) && !frozen_visc)) {
>>>>>>> efac4f49
    
    /*--- Solve the turbulence model ---*/
    
    config_container[val_iZone]->SetGlobalParam(RANS, RUNTIME_TURB_SYS, ExtIter);
    integration_container[val_iZone][TURB_SOL]->SingleGrid_Iteration(geometry_container, solver_container, numerics_container,
                                                                     config_container, RUNTIME_TURB_SYS, IntIter, val_iZone);
    

    /*--- Solve transition model ---*/
    
    if (config_container[val_iZone]->GetKind_Trans_Model() == LM) {
      config_container[val_iZone]->SetGlobalParam(RANS, RUNTIME_TRANS_SYS, ExtIter);
      integration_container[val_iZone][TRANS_SOL]->SingleGrid_Iteration(geometry_container, solver_container, numerics_container,
                                                                        config_container, RUNTIME_TRANS_SYS, IntIter, val_iZone);
    }
    
  }
  

  /*--- Call Dynamic mesh update if AEROELASTIC motion was specified ---*/
  
  if ((config_container[val_iZone]->GetGrid_Movement()) && (config_container[val_iZone]->GetAeroelastic_Simulation()) && unsteady) {
      
    SetGrid_Movement(geometry_container, surface_movement, grid_movement, FFDBox, solver_container, config_container, val_iZone, IntIter, ExtIter);
    
    /*--- Apply a Wind Gust ---*/
    
    if (config_container[val_iZone]->GetWind_Gust()) {
      if (IntIter % config_container[val_iZone]->GetAeroelasticIter() == 0 && IntIter != 0)
        SetWind_GustField(config_container[val_iZone], geometry_container[val_iZone], solver_container[val_iZone]);
    }
    
  }
  
  
  if ( unsteady && !config_container[val_iZone]->GetDiscrete_Adjoint() )
    
  /*--- Write the convergence history (only screen output) ---*/
    
    output->SetConvHistory_Body(NULL, geometry_container, solver_container, config_container, integration_container, true, 0.0, val_iZone);
}

void CFluidIteration::Update(COutput *output,
                                CIntegration ***integration_container,
                                CGeometry ***geometry_container,
                                CSolver ****solver_container,
                                CNumerics *****numerics_container,
                                CConfig **config_container,
                                CSurfaceMovement **surface_movement,
                                CVolumetricMovement **grid_movement,
                                CFreeFormDefBox*** FFDBox,
                                unsigned short val_iZone)      {
  
  unsigned short iMesh;
  su2double Physical_dt, Physical_t;
  unsigned long ExtIter = config_container[val_iZone]->GetExtIter();

  /*--- Dual time stepping strategy ---*/
  
  if ((config_container[val_iZone]->GetUnsteady_Simulation() == DT_STEPPING_1ST) ||
      (config_container[val_iZone]->GetUnsteady_Simulation() == DT_STEPPING_2ND)) {
    
    /*--- Update dual time solver on all mesh levels ---*/
    
    for (iMesh = 0; iMesh <= config_container[val_iZone]->GetnMGLevels(); iMesh++) {
      integration_container[val_iZone][FLOW_SOL]->SetDualTime_Solver(geometry_container[val_iZone][iMesh], solver_container[val_iZone][iMesh][FLOW_SOL], config_container[val_iZone], iMesh);
      integration_container[val_iZone][FLOW_SOL]->SetConvergence(false);
    }
    

    /*--- Update dual time solver for the 2-phase model ---*/
    if ((config_container[val_iZone]->GetKind_Solver() == TWO_PHASE_EULER) ||
    	(config_container[val_iZone]->GetKind_Solver() == TWO_PHASE_NAVIER_STOKES) ||
        (config_container[val_iZone]->GetKind_Solver() == TWO_PHASE_RANS)) {
      integration_container[val_iZone][TWO_PHASE_SOL]->SetDualTime_Solver(geometry_container[val_iZone][MESH_0], solver_container[val_iZone][MESH_0][TWO_PHASE_SOL], config_container[val_iZone], MESH_0);
      integration_container[val_iZone][TWO_PHASE_SOL]->SetConvergence(false);
    }

    /*--- Update dual time solver for the turbulence model ---*/
    
    if ((config_container[val_iZone]->GetKind_Solver() == RANS) ||
    	(config_container[val_iZone]->GetKind_Solver() == TWO_PHASE_RANS) ||
        (config_container[val_iZone]->GetKind_Solver() == DISC_ADJ_RANS)) {
      integration_container[val_iZone][TURB_SOL]->SetDualTime_Solver(geometry_container[val_iZone][MESH_0], solver_container[val_iZone][MESH_0][TURB_SOL], config_container[val_iZone], MESH_0);
      integration_container[val_iZone][TURB_SOL]->SetConvergence(false);
    }
    

    /*--- Update dual time solver for the transition model ---*/
    
    if (config_container[val_iZone]->GetKind_Trans_Model() == LM) {
      integration_container[val_iZone][TRANS_SOL]->SetDualTime_Solver(geometry_container[val_iZone][MESH_0], solver_container[val_iZone][MESH_0][TRANS_SOL], config_container[val_iZone], MESH_0);
      integration_container[val_iZone][TRANS_SOL]->SetConvergence(false);
    }
    
    /*--- Verify convergence criteria (based on total time) ---*/
    
    Physical_dt = config_container[val_iZone]->GetDelta_UnstTime();
    Physical_t  = (ExtIter+1)*Physical_dt;
    if (Physical_t >=  config_container[val_iZone]->GetTotal_UnstTime())
      integration_container[val_iZone][FLOW_SOL]->SetConvergence(true);
    
  }
  
}

void CFluidIteration::Monitor()     { }
void CFluidIteration::Output()      { }
void CFluidIteration::Postprocess(CConfig **config_container,
                                  CGeometry ***geometry_container,
                                  CSolver ****solver_container,
                                  unsigned short val_iZone) { }

void CFluidIteration::SetWind_GustField(CConfig *config_container, CGeometry **geometry_container, CSolver ***solver_container) {
  // The gust is imposed on the flow field via the grid velocities. This method called the Field Velocity Method is described in the
  // NASA TM–2012-217771 - Development, Verification and Use of Gust Modeling in the NASA Computational Fluid Dynamics Code FUN3D
  // the desired gust is prescribed as the negative of the grid velocity.
  
  // If a source term is included to account for the gust field, the method is described by Jones et al. as the Split Velocity Method in
  // Simulation of Airfoil Gust Responses Using Prescribed Velocities.
  // In this routine the gust derivatives needed for the source term are calculated when applicable.
  // If the gust derivatives are zero the source term is also zero.
  // The source term itself is implemented in the class CSourceWindGust
  
  int rank = MASTER_NODE;
#ifdef HAVE_MPI
  MPI_Comm_rank(MPI_COMM_WORLD, &rank);
#endif
  
  if (rank == MASTER_NODE)
    cout << endl << "Running simulation with a Wind Gust." << endl;
  unsigned short iDim, nDim = geometry_container[MESH_0]->GetnDim(); //We assume nDim = 2
  if (nDim != 2) {
    if (rank == MASTER_NODE) {
      cout << endl << "WARNING - Wind Gust capability is only verified for 2 dimensional simulations." << endl;
    }
  }
  
  /*--- Gust Parameters from config ---*/
  unsigned short Gust_Type = config_container->GetGust_Type();
  su2double xbegin = config_container->GetGust_Begin_Loc();    // Location at which the gust begins.
  su2double L = config_container->GetGust_WaveLength();        // Gust size
  su2double tbegin = config_container->GetGust_Begin_Time();   // Physical time at which the gust begins.
  su2double gust_amp = config_container->GetGust_Ampl();       // Gust amplitude
  su2double n = config_container->GetGust_Periods();           // Number of gust periods
  unsigned short GustDir = config_container->GetGust_Dir(); // Gust direction
  
  /*--- Variables needed to compute the gust ---*/
  unsigned short Kind_Grid_Movement = config_container->GetKind_GridMovement(ZONE_0);
  unsigned long iPoint;
  unsigned short iMGlevel, nMGlevel = config_container->GetnMGLevels();
  
  su2double x, y, x_gust, dgust_dx, dgust_dy, dgust_dt;
  su2double *Gust, *GridVel, *NewGridVel, *GustDer;
  
  su2double Physical_dt = config_container->GetDelta_UnstTime();
  unsigned long ExtIter = config_container->GetExtIter();
  su2double Physical_t = ExtIter*Physical_dt;
  
  su2double Uinf = solver_container[MESH_0][FLOW_SOL]->GetVelocity_Inf(0); // Assumption gust moves at infinity velocity
  
  Gust = new su2double [nDim];
  NewGridVel = new su2double [nDim];
  for (iDim = 0; iDim < nDim; iDim++) {
    Gust[iDim] = 0.0;
    NewGridVel[iDim] = 0.0;
  }
  
  GustDer = new su2double [3];
  for (unsigned short i = 0; i < 3; i++) {
    GustDer[i] = 0.0;
  }
  
  // Vortex variables
  unsigned long nVortex = 0;
  vector<su2double> x0, y0, vort_strenth, r_core; //vortex is positive in clockwise direction.
  if (Gust_Type == VORTEX) {
    InitializeVortexDistribution(nVortex, x0, y0, vort_strenth, r_core);
  }
  
  /*--- Check to make sure gust lenght is not zero or negative (vortex gust doesn't use this). ---*/
  if (L <= 0.0 && Gust_Type != VORTEX) {
    if (rank == MASTER_NODE) cout << "ERROR: The gust length needs to be positive" << endl;
#ifndef HAVE_MPI
    exit(EXIT_FAILURE);
#else
    MPI_Barrier(MPI_COMM_WORLD);
    MPI_Abort(MPI_COMM_WORLD,1);
    MPI_Finalize();
#endif
  }
  
  /*--- Loop over all multigrid levels ---*/
  
  for (iMGlevel = 0; iMGlevel <= nMGlevel; iMGlevel++) {
    
    /*--- Loop over each node in the volume mesh ---*/
    
    for (iPoint = 0; iPoint < geometry_container[iMGlevel]->GetnPoint(); iPoint++) {
      
      /*--- Reset the Grid Velocity to zero if there is no grid movement ---*/
      if (Kind_Grid_Movement == GUST) {
        for (iDim = 0; iDim < nDim; iDim++)
          geometry_container[iMGlevel]->node[iPoint]->SetGridVel(iDim, 0.0);
      }
      
      /*--- initialize the gust and derivatives to zero everywhere ---*/
      
      for (iDim = 0; iDim < nDim; iDim++) {Gust[iDim]=0.0;}
      dgust_dx = 0.0; dgust_dy = 0.0; dgust_dt = 0.0;
      
      /*--- Begin applying the gust ---*/
      
      if (Physical_t >= tbegin) {
        
        x = geometry_container[iMGlevel]->node[iPoint]->GetCoord()[0]; // x-location of the node.
        y = geometry_container[iMGlevel]->node[iPoint]->GetCoord()[1]; // y-location of the node.
        
        // Gust coordinate
        x_gust = (x - xbegin - Uinf*(Physical_t-tbegin))/L;
        
        /*--- Calculate the specified gust ---*/
        switch (Gust_Type) {
            
          case TOP_HAT:
            // Check if we are in the region where the gust is active
            if (x_gust > 0 && x_gust < n) {
              Gust[GustDir] = gust_amp;
              // Still need to put the gust derivatives. Think about this.
            }
            break;
            
          case SINE:
            // Check if we are in the region where the gust is active
            if (x_gust > 0 && x_gust < n) {
              Gust[GustDir] = gust_amp*(sin(2*PI_NUMBER*x_gust));
              
              // Gust derivatives
              //dgust_dx = gust_amp*2*PI_NUMBER*(cos(2*PI_NUMBER*x_gust))/L;
              //dgust_dy = 0;
              //dgust_dt = gust_amp*2*PI_NUMBER*(cos(2*PI_NUMBER*x_gust))*(-Uinf)/L;
            }
            break;
            
          case ONE_M_COSINE:
            // Check if we are in the region where the gust is active
            if (x_gust > 0 && x_gust < n) {
              Gust[GustDir] = gust_amp*(1-cos(2*PI_NUMBER*x_gust));
              
              // Gust derivatives
              //dgust_dx = gust_amp*2*PI_NUMBER*(sin(2*PI_NUMBER*x_gust))/L;
              //dgust_dy = 0;
              //dgust_dt = gust_amp*2*PI_NUMBER*(sin(2*PI_NUMBER*x_gust))*(-Uinf)/L;
            }
            break;
            
          case EOG:
            // Check if we are in the region where the gust is active
            if (x_gust > 0 && x_gust < n) {
              Gust[GustDir] = -0.37*gust_amp*sin(3*PI_NUMBER*x_gust)*(1-cos(2*PI_NUMBER*x_gust));
            }
            break;
            
          case VORTEX:
            
            /*--- Use vortex distribution ---*/
            // Algebraic vortex equation.
            for (unsigned long i=0; i<nVortex; i++) {
              su2double r2 = pow(x-(x0[i]+Uinf*(Physical_t-tbegin)), 2) + pow(y-y0[i], 2);
              su2double r = sqrt(r2);
              su2double v_theta = vort_strenth[i]/(2*PI_NUMBER) * r/(r2+pow(r_core[i],2));
              Gust[0] = Gust[0] + v_theta*(y-y0[i])/r;
              Gust[1] = Gust[1] - v_theta*(x-(x0[i]+Uinf*(Physical_t-tbegin)))/r;
            }
            break;
            
          case NONE: default:
            
            /*--- There is no wind gust specified. ---*/
            if (rank == MASTER_NODE) {
              cout << "No wind gust specified." << endl;
            }
            break;
            
        }
      }
      
      /*--- Set the Wind Gust, Wind Gust Derivatives and the Grid Velocities ---*/
      
      GustDer[0] = dgust_dx;
      GustDer[1] = dgust_dy;
      GustDer[2] = dgust_dt;
      
      solver_container[iMGlevel][FLOW_SOL]->node[iPoint]->SetWindGust(Gust);
      solver_container[iMGlevel][FLOW_SOL]->node[iPoint]->SetWindGustDer(GustDer);
      
      GridVel = geometry_container[iMGlevel]->node[iPoint]->GetGridVel();
      
      /*--- Store new grid velocity ---*/
      
      for (iDim = 0; iDim < nDim; iDim++) {
        NewGridVel[iDim] = GridVel[iDim] - Gust[iDim];
        geometry_container[iMGlevel]->node[iPoint]->SetGridVel(iDim, NewGridVel[iDim]);
      }
      
    }
  }
  
  delete [] Gust;
  delete [] GustDer;
  delete [] NewGridVel;
  
}

void CFluidIteration::InitializeVortexDistribution(unsigned long &nVortex, vector<su2double>& x0, vector<su2double>& y0, vector<su2double>& vort_strength, vector<su2double>& r_core) {
  /*--- Read in Vortex Distribution ---*/
  std::string line;
  std::ifstream file;
  su2double x_temp, y_temp, vort_strength_temp, r_core_temp;
  file.open("vortex_distribution.txt");
  /*--- In case there is no vortex file ---*/
  if (file.fail()) {
    cout << "There is no vortex data file!!" << endl;
    cout << "Press any key to exit..." << endl;
    cin.get(); exit(EXIT_FAILURE);
  }
  
  // Ignore line containing the header
  getline(file, line);
  // Read in the information of the vortices (xloc, yloc, lambda(strength), eta(size, gradient))
  while (file.good())
  {
    getline(file, line);
    std::stringstream ss(line);
    if (line.size() != 0) { //ignore blank lines if they exist.
      ss >> x_temp;
      ss >> y_temp;
      ss >> vort_strength_temp;
      ss >> r_core_temp;
      x0.push_back(x_temp);
      y0.push_back(y_temp);
      vort_strength.push_back(vort_strength_temp);
      r_core.push_back(r_core_temp);
    }
  }
  file.close();
  // number of vortices
  nVortex = x0.size();
  
}


CTurboIteration::CTurboIteration(CConfig *config) : CFluidIteration(config) { }
CTurboIteration::~CTurboIteration(void) { }
void CTurboIteration::Preprocess(COutput *output,
                                    CIntegration ***integration_container,
                                    CGeometry ***geometry_container,
                                    CSolver ****solver_container,
                                    CNumerics *****numerics_container,
                                    CConfig **config_container,
                                    CSurfaceMovement **surface_movement,
                                    CVolumetricMovement **grid_movement,
                                    CFreeFormDefBox*** FFDBox,
                                    unsigned short val_iZone) {

  /*--- Average quantities at the inflow and outflow boundaries ---*/ 
  solver_container[val_iZone][MESH_0][FLOW_SOL]->TurboAverageProcess(solver_container[val_iZone][MESH_0], geometry_container[val_iZone][MESH_0],config_container[val_iZone],INFLOW);
  solver_container[val_iZone][MESH_0][FLOW_SOL]->TurboAverageProcess(solver_container[val_iZone][MESH_0], geometry_container[val_iZone][MESH_0],config_container[val_iZone],OUTFLOW);

}

void CTurboIteration::Postprocess( CConfig **config_container,
                                   CGeometry ***geometry_container,
                                   CSolver ****solver_container,
                                   unsigned short val_iZone) {

  /*--- Average quantities at the inflow and outflow boundaries ---*/
  solver_container[val_iZone][MESH_0][FLOW_SOL]->TurboAverageProcess(solver_container[val_iZone][MESH_0], geometry_container[val_iZone][MESH_0],config_container[val_iZone],INFLOW);
  solver_container[val_iZone][MESH_0][FLOW_SOL]->TurboAverageProcess(solver_container[val_iZone][MESH_0], geometry_container[val_iZone][MESH_0],config_container[val_iZone],OUTFLOW);
  
  /*--- Gather Inflow and Outflow quantities on the Master Node to compute performance ---*/
  solver_container[val_iZone][MESH_0][FLOW_SOL]->GatherInOutAverageValues(config_container[val_iZone], geometry_container[val_iZone][MESH_0]);

}


CWaveIteration::CWaveIteration(CConfig *config) : CIteration(config) { }
CWaveIteration::~CWaveIteration(void) { }
void CWaveIteration::Preprocess(COutput *output,
                                CIntegration ***integration_container,
                                CGeometry ***geometry_container,
                                CSolver ****solver_container,
                                CNumerics *****numerics_container,
                                CConfig **config_container,
                                CSurfaceMovement **surface_movement,
                                CVolumetricMovement **grid_movement,
                                CFreeFormDefBox*** FFDBox,
                                unsigned short val_iZone) { }
void CWaveIteration::Iterate(COutput *output,
                             CIntegration ***integration_container,
                             CGeometry ***geometry_container,
                             CSolver ****solver_container,
                             CNumerics *****numerics_container,
                             CConfig **config_container,
                             CSurfaceMovement **surface_movement,
                             CVolumetricMovement **grid_movement,
                             CFreeFormDefBox*** FFDBox,
                             unsigned short val_iZone) {
  
  unsigned long IntIter = 0; config_container[ZONE_0]->SetIntIter(IntIter);
  unsigned long ExtIter = config_container[ZONE_0]->GetExtIter();
  
  /*--- Set the value of the internal iteration ---*/
  IntIter = ExtIter;
  if ((config_container[val_iZone]->GetUnsteady_Simulation() == DT_STEPPING_1ST) ||
      (config_container[val_iZone]->GetUnsteady_Simulation() == DT_STEPPING_2ND)) IntIter = 0;
  
  /*--- Wave equations ---*/
  config_container[val_iZone]->SetGlobalParam(WAVE_EQUATION, RUNTIME_WAVE_SYS, ExtIter);
  integration_container[val_iZone][WAVE_SOL]->SingleGrid_Iteration(geometry_container, solver_container, numerics_container,
                                                                   config_container, RUNTIME_WAVE_SYS, IntIter, val_iZone);
  
  /*--- Dual time stepping strategy ---*/
  if ((config_container[val_iZone]->GetUnsteady_Simulation() == DT_STEPPING_1ST) ||
      (config_container[val_iZone]->GetUnsteady_Simulation() == DT_STEPPING_2ND)) {
    
    for (IntIter = 1; IntIter < config_container[val_iZone]->GetUnst_nIntIter(); IntIter++) {
      output->SetConvHistory_Body(NULL, geometry_container, solver_container, config_container, integration_container, true, 0.0, val_iZone);
      config_container[val_iZone]->SetIntIter(IntIter);
      integration_container[val_iZone][WAVE_SOL]->SingleGrid_Iteration(geometry_container, solver_container, numerics_container,
                                                                       config_container, RUNTIME_WAVE_SYS, IntIter, val_iZone);
      if (integration_container[val_iZone][WAVE_SOL]->GetConvergence()) break;
    }
    
  }
  
}
void CWaveIteration::Update(COutput *output,
                            CIntegration ***integration_container,
                            CGeometry ***geometry_container,
                            CSolver ****solver_container,
                            CNumerics *****numerics_container,
                            CConfig **config_container,
                            CSurfaceMovement **surface_movement,
                            CVolumetricMovement **grid_movement,
                            CFreeFormDefBox*** FFDBox,
                            unsigned short val_iZone)      {
  
  unsigned short iMesh;
  su2double Physical_dt, Physical_t;
  unsigned long ExtIter = config_container[ZONE_0]->GetExtIter();
  
  /*--- Dual time stepping strategy ---*/
  if ((config_container[val_iZone]->GetUnsteady_Simulation() == DT_STEPPING_1ST) ||
      (config_container[val_iZone]->GetUnsteady_Simulation() == DT_STEPPING_2ND)) {
    
    /*--- Update dual time solver ---*/
    for (iMesh = 0; iMesh <= config_container[val_iZone]->GetnMGLevels(); iMesh++) {
      integration_container[val_iZone][WAVE_SOL]->SetDualTime_Solver(geometry_container[val_iZone][iMesh], solver_container[val_iZone][iMesh][WAVE_SOL], config_container[val_iZone], iMesh);
      integration_container[val_iZone][WAVE_SOL]->SetConvergence(false);
    }
    
    Physical_dt = config_container[val_iZone]->GetDelta_UnstTime(); Physical_t  = (ExtIter+1)*Physical_dt;
    if (Physical_t >=  config_container[val_iZone]->GetTotal_UnstTime()) integration_container[val_iZone][WAVE_SOL]->SetConvergence(true);
  }
}

void CWaveIteration::Monitor()     { }
void CWaveIteration::Output()      { }
void CWaveIteration::Postprocess(CConfig **config_container,
                                 CGeometry ***geometry_container,
                                 CSolver ****solver_container,
                                 unsigned short val_iZone) { }


CHeatIteration::CHeatIteration(CConfig *config) : CIteration(config) { }
CHeatIteration::~CHeatIteration(void) { }
void CHeatIteration::Preprocess(COutput *output,
                                CIntegration ***integration_container,
                                CGeometry ***geometry_container,
                                CSolver ****solver_container,
                                CNumerics *****numerics_container,
                                CConfig **config_container,
                                CSurfaceMovement **surface_movement,
                                CVolumetricMovement **grid_movement,
                                CFreeFormDefBox*** FFDBox,
                                unsigned short val_iZone) { }
void CHeatIteration::Iterate(COutput *output,
                             CIntegration ***integration_container,
                             CGeometry ***geometry_container,
                             CSolver ****solver_container,
                             CNumerics *****numerics_container,
                             CConfig **config_container,
                             CSurfaceMovement **surface_movement,
                             CVolumetricMovement **grid_movement,
                             CFreeFormDefBox*** FFDBox,
                             unsigned short val_iZone) {
  
  unsigned long IntIter = 0; config_container[ZONE_0]->SetIntIter(IntIter);
  unsigned long ExtIter = config_container[ZONE_0]->GetExtIter();
  
  /*--- Set the value of the internal iteration ---*/
  IntIter = ExtIter;
  if ((config_container[val_iZone]->GetUnsteady_Simulation() == DT_STEPPING_1ST) ||
      (config_container[val_iZone]->GetUnsteady_Simulation() == DT_STEPPING_2ND)) IntIter = 0;
  
  /*--- Heat equation ---*/
  config_container[val_iZone]->SetGlobalParam(HEAT_EQUATION, RUNTIME_HEAT_SYS, ExtIter);
  integration_container[val_iZone][HEAT_SOL]->SingleGrid_Iteration(geometry_container, solver_container, numerics_container,
                                                                   config_container, RUNTIME_HEAT_SYS, IntIter, val_iZone);
  
  /*--- Dual time stepping strategy ---*/
  if ((config_container[val_iZone]->GetUnsteady_Simulation() == DT_STEPPING_1ST) ||
      (config_container[val_iZone]->GetUnsteady_Simulation() == DT_STEPPING_2ND)) {
    
    for (IntIter = 1; IntIter < config_container[val_iZone]->GetUnst_nIntIter(); IntIter++) {
      output->SetConvHistory_Body(NULL, geometry_container, solver_container, config_container, integration_container, true, 0.0, val_iZone);
      config_container[val_iZone]->SetIntIter(IntIter);
      integration_container[val_iZone][HEAT_SOL]->SingleGrid_Iteration(geometry_container, solver_container, numerics_container,
                                                                       config_container, RUNTIME_HEAT_SYS, IntIter, val_iZone);
      if (integration_container[val_iZone][HEAT_SOL]->GetConvergence()) break;
    }
  }
}

void CHeatIteration::Update(COutput *output,
                            CIntegration ***integration_container,
                            CGeometry ***geometry_container,
                            CSolver ****solver_container,
                            CNumerics *****numerics_container,
                            CConfig **config_container,
                            CSurfaceMovement **surface_movement,
                            CVolumetricMovement **grid_movement,
                            CFreeFormDefBox*** FFDBox,
                            unsigned short val_iZone)      {
  
  unsigned short iMesh;
  su2double Physical_dt, Physical_t;
  unsigned long ExtIter = config_container[ZONE_0]->GetExtIter();
  
  /*--- Dual time stepping strategy ---*/
  if ((config_container[val_iZone]->GetUnsteady_Simulation() == DT_STEPPING_1ST) ||
      (config_container[val_iZone]->GetUnsteady_Simulation() == DT_STEPPING_2ND)) {
    
    /*--- Update dual time solver ---*/
    for (iMesh = 0; iMesh <= config_container[val_iZone]->GetnMGLevels(); iMesh++) {
      integration_container[val_iZone][HEAT_SOL]->SetDualTime_Solver(geometry_container[val_iZone][iMesh], solver_container[val_iZone][iMesh][HEAT_SOL], config_container[val_iZone], iMesh);
      integration_container[val_iZone][HEAT_SOL]->SetConvergence(false);
    }
    
    Physical_dt = config_container[val_iZone]->GetDelta_UnstTime(); Physical_t  = (ExtIter+1)*Physical_dt;
    if (Physical_t >=  config_container[val_iZone]->GetTotal_UnstTime()) integration_container[val_iZone][HEAT_SOL]->SetConvergence(true);
  }
}
void CHeatIteration::Monitor()     { }
void CHeatIteration::Output()      { }
void CHeatIteration::Postprocess(CConfig **config_container,
                                 CGeometry ***geometry_container,
                                 CSolver ****solver_container,
                                 unsigned short val_iZone) { }


CPoissonIteration::CPoissonIteration(CConfig *config) : CIteration(config) { }
CPoissonIteration::~CPoissonIteration(void) { }
void CPoissonIteration::Preprocess(COutput *output,
                                   CIntegration ***integration_container,
                                   CGeometry ***geometry_container,
                                   CSolver ****solver_container,
                                   CNumerics *****numerics_container,
                                   CConfig **config_container,
                                   CSurfaceMovement **surface_movement,
                                   CVolumetricMovement **grid_movement,
                                   CFreeFormDefBox*** FFDBox,
                                   unsigned short val_iZone) { }
void CPoissonIteration::Iterate(COutput *output,
                                CIntegration ***integration_container,
                                CGeometry ***geometry_container,
                                CSolver ****solver_container,
                                CNumerics *****numerics_container,
                                CConfig **config_container,
                                CSurfaceMovement **surface_movement,
                                CVolumetricMovement **grid_movement,
                                CFreeFormDefBox*** FFDBox,
                                unsigned short val_iZone) {
  
  unsigned long IntIter = 0; config_container[ZONE_0]->SetIntIter(IntIter);
  unsigned long ExtIter = config_container[ZONE_0]->GetExtIter();
  
  /*--- Set the value of the internal iteration ---*/
  IntIter = ExtIter;
  if ((config_container[val_iZone]->GetUnsteady_Simulation() == DT_STEPPING_1ST) ||
      (config_container[val_iZone]->GetUnsteady_Simulation() == DT_STEPPING_2ND)) IntIter = 0;
  
  /*--- Poisson equation ---*/
  config_container[val_iZone]->SetGlobalParam(POISSON_EQUATION, RUNTIME_POISSON_SYS, ExtIter);
  integration_container[val_iZone][POISSON_SOL]->SingleGrid_Iteration(geometry_container, solver_container, numerics_container,
                                                                      config_container, RUNTIME_POISSON_SYS, IntIter, val_iZone);
  
  
}
void CPoissonIteration::Update(COutput *output,
                               CIntegration ***integration_container,
                               CGeometry ***geometry_container,
                               CSolver ****solver_container,
                               CNumerics *****numerics_container,
                               CConfig **config_container,
                               CSurfaceMovement **surface_movement,
                               CVolumetricMovement **grid_movement,
                               CFreeFormDefBox*** FFDBox,
                               unsigned short val_iZone)      { }
void CPoissonIteration::Monitor()     { }
void CPoissonIteration::Output()      { }
void CPoissonIteration::Postprocess(CConfig **config_container,
                        CGeometry ***geometry_container,
                        CSolver ****solver_container,
                        unsigned short val_iZone) { }


CFEM_StructuralAnalysis::CFEM_StructuralAnalysis(CConfig *config) : CIteration(config) { }
CFEM_StructuralAnalysis::~CFEM_StructuralAnalysis(void) { }
void CFEM_StructuralAnalysis::Preprocess() { }
void CFEM_StructuralAnalysis::Iterate(COutput *output,
                                CIntegration ***integration_container,
                                CGeometry ***geometry_container,
                                CSolver ****solver_container,
                                CNumerics *****numerics_container,
                                CConfig **config_container,
                                CSurfaceMovement **surface_movement,
                                CVolumetricMovement **grid_movement,
                                CFreeFormDefBox*** FFDBox,
                                  unsigned short val_iZone
                                ) {

  int rank = MASTER_NODE;
#ifdef HAVE_MPI
  MPI_Comm_rank(MPI_COMM_WORLD, &rank);
#endif

  su2double loadIncrement;
  unsigned long IntIter = 0; config_container[val_iZone]->SetIntIter(IntIter);
  unsigned long ExtIter = config_container[val_iZone]->GetExtIter();

  bool fsi = config_container[val_iZone]->GetFSI_Simulation();

  unsigned long iIncrement;
  unsigned long nIncrements = config_container[val_iZone]->GetNumberIncrements();

  bool nonlinear = (config_container[val_iZone]->GetGeometricConditions() == LARGE_DEFORMATIONS);  // Geometrically non-linear problems
  bool linear = (config_container[val_iZone]->GetGeometricConditions() == SMALL_DEFORMATIONS);  // Geometrically non-linear problems

  bool initial_calc = config_container[val_iZone]->GetExtIter() == 0;        // Checks if it is the first calculation.
  bool first_iter = config_container[val_iZone]->GetIntIter() == 0;        // Checks if it is the first iteration
  bool restart = config_container[val_iZone]->GetRestart();                        // Restart analysis
  bool initial_calc_restart = (SU2_TYPE::Int(config_container[val_iZone]->GetExtIter()) == config_container[val_iZone]->GetDyn_RestartIter()); // Initial calculation for restart

  su2double CurrentTime = config_container[val_iZone]->GetCurrent_DynTime();
  su2double Static_Time = config_container[val_iZone]->GetStatic_Time();

  bool statTime = (CurrentTime <= Static_Time);

  bool incremental_load = config_container[val_iZone]->GetIncrementalLoad();              // If an incremental load is applied

  /*--- This is to prevent problems when running a linear solver ---*/
  if (!nonlinear) incremental_load = false;

  /*--- Set the convergence monitor to false, to prevent the solver to stop in intermediate FSI subiterations ---*/
  integration_container[val_iZone][FEA_SOL]->SetConvergence(false);

  if (linear) {

    /*--- Set the value of the internal iteration ---*/

    IntIter = ExtIter;

    /*--- FEA equations ---*/

    config_container[val_iZone]->SetGlobalParam(FEM_ELASTICITY, RUNTIME_FEA_SYS, ExtIter);

    /*--- Run the iteration ---*/

    integration_container[val_iZone][FEA_SOL]->Structural_Iteration(geometry_container, solver_container, numerics_container,
        config_container, RUNTIME_FEA_SYS, IntIter, val_iZone);

  }
  /*--- If the structure is held static and the solver is nonlinear, we don't need to solve for static time, but we need to compute Mass Matrix and Integration constants ---*/
  else if ((nonlinear) && ((!statTime) || (!fsi))) {

    /*--- THIS IS THE DIRECT APPROACH (NO INCREMENTAL LOAD APPLIED) ---*/

    if (!incremental_load) {

      /*--- Set the value of the internal iteration ---*/

      IntIter = 0;

      /*--- FEA equations ---*/

      config_container[val_iZone]->SetGlobalParam(FEM_ELASTICITY, RUNTIME_FEA_SYS, ExtIter);

      /*--- Run the iteration ---*/

      integration_container[val_iZone][FEA_SOL]->Structural_Iteration(geometry_container, solver_container, numerics_container,
          config_container, RUNTIME_FEA_SYS, IntIter, val_iZone);


      /*----------------- If the solver is non-linear, we need to subiterate using a Newton-Raphson approach ----------------------*/

      for (IntIter = 1; IntIter < config_container[val_iZone]->GetDyn_nIntIter(); IntIter++) {

        /*--- Write the convergence history (only screen output) ---*/

        output->SetConvHistory_Body(NULL, geometry_container, solver_container, config_container, integration_container, true, 0.0, val_iZone);

        config_container[val_iZone]->SetIntIter(IntIter);

        integration_container[val_iZone][FEA_SOL]->Structural_Iteration(geometry_container, solver_container, numerics_container,
            config_container, RUNTIME_FEA_SYS, IntIter, val_iZone);

        if (integration_container[val_iZone][FEA_SOL]->GetConvergence()) break;

      }

    }
    /*--- The incremental load is only used in nonlinear cases ---*/
    else if (incremental_load) {

      /*--- Set the initial condition: store the current solution as Solution_Old ---*/

      solver_container[val_iZone][MESH_0][FEA_SOL]->SetInitialCondition(geometry_container[val_iZone], solver_container[val_iZone], config_container[val_iZone], ExtIter);

      /*--- The load increment is 1.0 ---*/
      loadIncrement = 1.0;
      solver_container[val_iZone][MESH_0][FEA_SOL]->SetLoad_Increment(loadIncrement);

      /*--- Set the value of the internal iteration ---*/

      IntIter = 0;

      /*--- FEA equations ---*/

      config_container[val_iZone]->SetGlobalParam(FEM_ELASTICITY, RUNTIME_FEA_SYS, ExtIter);

      /*--- Run the first iteration ---*/

      integration_container[val_iZone][FEA_SOL]->Structural_Iteration(geometry_container, solver_container, numerics_container,
          config_container, RUNTIME_FEA_SYS, IntIter, val_iZone);


      /*--- Write the convergence history (only screen output) ---*/

      output->SetConvHistory_Body(NULL, geometry_container, solver_container, config_container, integration_container, true, 0.0, val_iZone);

      /*--- Run the second iteration ---*/

      IntIter = 1;

      config_container[val_iZone]->SetIntIter(IntIter);

      integration_container[val_iZone][FEA_SOL]->Structural_Iteration(geometry_container, solver_container, numerics_container,
          config_container, RUNTIME_FEA_SYS, IntIter, val_iZone);


      bool meetCriteria;
      su2double Residual_UTOL, Residual_RTOL, Residual_ETOL;
      su2double Criteria_UTOL, Criteria_RTOL, Criteria_ETOL;

      Criteria_UTOL = config_container[val_iZone]->GetIncLoad_Criteria(0);
      Criteria_RTOL = config_container[val_iZone]->GetIncLoad_Criteria(1);
      Criteria_ETOL = config_container[val_iZone]->GetIncLoad_Criteria(2);

      Residual_UTOL = log10(solver_container[val_iZone][MESH_0][FEA_SOL]->GetRes_FEM(0));
      Residual_RTOL = log10(solver_container[val_iZone][MESH_0][FEA_SOL]->GetRes_FEM(1));
      Residual_ETOL = log10(solver_container[val_iZone][MESH_0][FEA_SOL]->GetRes_FEM(2));

      meetCriteria = ( ( Residual_UTOL <  Criteria_UTOL ) &&
          ( Residual_RTOL <  Criteria_RTOL ) &&
          ( Residual_ETOL <  Criteria_ETOL ) );

      /*--- If the criteria is met and the load is not "too big", do the regular calculation ---*/
      if (meetCriteria) {

        for (IntIter = 2; IntIter < config_container[val_iZone]->GetDyn_nIntIter(); IntIter++) {

          /*--- Write the convergence history (only screen output) ---*/

          output->SetConvHistory_Body(NULL, geometry_container, solver_container, config_container, integration_container, true, 0.0, val_iZone);

          config_container[val_iZone]->SetIntIter(IntIter);

          integration_container[val_iZone][FEA_SOL]->Structural_Iteration(geometry_container, solver_container, numerics_container,
              config_container, RUNTIME_FEA_SYS, IntIter, val_iZone);

          if (integration_container[val_iZone][FEA_SOL]->GetConvergence()) break;

        }

      }

      /*--- If the criteria is not met, a whole set of subiterations for the different loads must be done ---*/

      else {

        /*--- Here we have to restart the solution to the original one of the iteration ---*/
        /*--- Retrieve the Solution_Old as the current solution before subiterating ---*/

        solver_container[val_iZone][MESH_0][FEA_SOL]->ResetInitialCondition(geometry_container[val_iZone], solver_container[val_iZone], config_container[val_iZone], ExtIter);

        /*--- For the number of increments ---*/
        for (iIncrement = 0; iIncrement < nIncrements; iIncrement++) {

          loadIncrement = (iIncrement + 1.0) * (1.0 / nIncrements);

          /*--- Set the load increment and the initial condition, and output the parameters of UTOL, RTOL, ETOL for the previous iteration ---*/

          /*--- Set the convergence monitor to false, to force se solver to converge every subiteration ---*/
          integration_container[val_iZone][FEA_SOL]->SetConvergence(false);

          output->SetConvHistory_Body(NULL, geometry_container, solver_container, config_container, integration_container, true, 0.0, val_iZone);

          /*--- FEA equations ---*/

          config_container[val_iZone]->SetGlobalParam(FEM_ELASTICITY, RUNTIME_FEA_SYS, ExtIter);


          solver_container[val_iZone][MESH_0][FEA_SOL]->SetLoad_Increment(loadIncrement);

          if (rank == MASTER_NODE) {
            cout << endl;
            cout << "-- Incremental load: increment " << iIncrement + 1 << " ------------------------------------------" << endl;
          }

          /*--- Set the value of the internal iteration ---*/
          IntIter = 0;
          config_container[val_iZone]->SetIntIter(IntIter);

          /*--- FEA equations ---*/

          config_container[val_iZone]->SetGlobalParam(FEM_ELASTICITY, RUNTIME_FEA_SYS, ExtIter);

          /*--- Run the iteration ---*/

          integration_container[val_iZone][FEA_SOL]->Structural_Iteration(geometry_container, solver_container, numerics_container,
              config_container, RUNTIME_FEA_SYS, IntIter, val_iZone);


          /*----------------- If the solver is non-linear, we need to subiterate using a Newton-Raphson approach ----------------------*/

          for (IntIter = 1; IntIter < config_container[val_iZone]->GetDyn_nIntIter(); IntIter++) {

            /*--- Write the convergence history (only screen output) ---*/

            output->SetConvHistory_Body(NULL, geometry_container, solver_container, config_container, integration_container, true, 0.0, val_iZone);

            config_container[val_iZone]->SetIntIter(IntIter);

            integration_container[val_iZone][FEA_SOL]->Structural_Iteration(geometry_container, solver_container, numerics_container,
                config_container, RUNTIME_FEA_SYS, IntIter, val_iZone);

            if (integration_container[val_iZone][FEA_SOL]->GetConvergence()) break;

          }

        }

      }

    }


  }
  else if (
      (nonlinear && statTime) &&
      ((first_iter && initial_calc) || (restart && initial_calc_restart))
  ) {

    /*--- We need to do the preprocessing to compute the Mass Matrix and integration constants ---*/
    solver_container[val_iZone][MESH_0][FEA_SOL]->Preprocessing(geometry_container[val_iZone][MESH_0], solver_container[val_iZone][MESH_0],
        config_container[val_iZone], numerics_container[val_iZone][MESH_0][FEA_SOL], MESH_0, 0, RUNTIME_FEA_SYS, false);

  }

}

void CFEM_StructuralAnalysis::Update(COutput *output,
       CIntegration ***integration_container,
       CGeometry ***geometry_container,
       CSolver ****solver_container,
       CNumerics *****numerics_container,
       CConfig **config_container,
       CSurfaceMovement **surface_movement,
       CVolumetricMovement **grid_movement,
       CFreeFormDefBox*** FFDBox,
       unsigned short val_iZone) {

  su2double Physical_dt, Physical_t;
    unsigned long ExtIter = config_container[val_iZone]->GetExtIter();
  bool dynamic = (config_container[val_iZone]->GetDynamic_Analysis() == DYNAMIC);          // Dynamic problems

  /*----------------- Compute averaged nodal stress and reactions ------------------------*/

  solver_container[val_iZone][MESH_0][FEA_SOL]->Compute_NodalStress(geometry_container[val_iZone][MESH_0], solver_container[val_iZone][MESH_0], numerics_container[val_iZone][MESH_0][FEA_SOL], config_container[val_iZone]);

  /*----------------- Update structural solver ----------------------*/

  if (dynamic) {
    integration_container[val_iZone][FEA_SOL]->SetFEM_StructuralSolver(geometry_container[val_iZone][MESH_0], solver_container[val_iZone][MESH_0], config_container[val_iZone], MESH_0);
    integration_container[val_iZone][FEA_SOL]->SetConvergence(false);

      /*--- Verify convergence criteria (based on total time) ---*/

    Physical_dt = config_container[val_iZone]->GetDelta_DynTime();
    Physical_t  = (ExtIter+1)*Physical_dt;
    if (Physical_t >=  config_container[val_iZone]->GetTotal_DynTime())
      integration_container[val_iZone][FEA_SOL]->SetConvergence(true);
  }

}
void CFEM_StructuralAnalysis::Monitor()     { }
void CFEM_StructuralAnalysis::Output()      { }
void CFEM_StructuralAnalysis::Postprocess(CConfig **config_container,
                                          CGeometry ***geometry_container,
                                          CSolver ****solver_container,
                                          unsigned short val_iZone) { }


CAdjFluidIteration::CAdjFluidIteration(CConfig *config) : CIteration(config) { }
CAdjFluidIteration::~CAdjFluidIteration(void) { }
void CAdjFluidIteration::Preprocess(COutput *output,
                                       CIntegration ***integration_container,
                                       CGeometry ***geometry_container,
                                       CSolver ****solver_container,
                                       CNumerics *****numerics_container,
                                       CConfig **config_container,
                                       CSurfaceMovement **surface_movement,
                                       CVolumetricMovement **grid_movement,
                                       CFreeFormDefBox*** FFDBox,
                                       unsigned short val_iZone) {
  
  unsigned short iMesh;
  bool harmonic_balance = (config_container[ZONE_0]->GetUnsteady_Simulation() == HARMONIC_BALANCE);
  bool dynamic_mesh = config_container[ZONE_0]->GetGrid_Movement();
  unsigned long IntIter = 0; config_container[ZONE_0]->SetIntIter(IntIter);
  unsigned long ExtIter = config_container[ZONE_0]->GetExtIter();

  int rank = MASTER_NODE;
#ifdef HAVE_MPI
  MPI_Comm_rank(MPI_COMM_WORLD, &rank);
#endif
  
  /*--- For the unsteady adjoint, load a new direct solution from a restart file. ---*/
  
  if (((dynamic_mesh && ExtIter == 0) || config_container[val_iZone]->GetUnsteady_Simulation()) && !harmonic_balance) {
    int Direct_Iter = SU2_TYPE::Int(config_container[val_iZone]->GetUnst_AdjointIter()) - SU2_TYPE::Int(ExtIter) - 1;
    if (rank == MASTER_NODE && val_iZone == ZONE_0 && config_container[val_iZone]->GetUnsteady_Simulation())
      cout << endl << " Loading flow solution from direct iteration " << Direct_Iter << "." << endl;
    solver_container[val_iZone][MESH_0][FLOW_SOL]->LoadRestart(geometry_container[val_iZone], solver_container[val_iZone], config_container[val_iZone], Direct_Iter, true);
  }
  
  /*--- Continuous adjoint Euler, Navier-Stokes or Reynolds-averaged Navier-Stokes (RANS) equations ---*/
  
  if ((ExtIter == 0) || config_container[val_iZone]->GetUnsteady_Simulation()) {
    
    if (config_container[val_iZone]->GetKind_Solver() == ADJ_EULER)
      config_container[val_iZone]->SetGlobalParam(ADJ_EULER, RUNTIME_FLOW_SYS, ExtIter);
    if (config_container[val_iZone]->GetKind_Solver() == ADJ_NAVIER_STOKES)
      config_container[val_iZone]->SetGlobalParam(ADJ_NAVIER_STOKES, RUNTIME_FLOW_SYS, ExtIter);
    if (config_container[val_iZone]->GetKind_Solver() == ADJ_RANS)
      config_container[val_iZone]->SetGlobalParam(ADJ_RANS, RUNTIME_FLOW_SYS, ExtIter);
    
    /*--- Solve the Euler, Navier-Stokes or Reynolds-averaged Navier-Stokes (RANS) equations (one iteration) ---*/
    
    if (rank == MASTER_NODE && val_iZone == ZONE_0)
      cout << "Begin direct solver to store flow data (single iteration)." << endl;
    
    if (rank == MASTER_NODE && val_iZone == ZONE_0)
      cout << "Compute residuals to check the convergence of the direct problem." << endl;
    
    integration_container[val_iZone][FLOW_SOL]->MultiGrid_Iteration(geometry_container, solver_container, numerics_container,
                                                                    config_container, RUNTIME_FLOW_SYS, 0, val_iZone);
    
    if (config_container[val_iZone]->GetKind_Solver() == ADJ_RANS) {
      
      /*--- Solve the turbulence model ---*/
      
      config_container[val_iZone]->SetGlobalParam(ADJ_RANS, RUNTIME_TURB_SYS, ExtIter);
      integration_container[val_iZone][TURB_SOL]->SingleGrid_Iteration(geometry_container, solver_container, numerics_container,
                                                                       config_container, RUNTIME_TURB_SYS, IntIter, val_iZone);
      
      /*--- Solve transition model ---*/
      
      if (config_container[val_iZone]->GetKind_Trans_Model() == LM) {
        config_container[val_iZone]->SetGlobalParam(RANS, RUNTIME_TRANS_SYS, ExtIter);
        integration_container[val_iZone][TRANS_SOL]->SingleGrid_Iteration(geometry_container, solver_container, numerics_container,
                                                                          config_container, RUNTIME_TRANS_SYS, IntIter, val_iZone);
      }
      
    }
    
    /*--- Output the residual (visualization purpouses to identify if
     the direct solution is converged)---*/
    if (rank == MASTER_NODE && val_iZone == ZONE_0)
      cout << "log10[Maximum residual]: " << log10(solver_container[val_iZone][MESH_0][FLOW_SOL]->GetRes_Max(0))
      <<", located at point "<< solver_container[val_iZone][MESH_0][FLOW_SOL]->GetPoint_Max(0) << "." << endl;
    
    /*--- Compute gradients of the flow variables, this is necessary for sensitivity computation,
     note that in the direct Euler problem we are not computing the gradients of the primitive variables ---*/
    
    if (config_container[val_iZone]->GetKind_Gradient_Method() == GREEN_GAUSS)
      solver_container[val_iZone][MESH_0][FLOW_SOL]->SetPrimitive_Gradient_GG(geometry_container[val_iZone][MESH_0], config_container[val_iZone]);
    if (config_container[val_iZone]->GetKind_Gradient_Method() == WEIGHTED_LEAST_SQUARES)
      solver_container[val_iZone][MESH_0][FLOW_SOL]->SetPrimitive_Gradient_LS(geometry_container[val_iZone][MESH_0], config_container[val_iZone]);
    
    /*--- Set contribution from cost function for boundary conditions ---*/
    
    for (iMesh = 0; iMesh <= config_container[val_iZone]->GetnMGLevels(); iMesh++) {
      
      /*--- Set the value of the non-dimensional coefficients in the coarse levels, using the fine level solution ---*/
      
      solver_container[val_iZone][iMesh][FLOW_SOL]->SetTotal_CD(solver_container[val_iZone][MESH_0][FLOW_SOL]->GetTotal_CD());
      solver_container[val_iZone][iMesh][FLOW_SOL]->SetTotal_CL(solver_container[val_iZone][MESH_0][FLOW_SOL]->GetTotal_CL());
      solver_container[val_iZone][iMesh][FLOW_SOL]->SetTotal_CT(solver_container[val_iZone][MESH_0][FLOW_SOL]->GetTotal_CT());
      solver_container[val_iZone][iMesh][FLOW_SOL]->SetTotal_CQ(solver_container[val_iZone][MESH_0][FLOW_SOL]->GetTotal_CQ());
      
      /*--- Compute the adjoint boundary condition on Euler walls ---*/
      
      solver_container[val_iZone][iMesh][ADJFLOW_SOL]->SetForceProj_Vector(geometry_container[val_iZone][iMesh], solver_container[val_iZone][iMesh], config_container[val_iZone]);
      
      /*--- Set the internal boundary condition on nearfield surfaces ---*/
      
      if ((config_container[val_iZone]->GetKind_ObjFunc() == EQUIVALENT_AREA) ||
          (config_container[val_iZone]->GetKind_ObjFunc() == NEARFIELD_PRESSURE))
        solver_container[val_iZone][iMesh][ADJFLOW_SOL]->SetIntBoundary_Jump(geometry_container[val_iZone][iMesh], solver_container[val_iZone][iMesh], config_container[val_iZone]);
      
    }
    
    if (rank == MASTER_NODE && val_iZone == ZONE_0)
      cout << "End direct solver, begin adjoint problem." << endl;
    
  }
  
}
void CAdjFluidIteration::Iterate(COutput *output,
                                    CIntegration ***integration_container,
                                    CGeometry ***geometry_container,
                                    CSolver ****solver_container,
                                    CNumerics *****numerics_container,
                                    CConfig **config_container,
                                    CSurfaceMovement **surface_movement,
                                    CVolumetricMovement **grid_movement,
                                    CFreeFormDefBox*** FFDBox,
                                    unsigned short val_iZone) {
  
  unsigned long IntIter = 0; config_container[ZONE_0]->SetIntIter(IntIter);
  unsigned long ExtIter = config_container[ZONE_0]->GetExtIter();
  bool unsteady = (config_container[val_iZone]->GetUnsteady_Simulation() == DT_STEPPING_1ST) || (config_container[val_iZone]->GetUnsteady_Simulation() == DT_STEPPING_2ND);
  
  /*--- Set the value of the internal iteration ---*/
  
  ExtIter = config_container[val_iZone]->GetExtIter();
  
  /* --- Setting up iteration values depending on if this is a 
  steady or an unsteady simulaiton */

  if ( !unsteady ) 
    IntIter = ExtIter;
  else
    IntIter = config_container[val_iZone]->GetIntIter();
    
    
  switch( config_container[val_iZone]->GetKind_Solver() ) {

  case ADJ_EULER:
    config_container[val_iZone]->SetGlobalParam(ADJ_EULER, RUNTIME_ADJFLOW_SYS, ExtIter); break;

  case ADJ_NAVIER_STOKES:
    config_container[val_iZone]->SetGlobalParam(ADJ_NAVIER_STOKES, RUNTIME_ADJFLOW_SYS, ExtIter); break;

  case ADJ_RANS:
    config_container[val_iZone]->SetGlobalParam(ADJ_RANS, RUNTIME_ADJFLOW_SYS, ExtIter); break;          
  }
    
  /*--- Iteration of the flow adjoint problem ---*/
  
  integration_container[val_iZone][ADJFLOW_SOL]->MultiGrid_Iteration(geometry_container, solver_container, numerics_container,
                                                                     config_container, RUNTIME_ADJFLOW_SYS, IntIter, val_iZone);
  
  /*--- Iteration of the turbulence model adjoint ---*/
  
  if ((config_container[val_iZone]->GetKind_Solver() == ADJ_RANS) && (!config_container[val_iZone]->GetFrozen_Visc_Cont())) {
    
    /*--- Adjoint turbulence model solution ---*/
    
    config_container[val_iZone]->SetGlobalParam(ADJ_RANS, RUNTIME_ADJTURB_SYS, ExtIter);
    integration_container[val_iZone][ADJTURB_SOL]->SingleGrid_Iteration(geometry_container, solver_container, numerics_container,
                                                                        config_container, RUNTIME_ADJTURB_SYS, IntIter, val_iZone);
    
  }
  
}
void CAdjFluidIteration::Update(COutput *output,
                                   CIntegration ***integration_container,
                                   CGeometry ***geometry_container,
                                   CSolver ****solver_container,
                                   CNumerics *****numerics_container,
                                   CConfig **config_container,
                                   CSurfaceMovement **surface_movement,
                                   CVolumetricMovement **grid_movement,
                                   CFreeFormDefBox*** FFDBox,
                                   unsigned short val_iZone)      {
  
  su2double Physical_dt, Physical_t;
  unsigned short iMesh;
  unsigned long ExtIter = config_container[ZONE_0]->GetExtIter();
  
  /*--- Dual time stepping strategy ---*/
  
  if ((config_container[val_iZone]->GetUnsteady_Simulation() == DT_STEPPING_1ST) ||
      (config_container[val_iZone]->GetUnsteady_Simulation() == DT_STEPPING_2ND)) {
    
    /*--- Update dual time solver ---*/
    
    for (iMesh = 0; iMesh <= config_container[val_iZone]->GetnMGLevels(); iMesh++) {
      integration_container[val_iZone][ADJFLOW_SOL]->SetDualTime_Solver(geometry_container[val_iZone][iMesh], solver_container[val_iZone][iMesh][ADJFLOW_SOL], config_container[val_iZone], iMesh);
      integration_container[val_iZone][ADJFLOW_SOL]->SetConvergence(false);
    }
    
    Physical_dt = config_container[val_iZone]->GetDelta_UnstTime(); Physical_t  = (ExtIter+1)*Physical_dt;
    if (Physical_t >=  config_container[val_iZone]->GetTotal_UnstTime()) integration_container[val_iZone][ADJFLOW_SOL]->SetConvergence(true);
    
  }
}

void CAdjFluidIteration::Monitor()     { }
void CAdjFluidIteration::Output()      { }
void CAdjFluidIteration::Postprocess(CConfig **config_container,
                                     CGeometry ***geometry_container,
                                     CSolver ****solver_container,
                                     unsigned short val_iZone) { }

CDiscAdjFluidIteration::CDiscAdjFluidIteration(CConfig *config) : CIteration(config) {
  
  turbulent = ( config->GetKind_Solver() == DISC_ADJ_RANS);
  
}

CDiscAdjFluidIteration::~CDiscAdjFluidIteration(void) { }
void CDiscAdjFluidIteration::Preprocess(COutput *output,
                                           CIntegration ***integration_container,
                                           CGeometry ***geometry_container,
                                           CSolver ****solver_container,
                                           CNumerics *****numerics_container,
                                           CConfig **config_container,
                                           CSurfaceMovement **surface_movement,
                                           CVolumetricMovement **grid_movement,
                                           CFreeFormDefBox*** FFDBox,
                                           unsigned short val_iZone) {

  unsigned long IntIter = 0, iPoint;
  config_container[ZONE_0]->SetIntIter(IntIter);
  unsigned short ExtIter = config_container[val_iZone]->GetExtIter();
  bool dual_time_1st = (config_container[val_iZone]->GetUnsteady_Simulation() == DT_STEPPING_1ST);
  bool dual_time_2nd = (config_container[val_iZone]->GetUnsteady_Simulation() == DT_STEPPING_2ND);
  bool dual_time = (dual_time_1st || dual_time_2nd);
  unsigned short iMesh;
  int Direct_Iter;

  int rank = MASTER_NODE;
#ifdef HAVE_MPI
  MPI_Comm_rank(MPI_COMM_WORLD, &rank);
#endif


  /*--- For the unsteady adjoint, load direct solutions from restart files. ---*/

  if (config_container[val_iZone]->GetUnsteady_Simulation()) {

    Direct_Iter = SU2_TYPE::Int(config_container[val_iZone]->GetUnst_AdjointIter()) - SU2_TYPE::Int(ExtIter) - 2;

    /*--- For dual-time stepping we want to load the already converged solution at timestep n ---*/

    if (dual_time) {
      Direct_Iter += 1;
    }

    if (ExtIter == 0){

      if (dual_time_2nd) {

        /*--- Load solution at timestep n-2 ---*/

        LoadUnsteady_Solution(geometry_container, solver_container,config_container, val_iZone, Direct_Iter-2);

        /*--- Push solution back to correct array ---*/

        for (iMesh=0; iMesh<=config_container[val_iZone]->GetnMGLevels();iMesh++) {
          for(iPoint=0; iPoint<geometry_container[val_iZone][iMesh]->GetnPoint();iPoint++) {
            solver_container[val_iZone][iMesh][FLOW_SOL]->node[iPoint]->Set_Solution_time_n();
            solver_container[val_iZone][iMesh][FLOW_SOL]->node[iPoint]->Set_Solution_time_n1();
            if (turbulent) {
              solver_container[val_iZone][iMesh][TURB_SOL]->node[iPoint]->Set_Solution_time_n();
              solver_container[val_iZone][iMesh][TURB_SOL]->node[iPoint]->Set_Solution_time_n1();
            }
          }
        }
      }
      if (dual_time) {

        /*--- Load solution at timestep n-1 ---*/

        LoadUnsteady_Solution(geometry_container, solver_container,config_container, val_iZone, Direct_Iter-1);

        /*--- Push solution back to correct array ---*/

        for (iMesh=0; iMesh<=config_container[val_iZone]->GetnMGLevels();iMesh++) {
          for(iPoint=0; iPoint<geometry_container[val_iZone][iMesh]->GetnPoint();iPoint++) {
            solver_container[val_iZone][iMesh][FLOW_SOL]->node[iPoint]->Set_Solution_time_n();
            if (turbulent) {
              solver_container[val_iZone][iMesh][TURB_SOL]->node[iPoint]->Set_Solution_time_n();
            }
          }
        }
      }

      /*--- Load solution timestep n ---*/

      LoadUnsteady_Solution(geometry_container, solver_container,config_container, val_iZone, Direct_Iter);

    }


    if ((ExtIter > 0) && dual_time){

      /*--- Load solution timestep n - 2 ---*/

      LoadUnsteady_Solution(geometry_container, solver_container,config_container, val_iZone, Direct_Iter - 2);

      /*--- Temporarily store the loaded solution in the Solution_Old array ---*/

      for (iMesh=0; iMesh<=config_container[val_iZone]->GetnMGLevels();iMesh++) {
        for(iPoint=0; iPoint<geometry_container[val_iZone][iMesh]->GetnPoint();iPoint++) {
           solver_container[val_iZone][iMesh][FLOW_SOL]->node[iPoint]->Set_OldSolution();
           if (turbulent){
             solver_container[val_iZone][iMesh][TURB_SOL]->node[iPoint]->Set_OldSolution();
           }
        }
      }

      /*--- Set Solution at timestep n to solution at n-1 ---*/

      for (iMesh=0; iMesh<=config_container[val_iZone]->GetnMGLevels();iMesh++) {
        for(iPoint=0; iPoint<geometry_container[val_iZone][iMesh]->GetnPoint();iPoint++) {
          solver_container[val_iZone][iMesh][FLOW_SOL]->node[iPoint]->SetSolution(solver_container[val_iZone][iMesh][FLOW_SOL]->node[iPoint]->GetSolution_time_n());
          if (turbulent) {
            solver_container[val_iZone][iMesh][TURB_SOL]->node[iPoint]->SetSolution(solver_container[val_iZone][iMesh][TURB_SOL]->node[iPoint]->GetSolution_time_n());
          }
        }
      }
      if (dual_time_1st){
      /*--- Set Solution at timestep n-1 to the previously loaded solution ---*/
        for (iMesh=0; iMesh<=config_container[val_iZone]->GetnMGLevels();iMesh++) {
          for(iPoint=0; iPoint<geometry_container[val_iZone][iMesh]->GetnPoint();iPoint++) {
            solver_container[val_iZone][iMesh][FLOW_SOL]->node[iPoint]->Set_Solution_time_n(solver_container[val_iZone][iMesh][FLOW_SOL]->node[iPoint]->GetSolution_time_n1());
            if (turbulent) {
              solver_container[val_iZone][iMesh][TURB_SOL]->node[iPoint]->Set_Solution_time_n(solver_container[val_iZone][iMesh][TURB_SOL]->node[iPoint]->GetSolution_time_n1());
            }
          }
        }
      }
      if (dual_time_2nd){
        /*--- Set Solution at timestep n-1 to solution at n-2 ---*/
        for (iMesh=0; iMesh<=config_container[val_iZone]->GetnMGLevels();iMesh++) {
          for(iPoint=0; iPoint<geometry_container[val_iZone][iMesh]->GetnPoint();iPoint++) {
            solver_container[val_iZone][iMesh][FLOW_SOL]->node[iPoint]->Set_Solution_time_n(solver_container[val_iZone][iMesh][FLOW_SOL]->node[iPoint]->GetSolution_time_n1());
            if (turbulent) {
              solver_container[val_iZone][iMesh][TURB_SOL]->node[iPoint]->Set_Solution_time_n(solver_container[val_iZone][iMesh][TURB_SOL]->node[iPoint]->GetSolution_time_n1());
            }
          }
        }
        /*--- Set Solution at timestep n-2 to the previously loaded solution ---*/
        for (iMesh=0; iMesh<=config_container[val_iZone]->GetnMGLevels();iMesh++) {
          for(iPoint=0; iPoint<geometry_container[val_iZone][iMesh]->GetnPoint();iPoint++) {
            solver_container[val_iZone][iMesh][FLOW_SOL]->node[iPoint]->Set_Solution_time_n1(solver_container[val_iZone][iMesh][FLOW_SOL]->node[iPoint]->GetSolution_Old());
            if (turbulent) {
              solver_container[val_iZone][iMesh][TURB_SOL]->node[iPoint]->Set_Solution_time_n1(solver_container[val_iZone][iMesh][TURB_SOL]->node[iPoint]->GetSolution_Old());
            }
          }
        }
      }
    }
  }

  /*--- Store flow solution also in the adjoint solver in order to be able to reset it later ---*/

  if (ExtIter == 0 || dual_time) {
    for (iMesh=0; iMesh<=config_container[val_iZone]->GetnMGLevels();iMesh++) {
      for (iPoint = 0; iPoint < geometry_container[val_iZone][iMesh]->GetnPoint(); iPoint++) {
        solver_container[val_iZone][iMesh][ADJFLOW_SOL]->node[iPoint]->SetSolution_Direct(solver_container[val_iZone][iMesh][FLOW_SOL]->node[iPoint]->GetSolution());
      }
    }
    if (turbulent && !config_container[val_iZone]->GetFrozen_Visc_Disc()) {
      for (iPoint = 0; iPoint < geometry_container[val_iZone][MESH_0]->GetnPoint(); iPoint++) {
        solver_container[val_iZone][MESH_0][ADJTURB_SOL]->node[iPoint]->SetSolution_Direct(solver_container[val_iZone][MESH_0][TURB_SOL]->node[iPoint]->GetSolution());
      }
    }
  }

  solver_container[val_iZone][MESH_0][ADJFLOW_SOL]->Preprocessing(geometry_container[val_iZone][MESH_0], solver_container[val_iZone][MESH_0],  config_container[val_iZone] , MESH_0, 0, RUNTIME_ADJFLOW_SYS, false);
  if (turbulent && !config_container[val_iZone]->GetFrozen_Visc_Disc()){
    solver_container[val_iZone][MESH_0][ADJTURB_SOL]->Preprocessing(geometry_container[val_iZone][MESH_0], solver_container[val_iZone][MESH_0],  config_container[val_iZone] , MESH_0, 0, RUNTIME_ADJTURB_SYS, false);
  }


}



void CDiscAdjFluidIteration::LoadUnsteady_Solution(CGeometry ***geometry_container,
                                           CSolver ****solver_container,
                                           CConfig **config_container,
                                           unsigned short val_iZone, int val_DirectIter) {
  unsigned short iMesh;

  int rank = MASTER_NODE;
#ifdef HAVE_MPI
  MPI_Comm_rank(MPI_COMM_WORLD, &rank);
#endif

  if (val_DirectIter >= 0) {
    if (rank == MASTER_NODE && val_iZone == ZONE_0)
      cout << " Loading flow solution from direct iteration " << val_DirectIter  << "." << endl;
    solver_container[val_iZone][MESH_0][FLOW_SOL]->LoadRestart(geometry_container[val_iZone], solver_container[val_iZone], config_container[val_iZone], val_DirectIter, true);
    if (turbulent) {
      solver_container[val_iZone][MESH_0][TURB_SOL]->LoadRestart(geometry_container[val_iZone], solver_container[val_iZone], config_container[val_iZone], val_DirectIter, false);
    }
  } else {
    /*--- If there is no solution file we set the freestream condition ---*/
    if (rank == MASTER_NODE && val_iZone == ZONE_0)
      cout << " Setting freestream conditions at direct iteration " << val_DirectIter << "." << endl;
    for (iMesh=0; iMesh<=config_container[val_iZone]->GetnMGLevels();iMesh++) {
      solver_container[val_iZone][iMesh][FLOW_SOL]->SetFreeStream_Solution(config_container[val_iZone]);
      solver_container[val_iZone][iMesh][FLOW_SOL]->Preprocessing(geometry_container[val_iZone][iMesh],solver_container[val_iZone][iMesh], config_container[val_iZone], iMesh, val_DirectIter, RUNTIME_FLOW_SYS, false);
      if (turbulent) {
        solver_container[val_iZone][iMesh][TURB_SOL]->SetFreeStream_Solution(config_container[val_iZone]);
        solver_container[val_iZone][iMesh][TURB_SOL]->Postprocessing(geometry_container[val_iZone][iMesh],solver_container[val_iZone][iMesh], config_container[val_iZone], iMesh);
      }
    }
  }
}


void CDiscAdjFluidIteration::Iterate(COutput *output,
                                        CIntegration ***integration_container,
                                        CGeometry ***geometry_container,
                                        CSolver ****solver_container,
                                        CNumerics *****numerics_container,
                                        CConfig **config_container,
                                        CSurfaceMovement **surface_movement,
                                        CVolumetricMovement **volume_grid_movement,
                                        CFreeFormDefBox*** FFDBox,
                                        unsigned short val_iZone) {
  
  unsigned long ExtIter = config_container[val_iZone]->GetExtIter();
  unsigned short Kind_Solver = config_container[val_iZone]->GetKind_Solver();
  unsigned IntIter = 0;
  bool unsteady = config_container[val_iZone]->GetUnsteady_Simulation() != STEADY;
  bool frozen_visc = config_container[val_iZone]->GetFrozen_Visc_Disc();

  if (!unsteady)
    IntIter = ExtIter;
  else {
    IntIter = config_container[val_iZone]->GetIntIter();
  }

  /*--- Extract the adjoints of the conservative input variables and store them for the next iteration ---*/

  if ((Kind_Solver == DISC_ADJ_NAVIER_STOKES) || (Kind_Solver == DISC_ADJ_RANS) || (Kind_Solver == DISC_ADJ_EULER)) {

    solver_container[val_iZone][MESH_0][ADJFLOW_SOL]->ExtractAdjoint_Solution(geometry_container[val_iZone][MESH_0], config_container[val_iZone]);

    solver_container[val_iZone][MESH_0][ADJFLOW_SOL]->ExtractAdjoint_Variables(geometry_container[val_iZone][MESH_0], config_container[val_iZone]);

    /*--- Set the convergence criteria (only residual possible) ---*/

    integration_container[val_iZone][ADJFLOW_SOL]->Convergence_Monitoring(geometry_container[val_iZone][MESH_0],config_container[val_iZone],
                                                                          IntIter,log10(solver_container[val_iZone][MESH_0][ADJFLOW_SOL]->GetRes_RMS(0)), MESH_0);

    }
  if ((Kind_Solver == DISC_ADJ_RANS) && !frozen_visc) {

    solver_container[val_iZone][MESH_0][ADJTURB_SOL]->ExtractAdjoint_Solution(geometry_container[val_iZone][MESH_0],
                                                                              config_container[val_iZone]);
  }

  }
  
    
void CDiscAdjFluidIteration::InitializeAdjoint(CSolver ****solver_container, CGeometry ***geometry_container, CConfig **config_container, unsigned short iZone){

  unsigned short Kind_Solver = config_container[iZone]->GetKind_Solver();
  bool frozen_visc = config_container[iZone]->GetFrozen_Visc_Disc();

  /*--- Initialize the adjoints the conservative variables ---*/

  if ((Kind_Solver == DISC_ADJ_NAVIER_STOKES) || (Kind_Solver == DISC_ADJ_RANS) || (Kind_Solver == DISC_ADJ_EULER)) {

    solver_container[iZone][MESH_0][ADJFLOW_SOL]->SetAdjoint_Output(geometry_container[iZone][MESH_0],
                                                                  config_container[iZone]);
  }

  if ((Kind_Solver == DISC_ADJ_RANS) && !frozen_visc) {
    solver_container[iZone][MESH_0][ADJTURB_SOL]->SetAdjoint_Output(geometry_container[iZone][MESH_0],
        config_container[iZone]);
  }
}


void CDiscAdjFluidIteration::RegisterInput(CSolver ****solver_container, CGeometry ***geometry_container, CConfig **config_container, unsigned short iZone, unsigned short kind_recording){

  unsigned short Kind_Solver = config_container[iZone]->GetKind_Solver();
  bool frozen_visc = config_container[iZone]->GetFrozen_Visc_Disc();

  if (kind_recording == CONS_VARS || kind_recording == COMBINED){
    
    /*--- Register flow and turbulent variables as input ---*/
    
    if ((Kind_Solver == DISC_ADJ_NAVIER_STOKES) || (Kind_Solver == DISC_ADJ_RANS) || (Kind_Solver == DISC_ADJ_EULER)) {

      solver_container[iZone][MESH_0][ADJFLOW_SOL]->RegisterSolution(geometry_container[iZone][MESH_0], config_container[iZone]);

      solver_container[iZone][MESH_0][ADJFLOW_SOL]->RegisterVariables(geometry_container[iZone][MESH_0], config_container[iZone]);
    }
    
    if ((Kind_Solver == DISC_ADJ_RANS) && !frozen_visc) {
      solver_container[iZone][MESH_0][ADJTURB_SOL]->RegisterSolution(geometry_container[iZone][MESH_0], config_container[iZone]);
    }
  }
  if (kind_recording == MESH_COORDS){

    /*--- Register node coordinates as input ---*/

    geometry_container[iZone][MESH_0]->RegisterCoordinates(config_container[iZone]);

  }

}

void CDiscAdjFluidIteration::SetDependencies(CSolver ****solver_container, CGeometry ***geometry_container, CConfig **config_container, unsigned short iZone, unsigned short kind_recording){

  unsigned short Kind_Solver = config_container[iZone]->GetKind_Solver();
  bool frozen_visc = config_container[iZone]->GetFrozen_Visc_Disc();
  if ((kind_recording == MESH_COORDS) || (kind_recording == NONE)){

    /*--- Update geometry to get the influence on other geometry variables (normals, volume etc) ---*/

    geometry_container[iZone][MESH_0]->UpdateGeometry(geometry_container[iZone], config_container[iZone]);

  }

  /*--- Compute coupling between flow and turbulent equations ---*/

  solver_container[iZone][MESH_0][FLOW_SOL]->Set_MPI_Solution(geometry_container[iZone][MESH_0], config_container[iZone]);

  if ((Kind_Solver == DISC_ADJ_RANS) && !frozen_visc){
    solver_container[iZone][MESH_0][FLOW_SOL]->Preprocessing(geometry_container[iZone][MESH_0],solver_container[iZone][MESH_0], config_container[iZone], MESH_0, NO_RK_ITER, RUNTIME_FLOW_SYS, true);
    solver_container[iZone][MESH_0][TURB_SOL]->Postprocessing(geometry_container[iZone][MESH_0],solver_container[iZone][MESH_0], config_container[iZone], MESH_0);
    solver_container[iZone][MESH_0][TURB_SOL]->Set_MPI_Solution(geometry_container[iZone][MESH_0], config_container[iZone]);
  }

}

void CDiscAdjFluidIteration::RegisterOutput(CSolver ****solver_container, CGeometry ***geometry_container, CConfig **config_container, COutput* output, unsigned short iZone){
  
  unsigned short Kind_Solver = config_container[iZone]->GetKind_Solver();
  bool frozen_visc = config_container[iZone]->GetFrozen_Visc_Disc();
  
  if ((Kind_Solver == DISC_ADJ_NAVIER_STOKES) || (Kind_Solver == DISC_ADJ_RANS) || (Kind_Solver == DISC_ADJ_EULER)) {
  
  /*--- Register conservative variables as output of the iteration ---*/
  
    solver_container[iZone][MESH_0][FLOW_SOL]->RegisterOutput(geometry_container[iZone][MESH_0],config_container[iZone]);
  
  }
  if ((Kind_Solver == DISC_ADJ_RANS) && !frozen_visc){
    solver_container[iZone][MESH_0][TURB_SOL]->RegisterOutput(geometry_container[iZone][MESH_0],
                                                                 config_container[iZone]);
  }
}

void CDiscAdjFluidIteration::Update(COutput *output,
                                       CIntegration ***integration_container,
                                       CGeometry ***geometry_container,
                                       CSolver ****solver_container,
                                       CNumerics *****numerics_container,
                                       CConfig **config_container,
                                       CSurfaceMovement **surface_movement,
                                       CVolumetricMovement **grid_movement,
                                       CFreeFormDefBox*** FFDBox,
                                       unsigned short val_iZone)      {

  unsigned short iMesh;

  /*--- Dual time stepping strategy ---*/

  if ((config_container[val_iZone]->GetUnsteady_Simulation() == DT_STEPPING_1ST) ||
      (config_container[val_iZone]->GetUnsteady_Simulation() == DT_STEPPING_2ND)) {

    for (iMesh = 0; iMesh <= config_container[val_iZone]->GetnMGLevels(); iMesh++) {
      integration_container[val_iZone][ADJFLOW_SOL]->SetConvergence(false);
    }
  }
}
void CDiscAdjFluidIteration::Monitor()     { }
void CDiscAdjFluidIteration::Output()      { }
void CDiscAdjFluidIteration::Postprocess(CConfig **config_container,
                                         CGeometry ***geometry_container,
                                         CSolver ****solver_container,
                                         unsigned short val_iZone) { }

void FEM_StructuralIteration(COutput *output, CIntegration ***integration_container, CGeometry ***geometry_container,
                                 CSolver ****solver_container, CNumerics *****numerics_container, CConfig **config_container,
                                 CSurfaceMovement **surface_movement, CVolumetricMovement **grid_movement, CFreeFormDefBox*** FFDBox) {

  su2double Physical_dt, Physical_t;
  su2double loadIncrement;
  unsigned short iZone;
  unsigned short nZone = geometry_container[ZONE_0][MESH_0]->GetnZone();
  unsigned long IntIter = 0; config_container[ZONE_0]->SetIntIter(IntIter);
    unsigned long ExtIter = config_container[ZONE_0]->GetExtIter();

    unsigned long iIncrement;
    unsigned long nIncrements = config_container[ZONE_0]->GetNumberIncrements();

  bool dynamic = (config_container[ZONE_0]->GetDynamic_Analysis() == DYNAMIC);          // Dynamic problems
  bool nonlinear = (config_container[ZONE_0]->GetGeometricConditions() == LARGE_DEFORMATIONS);  // Geometrically non-linear problems

  bool incremental_load = config_container[ZONE_0]->GetIncrementalLoad();              // If an incremental load is applied

  /*--- This is to prevent problems when running a linear solver ---*/
  if (!nonlinear) incremental_load = false;

  int rank = MASTER_NODE;
#ifdef HAVE_MPI
  MPI_Comm_rank(MPI_COMM_WORLD, &rank);
#endif


  /*--- THIS IS THE DIRECT APPROACH (NO INCREMENTAL LOAD APPLIED) ---*/

  if (!incremental_load) {

    /*--- Set the initial condition ---*/

//    for (iZone = 0; iZone < nZone; iZone++)
//      solver_container[iZone][MESH_0][FEA_SOL]->SetInitialCondition(geometry_container[iZone], solver_container[iZone], config_container[iZone], ExtIter);

    for (iZone = 0; iZone < nZone; iZone++) {

      /*--- Set the value of the internal iteration ---*/

      IntIter = ExtIter;
      if (nonlinear) IntIter = 0;

      /*--- FEA equations ---*/

      config_container[iZone]->SetGlobalParam(FEM_ELASTICITY, RUNTIME_FEA_SYS, ExtIter);

      /*--- Run the iteration ---*/

      integration_container[iZone][FEA_SOL]->Structural_Iteration(geometry_container, solver_container, numerics_container,
                                                                      config_container, RUNTIME_FEA_SYS, IntIter, iZone);



    }

    /*----------------- If the solver is non-linear, we need to subiterate using a Newton-Raphson approach ----------------------*/

    if (nonlinear) {
      for (IntIter = 1; IntIter < config_container[ZONE_0]->GetDyn_nIntIter(); IntIter++) {

        for (iZone = 0; iZone < nZone; iZone++) {

          /*--- Write the convergence history (only screen output) ---*/

          output->SetConvHistory_Body(NULL, geometry_container, solver_container, config_container, integration_container, true, 0.0, ZONE_0);

          config_container[iZone]->SetIntIter(IntIter);

          integration_container[iZone][FEA_SOL]->Structural_Iteration(geometry_container, solver_container, numerics_container,
                                                                          config_container, RUNTIME_FEA_SYS, IntIter, iZone);

        }

        if (integration_container[ZONE_0][FEA_SOL]->GetConvergence()) break;

      }

    }

  }
  /*--- The incremental load is only used in nonlinear cases ---*/
  else if (incremental_load) {

    /*--- Set the initial condition: store the current solution as Solution_Old ---*/

    for (iZone = 0; iZone < nZone; iZone++)
      solver_container[iZone][MESH_0][FEA_SOL]->SetInitialCondition(geometry_container[iZone], solver_container[iZone], config_container[iZone], ExtIter);

    for (iZone = 0; iZone < nZone; iZone++) {

        /*--- The load increment is 1.0 ---*/
        loadIncrement = 1.0;
        solver_container[iZone][MESH_0][FEA_SOL]->SetLoad_Increment(loadIncrement);

        /*--- Set the value of the internal iteration ---*/

        IntIter = 0;

        /*--- FEA equations ---*/

        config_container[iZone]->SetGlobalParam(FEM_ELASTICITY, RUNTIME_FEA_SYS, ExtIter);

        /*--- Run the first iteration ---*/

        integration_container[iZone][FEA_SOL]->Structural_Iteration(geometry_container, solver_container, numerics_container,
                                                                        config_container, RUNTIME_FEA_SYS, IntIter, iZone);


        /*--- Write the convergence history (only screen output) ---*/

        output->SetConvHistory_Body(NULL, geometry_container, solver_container, config_container, integration_container, true, 0.0, ZONE_0);

        /*--- Run the second iteration ---*/

        IntIter = 1;

        config_container[iZone]->SetIntIter(IntIter);

        integration_container[iZone][FEA_SOL]->Structural_Iteration(geometry_container, solver_container, numerics_container,
                                                                        config_container, RUNTIME_FEA_SYS, IntIter, iZone);

    }

    bool meetCriteria;
    su2double Residual_UTOL, Residual_RTOL, Residual_ETOL;
    su2double Criteria_UTOL, Criteria_RTOL, Criteria_ETOL;

    Criteria_UTOL = config_container[ZONE_0]->GetIncLoad_Criteria(0);
    Criteria_RTOL = config_container[ZONE_0]->GetIncLoad_Criteria(1);
    Criteria_ETOL = config_container[ZONE_0]->GetIncLoad_Criteria(2);

    Residual_UTOL = log10(solver_container[ZONE_0][MESH_0][FEA_SOL]->GetRes_FEM(0));
    Residual_RTOL = log10(solver_container[ZONE_0][MESH_0][FEA_SOL]->GetRes_FEM(1));
    Residual_ETOL = log10(solver_container[ZONE_0][MESH_0][FEA_SOL]->GetRes_FEM(2));

    meetCriteria = ( ( Residual_UTOL <  Criteria_UTOL ) &&
               ( Residual_RTOL <  Criteria_RTOL ) &&
             ( Residual_ETOL <  Criteria_ETOL ) );

    /*--- If the criteria is met and the load is not "too big", do the regular calculation ---*/
    if (meetCriteria) {

      for (IntIter = 2; IntIter < config_container[ZONE_0]->GetDyn_nIntIter(); IntIter++) {

        for (iZone = 0; iZone < nZone; iZone++) {

        /*--- Write the convergence history (only screen output) ---*/

        output->SetConvHistory_Body(NULL, geometry_container, solver_container, config_container, integration_container, true, 0.0, ZONE_0);

        config_container[iZone]->SetIntIter(IntIter);

        integration_container[iZone][FEA_SOL]->Structural_Iteration(geometry_container, solver_container, numerics_container,
                                        config_container, RUNTIME_FEA_SYS, IntIter, iZone);

        }

        if (integration_container[ZONE_0][FEA_SOL]->GetConvergence()) break;

      }

    }

    /*--- If the criteria is not met, a whole set of subiterations for the different loads must be done ---*/

    else {

      /*--- Here we have to restart the solution to the original one of the iteration ---*/
      /*--- Retrieve the Solution_Old as the current solution before subiterating ---*/

      for (iZone = 0; iZone < nZone; iZone++)
        solver_container[iZone][MESH_0][FEA_SOL]->ResetInitialCondition(geometry_container[iZone], solver_container[iZone], config_container[iZone], ExtIter);

      /*--- For the number of increments ---*/
      for (iIncrement = 0; iIncrement < nIncrements; iIncrement++) {

        loadIncrement = (iIncrement + 1.0) * (1.0 / nIncrements);

        /*--- Set the load increment and the initial condition, and output the parameters of UTOL, RTOL, ETOL for the previous iteration ---*/

        for (iZone = 0; iZone < nZone; iZone++) {

          /*--- Set the convergence monitor to false, to force se solver to converge every subiteration ---*/
          integration_container[iZone][FEA_SOL]->SetConvergence(false);

          output->SetConvHistory_Body(NULL, geometry_container, solver_container, config_container, integration_container, true, 0.0, ZONE_0);

          /*--- FEA equations ---*/

          config_container[iZone]->SetGlobalParam(FEM_ELASTICITY, RUNTIME_FEA_SYS, ExtIter);


          solver_container[iZone][MESH_0][FEA_SOL]->SetLoad_Increment(loadIncrement);
        }

        if (rank == MASTER_NODE) {
          cout << endl;
          cout << "-- Incremental load: increment " << iIncrement + 1 << " ------------------------------------------" << endl;
        }

        for (iZone = 0; iZone < nZone; iZone++) {

          /*--- Set the value of the internal iteration ---*/
          IntIter = 0;
          config_container[iZone]->SetIntIter(IntIter);

          /*--- FEA equations ---*/

          config_container[iZone]->SetGlobalParam(FEM_ELASTICITY, RUNTIME_FEA_SYS, ExtIter);

          /*--- Run the iteration ---*/

          integration_container[iZone][FEA_SOL]->Structural_Iteration(geometry_container, solver_container, numerics_container,
                                                                          config_container, RUNTIME_FEA_SYS, IntIter, iZone);



        }

        /*----------------- If the solver is non-linear, we need to subiterate using a Newton-Raphson approach ----------------------*/

        for (IntIter = 1; IntIter < config_container[ZONE_0]->GetDyn_nIntIter(); IntIter++) {

          for (iZone = 0; iZone < nZone; iZone++) {

            /*--- Write the convergence history (only screen output) ---*/

            output->SetConvHistory_Body(NULL, geometry_container, solver_container, config_container, integration_container, true, 0.0, ZONE_0);

            config_container[iZone]->SetIntIter(IntIter);

            integration_container[iZone][FEA_SOL]->Structural_Iteration(geometry_container, solver_container, numerics_container,
                                                                              config_container, RUNTIME_FEA_SYS, IntIter, iZone);

          }

          if (integration_container[ZONE_0][FEA_SOL]->GetConvergence()) break;

        }

      }

    }

  }



  /*----------------- Compute averaged nodal stress and reactions ------------------------*/

  for (iZone = 0; iZone < nZone; iZone++)
    solver_container[iZone][MESH_0][FEA_SOL]->Compute_NodalStress(geometry_container[iZone][MESH_0], solver_container[iZone][MESH_0], numerics_container[iZone][MESH_0][FEA_SOL], config_container[iZone]);

  /*----------------- Update structural solver ----------------------*/

  if (dynamic) {
    for (iZone = 0; iZone < nZone; iZone++) {
      integration_container[iZone][FEA_SOL]->SetFEM_StructuralSolver(geometry_container[iZone][MESH_0], solver_container[iZone][MESH_0], config_container[iZone], MESH_0);
      integration_container[iZone][FEA_SOL]->SetConvergence(false);
    }

      /*--- Verify convergence criteria (based on total time) ---*/

    Physical_dt = config_container[ZONE_0]->GetDelta_DynTime();
    Physical_t  = (ExtIter+1)*Physical_dt;
    if (Physical_t >=  config_container[ZONE_0]->GetTotal_DynTime())
      integration_container[ZONE_0][FEA_SOL]->SetConvergence(true);
  }


}<|MERGE_RESOLUTION|>--- conflicted
+++ resolved
@@ -500,20 +500,15 @@
   }
 
   if ((config_container[val_iZone]->GetKind_Solver() == RANS) ||
-<<<<<<< HEAD
-	  (config_container[val_iZone]->GetKind_Solver() == TWO_PHASE_RANS) ||
-      (config_container[val_iZone]->GetKind_Solver() == DISC_ADJ_RANS)) {
-=======
-      ((config_container[val_iZone]->GetKind_Solver() == DISC_ADJ_RANS) && !frozen_visc)) {
->>>>>>> efac4f49
-    
+     (config_container[val_iZone]->GetKind_Solver() == TWO_PHASE_RANS) ||       
+     ((config_container[val_iZone]->GetKind_Solver() == DISC_ADJ_RANS) && !frozen_visc)) {
+      
     /*--- Solve the turbulence model ---*/
     
     config_container[val_iZone]->SetGlobalParam(RANS, RUNTIME_TURB_SYS, ExtIter);
     integration_container[val_iZone][TURB_SOL]->SingleGrid_Iteration(geometry_container, solver_container, numerics_container,
                                                                      config_container, RUNTIME_TURB_SYS, IntIter, val_iZone);
     
-
     /*--- Solve transition model ---*/
     
     if (config_container[val_iZone]->GetKind_Trans_Model() == LM) {
@@ -524,7 +519,6 @@
     
   }
   
-
   /*--- Call Dynamic mesh update if AEROELASTIC motion was specified ---*/
   
   if ((config_container[val_iZone]->GetGrid_Movement()) && (config_container[val_iZone]->GetAeroelastic_Simulation()) && unsteady) {
