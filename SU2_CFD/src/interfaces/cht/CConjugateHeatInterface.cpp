--- conflicted
+++ resolved
@@ -104,11 +104,8 @@
       switch (donor_config->GetKind_ConductivityModel()) {
 
         case CONDUCTIVITYMODEL::CONSTANT:
-<<<<<<< HEAD
         case CONDUCTIVITYMODEL::FLAMELET:
-=======
         case CONDUCTIVITYMODEL::COOLPROP:
->>>>>>> 73538a1d
           thermal_conductivity = thermal_conductivityND*donor_config->GetThermal_Conductivity_Ref();
           break;
         case CONDUCTIVITYMODEL::CONSTANT_PRANDTL:
