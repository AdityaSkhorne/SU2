--- conflicted
+++ resolved
@@ -131,12 +131,8 @@
 
       switch (donor_config->GetKind_ConductivityModel()) {
 
-<<<<<<< HEAD
-        case CONSTANT_CONDUCTIVITY:
-        case FLAMELET_CONDUCT_MODEL:
-=======
         case CONDUCTIVITYMODEL::CONSTANT:
->>>>>>> eb55a079
+        case CONDUCTIVITYMODEL::FLAMELET:
           thermal_conductivity = thermal_conductivityND*donor_config->GetConductivity_Ref();
           break;
 
