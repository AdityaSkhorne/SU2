--- conflicted
+++ resolved
@@ -961,19 +961,18 @@
   inline void SetVolume(su2double val_volume) { Volume = val_volume; }
 
   /*!
-<<<<<<< HEAD
    * \brief Set the value of the Body-Force Model source term.
    * \param[in] iDim - Index
    * \param[in] value - Source term value
   */
   inline virtual void SetBFM_source(unsigned short iDim, su2double value){}
-=======
+  
+  /*!
    * \brief Set the value of AvgVolume Variable.
    * \param[in] val_avgvolume AvgVolume Variable.
    */
   inline void SetAvgVolume(su2double val_avgvolume) { AvgVolume = val_avgvolume; }
 
->>>>>>> 6fcfd681
   /*!
   * \brief Sets the values of the roe dissipation.
   * \param[in] diss_i - Dissipation value at node i
