--- conflicted
+++ resolved
@@ -347,14 +347,6 @@
 
     /*--- Limiting of \hat{S} based on "Modifications and Clarifications for the Implementation of the Spalart-Allmaras Turbulence Model"
      * Note 1 option c in https://turbmodels.larc.nasa.gov/spalart.html ---*/
-<<<<<<< HEAD
-    if (Sbar >= - c2 * var.S) {
-      var.Shat = var.S + Sbar;
-    } else {
-      const su2double Num = var.S * (c2 * c2 * var.S + c3 * Sbar);
-      const su2double Den = (c3 - 2 * c2) * var.S - Sbar;
-      var.Shat = var.S + Num / Den;
-=======
     const su2double d_Sbar = (var.fv2 + nue * var.d_fv2) * var.inv_k2_d2;
     if (Sbar >= - c2 * var.Omega) {
       var.Shat = var.Omega + Sbar;
@@ -364,7 +356,6 @@
       const su2double Den = (c3 - 2 * c2) * var.Omega - Sbar;
       var.Shat = var.Omega + Num / Den;
       var.d_Shat = d_Sbar * (c3 * var.Omega + Num / Den) / Den;
->>>>>>> f4cda520
     }
     if (var.Shat <= 1e-10) {
       var.Shat = 1e-10;
