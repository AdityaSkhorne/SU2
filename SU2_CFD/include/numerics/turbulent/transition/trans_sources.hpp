--- conflicted
+++ resolved
@@ -146,11 +146,7 @@
 
       /*--- Corr_RetC correlation*/
       const su2double Corr_Rec = TransCorrelations.ReThetaC_Correlations(Tu, TransVar_i[1]);
-<<<<<<< HEAD
-      // AGGIUNTO PER DEBUG
-=======
        // AGGIUNTO PER DEBUG
->>>>>>> 1e7e7a34
       Corr_Rec_Here = Corr_Rec;
 
       /*--- F_length correlation*/
@@ -171,17 +167,9 @@
       if (TurbFamily == TURB_FAMILY::SA) R_t = Eddy_Viscosity_i / Laminar_Viscosity_i;
 
       const su2double Re_v = Density_i * dist_i * dist_i * StrainMag_i / Laminar_Viscosity_i;
-<<<<<<< HEAD
-
       // AGGIUNTO PER DEBUG
       Re_v_Here = Re_v;
 
-
-=======
-      // AGGIUNTO PER DEBUG
-      Re_v_Here = Re_v;
-
->>>>>>> 1e7e7a34
       const su2double F_onset1 = Re_v / (2.193 * Corr_Rec);
       su2double F_onset2 = 1.0;
       su2double F_onset3 = 1.0;
@@ -194,10 +182,7 @@
         F_onset3 = max(2.0 - pow(R_t / 2.5, 3.0), 0.0);
       }
       const su2double F_onset = max(F_onset2 - F_onset3, 0.0);
-<<<<<<< HEAD
-=======
       // AGGIUNTO PER DEBUG
->>>>>>> 1e7e7a34
       F_onset1_Here = F_onset1;
       F_onset2_Here = F_onset2;
       F_onset3_Here = F_onset3;
@@ -281,10 +266,7 @@
         Retheta_old = Corr_Ret;
       }
 
-<<<<<<< HEAD
-=======
       // DEBUG
->>>>>>> 1e7e7a34
       lambda_theta_Here = lambda;
       duds_Here = du_ds;
 
@@ -335,10 +317,7 @@
       /*-- destruction term of Intermeittency(Gamma) --*/
       const su2double Dg = c_a2 * Density_i * VorticityMag * TransVar_i[0] * f_turb * (c_e2 * TransVar_i[0] - 1.0);
 
-<<<<<<< HEAD
-=======
       // DEBUG
->>>>>>> 1e7e7a34
       Prod_Here = Pg;
       Destr_Here = Dg;
 
@@ -373,10 +352,6 @@
     return ResidualType<>(Residual, Jacobian_i, nullptr);
   }
 
-<<<<<<< HEAD
-
-=======
->>>>>>> 1e7e7a34
   inline su2double GetRe_v() override {return Re_v_Here;} 
   inline su2double GetCorr_Rec() override {return Corr_Rec_Here;} 
   inline su2double GetProd() override {return Prod_Here;} 
@@ -390,10 +365,6 @@
 
 };
 
-<<<<<<< HEAD
-
-=======
->>>>>>> 1e7e7a34
 /*!
  * \class CSourcePieceWise_TranSLM
  * \brief Class for integrating the source terms of the Simplified LM transition model equations.
