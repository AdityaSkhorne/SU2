/*!
 * \file CTurbVariable.hpp
 * \brief Base class for defining the variables of the turbulence model.
 * \author F. Palacios, T. Economon
 * \version 7.0.0 "Blackbird"
 *
 * SU2 Project Website: https://su2code.github.io
 *
 * The SU2 Project is maintained by the SU2 Foundation 
 * (http://su2foundation.org)
 *
 * Copyright 2012-2019, SU2 Contributors (cf. AUTHORS.md)
 *
 * SU2 is free software; you can redistribute it and/or
 * modify it under the terms of the GNU Lesser General Public
 * License as published by the Free Software Foundation; either
 * version 2.1 of the License, or (at your option) any later version.
 *
 * SU2 is distributed in the hope that it will be useful,
 * but WITHOUT ANY WARRANTY; without even the implied warranty of
 * MERCHANTABILITY or FITNESS FOR A PARTICULAR PURPOSE. See the GNU
 * Lesser General Public License for more details.
 *
 * You should have received a copy of the GNU Lesser General Public
 * License along with SU2. If not, see <http://www.gnu.org/licenses/>.
 */

#pragma once

#include "CVariable.hpp"

/*!
 * \class CTurbVariable
 * \brief Base class for defining the variables of the turbulence model.
 * \ingroup Turbulence_Model
 * \author A. Bueno.
 */
class CTurbVariable : public CVariable {
protected:
  VectorType muT;         /*!< \brief Eddy viscosity. */
  MatrixType HB_Source;   /*!< \brief Harmonic Balance source term. */
  VectorOfMatrix ReynoldsStressTensor;

  VectorOfMatrix& Gradient_Reconstruction;  /*!< \brief Reference to the gradient of the primitive variables for MUSCL reconstruction for the convective term */
  VectorOfMatrix Gradient_Aux;              /*!< \brief Auxiliary structure to store a second gradient for reconstruction, if required. */

public:
  /*!
   * \brief Constructor of the class.
   * \param[in] npoint - Number of points/nodes/vertices in the domain.
   * \param[in] ndim - Number of dimensions of the problem.
   * \param[in] nvar - Number of variables of the problem.
   * \param[in] config - Definition of the particular problem.
   */
  CTurbVariable(unsigned long npoint, unsigned long ndim, unsigned long nvar, CConfig *config);

  /*!
   * \brief Destructor of the class.
   */
  virtual ~CTurbVariable() = default;

  /*!
   * \brief Get the value of the eddy viscosity.
   * \param[in] iPoint - Point index.
   * \return the value of the eddy viscosity.
   */
  inline su2double GetmuT(unsigned long iPoint) const final { return muT(iPoint); }

  /*!
   * \brief Set the value of the eddy viscosity.
   * \param[in] iPoint - Point index.
   * \param[in] val_muT - Value of the eddy viscosity.
   */
  inline void SetmuT(unsigned long iPoint, su2double val_muT) final { muT(iPoint) = val_muT; }

  /*!
   * \brief Get the value of the reconstruction variables gradient at a node.
   * \param[in] iPoint - Index of the current node.
   * \param[in] iVar   - Index of the variable.
   * \param[in] iDim   - Index of the dimension.
   * \return Value of the reconstruction variables gradient at a node.
   */
  inline su2double GetGradient_Reconstruction(unsigned long iPoint, unsigned long iVar, unsigned long iDim) const final {
    return Gradient_Reconstruction(iPoint,iVar,iDim);
  }
  
  /*!
   * \brief Set the value of the reconstruction variables gradient at a node.
   * \param[in] iPoint - Index of the current node.
   * \param[in] iVar   - Index of the variable.
   * \param[in] iDim   - Index of the dimension.
   * \param[in] value  - Value of the reconstruction gradient component.
   */
  inline void SetGradient_Reconstruction(unsigned long iPoint, unsigned long iVar, unsigned long iDim, su2double value) final {
    Gradient_Reconstruction(iPoint,iVar,iDim) = value;
  }
  
  /*!
   * \brief Get the array of the reconstruction variables gradient at a node.
   * \param[in] iPoint - Index of the current node.
   * \return Array of the reconstruction variables gradient at a node.
   */
  inline su2double **GetGradient_Reconstruction(unsigned long iPoint) final { return Gradient_Reconstruction[iPoint]; }

  /*!
<<<<<<< HEAD
   * \brief Set the value of the [iDim, jDim] component of the Reynolds stress tensor at a node.
   * \param[in] iPoint - Index of the current node.
   * \param[in] iDim   - Index of the velocity variable.
   * \param[in] jDim   - Index of the spatial dimension.
   * \param[in] value  - Value of the Reynolds stress tensor 
   */
  inline void SetReynoldsStressTensor(unsigned long iPoint, unsigned long iDim, unsigned long jDim, su2double value) {
    ReynoldsStressTensor(iPoint,iDim,jDim) = value;
  }
  
  /*!
   * \brief Get the Reynolds stress tensor at a node.
   * \param[in] iPoint - Index of the current node.
   * \return Reynolds stress tensor at a node.
   */
  inline su2double **GetReynoldsStressTensor(unsigned long iPoint) final { return ReynoldsStressTensor[iPoint]; }
  
=======
   * \brief Get the reconstruction gradient for primitive variable at all points.
   * \return Reference to variable reconstruction gradient.
   */
  inline VectorOfMatrix& GetGradient_Reconstruction(void) final { return Gradient_Reconstruction; }

>>>>>>> 1a64163e
};
<|MERGE_RESOLUTION|>--- conflicted
+++ resolved
@@ -103,7 +103,12 @@
   inline su2double **GetGradient_Reconstruction(unsigned long iPoint) final { return Gradient_Reconstruction[iPoint]; }
 
   /*!
-<<<<<<< HEAD
+   * \brief Get the reconstruction gradient for primitive variable at all points.
+   * \return Reference to variable reconstruction gradient.
+   */
+  inline VectorOfMatrix& GetGradient_Reconstruction(void) final { return Gradient_Reconstruction; }
+
+  /*!
    * \brief Set the value of the [iDim, jDim] component of the Reynolds stress tensor at a node.
    * \param[in] iPoint - Index of the current node.
    * \param[in] iDim   - Index of the velocity variable.
@@ -121,11 +126,4 @@
    */
   inline su2double **GetReynoldsStressTensor(unsigned long iPoint) final { return ReynoldsStressTensor[iPoint]; }
   
-=======
-   * \brief Get the reconstruction gradient for primitive variable at all points.
-   * \return Reference to variable reconstruction gradient.
-   */
-  inline VectorOfMatrix& GetGradient_Reconstruction(void) final { return Gradient_Reconstruction; }
-
->>>>>>> 1a64163e
 };
