--- conflicted
+++ resolved
@@ -40,10 +40,7 @@
 protected:
   VectorType Intermittency_Eff;
   VectorType Intermittency_Sep;
-<<<<<<< HEAD
-=======
   
->>>>>>> 1e7e7a34
   VectorType Corr_Rec;
   VectorType Re_t;
   VectorType Tu;
@@ -111,10 +108,7 @@
   void SetF_onset(unsigned long iPoint, su2double val_F_onset) override;
   void SetNormal(unsigned long iPoint, su2double val_normal_x, su2double val_normal_y, su2double val_normal_z) override;
 
-<<<<<<< HEAD
-=======
 
->>>>>>> 1e7e7a34
   /*!
    * \brief Calculate effective intermittency.
    */
