/*!
 * \file CVariable.hpp
 * \brief Declaration and inlines of the parent class for defining problem
          variables, function definitions in file <i>CVariable.cpp</i>.
          All variables are children of at least this class.
 * \author F. Palacios, T. Economon
 * \version 7.1.1 "Blackbird"
 *
 * SU2 Project Website: https://su2code.github.io
 *
 * The SU2 Project is maintained by the SU2 Foundation
 * (http://su2foundation.org)
 *
 * Copyright 2012-2020, SU2 Contributors (cf. AUTHORS.md)
 *
 * SU2 is free software; you can redistribute it and/or
 * modify it under the terms of the GNU Lesser General Public
 * License as published by the Free Software Foundation; either
 * version 2.1 of the License, or (at your option) any later version.
 *
 * SU2 is distributed in the hope that it will be useful,
 * but WITHOUT ANY WARRANTY; without even the implied warranty of
 * MERCHANTABILITY or FITNESS FOR A PARTICULAR PURPOSE. See the GNU
 * Lesser General Public License for more details.
 *
 * You should have received a copy of the GNU Lesser General Public
 * License along with SU2. If not, see <http://www.gnu.org/licenses/>.
 */

#pragma once

#include "../../../Common/include/parallelization/mpi_structure.hpp"

#include <cmath>
#include <iostream>
#include <cstdlib>

#include "../../../Common/include/CConfig.hpp"
#include "../../../Common/include/containers/container_decorators.hpp"

class CFluidModel;
class CNEMOGas;

using namespace std;

/*!
 * \class CVariable
 * \brief Main class for defining the variables.
 * \author F. Palacios
 */
class CVariable {
protected:
  using VectorType = C2DContainer<unsigned long, su2double, StorageType::ColumnMajor, 64, DynamicSize, 1>;
  using MatrixType = C2DContainer<unsigned long, su2double, StorageType::RowMajor,    64, DynamicSize, DynamicSize>;

  MatrixType Solution;       /*!< \brief Solution of the problem. */
  MatrixType Solution_Old;   /*!< \brief Old solution of the problem R-K. */

  MatrixType External;       /*!< \brief External (outer) contribution in discrete adjoint multizone problems. */

  su2vector<bool> Non_Physical;  /*!< \brief Non-physical points in the solution (force first order). */
  su2vector<unsigned short>
  Non_Physical_Counter;          /*!< \brief Number of consecutive iterations that a point has been treated first-order.
                                  After a specified number of successful reconstructions, the point can be returned to second-order. */

  VectorType UnderRelaxation;  /*!< \brief Value of the under-relxation parameter local to the control volume. */
  VectorType LocalCFL;         /*!< \brief Value of the CFL number local to the control volume. */

  MatrixType Solution_time_n;    /*!< \brief Solution of the problem at time n for dual-time stepping technique. */
  MatrixType Solution_time_n1;   /*!< \brief Solution of the problem at time n-1 for dual-time stepping technique. */
  VectorType Delta_Time;         /*!< \brief Time step. */

  CVectorOfMatrix Gradient;  /*!< \brief Gradient of the solution of the problem. */
  C3DDoubleMatrix Rmatrix;   /*!< \brief Geometry-based matrix for weighted least squares gradient calculations. */

  MatrixType Limiter;        /*!< \brief Limiter of the solution of the problem. */
  MatrixType Solution_Max;   /*!< \brief Max solution for limiter computation. */
  MatrixType Solution_Min;   /*!< \brief Min solution for limiter computation. */

  MatrixType AuxVar;             /*!< \brief Auxiliar variable for gradient computation. */
  CVectorOfMatrix Grad_AuxVar;   /*!< \brief Gradient of the auxilliary variables  of the problem. */

  VectorType Max_Lambda_Inv;   /*!< \brief Maximun inviscid eingenvalue. */
  VectorType Max_Lambda_Visc;  /*!< \brief Maximun viscous eingenvalue. */
  VectorType Lambda;           /*!< \brief Value of the eingenvalue. */

  VectorType Sensor;               /*!< \brief Pressure sensor for high order central scheme and Roe dissipation. */
  MatrixType Undivided_Laplacian;  /*!< \brief Undivided laplacian of the solution. */

  MatrixType Res_TruncError;  /*!< \brief Truncation error for multigrid cycle. */
  MatrixType Residual_Old;    /*!< \brief Auxiliar structure for residual smoothing. */
  MatrixType Residual_Sum;    /*!< \brief Auxiliar structure for residual smoothing. */

  MatrixType Solution_Adj_Old;   /*!< \brief Solution of the problem in the previous AD-BGS iteration. */

  MatrixType Solution_BGS_k;     /*!< \brief Old solution container for BGS iterations. */

  su2matrix<int> AD_InputIndex;    /*!< \brief Indices of Solution variables in the adjoint vector. */
  su2matrix<int> AD_OutputIndex;   /*!< \brief Indices of Solution variables in the adjoint vector after having been updated. */

  unsigned long nPoint = 0;  /*!< \brief Number of points in the domain. */
  unsigned long nDim = 0;      /*!< \brief Number of dimension of the problem. */
  unsigned long nVar = 0;        /*!< \brief Number of variables of the problem. */
  unsigned long nPrimVar = 0;      /*!< \brief Number of primitive variables. */
  unsigned long nPrimVarGrad = 0;    /*!< \brief Number of primitives for which a gradient is computed. */
  unsigned long nSecondaryVar = 0;     /*!< \brief Number of secondary variables. */
  unsigned long nSecondaryVarGrad = 0;   /*!< \brief Number of secondaries for which a gradient is computed. */
  unsigned long nAuxVar = 0; /*!< \brief Number of auxiliary variables. */

  /*--- Only allow default construction by derived classes. ---*/
  CVariable() = default;
public:
  /*--- Disable copy and assignment. ---*/
  CVariable(const CVariable&) = delete;
  CVariable(CVariable&&) = delete;
  CVariable& operator= (const CVariable&) = delete;
  CVariable& operator= (CVariable&&) = delete;

  /*!
   * \overload
   * \param[in] npoint - Number of points/nodes/vertices in the domain.
   * \param[in] nvar - Number of variables of the problem.
   * \param[in] config - Definition of the particular problem.
   */
  CVariable(unsigned long npoint, unsigned long nvar, CConfig *config);

  /*!
   * \overload
   * \param[in] npoint - Number of points/nodes/vertices in the domain.
   * \param[in] ndim - Number of dimensions of the problem.
   * \param[in] nvar - Number of variables of the problem.
   * \param[in] config - Definition of the particular problem.
   */
  CVariable(unsigned long npoint, unsigned long ndim, unsigned long nvar, CConfig *config);

  /*!
   * \brief Destructor of the class.
   */
  virtual ~CVariable() = default;

  /*!
   * \brief Get the number of auxiliary variables.
   */
  inline unsigned long GetnAuxVar() const { return nAuxVar; }

  /*!
   * \brief Set the value of the solution, all variables.
   * \param[in] iPoint - Point index.
   * \param[in] solution - Solution of the problem.
   */
  inline void SetSolution(unsigned long iPoint, const su2double *solution) {
    for (unsigned long iVar = 0; iVar < nVar; iVar++) Solution(iPoint,iVar) = solution[iVar];
  }

  /*!
   * \brief Set the value of the solution, one variable.
   * \param[in] iPoint - Point index.
   * \param[in] iVar - Index of the variable.
   * \param[in] solution - Value of the solution for the index <i>iVar</i>.
   */
  inline void SetSolution(unsigned long iPoint, unsigned long iVar, su2double solution) { Solution(iPoint,iVar) = solution; }

  /*!
   * \brief Add the value of the solution vector to the previous solution (incremental approach).
   * \param[in] iPoint - Point index.
   * \param[in] iVar - Index of the variable.
   * \param[in] solution - Value of the solution for the index <i>iVar</i>.
   */
  inline void Add_DeltaSolution(unsigned long iPoint, unsigned long iVar, su2double solution) { Solution(iPoint,iVar) += solution; }

  /*!
   * \brief Set the value of the non-physical point.
   * \param[in] iPoint - Point index.
   * \param[in] value - identification of the non-physical point.
   */
  inline void SetNon_Physical(unsigned long iPoint, bool val_value) {
    if (val_value) {
      Non_Physical(iPoint) = val_value;
      Non_Physical_Counter(iPoint) = 0;
    } else {
      Non_Physical_Counter(iPoint)++;
      if (Non_Physical_Counter(iPoint) > 20) {
        Non_Physical(iPoint) = false;
      }
    }
  }

  /*!
   * \brief Get the value of the non-physical boolean at a point.
   * \param[in] iPoint - Point index.
   * \return Value of the Non-physical point.
   */
  inline bool GetNon_Physical(unsigned long iPoint) { return Non_Physical(iPoint); }

  /*!
   * \brief Get the solution.
   * \param[in] iPoint - Point index.
   * \param[in] iVar - Index of the variable.
   * \return Value of the solution for the index <i>iVar</i>.
   */
  inline su2double GetSolution(unsigned long iPoint, unsigned long iVar) const { return Solution(iPoint,iVar); }

  /*!
   * \brief Get the old solution of the problem (Runge-Kutta method)
   * \param[in] iPoint - Point index.
   * \param[in] iVar - Index of the variable.
   * \return Pointer to the old solution vector.
   */
  inline su2double GetSolution_Old(unsigned long iPoint, unsigned long iVar) const { return Solution_Old(iPoint,iVar); }

  /*!
   * \brief Get the old solution of the discrete adjoint problem (for multiphysics subiterations)
   * \param[in] iPoint - Point index.
   * \param[in] iVar - Index of the variable.
   * \return Pointer to the old solution vector.
   */
  inline su2double GetSolution_Old_Adj(unsigned long iPoint, unsigned long iVar) const { return Solution_Adj_Old(iPoint,iVar); }

  /*!
   * \brief Set the value of the old solution.
   * \param[in] iPoint - Point index.
   * \param[in] solution_old - Pointer to the residual vector.
   */
  inline void SetSolution_Old(unsigned long iPoint, const su2double *solution_old) {
    for (unsigned long iVar = 0; iVar < nVar; iVar++)
      Solution_Old(iPoint,iVar) = solution_old[iVar];
  }

  /*!
   * \overload
   * \param[in] iVar - Index of the variable.
   * \param[in] iPoint - Point index.
   * \param[in] solution_old - Value of the old solution for the index <i>iVar</i>.
   */
  inline void SetSolution_Old(unsigned long iPoint, unsigned long iVar, su2double solution_old) { Solution_Old(iPoint,iVar) = solution_old; }

  /*!
   * \brief Set old variables to the value of the current variables.
   */
  void Set_OldSolution();

  /*!
   * \brief Set variables to the value of the old variables.
   */
  void Set_Solution();

  /*!
   * \brief Set the variable solution at time n.
   */
  void Set_Solution_time_n();

  /*!
   * \brief Set the variable solution at time n-1.
   */
  void Set_Solution_time_n1();

  /*!
   * \brief Set the variable solution at time n.
   * \param[in] iPoint - Point index.
   */
  inline void Set_Solution_time_n(unsigned long iPoint, const su2double* val_sol) {
    for (unsigned long iVar = 0; iVar < nVar; iVar++) Solution_time_n(iPoint,iVar) = val_sol[iVar];
  }

  /*!
   * \brief Set the variable solution at time n-1.
   * \param[in] iPoint - Point index.
   */
  inline void Set_Solution_time_n1(unsigned long iPoint, const su2double* val_sol) {
    for (unsigned long iVar = 0; iVar < nVar; iVar++)
      Solution_time_n1(iPoint,iVar) = val_sol[iVar];
  }

  /*!
   * \brief Set the variable solution at time n.
   * \param[in] iPoint - Point index.
   */
  inline void Set_Solution_time_n(unsigned long iPoint, unsigned long iVar, su2double val_sol) {
    Solution_time_n(iPoint,iVar) = val_sol;
  }

  /*!
   * \brief Set the variable solution at time n-1.
   * \param[in] iPoint - Point index.
   */
  inline void Set_Solution_time_n1(unsigned long iPoint, unsigned long iVar, su2double val_sol) {
    Solution_time_n1(iPoint,iVar) = val_sol;
  }

  /*!
   * \brief Virtual Member. Specify a vector to set the velocity components of the solution.
   *        Multiplied by density for compressible cases.
   * \param[in] iPoint - Point index.
   * \param[in] val_vector - Pointer to the vector.
   */
  inline virtual void SetVelSolutionVector(unsigned long iPoint, const su2double *val_vector) { }

  /*!
   * \brief Add a value to the solution.
   * \param[in] iPoint - Point index.
   * \param[in] iVar - Number of the variable.
   * \param[in] solution - Value that we want to add to the solution.
   */
  inline void AddSolution(unsigned long iPoint, unsigned long iVar, su2double solution) {
    Solution(iPoint, iVar) = Solution_Old(iPoint, iVar) + solution;
  }

  /*!
   * \brief Add a value to the solution.
   * \param[in] iPoint - Point index.
   * \param[in] solution - Value that we want to add to the solution.
   */
  inline void AddSolution(unsigned long iPoint, const su2double *solution) {
    for (unsigned long iVar = 0; iVar < nVar; iVar++) Solution(iPoint, iVar) += solution[iVar];
  }

  /*!
   * \brief A virtual member.
   * \param[in] iPoint - Point index.
   * \param[in] iVar - Index of the variable.
   * \return Pointer to the old solution vector.
   */
  inline virtual su2double GetSolution_New(unsigned long iPoint, unsigned long iVar) const { return 0.0; }

  /*!
   * \brief A virtual member.
   * \param[in] iPoint - Point index.
   */
  inline virtual su2double GetRoe_Dissipation(unsigned long iPoint) const { return 0.0; }

  /*!
   * \brief A virtual member.
   * \param[in] iPoint - Point index.
   */
  inline virtual void SetRoe_Dissipation(unsigned long iPoint, su2double val_dissipation) {}

  /*!
   * \brief A virtual member.
   * \param[in] iPoint - Point index.
   */
  inline virtual void SetRoe_Dissipation_FD(unsigned long iPoint, su2double val_wall_dist) {}

  /*!
   * \brief A virtual member.
   * \param[in] iPoint - Point index.
   * \param[in] val_delta - A scalar measure of the grid size
   * \param[in] val_const_DES - The DES constant (C_DES)
   */
  inline virtual void SetRoe_Dissipation_NTS(unsigned long iPoint, su2double val_delta, su2double val_const_DES) {}

  /*!
   * \brief A virtual member.
   * \param[in] iPoint - Point index.
   */
  inline virtual su2double GetDES_LengthScale(unsigned long iPoint) const { return 0.0; }

  /*!
   * \brief A virtual member.
   * \param[in] iPoint - Point index.
   */
  inline virtual void SetDES_LengthScale(unsigned long iPoint, su2double val_des_lengthscale) {}

  /*!
   * \brief A virtual member.
   * \param[in] iPoint - Point index.
   */
  virtual void SetSolution_New() {}

  /*!
   * \brief Set external contributions to zero.
   */
  void SetExternalZero();

  /*!
   * \brief Set old External to the value of the current variables.
   */
  void Set_OldExternal();

  /*!
   * \brief A virtual member.
   * \param[in] iPoint - Point index.
   * \param[in] iVar - Number of the variable.
   * \param[in] solution - Value that we want to add to the solution.
   */
  inline virtual void AddSolution_New(unsigned long iPoint, unsigned long iVar, su2double solution) {}

  /*!
   * \brief Add a value to the External vector.
   * \param[in] iPoint - Point index.
   * \param[in] val_sol - vector that has to be added component-wise
   */
  inline void Add_External(unsigned long iPoint, const su2double* val_sol) {
    for(unsigned long iVar = 0; iVar < nVar; iVar++) External(iPoint,iVar) += val_sol[iVar];
  }

  /*!
   * \brief Add a value to the solution, clipping the values.
   * \param[in] iPoint - Point index.
   * \param[in] iVar - Index of the variable.
   * \param[in] solution - Value of the solution change.
   * \param[in] lowerlimit - Lower value.
   * \param[in] upperlimit - Upper value.
   */
  inline void AddClippedSolution(unsigned long iPoint, unsigned long iVar, su2double solution,
                                 su2double lowerlimit, su2double upperlimit) {

    su2double val_new = Solution_Old(iPoint, iVar) + solution;
    Solution(iPoint,iVar) = min(max(val_new, lowerlimit), upperlimit);
  }

  /*!
   * \brief Update the variables using a conservative format.
   * \param[in] iPoint - Point index.
   * \param[in] iVar - Index of the variable.
   * \param[in] solution - Value of the solution change.
   * \param[in] val_density - Value of the density.
   * \param[in] val_density_old - Value of the old density.
   * \param[in] lowerlimit - Lower value.
   * \param[in] upperlimit - Upper value.
   */
  inline void AddConservativeSolution(unsigned long iPoint, unsigned long iVar, su2double solution,
                                      su2double val_density, su2double val_density_old,
                                      su2double lowerlimit, su2double upperlimit) {

    su2double val_new = (Solution_Old(iPoint,iVar)*val_density_old + solution)/val_density;
    Solution(iPoint,iVar) = min(max(val_new, lowerlimit), upperlimit);
  }

  /*!
   * \brief Get the entire solution of the problem.
   * \return Reference to the solution matrix.
   */
  inline const MatrixType& GetSolution(void) const { return Solution; }

  /*!
   * \brief Get the solution of the problem.
   * \param[in] iPoint - Point index.
   * \return Pointer to the solution vector.
   */
  inline su2double *GetSolution(unsigned long iPoint) { return Solution[iPoint]; }

  /*!
   * \brief Get the old solution of the problem (Runge-Kutta method)
   * \param[in] iPoint - Point index.
   * \return Pointer to the old solution vector.
   */
  inline su2double *GetSolution_Old(unsigned long iPoint) { return Solution_Old[iPoint]; }

  /*!
   * \brief Get the external contributions of the problem.
   * \param[in] iPoint - Point index.
   * \return Pointer to the External row for iPoint.
   */
  inline const su2double *Get_External(unsigned long iPoint) const { return External[iPoint]; }
  inline const MatrixType& Get_External() const { return External; }

  /*!
   * \brief Get the solution at time n.
   * \param[in] iPoint - Point index.
   * \return Pointer to the solution (at time n) vector.
   */
  inline su2double *GetSolution_time_n(unsigned long iPoint) { return Solution_time_n[iPoint]; }

  /*!
   * \brief Get the solution at time n-1.
   * \param[in] iPoint - Point index.
   * \return Pointer to the solution (at time n-1) vector.
   */
  inline su2double *GetSolution_time_n1(unsigned long iPoint) { return Solution_time_n1[iPoint]; }

  /*!
   * \brief Set the value of the old residual.
   * \param[in] iPoint - Point index.
   * \param[in] val_residual_old - Pointer to the residual vector.
   */
  inline void SetResidual_Old(unsigned long iPoint, const su2double *val_residual_old) {
    for (unsigned long iVar = 0; iVar < nVar; iVar++)
      Residual_Old(iPoint,iVar) = val_residual_old[iVar];
  }

  /*!
   * \brief Add a value to the summed residual vector.
   * \param[in] iPoint - Point index.
   * \param[in] val_residual - Pointer to the residual vector.
   */
  inline void AddResidual_Sum(unsigned long iPoint, const su2double *val_residual) {
    for (unsigned long iVar = 0; iVar < nVar; iVar++)
      Residual_Sum(iPoint,iVar) += val_residual[iVar];
  }

  /*!
   * \brief Set summed residual vector to zero value.
   */
  inline void SetResidualSumZero(unsigned long iPoint) {
    for (unsigned long iVar = 0; iVar < nVar; iVar++) Residual_Sum(iPoint,iVar) = 0.0;
  }

  /*!
   * \brief Get the value of the summed residual.
   * \param[in] iPoint - Point index.
   * \return Pointer to the summed residual.
   */
  inline su2double *GetResidual_Sum(unsigned long iPoint) { return Residual_Sum[iPoint]; }

  /*!
   * \brief Get the value of the old residual.
   * \param[in] iPoint - Point index.
   * \return Pointer to the old residual.
   */
  inline su2double *GetResidual_Old(unsigned long iPoint) { return Residual_Old[iPoint]; }

  /*!
   * \brief Get the value of the summed residual.
   * \param[in] iPoint - Point index.
   * \param[in] val_residual - Pointer to the summed residual.
   */
  inline void GetResidual_Sum(unsigned long iPoint, su2double *val_residual) const {
    for (unsigned long iVar = 0; iVar < nVar; iVar++)
      val_residual[iVar] = Residual_Sum(iPoint,iVar);
  }

  /*!
   * \brief Set the value of the under-relaxation parameter for the current control volume (CV).
   * \param[in] iPoint - Point index.
   * \param[in] val_under_relaxation - the input value of the under-relaxation parameter for this CV.
   */
  inline void SetUnderRelaxation(unsigned long iPoint, su2double val_under_relaxation) { UnderRelaxation(iPoint) = val_under_relaxation; }

  /*!
   * \brief Get the value of the under-relaxation parameter for the current control volume (CV).
   * \param[in] iPoint - Point index.
   * \return Value of the under-relaxation parameter for this CV.
   */
  inline su2double GetUnderRelaxation(unsigned long iPoint) const { return UnderRelaxation(iPoint); }

  /*!
   * \brief Set the value of the local CFL number for the current control volume (CV).
   * \param[in] iPoint - Point index.
   * \param[in] val_cfl - the input value of the local CFL number for this CV.
   */
  inline void SetLocalCFL(unsigned long iPoint, su2double val_cfl) { LocalCFL(iPoint) = val_cfl; }

  /*!
   * \brief Get the value of the local CFL number for the current control volume (CV).
   * \param[in] iPoint - Point index.
   * \return Value of the local CFL number for this CV.
   */
  inline su2double GetLocalCFL(unsigned long iPoint) const { return LocalCFL(iPoint); }

  /*!
   * \brief Get the entire Aux matrix of the problem.
   * \return Reference to the aux var  matrix.
   */
  inline const MatrixType& GetAuxVar(void) const { return AuxVar; }

  /*!
   * \brief Get the Aux var value at Point i, variable j.
   */
  inline su2double GetAuxVar(unsigned long iPoint, unsigned long iVar = 0) const { return AuxVar(iPoint,iVar); }

  /*!
   * \brief Set auxiliary variables.
   * \param[in] iPoint - Point index.
   * \param[in] iVar - Varriable indexs
   * \param[in] val_auxvar - Value of the auxiliar variable.
   */
  inline void SetAuxVar(unsigned long iPoint, unsigned long iVar, const su2double auxvar) {
    AuxVar(iPoint,iVar) = auxvar;
  }

  /*!
   * \brief Set value of auxillary gradients.
   * \param[in] iPoint - Point index.
   * \param[in] iVar - Index of the variable.
   * \param[in] iDim - Index of the dimension.
   * \param[in] value - Value of the gradient.
   */
  inline void SetAuxVarGradient(unsigned long iPoint, unsigned long iVar, unsigned long iDim, su2double value) {
    Grad_AuxVar(iPoint,iVar,iDim) = value;
  }

  /*!
   * \brief Get the gradient of the auxilary variables.
   * \return Reference to gradient.
   */
  inline CVectorOfMatrix& GetAuxVarGradient(void) { return Grad_AuxVar; }

  /*!
   * \brief Get the value of the auxilliary gradient.
   * \param[in] iPoint - Point index.
   * \param[in] iVar - Index of the variable.
   * \param[in] iDim - Index of the dimension.
   * \return Value of the solution gradient.
   */
  inline su2double GetAuxVarGradient(unsigned long iPoint, unsigned long iVar, unsigned long iDim) const {
    return Grad_AuxVar(iPoint,iVar,iDim);
  }

  /*!
   * \brief Get the value of the auxilliary gradient.
   * \param[in] iPoint - Point index.
   * \return Value of the solution gradient.
   */
  inline su2double** GetAuxVarGradient(unsigned long iPoint) {
    return Grad_AuxVar[iPoint];
  }

  /*!
   * \brief Add a value to the truncation error.
   * \param[in] iPoint - Point index.
   * \param[in] val_truncation_error - Value that we want to add to the truncation error.
   */
  inline void AddRes_TruncError(unsigned long iPoint, const su2double *val_truncation_error) {
    for (unsigned long iVar = 0; iVar < nVar; iVar++)
      Res_TruncError(iPoint, iVar) += val_truncation_error[iVar];
  }

  /*!
   * \brief Subtract a value to the truncation error.
   * \param[in] iPoint - Point index.
   * \param[in] val_truncation_error - Value that we want to subtract to the truncation error.
   */
  inline void SubtractRes_TruncError(unsigned long iPoint, const su2double *val_truncation_error) {
    for (unsigned long iVar = 0; iVar < nVar; iVar++)
      Res_TruncError(iPoint, iVar) -= val_truncation_error[iVar];
  }

  /*!
   * \brief Set the truncation error to zero.
   * \param[in] iPoint - Point index.
   */
  inline void SetRes_TruncErrorZero(unsigned long iPoint) {
    for (unsigned long iVar = 0; iVar < nVar; iVar++) Res_TruncError(iPoint, iVar) = 0.0;
  }

  /*!
   * \brief Set the truncation error to zero.
   * \param[in] iPoint - Point index.
   */
  inline void SetVal_ResTruncError_Zero(unsigned long iPoint, unsigned long iVar) {Res_TruncError(iPoint, iVar) = 0.0;}

  /*!
   * \brief Set the momentum part of the truncation error to zero.
   * \param[in] iPoint - Point index.
   */
  inline virtual void SetVel_ResTruncError_Zero(unsigned long iPoint) { }

  /*!
   * \brief Set the velocity of the truncation error to zero.
   * \param[in] iPoint - Point index.
   */
  inline void SetEnergy_ResTruncError_Zero(unsigned long iPoint) { Res_TruncError(iPoint,nDim+1) = 0.0;}

  /*!
   * \brief Get the truncation error.
   * \param[in] iPoint - Point index.
   * \return Pointer to the truncation error.
   */
  inline su2double *GetResTruncError(unsigned long iPoint) { return Res_TruncError[iPoint]; }

  /*!
   * \brief Get the truncation error.
   * \param[in] iPoint - Point index.
   * \param[in] val_trunc_error - Pointer to the truncation error.
   */
  inline void GetResTruncError(unsigned long iPoint, su2double *val_trunc_error) const {
    for (unsigned long iVar = 0; iVar < nVar; iVar++)
      val_trunc_error[iVar] = Res_TruncError(iPoint, iVar);
  }

  /*!
   * \brief Set the gradient of the solution.
   * \param[in] iPoint - Point index.
   * \param[in] gradient - Gradient of the solution.
   */
  inline void SetGradient(unsigned long iPoint, su2double **gradient) {
    for (unsigned long iVar = 0; iVar < nVar; iVar++)
      for (unsigned long iDim = 0; iDim < nDim; iDim++)
        Gradient(iPoint,iVar,iDim) = gradient[iVar][iDim];
  }

  /*!
   * \overload
   * \param[in] iPoint - Point index.
   * \param[in] iVar - Index of the variable.
   * \param[in] iDim - Index of the dimension.
   * \param[in] value - Value of the gradient.
   */
  inline void SetGradient(unsigned long iPoint, unsigned long iVar, unsigned long iDim, su2double value) { Gradient(iPoint,iVar,iDim) = value; }

  /*!
   * \brief Add <i>value</i> to the solution gradient.
   * \param[in] iPoint - Point index.
   * \param[in] iVar - Index of the variable.
   * \param[in] iDim - Index of the dimension.
   * \param[in] value - Value to add to the solution gradient.
   */
  inline void AddGradient(unsigned long iPoint, unsigned long iVar, unsigned long iDim, su2double value) { Gradient(iPoint,iVar,iDim) += value; }

  /*!
   * \brief Get the gradient of the entire solution.
   * \return Reference to gradient.
   */
  inline CVectorOfMatrix& GetGradient(void) { return Gradient; }

  /*!
   * \brief Get the value of the solution gradient.
   * \param[in] iPoint - Point index.
   * \return Value of the gradient solution.
   */
  inline su2double **GetGradient(unsigned long iPoint) { return Gradient[iPoint]; }

  /*!
   * \brief Get the value of the solution gradient.
   * \param[in] iPoint - Point index.
   * \param[in] iVar - Index of the variable.
   * \param[in] iDim - Index of the dimension.
   * \return Value of the solution gradient.
   */
  inline su2double GetGradient(unsigned long iPoint, unsigned long iVar, unsigned long iDim) const { return Gradient(iPoint,iVar,iDim); }

  /*!
   * \brief Add <i>value</i> to the Rmatrix for least squares gradient calculations.
   * \param[in] iPoint - Point index.
   * \param[in] iDim - Index of the dimension.
   * \param[in] jDim - Index of the dimension.
   * \param[in] value - Value of the Rmatrix entry.
   */
  inline void AddRmatrix(unsigned long iPoint, unsigned long iDim, unsigned long jDim, su2double value) { Rmatrix(iPoint,iDim,jDim) += value; }

  /*!
   * \brief Get the value of the Rmatrix entry for least squares gradient calculations.
   * \param[in] iPoint - Point index.
   * \param[in] iDim - Index of the dimension.
   * \param[in] jDim - Index of the dimension.
   * \return Value of the Rmatrix entry.
   */
  inline su2double GetRmatrix(unsigned long iPoint, unsigned long iDim, unsigned long jDim) const { return Rmatrix(iPoint,iDim,jDim); }

  /*!
   * \brief Get the value Rmatrix for the entire domain.
   * \return Reference to the Rmatrix.
   */
  inline C3DDoubleMatrix& GetRmatrix(void) { return Rmatrix; }

  /*!
   * \brief Set the value of the limiter.
   * \param[in] iPoint - Point index.
   * \param[in] iVar - Index of the variable.
   * \param[in] val_limiter - Value of the limiter for the index <i>iVar</i>.
   */
  inline void SetLimiter(unsigned long iPoint, unsigned long iVar, su2double val_limiter) { Limiter(iPoint,iVar) = val_limiter; }

  /*!
   * \brief Set the value of the limiter.
   * \param[in] iPoint - Point index.
   * \param[in] val_species - Index of the species .
   * \param[in] iVar - Index of the variable.
   * \param[in] val_limiter - Value of the limiter for the index <i>iVar</i>.
   */
  inline virtual void SetLimiterPrimitive(unsigned long iPoint, unsigned long val_species, unsigned long iVar, su2double val_limiter) {}

  /*!
   * \brief Set the value of the limiter.
   * \param[in] iPoint - Point index.
   * \param[in] val_species - Index of the species .
   * \param[in] iVar - Index of the variable.
   */
  inline virtual su2double GetLimiterPrimitive(unsigned long iPoint, unsigned long val_species, unsigned long iVar) const { return 0.0; }

  /*!
   * \brief Set the value of the max solution.
   * \param[in] iPoint - Point index.
   * \param[in] iVar - Index of the variable.
   * \param[in] solution - Value of the max solution for the index <i>iVar</i>.
   */
  inline void SetSolution_Max(unsigned long iPoint, unsigned long iVar, su2double solution) { Solution_Max(iPoint,iVar) = solution; }

  /*!
   * \brief Set the value of the min solution.
   * \param[in] iPoint - Point index.
   * \param[in] iVar - Index of the variable.
   * \param[in] solution - Value of the min solution for the index <i>iVar</i>.
   */
  inline void SetSolution_Min(unsigned long iPoint, unsigned long iVar, su2double solution) { Solution_Min(iPoint,iVar) = solution; }

  /*!
   * \brief Get the slope limiter.
   * \return Reference to the limiters vector.
   */
  inline MatrixType& GetLimiter(void) { return Limiter; }

  /*!
   * \brief Get the value of the slope limiter.
   * \param[in] iPoint - Point index.
   * \return Pointer to the limiters vector.
   */
  inline su2double *GetLimiter(unsigned long iPoint) { return Limiter[iPoint]; }

  /*!
   * \brief Get the value of the slope limiter.
   * \param[in] iPoint - Point index.
   * \param[in] iVar - Index of the variable.
   * \return Value of the limiter vector for the variable <i>iVar</i>.
   */
  inline su2double GetLimiter(unsigned long iPoint, unsigned long iVar) const { return Limiter(iPoint,iVar); }

  /*!
   * \brief Get the value of the min solution.
   * \param[in] iPoint - Point index.
   * \param[in] iVar - Index of the variable.
   * \return Value of the min solution for the variable <i>iVar</i>.
   */
  inline su2double GetSolution_Max(unsigned long iPoint, unsigned long iVar) const { return Solution_Max(iPoint,iVar); }

  /*!
   * \brief Get the min solution.
   * \return Value of the min solution for the domain.
   */
  inline MatrixType& GetSolution_Max(void) { return Solution_Max; }

  /*!
   * \brief Set the value of the preconditioner Beta.
   * \param[in] val_Beta - Value of the low Mach preconditioner variable Beta
   * \param[in] iPoint - Point index.
   * \param[in] iVar - Index of the variable.
   * \return Value of the min solution for the variable <i>iVar</i>.
   */
  inline su2double GetSolution_Min(unsigned long iPoint, unsigned long iVar) const { return Solution_Min(iPoint,iVar); }

  /*!
   * \brief Get the min solution.
   * \return Value of the min solution for the domain.
   */
  inline MatrixType& GetSolution_Min(void) { return Solution_Min; }

  /*!
   * \brief Get the value of the wind gust
   * \param[in] iPoint - Point index.
   * \return Value of the wind gust
   */
  inline virtual su2double* GetWindGust(unsigned long iPoint) { return nullptr; }

  /*!
   * \brief Set the value of the wind gust
   * \param[in] iPoint - Point index.
   * \param[in] val_WindGust - Value of the wind gust
   */
  inline virtual void SetWindGust(unsigned long iPoint, const su2double* val_WindGust) {}

  /*!
   * \brief Get the value of the derivatives of the wind gust
   * \param[in] iPoint - Point index.
   * \return Value of the derivatives of the wind gust
   */
  inline virtual su2double* GetWindGustDer(unsigned long iPoint) { return nullptr;}

  /*!
   * \brief Set the value of the derivatives of the wind gust
   * \param[in] iPoint - Point index.
   * \param[in] val_WindGust - Value of the derivatives of the wind gust
   */
  inline virtual void SetWindGustDer(unsigned long iPoint, const su2double* val_WindGust) {}

  /*!
   * \brief Set the value of the time step.
   * \param[in] iPoint - Point index.
   * \param[in] val_delta_time - Value of the time step.
   */
  inline void SetDelta_Time(unsigned long iPoint, su2double val_delta_time) { Delta_Time(iPoint) = val_delta_time; }

  /*!
   * \brief Set the value of the time step.
   * \param[in] iPoint - Point index.
   * \param[in] val_delta_time - Value of the time step.
   * \param[in] iSpecies - Index of the Species.
   */
  inline virtual void SetDelta_Time(unsigned long iPoint, su2double val_delta_time, unsigned long iSpecies) {}

  /*!
   * \brief Get the value of the time step.
   * \param[in] iPoint - Point index.
   * \return Value of the time step.
   */
  inline su2double GetDelta_Time(unsigned long iPoint) const {return Delta_Time(iPoint); }

  /*!
   * \brief Get the value of the time step.
   * \param[in] iPoint - Point index.
   * \param[in] iSpecies - Index of the Species
   * \return Value of the time step.
   */
  inline virtual su2double GetDelta_Time(unsigned long iPoint, unsigned long iSpecies) { return 0.0; }

  /*!
   * \brief Set the value of the maximum eigenvalue for the inviscid terms of the PDE.
   * \param[in] iPoint - Point index.
   * \param[in] val_max_lambda - Value of the maximum eigenvalue for the inviscid terms of the PDE.
   */
  inline void SetMax_Lambda_Inv(unsigned long iPoint, su2double val_max_lambda) { Max_Lambda_Inv(iPoint) = val_max_lambda; }

  /*!
   * \brief Set the value of the maximum eigenvalue for the inviscid terms of the PDE.
   * \param[in] iPoint - Point index.
   * \param[in] val_max_lambda - Value of the maximum eigenvalue for the inviscid terms of the PDE.
   * \param[in] val_species - Value of the species index to set the maximum eigenvalue.
   */
  inline virtual void SetMax_Lambda_Inv(unsigned long iPoint, su2double val_max_lambda, unsigned long val_species) {}

  /*!
   * \brief Set the value of the maximum eigenvalue for the viscous terms of the PDE.
   * \param[in] iPoint - Point index.
   * \param[in] val_max_lambda - Value of the maximum eigenvalue for the viscous terms of the PDE.
   */
  inline void SetMax_Lambda_Visc(unsigned long iPoint, su2double val_max_lambda) { Max_Lambda_Visc(iPoint) = val_max_lambda; }

  /*!
   * \brief Set the value of the maximum eigenvalue for the viscous terms of the PDE.
   * \param[in] iPoint - Point index.
   * \param[in] val_max_lambda - Value of the maximum eigenvalue for the viscous terms of the PDE.
   * \param[in] val_species - Index of the species to set the maximum eigenvalue of the viscous terms.
   */
  inline virtual void SetMax_Lambda_Visc(unsigned long iPoint, su2double val_max_lambda, unsigned long val_species) {}

  /*!
   * \brief Add a value to the maximum eigenvalue for the inviscid terms of the PDE.
   * \param[in] iPoint - Point index.
   * \param[in] val_max_lambda - Value of the maximum eigenvalue for the inviscid terms of the PDE.
   */
  inline void AddMax_Lambda_Inv(unsigned long iPoint, su2double val_max_lambda) { Max_Lambda_Inv(iPoint) += val_max_lambda; }

  /*!
   * \brief Add a value to the maximum eigenvalue for the viscous terms of the PDE.
   * \param[in] iPoint - Point index.
   * \param[in] val_max_lambda - Value of the maximum eigenvalue for the viscous terms of the PDE.
   */
  inline void AddMax_Lambda_Visc(unsigned long iPoint, su2double val_max_lambda) { Max_Lambda_Visc(iPoint) += val_max_lambda; }

  /*!
   * \brief Get the value of the maximum eigenvalue for the inviscid terms of the PDE.
   * \param[in] iPoint - Point index.
   * \return the value of the maximum eigenvalue for the inviscid terms of the PDE.
   */
  inline su2double GetMax_Lambda_Inv(unsigned long iPoint) const { return Max_Lambda_Inv(iPoint); }

  /*!
   * \brief Get the value of the maximum eigenvalue for the viscous terms of the PDE.
   * \param[in] iPoint - Point index.
   * \return the value of the maximum eigenvalue for the viscous terms of the PDE.
   */
  inline su2double GetMax_Lambda_Visc(unsigned long iPoint) const { return Max_Lambda_Visc(iPoint); }

  /*!
   * \brief Set the value of the spectral radius.
   * \param[in] iPoint - Point index.
   * \param[in] val_lambda - Value of the spectral radius.
   */
  inline void SetLambda(unsigned long iPoint, su2double val_lambda) { Lambda(iPoint) = val_lambda; }

  /*!
   * \brief Set the value of the spectral radius.
   * \param[in] iPoint - Point index.
   * \param[in] val_lambda - Value of the spectral radius.
   * \param[in] val_iSpecies -Index of species
   */
  inline virtual void SetLambda(unsigned long iPoint, su2double val_lambda, unsigned long val_iSpecies) {}

  /*!
   * \brief Add the value of the spectral radius.
   * \param[in] iPoint - Point index.
   * \param[in] val_lambda - Value of the spectral radius.
   */
  inline void AddLambda(unsigned long iPoint, su2double val_lambda) { Lambda(iPoint) += val_lambda; }

  /*!
   * \brief Add the value of the spectral radius.
   * \param[in] iPoint - Point index.
   * \param[in] val_iSpecies -Index of species
   * \param[in] val_lambda - Value of the spectral radius.
   */
  inline virtual void AddLambda(unsigned long iPoint, su2double val_lambda, unsigned long val_iSpecies) {}

  /*!
   * \brief Get the value of the spectral radius.
   * \param[in] iPoint - Point index.
   * \return Value of the spectral radius.
   */
  inline su2double GetLambda(unsigned long iPoint) const { return Lambda(iPoint); }
  inline const VectorType& GetLambda() const { return Lambda; }

  /*!
   * \brief Get the value of the spectral radius.
   * \param[in] iPoint - Point index.
   * \param[in] val_iSpecies -Index of species
   * \return Value of the spectral radius.
   */
  inline virtual su2double GetLambda(unsigned long iPoint, unsigned long val_iSpecies) { return 0.0; }

  /*!
   * \brief Set pressure sensor.
   * \param[in] iPoint - Point index.
   * \param[in] val_sensor - Value of the pressure sensor.
   */
  inline void SetSensor(unsigned long iPoint, su2double val_sensor) { Sensor(iPoint) = val_sensor; }

  /*!
   * \brief Set pressure sensor.
   * \param[in] iPoint - Point index.
   * \param[in] val_sensor - Value of the pressure sensor.
   * \param[in] iSpecies - Index of the species.
   */
  inline virtual void SetSensor(unsigned long iPoint, su2double val_sensor, unsigned long iSpecies) {}

  /*!
   * \brief Get the pressure sensor.
   * \param[in] iPoint - Point index.
   * \return Value of the pressure sensor.
   */
  inline su2double GetSensor(unsigned long iPoint) const { return Sensor(iPoint); }
  inline const VectorType& GetSensor() const { return Sensor; }

  /*!
   * \brief Get the pressure sensor.
   * \param[in] iPoint - Point index.
   * \param[in] iSpecies - index of species
   * \return Value of the pressure sensor.
   */
  inline virtual su2double GetSensor(unsigned long iPoint, unsigned long iSpecies) const { return 0.0; }

  /*!
   * \brief Increment the value of the undivided laplacian of the solution.
   * \param[in] iPoint - Point index.
   * \param[in] iVar - Variable of the undivided laplacian.
   * \param[in] val_und_lapl - Value of the undivided solution.
   */
  inline void AddUnd_Lapl(unsigned long iPoint, unsigned long iVar, su2double val_und_lapl) {
    Undivided_Laplacian(iPoint, iVar) += val_und_lapl;
  }

  /*!
   * \brief Set a value to the undivided laplacian.
   * \param[in] iPoint - Point index.
   * \param[in] iVar - Variable of the undivided laplacian.
   * \param[in] val_und_lapl - Value of the undivided laplacian.
   */
  inline void SetUnd_Lapl(unsigned long iPoint, unsigned long iVar, su2double val_und_lapl) {
    Undivided_Laplacian(iPoint, iVar) = val_und_lapl;
  }

  /*!
   * \brief Get the undivided laplacian of the solution.
   * \param[in] iPoint - Point index.
   * \return Pointer to the undivided laplacian vector.
   */
  inline su2double *GetUndivided_Laplacian(unsigned long iPoint) { return Undivided_Laplacian[iPoint]; }

  /*!
   * \brief Get the undivided laplacian of the solution.
   * \param[in] iPoint - Point index.
   * \param[in] iVar - Variable of the undivided laplacian.
   * \return Value of the undivided laplacian vector.
   */
  inline su2double GetUndivided_Laplacian(unsigned long iPoint, unsigned long iVar) const { return Undivided_Laplacian(iPoint, iVar); }
  inline const MatrixType& GetUndivided_Laplacian() const { return Undivided_Laplacian; }

  /*!
   * \brief A virtual member.
   * \param[in] iPoint - Point index.
   * \return Value of the flow density.
   */
  inline virtual su2double GetDensity(unsigned long iPoint) const { return 0.0; }

  /*!
   * \brief A virtual member.
   * \param[in] iPoint - Point index.
   * \return Value of the flow density.
   */
  inline virtual su2double GetDensity(unsigned long iPoint, unsigned long val_iSpecies) const { return 0.0; }

  /*!
   * \brief A virtual member.
   * \param[in] iPoint - Point index.
   * \param[in] val_Species - Index of species s.
   * \return Value of the mass fraction of species s.
   */
  inline virtual su2double GetMassFraction(unsigned long iPoint, unsigned long val_Species) const { return 0.0; }

  /*!
   * \brief A virtual member.
   * \param[in] iPoint - Point index.
   * \return Value of the flow energy.
   */
  inline virtual su2double GetEnergy(unsigned long iPoint) const { return 0.0; }

  /*!
   * \brief A virtual member.
   * \param[in] iPoint - Point index.
   * \return Pointer to the force projection vector.
   */
  inline virtual su2double *GetForceProj_Vector(unsigned long iPoint) { return nullptr; }

  /*!
   * \brief A virtual member.
   * \param[in] iPoint - Point index.
   * \return Pointer to the objective function source.
   */
  inline virtual su2double *GetObjFuncSource(unsigned long iPoint) { return nullptr; }

  /*!
   * \brief A virtual member.
   * \param[in] iPoint - Point index.
   * \return Pointer to the internal boundary vector.
   */
  inline virtual su2double *GetIntBoundary_Jump(unsigned long iPoint) { return nullptr; }

  /*!
   * \brief A virtual member.
   * \param[in] iPoint - Point index.
   * \return Value of the eddy viscosity.
   */
  inline virtual su2double GetEddyViscosity(unsigned long iPoint) const { return 0.0; }

  /*!
   * \brief A virtual member.
   * \param[in] iPoint - Point index.
   * \return Value of the flow enthalpy.
   */
  inline virtual su2double GetEnthalpy(unsigned long iPoint) const { return 0.0; }

  /*!
   * \brief A virtual member.
   * \param[in] iPoint - Point index.
   * \return Value of the flow pressure.
   */
  inline virtual su2double GetPressure(unsigned long iPoint) const { return 0.0; }

  /*!
   * \brief A virtual member.
   * \param[in] iPoint - Point index.
   * \param[in] val_vector - Direction of projection.
   * \return Value of the projected velocity.
   */
  inline virtual su2double GetProjVel(unsigned long iPoint, const su2double *val_vector) const { return 0.0; }

  /*!
   * \brief A virtual member.
   * \param[in] iPoint - Point index.
   * \param[in] val_vector - Direction of projection.
   * \param[in] val_species - Index of the desired species.
   * \return Value of the projected velocity.
   */
  inline virtual su2double GetProjVel(unsigned long iPoint, su2double *val_vector, unsigned long val_species) const { return 0.0; }

  /*!
   * \brief A virtual member.
   * \param[in] iPoint - Point index.
   * \return Value of the sound speed.
   */
  inline virtual su2double GetSoundSpeed(unsigned long iPoint) const { return 0.0; }

  /*!
   * \brief A virtual member.
   * \param[in] iPoint - Point index.
   * \return Value of the beta for the incompressible flow.
   */
  inline virtual su2double GetBetaInc2(unsigned long iPoint) const { return 0.0; }

  /*!
   * \brief A virtual member.
   * \return Value of the temperature.
   */
  inline virtual su2double GetTemperature(unsigned long iPoint) const { return 0.0; }

  /*!
   * \brief A virtual member.
   * \param[in] iPoint - Point index.
   * \return Value of the vibrational-electronic temperature.
   */
  inline virtual su2double GetTemperature_ve(unsigned long iPoint) const { return 0.0; }

  /*!
   * \brief A virtual member -- Get the mixture specific heat at constant volume (trans.-rot.).
   * \param[in] iPoint - Point index.
   * \return \f$\rho C^{t-r}_{v} \f$
   */
  inline virtual su2double GetRhoCv_tr(unsigned long iPoint) const { return 0.0; }

  /*!
   * \brief A virtual member -- Get the mixture specific heat at constant volume (vib.-el.).
   * \param[in] iPoint - Point index.
   * \return \f$\rho C^{v-e}_{v} \f$
   */
  inline virtual su2double GetRhoCv_ve(unsigned long iPoint) const { return 0.0; }

  /*!
   * \brief A virtual member.
   * \param[in] iPoint - Point index.
   * \param[in] iDim - Index of the dimension.
   * \return Value of the velocity for the dimension <i>iDim</i>.
   */
  inline virtual su2double GetVelocity(unsigned long iPoint, unsigned long iDim) const { return 0.0; }

  /*!
   * \brief A virtual member.
   * \param[in] iPoint - Point index.
   * \return Norm 2 of the velocity vector.
   */
  inline virtual su2double GetVelocity2(unsigned long iPoint) const { return 0.0; }

  /*!
   * \brief A virtual member.
   * \param[in] iPoint - Point index.
   * \return Norm 2 of the velocity vector of Fluid val_species.
   */
  inline virtual su2double GetVelocity2(unsigned long iPoint, unsigned long val_species) const { return 0.0; }

  /*!
   * \brief A virtual member.
   * \param[in] iPoint - Point index.
   * \return The laminar viscosity of the flow.
   */
  inline virtual su2double GetLaminarViscosity(unsigned long iPoint) const { return 0.0; }


  /*!
   * \brief A virtual member.
   * \param[in] iPoint - Point index.
   * \return The laminar viscosity of the flow.
   */
  inline virtual su2double GetLaminarViscosity(unsigned long iPoint, unsigned long iSpecies) const { return 0.0; }

  /*!
   * \brief A virtual member.
   * \param[in] iPoint - Point index.
   * \return Value of the species diffusion coefficient.
   */
  inline virtual su2double* GetDiffusionCoeff(unsigned long iPoint) {return nullptr; }

  /*!
   * \brief A virtual member.
   * \param[in] iPoint - Point index.
   * \return Value of the thermal conductivity (translational/rotational)
   */
  inline virtual su2double GetThermalConductivity(unsigned long iPoint) const { return 0.0; }

  /*!
   * \brief A virtual member.
   * \param[in] iPoint - Point index.
   * \return Value of the specific heat at constant P
   */
  inline virtual su2double GetSpecificHeatCp(unsigned long iPoint) const { return 0.0; }

  /*!
   * \brief A virtual member.
   * \param[in] iPoint - Point index.
   * \return Value of the specific heat at constant V
   */
  inline virtual su2double GetSpecificHeatCv(unsigned long iPoint) const { return 0.0; }

  /*!
   * \brief A virtual member.
   * \param[in] iPoint - Point index.
   * \return Value of the thermal conductivity (vibrational)
   */
  inline virtual su2double GetThermalConductivity_ve(unsigned long iPoint) const { return 0.0; }

  /*!
   * \brief A virtual member.
   * \param[in] iPoint - Point index.
   * \return Sets separation intermittency
   */
  inline virtual void SetGammaSep(unsigned long iPoint, su2double gamma_sep) {}

  /*!
   * \brief A virtual member.
   * \param[in] iPoint - Point index.
   * \return Sets separation intermittency
   */
  inline virtual void SetGammaEff(unsigned long iPoint) {}

  /*!
   * \brief A virtual member.
   * \param[in] iPoint - Point index.
   * \return Returns intermittency
   */
  inline virtual su2double GetIntermittency(unsigned long iPoint) const { return 0.0; }

  /*!
   * \brief A virtual member.
   * \param[in] iPoint - Point index.
   * \return Value of the vorticity.
   */
  inline virtual su2double *GetVorticity(unsigned long iPoint) { return nullptr; }

  /*!
   * \brief A virtual member.
   * \param[in] iPoint - Point index.
   * \return Value of the rate of strain magnitude.
   */
  inline virtual su2double GetStrainMag(unsigned long iPoint) const { return 0.0; }

  /*!
   * \brief A virtual member.
   * \param[in] iPoint - Point index.
   * \param[in] val_ForceProj_Vector - Pointer to the force projection vector.
   */
  inline virtual void SetForceProj_Vector(unsigned long iPoint, const su2double *val_ForceProj_Vector) {}

  /*!
   * \brief A virtual member.
   * \param[in] iPoint - Point index.
   * \param[in] val_SetObjFuncSource - Pointer to the objective function source.
   */
  inline virtual void SetObjFuncSource(unsigned long iPoint, const su2double *val_SetObjFuncSource) {}

  /*!
   * \brief A virtual member.
   * \param[in] iPoint - Point index.
   * \param[in] val_IntBoundary_Jump - Pointer to the interior boundary jump.
   */
  inline virtual void SetIntBoundary_Jump(unsigned long iPoint, const su2double *val_IntBoundary_Jump) {}

  /*!
   * \brief A virtual member.
   * \param[in] iPoint - Point index.
   * \return Value of the gamma_BC of B-C transition model.
   */
  inline virtual su2double GetGammaBC(unsigned long iPoint) const { return 0.0; }

  /*!
   * \brief A virtual member.
   * \param[in] iPoint - Point index.
   */
  inline virtual void SetGammaBC(unsigned long iPoint, su2double val_gamma) {}

  /*!
   * \brief A virtual member.
   * \param[in] iPoint - Point index.
   * \param[in] eddy_visc - Value of the eddy viscosity.
   */
  inline virtual void SetEddyViscosity(unsigned long iPoint, su2double eddy_visc) {}

  /*!
   * \brief A virtual member.
   * \param[in] iPoint - Point index.
   */
  inline virtual void SetEnthalpy(unsigned long iPoint) {}

  /*!
   * \brief A virtual member.
   * \param[in] iPoint - Point index.
   */
  inline virtual bool SetPrimVar(unsigned long iPoint, CConfig *config) { return true; }

  /*!
   * \brief A virtual member.
   * \param[in] iPoint - Point index.
   */
  inline virtual bool SetPrimVar(unsigned long iPoint, CFluidModel *FluidModel) { return true; }

  /*!
   * \brief A virtual member.
   * \param[in] iPoint - Point index.
   * \param[in] fluidmodel - fluid model.
   */
  inline virtual bool SetPrimVar(unsigned long iPoint, CNEMOGas *fluidmodel) {return false;}

  /*!
   * \brief A virtual member.
   */
  inline virtual void SetSecondaryVar(unsigned long iPoint, CFluidModel *FluidModel) {}

  /*!
   * \brief A virtual member.
   */
  inline virtual bool SetPrimVar(unsigned long iPoint, su2double SharpEdge_Distance, bool check, CConfig *config) { return true; }

  /*!
   * \brief A virtual member.
   */
  inline virtual bool SetPrimVar(unsigned long iPoint, su2double eddy_visc, su2double turb_ke, CConfig *config) { return true; }

  /*!
   * \brief A virtual member.
   */
  //inline virtual bool SetPrimVar(unsigned long iPoint, su2double eddy_visc, su2double turb_ke, CFluidModel *FluidModel) { return true; }

  /*!
   * \brief A virtual member.
   */
  inline virtual bool SetPrimVar(unsigned long iPoint, su2double eddy_visc, su2double turb_ke, CFluidModel *FluidModel, su2double *scalar = nullptr) { return true; }
  
  /*!
   * \brief A virtual member.
   */
  inline virtual bool SetPrimVar(unsigned long iPoint, su2double Density_Inf, CConfig *config) { return true; }

  /*!
   * \brief A virtual member.
   */
  inline virtual bool SetPrimVar(unsigned long iPoint, su2double Density_Inf, su2double Viscosity_Inf,
                                 su2double eddy_visc, su2double turb_ke, CConfig *config) {return true; }

  /*!
   * \brief A virtual member.
   */
  inline virtual su2double GetPrimitive(unsigned long iPoint, unsigned long iVar) const { return 0.0; }

  /*!
   * \brief A virtual member.
   */
  inline virtual void SetPrimitive(unsigned long iPoint, unsigned long iVar, su2double val_prim) {}

  /*!
   * \brief A virtual member.
   */
  inline virtual void SetPrimitive(unsigned long iPoint, const su2double *val_prim) {}

  /*!
   * \brief A virtual member.
   */
  inline virtual su2double *GetPrimitive(unsigned long iPoint) { return nullptr; }

  /*!
   * \brief A virtual member.
   */
  inline virtual su2double GetSecondary(unsigned long iPoint, unsigned long iVar) const { return 0.0; }

  /*!
   * \brief A virtual member.
   */
  inline virtual void SetSecondary(unsigned long iPoint, unsigned long iVar, su2double val_secondary) {}

  /*!
   * \brief A virtual member.
   */
  inline virtual void SetSecondary(unsigned long iPoint, const su2double *val_secondary) {}

  /*!
   * \brief A virtual member.
   */
  inline virtual void SetdPdrho_e(unsigned long iPoint, su2double dPdrho_e) {}

  /*!
   * \brief A virtual member.
   */
  inline virtual void SetdPde_rho(unsigned long iPoint, su2double dPde_rho) {}

  /*!
   * \brief A virtual member.
   */
  inline virtual void SetdTdrho_e(unsigned long iPoint, su2double dTdrho_e) {}

  /*!
   * \brief A virtual member.
   */
  inline virtual void SetdTde_rho(unsigned long iPoint, su2double dTde_rho) {}

  /*!
   * \brief A virtual member.
   */
  inline virtual void Setdmudrho_T(unsigned long iPoint, su2double dmudrho_T) {}

  /*!
   * \brief A virtual member.
   */
  inline virtual void SetdmudT_rho(unsigned long iPoint, su2double dmudT_rho) {}

  /*!
   * \brief A virtual member.
   */
  inline virtual void Setdktdrho_T(unsigned long iPoint, su2double dktdrho_T) {}

  /*!
   * \brief A virtual member.
   */
  inline virtual void SetdktdT_rho(unsigned long iPoint, su2double dktdT_rho) {}

  /*!
   * \brief A virtual member.
   */
  inline virtual su2double *GetSecondary(unsigned long iPoint) { return nullptr; }

  /*!
   * \brief A virtual member.
   */
  inline virtual bool SetDensity(unsigned long iPoint, su2double val_density) { return false; }

  /*!
   * \brief A virtual member.
   */
  inline virtual bool SetDensity(unsigned long iPoint) { return false; }

  /*!
   * \brief A virtual member.
   */
  inline virtual void SetPressure(unsigned long iPoint) {}

  /*!
   * \brief A virtual member.
   */
  inline virtual void SetVelocity(unsigned long iPoint) {}

  /*!
   * \brief A virtual member.
   */
  inline virtual void SetBetaInc2(unsigned long iPoint, su2double val_betainc2) {}

  /*!
   * \brief A virtual member.
   * \param[in] val_phi - Value of the adjoint velocity.
   */
  inline virtual void SetPhi_Old(unsigned long iPoint, const su2double *val_phi) {}

  /*!
   * \brief A virtual member.
   * \param[in] Gamma - Ratio of Specific heats
   */
  inline virtual bool SetPressure(unsigned long iPoint, su2double Gamma) { return false; }

  /*!
   * \brief A virtual member.
   * \param[in] config
   */
  inline virtual bool SetPressure(unsigned long iPoint, CConfig *config) { return false; }

  /*!
   * \brief A virtual member.
   */
  inline virtual bool SetPressure(unsigned long iPoint, su2double Gamma, su2double turb_ke) { return false; }

  /*!
   * \brief A virtual member.
   */
  inline virtual su2double *GetdPdU(unsigned long iPoint) { return nullptr; }

  /*!
   * \brief A virtual member.
   */
  inline virtual su2double *GetdTdU(unsigned long iPoint) { return nullptr; }

  /*!
   * \brief A virtual member.
   */
  inline virtual su2double *GetdTvedU(unsigned long iPoint) { return nullptr; }

  /*!
   * \brief A virtual member.
   * \param[in] val_velocity - Value of the velocity.
   * \param[in] Gamma - Ratio of Specific heats
   */
  inline virtual void SetDeltaPressure(unsigned long iPoint, const su2double *val_velocity, su2double Gamma) {}

  /*!
   * \brief A virtual member.
   * \param[in] Gamma - Ratio of specific heats.
   */
  inline virtual bool SetSoundSpeed(unsigned long iPoint, su2double Gamma) { return false; }

  /*!
   * \brief A virtual member.
   * \param[in] config - Configuration parameters.
   */
  inline virtual bool SetSoundSpeed(unsigned long iPoint, CConfig *config) { return false; }

  /*!
   * \brief A virtual member.
   */
  inline virtual bool SetSoundSpeed(unsigned long iPoint) { return false; }

  /*!
   * \brief A virtual member.
   * \param[in] Gas_Constant - Value of the Gas Constant
   */
  inline virtual bool SetTemperature(unsigned long iPoint, su2double Gas_Constant) { return false; }

  /*!
   * \brief Sets the vibrational electronic temperature of the flow.
   * \return Value of the temperature of the flow.
   */
  inline virtual bool SetTemperature_ve(unsigned long iPoint, su2double val_Tve) { return false; }

  /*!
   * \brief A virtual member.
   * \param[in] config - Configuration parameters.
   */
  inline virtual bool SetTemperature(unsigned long iPoint, CConfig *config) { return false; }

  /*!
   * \brief A virtual member.
   * \param[in] config - Configuration parameters.
   */
  inline virtual void SetPrimitive(unsigned long iPoint, CConfig *config) {}

  /*!
   * \brief A virtual member.
   * \param[in] config - Configuration parameters.
   * \param[in] Coord - Physical coordinates.
   */
  inline virtual void SetPrimitive(unsigned long iPoint, CConfig *config, su2double *Coord) {}

  /*!
   * \brief A virtual member.
   * \param[in] Temperature_Wall - Value of the Temperature at the wall
   */
  inline virtual void SetWallTemperature(unsigned long iPoint, su2double Temperature_Wall) {}

  /*!
   * \brief A virtual member.
   * \param[in] Temperature_Wall - Value of the Temperature at the wall
   */
  inline virtual void SetWallTemperature(unsigned long iPoint, su2double* Temperature_Wall) {}

  /*!
   * \brief Set the thermal coefficient.
   * \param[in] config - Configuration parameters.
   */
  inline virtual void SetThermalCoeff(unsigned long iPoint, CConfig *config) {}

  /*!
   * \brief A virtual member.
   */
  inline virtual void SetStress_FEM(unsigned long iPoint, unsigned long iVar, su2double val_stress) {}

  /*!
   * \brief A virtual member.
   */
  inline virtual void AddStress_FEM(unsigned long iPoint, unsigned long iVar, su2double val_stress) {}

  /*!
   * \brief A virtual member.

   */
  inline virtual const su2double *GetStress_FEM(unsigned long iPoint) const {return nullptr;}

  /*!
   * \brief A virtual member.
   */
  inline virtual void SetVonMises_Stress(unsigned long iPoint, su2double val_stress) {}

  /*!
   * \brief A virtual member.
   */
  inline virtual su2double GetVonMises_Stress(unsigned long iPoint) const { return 0.0; }

  /*!
   * \brief A virtual member.
   */
  inline virtual void Add_SurfaceLoad_Res(unsigned long iPoint, const su2double *val_surfForce) {}

  /*!
   * \brief A virtual member.
   */
  inline virtual su2double Get_SurfaceLoad_Res(unsigned long iPoint, unsigned long iVar) const { return 0.0; }

  /*!
   * \brief A virtual member.
   */
  inline virtual void Clear_SurfaceLoad_Res() {}

  /*!
   * \brief A virtual member.
   */
  virtual void Set_SurfaceLoad_Res_n() {}

  /*!
   * \brief A virtual member.
   */
  inline virtual su2double Get_SurfaceLoad_Res_n(unsigned long iPoint, unsigned long iVar) const { return 0.0; }

  /*!
   * \brief A virtual member.
   */
  inline virtual void Add_BodyForces_Res(unsigned long iPoint, const su2double *val_bodyForce) {}

  /*!
   * \brief A virtual member.
   */
  inline virtual su2double Get_BodyForces_Res(unsigned long iPoint, unsigned long iVar) const { return 0.0; }

  /*!
   * \brief A virtual member.
   */
  inline virtual void Clear_BodyForces_Res(unsigned long iPoint) {}

  /*!
   * \brief A virtual member.
   */
  inline virtual void Set_FlowTraction(unsigned long iPoint, const su2double *val_flowTraction) {}

  /*!
   * \brief A virtual member.
   */
  inline virtual void Add_FlowTraction(unsigned long iPoint, const su2double *val_flowTraction) {}

  /*!
   * \brief A virtual member.
   */
  inline virtual su2double Get_FlowTraction(unsigned long iPoint, unsigned long iVar) const { return 0.0; }

  /*!
   * \brief A virtual member.
   */
  virtual void Set_FlowTraction_n() {}

  /*!
   * \brief A virtual member.
   */
  inline virtual su2double Get_FlowTraction_n(unsigned long iPoint, unsigned long iVar) const { return 0.0; }

  /*!
   * \brief A virtual member.
   */
  inline virtual void Clear_FlowTraction() {}

  /*!
   * \brief A virtual member.
   */
  inline virtual void Set_isVertex(unsigned long iPoint, bool isVertex) {}

  /*!
   * \brief A virtual member.
   */
  inline virtual bool Get_isVertex(unsigned long iPoint) const { return false; }

  /*!
   * \brief A virtual member.
   */
  inline virtual void SetVelocity2(unsigned long iPoint) {}

  /*!
   * \brief A virtual member.
   * \param[in] val_velocity - Pointer to the velocity.
   */
  inline virtual void SetVelocity_Old(unsigned long iPoint, const su2double *val_velocity) {}

  /*!
   * \brief A virtual member.
   * \param[in] laminarViscosity
   */
  inline virtual void SetLaminarViscosity(unsigned long iPoint, su2double laminarViscosity) {}

  /*!
   * \brief A virtual member.
   * \param[in] config - Definition of the particular problem.
   */
  inline virtual void SetLaminarViscosity(unsigned long iPoint, CConfig *config) {}

  /*!
   * \brief A virtual member.
   * \param[in] thermalConductivity
   */
  inline virtual void SetThermalConductivity(unsigned long iPoint, su2double thermalConductivity) {}

  /*!
   * \brief A virtual member.
   * \param[in] config - Definition of the particular problem.
   */
  inline virtual void SetThermalConductivity(unsigned long iPoint, CConfig *config) {}

  /*!
   * \brief A virtual member.
   * \param[in] Cp - Constant pressure specific heat.
   */
  inline virtual void SetSpecificHeatCp(unsigned long iPoint, su2double Cp) {}

  /*!
   * \brief A virtual member.
   * \param[in] Cv - Constant volume specific heat.
   */
  inline virtual void SetSpecificHeatCv(unsigned long iPoint, su2double Cv) {}

  /*!
   * \brief A virtual member.
   */
  inline virtual void SetVelSolutionDVector(unsigned long iPoint) {}

  /*!
   * \brief A virtual member.
   * \param[in] iVar - Index of the variable.
   * \param[in] iDim - Index of the dimension.
   * \param[in] val_value - Value to add to the gradient of the primitive variables.
   */
  inline virtual void AddGradient_Primitive(unsigned long iPoint, unsigned long iVar, unsigned long iDim, su2double val_value) {}

  /*!
   * \brief A virtual member.
   * \param[in] iVar - Index of the variable.
   * \param[in] iDim - Index of the dimension.
   * \return Value of the primitive variables gradient.
   */
  inline virtual su2double GetGradient_Primitive(unsigned long iPoint, unsigned long iVar, unsigned long iDim) const { return 0.0; }

  /*!
   * \brief A virtual member.
   * \param[in] iVar - Index of the variable.
   * \return Value of the primitive variables gradient.
   */
  inline virtual su2double GetLimiter_Primitive(unsigned long iPoint, unsigned long iVar) const { return 0.0; }

  /*!
   * \brief A virtual member.
   * \param[in] iVar - Index of the variable.
   * \param[in] iDim - Index of the dimension.
   * \param[in] val_value - Value of the gradient.
   */
  inline virtual void SetGradient_Primitive(unsigned long iPoint, unsigned long iVar, unsigned long iDim, su2double val_value) {}

  /*!
   * \brief A virtual member.
   * \param[in] iVar - Index of the variable.
   * \param[in] val_value - Value of the gradient.
   */
  inline virtual void SetLimiter_Primitive(unsigned long iPoint, unsigned long iVar, su2double val_value) {}

  /*!
   * \brief A virtual member.
   * \return Value of the primitive variables gradient.
   */
  inline virtual su2double **GetGradient_Primitive(unsigned long iPoint) { return nullptr; }

  /*!
   * \brief A virtual member.
   * \return Value of the primitive variables gradient.
   */
  inline virtual su2double *GetLimiter_Primitive(unsigned long iPoint) { return nullptr; }

  /*!
   * \brief Get the value of the primitive gradient for MUSCL reconstruction.
   * \param[in] val_var - Index of the variable.
   * \param[in] val_dim - Index of the dimension.
   * \return Value of the primitive variables gradient.
   */
  inline virtual su2double GetGradient_Reconstruction(unsigned long iPoint, unsigned long val_var, unsigned long val_dim) const { return 0.0; }

  /*!
   * \brief Set the value of the primitive gradient for MUSCL reconstruction.
   * \param[in] val_var - Index of the variable.
   * \param[in] val_dim - Index of the dimension.
   * \param[in] val_value - Value of the gradient.
   */
  inline virtual void SetGradient_Reconstruction(unsigned long iPoint, unsigned long val_var, unsigned long val_dim, su2double val_value) { }

  /*!
   * \brief Get the value of the primitive gradient for MUSCL reconstruction.
   * \return Value of the primitive gradient for MUSCL reconstruction.
   */
  inline virtual su2double **GetGradient_Reconstruction(unsigned long iPoint) { return nullptr; }

  /*!
   * \brief Get the reconstruction gradient for primitive variable at all points.
   * \return Reference to variable reconstruction gradient.
   */
  inline virtual CVectorOfMatrix& GetGradient_Reconstruction(void) { return Gradient; }

  /*!
   * \brief Set the blending function for the blending of k-w and k-eps.
   * \param[in] val_viscosity - Value of the vicosity.
   * \param[in] val_density - Value of the density.
   * \param[in] val_dist - Value of the distance to the wall.
   */
  inline virtual void SetBlendingFunc(unsigned long iPoint, su2double val_viscosity, su2double val_dist, su2double val_density) {}

  /*!
   * \brief Get the first blending function of the SST model.
   */
  inline virtual su2double GetF1blending(unsigned long iPoint) const { return 0.0; }

  /*!
   * \brief Get the second blending function of the SST model.
   */
  inline virtual su2double GetF2blending(unsigned long iPoint) const { return 0.0; }

  /*!
   * \brief Get the value of the cross diffusion of tke and omega.
   */
  inline virtual su2double GetCrossDiff(unsigned long iPoint) const { return 0.0; }

  /*!
   * \brief Get the value of the eddy viscosity.
   * \return the value of the eddy viscosity.
   */
  inline virtual su2double GetmuT(unsigned long iPoint) const { return 0.0; }

  /*!
   * \brief Set the value of the eddy viscosity.
   * \param[in] val_muT
   */
  inline virtual void SetmuT(unsigned long iPoint, su2double val_muT) {}

  /*!
   * \brief Add a value to the maximum eigenvalue for the inviscid terms of the PDE.
   * \param[in] val_max_lambda - Value of the maximum eigenvalue for the inviscid terms of the PDE.
   * \param[in] iSpecies - Value of iSpecies to which the eigenvalue belongs
   */
  inline virtual void AddMax_Lambda_Inv(unsigned long iPoint, su2double val_max_lambda, unsigned long iSpecies) {}

  /*!
   * \brief Add a value to the maximum eigenvalue for the viscous terms of the PDE.
   * \param[in] val_max_lambda - Value of the maximum eigenvalue for the viscous terms of the PDE.
   * \param[in] iSpecies - Value of iSpecies to which the eigenvalue belongs
   */
  inline virtual void AddMax_Lambda_Visc(unsigned long iPoint, su2double val_max_lambda, unsigned long iSpecies) {}

  /*!
   * \brief A virtual member.
   * \param[in] iVar - Index of the variable.
   * \param[in] val_source - Value of the harmonic balance source.
   */
  inline virtual void SetHarmonicBalance_Source(unsigned long iPoint, unsigned long iVar, su2double val_source) {}

  /*!
   * \brief A virtual member.
   */
  inline virtual su2double GetHarmonicBalance_Source(unsigned long iPoint, unsigned long iVar) const { return 0.0; }

  /*!
   * \brief Set the Eddy Viscosity Sensitivity of the problem.
   * \param[in] val_EddyViscSens - Eddy Viscosity Sensitivity.
   * \param[in] numTotalVar - Number of variables.
   */
  inline virtual void SetEddyViscSens(unsigned long iPoint, const su2double *val_EddyViscSens, unsigned long numTotalVar) {}

  /*!
   * \brief Get the Eddy Viscosity Sensitivity of the problem.
   * \return Pointer to the Eddy Viscosity Sensitivity.
   */
  inline virtual su2double *GetEddyViscSens(unsigned long iPoint) { return nullptr; }

  /*!
   * \brief A virtual member. Set the direct solution for the adjoint solver.
   * \param[in] solution_direct - Value of the direct solution.
   */
  inline virtual void SetSolution_Direct(unsigned long iPoint, const su2double *solution_direct) {}

  /*!
   * \brief A virtual member. Get the direct solution for the adjoint solver.
   * \return Pointer to the direct solution vector.
   */
  inline virtual su2double *GetSolution_Direct(unsigned long iPoint) { return nullptr; }

  /*!
   * \brief A virtual member. Set the restart geometry (coordinate of the converged solution)
   * \param[in] val_coordinate_direct - Value of the restart coordinate.
   */
  inline virtual void SetGeometry_Direct(unsigned long iPoint, const su2double *val_coordinate_direct) {}

  /*!
   * \brief A virtual member. Get the restart geometry (coordinate of the converged solution).
   * \return Pointer to the restart coordinate vector.
   */
  inline virtual su2double *GetGeometry_Direct(unsigned long iPoint) { return nullptr; }

  /*!
   * \brief A virtual member. Get the restart geometry (coordinate of the converged solution).
   * \return Coordinate of the direct solver restart for .
   */
  inline virtual su2double GetGeometry_Direct(unsigned long iPoint, unsigned long iDim) const { return 0.0; }

  /*!
   * \brief A virtual member. Get the geometry solution.
   * \param[in] iVar - Index of the variable.
   * \return Value of the solution for the index <i>iVar</i>.
   */
  inline virtual su2double GetSolution_Geometry(unsigned long iPoint, unsigned long iVar) const { return 0.0; }

  /*!
   * \brief A virtual member. Set the value of the mesh solution (adjoint).
   * \param[in] solution - Solution of the problem (acceleration).
   */
  inline virtual void SetSolution_Geometry(unsigned long iPoint, const su2double *solution_geometry) {}

  /*!
   * \brief A virtual member. Set the value of the mesh solution (adjoint).
   * \param[in] solution - Solution of the problem (acceleration).
   */
  inline virtual void SetSolution_Geometry(unsigned long iPoint, unsigned long iVar, su2double solution_geometry) {}

  /*!
   * \brief A virtual member. Set the value of the old geometry solution (adjoint).
   */
  inline virtual void Set_OldSolution_Geometry() {}

  /*!
   * \brief A virtual member. Get the value of the old geometry solution (adjoint).
   * \param[out] solution - old adjoint solution for coordinate iDim
   */
  inline virtual su2double Get_OldSolution_Geometry(unsigned long iPoint, unsigned long iDim) const { return 0.0; }

  /*!
   * \brief Get BGS solution to compute the BGS residual (difference between BGS and BGS_k).
   * \note This is virtual because for some classes the result of a BGS iteration is not "Solution".
   *       If this method is overriden, the BGSSolution_k ones proabably have to be too.
   */
  inline virtual su2double Get_BGSSolution(unsigned long iPoint, unsigned long iVar) const {
    return Solution(iPoint, iVar);
  }

  /*!
   * \brief Set the value of the solution in the previous BGS subiteration.
   */
  virtual void Set_BGSSolution_k();

  /*!
   * \brief Restore the previous BGS subiteration to solution.
   */
  virtual void Restore_BGSSolution_k();

  /*!
   * \brief Set the value of the solution in the previous BGS subiteration.
   */
  inline virtual void Set_BGSSolution_k(unsigned long iPoint, unsigned long iVar, su2double val_var) {
    Solution_BGS_k(iPoint,iVar) = val_var;
  }

  /*!
   * \brief Get the value of the solution in the previous BGS subiteration.
   * \param[out] val_solution - solution in the previous BGS subiteration.
   */
  inline virtual su2double Get_BGSSolution_k(unsigned long iPoint, unsigned long iVar) const {
    return Solution_BGS_k(iPoint,iVar);
  }

  /*!
   * \brief A virtual member. Set the direct velocity solution for the adjoint solver.
   * \param[in] solution_direct - Value of the direct velocity solution.
   */
  inline virtual void SetSolution_Vel_Direct(unsigned long iPoint, const su2double *sol) {}

  /*!
   * \brief A virtual member. Set the direct acceleration solution for the adjoint solver.
   * \param[in] solution_direct - Value of the direct acceleration solution.
   */
  inline virtual void SetSolution_Accel_Direct(unsigned long iPoint, const su2double *sol) {}

  /*!
   * \brief A virtual member. Get the direct velocity solution for the adjoint solver.
   * \return Pointer to the direct velocity solution vector.
   */
  inline virtual su2double* GetSolution_Vel_Direct(unsigned long iPoint) { return nullptr; }

  /*!
   * \brief A virtual member. Get the direct acceleraction solution for the adjoint solver.
   * \return Pointer to the direct acceleraction solution vector.
   */
  inline virtual su2double* GetSolution_Accel_Direct(unsigned long iPoint) { return nullptr; }

  /*!
   * \brief Set the value of the velocity (Structural Analysis).
   * \param[in] solution - Solution of the problem (velocity).
   */
  inline virtual void SetSolution_Vel(unsigned long iPoint, const su2double *solution) {}

  /*!
   * \overload
   * \param[in] iVar - Index of the variable.
   * \param[in] solution_vel - Value of the solution for the index <i>iVar</i>.
   */
  inline virtual void SetSolution_Vel(unsigned long iPoint, unsigned long iVar, su2double solution_vel) {}

  /*!
   * \brief Set the value of the velocity (Structural Analysis) at time n.
   * \param[in] solution_vel_time_n - Value of the old solution.
   */
  inline virtual void SetSolution_Vel_time_n(unsigned long iPoint, const su2double *solution_vel_time_n) {}

  /*!
   * \brief Set the value of the velocity (Structural Analysis) at time n.
   */
  inline virtual void SetSolution_Vel_time_n() {}

  /*!
   * \overload
   * \param[in] iVar - Index of the variable.
   * \param[in] solution_vel_time_n - Value of the old solution for the index <i>iVar</i>.
   */
  inline virtual void SetSolution_Vel_time_n(unsigned long iPoint, unsigned long iVar, su2double solution_vel_time_n) {}

  /*!
   * \brief Get the solution at time n.
   * \param[in] iVar - Index of the variable.
   * \return Value of the solution for the index <i>iVar</i>.
   */
  inline su2double GetSolution_time_n(unsigned long iPoint, unsigned long iVar) const { return Solution_time_n(iPoint,iVar); }

  /*!
   * \brief Get the solution at time n-1.
   * \param[in] iVar - Index of the variable.
   * \return Value of the solution for the index <i>iVar</i>.
   */
  inline su2double GetSolution_time_n1(unsigned long iPoint, unsigned long iVar) const { return Solution_time_n1(iPoint,iVar); }

  /*!
   * \brief Get the velocity (Structural Analysis).
   * \param[in] iVar - Index of the variable.
   * \return Value of the solution for the index <i>iVar</i>.
   */
  inline virtual su2double GetSolution_Vel(unsigned long iPoint, unsigned long iVar) const { return 0.0; }

  /*!
   * \brief Get the solution of the problem.
   * \return Pointer to the solution vector.
   */
  inline virtual su2double *GetSolution_Vel(unsigned long iPoint) {return nullptr; }

  /*!
   * \brief Get the velocity of the nodes (Structural Analysis) at time n.
   * \param[in] iVar - Index of the variable.
   * \return Pointer to the old solution vector.
   */
  inline virtual su2double GetSolution_Vel_time_n(unsigned long iPoint, unsigned long iVar) const { return 0.0; }

  /*!
   * \brief Get the solution at time n.
   * \return Pointer to the solution (at time n) vector.
   */
  inline virtual su2double *GetSolution_Vel_time_n(unsigned long iPoint) { return nullptr; }


  /*!
   * \brief Set the value of the acceleration (Structural Analysis).
   * \param[in] solution_accel - Solution of the problem (acceleration).
   */
  inline virtual void SetSolution_Accel(unsigned long iPoint, const su2double *solution_accel) {}

  /*!
   * \overload
   * \param[in] iVar - Index of the variable.
   * \param[in] solution_accel - Value of the solution for the index <i>iVar</i>.
   */
  inline virtual void SetSolution_Accel(unsigned long iPoint, unsigned long iVar, su2double solution_accel) {}

  /*!
   * \brief Set the value of the acceleration (Structural Analysis) at time n.
   * \param[in] solution_accel_time_n - Pointer to the residual vector.
   */
  inline virtual void SetSolution_Accel_time_n(unsigned long iPoint, const su2double *solution_accel_time_n) {}

  /*!
   * \brief Set the value of the acceleration (Structural Analysis) at time n.
   */
  inline virtual void SetSolution_Accel_time_n() {}

  /*!
   * \overload
   * \param[in] iVar - Index of the variable.
   * \param[in] solution_accel_time_n - Value of the old solution for the index <i>iVar</i>.
   */
  inline virtual void SetSolution_Accel_time_n(unsigned long iPoint, unsigned long iVar, su2double solution_accel_time_n) {}

  /*!
   * \brief Get the acceleration (Structural Analysis).
   * \param[in] iVar - Index of the variable.
   * \return Value of the solution for the index <i>iVar</i>.
   */
  inline virtual su2double GetSolution_Accel(unsigned long iPoint, unsigned long iVar) const { return 0.0; }

  /*!
   * \brief Get the solution of the problem.
   * \return Pointer to the solution vector.
   */
  inline virtual su2double *GetSolution_Accel(unsigned long iPoint) { return nullptr; }

  /*!
   * \brief Get the acceleration of the nodes (Structural Analysis) at time n.
   * \param[in] iVar - Index of the variable.
   * \return Pointer to the old solution vector.
   */
  inline virtual su2double GetSolution_Accel_time_n(unsigned long iPoint, unsigned long iVar) const { return 0.0; }

  /*!
   * \brief Get the solution at time n.
   * \return Pointer to the solution (at time n) vector.
   */
  inline virtual su2double *GetSolution_Accel_time_n(unsigned long iPoint) { return nullptr; }

  /*!
   * \brief A virtual member.
   */
  inline virtual void Set_OldSolution_Vel() {}

  /*!
   * \brief A virtual member.
   */
  inline virtual void Set_OldSolution_Accel() {}

  /*!
   * \brief  A virtual member. Set the value of the old solution.
   * \param[in] solution_pred - Pointer to the residual vector.
   */
  inline virtual void SetSolution_Pred(unsigned long iPoint, const su2double *solution_pred) {}

  /*!
   * \brief  A virtual member. Get the solution at time n.
   * \return Pointer to the solution (at time n) vector.
   */
  inline virtual const su2double *GetSolution_Pred(unsigned long iPoint) const { return nullptr; }

  /*!
   * \brief  A virtual member. Set the value of the old solution.
   * \param[in] solution_pred_Old - Pointer to the residual vector.
   */
  inline virtual void SetSolution_Pred_Old(unsigned long iPoint, const su2double *solution_pred_Old) {}

  /*!
   * \brief  A virtual member. Get the solution at time n.
   * \return Pointer to the solution (at time n) vector.
   */
  inline virtual const su2double *GetSolution_Pred_Old(unsigned long iPoint) const { return nullptr; }

  /*!
   * \brief A virtual member.
   */
  inline virtual void SetReference_Geometry(unsigned long iPoint, unsigned long iVar, su2double ref_geometry) {}

  /*!
   * \brief A virtual member.
   */
  inline virtual const su2double* GetReference_Geometry(unsigned long iPoint) const { return nullptr; }

  /*!
   * \brief A virtual member.
   */
  inline virtual void SetPrestretch(unsigned long iPoint, unsigned long iVar, su2double val_prestretch) {}

  /*!
   * \brief A virtual member.
   */
  inline virtual const su2double *GetPrestretch(unsigned long iPoint) const {return nullptr; }

  /*!
   * \brief A virtual member.
   */
  inline virtual su2double GetPrestretch(unsigned long iPoint, unsigned long iVar) const { return 0.0; }

  /*!
   * \brief A virtual member. Get the value of the undeformed coordinates.
   * \param[in] iDim - Index of Mesh_Coord[nDim]
   * \return Value of the original coordinate iDim.
   */
  inline virtual su2double GetMesh_Coord(unsigned long iPoint, unsigned long iDim) const { return 0.0; }

  /*!
   * \brief A virtual member. Get the undeformed coordinates.
   * \return Pointer to the reference coordinates.
   */
  inline virtual const su2double *GetMesh_Coord(unsigned long iPoint) const { return nullptr; }

  /*!
   * \brief A virtual member. Set the value of the undeformed coordinates.
   * \param[in] iDim - Index of Mesh_Coord[nDim]
   * \param[in] val_coord - Value of Mesh_Coord[nDim]
   */
  inline virtual void SetMesh_Coord(unsigned long iPoint, unsigned long iDim, su2double val_coord) { }

    /*!
   * \brief A virtual member. Get the value of the wall distance in reference coordinates.
   * \param[in] iDim - Index of Mesh_Coord[nDim]
   * \return Value of the wall distance in reference coordinates.
   */
  inline virtual su2double GetWallDistance(unsigned long iPoint) const { return 0.0; }

  /*!
   * \brief A virtual member. Set the value of the wall distance in reference coordinates.
   * \param[in] val_dist - Value of wall distance.
   */
  inline virtual void SetWallDistance(unsigned long iPoint, su2double val_dist) { }

  /*!
   * \brief A virtual member. Register the reference coordinates of the mesh.
   * \param[in] input - Defines whether we are registering the variable as input or as output.
   */
  inline virtual void Register_MeshCoord(bool input) { }

  /*!
   * \brief A virtual member. Recover the value of the adjoint of the mesh coordinates.
   */
  inline virtual void GetAdjoint_MeshCoord(unsigned long iPoint, su2double *adj_mesh) const { }

  /*!
   * \brief A virtual member. Get the value of the displacement imposed at the boundary.
   * \return Value of the boundary displacement.
   */
  inline virtual su2double GetBound_Disp(unsigned long iPoint, unsigned long iDim) const { return 0.0; }

  /*!
   * \brief A virtual member. Set the boundary displacement.
   * \param[in] val_BoundDisp - Pointer to the boundary displacements.
   */
  inline virtual void SetBound_Disp(unsigned long iPoint, const su2double *val_BoundDisp) { }


  /*!
   * \brief A virtual member. Set the boundary displacement.
   * \param[in] iDim - Index of the dimension of interest.
   * \param[in] val_BoundDisp - Value of the boundary displacements.
   */
  inline virtual void SetBound_Disp(unsigned long iPoint, unsigned long iDim, const su2double val_BoundDisp) { }

  /*!
   * \brief A virtual member. Get the value of the displacement imposed at the boundary.
   * \return Value of the boundary displacement.
   */
  inline virtual const su2double* GetBoundDisp_Direct(unsigned long iPoint) const { return nullptr; }

  /*!
   * \brief A virtual member. Set the solution for the boundary displacements.
   * \param[in] val_BoundDisp - Pointer to the boundary displacements.
   */
  inline virtual void SetBoundDisp_Direct(unsigned long iPoint, const su2double *val_BoundDisp) { }

  /*!
   * \brief Set the value of the sensitivity with respect to the undeformed coordinates.
   * \param[in] val_sens - Pointer to the sensitivities of the boundary displacements.
   */
  inline virtual void SetBoundDisp_Sens(unsigned long iPoint, const su2double *val_sens) { }

  /*!
   * \brief A virtual member. Get the value of the sensitivity with respect to the undeformed coordinates.
   * \param[in] iDim - Index of Mesh_Coord_Sens[nDim]
   * \return Value of the original Mesh_Coord_Sens iDim.
   */
  inline virtual su2double GetBoundDisp_Sens(unsigned long iPoint, unsigned long iDim) const { return 0.0; }

  /*!
   * \brief A virtual member. Register the boundary displacements of the mesh.
   * \param[in] input - Defines whether we are registering the variable as input or as output.
   */
  inline virtual void Register_BoundDisp(bool input) { }

  /*!
   * \brief A virtual member. Recover the value of the adjoint of the boundary displacements.
   */
  inline virtual void GetAdjoint_BoundDisp(unsigned long iPoint, su2double *adj_disp) const { }

   /*!
    * \brief A virtual member.
    */
  inline virtual void Register_femSolution_time_n() {}

  /*!
   * \brief A virtual member.
   */
  inline virtual void RegisterSolution_Vel(bool input) {}

  /*!
   * \brief A virtual member.
   */
  inline virtual void RegisterSolution_Vel_time_n() {}

  /*!
   * \brief A virtual member.
   */
  inline virtual void RegisterSolution_Accel(bool input) {}

  /*!
   * \brief A virtual member.
   */
  inline virtual void RegisterSolution_Accel_time_n() {}

  /*!
   * \brief A virtual member.
   */
  inline virtual void SetAdjointSolution_Vel(unsigned long iPoint, const su2double *adj_sol) {}

  /*!
   * \brief A virtual member.
   */
  inline virtual void RegisterFlowTraction() { }

  /*!
   * \brief A virtual member.
   */
  inline virtual su2double ExtractFlowTraction_Sensitivity(unsigned long iPoint, unsigned long iDim) const { return 0.0; }

  /*!
   * \brief A virtual member.
   */
  inline virtual void GetAdjointSolution_Vel(unsigned long iPoint, su2double *adj_sol) const {}

  /*!
   * \brief A virtual member.
   */
  inline virtual void SetAdjointSolution_Vel_time_n(unsigned long iPoint, const su2double *adj_sol) {}

  /*!
   * \brief A virtual member.
   */
  inline virtual void GetAdjointSolution_Vel_time_n(unsigned long iPoint, su2double *adj_sol) const {}

  /*!
   * \brief A virtual member.
   */
  inline virtual void SetAdjointSolution_Accel(unsigned long iPoint, const su2double *adj_sol) {}

  /*!
   * \brief A virtual member.
   */
  inline virtual void GetAdjointSolution_Accel(unsigned long iPoint, su2double *adj_sol) const {}

  /*!
   * \brief A virtual member.
   */
  inline virtual void SetAdjointSolution_Accel_time_n(unsigned long iPoint, const su2double *adj_sol) {}

  /*!
   * \brief A virtual member.
   */
  inline virtual void GetAdjointSolution_Accel_time_n(unsigned long iPoint, su2double *adj_sol) const {}

  /*!
   * \brief Register the variables in the solution array as input/output variable.
   * \param[in] input - input or output variables.
   * \param[in] push_index - boolean whether we want to push the index or save it in a member variable.
   */
  void RegisterSolution(bool input, bool push_index = true);

  /*!
   * \brief Register the variables in the solution_time_n array as input/output variable.
   */
  void RegisterSolution_time_n();

  /*!
   * \brief Register the variables in the solution_time_n1 array as input/output variable.
   */
  void RegisterSolution_time_n1();

  /*!
   * \brief Set the adjoint values of the solution.
   * \param[in] adj_sol - The adjoint values of the solution.
   */
  inline void SetAdjointSolution(unsigned long iPoint, const su2double *adj_sol) {
    for (unsigned long iVar = 0; iVar < nVar; iVar++)
      SU2_TYPE::SetDerivative(Solution(iPoint,iVar), SU2_TYPE::GetValue(adj_sol[iVar]));
  }

  /*!
   * \brief Set the adjoint values of the solution.
   * \param[in] adj_sol - The adjoint values of the solution.
   */
  inline void SetAdjointSolution_LocalIndex(unsigned long iPoint, const su2double *adj_sol) {
    for (unsigned long iVar = 0; iVar < nVar; iVar++)
      AD::SetDerivative(AD_OutputIndex(iPoint,iVar), SU2_TYPE::GetValue(adj_sol[iVar]));
  }

  /*!
   * \brief Get the adjoint values of the solution.
   * \param[out] adj_sol - The adjoint values of the solution.
   */
  inline void GetAdjointSolution(unsigned long iPoint, su2double *adj_sol) const {
    for (unsigned long iVar = 0; iVar < nVar; iVar++)
      adj_sol[iVar] = SU2_TYPE::GetDerivative(Solution(iPoint,iVar));
  }

  /*!
   * \brief Get the adjoint values of the solution.
   * \param[in] adj_sol - The adjoint values of the solution.
   */
  inline void GetAdjointSolution_LocalIndex(unsigned long iPoint, su2double *adj_sol) const {
    for (unsigned long iVar = 0; iVar < nVar; iVar++)
      adj_sol[iVar] = AD::GetDerivative(AD_InputIndex(iPoint,iVar));
  }

  /*!
   * \brief Set the adjoint values of the solution at time n.
   * \param[in] adj_sol - The adjoint values of the solution.
   */
  inline void SetAdjointSolution_time_n(unsigned long iPoint, const su2double *adj_sol) {
    for (unsigned long iVar = 0; iVar < nVar; iVar++)
      SU2_TYPE::SetDerivative(Solution_time_n(iPoint,iVar), SU2_TYPE::GetValue(adj_sol[iVar]));
  }

  /*!
   * \brief Get the adjoint values of the solution at time n.
   * \param[out] adj_sol - The adjoint values of the solution.
   */
  inline void GetAdjointSolution_time_n(unsigned long iPoint, su2double *adj_sol) const {
    for (unsigned long iVar = 0; iVar < nVar; iVar++)
      adj_sol[iVar] = SU2_TYPE::GetDerivative(Solution_time_n(iPoint,iVar));
  }

  /*!
   * \brief Set the adjoint values of the solution at time n-1.
   * \param[in] adj_sol - The adjoint values of the solution.
   */
  inline void SetAdjointSolution_time_n1(unsigned long iPoint, const su2double *adj_sol) {
    for (unsigned long iVar = 0; iVar < nVar; iVar++)
      SU2_TYPE::SetDerivative(Solution_time_n1(iPoint,iVar), SU2_TYPE::GetValue(adj_sol[iVar]));
  }

  /*!
   * \brief Get the adjoint values of the solution at time n-1.
   * \param[out] adj_sol - The adjoint values of the solution.
   */
  inline void GetAdjointSolution_time_n1(unsigned long iPoint, su2double *adj_sol) const {
    for (unsigned long iVar = 0; iVar < nVar; iVar++)
      adj_sol[iVar] = SU2_TYPE::GetDerivative(Solution_time_n1(iPoint,iVar));
  }

  /*!
   * \brief Set the sensitivity at the node
   * \param[in] iDim - spacial component
   * \param[in] val - value of the Sensitivity
   */
  inline virtual void SetSensitivity(unsigned long iPoint, unsigned long iDim, su2double val) {}

  /*!
   * \brief Get the Sensitivity at the node
   * \param[in] iDim - spacial component
   * \return value of the Sensitivity
   */
  inline virtual su2double GetSensitivity(unsigned long iPoint, unsigned long iDim) const { return 0.0; }

  inline virtual void SetDual_Time_Derivative(unsigned long iPoint, unsigned long iVar, su2double der) {}

  inline virtual void SetDual_Time_Derivative_n(unsigned long iPoint, unsigned long iVar, su2double der) {}

  inline virtual su2double GetDual_Time_Derivative(unsigned long iPoint, unsigned long iVar) const {return 0.0;}

  inline virtual su2double GetDual_Time_Derivative_n(unsigned long iPoint, unsigned long iVar) const {return 0.0;}

  inline virtual void SetTauWall(unsigned long iPoint, su2double val_tau_wall) {}

  inline virtual su2double GetTauWall(unsigned long iPoint) const { return 0.0; }

  inline virtual void SetVortex_Tilting(unsigned long iPoint, const su2double* const* PrimGrad_Flow,
                                        const su2double* Vorticity, su2double LaminarViscosity) {}

  inline virtual su2double GetVortex_Tilting(unsigned long iPoint) const { return 0.0; }

  inline virtual void SetDiffusivity(unsigned long iPoint, su2double val_diffusivity, unsigned short val_ivar) { }
  
  inline virtual su2double GetDiffusivity(unsigned long iPoint, unsigned short val_ivar) { return 0.0; }
  
  inline virtual su2double* GetDiffusivity(unsigned long iPoint) { return NULL; }
  
  inline virtual void SetDynamic_Derivative(unsigned long iPoint, unsigned long iVar, su2double der) {}

  inline virtual void SetDynamic_Derivative_n(unsigned long iPoint, unsigned long iVar, su2double der) {}

  inline virtual su2double GetDynamic_Derivative(unsigned long iPoint, unsigned long iVar) const { return 0.0; }

  inline virtual su2double GetDynamic_Derivative_n(unsigned long iPoint, unsigned long iVar) const { return 0.0; }

  inline virtual void SetDynamic_Derivative_Vel(unsigned long iPoint, unsigned long iVar, su2double der) {}

  inline virtual void SetDynamic_Derivative_Vel_n(unsigned long iPoint, unsigned long iVar, su2double der) {}

  inline virtual su2double GetDynamic_Derivative_Vel(unsigned long iPoint, unsigned long iVar) const { return 0.0; }

  inline virtual su2double GetDynamic_Derivative_Vel_n(unsigned long iPoint, unsigned long iVar) const { return 0.0; }

  inline virtual void SetDynamic_Derivative_Accel(unsigned long iPoint, unsigned long iVar, su2double der) {}

  inline virtual void SetDynamic_Derivative_Accel_n(unsigned long iPoint, unsigned long iVar, su2double der) {}

  inline virtual su2double GetDynamic_Derivative_Accel(unsigned long iPoint, unsigned long iVar) const { return 0.0; }

  inline virtual su2double GetDynamic_Derivative_Accel_n(unsigned long iPoint, unsigned long iVar) const { return 0.0; }

  inline virtual su2double GetSolution_Old_Vel(unsigned long iPoint, unsigned long iVar) const { return 0.0; }

  inline virtual su2double GetSolution_Old_Accel(unsigned long iPoint, unsigned long iVar) const { return 0.0; }

<<<<<<< HEAD

  inline virtual void SetSourceScalar(unsigned long iPoint, su2double val_source_scalar, unsigned short val_ivar)  { }
  inline virtual void SetLookupScalar(unsigned long iPoint, su2double val_lookup_scalar, unsigned short val_ivar)  { }

  inline virtual su2double GetSourceScalar(unsigned long iPoint, unsigned short val_ivar) { return 0.0; }
  inline virtual su2double GetLookupScalar(unsigned long iPoint, unsigned short val_ivar) { return 0.0; }
  
  inline virtual su2double *GetSourceScalar(unsigned long iPoint) { return nullptr; }
  inline virtual su2double *GetLookupScalar(unsigned long iPoint) { return nullptr; }
=======
   /*!
   * \brief A virtual member: Set the recovered pressure for streamwise periodic flow.
   * \param[in] iPoint - Point index.
   * \param[in] val_pressure - pressure value.
   */
  inline virtual void SetStreamwise_Periodic_RecoveredPressure(unsigned long iPoint,su2double val_pressure) { }

  /*!
   * \brief A virtual member: Get the recovered pressure for streamwise periodic flow.
   * \param[in] iPoint - Point index.
   * \return Recovered/Physical pressure for streamwise periodic flow.
   */
  inline virtual su2double GetStreamwise_Periodic_RecoveredPressure(unsigned long iPoint) const { return 0.0; }

  /*!
   * \brief A virtual member: Set the recovered temperature for streamwise periodic flow.
   * \param[in] iPoint - Point index.
   * \param[in] val_temperature - temperature value.
   */
  inline virtual void SetStreamwise_Periodic_RecoveredTemperature(unsigned long iPoint, su2double val_temperature) { }

  /*!
   * \brief A virtual member: Get the recovered temperature for streamwise periodic flow.
   * \param[in] iPoint - Point index.
   * \return Recovered/Physical temperature for streamwise periodic flow.
   */
  inline virtual su2double GetStreamwise_Periodic_RecoveredTemperature(unsigned long iPoint) const { return 0.0; }
>>>>>>> b7f6d4f5

  /*!
   * \brief Virtual member: Set the Radiative source term at the node
   * \return value of the radiative source term
   */
  inline virtual const su2double *GetRadiative_SourceTerm(unsigned long iPoint) const { return nullptr;}

  /*!
   * \brief  Virtual member: Set the Radiative source term at the node
   * \param[in] val_RadSourceTerm - value of the radiative source term
   */
  inline virtual void SetRadiative_SourceTerm(unsigned long iPoint, unsigned long iVar, su2double val_RadSourceTerm) { }

  /*!
   * \brief Get whether a volumetric heat source is to be introduced in point iPoint
   * \return Bool, determines if this point introduces volumetric heat
   */
  inline virtual bool GetVol_HeatSource(unsigned long iPoint) const { return false; }

  /*!
   * \brief Set the FSI force sensitivity at the node
   * \param[in] iDim - spacial component
   * \param[in] val - value of the Sensitivity
   */
  virtual void SetFlowTractionSensitivity(unsigned long iPoint, unsigned long iDim, su2double val) { }

  /*!
   * \brief Get the FSI force sensitivity at the node
   * \param[in] iDim - spacial component
   * \return value of the Sensitivity
   */
  virtual su2double GetFlowTractionSensitivity(unsigned long iPoint, unsigned long iDim) const { return 0.0; }

  /*!
   * \brief Set the source term applied into the displacement adjoint coming from external solvers
   * \param[in] iDim - spacial component
   * \param[in] val - value of the source term
   */
  virtual void SetSourceTerm_DispAdjoint(unsigned long iPoint, unsigned long iDim, su2double val) { }

  /*!
   * \brief Get the source term applied into the displacement adjoint coming from external solvers
   * \param[in] iDim - spacial component
   * \return value of the source term
   */
  virtual su2double GetSourceTerm_DispAdjoint(unsigned long iPoint, unsigned long iDim) const { return 0.0; }

};<|MERGE_RESOLUTION|>--- conflicted
+++ resolved
@@ -2562,8 +2562,6 @@
 
   inline virtual su2double GetSolution_Old_Accel(unsigned long iPoint, unsigned long iVar) const { return 0.0; }
 
-<<<<<<< HEAD
-
   inline virtual void SetSourceScalar(unsigned long iPoint, su2double val_source_scalar, unsigned short val_ivar)  { }
   inline virtual void SetLookupScalar(unsigned long iPoint, su2double val_lookup_scalar, unsigned short val_ivar)  { }
 
@@ -2572,7 +2570,7 @@
   
   inline virtual su2double *GetSourceScalar(unsigned long iPoint) { return nullptr; }
   inline virtual su2double *GetLookupScalar(unsigned long iPoint) { return nullptr; }
-=======
+
    /*!
    * \brief A virtual member: Set the recovered pressure for streamwise periodic flow.
    * \param[in] iPoint - Point index.
@@ -2600,7 +2598,6 @@
    * \return Recovered/Physical temperature for streamwise periodic flow.
    */
   inline virtual su2double GetStreamwise_Periodic_RecoveredTemperature(unsigned long iPoint) const { return 0.0; }
->>>>>>> b7f6d4f5
 
   /*!
    * \brief Virtual member: Set the Radiative source term at the node
