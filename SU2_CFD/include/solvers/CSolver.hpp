--- conflicted
+++ resolved
@@ -3598,14 +3598,6 @@
   inline virtual void ExtractAdjoint_Solution(CGeometry *geometry, CConfig *config, bool CrossTerm){}
 
   /*!
-<<<<<<< HEAD
-   * \brief A virtual member.
-   * \param[in] geometry - The geometrical definition of the problem.
-   * \param[in] config - The particular config.
-   * \param[in] CrossTerm - Boolean for CrossTerm.
-   */
-  inline virtual void ExtractAdjoint_ObjectiveTerm(CGeometry *geometry, CConfig *config) { }
-=======
    * \brief Register In- or Output.
    * \param[in] input - Boolean whether In- or Output should be registered.
    * \param[in] config - The particular config.
@@ -3626,7 +3618,14 @@
    * \param[in] config - The particular config.
    */
   virtual void ExtractAdjoint_SolutionExtra(su2activevector& adj_sol, const CConfig* config) {}
->>>>>>> 6acc62f5
+
+  /*!
+   * \brief A virtual member.
+   * \param[in] geometry - The geometrical definition of the problem.
+   * \param[in] config - The particular config.
+   * \param[in] CrossTerm - Boolean for CrossTerm.
+   */
+  inline virtual void ExtractAdjoint_ObjectiveTerm(CGeometry *geometry, CConfig *config) { }
 
   /*!
    * \brief  A virtual member.
