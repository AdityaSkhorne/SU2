--- conflicted
+++ resolved
@@ -2789,57 +2789,6 @@
 };
 
 /*!
-<<<<<<< HEAD
-=======
- * \class CCentJSTArtComp_AdjFlow
- * \brief Class for and adjoint centered scheme - JST.
- * \ingroup ConvDiscr
- * \author F. Palacios
- */
-class CCentJSTArtComp_AdjFlow : public CNumerics {
-private:
-  su2double sc2, *Diff_Psi, *Diff_Lapl;
-  su2double *Velocity_i, *Velocity_j;
-  su2double **Proj_Jac_Tensor_i, **Proj_Jac_Tensor_j;
-  unsigned short iDim, iVar, jVar;
-  su2double Residual, ProjVelocity_i, ProjVelocity_j;
-  su2double Param_p, Param_Kappa_4, Param_Kappa_2, Local_Lambda_i, Local_Lambda_j, MeanLambda;
-  su2double Phi_i, Phi_j, sc4, StretchingFactor, Epsilon_4, Epsilon_2;
-  bool implicit;
-  
-public:
-  
-  /*!
-   * \brief Constructor of the class.
-   * \param[in] val_nDim - Number of dimensions of the problem.
-   * \param[in] val_nVar - Number of variables of the problem.
-   * \param[in] config - Definition of the particular problem.
-   */
-  CCentJSTArtComp_AdjFlow(unsigned short val_nDim, unsigned short val_nVar, CConfig *config);
-  
-  /*!
-   * \brief Destructor of the class.
-   */
-  ~CCentJSTArtComp_AdjFlow(void);
-  
-  /*!
-   * \brief Compute the adjoint flow residual using a JST method.
-   * \param[out] val_resconv_i - Pointer to the convective residual at point i.
-   * \param[out] val_resvisc_i - Pointer to the artificial viscosity residual at point i.
-   * \param[out] val_resconv_j - Pointer to the convective residual at point j.
-   * \param[out] val_resvisc_j - Pointer to the artificial viscosity residual at point j.
-   * \param[out] val_Jacobian_ii - Jacobian of the numerical method at node i (implicit computation) from node i.
-   * \param[out] val_Jacobian_ij - Jacobian of the numerical method at node i (implicit computation) from node j.
-   * \param[out] val_Jacobian_ji - Jacobian of the numerical method at node j (implicit computation) from node i.
-   * \param[out] val_Jacobian_jj - Jacobian of the numerical method at node j (implicit computation) from node j.
-   * \param[in] config - Definition of the particular problem.
-   */
-  void ComputeResidual (su2double *val_resconv_i, su2double *val_resvisc_i, su2double *val_resconv_j, su2double *val_resvisc_j,
-                        su2double **val_Jacobian_ii, su2double **val_Jacobian_ij, su2double **val_Jacobian_ji, su2double **val_Jacobian_jj,
-                        CConfig *config);
-};
-
-/*!
  * \class CCentSca_Heat
  * \brief Class for scalar centered scheme.
  * \ingroup ConvDiscr
@@ -2896,7 +2845,6 @@
 
 
 /*!
->>>>>>> ab9b5c63
  * \class CCentLax_Flow
  * \brief Class for computing the Lax-Friedrich centered scheme.
  * \ingroup ConvDiscr
