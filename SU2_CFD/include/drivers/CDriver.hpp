/*!
 * \file CDriver.hpp
 * \brief Headers of the main subroutines for driving single or multi-zone problems.
 *        The subroutines and functions are in the <i>driver_structure.cpp</i> file.
 * \author T. Economon, H. Kline, R. Sanchez
 * \version 8.0.0 "Harrier"
 *
 * SU2 Project Website: https://su2code.github.io
 *
 * The SU2 Project is maintained by the SU2 Foundation
 * (http://su2foundation.org)
 *
 * Copyright 2012-2023, SU2 Contributors (cf. AUTHORS.md)
 *
 * SU2 is free software; you can redistribute it and/or
 * modify it under the terms of the GNU Lesser General Public
 * License as published by the Free Software Foundation; either
 * version 2.1 of the License, or (at your option) any later version.
 *
 * SU2 is distributed in the hope that it will be useful,
 * but WITHOUT ANY WARRANTY; without even the implied warranty of
 * MERCHANTABILITY or FITNESS FOR A PARTICULAR PURPOSE. See the GNU
 * Lesser General Public License for more details.
 *
 * You should have received a copy of the GNU Lesser General Public
 * License along with SU2. If not, see <http://www.gnu.org/licenses/>.
 */

#pragma once

#include "../../../Common/include/geometry/CGeometry.hpp"
#include "../../../Common/include/parallelization/mpi_structure.hpp"
#include "../integration/CIntegration.hpp"
#include "../interfaces/CInterface.hpp"
#include "../solvers/CSolver.hpp"
#include "CDriverBase.hpp"

using namespace std;

class CInterpolator;
class CIteration;
class COutput;

/*!
 * \class CDriver
 * \ingroup Drivers
 * \brief Parent class for driving an iteration of a single or multi-zone problem.
 * \author T. Economon
 */

class CDriver : public CDriverBase {
 protected:
  su2double
      UsedTimeOutput; /*!< \brief Elapsed time between Start and Stop point of the timer for tracking output phase.*/

  su2double BandwidthSum =
      0.0;                    /*!< \brief Aggregate value of the bandwidth for writing restarts (to be average later).*/
  unsigned long IterCount,    /*!< \brief Iteration count stored for performance benchmarking.*/
      OutputCount;            /*!< \brief Output count stored for performance benchmarking.*/
  unsigned long DOFsPerPoint; /*!< \brief Number of unknowns at each vertex, i.e., number of equations solved. */
  su2double Mpoints; /*!< \brief Total number of grid points in millions in the calculation (including ghost points).*/
  su2double
      MpointsDomain; /*!< \brief Total number of grid points in millions in the calculation (excluding ghost points).*/
  su2double MDOFs;   /*!< \brief Total number of DOFs in millions in the calculation (including ghost points).*/
  su2double MDOFsDomain; /*!< \brief Total number of DOFs in millions in the calculation (excluding ghost points).*/

  bool StopCalc,   /*!< \brief Stop computation flag.*/
      mixingplane, /*!< \brief mixing-plane simulation flag.*/
      fsi,         /*!< \brief FSI simulation flag.*/
      fem_solver;  /*!< \brief FEM fluid solver simulation flag. */

  CFreeFormDefBox*** FFDBox;              /*!< \brief FFD FFDBoxes of the problem. */
  CIteration*** iteration_container;      /*!< \brief Container vector with all the iteration methods. */
  CIntegration**** integration_container; /*!< \brief Container vector with all the integration methods. */
  vector<vector<unique_ptr<CInterpolator>>>
      interpolator_container; /*!< \brief Definition of the interpolation method between non-matching discretizations of
                                 the interface. */
  CInterface*** interface_container; /*!< \brief Definition of the interface of information and physics. */
  bool dry_run;                      /*!< \brief Flag if SU2_CFD was started as dry-run via "SU2_CFD -d <config>.cfg" */

 public:
  /*!
   * \brief Constructor of the class.
   * \param[in] confFile - Configuration file name.
   * \param[in] val_nZone - Total number of zones.
   * \param[in] MPICommunicator - MPI communicator for SU2.
   * \param[in] dummy_geo - Dummy geometric definition of the problem.
   */
  CDriver(char* confFile, unsigned short val_nZone, SU2_Comm MPICommunicator, bool dummy_geo);

  /*!
   * \brief Destructor of the class.
   */
  ~CDriver(void) override;

  /*!
   * \brief A virtual member.
   */
  void Run() override{};

 protected:
  /*!
   * \brief Initialize containers.
   */
  void InitializeContainers();

  /*!
   * \brief Read in the config and mesh files.
   * \param[in] config - Definition of the particular problem.
   * \param[in] driver_config - Definition of the driver configuration.
   */
  void PreprocessInput(CConfig**& config, CConfig*& driver_config);

  /*!
   * \brief Construction of the edge-based data structure and the multi-grid structure.
   * \param[in] config - Definition of the particular problem.
   * \param[in] geometry - Geometrical definition of the problem.
   * \param[in] dummy - Definition of the dummy driver.
   */
  void InitializeGeometry(CConfig* config, CGeometry**& geometry, bool dummy);

  /*!
   * \brief Do the geometrical preprocessing for the DG FEM solver.
   * \param[in] config - Definition of the particular problem.
   * \param[in] geometry - Geometrical definition of the problem.
   */
  void InitializeGeometryDGFEM(CConfig* config, CGeometry**& geometry);

  /*!
   * \brief InitializeGeometryFVM
   * \param[in] config - Definition of the particular problem.
   * \param[in] geometry - Geometrical definition of the problem.
   */
  void InitializeGeometryFVM(CConfig* config, CGeometry**& geometry);

  /*!
   * \brief Definition of the physics iteration class or within a single zone.
   * \param[in] config - Definition of the particular problem.
   * \param[in] iteration - Pointer to the iteration container to be instantiated.
   */
  void PreprocessIteration(CConfig* config, CIteration*& iteration) const;

  /*!
   * \brief Definition and allocation of all solution classes.
   * \param[in] config - Definition of the particular problem.
   * \param[in] geometry - Geometrical definition of the problem.
   * \param[in] solver - Container vector with all the solutions.
   */
  void InitializeSolver(CConfig* config, CGeometry** geometry, CSolver***& solver);

  /*!
   * \brief Preprocess the inlets via file input for all solvers.
   * \param[in] solver_container - Container vector with all the solutions.
   * \param[in] geometry - Geometrical definition of the problem.
   * \param[in] config - Definition of the particular problem.
   */
  void PreprocessInlet(CSolver*** solver, CGeometry** geometry, CConfig* config) const;

  /*!
   * \brief Restart of the solvers from the restart files.
   * \param[in] solver - Container vector with all the solutions.
   * \param[in] geometry - Geometrical definition of the problem.
   * \param[in] config - Definition of the particular problem.
   * \param[in] update_geo - Boolean to indicate if geometry should be updated.
   */
  void RestartSolver(CSolver*** solver, CGeometry** geometry, CConfig* config, bool update_geo);

  /*!
   * \brief Definition and allocation of all solution classes.
   * \param[in] solver - Container vector with all the solutions.
   * \param[in] geometry - Geometrical definition of the problem.
   * \param[in] config - Definition of the particular problem.
   * \param[in] val_iInst - Current solver instance.
   */
  void FinalizeSolver(CSolver**** solver, CGeometry** geometry, CConfig* config, unsigned short val_iInst);

  /*!
   * \brief Definition and allocation of all integration classes.
   * \param[in] config - Definition of the particular problem.
   * \param[in] solver - Container vector with all the solutions.
   * \param[in] integration - Container vector with all the integration methods.
   */
  void InitializeIntegration(CConfig* config, CSolver** solver, CIntegration**& integration) const;

  /*!
   * \brief Definition and allocation of all integration classes.
   * \param[in] integration - Container vector with all the integration methods.
   * \param[in] geometry - Geometrical definition of the problem.
   * \param[in] config - Definition of the particular problem.
   * \param[in] val_iInst - Current solver instance.
   */
  void FinalizeIntegration(CIntegration*** integration, CGeometry** geometry, CConfig* config,
                           unsigned short val_iInst);

  /*!
   * \brief Definition and allocation of all interface classes.
   * \param[in] config - Definition of the particular problem.
   * \param[in] solver - Container vector with all the solutions.
   * \param[in] geometry - Geometrical definition of the problem.
   * \param[in] interface_types - Type of coupling between the distinct (physical) zones.
   * \param[in] interface - Class defining the physical transfer of information.
   * \param[in] interpolation -  Object defining the interpolation.
   */
  void InitializeInterface(CConfig** config, CSolver***** solver, CGeometry**** geometry,
                           unsigned short** interface_types, CInterface*** interface,
                           vector<vector<unique_ptr<CInterpolator>>>& interpolation);

  /*!
   * \brief Definition and allocation of all solver classes.
   * \param[in] config - Definition of the particular problem.
   * \param[in] geometry - Geometrical definition of the problem.
   * \param[in] solver - Container vector with all the solutions.
   * \param[in] numerics - Description of the numerical method (the way in which the equations are solved).
   */
  void InitializeNumerics(CConfig* config, CGeometry** geometry, CSolver*** solver, CNumerics****& numerics) const;

  /*!
   * \brief Helper to instantiate turbulence numerics specialized for different flow solvers.
   */
  template <class FlowIndices>
  void InstantiateTurbulentNumerics(unsigned short nVar_Turb, int offset, const CConfig* config,
                                    const CSolver* turb_solver, CNumerics****& numerics) const;

  /*!
   * \brief Helper to instantiate transition numerics specialized for different flow solvers.
   */
  template <class FlowIndices>
  void InstantiateTransitionNumerics(unsigned short nVar_Trans, int offset, const CConfig* config,
                                     const CSolver* trans_solver, CNumerics****& numerics) const;
  /*!
   * \brief Helper to instantiate species transport numerics specialized for different flow solvers.
   */
  template <class FlowIndices>
  void InstantiateSpeciesNumerics(unsigned short nVar_Species, int offset, const CConfig* config,
                                  const CSolver* species_solver, CNumerics****& numerics) const;

  /*!
   * \brief Definition and allocation of all solver classes.
   * \param[in] numerics - Description of the numerical method (the way in which the equations are solved).
   * \param[in] solver - Container vector with all the solutions.
   * \param[in] geometry - Geometrical definition of the problem.
   * \param[in] config - Definition of the particular problem.
   * \param[in] val_iInst - Current solver instance.
   */
  void FinalizeNumerics(CNumerics***** numerics, CSolver*** solver, CGeometry** geometry, CConfig* config,
                        unsigned short val_iInst);

  /*!
   * \brief GridMovement_Preprocessing
   * \param[in] config - Definition of the particular problem.
   * \param[in] geometry - Geometrical definition of the problem.
   * \param[in] solver - Container vector with all the solutions.
   * \param[in] iteration - Container vector with all the iteration methods.
   * \param[in] grid_movement - Volume grid movement classes of the problem.
   * \param[in] surface_movement - Surface movement classes of the problem.
   */
  void PreprocessDynamicMesh(CConfig* config, CGeometry** geometry, CSolver*** solver, CIteration* iteration,
                             CVolumetricMovement*& grid_movement, CSurfaceMovement*& surface_movement) const;

  /*!
   * \brief Initialize Python interface functionalities. When using multigrid,
   * it is important to call this after modifying custom boundary values.
   * \param[in] config - Definition of the particular problem.
   * \param[in] geometry - Geometrical definition of the problem.
   * \param[in] solver - Container vector with all the solutions.
   */
  void PreprocessPythonInterface(CConfig** config, CGeometry**** geometry, CSolver***** solver);

  /*!
   * \brief Preprocess the output container.
   * \param[in] config - Definition of the particular problem.
   * \param[in] driver_config - Definition of the driver configuration.
   * \param[in] output_container - Container vector with all the outputs.
   * \param[in] driver_output - Definition of the driver output.
   */
  void PreprocessOutput(CConfig** config, CConfig* driver_config, COutput**& output_container, COutput*& driver_output);

  /*!
   * \brief Initiate value for static mesh movement such as the gridVel for the ROTATING frame.
   * \param[in] config - Definition of the particular problem.
   * \param[in] geometry - Geometrical definition of the problem.
   */
  void PreprocessStaticMesh(const CConfig* config, CGeometry** geometry);

  /*!
   * \brief Initiate value for static mesh movement such as the gridVel for the ROTATING frame.
   * \param[in] config - Definition of the particular problem.
   * \param[in] geometry - Geometrical definition of the problem.
   * \param[in] solver - Container vector with all the solutions.
   * \param[in] interface - Class defining the physical transfer of information.
   */
  void PreprocessTurbomachinery(CConfig** config, CGeometry**** geometry, CSolver***** solver, CInterface*** interface);

  /*!
   * \brief Ramp some simulation settings for turbomachinery problems.
   * \param[in] iter - Iteration for the ramp (can be outer or time depending on type of simulation).
   * \note TODO This is not compatible with inner iterations because they are delegated to the iteration class.
   */
  void RampTurbomachineryValues(unsigned long iter);

  /*!
   * \brief A virtual member.
   * \param[in] donorZone - zone in which the displacements will be predicted.
   * \param[in] targetZone - zone which receives the predicted displacements.
   */
  virtual void PredictDisplacements(unsigned short donorZone, unsigned short targetZone) {}

  /*!
   * \brief A virtual member.
   * \param[in] donorZone - zone in which the tractions will be predicted.
   * \param[in] targetZone - zone which receives the predicted traction.
   */
  virtual void PredictTractions(unsigned short donorZone, unsigned short targetZone) {}

  /*!
   * \brief A virtual member.
   * \param[in] donorZone - zone in which the displacements will be transferred.
   * \param[in] targetZone - zone which receives the tractions transferred.
   */
  virtual void TransferDisplacements(unsigned short donorZone, unsigned short targetZone) {}

  /*!
   * \brief A virtual member.
   * \param[in] donorZone - zone from which the tractions will be transferred.
   * \param[in] targetZone - zone which receives the tractions transferred.
   */
  virtual void TransferTractions(unsigned short donorZone, unsigned short targetZone) {}

  /*!
   * \brief A virtual member.
   * \param[in] donorZone - origin of the information.
   * \param[in] targetZone - destination of the information.
   * \param[in] iOuterIter - Fluid-Structure Interaction subiteration.
   */
  virtual void RelaxationDisplacements(unsigned short donorZone, unsigned short targetZone, unsigned long iOuterIter) {}

  /*!
   * \brief A virtual member.
   * \param[in] donorZone - origin of the information.
   * \param[in] targetZone - destination of the information.
   * \param[in] iOuterIter - Fluid-Structure Interaction subiteration.
   */
  virtual void RelaxationTractions(unsigned short donorZone, unsigned short targetZone, unsigned long iOuterIter) {}

  /*!
   * \brief Print out the direct residuals.
   * \param[in] kind_recording - Type of recording (full list in ENUM_RECORDING, option_structure.hpp)
   */
  void PrintDirectResidual(RECORDING kind_recording);

  /*!
   * \brief Set the solution of all solvers (adjoint or primal) in a zone.
   * \param[in] iZone - Index of the zone.
   * \param[in] adjoint - True to consider adjoint solvers instead of primal.
   * \param[in] solution - Solution object with interface (iPoint,iVar).
   * \tparam Old - If true set "old solutions" instead.
   */
  template <class Container, bool Old = false>
  void SetAllSolutions(unsigned short iZone, bool adjoint, const Container& solution) {
    const auto nPoint = geometry_container[iZone][INST_0][MESH_0]->GetnPoint();
    for (auto iSol = 0u, offset = 0u; iSol < MAX_SOLS; ++iSol) {
      auto solver = solver_container[iZone][INST_0][MESH_0][iSol];
      if (!(solver && (solver->GetAdjoint() == adjoint))) continue;
      for (auto iPoint = 0ul; iPoint < nPoint; ++iPoint)
        for (auto iVar = 0ul; iVar < solver->GetnVar(); ++iVar)
          if (!Old) {
            solver->GetNodes()->SetSolution(iPoint, iVar, solution(iPoint, offset + iVar));
          } else {
            solver->GetNodes()->SetSolution_Old(iPoint, iVar, solution(iPoint, offset + iVar));
          }
      offset += solver->GetnVar();
    }
  }

  /*!
   * \brief Set the "old solution" of all solvers (adjoint or primal) in a zone.
   */
  template <class Container>
  void SetAllSolutionsOld(unsigned short iZone, bool adjoint, const Container& solution) {
    SetAllSolutions<Container, true>(iZone, adjoint, solution);
  }

  /*!
   * \brief Get the solution of all solvers (adjoint or primal) in a zone.
   * \param[in] iZone - Index of the zone.
   * \param[in] adjoint - True to consider adjoint solvers instead of primal.
   * \param[out] solution - Solution object with interface (iPoint,iVar).
   */
  template <class Container>
  void GetAllSolutions(unsigned short iZone, bool adjoint, Container& solution) const {
    const auto nPoint = geometry_container[iZone][INST_0][MESH_0]->GetnPoint();
    for (auto iSol = 0u, offset = 0u; iSol < MAX_SOLS; ++iSol) {
      auto solver = solver_container[iZone][INST_0][MESH_0][iSol];
      if (!(solver && (solver->GetAdjoint() == adjoint))) continue;
      const auto& sol = solver->GetNodes()->GetSolution();
      for (auto iPoint = 0ul; iPoint < nPoint; ++iPoint)
        for (auto iVar = 0ul; iVar < solver->GetnVar(); ++iVar)
          solution(iPoint, offset + iVar) = SU2_TYPE::GetValue(sol(iPoint, iVar));
      offset += solver->GetnVar();
    }
  }

  /*!
   * \brief Sum the number of primal or adjoint variables for all solvers in a given zone.
   * \param[in] iZone - Index of the zone.
   * \param[in] adjoint - True to consider adjoint solvers instead of primal.
   * \return Total number of solution variables.
   */
  unsigned short GetTotalNumberOfVariables(unsigned short iZone, bool adjoint) const {
    unsigned short nVar = 0;
    for (auto iSol = 0u; iSol < MAX_SOLS; iSol++) {
      auto solver = solver_container[iZone][INST_0][MESH_0][iSol];
      if (solver && (solver->GetAdjoint() == adjoint)) nVar += solver->GetnVar();
    }
    return nVar;
  }

 public:
  /*!
   * \brief Launch the computation for all zones and all physics.
   */
  virtual void StartSolver() {}

  /*!
   * \brief Deallocation routine.
   */
  void Finalize() override;

  /*!
   * \brief Perform some pre-processing before an iteration of the physics.
   */
  virtual void Preprocess(unsigned long TimeIter) {}

  /*!
   * \brief Monitor the computation.
   */
  virtual bool Monitor(unsigned long TimeIter) { return false; }

  /*!
   * \brief Output the solution in solution file.
   */
  virtual void Output(unsigned long TimeIter) {}

  /*!
   * \brief Perform a dynamic mesh deformation, including grid velocity computation and update of the multi-grid
   * structure.
   */
  virtual void DynamicMeshUpdate(unsigned long TimeIter) {}

  /*!
   * \brief Update the dual-time solution.
   */
  virtual void Update() {}

  /*!
   * \brief Perform a mesh deformation as initial condition.
   */
  virtual void SetInitialMesh() {}

/// \addtogroup PySU2
/// \{

  /*!
   * \brief Process the boundary conditions and update the multi-grid structure.
   */
  void UpdateBoundaryConditions();

  /*!
   * \brief Update the geometry (i.e. dual grid).
   */
  void UpdateGeometry();

  /*!
   * \brief Update the primal far-field variables.
   */
  void UpdateFarfield();

  /*!
   * \brief Get the number of external iterations.
   * \return Number of external iterations.
   */
  unsigned long GetNumberTimeIterations() const;

  /*!
   * \brief Get the current external iteration.
   * \return Current external iteration.
   */
  unsigned long GetTimeIteration() const;

  /*!
   * \brief Get the unsteady time step.
   * \return Unsteady time step.
   */
  unsigned long GetUnsteadyTimeStep() const;

  /*!
   * \brief Get the name of the output file for the surface.
   * \return File name for the surface output.
   */
  string GetSurfaceFileName() const;

  /*!
   * \brief Set the position of the heat source.
   * \param[in] alpha - Angle of rotation respect to Z axis.
   * \param[in] pos_x - Position X.
   * \param[in] pos_y - Position Y.
   * \param[in] pos_z - Position Z.
   */
  void SetHeatSourcePosition(passivedouble alpha, passivedouble pos_x, passivedouble pos_y, passivedouble pos_z);

  /*!
   * \brief Set the direction of the inlet.
   * \param[in] iMarker - Marker index.
   * \param[in] alpha - Angle (Zpos).
   */
  void SetInletAngle(unsigned short iMarker, passivedouble alpha);

  /*!
<<<<<<< HEAD
   * \brief Get the heat fluxes at the mesh vertices.
   * \return Vertex heat fluxes (nPoint).
   */
  vector<vector<passivedouble>> GetHeatFluxes() const;

  /*!
   * \brief Get the heat fluxes at a mesh vertex.
   * \param[in] iPoint - Mesh vertex index.
   * \return Vertex heat flux.
   */
  vector<passivedouble> GetHeatFluxes(unsigned long iPoint) const;

  /*!
   * \brief Get the heat fluxes at the marker vertices.
   * \param[in] iMarker - Marker identifier.
   * \return Vertex heat fluxes (nVertex, nDim).
   */
  vector<vector<passivedouble>> GetMarkerHeatFluxes(unsigned short iMarker) const;

  /*!
   * \brief Get the heat fluxes at a marker vertex.
   * \param[in] iMarker - Marker identifier.
   * \param[in] iVertex - Marker vertex index.
   * \return Vertex heat fluxes (nVertex, nDim).
   */
  vector<passivedouble> GetMarkerHeatFluxes(unsigned short iMarker, unsigned long iVertex) const;

  /*!
   * \brief Get the normal heat fluxes at the marker vertices.
   * \param[in] iMarker - Marker identifier.
   * \return Vertex normal heat fluxes (nVertex, nDim).
   */
  vector<passivedouble> GetMarkerNormalHeatFluxes(unsigned short iMarker) const;

  /*!
   * \brief Get the normal heat fluxes at a marker vertex.
   * \param[in] iMarker - Marker identifier.
   * \param[in] iVertex - Marker vertex index.
   * \return Vertex normal heat fluxes (nVertex, nDim).
   */
  passivedouble GetMarkerNormalHeatFluxes(unsigned short iMarker, unsigned long iVertex) const;

  /*!
   * \brief Set the normal heat fluxes at the marker vertices.
   * \param[in] iMarker - Marker identifier.
   * \param[in] values - Vertex normal heat fluxes (nVertex).
   */
  void SetMarkerNormalHeatFluxes(unsigned short iMarker, vector<passivedouble> values);

  /*!
   * \brief Set the normal heat flux at a marker vertex.
   * \param[in] iMarker - Marker identifier.
   * \param[in] iVertex - Marker vertex index.
   * \param[in] values - Vertex normal heat flux.
   */
  void SetMarkerNormalHeatFluxes(unsigned short iMarker, unsigned long iVertex, passivedouble values);

  /*!
   * \brief Get the thermal conductivity at the mesh vertices.
   * \return Vertex thermal conductivities (nPoint).
   */
  vector<passivedouble> GetThermalConductivities() const;

  /*!
   * \brief Get the thermal conductivity at a mesh vertex.
   * \param[in] iPoint - Mesh vertex index.
   * \return Vertex thermal conductivity.
   */
  passivedouble GetThermalConductivities(unsigned long iPoint) const;

  /*!
   * \brief Get the thermal conductivity at the marker vertices.
   * \param[in] iMarker - Marker identifier.
   * \return Vertex thermal conductivities (nVertex).
   */
  vector<passivedouble> GetMarkerThermalConductivities(unsigned short iMarker) const;

  /*!
   * \brief Get the thermal conductivity at a marker vertex.
   * \param[in] iMarker - Marker identifier.
   * \param[in] iVertex - Marker vertex index.
   * \return Vertex thermal conductivity.
   */
  passivedouble GetMarkerThermalConductivities(unsigned short iMarker, unsigned long iVertex) const;

  /*!
   * \brief Get the laminar viscosity at the mesh vertices.
   * \return Vertex laminar viscosities (nPoint).
   */
  vector<passivedouble> GetLaminarViscosities() const;

  /*!
   * \brief Get the laminar viscosity at a mesh vertex.
   * \param[in] iPoint - Mesh vertex index.
   * \return Vertex laminar viscosity.
   */
  passivedouble GetLaminarViscosities(unsigned long iPoint) const;

  /*!
   * \brief Get the laminar viscosity at the marker vertices.
   * \param[in] iMarker - Marker identifier.
   * \return Vertex laminar viscosities (nVertex).
   */
  vector<passivedouble> GetMarkerLaminarViscosities(unsigned short iMarker) const;

  /*!
   * \brief Get the laminar viscosity at a marker vertex.
   * \param[in] iMarker - Marker identifier.
   * \param[in] iVertex - Marker vertex index.
   * \return Vertex laminar viscosity.
   */
  passivedouble GetMarkerLaminarViscosities(unsigned short iMarker, unsigned long iVertex) const;

  /*!
   * \brief Get the eddy viscosity at the mesh vertices.
   * \return Vertex eddy viscosities (nPoint).
   */
  vector<passivedouble> GetEddyViscosities() const;

  /*!
   * \brief Get the eddy viscosity at a mesh vertex.
   * \param[in] iPoint - Mesh vertex index.
   * \return Vertex eddy viscosity.
   */
  passivedouble GetEddyViscosities(unsigned long iPoint) const;

  /*!
   * \brief Get the eddy viscosity at the marker vertices.
   * \param[in] iMarker - Marker identifier.
   * \return Vertex eddy viscosity (nVertex).
   */
  vector<passivedouble> GetMarkerEddyViscosities(unsigned short iMarker) const;

  /*!
   * \brief Get eddy viscosity at a marker vertex.
   * \param[in] iMarker - Marker identifier.
   * \param[in] iVertex - Marker vertex index.
   * \return Vertex eddy viscosity.
   */
  passivedouble GetMarkerEddyViscosities(unsigned short iMarker, unsigned long iVertex) const;

  /*!
   * \brief Get the number of nonequilibrium chemical species.
   * \return Number of nonequilibrium chemical species.
   */
  unsigned long GetNumberNonequilibriumSpecies() const;

  /*!
   * \brief Get the number of nonequilibrium conservative state variables.
   * \return Number of nonequilibrium conservative state variables.
   */
  unsigned long GetNumberNonequilibriumStateVariables() const;

  /*!
   * \brief Get the number of nonequilibrium primitive state variables.
   * \return Number of nonequilibrium primitive state variables.
   */
  unsigned short GetNumberNonequilibriumPrimitiveVariables() const;

  /*!
   * \brief Get nonequilibrium chemical mass fractions.
   * \return Nonequilibrium chemical mass fractions (nPoint, nSpecies).
   */
  vector<vector<passivedouble>> GetNonequilibriumMassFractions() const;

  /*!
   * \brief Get nonequilibrium chemical mass fractions.
   * \param[in] iPoint - Mesh vertex index.
   * \return Nonequilibrium chemical mass fractions (nSpecies).
   */
  vector<passivedouble> GetNonequilibriumMassFractions(unsigned long iPoint) const;

  /*!
   * \brief Get nonequilibrium vibrational electronic temperatures.
   * \return Nonequilibrium vibrational electronic temperatures (nPoint).
   */
  vector<passivedouble> GetVibrationalTemperatures() const;

  /*!
   * \brief Preprocess the inlets via file input for all solvers.
   * \param[in] solver_container - Container vector with all the solutions.
   * \param[in] geometry - Geometrical definition of the problem.
   * \param[in] config - Definition of the particular problem.
   */

  /*!
   * \brief Get the free-stream Reynolds number.
   * \return Free-stream Reynolds number.
   */
  passivedouble GetReynoldsNumber() const;

  /*!
   * \brief Get the free-stream Mach number.
   * \return Free-stream Mach number.
   */
  passivedouble GetMachNumber() const;

  /*!
   * \brief Get the free-stream angle of attack (in degrees).
   * \return Free-stream angle of attack.
   */
  passivedouble GetAngleOfAttack() const;

  /*!
   * \brief Get the free-stream angle of side-slip (in degrees).
   * \return Free-stream angle of side-slip.
   */
  passivedouble GetAngleOfSideslip() const;

  /*!
   * \brief Set the free-stream Reynolds number.
   * \param[in] value - User-defined Reynolds number.
   */
  void SetReynoldsNumber(passivedouble value);

  /*!
   * \brief Set the free-stream Mach number.
   * \param[in] value - User-defined Mach number.
   */
  void SetMachNumber(passivedouble value);

  /*!
   * \brief Set the free-stream angle of attack (in degrees).
   * \param[in] value - Free-stream angle of attack.
   */
  void SetAngleOfAttack(passivedouble value);

  /*!
   * \brief Set the free-stream angle of sideslip (in degrees).
   * \param[in] value - Free-stream angle of sideslip.
   */
  void SetAngleOfSideslip(passivedouble value);

  /*!
   * \brief Get the number of conservative state variables.
   * \return Number of conservative state variables.
   */
  unsigned long GetNumberStateVariables() const;

  /*!
   * \brief Get the number of primitive state variables.
   * \return Number of primitive state variables.
   */
  unsigned long GetNumberPrimitiveVariables() const;

  /*!
   * \brief Get the residuals of the conservative flow variables at the mesh vertices.
   * \return Residuals of the conservative flow variables (nPoint, nVar).
   */
  vector<vector<passivedouble>> GetResiduals() const;

  /*!
   * \brief Get the residuals of the conservative flow variables at a mesh vertex.
   * \param[in] iPoint - Mesh vertex index.
   * \return Residuals of the conservative flow variables (nVar).
   */
  vector<passivedouble> GetResiduals(unsigned long iPoint) const;

  /*!
   * \brief Get the residuals of the conservative flow variables at the marker vertices.
   * \param[in] iMarker - Marker identifier.
   * \return Residuals of the conservative flow variables (nVertex, nVar).
   */
  vector<vector<passivedouble>> GetMarkerResiduals(unsigned short iMarker) const;

  /*!
   * \brief Get the residuals of the conservative flow variables at a marker vertex.
   * \param[in] iMarker - Marker identifier.
   * \param[in] iVertex - Marker vertex index.
   * \return Residuals of the conservative flow variables (nVar).
   */
  vector<passivedouble> GetMarkerResiduals(unsigned short iMarker, unsigned long iVertex) const;

  /*!
   * \brief Get the local speed of sound at the mesh vertices.
   * \return Speed of sound (nPoint).
   */
  vector<passivedouble> GetSpeedOfSound() const;

  /*!
   * \brief Get the local speed of sound at a mesh vertex.
   * \param[in] iPoint - Mesh vertex index.
   * \return Speed of sound.
   */
  passivedouble GetSpeedOfSound(unsigned long iPoint) const;

  /*!
   * \brief Get the speed of sound on the specified marker.
   * \param[in] iMarker - Marker identifier.
   * \return Speed of sound (nVertex).
   */
  vector<passivedouble> GetMarkerSpeedOfSound(unsigned short iMarker) const;

  /*!
   * \brief Get the speed of sound on the specified marker.
   * \param[in] iMarker - Marker identifier.
   * \param[in] iVertex - Marker vertex index.
   * \return Speed of sound.
   */
  passivedouble GetMarkerSpeedOfSound(unsigned short iMarker, unsigned long iVertex) const;

  /*!
   * \brief Get the adjoint flow forces at the marker vertices.
   * \param[in] iMarker - Marker identifier.
   * \return Adjoint flow forces (nVertex, nDim).
   */
  vector<vector<passivedouble>> GetMarkerAdjointForces(unsigned short iMarker) const;

  /*!
   * \brief Get the adjoint flow forces at a marker vertex.
   * \param[in] iMarker - Marker identifier.
   * \param[in] iVertex - Marker vertex index.
   * \return Adjoint flow forces (nDim).
   */
  vector<passivedouble> GetMarkerAdjointForces(unsigned short iMarker, unsigned long iVertex) const;

  /*!
   * \brief Set the adjoint flow forces at the marker vertices.
   * \param[in] iMarker - Marker identifier.
   * \param[in] values - Adjoint flow forces (nVertex, nDim).
   */
  void SetMarkerAdjointForces(unsigned short iMarker, vector<vector<passivedouble>> values);

  /*!
   * \brief Set the adjoint flow forces at a marker vertex.
   * \param[in] iMarker - Marker identifier.
   * \param[in] iVertex - Marker vertex index.
   * \param[in] values - Adjoint flow forces (nDim).
   */
  void SetMarkerAdjointForces(unsigned short iMarker, unsigned long iVertex, vector<passivedouble> values);

  /*!
   * \brief Get the sensitivity of volume coordinates w.r.t. initial coordinates at the mesh vertices.
   * \return Sensitivity of the deformed mesh coordinates w.r.t. the initial coordinates (nPoint, nDim).
   */
  vector<vector<passivedouble>> GetCoordinatesCoordinatesSensitivities() const;

  /*!
   * \brief Get the sensitivity of volume coordinates w.r.t. initial coordinates at a mesh vertex.
   * \param[in] iPoint - Mesh vertex index.
   * \return Sensitivity of the deformed mesh coordinates w.r.t. the initial coordinates (nDim).
   */
  vector<passivedouble> GetCoordinatesCoordinatesSensitivities(unsigned long iPoint) const;

  /*!
   * \brief Get the sensitivity of volume coordinates w.r.t. boundary displacements at the marker vertices.
   * \param[in] iMarker - Marker identifier.
   * \return Sensitivity of the deformed mesh coordinates w.r.t. the boundary displacements (nVertex, nDim).
   */
  vector<vector<passivedouble>> GetMarkerCoordinatesDisplacementsSensitivities(unsigned short iMarker) const;

  /*!
   * \brief Get the sensitivity of volume coordinates w.r.t. boundary displacements at a marker vertex.
   * \param[in] iMarker - Marker identifier.
   * \param[in] iVertex - Marker vertex index.
   * \return Sensitivity of the deformed mesh coordinates w.r.t. the boundary displacements (nDim).
   */
  vector<passivedouble> GetMarkerCoordinatesDisplacementsSensitivities(unsigned short iMarker,
                                                                       unsigned long iVertex) const;

  /*!
   * \brief Get the (partial) sensitivity of the objective function w.r.t. the far-field flow variables (mach, alpha) at
   * the mesh vertices. \return Sensitivity of the objective function w.r.t. the far-field flow variables (nTrim).
   */
  vector<passivedouble> GetObjectiveFarfieldVariablesSensitivities() const;

  /*!
   * \brief Get the (partial) sensitivity of the flow residuals w.r.t. the far-field flow variables (mach, alpha) at a
   * mesh vertex. \return Sensitivity of the flow residuals w.r.t. the far-field flow variables (nTrim).
   */
  vector<passivedouble> GetResidualsFarfieldVariablesSensitivities() const;

  /*!
   * \brief Get the (partial) sensitivity of the objective function w.r.t. the conservative flow states at the mesh
   * vertices. \return Sensitivity of the objective function w.r.t. the flow states (nPoint, nVar).
   */
  vector<vector<passivedouble>> GetObjectiveStatesSensitivities() const;

  /*!
   * \brief Get the (partial) sensitivity of the objective function w.r.t. the conservative flow states at a mesh
   * vertex. \param[in] iPoint - Mesh vertex index. \return Sensitivity of the objective function w.r.t. the flow states
   * (nVar).
   */
  vector<passivedouble> GetObjectiveStatesSensitivities(unsigned long iPoint) const;

  /*!
   * \brief Get the (partial) sensitivity of the flow residuals w.r.t. the conservative flow states at the mesh
   * vertices. \return Sensitivity of the flow residuals w.r.t. the flow states (nPoint, nVar)
   */
  vector<vector<passivedouble>> GetResidualsStatesSensitivities() const;

  /*!
   * \brief Get the (partial) sensitivity of the flow residuals w.r.t. the conservative flow states at a mesh vertex.
   * \param[in] iPoint - Mesh vertex index.
   * \return Sensitivity of the flow residuals w.r.t. the flow states (nVar)
   */
  vector<passivedouble> GetResidualsStatesSensitivities(unsigned long iPoint) const;

  /*!
   * \brief Get the (partial) sensitivity of the flow forces w.r.t. the conservative flow states at the mesh vertices.
   * \return Sensitivity of the flow forces w.r.t. the flow states (nPoint, nVar).
   */
  vector<vector<passivedouble>> GetForcesStatesSensitivities() const;

  /*!
   * \brief Get the (partial) sensitivity of the flow forces w.r.t. the conservative flow states at a mesh vertex.
   * \param[in] iPoint - Mesh vertex index.
   * \return Sensitivity of the flow forces w.r.t. the flow states (nVar).
   */
  vector<passivedouble> GetForcesStatesSensitivities(unsigned long iPoint) const;

  /*!
   * \brief Get the (partial) sensitivity of the objective function w.r.t. the un-deformed coordinates at the mesh
   * vertices. \return Sensitivity of the objective function w.r.t. the flow states (nPoint, nDim).
   */
  vector<vector<passivedouble>> GetObjectiveCoordinatesSensitivities() const;

  /*!
   * \brief Get the (partial) sensitivity of the objective function w.r.t. the un-deformed coordinates at a mesh vertex.
   * \param[in] iPoint - Mesh vertex index.
   * \return Sensitivity of the objective function w.r.t. the flow states (nDim).
   */
  vector<passivedouble> GetObjectiveCoordinatesSensitivities(unsigned long iPoint) const;

  /*!
   * \brief Get the (partial) sensitivity of the flow residuals w.r.t. the un-deformed mesh coordinates at the mesh
   * vertices.
   * \return Sensitivity of the flow residuals w.r.t. the flow states (nPoint, nDim)
   */
  vector<vector<passivedouble>> GetResidualsCoordinatesSensitivities() const;

  /*!
   * \brief Get the (partial) sensitivity of the flow residuals w.r.t. the un-deformed mesh coordinates at a mesh
   * vertex.
   * \param[in] iPoint - Mesh vertex index.
   * \return Sensitivity of the flow residuals w.r.t. the flow states
   * (nDim)
   */
  vector<passivedouble> GetResidualsCoordinatesSensitivities(unsigned long iPoint) const;

  /*!
   * \brief Get the (partial) sensitivity of the flow forces w.r.t. the un-deformed coordinates at the mesh vertices.
   * \return Sensitivity of the flow forces w.r.t. the flow states (nPoint, nDim).
   */
  vector<vector<passivedouble>> GetForcesCoordinatesSensitivities() const;

  /*!
   * \brief Get the (partial) sensitivity of the flow forces w.r.t. the un-deformed coordinates at a mesh vertex.
   * \param[in] iPoint - Mesh vertex index.
   * \return Sensitivity of the flow forces w.r.t. the flow states (nDim).
   */
  vector<passivedouble> GetForcesCoordinatesSensitivities(unsigned long iPoint) const;

  /*!
   * \brief Get the (partial) sensitivity of the objective function w.r.t. the mesh displacements or coordinates at the
   * marker vertices.
   * \param[in] iMarker - Marker identifier.
   * \return Sensitivity of the objective function w.r.t. the mesh displacements or coordinates (nVertex, nDim).
   */
  vector<vector<passivedouble>> GetMarkerObjectiveDisplacementsSensitivities(unsigned short iMarker) const;

  /*!
   * \brief Get the (partial) sensitivity of the objective function w.r.t. the mesh displacements or coordinates at a
   * marker vertex.
   * \param[in] iMarker - Marker identifier.
   * \param[in] iVertex - Marker vertex index.
   * \return Sensitivity of the objective function w.r.t. the mesh displacements or coordinates (nDim).
   */
  vector<passivedouble> GetMarkerObjectiveDisplacementsSensitivities(unsigned short iMarker,
                                                                     unsigned long iVertex) const;

  /*!
   * \brief Get the (partial) sensitivity of the flow residuals w.r.t. the mesh displacements or coordinates at the
   * marker vertices.
   * \param[in] iMarker - Marker identifier.
   * \return Sensitivity of the flow residuals w.r.t. the mesh displacements or coordinates (nVertex, nDim).
   */
  vector<vector<passivedouble>> GetMarkerResidualsDisplacementsSensitivities(unsigned short iMarker) const;

  /*!
   * \brief Get the (partial) sensitivity of the flow residuals w.r.t. the mesh displacements or coordinates at a marker
   * vertex.
   * \param[in] iMarker - Marker identifier.
   * \param[in] iVertex - Marker vertex index.
   * \return Sensitivity of the flow residuals w.r.t. the mesh displacements or coordinates (nDim).
   */
  vector<passivedouble> GetMarkerResidualsDisplacementsSensitivities(unsigned short iMarker,
                                                                     unsigned long iVertex) const;

  /*!
   * \brief Get the (partial) sensitivity of the flow forces w.r.t. the mesh displacements or coordinates at the marker
   * vertices.
   * \param[in] iMarker - Marker identifier.
   * \return Sensitivity of the flow forces w.r.t. the mesh displacements or coordinates (nVertex, nDim).
   */
  vector<vector<passivedouble>> GetMarkerForcesDisplacementsSensitivities(unsigned short iMarker) const;

  /*!
   * \brief Get the (partial) sensitivity of the flow forces w.r.t. the mesh displacements or coordinates at a marker
   * vertex.
   * \param[in] iMarker - Marker identifier.
   * \param[in] iVertex - Marker vertex index.
   * \return Sensitivity of the flow forces w.r.t. the mesh displacements or coordinates (nDim).
   */
  vector<passivedouble> GetMarkerForcesDisplacementsSensitivities(unsigned short iMarker, unsigned long iVertex) const;

  /*!
   * \brief Set the right-hand side adjoint source term.
   * \param[in] values - Values of the adjoint source term (nPoint, nVar).
   */
  void SetAdjointSourceTerm(vector<passivedouble> values);

  /*!
   * \brief Get all the flow load boundary marker tags.
   * \return List of flow load boundary markers tags.
   */
  vector<string> GetFluidLoadMarkerTags() const;
=======
   * \brief Set the angle of attack of the farfield.
   * \param[in] alpha - Angle (degree).
   */
  void SetFarFieldAoA(passivedouble alpha);

  /*!
   * \brief Set the angle of sideslip of the farfield.
   * \param[in] beta - Angle (degree).
   */
  void SetFarFieldAoS(passivedouble beta);
>>>>>>> 41d25227

  /*!
   * \brief Set the dynamic mesh translation rates.
   * \param[in] xDot - Value of translational velocity in x-direction.
   * \param[in] yDot - Value of translational velocity in y-direction.
   * \param[in] zDot - Value of translational velocity in z-direction.
   */
  void SetTranslationRate(passivedouble xDot, passivedouble yDot, passivedouble zDot);

  /*!
   * \brief Set the dynamic mesh rotation rates.
   * \param[in] rot_x - Value of Angular velocity about x-axes.
   * \param[in] rot_y - Value of Angular velocity about y-axes.
   * \param[in] rot_z - Value of Angular velocity about z-axes.
   */
  void SetRotationRate(passivedouble rot_x, passivedouble rot_y, passivedouble rot_z);

  /// \}
};

/*!
 * \class CFluidDriver
 * \ingroup Drivers
 * \brief Class for driving an iteration of the physics within multiple zones.
 * \author T. Economon, G. Gori
 */
class CFluidDriver : public CDriver {
 protected:
  unsigned long Max_Iter;

  /*!
   * \brief Constructor of the class.
   * \param[in] confFile - Configuration file name.
   * \param[in] val_nZone - Total number of zones.
   * \param[in] MPICommunicator - MPI communicator for SU2.
   */
  CFluidDriver(char* confFile, unsigned short val_nZone, SU2_Comm MPICommunicator);

  /*!
   * \brief Transfer data among different zones (multiple zone).
   */
  void TransferData(unsigned short donorZone, unsigned short targetZone);

 public:
  /*!
   * \brief Destructor of the class.
   */
  ~CFluidDriver(void) override;

  /*!
   * \brief Launch the computation for all zones and all physics.
   */
  void StartSolver() override;

  /*!
   * \brief Run a single iteration of the physics within multiple zones.
   */
  void Run() override;

  /*!
   * \brief Update the dual-time solution within multiple zones.
   */
  void Update() override;

  /*!
   * \brief Output the solution in solution file.
   */
  void Output(unsigned long InnerIter) override;

  /*!
   * \brief Monitor the computation.
   */
  bool Monitor(unsigned long ExtIter) override;

  /*!
   * \brief Perform some pre-processing before an iteration of the physics.
   */
  void Preprocess(unsigned long Iter) override;

  /*!
   * \brief Perform a dynamic mesh deformation, included grid velocity computation and the update of the multi-grid
   * structure (multiple zone).
   */
  void DynamicMeshUpdate(unsigned long TimeIter) override;
};

/*!
 * \class CHBDriver
 * \ingroup Drivers
 * \brief Class for driving an iteration of Harmonic Balance (HB) method problem using multiple time zones.
 * \author T. Economon
 */
class CHBDriver : public CFluidDriver {
 private:
  unsigned short nInstHB;
  su2double** D; /*!< \brief Harmonic Balance operator. */

  /*!
   * \brief Computation and storage of the Harmonic Balance method source terms.
   * \author T. Economon, K. Naik
   * \param[in] iZone - Current zone number.
   */
  void SetHarmonicBalance(unsigned short iZone);

  /*!
   * \brief Precondition Harmonic Balance source term for stability
   * \author J. Howison
   */
  void StabilizeHarmonicBalance();

  /*!
   * \brief Computation of the Harmonic Balance operator matrix for harmonic balance.
   * \author A. Rubino, S. Nimmagadda
   */
  void ComputeHBOperator();

 public:
  /*!
   * \brief Constructor of the class.
   * \param[in] confFile - Configuration file name.
   * \param[in] val_nZone - Total number of zones.
   * \param[in] MPICommunicator - MPI communicator for SU2.
   */
  CHBDriver(char* confFile, unsigned short val_nZone, SU2_Comm MPICommunicator);

  /*!
   * \brief Destructor of the class.
   */
  ~CHBDriver(void) override;

  /*!
   * \brief Run a single iteration of a Harmonic Balance problem.
   */
  void Run() override;

  /*!
   * \brief Update the solution for the Harmonic Balance.
   */
  void Update() override;
};<|MERGE_RESOLUTION|>--- conflicted
+++ resolved
@@ -516,7 +516,6 @@
   void SetInletAngle(unsigned short iMarker, passivedouble alpha);
 
   /*!
-<<<<<<< HEAD
    * \brief Get the heat fluxes at the mesh vertices.
    * \return Vertex heat fluxes (nPoint).
    */
@@ -739,16 +738,16 @@
   void SetMachNumber(passivedouble value);
 
   /*!
-   * \brief Set the free-stream angle of attack (in degrees).
-   * \param[in] value - Free-stream angle of attack.
-   */
-  void SetAngleOfAttack(passivedouble value);
-
-  /*!
-   * \brief Set the free-stream angle of sideslip (in degrees).
-   * \param[in] value - Free-stream angle of sideslip.
-   */
-  void SetAngleOfSideslip(passivedouble value);
+   * \brief Set the angle of attack of the farfield.
+   * \param[in] alpha - Angle (degree).
+   */
+  void SetAngleOfAttack(passivedouble alpha);
+
+  /*!
+   * \brief Set the angle of sideslip of the farfield.
+   * \param[in] beta - Angle (degree).
+   */
+  void SetAngleOfSideslip(passivedouble beta);
 
   /*!
    * \brief Get the number of conservative state variables.
@@ -1034,18 +1033,6 @@
    * \return List of flow load boundary markers tags.
    */
   vector<string> GetFluidLoadMarkerTags() const;
-=======
-   * \brief Set the angle of attack of the farfield.
-   * \param[in] alpha - Angle (degree).
-   */
-  void SetFarFieldAoA(passivedouble alpha);
-
-  /*!
-   * \brief Set the angle of sideslip of the farfield.
-   * \param[in] beta - Angle (degree).
-   */
-  void SetFarFieldAoS(passivedouble beta);
->>>>>>> 41d25227
 
   /*!
    * \brief Set the dynamic mesh translation rates.
