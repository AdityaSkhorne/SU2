﻿/*!
 * \file driver_structure.hpp
 * \brief Headers of the main subroutines for driving single or multi-zone problems.
 *        The subroutines and functions are in the <i>driver_structure.cpp</i> file.
 * \author T. Economon, H. Kline, R. Sanchez
 * \version 7.0.3 "Blackbird"
 *
 * SU2 Project Website: https://su2code.github.io
 *
 * The SU2 Project is maintained by the SU2 Foundation
 * (http://su2foundation.org)
 *
 * Copyright 2012-2020, SU2 Contributors (cf. AUTHORS.md)
 *
 * SU2 is free software; you can redistribute it and/or
 * modify it under the terms of the GNU Lesser General Public
 * License as published by the Free Software Foundation; either
 * version 2.1 of the License, or (at your option) any later version.
 *
 * SU2 is distributed in the hope that it will be useful,
 * but WITHOUT ANY WARRANTY; without even the implied warranty of
 * MERCHANTABILITY or FITNESS FOR A PARTICULAR PURPOSE. See the GNU
 * Lesser General Public License for more details.
 *
 * You should have received a copy of the GNU Lesser General Public
 * License along with SU2. If not, see <http://www.gnu.org/licenses/>.
 */

#pragma once

#include "../../../Common/include/mpi_structure.hpp"

#include "../iteration_structure.hpp"
#include "../integration/CIntegration.hpp"
#include "../solvers/CSolver.hpp"
#include "../interfaces/CInterface.hpp"

#include "../../../Common/include/geometry/CGeometry.hpp"
#include "../../../Common/include/grid_movement_structure.hpp"

using namespace std;

class COutputLegacy;
class CInterpolator;

/*!
 * \class CDriver
 * \brief Parent class for driving an iteration of a single or multi-zone problem.
 * \author T. Economon
 */
class CDriver {
protected:
  int rank,   /*!< \brief MPI Rank. */
  size;         /*!< \brief MPI Size. */
  char* config_file_name;                       /*!< \brief Configuration file name of the problem.*/
  char runtime_file_name[MAX_STRING_SIZE];
  su2double StartTime,                          /*!< \brief Start point of the timer for performance benchmarking.*/
            StopTime,                           /*!< \brief Stop point of the timer for performance benchmarking.*/
            UsedTimePreproc,                    /*!< \brief Elapsed time between Start and Stop point of the timer for tracking preprocessing phase.*/
            UsedTimeCompute,                    /*!< \brief Elapsed time between Start and Stop point of the timer for tracking compute phase.*/
            UsedTimeOutput,                     /*!< \brief Elapsed time between Start and Stop point of the timer for tracking output phase.*/
            UsedTime;                           /*!< \brief Elapsed time between Start and Stop point of the timer.*/
  su2double BandwidthSum;                       /*!< \brief Aggregate value of the bandwidth for writing restarts (to be average later).*/
  unsigned long IterCount,                      /*!< \brief Iteration count stored for performance benchmarking.*/
  OutputCount;                                  /*!< \brief Output count stored for performance benchmarking.*/
  unsigned long DOFsPerPoint;                   /*!< \brief Number of unknowns at each vertex, i.e., number of equations solved. */
  su2double Mpoints;                            /*!< \brief Total number of grid points in millions in the calculation (including ghost points).*/
  su2double MpointsDomain;                      /*!< \brief Total number of grid points in millions in the calculation (excluding ghost points).*/
  su2double MDOFs;                              /*!< \brief Total number of DOFs in millions in the calculation (including ghost points).*/
  su2double MDOFsDomain;                        /*!< \brief Total number of DOFs in millions in the calculation (excluding ghost points).*/
  unsigned long TimeIter;                       /*!< \brief External iteration.*/
  ofstream **ConvHist_file;                     /*!< \brief Convergence history file.*/
  ofstream FSIHist_file;                        /*!< \brief FSI convergence history file.*/
  unsigned short iMesh,                         /*!< \brief Iterator on mesh levels.*/
                iZone,                          /*!< \brief Iterator on zones.*/
                nZone,                          /*!< \brief Total number of zones in the problem. */
                nDim,                           /*!< \brief Number of dimensions.*/
                iInst,                          /*!< \brief Iterator on instance levels.*/
                *nInst,                         /*!< \brief Total number of instances in the problem (per zone). */
                **interface_types;              /*!< \brief Type of coupling between the distinct (physical) zones.*/
  bool StopCalc,                                /*!< \brief Stop computation flag.*/
       mixingplane,                             /*!< \brief mixing-plane simulation flag.*/
       fsi,                                     /*!< \brief FSI simulation flag.*/
       fem_solver;                              /*!< \brief FEM fluid solver simulation flag. */
  CIteration ***iteration_container;            /*!< \brief Container vector with all the iteration methods. */
  COutput **output_container;                   /*!< \brief Pointer to the COutput class. */
  CIntegration ****integration_container;       /*!< \brief Container vector with all the integration methods. */
  CGeometry ****geometry_container;             /*!< \brief Geometrical definition of the problem. */
  CSolver *****solver_container;                /*!< \brief Container vector with all the solutions. */
  CNumerics ******numerics_container;           /*!< \brief Description of the numerical method (the way in which the equations are solved). */
  CConfig **config_container;                   /*!< \brief Definition of the particular problem. */
  CConfig *driver_config;                       /*!< \brief Definition of the driver configuration. */
  COutput *driver_output;                       /*!< \brief Definition of the driver output. */
  CSurfaceMovement **surface_movement;          /*!< \brief Surface movement classes of the problem. */
  CVolumetricMovement ***grid_movement;         /*!< \brief Volume grid movement classes of the problem. */
  CFreeFormDefBox*** FFDBox;                    /*!< \brief FFD FFDBoxes of the problem. */
  CInterpolator ***interpolator_container;      /*!< \brief Definition of the interpolation method between non-matching discretizations of the interface. */
  CInterface ***interface_container;            /*!< \brief Definition of the interface of information and physics. */
  su2double PyWrapVarCoord[3],                  /*!< \brief This is used to store the VarCoord of each vertex. */
            PyWrapNodalForce[3],                /*!< \brief This is used to store the force at each vertex. */
            PyWrapNodalForceDensity[3],         /*!< \brief This is used to store the force density at each vertex. */
            PyWrapNodalHeatFlux[3];             /*!< \brief This is used to store the heat flux at each vertex. */
  bool dry_run;                                 /*!< \brief Flag if SU2_CFD was started as dry-run via "SU2_CFD -d <config>.cfg" */

public:

  /*!
   * \brief Constructor of the class.
   * \param[in] confFile - Configuration file name.
   * \param[in] val_nZone - Total number of zones.
   * \param[in] val_nDim - Number of dimensions.
   * \param[in] MPICommunicator - MPI communicator for SU2.
   */
  CDriver(char* confFile,
          unsigned short val_nZone,
          SU2_Comm MPICommunicator, bool dummy_geo);

  /*!
   * \brief Destructor of the class.
   */
  virtual ~CDriver(void);

  /*!
   * \brief A virtual member.
   */
  virtual void Run() { };

protected:

  /*!
   * \brief Init_Containers
   */
  void SetContainers_Null();

  /*!
   * \brief Read in the config and mesh files.
   */
  void Input_Preprocessing(CConfig **&config, CConfig *&driver_config);

  /*!
   * \brief Construction of the edge-based data structure and the multigrid structure.
   */
  void Geometrical_Preprocessing(CConfig *config, CGeometry **&geometry, bool dummy);

  /*!
   * \brief Do the geometrical preprocessing for the DG FEM solver.
   */
  void Geometrical_Preprocessing_DGFEM(CConfig *config, CGeometry **&geometry);

  /*!
   * \brief Geometrical_Preprocessing_FVM
   */
  void Geometrical_Preprocessing_FVM(CConfig *config, CGeometry **&geometry);

  /*!
   * \brief Definition of the physics iteration class or within a single zone.
   * \param[in] iteration_container - Pointer to the iteration container to be instantiated.
   * \param[in] config - Definition of the particular problem.
   * \param[in] iZone - Index of the zone.
   */
  void Iteration_Preprocessing(CConfig *config, CIteration *&iteration);

  /*!
   * \brief Definition and allocation of all solution classes.
   * \param[in] solver_container - Container vector with all the solutions.
   * \param[in] geometry - Geometrical definition of the problem.
   * \param[in] config - Definition of the particular problem.
   */
  void Solver_Preprocessing(CConfig *config, CGeometry **geometry, CSolver ***&solver);

  /*!
   * \brief Restart of the solvers from the restart files.
   * \param[in] solver_container - Container vector with all the solutions.
   * \param[in] geometry - Geometrical definition of the problem.
   * \param[in] config - Definition of the particular problem.
   */
  void Solver_Restart(CSolver ***solver, CGeometry **geometry, CConfig *config, bool update_geo);

  /*!
   * \brief Definition and allocation of all solution classes.
   * \param[in] solver_container - Container vector with all the solutions.
   * \param[in] geometry - Geometrical definition of the problem.
   * \param[in] config - Definition of the particular problem.
   */
  void Solver_Postprocessing(CSolver ****solver, CGeometry **geometry, CConfig *config, unsigned short val_iInst);

  /*!
   * \brief Definition and allocation of all integration classes.
   * \param[in] config - Definition of the particular problem.
   * \param[in] solver - Container vector with all the solutions.
   * \param[out] integration - Container vector with all the integration methods.
   */
  void Integration_Preprocessing(CConfig *config, CSolver **solver, CIntegration **&integration);

  /*!
   * \brief Definition and allocation of all integration classes.
   * \param[in] integration_container - Container vector with all the integration methods.
   * \param[in] geometry - Geometrical definition of the problem.
   * \param[in] config - Definition of the particular problem.
   */
  void Integration_Postprocessing(CIntegration ***integration, CGeometry **geometry, CConfig *config, unsigned short val_iInst);

  /*!
   * \brief Definition and allocation of all interface classes.
   */
  void Interface_Preprocessing(CConfig **config, CSolver *****solver, CGeometry ****geometry,
                               unsigned short **interface_types, CInterface ***interface,
                               CInterpolator ***interpolation);

  /*!
   * \brief Definition and allocation of all solver classes.
   * \param[in] numerics_container - Description of the numerical method (the way in which the equations are solved).
   * \param[in] geometry - Geometrical definition of the problem.
   * \param[in] solver_container - Container vector with all the solutions.
   * \param[in] config - Definition of the particular problem.
   */
  void Numerics_Preprocessing(CConfig *config, CGeometry **geometry, CSolver ***solver, CNumerics ****&numerics);

  /*!
   * \brief Definition and allocation of all solver classes.
   * \param[in] numerics_container - Description of the numerical method (the way in which the equations are solved).
   * \param[in] solver_container - Container vector with all the solutions.
   * \param[in] geometry - Geometrical definition of the problem.
   * \param[in] config - Definition of the particular problem.
   */
  void Numerics_Postprocessing(CNumerics *****numerics, CSolver ***solver, CGeometry **geometry, CConfig *config, unsigned short val_iInst);

  /*!
   * \brief GridMovement_Preprocessing
   * \param config
   * \param geometry
   * \param solver
   * \param iteration
   * \param grid_movement
   * \param surface_movement
   */
  void DynamicMesh_Preprocessing(CConfig *config, CGeometry **geometry, CSolver ***solver, CIteration *iteration, CVolumetricMovement *&grid_movement, CSurfaceMovement *&surface_movement);

  /*!
   * \brief Initialize Python interface functionalities
   */
  void PythonInterface_Preprocessing(CConfig** config, CGeometry**** geometry, CSolver***** solver);

  /*!
   * \brief Preprocess the output container.
   */
  void Output_Preprocessing(CConfig **config, CConfig *driver_config, COutput **&output_container, COutput *&driver_output);

  /*!
   * \brief Initiate value for static mesh movement such as the gridVel for the ROTATING frame.
   */
  void StaticMesh_Preprocessing(CConfig *config, CGeometry **geometry, CSurfaceMovement *surface_movement);

  /*!
   * \brief Initiate value for static mesh movement such as the gridVel for the ROTATING frame.
   */
  void Turbomachinery_Preprocessing(CConfig** config, CGeometry**** geometry, CSolver***** solver,
                                    CInterface*** interface);


  /*!
   * \brief A virtual member.
   * \param[in] donorZone - zone in which the displacements will be predicted.
   * \param[in] targetZone - zone which receives the predicted displacements.
   */
  virtual void Predict_Displacements(unsigned short donorZone, unsigned short targetZone) {}

  /*!
   * \brief A virtual member.
   * \param[in] donorZone - zone in which the tractions will be predicted.
   * \param[in] targetZone - zone which receives the predicted traction.
   */
  virtual void Predict_Tractions(unsigned short donorZone, unsigned short targetZone) {}

  /*!
   * \brief A virtual member.
   * \param[in] donorZone - zone in which the displacements will be transferred.
   * \param[in] targetZone - zone which receives the tractions transferred.
   */
  virtual void Transfer_Displacements(unsigned short donorZone, unsigned short targetZone) {}

  /*!
   * \brief A virtual member.
   * \param[in] donorZone - zone from which the tractions will be transferred.
   * \param[in] targetZone - zone which receives the tractions transferred.
   */
  virtual void Transfer_Tractions(unsigned short donorZone, unsigned short targetZone) {}

  /*!
   * \brief A virtual member.
   * \param[in] donorZone - origin of the information.
   * \param[in] targetZone - destination of the information.
   * \param[in] iOuterIter - Fluid-Structure Interaction subiteration.
   */
  virtual void Relaxation_Displacements(unsigned short donorZone, unsigned short targetZone, unsigned long iOuterIter) {}

  /*!
   * \brief A virtual member.
   * \param[in] donorZone - origin of the information.
   * \param[in] targetZone - destination of the information.
   * \param[in] iOuterIter - Fluid-Structure Interaction subiteration.
   */
  virtual void Relaxation_Tractions(unsigned short donorZone, unsigned short targetZone, unsigned long iOuterIter) {}

  /*!
   * \brief A virtual member to run a Block Gauss-Seidel iteration in multizone problems.
   */
  virtual void Run_GaussSeidel(){}

  /*!
   * \brief A virtual member to run a Block-Jacobi iteration in multizone problems.
   */
  virtual void Run_Jacobi(){}

  /*!
   * \brief A virtual member.
   */
  virtual void Update() {}

public:

  /*!
   * \brief Launch the computation for all zones and all physics.
   */
  virtual void StartSolver() {}

  /*!
   * \brief Deallocation routine
   */
  void Postprocessing();

  /*!
   * \brief A virtual member.
   */
  virtual void ResetConvergence();

  /*!
   * \brief Perform some pre-processing before an iteration of the physics.
   */
  virtual void Preprocess(unsigned long TimeIter){ }

  /*!
   * \brief Monitor the computation.
   */
  virtual bool Monitor(unsigned long TimeIter){ return false; }

  /*!
   * \brief Output the solution in solution file.
   */
  virtual void Output(unsigned long TimeIter){ }

  /*!
   * \brief Perform a dynamic mesh deformation, including grid velocity computation and update of the multigrid structure.
   */
  virtual void DynamicMeshUpdate(unsigned long TimeIter) { }

  /*!
   * \brief Perform a dynamic mesh deformation, including grid velocity computation and update of the multigrid structure.
   */
  virtual void DynamicMeshUpdate(unsigned short val_iZone, unsigned long TimeIter) { }

  /*!
   * \brief Perform a static mesh deformation, without considering grid velocity.
   */
  virtual void StaticMeshUpdate() { }

  /*!
   * \brief Perform a mesh deformation as initial condition.
   */
  virtual void SetInitialMesh() { }

  /*!
   * \brief Process the boundary conditions and update the multigrid structure.
   */
  virtual void BoundaryConditionsUpdate() { }

  /*!
   * \brief Get the total drag.
   * \return Total drag.
   */
  passivedouble Get_Drag();

  /*!
   * \brief Get the total lift.
   * \return Total lift.
   */
  passivedouble Get_Lift();

  /*!
   * \brief Get the total x moment.
   * \return Total x moment.
   */
  passivedouble Get_Mx();

  /*!
   * \brief Get the total y moment.
   * \return Total y moment.
   */
  passivedouble Get_My();

  /*!
   * \brief Get the total z moment.
   * \return Total z moment.
   */
  passivedouble Get_Mz();

  /*!
   * \brief Get the total drag coefficient.
   * \return Total drag coefficient.
   */
  passivedouble Get_DragCoeff();

  /*!
   * \brief Get the total lift coefficient.
   * \return Total lift coefficient.
   */
  passivedouble Get_LiftCoeff();

  /*!
   * \brief Get the moving marker identifier.
   * \return Moving marker identifier.
   */
  unsigned short GetMovingMarker();

  /*!
   * \brief Get the number of vertices (halo nodes included) from a specified marker.
   * \param[in] iMarker -  Marker identifier.
   * \return Number of vertices.
   */
  unsigned long GetNumberVertices(unsigned short iMarker);

  /*!
   * \brief Get the number of halo vertices from a specified marker.
   * \param[in] iMarker - Marker identifier.
   * \return Number of vertices.
   */
  unsigned long GetNumberHaloVertices(unsigned short iMarker);

  /*!
   * \brief Check if a vertex is physical or not (halo node) on a specified marker.
   * \param[in] iMarker - Marker identifier.
   * \param[in] iVertex - Vertex identifier.
   * \return True if the specified vertex is a halo node.
   */
  bool IsAHaloNode(unsigned short iMarker, unsigned long iVertex);

  // /*!
  //  * \brief Get the number of external iterations.
  //  * \return Number of external iterations.
  //  */
  // unsigned long GetnTimeIter();

  // /*!
  //  * \brief Get the current external iteration.
  //  * \return Current external iteration.
  //  */
  // unsigned long GetTime_Iter();

  // /*!
  //  * \brief Get the number of iterations.
  //  * \return Number of iterations.
  //  */
  // unsigned long GetnIter();

  // /*!
  //  * \brief Get the current iteration.
  //  * \return Current iteration.
  //  */
  // unsigned long GetIter();

  /*!
   * \brief Get the unsteady time step.
   * \return Unsteady time step.
   */
  passivedouble GetUnsteady_TimeStep();

  /*!
   * \brief Get the global index of a vertex on a specified marker.
   * \param[in] iMarker - Marker identifier.
   * \param[in] iVertex - Vertex identifier.
   * \return Vertex global index.
   */
  unsigned long GetVertexGlobalIndex(unsigned short iMarker, unsigned long iVertex);

  /*!
   * \brief Get the x coordinate of a vertex on a specified marker.
   * \param[in] iMarker - Marker identifier.
   * \param[in] iVertex - Vertex identifier.
   * \return x coordinate of the vertex.
   */
  passivedouble GetVertexCoordX(unsigned short iMarker, unsigned long iVertex);

  /*!
   * \brief Get the y coordinate of a vertex on a specified marker.
   * \param[in] iMarker - Marker identifier.
   * \param[in] iVertex - Vertex identifier.
   * \return y coordinate of the vertex.
   */
  passivedouble GetVertexCoordY(unsigned short iMarker, unsigned long iVertex);

  /*!
   * \brief Get the z coordinate of a vertex on a specified marker.
   * \param[in] iMarker - Marker identifier.
   * \param[in] iVertex - Vertex identifier.
   * \return z coordinate of the vertex.
   */
  passivedouble GetVertexCoordZ(unsigned short iMarker, unsigned long iVertex);

  /*!
   * \brief Compute the total force (pressure and shear stress) at a vertex on a specified marker (3 components).
   * \param[in] iMarker - Marker identifier.
   * \param[in] iVertex - Vertex identifier.
   * \return True if the vertex is a halo node (non physical force).
   */
  bool ComputeVertexForces(unsigned short iMarker, unsigned long iVertex);

  /*!
   * \brief Get the x component of the force at a vertex on a specified marker.
   * \param[in] iMarker - Marker identifier.
   * \param[in] iVertex - Vertex identifier.
   * \return x component of the force at the vertex.
   */
  passivedouble GetVertexForceX(unsigned short iMarker, unsigned long iVertex);

  /*!
   * \brief Get the y component of the force at a vertex on a specified marker.
   * \param[in] iMarker - Marker identifier.
   * \param[in] iVertex - Vertex identifier.
   * \return y component of the force at the vertex.
   */
  passivedouble GetVertexForceY(unsigned short iMarker, unsigned long iVertex);

  /*!
   * \brief Get the z component of the force at a vertex on a specified marker.
   * \param[in] iMarker - Marker identifier.
   * \param[in] iVertex - Vertex identifier.
   * \return z component of the force at the vertex.
   */
  passivedouble GetVertexForceZ(unsigned short iMarker, unsigned long iVertex);

  /*!
   * \brief Get the x component of the force density at a vertex on a specified marker.
   * \param[in] iMarker - Marker identifier.
   * \param[in] iVertex - Vertex identifier.
   * \return x component of the force density at the vertex.
   */
  passivedouble GetVertexForceDensityX(unsigned short iMarker, unsigned long iVertex);

  /*!
   * \brief Get the y component of the force density at a vertex on a specified marker.
   * \param[in] iMarker - Marker identifier.
   * \param[in] iVertex - Vertex identifier.
   * \return y component of the force density at the vertex.
   */
  passivedouble GetVertexForceDensityY(unsigned short iMarker, unsigned long iVertex);

  /*!
   * \brief Get the z component of the force density at a vertex on a specified marker.
   * \param[in] iMarker - Marker identifier.
   * \param[in] iVertex - Vertex identifier.
   * \return z component of the force density at the vertex.
   */
  passivedouble GetVertexForceDensityZ(unsigned short iMarker, unsigned long iVertex);

  /*!
   * \brief Set the x coordinate of a vertex on a specified marker.
   * \param[in] iMarker - Marker identifier.
   * \param[in] iVertex - Vertex identifier.
   * \param[in] newPosX - New x coordinate of the vertex.
   */
  void SetVertexCoordX(unsigned short iMarker, unsigned long iVertex, passivedouble newPosX);

  /*!
   * \brief Set the y coordinate of a vertex on a specified marker.
   * \param[in] iMarker - Marker identifier.
   * \param[in] iVertex - Vertex identifier.
   * \param[in] newPosY - New y coordinate of the vertex.
   */
  void SetVertexCoordY(unsigned short iMarker, unsigned long iVertex, passivedouble newPosY);

  /*!
   * \brief Set the z coordinate of a vertex on a specified marker.
   * \param[in] iMarker - Marker identifier.
   * \param[in] iVertex - Vertex identifier.
   * \param[in] newPosZ - New z coordinate of the vertex.
   */
  void SetVertexCoordZ(unsigned short iMarker, unsigned long iVertex, passivedouble newPosZ);

  /*!
   * \brief Set the VarCoord of a vertex on a specified marker.
   * \param[in] iMarker - Marker identifier.
   * \param[in] iVertex - Vertex identifier.
   * \return Norm of the VarCoord.
   */
  passivedouble SetVertexVarCoord(unsigned short iMarker, unsigned long iVertex);

  /*!
   * \brief Get the temperature at a vertex on a specified marker.
   * \param[in] iMarker - Marker identifier.
   * \param[in] iVertex - Vertex identifier.
   * \return Temperature of the vertex.
   */
  passivedouble GetVertexTemperature(unsigned short iMarker, unsigned long iVertex);

  /*!
   * \brief Set the temperature of a vertex on a specified marker.
   * \param[in] iMarker - Marker identifier.
   * \param[in] iVertex - Vertex identifier.
   * \param[in] val_WallTemp - Value of the temperature.
   */
  void SetVertexTemperature(unsigned short iMarker, unsigned long iVertex, passivedouble val_WallTemp);

  /*!
   * \brief Compute the heat flux at a vertex on a specified marker (3 components).
   * \param[in] iMarker - Marker identifier.
   * \param[in] iVertex - Vertex identifier.
   * \return True if the vertex is a halo node.
   */
  bool ComputeVertexHeatFluxes(unsigned short iMarker, unsigned long iVertex);

  /*!
   * \brief Get the x component of the heat flux at a vertex on a specified marker.
   * \param[in] iMarker - Marker identifier.
   * \param[in] iVertex - Vertex identifier.
   * \return x component of the heat flux at the vertex.
   */
  passivedouble GetVertexHeatFluxX(unsigned short iMarker, unsigned long iVertex);

  /*!
   * \brief Get the y component of the heat flux at a vertex on a specified marker.
   * \param[in] iMarker - Marker identifier.
   * \param[in] iVertex - Vertex identifier.
   * \return y component of the heat flux at the vertex.
   */
  passivedouble GetVertexHeatFluxY(unsigned short iMarker, unsigned long iVertex);

  /*!
   * \brief Get the z component of the heat flux at a vertex on a specified marker.
   * \param[in] iMarker - Marker identifier.
   * \param[in] iVertex - Vertex identifier.
   * \return z component of the heat flux at the vertex.
   */
  passivedouble GetVertexHeatFluxZ(unsigned short iMarker, unsigned long iVertex);

  /*!
   * \brief Get the wall normal component of the heat flux at a vertex on a specified marker.
   * \param[in] iMarker - Marker identifier.
   * \param[in] iVertex - Vertex identifier.
   * \return Wall normal component of the heat flux at the vertex.
   */
  passivedouble GetVertexNormalHeatFlux(unsigned short iMarker, unsigned long iVertex);

  /*!
   * \brief Set the wall normal component of the heat flux at a vertex on a specified marker.
   * \param[in] iMarker - Marker identifier.
   * \param[in] iVertex - Vertex identifier.
   * \param[in] val_WallHeatFlux - Value of the normal heat flux.
   */
  void SetVertexNormalHeatFlux(unsigned short iMarker, unsigned long iVertex, passivedouble val_WallHeatFlux);

  /*!
   * \brief Get the thermal conductivity at a vertex on a specified marker.
   * \param[in] iMarker - Marker identifier.
   * \param[in] iVertex - Vertex identifier.
   * \return Thermal conductivity at the vertex.
   */
  passivedouble GetThermalConductivity(unsigned short iMarker, unsigned long iVertex);

  /*!
   * \brief Preprocess the inlets via file input for all solvers.
   * \param[in] solver_container - Container vector with all the solutions.
   * \param[in] geometry - Geometrical definition of the problem.
   * \param[in] config - Definition of the particular problem.
   */
  void Inlet_Preprocessing(CSolver ***solver, CGeometry **geometry,
                                    CConfig *config);

  /*!
   * \brief Get the unit normal (vector) at a vertex on a specified marker.
   * \param[in] iMarker - Marker identifier.
   * \param[in] iVertex - Vertex identifier.
   * \return Unit normal (vector) at the vertex.
   */
  vector<passivedouble> GetVertexUnitNormal(unsigned short iMarker, unsigned long iVertex);

  /*!
   * \brief Get all the boundary markers tags.
   * \return List of boundary markers tags.
   */
  vector<string> GetAllBoundaryMarkersTag();

  /*!
   * \brief Get all the moving boundary markers tags.
   * \return List of moving boundary markers tags.
   */
  vector<string> GetAllMovingMarkersTag();

  /*!
   * \brief Get all the deformable boundary marker tags.
   * \return List of deformable boundary markers tags.
   */
  vector<string> GetAllDeformMeshMarkersTag();

  /*!
   * \brief Get all the fluid load boundary marker tags.
   * \return List of fluid load boundary markers tags.
   */
  vector<string> GetAllFluidLoadMarkersTag();

  /*!
   * \brief Get all the heat transfer boundary markers tags.
   * \return List of heat transfer boundary markers tags.
   */
  vector<string> GetAllCHTMarkersTag();

  /*!
   * \brief Get all the (subsonic) inlet boundary markers tags.
   * \return List of inlet boundary markers tags.
   */
  vector<string> GetAllInletMarkersTag();

  /*!
   * \brief Get all the boundary markers tags with their associated indices.
   * \return List of boundary markers tags with their indices.
   */
  map<string, int> GetAllBoundaryMarkers();

  /*!
   * \brief Get all the boundary markers tags with their associated types.
   * \return List of boundary markers tags with their types.
   */
  map<string, string> GetAllBoundaryMarkersType();

  /*!
   * \brief Set the mesh displacement for the elasticity mesh solver.
   * \param[in] iMarker - Marker identifier.
   * \param[in] iVertex - Vertex identifier.
   * \param[in] DispX - Value of the mesh displacement in the direction X.
   * \param[in] DispY - Value of the mesh displacement in the direction Y.
   * \param[in] DispZ - Value of the mesh displacement in the direction Z.
   */
  void SetMeshDisplacement(unsigned short iMarker, unsigned long iVertex, passivedouble DispX, passivedouble DispY, passivedouble DispZ);

  /*!
   * \brief Communicate the boundary mesh displacements in a python call
   */
  void CommunicateMeshDisplacement(void);

  /*!
   * \brief Return the sensitivities of the mesh boundary vertices.
   * \param[in] iMarker - Marker identifier.
   * \param[in] iVertex - Vertex identifier.
   * \return Vector of sensitivities.
   */
  vector<passivedouble> GetMeshDisp_Sensitivity(unsigned short iMarker, unsigned long iVertex);

  /*!
   * \brief Set the load in X direction for the structural solver.
   * \param[in] iMarker - Marker identifier.
   * \param[in] iVertex - Vertex identifier.
   * \param[in] LoadX - Value of the load in the direction X.
   * \param[in] LoadX - Value of the load in the direction Y.
   * \param[in] LoadX - Value of the load in the direction Z.
   */
  void SetFEA_Loads(unsigned short iMarker, unsigned long iVertex, passivedouble LoadX,
                    passivedouble LoadY, passivedouble LoadZ);

  /*!
   * \brief Return the displacements from the FEA solver.
   * \param[in] iMarker - Marker identifier.
   * \param[in] iVertex - Vertex identifier.
   * \return Vector of displacements.
   */
  vector<passivedouble> GetFEA_Displacements(unsigned short iMarker, unsigned long iVertex);

  /*!
   * \brief Return the velocities from the FEA Solver.
   * \param[in] iMarker - Marker identifier.
   * \param[in] iVertex - Vertex identifier.
   * \return Vector of velocities.
   */
  vector<passivedouble> GetFEA_Velocity(unsigned short iMarker, unsigned long iVertex);

  /*!
   * \brief Return the velocities from the FEA Solver.
   * \param[in] iMarker - Marker identifier.
   * \param[in] iVertex - Vertex identifier.
   * \return Vector of velocities at time n.
   */
  vector<passivedouble> GetFEA_Velocity_n(unsigned short iMarker, unsigned long iVertex);

  /*!
   * \brief Get the sensitivity of the flow loads for the structural solver.
   * \param[in] iMarker - Marker identifier.
   * \param[in] iVertex - Vertex identifier.
   * \param[in] LoadX - Value of the load in the direction X.
   * \param[in] LoadX - Value of the load in the direction Y.
   * \param[in] LoadX - Value of the load in the direction Z.
   */
  vector<passivedouble> GetFlowLoad_Sensitivity(unsigned short iMarker, unsigned long iVertex);

  /*!
   * \brief Get the flow load (from the extra step - the repeated methods should be unified once the postprocessing
   * strategy is in place).
   * \param[in] iMarker - Marker identifier.
   * \param[in] iVertex - Vertex identifier.
   */
  vector<passivedouble> GetFlowLoad(unsigned short iMarker, unsigned long iVertex);

  /*!
   * \brief Set the adjoint of the flow tractions (from the extra step -
   * the repeated methods should be unified once the postprocessing strategy is in place).
   * \param[in] iMarker - Marker identifier.
   * \param[in] iVertex - Vertex identifier.
   * \param[in] val_AdjointX - Value of the adjoint in the direction X.
   * \param[in] val_AdjointY - Value of the adjoint in the direction Y.
   * \param[in] val_AdjointZ - Value of the adjoint in the direction Z.
   */
  void SetFlowLoad_Adjoint(unsigned short iMarker, unsigned long iVertex, passivedouble val_AdjointX,
                                    passivedouble val_AdjointY, passivedouble val_AdjointZ);

  /*!
   * \brief Set the adjoint of the structural displacements (from an outside source)
   * \param[in] iMarker - Marker identifier.
   * \param[in] iVertex - Vertex identifier.
   * \param[in] val_AdjointX - Value of the adjoint in the direction X.
   * \param[in] val_AdjointY - Value of the adjoint in the direction Y.
   * \param[in] val_AdjointZ - Value of the adjoint in the direction Z.
   */
  void SetSourceTerm_DispAdjoint(unsigned short iMarker, unsigned long iVertex, passivedouble val_AdjointX,
                                 passivedouble val_AdjointY, passivedouble val_AdjointZ);

  /*!
   * \brief Get the undeformed mesh coordinates
   * \param[in] iMarker - Marker identifier.
   * \param[in] iVertex - Vertex identifier.
   * \return Undeformed Vertex Coordinates
   */
  vector<passivedouble> GetVertex_UndeformedCoord(unsigned short iMarker, unsigned long iVertex);

  /*!
<<<<<<< HEAD
   * \brief Return a pointer to a config container.
   */
  // CConfig* GetConfig(unsigned short val_iZone);

  // /*!
  //  * \brief Return a pointer to a geometry container.
  //  */
  // CGeometry* GetGeometry(unsigned short val_iZone, 
  //                        unsigned short val_iInst, 
  //                        unsigned short val_iMesh);

  // /*!
  //  * \brief Return a pointer to a solver container.
  //  */
  // CSolver* GetSolver(unsigned short val_iZone, 
  //                    unsigned short val_iInst, 
  //                    unsigned short val_iMesh, 
  //                    unsigned short val_iSol);

  // /*!
  //  * \brief Preprocess the adapted solution and geometry from the python wrapper.
  //  */
  // void Adapted_Input_Preprocessing(SU2_Comm MPICommunicator,
  //                                  char* confFile,
  //                                  vector<vector<passivedouble> > const &SolAdap,
  //                                  vector<vector<passivedouble> > const &PoiAdap,
  //                                  vector<vector<unsigned long> > const &EdgAdap,
  //                                  vector<vector<unsigned long> > const &TriAdap,
  //                                  vector<vector<unsigned long> > const &TetAdap,
  //                                  unsigned short val_iZone, 
  //                                  unsigned short val_nZone);

  // /*!
  //  * \brief Preprocess the adapted geometry from the python wrapper.
  //  */
  // void Adapted_Geometrical_Preprocessing(CConfig* config, 
  //                                        CGeometry **&geometry, 
  //                                        vector<vector<passivedouble> > const &PoiAdap, 
  //                                        vector<vector<unsigned long> > const &EdgAdap, 
  //                                        vector<vector<unsigned long> > const &TriAdap, 
  //                                        vector<vector<unsigned long> > const &TetAdap, 
  //                                        unsigned short val_nZone);

  // /*!
  //  * \brief Preprocess the adapted geometry from the python wrapper.
  //  */
  // void Adapted_Solver_Preprocessing(CConfig* config, 
  //                                   CGeometry **geometry,
  //                                   CSolver ***&solver, 
  //                                   vector<vector<passivedouble> > const &SolAdap);
=======
   * \brief Set the position of the heat source.
   * \param[in] alpha - Angle of rotation respect to Z axis.
   * \param[in] pos_x - Position X.
   * \param[in] pos_y - Position Y.
   * \param[in] pos_z - Position Z.
   */
  void SetHeatSource_Position(passivedouble alpha, passivedouble pos_x, passivedouble pos_y, passivedouble pos_z);

  /*!
   * \brief Set the direction of the inlet.
   * \param[in] iMarker - Marker index.
   * \param[in] alpha - Angle (Zpos).
   */
  void SetInlet_Angle(unsigned short iMarker, passivedouble alpha);

>>>>>>> 58bc0dc8

};

/*!
 * \class CFluidDriver
 * \brief Class for driving an iteration of the physics within multiple zones.
 * \author T. Economon, G. Gori
 */
class CFluidDriver : public CDriver {

protected:
   unsigned long Max_Iter;

public:

  /*!
   * \brief Constructor of the class.
   * \param[in] confFile - Configuration file name.
   * \param[in] val_nZone - Total number of zones.
   * \param[in] val_nDim - Number of dimensions.
   * \param[in] MPICommunicator - MPI communicator for SU2.
   */
  CFluidDriver(char* confFile,
               unsigned short val_nZone,
               SU2_Comm MPICommunicator);

  /*!
   * \brief Destructor of the class.
   */
  ~CFluidDriver(void);

  /*!
   * \brief Launch the computation for all zones and all physics.
   */
  void StartSolver();

  /*!
   * \brief Run a single iteration of the physics within multiple zones.
   */
  void Run();

  /*!
   * \brief Update the dual-time solution within multiple zones.
   */
  void Update();

  /*!
   * \brief Output the solution in solution file.
   */
  void Output(unsigned long InnerIter);

  /*!
   * \brief Monitor the computation.
   */
  bool Monitor(unsigned long ExtIter);

  /*!
   * \brief Perform some pre-processing before an iteration of the physics.
   */
  void Preprocess(unsigned long Iter);

  /*!
   * \brief Perform a dynamic mesh deformation, included grid velocity computation and the update of the multigrid structure (multiple zone).
   */
  void DynamicMeshUpdate(unsigned long TimeIter);

  /*!
   * \brief Perform a static mesh deformation, without considering grid velocity (multiple zone).
   */
  void StaticMeshUpdate();

  /*!
   * \brief Perform a mesh deformation as initial condition (multiple zone).
   */
  void SetInitialMesh();

  /*!
   * \brief Process the boundary conditions and update the multigrid structure.
   */
  void BoundaryConditionsUpdate();

  /*!
   * \brief Transfer data among different zones (multiple zone).
   */
  void Transfer_Data(unsigned short donorZone, unsigned short targetZone);

  /*!
   * \brief Set the total temperature of a vertex on a specified inlet marker.
   * \param[in] iMarker - Marker identifier.
   * \param[in] iVertex - Vertex identifier.
   * \param[in] val_Ttotal - Value of the total (stagnation) temperature.
   */
  void SetVertexTtotal(unsigned short iMarker, unsigned long iVertex, passivedouble val_Ttotal);

  /*!
   * \brief Set the total pressure of a vertex on a specified inlet marker.
   * \param[in] iMarker - Marker identifier.
   * \param[in] iVertex - Vertex identifier.
   * \param[in] val_Ptotal - Value of the total (stagnation) pressure.
   */
  void SetVertexPtotal(unsigned short iMarker, unsigned long iVertex, passivedouble val_Ptotal);

  /*!
   * \brief Set the flow direction of a vertex on a specified inlet marker.
   * \param[in] iMarker - Marker identifier.
   * \param[in] iVertex - Vertex identifier.
   * \param[in] iDim - Index of the flow direction unit vector
   * \param[in] val_FlowDir - Component of a unit vector representing the flow direction
   */
  void SetVertexFlowDir(unsigned short iMarker, unsigned long iVertex, unsigned short iDim, passivedouble val_FlowDir);

  /*!
   * \brief Set a turbulence variable on a specified inlet marker.
   * \param[in] iMarker - Marker identifier.
   * \param[in] iVertex - Vertex identifier.
   * \param[in] iDim - Index of the turbulence variable (i.e. k is 0 in SST)
   * \param[in] val_turb_var - Value of the turbulence variable to be used.
   */
  void SetVertexTurbVar(unsigned short iMarker, unsigned long iVertex, unsigned short iDim, passivedouble val_tub_var);

};


/*!
 * \class CTurbomachineryDriver
 * \brief Class for driving an iteration for turbomachinery flow analysis.
 * \author S. Vitale
 */
class CTurbomachineryDriver : public CFluidDriver {
private:
  COutputLegacy* output_legacy;

public:

  /*!
   * \brief Constructor of the class.
   * \param[in] confFile - Configuration file name.
   * \param[in] val_nZone - Total number of zones.
   * \param[in] val_nDim - Number of dimensions.
   * \param[in] val_periodic - Bool for periodic BCs.
   * \param[in] MPICommunicator - MPI communicator for SU2.
   */
  CTurbomachineryDriver(char* confFile,
                        unsigned short val_nZone,
                        SU2_Comm MPICommunicator);

  /*!
   * \brief Destructor of the class.
   */
  ~CTurbomachineryDriver(void);

  /*!
   * \brief Run a single iteration of the physics within multiple zones.
   */

  void Run();

  /*!
   * \brief Set Mixing Plane interface within multiple zones.
   */
  void SetMixingPlane(unsigned short iZone);

  /*!
   * \brief Set Mixing Plane interface within multiple zones.
   */
  void SetTurboPerformance(unsigned short targetZone);

  /*!
   * \brief Monitor the computation.
   */
  bool Monitor(unsigned long TimeIter);



};

/*!
 * \class CHBDriver
 * \brief Class for driving an iteration of Harmonic Balance (HB) method problem using multiple time zones.
 * \author T. Economon
 */
class CHBDriver : public CFluidDriver {

private:
  COutputLegacy* output_legacy;
  unsigned short nInstHB;
  su2double **D; /*!< \brief Harmonic Balance operator. */

public:

  /*!
   * \brief Constructor of the class.
   * \param[in] confFile - Configuration file name.
   * \param[in] val_nZone - Total number of zones.
   * \param[in] val_nDim - Number of dimensions.
   * \param[in] MPICommunicator - MPI communicator for SU2.
   */
  CHBDriver(char* confFile,
            unsigned short val_nZone,
            SU2_Comm MPICommunicator);

  /*!
   * \brief Destructor of the class.
   */
  ~CHBDriver(void);

  /*!
   * \brief Run a single iteration of a Harmonic Balance problem.
   */
  void Run();

  /*!
   * \brief Computation and storage of the Harmonic Balance method source terms.
   * \author T. Economon, K. Naik
   * \param[in] iZone - Current zone number.
   */
  void SetHarmonicBalance(unsigned short iZone);

  /*!
   * \brief Precondition Harmonic Balance source term for stability
   * \author J. Howison
   */
  void StabilizeHarmonicBalance();

  /*!
   * \brief Computation of the Harmonic Balance operator matrix for harmonic balance.
   * \author A. Rubino, S. Nimmagadda
   */
  void ComputeHB_Operator();

  /*!
   * \brief Update the solution for the Harmonic Balance.
   */
  void Update();

  /*!
   * \brief Reset the convergence flag (set to false) of the solver for the Harmonic Balance.
   */
  void ResetConvergence();
};<|MERGE_RESOLUTION|>--- conflicted
+++ resolved
@@ -838,10 +838,9 @@
    */
   vector<passivedouble> GetVertex_UndeformedCoord(unsigned short iMarker, unsigned long iVertex);
 
-  /*!
-<<<<<<< HEAD
-   * \brief Return a pointer to a config container.
-   */
+  // /*!
+  //  * \brief Return a pointer to a config container.
+  //  */
   // CConfig* GetConfig(unsigned short val_iZone);
 
   // /*!
@@ -890,7 +889,8 @@
   //                                   CGeometry **geometry,
   //                                   CSolver ***&solver, 
   //                                   vector<vector<passivedouble> > const &SolAdap);
-=======
+
+  /*!
    * \brief Set the position of the heat source.
    * \param[in] alpha - Angle of rotation respect to Z axis.
    * \param[in] pos_x - Position X.
@@ -906,7 +906,6 @@
    */
   void SetInlet_Angle(unsigned short iMarker, passivedouble alpha);
 
->>>>>>> 58bc0dc8
 
 };
 
