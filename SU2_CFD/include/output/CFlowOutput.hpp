--- conflicted
+++ resolved
@@ -215,76 +215,7 @@
    * \brief Helper for custom outputs, converts variable names to indices and pointers which are then used
    * to evaluate the custom expressions.
    */
-<<<<<<< HEAD
-  template <class FlowIndices>
-  void ConvertVariableSymbolsToIndices(const FlowIndices& idx, CustomOutput& output) const {
-
-    static const auto knownVariables =
-        "TEMPERATURE, TEMPERATURE_VE, VELOCITY_X, VELOCITY_Y, VELOCITY_Z, PRESSURE,\n"
-        "DENSITY, ENTHALPY, SOUND_SPEED, LAMINAR_VISCOSITY, EDDY_VISCOSITY, THERMAL_CONDUCTIVITY\n"
-        "TURB[0,1,...], RAD[0,1,...], SPECIES[0,1,...]";
-
-    auto IndexOfVariable = [&](const FlowIndices& idx, const std::string& var) {
-      /*--- Primitives of the flow solver. ---*/
-      const auto flow_offset = FLOW_SOL * CustomOutput::MAX_VARS_PER_SOLVER;
-
-      if ("TEMPERATURE" == var) return flow_offset + idx.Temperature();
-      if ("TEMPERATURE_VE" == var) return flow_offset + idx.Temperature_ve();
-      if ("VELOCITY_X" == var) return flow_offset + idx.Velocity();
-      if ("VELOCITY_Y" == var) return flow_offset + idx.Velocity() + 1;
-      if ("VELOCITY_Z" == var) return flow_offset + idx.Velocity() + 2;
-      if ("PRESSURE" == var) return flow_offset + idx.Pressure();
-      if ("DENSITY" == var) return flow_offset + idx.Density();
-      if ("ENTHALPY" == var) return flow_offset + idx.Enthalpy();
-      if ("SOUND_SPEED" == var) return flow_offset + idx.SoundSpeed();
-      if ("LAMINAR_VISCOSITY" == var) return flow_offset + idx.LaminarViscosity();
-      if ("EDDY_VISCOSITY" == var) return flow_offset + idx.EddyViscosity();
-      if ("THERMAL_CONDUCTIVITY" == var) return flow_offset + idx.ThermalConductivity();
-
-      /*--- Index-based (no name) access to variables of other solvers. ---*/
-      auto GetIndex = [](const std::string& s, int nameLen) {
-        /*--- Extract an int from "name[int]", nameLen is the length of "name". ---*/
-        return std::stoi(std::string(s.begin() + nameLen + 1, s.end() - 1));
-      };
-      if (var.rfind("SPECIES", 0) == 0) return SPECIES_SOL * CustomOutput::MAX_VARS_PER_SOLVER + GetIndex(var, 7);
-      if (var.rfind("FLAMELET", 0) == 0) return SPECIES_SOL * CustomOutput::MAX_VARS_PER_SOLVER + GetIndex(var, 7);
-      if (var.rfind("TURB", 0) == 0) return TURB_SOL * CustomOutput::MAX_VARS_PER_SOLVER + GetIndex(var, 4);
-      if (var.rfind("RAD", 0) == 0) return RAD_SOL * CustomOutput::MAX_VARS_PER_SOLVER + GetIndex(var, 3);
-
-      return CustomOutput::NOT_A_VARIABLE;
-    };
-
-    output.otherOutputs.clear();
-    output.varIndices.clear();
-    output.varIndices.reserve(output.varSymbols.size());
-
-    for (const auto& var : output.varSymbols) {
-      output.varIndices.push_back(IndexOfVariable(idx, var));
-
-      if (output.type == OperationType::FUNCTION && output.varIndices.back() != CustomOutput::NOT_A_VARIABLE) {
-        SU2_MPI::Error("Custom outputs of type 'Function' cannot reference solver variables.", CURRENT_FUNCTION);
-      }
-      /*--- Symbol is a valid solver variable. ---*/
-      if (output.varIndices.back() < CustomOutput::NOT_A_VARIABLE) continue;
-
-      /*--- An index above NOT_A_VARIABLE is not valid with current solver settings. ---*/
-      if (output.varIndices.back() > CustomOutput::NOT_A_VARIABLE) {
-        SU2_MPI::Error("Inactive solver variable (" + var + ") used in function " + output.name + "\n"
-                       "E.g. this may only be a variable of the compressible solver.", CURRENT_FUNCTION);
-      }
-
-      /*--- An index equal to NOT_A_VARIABLE may refer to a history output. ---*/
-      output.varIndices.back() += output.otherOutputs.size();
-      output.otherOutputs.push_back(GetPtrToHistoryOutput(var));
-      if (output.otherOutputs.back() == nullptr) {
-        SU2_MPI::Error("Invalid history output or solver variable (" + var + ") used in function " + output.name +
-                       "\nValid solvers variables: " + knownVariables, CURRENT_FUNCTION);
-      }
-    }
-  }
-=======
   void ConvertVariableSymbolsToIndices(const CPrimitiveIndices<unsigned long>& idx, CustomOutput& output) const;
->>>>>>> f0b6155b
 
   /*!
    * \brief Compute value of the Q criteration for vortex idenfitication
